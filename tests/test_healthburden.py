import os
from pathlib import Path

import pandas as pd
import pytest
from pytest import approx

from tlo import Date, Module, Simulation, logging
from tlo.analysis.utils import parse_log_file
from tlo.events import Event, IndividualScopeEventMixin
from tlo.methods import (
    Metadata,
    chronicsyndrome,
    demography,
    enhanced_lifestyle,
    healthburden,
    healthsystem,
    mockitis,
    symptommanager,
    tb,
)
from tlo.methods.causes import Cause
from tlo.methods.demography import InstantaneousDeath
from tlo.methods.diarrhoea import increase_risk_of_death, make_treatment_perfect
from tlo.methods.fullmodel import fullmodel
from tlo.methods.healthburden import Get_Current_DALYS

try:
    resourcefilepath = Path(os.path.dirname(__file__)) / '../resources'
except NameError:
    # running interactively
    resourcefilepath = 'resources'

start_date = Date(2010, 1, 1)
end_date = Date(2012, 1, 1)
popsize = 100


def check_dtypes(simulation):
    # check types of columns
    df = simulation.population.props
    orig = simulation.population.new_row
    assert (df.dtypes == orig.dtypes).all()


def test_run_with_healthburden_with_dummy_diseases(tmpdir, seed):
    """Check that everything runs in the simple cases of Mockitis and Chronic Syndrome and that outputs are as expected.
    """

    # Establish the simulation object
    sim = Simulation(start_date=start_date, seed=seed, log_config={'filename': 'test_log', 'directory': tmpdir})

    # Register the appropriate modules
    sim.register(demography.Demography(resourcefilepath=resourcefilepath),
                 healthsystem.HealthSystem(resourcefilepath=resourcefilepath,
                                           disable_and_reject_all=True),
                 symptommanager.SymptomManager(resourcefilepath=resourcefilepath),
                 healthburden.HealthBurden(resourcefilepath=resourcefilepath),
                 enhanced_lifestyle.Lifestyle(resourcefilepath=resourcefilepath),
                 mockitis.Mockitis(),
                 chronicsyndrome.ChronicSyndrome())

    # Run the simulation
    sim.make_initial_population(n=popsize)
    sim.simulate(end_date=end_date)
    check_dtypes(sim)

    # read the results
    output = parse_log_file(sim.log_filepath)

    # Do the checks
    # correctly configured index (outputs on 31st december in each year of simulation for each age/sex group)
    dalys = output['tlo.methods.healthburden']['dalys']
    dalys = dalys.drop(columns=['date'])
    age_index = sim.modules['Demography'].AGE_RANGE_CATEGORIES
    sex_index = ['M', 'F']
    year_index = list(range(start_date.year, end_date.year + 1))
    correct_multi_index = pd.MultiIndex.from_product([sex_index, age_index, year_index],
                                                     names=['sex', 'age_range', 'year'])
    output_multi_index = dalys.set_index(['sex', 'age_range', 'year']).index
    assert output_multi_index.equals(correct_multi_index)

    # check that there is a column for each 'label' that is registered
    assert set(dalys.set_index(['sex', 'age_range', 'year']).columns) == \
           {'Other', 'Mockitis_Disability_And_Death', 'ChronicSyndrome_Disability_And_Death'}


@pytest.mark.slow
def test_cause_of_disability_being_registered(seed):
    """Test that the modules can declare causes of disability, and that the mappers between tlo causes of disability
    and gbd causes of disability can be created correctly and that these make sense with respect to the corresponding
    mappers for deaths."""

    rfp = Path(os.path.dirname(__file__)) / '../resources'

    sim = Simulation(start_date=Date(2010, 1, 1), seed=seed)
<<<<<<< HEAD
    sim.register(
        demography.Demography(resourcefilepath=rfp),
        symptommanager.SymptomManager(resourcefilepath=rfp),
        breast_cancer.BreastCancer(resourcefilepath=rfp),
        enhanced_lifestyle.Lifestyle(resourcefilepath=rfp),
        healthsystem.HealthSystem(resourcefilepath=rfp, disable_and_reject_all=True),
        bladder_cancer.BladderCancer(resourcefilepath=rfp),
        prostate_cancer.ProstateCancer(resourcefilepath=rfp),
        depression.Depression(resourcefilepath=rfp),
        diarrhoea.Diarrhoea(resourcefilepath=rfp),
        hiv.Hiv(resourcefilepath=rfp),
        tb.Tb(resourcefilepath=rfp),
        malaria.Malaria(resourcefilepath=rfp),
        cardio_metabolic_disorders.CardioMetabolicDisorders(resourcefilepath=rfp),
        oesophagealcancer.OesophagealCancer(resourcefilepath=rfp),
        contraception.Contraception(resourcefilepath=rfp),
        labour.Labour(resourcefilepath=rfp),
        pregnancy_supervisor.PregnancySupervisor(resourcefilepath=rfp),
        care_of_women_during_pregnancy.CareOfWomenDuringPregnancy(resourcefilepath=rfp),
        postnatal_supervisor.PostnatalSupervisor(resourcefilepath=rfp),
        newborn_outcomes.NewbornOutcomes(resourcefilepath=rfp),
        healthburden.HealthBurden(resourcefilepath=rfp),
        schisto.Schisto(resourcefilepath=rfp),
=======
    sim.register(*fullmodel(resourcefilepath=rfp, healthsystem_disable=True))
>>>>>>> de71619b

    # Increase risk of death of Diarrhoea to ensure that are at least some deaths
    increase_risk_of_death(sim.modules['Diarrhoea'])
    make_treatment_perfect(sim.modules['Diarrhoea'])

    sim.make_initial_population(n=20)
    sim.simulate(end_date=Date(2010, 1, 2))
    check_dtypes(sim)

    mapper_from_tlo_causes, mapper_from_gbd_causes = \
        sim.modules['HealthBurden'].create_mappers_from_causes_of_death_to_label()

    assert set(mapper_from_tlo_causes.keys()) == set(sim.modules['HealthBurden'].causes_of_disability.keys())
    assert set(mapper_from_gbd_causes.keys()) == set(sim.modules['HealthBurden'].parameters['gbd_causes_of_disability'])
    assert set(mapper_from_gbd_causes.values()) == set(mapper_from_tlo_causes.values())


def test_arithmetic_of_disability_aggregation_calcs(seed):
    """Check that disability from different modules are being combined and computed in the correct way"""
    rfp = Path(os.path.dirname(__file__)) / '../resources'

    class DiseaseThatCausesA(Module):
        METADATA = {Metadata.DISEASE_MODULE, Metadata.USES_HEALTHBURDEN}
        CAUSES_OF_DEATH = {'A': Cause(label='A')}
        CAUSES_OF_DISABILITY = {'A': Cause(label='A')}
        daly_wt = 0.2

        def read_parameters(self, data_folder):
            pass

        def initialise_population(self, population):
            pass

        def initialise_simulation(self, sim):
            pass

        def report_daly_values(self):
            df = self.sim.population.props
            disability = pd.Series(index=df.loc[df.is_alive].index, data=0.0)
            disability.loc[self.persons_affected] = self.daly_wt
            return disability

    class DiseaseThatCausesB(Module):
        METADATA = {Metadata.DISEASE_MODULE, Metadata.USES_HEALTHBURDEN}
        CAUSES_OF_DEATH = {'B': Cause(label='B')}
        CAUSES_OF_DISABILITY = {'B': Cause(label='B')}
        daly_wt = 0.05

        def read_parameters(self, data_folder):
            pass

        def initialise_population(self, population):
            pass

        def initialise_simulation(self, sim):
            pass

        def report_daly_values(self):
            df = self.sim.population.props
            disability = pd.Series(index=df.loc[df.is_alive].index, data=0.0)
            disability.loc[self.persons_affected] = self.daly_wt
            return disability

    class DiseaseThatCausesAandB(Module):
        METADATA = {Metadata.DISEASE_MODULE, Metadata.USES_HEALTHBURDEN}
        CAUSES_OF_DEATH = {'A': Cause(label='A'), 'B': Cause(label='B')}
        CAUSES_OF_DISABILITY = {'A': Cause(label='A'), 'B': Cause(label='B')}
        daly_wt_A = 0.5
        daly_wt_B = 0.09

        def read_parameters(self, data_folder):
            pass

        def initialise_population(self, population):
            pass

        def initialise_simulation(self, sim):
            pass

        def report_daly_values(self):
            df = self.sim.population.props
            disability = pd.DataFrame(index=df.loc[df.is_alive].index, columns={'A', 'B'}, data=0.0)
            disability.loc[self.persons_affected, 'A'] = self.daly_wt_A
            disability.loc[self.persons_affected, 'B'] = self.daly_wt_B
            return disability

    class DiseaseThatCausesC(Module):
        METADATA = {Metadata.DISEASE_MODULE, Metadata.USES_HEALTHBURDEN}
        CAUSES_OF_DEATH = {'C': Cause(label='A')}
        CAUSES_OF_DISABILITY = {'C': Cause(label='C')}
        daly_wt = 0.95

        def read_parameters(self, data_folder):
            pass

        def initialise_population(self, population):
            pass

        def initialise_simulation(self, sim):
            pass

        def report_daly_values(self):
            df = self.sim.population.props
            disability = pd.Series(index=df.loc[df.is_alive].index, data=0.0)
            disability.loc[self.persons_affected] = self.daly_wt
            return disability

    class DiseaseThatCausesNothing(Module):
        METADATA = {Metadata.DISEASE_MODULE, Metadata.USES_HEALTHBURDEN}
        CAUSES_OF_DEATH = {}
        CAUSES_OF_DISABILITY = {}

        def read_parameters(self, data_folder):
            pass

        def initialise_population(self, population):
            pass

        def initialise_simulation(self, sim):
            pass

        def report_daly_values(self):
            pass

    start_date = Date(2010, 1, 1)
    sim = Simulation(start_date=start_date, seed=seed)
    sim.register(
        demography.Demography(resourcefilepath=rfp),
        healthburden.HealthBurden(resourcefilepath=rfp),
        DiseaseThatCausesA(),
        DiseaseThatCausesB(),
        DiseaseThatCausesAandB(),
        DiseaseThatCausesC(name='DiseaseThatCausesC1'),  # intentionally two instances of DiseaseThatCausesC
        DiseaseThatCausesC(name='DiseaseThatCausesC2'),
        DiseaseThatCausesNothing(),
        # Disable sorting to allow registering multiple instances of DiseaseThatCausesC
        sort_modules=False
    )
    sim.make_initial_population(n=4)
    sim.simulate(end_date=start_date)

    # determine who is affected by what:
    sim.modules['DiseaseThatCausesA'].persons_affected = 0
    sim.modules['DiseaseThatCausesB'].persons_affected = 1
    sim.modules['DiseaseThatCausesAandB'].persons_affected = 2
    sim.modules['DiseaseThatCausesC1'].persons_affected = 3
    sim.modules['DiseaseThatCausesC2'].persons_affected = 3

    # get the dalys report:
    hb = sim.modules['HealthBurden']
    gcd = Get_Current_DALYS(hb)
    gcd.apply(sim.population)

    # check that persons experiencing DALYS are as expected
    assert set(hb.recognised_modules_names) == set([
        'DiseaseThatCausesA', 'DiseaseThatCausesB', 'DiseaseThatCausesAandB', 'DiseaseThatCausesNothing',
        'DiseaseThatCausesC1', 'DiseaseThatCausesC2'])

    yld = hb.YearsLivedWithDisability.sum()

    # check that dalys for A and B are being aggregated appropriately despite being declared in multiple modules
    # nb. the record is only for one month.
    assert yld['A'] == approx(
        (sim.modules['DiseaseThatCausesA'].daly_wt + sim.modules['DiseaseThatCausesAandB'].daly_wt_A) / 12
                              )
    assert yld['B'] == approx(
        (sim.modules['DiseaseThatCausesB'].daly_wt + sim.modules['DiseaseThatCausesAandB'].daly_wt_B) / 12
    )

    # check that daly weight for people is scaled to less than 1.0 (1/12 to be per month) even if they have two
    # large daly weights imposed at the same time that would sum to more than 1.0.
    assert yld.loc['C'] == approx(1.0 / 12)


def test_arithmetic_of_dalys_calcs(seed):
    """Check that life-years lost are being computed and combined with years lived with disability correctly"""

    rfp = Path(os.path.dirname(__file__)) / '../resources'

    class DiseaseThatCausesA(Module):
        """Disease that will:
          * impose disability on person_id=0 at the point 25% through the year;
          * cause the death of the person_id=0 at the point 50% through the year;
        """
        METADATA = {Metadata.DISEASE_MODULE, Metadata.USES_HEALTHBURDEN}
        CAUSES_OF_DEATH = {'cause_of_death_A': Cause(label='Label_A')}
        CAUSES_OF_DISABILITY = {'cause_of_disability_A': Cause(label='Label_A')}
        daly_wt = 0.5

        def read_parameters(self, data_folder):
            pass

        def initialise_population(self, population):
            pass

        def initialise_simulation(self, sim):
            year = sim.date.year
            days_in_year = sum([pd.Period(f'{year}-{i}-1').daysinmonth for i in range(1, 13)])
            day_25pc = sim.date + pd.DateOffset(days=int(0.25 * days_in_year))
            day_50pc = sim.date + pd.DateOffset(days=int(0.50 * days_in_year))

            self.has_disease = False
            sim.schedule_event(StartOfDiseaseEvent(self, 0), day_25pc)
            sim.schedule_event(InstantaneousDeath(self, individual_id=0, cause='cause_of_death_A'), day_50pc)

        def report_daly_values(self):
            df = sim.population.props
            return pd.Series(index=df.loc[df.is_alive].index, data=self.daly_wt * self.has_disease)

    class StartOfDiseaseEvent(Event, IndividualScopeEventMixin):
        def __init__(self, module, individual_id):
            super().__init__(module, person_id=individual_id)

        def apply(self, individual_id):
            self.module.has_disease = True

    start_date = Date(2010, 1, 1)
    sim = Simulation(start_date=start_date, seed=seed)
    sim.register(
        demography.Demography(resourcefilepath=rfp),
        healthburden.HealthBurden(resourcefilepath=rfp),
        DiseaseThatCausesA()
    )
    sim.make_initial_population(n=1)

    # To make calcs easy, set the date_of_birth of the person_id=0, to be 1st January 2010
    df = sim.population.props
    df.loc[0, ['is_alive', 'date_of_birth']] = (True, Date(2010, 1, 1))
    sim.simulate(end_date=Date(2010, 12, 31))

    # Examine YLL, YLD and DALYS for 'A' recorded at the end of the simulation
    hb = sim.modules['HealthBurden']
    yld = hb.YearsLivedWithDisability.sum()
    yll = hb.YearsLifeLost.sum()
    dalys = hb.compute_dalys()[0].sum()

    daly_wt = sim.modules['DiseaseThatCausesA'].daly_wt

    # Check record of YLD and YLLL (accurate to within a day (due to odd number of days in a year))
    assert yld['cause_of_disability_A'] == approx(daly_wt * 0.25, abs=(daly_wt / 365))
    assert yll['cause_of_death_A'] == approx(0.5, abs=1/365)
    assert dalys['Label_A'] == approx(0.5 + 0.25 * daly_wt, abs=1/365)


def test_airthmetic_of_lifeyearslost(seed):
    """Check that a death causes the right number of life-years-lost to be logged and in the right age-groups"""

    rfp = Path(os.path.dirname(__file__)) / '../resources'

    start_date = Date(2010, 1, 1)
    sim = Simulation(start_date=start_date, seed=seed)
    sim.register(
        demography.Demography(resourcefilepath=rfp),
        healthburden.HealthBurden(resourcefilepath=rfp),
    )
    sim.make_initial_population(n=1)

    # Set the date_of_birth of the person_id=0, such that the person is 4.5 years-old on 1st Jan 2010 (so that life-
    #  years lost span 0-4 and 5-9 age-groups)
    dob = start_date - pd.DateOffset(days=int(4.5 * 365.25))
    df = sim.population.props
    df.loc[0, ['sex', 'is_alive', 'date_of_birth']] = ('F', True, dob)
    sim.simulate(end_date=Date(2010, 12, 31))

    hb = sim.modules['HealthBurden']
    yll = hb.YearsLifeLost

    # check that no life-years-lost
    assert yll.sum().sum() == 0.0

    # reset the date to 1st Jan 2010 and cause the death of the person
    sim.date = Date(2010, 1, 1)
    sim.modules['Demography'].do_death(individual_id=0, cause='Other', originating_module=sim.modules['Demography'])

    # check that the the right number of years-life-lost is recorded
    # (= 1.0 as the simulation last 1.0 years and the person was dead throughout)
    assert yll.sum().sum() == approx(1.0)

    # check that age-range is correct (0.5 ly lost among 0-4 year-olds; 0.5 ly lost to 5-9 year-olds)
    assert yll.loc[('F', '0-4', 2010)].sum() == approx(0.5, abs=1/365)
    assert yll.loc[('F', '5-9', 2010)].sum() == approx(0.5, abs=1/365)


@pytest.mark.slow
def test_arithmetic_of_stacked_lifeyearslost(tmpdir, seed):
    """Check that the computation of 'stacked' LifeYearsLost and DALYS is done correctly (i.e. when all the
    future life-years lost are allocated to the year of death."""

    rfp = Path(os.path.dirname(__file__)) / '../resources'

    class DiseaseThatCausesA(Module):
        """Disease that will:
          * impose disability on person_id=0 at the point 25% through the year;
          * cause the death of the person_id=0 at the point 50% through the year;
        """
        METADATA = {Metadata.DISEASE_MODULE, Metadata.USES_HEALTHBURDEN}
        CAUSES_OF_DEATH = {'cause_of_death_A': Cause(label='Label_A')}
        CAUSES_OF_DISABILITY = {'cause_of_disability_A': Cause(label='Label_A')}
        daly_wt = 0.5

        def read_parameters(self, data_folder):
            pass

        def initialise_population(self, population):
            pass

        def initialise_simulation(self, sim):
            disability_onset_date = Date(2011, 1, 1)
            death_date = Date(2012, 1, 1)

            self.has_disease = False
            sim.schedule_event(StartOfDiseaseEvent(self, 0), disability_onset_date)
            sim.schedule_event(InstantaneousDeath(self, individual_id=0, cause='cause_of_death_A'), death_date)

        def report_daly_values(self):
            df = sim.population.props
            return pd.Series(index=df.loc[df.is_alive].index, data=self.daly_wt * self.has_disease)

    class StartOfDiseaseEvent(Event, IndividualScopeEventMixin):
        def __init__(self, module, individual_id):
            super().__init__(module, person_id=individual_id)

        def apply(self, individual_id):
            self.module.has_disease = True

    start_date = Date(2010, 1, 1)
    sim = Simulation(start_date=start_date, seed=seed, log_config={
        'filename': 'tmp',
        'directory': tmpdir,
        'custom_levels': {
            "tlo.methods.healthburden": logging.INFO}}
                     )
    sim.register(
        demography.Demography(resourcefilepath=rfp),
        healthburden.HealthBurden(resourcefilepath=rfp),
        DiseaseThatCausesA()
    )
    sim.make_initial_population(n=1)

    # To make calcs easy, set the date_of_birth of the person_id=0, to be 1st January 2010
    df = sim.population.props
    df.loc[0, ['is_alive', 'date_of_birth']] = (True, Date(2010, 1, 1))
    df.loc[0, 'sex'] = 'F'
    sim.simulate(end_date=Date(2029, 12, 31))
    daly_wt = sim.modules['DiseaseThatCausesA'].daly_wt

    # Examine YLL, YLD and DALYS for 'A' recorded at the end of the simulation
    log = parse_log_file(sim.log_filepath)['tlo.methods.healthburden']

    # Examine Years Lived with Disability
    yld = log['yld_by_causes_of_disability']
    marker_for_disability = (yld.year == 2011) & (yld.age_range == '0-4') & (yld.sex == 'F')
    assert (yld.loc[marker_for_disability, 'cause_of_disability_A'] == daly_wt * 1.0).all()
    assert (yld.loc[~marker_for_disability, 'cause_of_disability_A'] == 0.0).all()

    # For the Non-Stacked Results
    # -- YLL
    yll_not_stacked = log['yll_by_causes_of_death']
    yll_by_year_not_stacked = yll_not_stacked.loc[
        (yll_not_stacked.sex == 'F'),
        ['year', 'age_range', 'cause_of_death_A']
    ].groupby('year')['cause_of_death_A'].sum()
    assert all([yll_by_year_not_stacked.loc[year] == approx(1.0, abs=1/364) for year in range(2012, 2029)])
    assert all([yll_by_year_not_stacked.loc[year] == approx(0.0, abs=1 / 364) for year in range(2010, 2012)])

    # For the Non-Stacked Results
    # -- YLL
    yll_stacked = log['yll_by_causes_of_death_stacked']
    yll_by_year_stacked = yll_stacked.loc[
        (yll_not_stacked.sex == 'F'),
        ['year', 'age_range', 'cause_of_death_A']
    ].groupby('year')['cause_of_death_A'].sum()
    assert all(
        [yll_by_year_stacked.loc[year] == (approx(68.0, 1/364) if year == 2012 else 0.0) for year in range(2010, 2030)]
    )

    # Check dalys is as expected:
    dalys_by_year_not_stacked = log['dalys'].loc[
        (log['dalys'].sex == 'F'), ['year', 'age_range', 'Label_A']
    ].groupby('year')['Label_A'].sum()
    assert dalys_by_year_not_stacked.at[2010] == 0.0
    assert dalys_by_year_not_stacked.at[2011] == approx(0.5, 1/364)
    assert all([dalys_by_year_not_stacked.at[year] == (approx(1.0, 1/364)) for year in range(2012, 2030)])

    # Check dalys_stacked is as expected:
    dalys_by_year_stacked = log['dalys_stacked'].loc[
        (log['dalys'].sex == 'F'), ['year', 'age_range', 'Label_A']
    ].groupby('year')['Label_A'].sum()
    assert dalys_by_year_stacked.at[2010] == 0.0
    assert dalys_by_year_stacked.at[2011] == approx(0.5, 1/364)
    assert dalys_by_year_stacked.at[2012] == approx(68.0, 1/364)
    assert all([dalys_by_year_stacked.at[year] == (approx(0.0, 1/364)) for year in range(2013, 2030)])

    # Check that results from daly_stacked can be extract into pd.Series (for use in `extract_results`)
    def fn(df_):
        return df_.drop(columns='date').groupby(['year']).sum().stack()

    ser = fn(log['dalys_stacked'])
    assert ser.loc[(slice(None), 'Label_A')].at[2011] == approx(0.5, 1/364)
    assert ser.loc[(slice(None), 'Label_A')].at[2012] == approx(68.0, 1/364)<|MERGE_RESOLUTION|>--- conflicted
+++ resolved
@@ -17,7 +17,6 @@
     healthsystem,
     mockitis,
     symptommanager,
-    tb,
 )
 from tlo.methods.causes import Cause
 from tlo.methods.demography import InstantaneousDeath
@@ -94,33 +93,7 @@
     rfp = Path(os.path.dirname(__file__)) / '../resources'
 
     sim = Simulation(start_date=Date(2010, 1, 1), seed=seed)
-<<<<<<< HEAD
-    sim.register(
-        demography.Demography(resourcefilepath=rfp),
-        symptommanager.SymptomManager(resourcefilepath=rfp),
-        breast_cancer.BreastCancer(resourcefilepath=rfp),
-        enhanced_lifestyle.Lifestyle(resourcefilepath=rfp),
-        healthsystem.HealthSystem(resourcefilepath=rfp, disable_and_reject_all=True),
-        bladder_cancer.BladderCancer(resourcefilepath=rfp),
-        prostate_cancer.ProstateCancer(resourcefilepath=rfp),
-        depression.Depression(resourcefilepath=rfp),
-        diarrhoea.Diarrhoea(resourcefilepath=rfp),
-        hiv.Hiv(resourcefilepath=rfp),
-        tb.Tb(resourcefilepath=rfp),
-        malaria.Malaria(resourcefilepath=rfp),
-        cardio_metabolic_disorders.CardioMetabolicDisorders(resourcefilepath=rfp),
-        oesophagealcancer.OesophagealCancer(resourcefilepath=rfp),
-        contraception.Contraception(resourcefilepath=rfp),
-        labour.Labour(resourcefilepath=rfp),
-        pregnancy_supervisor.PregnancySupervisor(resourcefilepath=rfp),
-        care_of_women_during_pregnancy.CareOfWomenDuringPregnancy(resourcefilepath=rfp),
-        postnatal_supervisor.PostnatalSupervisor(resourcefilepath=rfp),
-        newborn_outcomes.NewbornOutcomes(resourcefilepath=rfp),
-        healthburden.HealthBurden(resourcefilepath=rfp),
-        schisto.Schisto(resourcefilepath=rfp),
-=======
     sim.register(*fullmodel(resourcefilepath=rfp, healthsystem_disable=True))
->>>>>>> de71619b
 
     # Increase risk of death of Diarrhoea to ensure that are at least some deaths
     increase_risk_of_death(sim.modules['Diarrhoea'])
