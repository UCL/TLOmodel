--- conflicted
+++ resolved
@@ -6,13 +6,8 @@
 import pytest
 from pytest import approx
 
-<<<<<<< HEAD
-from tlo import Date, Module, Simulation, logging
+from tlo import DAYS_IN_YEAR, Date, Module, Simulation, logging
 from tlo.analysis.utils import get_mappers_in_fullmodel, parse_log_file
-=======
-from tlo import DAYS_IN_YEAR, Date, Module, Simulation, logging
-from tlo.analysis.utils import parse_log_file
->>>>>>> dee00ad1
 from tlo.events import Event, IndividualScopeEventMixin
 from tlo.methods import (
     Metadata,
