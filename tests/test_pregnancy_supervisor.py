--- conflicted
+++ resolved
@@ -59,16 +59,13 @@
     women_repro = df.loc[df.is_alive & (df.sex == 'F') & (df.age_years > 14) & (df.age_years < 50)]
     df.loc[women_repro.index, 'is_pregnant'] = True
     df.loc[women_repro.index, 'date_of_last_pregnancy'] = sim.start_date
-<<<<<<< HEAD
+    df.loc[women_repro.index, 'co_contraception'] = "not_using"
 
     sim.modules['Labour'].la_linear_models['post_term_labour'] = \
         LinearModel(
             LinearModelType.MULTIPLICATIVE,
             0.0)
 
-=======
-    df.loc[women_repro.index, 'co_contraception'] = "not_using"
->>>>>>> 03a31f4c
     for person in women_repro.index:
         sim.modules['Labour'].set_date_of_labour(person)
 
