--- conflicted
+++ resolved
@@ -26,11 +26,6 @@
     symptommanager,
 )
 from tlo.methods.hiv import DummyHivModule
-<<<<<<< HEAD
-
-seed = 674
-=======
->>>>>>> d5f26094
 
 # The resource files
 try:
@@ -118,11 +113,6 @@
                  healthseekingbehaviour.HealthSeekingBehaviour(resourcefilepath=resourcefilepath),
                  malaria.Malaria(resourcefilepath=resourcefilepath),
                  hiv.Hiv(resourcefilepath=resourcefilepath),
-<<<<<<< HEAD
-                 dx_algorithm_adult.DxAlgorithmAdult(resourcefilepath=resourcefilepath),
-                 dx_algorithm_child.DxAlgorithmChild(resourcefilepath=resourcefilepath),
-=======
->>>>>>> d5f26094
                  depression.Depression(resourcefilepath=resourcefilepath),
 
                  # - Dummy HIV module (as contraception requires the property hv_inf)
@@ -362,19 +352,11 @@
     assert (df.loc[pregnant_at_end_of_sim.index, 'ps_gestational_age_in_weeks'] < 5).all().all()
 
 
-<<<<<<< HEAD
-def test_induced_abortion_ends_pregnancies_as_expected():
-    """Runs the simulation with the core modules and all women of reproductive age as pregnant. Sets abortion risk
-    to 1 and runs checks """
-
-    sim = register_core_modules()
-=======
 def test_induced_abortion_ends_pregnancies_as_expected(seed):
     """Runs the simulation with the core modules and all women of reproductive age as pregnant. Sets abortion risk
     to 1 and runs checks """
 
     sim = register_core_modules(seed=seed)
->>>>>>> d5f26094
     starting_population = 500
 
     sim.make_initial_population(n=starting_population)
