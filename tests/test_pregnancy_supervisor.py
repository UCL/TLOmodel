--- conflicted
+++ resolved
@@ -34,11 +34,6 @@
     wasting
 )
 
-<<<<<<< HEAD
-seed = 882
-
-=======
->>>>>>> 1667450b
 # The resource files
 try:
     resourcefilepath = Path(os.path.dirname(__file__)) / '../resources'
@@ -73,37 +68,10 @@
 
 def turn_off_antenatal_pregnancy_loss(sim):
     """Set all parameters which output probability of pregnancy loss to 0"""
-<<<<<<< HEAD
     params = sim.modules['PregnancySupervisor'].current_parameters
     params['prob_ectopic_pregnancy'] = 0.0
     params['prob_induced_abortion_per_month'] = 0.0
     params['prob_still_birth_per_month'] = 0.0
-=======
-    params = sim.modules['PregnancySupervisor'].parameters
-    params['prob_ectopic_pregnancy'] = 0
-    params['prob_spontaneous_abortion_per_month'] = 0
-    params['prob_induced_abortion_per_month'] = 0
-    params['prob_still_birth_per_month'] = 0
-
-
-def register_core_modules(seed):
-    """Defines sim variable and registers minimum set of modules for pregnancy supervisor to run"""
-    sim = Simulation(start_date=start_date, seed=seed)
-
-    sim.register(demography.Demography(resourcefilepath=resourcefilepath),
-                 contraception.Contraception(resourcefilepath=resourcefilepath),
-                 enhanced_lifestyle.Lifestyle(resourcefilepath=resourcefilepath),
-                 healthburden.HealthBurden(resourcefilepath=resourcefilepath),
-                 healthsystem.HealthSystem(resourcefilepath=resourcefilepath,
-                                           service_availability=['*']),
-                 newborn_outcomes.NewbornOutcomes(resourcefilepath=resourcefilepath),
-                 pregnancy_supervisor.PregnancySupervisor(resourcefilepath=resourcefilepath),
-                 care_of_women_during_pregnancy.CareOfWomenDuringPregnancy(resourcefilepath=resourcefilepath),
-                 symptommanager.SymptomManager(resourcefilepath=resourcefilepath),
-                 labour.Labour(resourcefilepath=resourcefilepath),
-                 postnatal_supervisor.PostnatalSupervisor(resourcefilepath=resourcefilepath),
-                 healthseekingbehaviour.HealthSeekingBehaviour(resourcefilepath=resourcefilepath),
->>>>>>> 1667450b
 
     sim.modules['PregnancySupervisor'].ps_linear_models['spontaneous_abortion'] = \
         LinearModel(
@@ -111,11 +79,7 @@
             0.0)
 
 
-<<<<<<< HEAD
 def register_modules(sim):
-=======
-def register_all_modules(seed):
->>>>>>> 1667450b
     """Defines sim variable and registers all modules that can be called when running the full suite of pregnancy
     modules"""
 
@@ -139,21 +103,13 @@
 
 
 @pytest.mark.slow
-<<<<<<< HEAD
-def test_run_core_modules_normal_allocation_of_pregnancy(tmpdir):
+def test_run_core_modules_normal_allocation_of_pregnancy(seed, tmpdir):
     """Runs the simulation using only core modules without manipulation of pregnancy rates or parameters and checks
     dtypes at the end"""
 
     sim = Simulation(start_date=start_date, seed=seed, log_config={"filename": "log", "directory": tmpdir})
 
     register_modules(sim)
-=======
-def test_run_core_modules_normal_allocation_of_pregnancy(seed):
-    """Runs the simulation using only core modules without manipulation of pregnancy rates or parameters and checks
-    dtypes at the end"""
-
-    sim = register_core_modules(seed=seed)
->>>>>>> 1667450b
     sim.make_initial_population(n=1000)
     sim.simulate(end_date=Date(2015, 2, 1))   # run to ensure ParameterUpdateEvent is called and works
     check_dtypes(sim)
@@ -165,25 +121,13 @@
 
 
 @pytest.mark.slow
-<<<<<<< HEAD
-def test_run_core_modules_high_volumes_of_pregnancy(tmpdir):
-=======
-def test_run_core_modules_high_volumes_of_pregnancy(seed):
->>>>>>> 1667450b
+def test_run_core_modules_high_volumes_of_pregnancy(seed, tmpdir):
     """Runs the simulation with the core modules and all women of reproductive age being pregnant at the start of the
     simulation"""
     sim = Simulation(start_date=start_date, seed=seed, log_config={"filename": "log", "directory": tmpdir})
 
-<<<<<<< HEAD
     register_modules(sim)
     sim.make_initial_population(n=5000)
-=======
-    """Runs the simulation with the core modules and all women of reproductive age being pregnant at the start of the
-      simulation"""
-
-    sim = register_core_modules(seed=seed)
-    sim.make_initial_population(n=1000)
->>>>>>> 1667450b
     set_all_women_as_pregnant_and_reset_baseline_parity(sim)
     sim.simulate(end_date=Date(2011, 1, 1))
     check_dtypes(sim)
@@ -195,7 +139,7 @@
 
 
 @pytest.mark.slow
-def test_run_with_all_referenced_modules_registered(tmpdir):
+def test_run_with_all_referenced_modules_registered(seed, tmpdir):
     """
     Runs the simulation for one year where all the referenced modules are registered to ensure
     """
@@ -245,13 +189,9 @@
     in the model."""
 
     # Set up sim and run for 0 days
-<<<<<<< HEAD
-    sim = Simulation(start_date=start_date, seed=seed)
-    register_modules(sim)
-
-=======
-    sim = register_core_modules(seed=seed)
->>>>>>> 1667450b
+    sim = Simulation(start_date=start_date, seed=seed)
+    register_modules(sim)
+
     sim.make_initial_population(n=100)
     set_all_women_as_pregnant_and_reset_baseline_parity(sim)
     sim.simulate(end_date=sim.date + pd.DateOffset(days=0))
@@ -343,13 +283,9 @@
 def test_calculation_of_gestational_age(seed):
     """This is a simple test to check that when called, the pregnancy supervisor event updates the age of all women's
     gestational age correctly"""
-<<<<<<< HEAD
-    sim = Simulation(start_date=start_date, seed=seed)
-    register_modules(sim)
-
-=======
-    sim = register_core_modules(seed=seed)
->>>>>>> 1667450b
+    sim = Simulation(start_date=start_date, seed=seed)
+    register_modules(sim)
+
     sim.make_initial_population(n=100)
     set_all_women_as_pregnant_and_reset_baseline_parity(sim)
     turn_off_antenatal_pregnancy_loss(sim)
@@ -381,19 +317,11 @@
         assert df.at[person, 'ps_gestational_age_in_weeks'] == (foetal_age_weeks + 2)
 
 
-<<<<<<< HEAD
-def test_application_of_risk_of_twin_pregnancy():
+def test_application_of_risk_of_twin_pregnancy(seed):
     """Runs the simulation with the core modules, all reproductive age women as pregnant and forces all pregnancies to
     be twins. Other functionality related to or dependent upon twin birth is tested in respective module test files"""
     sim = Simulation(start_date=start_date, seed=seed)
     register_modules(sim)
-=======
-@pytest.mark.slow
-def test_run_with_all_births_as_twins(seed):
-    """Runs the simulation with the core modules, all reproductive age women as pregnant and forces all pregnancies to
-    be twins. Other functionality related to or dependent upon twin birth is tested in respective module test files"""
-    sim = register_core_modules(seed=seed)
->>>>>>> 1667450b
     sim.make_initial_population(n=100)
 
     # Force all reproductive age women to be pregnant
@@ -419,19 +347,11 @@
     assert df.loc[women.index, 'ps_multiple_pregnancy'].all().all()
 
 
-<<<<<<< HEAD
-def test_spontaneous_abortion_ends_pregnancies_as_expected():
+def test_spontaneous_abortion_ends_pregnancies_as_expected(seed):
     """Test to check that risk of spontaneous abortion is applied as expected within the population and leads to the
     end of pregnancy"""
     sim = Simulation(start_date=start_date, seed=seed)
     register_modules(sim)
-=======
-@pytest.mark.slow
-def test_run_all_births_end_in_miscarriage(seed):
-    """Runs the simulation with the core modules and all women of reproductive age as pregnant. Sets miscarriage risk
-    to 1 and runs checks """
-    sim = register_core_modules(seed=seed)
->>>>>>> 1667450b
     starting_population = 100
 
     sim.make_initial_population(n=starting_population)
@@ -469,21 +389,12 @@
         assert sim.modules['PregnancySupervisor'].mother_and_newborn_info[person]['delete_mni']
 
 
-<<<<<<< HEAD
-def test_induced_abortion_ends_pregnancies_as_expected():
+def test_induced_abortion_ends_pregnancies_as_expected(seed):
     """Test to check that risk of induced abortion is applied as expected within the population and leads to the
     end of pregnancy"""
     sim = Simulation(start_date=start_date, seed=seed)
     register_modules(sim)
     starting_population = 100
-=======
-def test_induced_abortion_ends_pregnancies_as_expected(seed):
-    """Runs the simulation with the core modules and all women of reproductive age as pregnant. Sets abortion risk
-    to 1 and runs checks """
-
-    sim = register_core_modules(seed=seed)
-    starting_population = 500
->>>>>>> 1667450b
 
     sim.make_initial_population(n=starting_population)
     set_all_women_as_pregnant_and_reset_baseline_parity(sim)
@@ -522,7 +433,6 @@
 def test_abortion_complications(seed):
     """Test that complications associate with abortion are correctly applied via the pregnancy supervisor event. Also
      test women seek care and/or experience risk of death as expected """
-<<<<<<< HEAD
 
     def check_abortion_logic(abortion_type):
         sim = Simulation(start_date=start_date, seed=seed)
@@ -628,83 +538,11 @@
     check_abortion_logic('induced')
 
 
-def test_still_births_ends_pregnancies_as_expected():
+def test_still_births_ends_pregnancies_as_expected(seed):
     """Runs the simulation with the core modules and all women of reproductive age as pregnant. Sets antenatal still
     birth risk to 1 and runs checks """
     sim = Simulation(start_date=start_date, seed=seed)
     register_modules(sim)
-=======
-    sim = register_core_modules(seed=seed)
-    starting_population = 100
-    sim.make_initial_population(n=starting_population)
-    set_all_women_as_pregnant_and_reset_baseline_parity(sim)
-
-    # Set the risk of miscarriage and related complications to 1
-    params = sim.modules['PregnancySupervisor'].parameters
-    params['prob_spontaneous_abortion_per_month'] = 1
-    params['prob_seek_care_pregnancy_loss'] = 1
-    params['prob_haemorrhage_post_abortion'] = 1
-    params['prob_sepsis_post_abortion'] = 1
-
-    sim.simulate(end_date=sim.date + pd.DateOffset(days=0))
-
-    df = sim.population.props
-    pregnant_women = df.loc[df.is_alive & df.is_pregnant]
-    for woman in pregnant_women.index:
-        sim.modules['PregnancySupervisor'].generate_mother_and_newborn_dictionary_for_individual(woman)
-
-    # Select one pregnant woman and run the pregnancy supervisor event (populate key variables)
-    mother_id = pregnant_women.index[0]
-    pregnancy_sup = pregnancy_supervisor.PregnancySupervisorEvent(module=sim.modules['PregnancySupervisor'])
-
-    # Move the sim date forward and run event again
-    sim.date = sim.date + pd.DateOffset(weeks=2)
-    pregnancy_sup.apply(sim.population)
-
-    # check abortion complications correctly stored in bitset properties
-    assert sim.modules['PregnancySupervisor'].abortion_complications.has_all(mother_id, 'haemorrhage')
-    assert sim.modules['PregnancySupervisor'].abortion_complications.has_all(mother_id, 'sepsis')
-
-    # Check that date of onset stored in mni dict to allow for daly calculations
-    assert (sim.modules['PregnancySupervisor'].mother_and_newborn_info[mother_id]['abortion_onset'] == sim.date)
-    assert (sim.modules['PregnancySupervisor'].mother_and_newborn_info[mother_id]['abortion_haem_onset'] == sim.date)
-    assert (sim.modules['PregnancySupervisor'].mother_and_newborn_info[mother_id]['abortion_sep_onset'] == sim.date)
-
-    # Check the sim event queue for the death event
-    events = sim.find_events_for_person(person_id=mother_id)
-    events = [e.__class__ for d, e in events]
-    assert pregnancy_supervisor.EarlyPregnancyLossDeathEvent in events
-
-    # And then check the HSI queue for the care seeking event, care is sought via generic appts
-    health_system = sim.modules['HealthSystem']
-    hsi_events = health_system.find_events_for_person(person_id=mother_id)
-    hsi_events = [e.__class__ for d, e in hsi_events]
-    from tlo.methods.hsi_generic_first_appts import HSI_GenericEmergencyFirstApptAtFacilityLevel1
-    assert HSI_GenericEmergencyFirstApptAtFacilityLevel1 in hsi_events
-
-    # Set risk of death to 1
-    params['ps_linear_equations']['spontaneous_abortion_death'] = \
-        LinearModel(
-            LinearModelType.MULTIPLICATIVE,
-            1)
-
-    # Define and run event, check woman has correctly died
-    death_event = pregnancy_supervisor.EarlyPregnancyLossDeathEvent(module=sim.modules['PregnancySupervisor'],
-                                                                    individual_id=mother_id,
-                                                                    cause='spontaneous_abortion')
-
-    death_event.apply(mother_id)
-
-    assert not sim.population.props.at[mother_id, 'is_alive']
-    assert (sim.modules['PregnancySupervisor'].mother_and_newborn_info[mother_id]['delete_mni'])
-
-
-@pytest.mark.slow
-def test_run_all_births_end_antenatal_still_birth(seed):
-    """Runs the simulation with the core modules and all women of reproductive age as pregnant. Sets antenatal still
-    birth risk to 1 and runs checks """
-    sim = register_core_modules(seed=seed)
->>>>>>> 1667450b
     starting_population = 100
 
     sim.make_initial_population(n=starting_population)
@@ -749,18 +587,10 @@
         assert sim.modules['PregnancySupervisor'].mother_and_newborn_info[person]['delete_mni']
 
 
-<<<<<<< HEAD
-def test_run_all_births_end_ectopic_no_care_seeking():
+def test_run_all_births_end_ectopic_no_care_seeking(seed):
     """Test to check that risk of ectopic pregnancy, progression, careseeking and treatment occur as expected"""
     sim = Simulation(start_date=start_date, seed=seed)
     register_modules(sim)
-=======
-def test_run_all_births_end_ectopic_no_care_seeking(seed):
-    """Run the simulation with core modules forcing all pregnancies to be ectopic. We also remove care seeking and set
-    risk of death to 1. Check no new births, all women who are pregnant at the start of the sim experience rupture and
-    die. Any ongoing pregnancies should not exceed 9 weeks gestation"""
-    sim = register_core_modules(seed=seed)
->>>>>>> 1667450b
     starting_population = 100
     sim.make_initial_population(n=starting_population)
     set_all_women_as_pregnant_and_reset_baseline_parity(sim)
@@ -827,21 +657,12 @@
     assert not df.at[mother_id, 'is_alive']
 
 
-<<<<<<< HEAD
-def test_preterm_labour_logic():
+def test_preterm_labour_logic(seed):
     """Test to check that risk of preterm labour is applied as expected and triggers early labour through correct event
      scheduling """
 
     sim = Simulation(start_date=start_date, seed=seed)
     register_modules(sim)
-=======
-def test_preterm_labour_logic(seed):
-    """Runs sim to fully initialise the population. Sets all women pregnant and risk of preterm labour to 1. Checks
-     logic and scheduling of preterm labour through the PregnancySupervisor event. Checks labour events correctly
-     scheduled"""
-
-    sim = register_core_modules(seed=seed)
->>>>>>> 1667450b
     sim.make_initial_population(n=100)
     set_all_women_as_pregnant_and_reset_baseline_parity(sim)
     sim.simulate(end_date=sim.date + pd.DateOffset(days=0))
@@ -854,7 +675,6 @@
             LinearModelType.MULTIPLICATIVE,
             1.0)
 
-<<<<<<< HEAD
     # And stop attendance to ANC
     sim.modules['PregnancySupervisor'].ps_linear_models['early_initiation_anc4'] = \
         LinearModel(
@@ -862,14 +682,6 @@
             0.0)
     params['prob_late_initiation_anc4'] = 1.0
     params['prob_anc1_months_5_to_9'] = [0, 0, 0, 0, 0, 1]
-=======
-    # Set chorioamnionitis still birth probability to zero to avoid still births causing
-    # la_due_date_current_pregnancy to be set to NaT
-    params['prob_still_birth_chorioamnionitis'] = 0
-
-    # And stop attendance to ANC (could block labour)
-    params['prob_first_anc_visit_gestational_age'] = [0, 0, 0, 0, 0, 0, 0, 0, 0, 1]
->>>>>>> 1667450b
 
     # Stop any pregnancies ending in pregnancy loss
     turn_off_antenatal_pregnancy_loss(sim)
@@ -919,18 +731,10 @@
     assert labour.BirthAndPostnatalOutcomesEvent in events
 
 
-<<<<<<< HEAD
-def test_check_first_anc_visit_scheduling():
+def test_check_first_anc_visit_scheduling(seed):
     """Test to ensure first ANC visit is scheduled for women as expected """
     sim = Simulation(start_date=start_date, seed=seed)
     register_modules(sim)
-=======
-def test_check_first_anc_visit_scheduling(seed):
-    """Runs sim to fully initialise the population. Check that when pregnancy supervisor event is ran on pregnancy
-    population of the correct gestational age that antenatal care is always scheduled when prob set to 1"""
-
-    sim = register_core_modules(seed=seed)
->>>>>>> 1667450b
     sim.make_initial_population(n=100)
     set_all_women_as_pregnant_and_reset_baseline_parity(sim)
     sim.simulate(end_date=sim.date + pd.DateOffset(days=0))
@@ -971,17 +775,10 @@
     assert care_of_women_during_pregnancy.HSI_CareOfWomenDuringPregnancy_FirstAntenatalCareContact in hsi_events
 
 
-<<<<<<< HEAD
-def test_pregnancy_supervisor_anaemia():
+def test_pregnancy_supervisor_anaemia(seed):
     """Tests the application of risk of maternal anaemia within the pregnancy supervisor event"""
     sim = Simulation(start_date=start_date, seed=seed)
     register_modules(sim)
-=======
-def test_pregnancy_supervisor_anaemia(seed):
-    """Tests the application of risk of nutritional deficiencies and maternal anaemia within the pregnancy supervisor
-     event"""
-    sim = register_core_modules(seed=seed)
->>>>>>> 1667450b
     sim.make_initial_population(n=100)
     set_all_women_as_pregnant_and_reset_baseline_parity(sim)
     sim.simulate(end_date=sim.date + pd.DateOffset(days=0))
@@ -1038,12 +835,8 @@
 def test_pregnancy_supervisor_placental_conditions_and_antepartum_haemorrhage(seed):
     """Tests the application of risk of placenta praevia, abruption and antenatal haemorrhage within the pregnancy
     supervisor event"""
-<<<<<<< HEAD
-    sim = Simulation(start_date=start_date, seed=seed)
-    register_modules(sim)
-=======
-    sim = register_core_modules(seed=seed)
->>>>>>> 1667450b
+    sim = Simulation(start_date=start_date, seed=seed)
+    register_modules(sim)
     sim.make_initial_population(n=100)
     set_all_women_as_pregnant_and_reset_baseline_parity(sim)
     sim.simulate(end_date=sim.date + pd.DateOffset(days=0))
@@ -1116,12 +909,8 @@
 
 def test_pregnancy_supervisor_pre_eclampsia_and_progression(seed):
     """Tests the application of risk of pre-eclampsia within the pregnancy supervisor event"""
-<<<<<<< HEAD
-    sim = Simulation(start_date=start_date, seed=seed)
-    register_modules(sim)
-=======
-    sim = register_core_modules(seed=seed)
->>>>>>> 1667450b
+    sim = Simulation(start_date=start_date, seed=seed)
+    register_modules(sim)
     sim.make_initial_population(n=100)
     set_all_women_as_pregnant_and_reset_baseline_parity(sim)
     sim.simulate(end_date=sim.date + pd.DateOffset(days=0))
@@ -1194,12 +983,8 @@
 
 def test_pregnancy_supervisor_gestational_hypertension_and_progression(seed):
     """Tests the application of risk of gestational_hypertension within the pregnancy supervisor event"""
-<<<<<<< HEAD
-    sim = Simulation(start_date=start_date, seed=seed)
-    register_modules(sim)
-=======
-    sim = register_core_modules(seed=seed)
->>>>>>> 1667450b
+    sim = Simulation(start_date=start_date, seed=seed)
+    register_modules(sim)
     sim.make_initial_population(n=100)
     set_all_women_as_pregnant_and_reset_baseline_parity(sim)
     sim.simulate(end_date=sim.date + pd.DateOffset(days=0))
@@ -1231,12 +1016,8 @@
 
 def test_pregnancy_supervisor_gdm(seed):
     """Tests the application of risk of gestational diabetes within the pregnancy supervisor event"""
-<<<<<<< HEAD
-    sim = Simulation(start_date=start_date, seed=seed)
-    register_modules(sim)
-=======
-    sim = register_core_modules(seed=seed)
->>>>>>> 1667450b
+    sim = Simulation(start_date=start_date, seed=seed)
+    register_modules(sim)
     sim.make_initial_population(n=100)
     set_all_women_as_pregnant_and_reset_baseline_parity(sim)
     sim.simulate(end_date=sim.date + pd.DateOffset(days=0))
@@ -1274,12 +1055,8 @@
 def test_pregnancy_supervisor_chorio_and_prom(seed):
     """Tests the application of risk of chorioamnionitis and PROM within the pregnancy supervisor event"""
 
-<<<<<<< HEAD
-    sim = Simulation(start_date=start_date, seed=seed)
-    register_modules(sim)
-=======
-    sim = register_core_modules(seed=seed)
->>>>>>> 1667450b
+    sim = Simulation(start_date=start_date, seed=seed)
+    register_modules(sim)
     sim.make_initial_population(n=100)
     set_all_women_as_pregnant_and_reset_baseline_parity(sim)
     sim.simulate(end_date=sim.date + pd.DateOffset(days=0))
@@ -1366,12 +1143,8 @@
 def test_induction_of_labour_logic(seed):
     """Tests the that woman who are post-term are seeking care for induction of labour"""
 
-<<<<<<< HEAD
-    sim = Simulation(start_date=start_date, seed=seed)
-    register_modules(sim)
-=======
-    sim = register_core_modules(seed=seed)
->>>>>>> 1667450b
+    sim = Simulation(start_date=start_date, seed=seed)
+    register_modules(sim)
     sim.make_initial_population(n=100)
     set_all_women_as_pregnant_and_reset_baseline_parity(sim)
     turn_off_antenatal_pregnancy_loss(sim)
