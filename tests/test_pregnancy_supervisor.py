--- conflicted
+++ resolved
@@ -17,23 +17,15 @@
     symptommanager,
 )
 
-<<<<<<< HEAD
 # Where will outputs go
 outputpath = Path("./outputs")  # folder for convenience of storing outputs
 
 # date-stamp to label log files and any other outputs
 datestamp = datetime.date.today().strftime("__%Y_%m_%d")
-=======
-start_date = Date(2010, 1, 1)
-end_date = Date(2012, 1, 1)
-popsize = 200
-
->>>>>>> 57339751
 
 # The resource files
 try:
     resourcefilepath = Path(os.path.dirname(__file__)) / '../resources'
-<<<<<<< HEAD
 except NameError:
     # running interactively
     resourcefilepath = 'resources'
@@ -44,34 +36,10 @@
 
 
 def check_dtypes(simulation):
-=======
-    sim = Simulation(start_date=start_date)
-    sim.register(healthburden.HealthBurden(resourcefilepath=resourcefilepath),
-                 demography.Demography(resourcefilepath=resourcefilepath),
-                 healthsystem.HealthSystem(resourcefilepath=resourcefilepath, mode_appt_constraints=0),
-                 labour.Labour(resourcefilepath=resourcefilepath),
-                 newborn_outcomes.NewbornOutcomes(resourcefilepath=resourcefilepath),
-                 antenatal_care.CareOfWomenDuringPregnancy(resourcefilepath=resourcefilepath),
-                 pregnancy_supervisor.PregnancySupervisor(resourcefilepath=resourcefilepath),
-                 contraception.Contraception(resourcefilepath=resourcefilepath),
-                 enhanced_lifestyle.Lifestyle(resourcefilepath=resourcefilepath))
-
-    sim.seed_rngs(1)
-    return sim
-
-
-def test_run(simulation):
-    simulation.make_initial_population(n=popsize)
-    simulation.simulate(end_date=end_date)
-
-
-def test_dypes(simulation):
->>>>>>> 57339751
     # check types of columns
     df = simulation.population.props
     orig = simulation.population.new_row
     assert (df.dtypes == orig.dtypes).all()
-<<<<<<< HEAD
 
 
 def test_run():
@@ -94,9 +62,8 @@
 
     sim.make_initial_population(n=popsize)
     sim.simulate(end_date=end_date)
-=======
->>>>>>> 57339751
 
     check_dtypes(sim)
 
+
 test_run()