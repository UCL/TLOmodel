import os
from pathlib import Path

import pandas as pd

from tlo import Date, Simulation
from tlo.lm import LinearModel, LinearModelType, Predictor
from tlo.methods import (
    care_of_women_during_pregnancy,
    contraception,
    demography,
    depression,
    enhanced_lifestyle,
    epi,
    healthburden,
    healthseekingbehaviour,
    healthsystem,
    hiv,
    labour,
    malaria,
    newborn_outcomes,
    postnatal_supervisor,
    pregnancy_helper_functions,
    pregnancy_supervisor,
    symptommanager,
    tb,
)

# The resource files
try:
    resourcefilepath = Path(os.path.dirname(__file__)) / '../resources'
except NameError:
    # running interactively
    resourcefilepath = Path('./resources')

start_date = Date(2010, 1, 1)


def check_dtypes(simulation):
    # check types of columns
    df = simulation.population.props
    orig = simulation.population.new_row
    assert (df.dtypes == orig.dtypes).all()


def register_all_modules(seed):
    """Register all modules that are required for ANC to run"""

    sim = Simulation(start_date=start_date, seed=seed)
    sim.register(demography.Demography(resourcefilepath=resourcefilepath),
                 contraception.Contraception(resourcefilepath=resourcefilepath),
                 enhanced_lifestyle.Lifestyle(resourcefilepath=resourcefilepath),
                 healthburden.HealthBurden(resourcefilepath=resourcefilepath),
                 healthsystem.HealthSystem(resourcefilepath=resourcefilepath,
                                           service_availability=['*'],
                                           cons_availability='all'),  # went set disable=true, cant check HSI queue,
                 newborn_outcomes.NewbornOutcomes(resourcefilepath=resourcefilepath),
                 pregnancy_supervisor.PregnancySupervisor(resourcefilepath=resourcefilepath),
                 care_of_women_during_pregnancy.CareOfWomenDuringPregnancy(resourcefilepath=resourcefilepath),
                 symptommanager.SymptomManager(resourcefilepath=resourcefilepath),
                 labour.Labour(resourcefilepath=resourcefilepath),
                 postnatal_supervisor.PostnatalSupervisor(resourcefilepath=resourcefilepath),
                 healthseekingbehaviour.HealthSeekingBehaviour(resourcefilepath=resourcefilepath),

                 hiv.DummyHivModule())

    return sim


def find_and_return_events_list(sim, individual_id):
    """Returns event list for an individual"""
    events = sim.find_events_for_person(person_id=individual_id)
    events = [e.__class__ for d, e in events]
    return events


def find_and_return_hsi_events_list(sim, individual_id):
    """Returns HSI event list for an individual"""
    health_system = sim.modules['HealthSystem']
    hsi_events = health_system.find_events_for_person(person_id=individual_id)
    hsi_events = [e.__class__ for d, e in hsi_events]
    return hsi_events


def check_event_queue_for_event_and_return_scheduled_event_date(sim, queue_of_interest, individual_id,
                                                                event_of_interest):
    """Checks the hsi OR event queue for an event and returns scheduled date"""
    if queue_of_interest == 'event':
        date_event, event = [
            ev for ev in sim.find_events_for_person(person_id=individual_id) if
            isinstance(ev[1], event_of_interest)
        ][0]
        return date_event
    else:
        date_event, event = [
            ev for ev in sim.modules['HealthSystem'].find_events_for_person(individual_id) if
            isinstance(ev[1], event_of_interest)
        ][0]
        return date_event


def run_sim_for_0_days_get_mother_id(sim):
    """Run a simulation for 0 days and select a mother_id from dataframe"""
    sim.make_initial_population(n=100)
    sim.simulate(end_date=sim.date + pd.DateOffset(days=0))

    df = sim.population.props
    women_repro = df.loc[df.is_alive & (df.sex == 'F') & (df.age_years > 14) & (df.age_years < 50)]
    mother_id = women_repro.index[0]
    pregnancy_helper_functions.update_mni_dictionary(sim.modules['PregnancySupervisor'], mother_id)
    pregnancy_helper_functions.update_mni_dictionary(sim.modules['Labour'], mother_id)

    return mother_id


def test_perfect_run_of_anc_contacts_no_constraints(seed):
    """This test calls all 8 of the ANC contacts for a relevant woman and tests that sequential daisy-chain event
    scheduling is happening correctly and that (when no quality or consumable constraints are applied) women receive all
    the correct screening and medication-based interventions during ANC (at the correct gestational age).
    """

    # Register the modules called within ANC and run the simulation for one day
    sim = Simulation(start_date=start_date, seed=seed)
    sim.register(demography.Demography(resourcefilepath=resourcefilepath),
                 contraception.Contraception(resourcefilepath=resourcefilepath),
                 enhanced_lifestyle.Lifestyle(resourcefilepath=resourcefilepath),
                 healthburden.HealthBurden(resourcefilepath=resourcefilepath),
                 healthsystem.HealthSystem(resourcefilepath=resourcefilepath,
                                           service_availability=['*'],
                                           cons_availability='all'),  # went set disable=true, cant check HSI queue,
                 newborn_outcomes.NewbornOutcomes(resourcefilepath=resourcefilepath),
                 pregnancy_supervisor.PregnancySupervisor(resourcefilepath=resourcefilepath),
                 care_of_women_during_pregnancy.CareOfWomenDuringPregnancy(resourcefilepath=resourcefilepath),
                 symptommanager.SymptomManager(resourcefilepath=resourcefilepath),
                 labour.Labour(resourcefilepath=resourcefilepath),
                 postnatal_supervisor.PostnatalSupervisor(resourcefilepath=resourcefilepath),
                 healthseekingbehaviour.HealthSeekingBehaviour(resourcefilepath=resourcefilepath),
                 depression.Depression(resourcefilepath=resourcefilepath),
                 malaria.Malaria(resourcefilepath=resourcefilepath),
                 epi.Epi(resourcefilepath=resourcefilepath),
                 tb.Tb(resourcefilepath=resourcefilepath),
                 hiv.Hiv(resourcefilepath=resourcefilepath))

    sim.make_initial_population(n=100)

    params = sim.modules['CareOfWomenDuringPregnancy'].parameters
    params_dep = sim.modules['Depression'].parameters

    # Set sensitivity/specificity of dx_tests to one
    params_dep['sensitivity_of_assessment_of_depression'] = 1.0
    params['sensitivity_bp_monitoring'] = 1.0
    params['specificity_bp_monitoring'] = 1.0
    params['sensitivity_urine_protein_1_plus'] = 1.0
    params['specificity_urine_protein_1_plus'] = 1.0
    params['sensitivity_poc_hb_test'] = 1.0
    params['specificity_poc_hb_test'] = 1.0
    params['sensitivity_fbc_hb_test'] = 1.0
    params['specificity_fbc_hb_test'] = 1.0
    params['sensitivity_blood_test_glucose'] = 1.0
    params['specificity_blood_test_glucose'] = 1.0

    # Set prob of depression screening for perinatal female to one
    params_dep['pr_assessed_for_depression_for_perinatal_female'] = 1.0

    sim.simulate(end_date=sim.date + pd.DateOffset(days=0))

    # Select a woman from the dataframe of reproductive age
    df = sim.population.props
    women_repro = df.loc[df.is_alive & (df.sex == 'F') & (df.age_years > 14) & (df.age_years < 50)]
    mother_id = women_repro.index[0]
    updated_mother_id = int(mother_id)

    # Set key pregnancy variables
    df.at[mother_id, 'is_pregnant'] = True
    df.at[mother_id, 'date_of_last_pregnancy'] = start_date
    df.at[mother_id, 'ps_anc4'] = True
    df.at[mother_id, 'ps_date_of_anc1'] = start_date + pd.DateOffset(weeks=8)
    df.at[mother_id, 'ps_gestational_age_in_weeks'] = 10
    df.at[mother_id, 'li_bmi'] = 1
    df.at[mother_id, 'la_parity'] = 0
    df.at[mother_id, 'ps_prev_gest_diab'] = True

    pregnancy_helper_functions.update_mni_dictionary(sim.modules['PregnancySupervisor'], mother_id)

    # Set some complications that should be detected in ANC leading to further action
    df.at[mother_id, 'ps_htn_disorders'] = 'mild_pre_eclamp'
    df.at[mother_id, 'de_depr'] = True

    # ensure care seeking will continue for all ANC visits
    params = sim.modules['CareOfWomenDuringPregnancy'].current_parameters
    params['prob_seek_anc2'] = 1.0
    params['prob_seek_anc3'] = 1.0
    params['prob_seek_anc5'] = 1.0
    params['prob_seek_anc6'] = 1.0
    params['prob_seek_anc7'] = 1.0
    params['prob_seek_anc8'] = 1.0

    # Set parameters used to determine if HCW will deliver intervention (if consumables available) to 1
    params['prob_intervention_delivered_urine_ds'] = 1.0
    params['prob_intervention_delivered_bp'] = 1.0
    params['prob_intervention_delivered_depression_screen'] = 1.0
    params['prob_intervention_delivered_ifa'] = 1.0
    params['prob_intervention_delivered_gdm_test'] = 1.0
    params['prob_adherent_ifa'] = 1.0
    params['prob_intervention_delivered_bep'] = 1.0
    params['prob_intervention_delivered_llitn'] = 1.0
    params['prob_intervention_delivered_iptp'] = 1.0
    params['prob_intervention_delivered_hiv_test'] = 1.0
    params['prob_intervention_delivered_poct'] = 1.0
    params['prob_intervention_delivered_tt'] = 1.0
    params['sensitivity_blood_test_glucose'] = 1.0
    params['specificity_blood_test_glucose'] = 1.0

    # Register the anc HSIs
    first_anc = care_of_women_during_pregnancy.HSI_CareOfWomenDuringPregnancy_FirstAntenatalCareContact(
        module=sim.modules['CareOfWomenDuringPregnancy'], person_id=updated_mother_id)
    second_anc = care_of_women_during_pregnancy.HSI_CareOfWomenDuringPregnancy_SecondAntenatalCareContact(
        module=sim.modules['CareOfWomenDuringPregnancy'], person_id=updated_mother_id)
    third_anc = care_of_women_during_pregnancy.HSI_CareOfWomenDuringPregnancy_ThirdAntenatalCareContact(
        module=sim.modules['CareOfWomenDuringPregnancy'], person_id=updated_mother_id)
    fourth_anc = care_of_women_during_pregnancy.HSI_CareOfWomenDuringPregnancy_FourthAntenatalCareContact(
        module=sim.modules['CareOfWomenDuringPregnancy'], person_id=updated_mother_id)
    fifth_anc = care_of_women_during_pregnancy.HSI_CareOfWomenDuringPregnancy_FifthAntenatalCareContact(
        module=sim.modules['CareOfWomenDuringPregnancy'], person_id=updated_mother_id)
    sixth_anc = care_of_women_during_pregnancy.HSI_CareOfWomenDuringPregnancy_SixthAntenatalCareContact(
        module=sim.modules['CareOfWomenDuringPregnancy'], person_id=updated_mother_id)
    seventh_anc = care_of_women_during_pregnancy.HSI_CareOfWomenDuringPregnancy_SeventhAntenatalCareContact(
        module=sim.modules['CareOfWomenDuringPregnancy'], person_id=updated_mother_id)
    eight_anc = care_of_women_during_pregnancy.HSI_CareOfWomenDuringPregnancy_EighthAntenatalCareContact(
        module=sim.modules['CareOfWomenDuringPregnancy'], person_id=updated_mother_id)

    # ========================================== ANC 1 TESTING =======================================================
    # Here we test that during the first ANC contact, women receive the correct interventions
    sim.date = sim.date + pd.DateOffset(weeks=8)

    # Check that this HSI will schedule the next HSI at the right gestation in the contact scheduled for this woman
    recommended_ga_at_next_visit = \
        sim.modules['CareOfWomenDuringPregnancy'].determine_gestational_age_for_next_contact(mother_id)
    assert (recommended_ga_at_next_visit == 20)

    # Run the event and check that the visit has been recorded in the dataframe along with the date of the next visit
    first_anc.apply(person_id=updated_mother_id, squeeze_factor=0.0)
    assert (df.at[mother_id, 'ac_total_anc_visits_current_pregnancy'] == 1)

    # Next, ensure that this woman has received key interventions that should have been started at ANC1: iron & folic
    # acid supplementation, balanced energy and protein supplementation
    assert (df.at[mother_id, 'ac_receiving_iron_folic_acid'])
    assert (df.at[mother_id, 'ac_receiving_bep_supplements'])

    # We would expect som additional HSI events to have been scheduled for a woman on her first ANC and for this woman
    # specifically due to her complications (pre-eclampsia and depression)
    hsi_events = find_and_return_hsi_events_list(sim, mother_id)

    # Individual should have undergone depression screening, and then (via the depression module) been diagnosed and
    # started on treatment
    assert (df.at[mother_id, 'de_ever_diagnosed_depression'])
    assert depression.HSI_Depression_TalkingTherapy in hsi_events
    assert depression.HSI_Depression_Start_Antidepressant in hsi_events

    # Additionally she should be scheduled to receive tetanus vaccination
    assert epi.HSI_TdVaccine in hsi_events

    # Additionally she would be scheduled to undergo HIV testing as part of her ANC appointment
    assert hiv.HSI_Hiv_TestAndRefer in hsi_events

    # And finally, as she has pre-eclampsia, this should have been detected via screening and she should have been
    # admitted for treatment (and that DALY onset is stored)
    assert care_of_women_during_pregnancy.HSI_CareOfWomenDuringPregnancy_AntenatalWardInpatientCare in hsi_events
    assert (sim.modules['PregnancySupervisor'].mother_and_newborn_info[mother_id]['hypertension_onset'] == sim.date)

    # We then check that the next ANC event in the schedule has been scheduled (and at the correct time)
    assert care_of_women_during_pregnancy.HSI_CareOfWomenDuringPregnancy_SecondAntenatalCareContact in hsi_events
    assert (sim.population.props.at[mother_id, 'ac_date_next_contact'] == (sim.date + pd.DateOffset(weeks=10)))

    # =============================================== ANC 2 TESTING ==================================================
    # Move date of sim to the date next visit should occur and update gestational age so event will run
    sim.date = sim.date + pd.DateOffset(weeks=10)
    df.at[mother_id, 'ps_gestational_age_in_weeks'] += 10

    # Clear the event queue
    sim.modules['HealthSystem'].HSI_EVENT_QUEUE.clear()

    # Assume she is now on treatment for her hypertension (via inpatient ward)
    df.at[mother_id, 'ac_gest_htn_on_treatment'] = True

    # Run the event and check the visit number is stored
    second_anc.apply(person_id=updated_mother_id, squeeze_factor=0.0)
    assert (df.at[mother_id, 'ac_total_anc_visits_current_pregnancy'] == 2)

    # Now check she has received interventions specific to visit 2, calcium supplementation, the first dose of IPTP and
    # second dose of tetanus
    assert (df.at[mother_id, 'ac_receiving_calcium_supplements'])

    # Here, we check that a woman with a pre-exsisting condition (pre-eclampsia) who is on treatment is not readmitted
    # if her condition has remained static (not progressed)
    hsi_events = find_and_return_hsi_events_list(sim, mother_id)
    assert care_of_women_during_pregnancy.HSI_CareOfWomenDuringPregnancy_AntenatalWardInpatientCare not in hsi_events

    # Check scheduling for second tetanus vaccine
    assert epi.HSI_TdVaccine in hsi_events

    # Check scheduling of the next ANC contact
    assert care_of_women_during_pregnancy.HSI_CareOfWomenDuringPregnancy_ThirdAntenatalCareContact in hsi_events
    assert (sim.population.props.at[mother_id, 'ac_date_next_contact'] == (sim.date + pd.DateOffset(weeks=6)))

    # =============================================== ANC 3 TESTING ==================================================
    sim.modules['HealthSystem'].HSI_EVENT_QUEUE.clear()

    sim.date = sim.date + pd.DateOffset(weeks=6)
    df.at[mother_id, 'ps_gestational_age_in_weeks'] += 6

    # we set this woman to have developed gestational diabetes (and to have a risk factor for GDM, which should trigger
    # screening)
    df.at[mother_id, 'ps_gest_diab'] = 'uncontrolled'
    df.at[mother_id, 'ps_prev_gest_diab'] = True
    df.at[mother_id, 'li_bmi'] = 4

    third_anc.apply(person_id=updated_mother_id, squeeze_factor=0.0)
    assert (df.at[mother_id, 'ac_total_anc_visits_current_pregnancy'] == 3)

    # Check that this woman has undergone screening for diabetes, and will be admitted for treatment
    hsi_events = find_and_return_hsi_events_list(sim, mother_id)
    assert care_of_women_during_pregnancy.HSI_CareOfWomenDuringPregnancy_AntenatalWardInpatientCare in hsi_events
    assert (sim.modules['PregnancySupervisor'].mother_and_newborn_info[mother_id]['gest_diab_onset'] == sim.date)

    # Check scheduling of the next ANC contact
    assert care_of_women_during_pregnancy.HSI_CareOfWomenDuringPregnancy_FourthAntenatalCareContact in hsi_events
    assert (sim.population.props.at[mother_id, 'ac_date_next_contact'] == (sim.date + pd.DateOffset(weeks=4)))

    # =============================================== ANC 4 TESTING ==================================================
    sim.modules['HealthSystem'].HSI_EVENT_QUEUE.clear()

    sim.date = sim.date + pd.DateOffset(weeks=4)
    df.at[mother_id, 'ps_gestational_age_in_weeks'] += 4

    # Set that her diabetes is now controlled by treatment
    df.at[mother_id, 'ps_gest_diab'] = 'controlled'
    df.at[mother_id, 'ac_gest_diab_on_treatment'] = 'insulin'

    # Run the HSI
    fourth_anc.apply(person_id=updated_mother_id, squeeze_factor=0.0)
    assert (df.at[mother_id, 'ac_total_anc_visits_current_pregnancy'] == 4)

    hsi_events = find_and_return_hsi_events_list(sim, mother_id)

    # Check scheduling of the next ANC contact
    assert care_of_women_during_pregnancy.HSI_CareOfWomenDuringPregnancy_FifthAntenatalCareContact in hsi_events
    assert (sim.population.props.at[mother_id, 'ac_date_next_contact'] == (sim.date + pd.DateOffset(weeks=4)))

    # =============================================== ANC 5 TESTING ==================================================
    sim.modules['HealthSystem'].HSI_EVENT_QUEUE.clear()

    sim.date = sim.date + pd.DateOffset(weeks=4)
    df.at[mother_id, 'ps_gestational_age_in_weeks'] += 4

    # The woman has experienced progression of her disease between appointments
    df.at[mother_id, 'ps_htn_disorders'] = 'severe_pre_eclamp'
    sim.modules['PregnancySupervisor'].mother_and_newborn_info[mother_id]['new_onset_spe'] = True

    fifth_anc.apply(person_id=updated_mother_id, squeeze_factor=0.0)
    assert (df.at[mother_id, 'ac_total_anc_visits_current_pregnancy'] == 5)

    # Check her severe pre-eclampsia has correctly been identified and she is scheduled to be admitted as an inpatient
    # (despite already being on antihypertensives)
    hsi_events = find_and_return_hsi_events_list(sim, mother_id)
    assert care_of_women_during_pregnancy.HSI_CareOfWomenDuringPregnancy_AntenatalWardInpatientCare in hsi_events

    # Check scheduling of the next ANC contact
    assert care_of_women_during_pregnancy.HSI_CareOfWomenDuringPregnancy_SixthAntenatalCareContact in hsi_events
    assert (df.at[mother_id, 'ac_date_next_contact'] == (sim.date + pd.DateOffset(weeks=2)))

    # =============================================== ANC 6 TESTING ==================================================
    sim.modules['HealthSystem'].HSI_EVENT_QUEUE.clear()

    sim.date = sim.date + pd.DateOffset(weeks=2)
    df.at[mother_id, 'ps_gestational_age_in_weeks'] += 2

    # Set that she has developed severe anaemia between appointments
    df.at[mother_id, 'ps_htn_disorders'] = 'mild_pre_eclamp'
    df.at[mother_id, 'ps_anaemia_in_pregnancy'] = 'severe'

    sixth_anc.apply(person_id=updated_mother_id, squeeze_factor=0.0)
    assert (df.at[mother_id, 'ac_total_anc_visits_current_pregnancy'] == 6)

    # Check her severe anaemia has correctly been identified via point of care screening (occurs at visit 2 and visit 6)
    # and she is scheduled to be admitted as an inpatient for further treatment
    hsi_events = find_and_return_hsi_events_list(sim, mother_id)
    assert care_of_women_during_pregnancy.HSI_CareOfWomenDuringPregnancy_AntenatalWardInpatientCare in hsi_events

    # Check scheduling of the next ANC contact
    assert care_of_women_during_pregnancy.HSI_CareOfWomenDuringPregnancy_SeventhAntenatalCareContact in hsi_events
    assert (df.at[mother_id, 'ac_date_next_contact'] == (sim.date + pd.DateOffset(weeks=2)))

    # =============================================== ANC 7 TESTING ==================================================
    sim.modules['HealthSystem'].HSI_EVENT_QUEUE.clear()

    sim.date = sim.date + pd.DateOffset(weeks=2)
    df.at[mother_id, 'ps_gestational_age_in_weeks'] += 2
    df.at[mother_id, 'ps_anaemia_in_pregnancy'] = 'none'

    seventh_anc.apply(person_id=updated_mother_id, squeeze_factor=0.0)
    assert (df.at[mother_id, 'ac_total_anc_visits_current_pregnancy'] == 7)

    # Check scheduling of the next ANC contact
    hsi_events = find_and_return_hsi_events_list(sim, mother_id)

    assert care_of_women_during_pregnancy.HSI_CareOfWomenDuringPregnancy_EighthAntenatalCareContact in hsi_events
    assert (df.at[mother_id, 'ac_date_next_contact'] == (sim.date + pd.DateOffset(weeks=2)))

    # =============================================== ANC 8 TESTING ==================================================
    sim.modules['HealthSystem'].HSI_EVENT_QUEUE.clear()

    sim.date = sim.date + pd.DateOffset(weeks=2)
    df.at[mother_id, 'ps_gestational_age_in_weeks'] += 2

    # Run the event and check its counted- no further interventions delivered or events scheduled
    eight_anc.apply(person_id=updated_mother_id, squeeze_factor=0.0)
    assert (df.at[mother_id, 'ac_total_anc_visits_current_pregnancy'] == 8)


def test_anc_contacts_that_should_not_run_wont_run(seed):
    """This test checks the inbuilt functions within ANC1 and ANC subsequent that should block, and in some cases
     reschedule, ANC visits for women when the HSI runs and is no longer appropriate for them """

    # Register the key modules and run the simulation for one day
    sim = register_all_modules(seed)
    mother_id = run_sim_for_0_days_get_mother_id(sim)

    params = sim.modules['CareOfWomenDuringPregnancy'].current_parameters
    params['prob_seek_anc2'] = 1.0
    params['prob_seek_anc3'] = 1.0
    params['prob_seek_anc5'] = 1.0
    params['prob_seek_anc6'] = 1.0
    params['prob_seek_anc7'] = 1.0
    params['prob_seek_anc8'] = 1.0

    # Set key pregnancy variables
    df = sim.population.props
    df.at[mother_id, 'is_pregnant'] = True
    df.at[mother_id, 'date_of_last_pregnancy'] = start_date
    df.at[mother_id, 'ps_date_of_anc1'] = start_date + pd.DateOffset(weeks=8)
    sim.modules['Labour'].set_date_of_labour(mother_id)
    pregnancy_helper_functions.update_mni_dictionary(sim.modules['PregnancySupervisor'], mother_id)
    pregnancy_helper_functions.update_mni_dictionary(sim.modules['Labour'], mother_id)

    updated_mother_id = int(mother_id)

    # define HSIs
    first_anc = care_of_women_during_pregnancy.HSI_CareOfWomenDuringPregnancy_FirstAntenatalCareContact(
        module=sim.modules['CareOfWomenDuringPregnancy'], person_id=updated_mother_id)
    second_anc = care_of_women_during_pregnancy.HSI_CareOfWomenDuringPregnancy_SecondAntenatalCareContact(
        module=sim.modules['CareOfWomenDuringPregnancy'], person_id=updated_mother_id)

    sim.date = start_date + pd.DateOffset(weeks=8)

    # ----------------------------------------- ANC 1 ----------------------------------------------------------------
    # Set mother to being currently in labour
    df.at[mother_id, 'la_currently_in_labour'] = True

    # Check HSI has not ran and another ANC is not scheduled (as she will no longer be pregnant)
    first_anc.apply(person_id=updated_mother_id, squeeze_factor=0.0)
    assert (df.at[mother_id, 'ac_total_anc_visits_current_pregnancy'] == 0)
    assert pd.isnull(df.at[mother_id, 'ac_date_next_contact'])

    # Reset labour variable and set gestational age to very young- ANC likely scheduled from last pregnancy and woman
    # is now pregnant again. Therefore event shouldn't run
    df.at[mother_id, 'la_currently_in_labour'] = False
    df.at[mother_id, 'ps_gestational_age_in_weeks'] = 4

    first_anc.apply(person_id=updated_mother_id, squeeze_factor=0.0)
    assert (df.at[mother_id, 'ac_total_anc_visits_current_pregnancy'] == 0)
    assert pd.isnull(df.at[mother_id, 'ac_date_next_contact'])

    # Reset the gestational age
    df.at[mother_id, 'ps_gestational_age_in_weeks'] = 10

<<<<<<< HEAD
    first_anc.apply(person_id=updated_mother_id, squeeze_factor=1001)
    assert (df.at[mother_id, 'ac_total_anc_visits_current_pregnancy'] == 0)
    assert pd.isnull(df.at[mother_id, 'ac_date_next_contact'])

    # check that she will return for this event
    hsi_events = find_and_return_hsi_events_list(sim, mother_id)
    assert care_of_women_during_pregnancy.HSI_CareOfWomenDuringPregnancy_FirstAntenatalCareContact in hsi_events

    # Finally set woman as inpatient when she is due for her first ANC appointment
=======
    # Set woman as inpatient when she is due for her first ANC appointment
>>>>>>> 03a31f4c
    df.at[mother_id, 'hs_is_inpatient'] = True
    sim.modules['HealthSystem'].HSI_EVENT_QUEUE.clear()

    # Check that ANC hasnt ran BUT woman has correctly been scheduled to return for ANC 1 at the next gestational age
    # in the schedule
    first_anc.apply(person_id=updated_mother_id, squeeze_factor=0)
    assert (df.at[mother_id, 'ac_total_anc_visits_current_pregnancy'] == 0)
    assert pd.isnull(df.at[mother_id, 'ac_date_next_contact'])

    date_event = check_event_queue_for_event_and_return_scheduled_event_date(
        sim, queue_of_interest='hsi', individual_id=updated_mother_id,
        event_of_interest=care_of_women_during_pregnancy.HSI_CareOfWomenDuringPregnancy_FirstAntenatalCareContact)

    assert date_event == (sim.date + pd.DateOffset(weeks=10))
    assert (df.at[mother_id, 'ps_date_of_anc1'] == (sim.date + pd.DateOffset(weeks=10)))

    # ----------------------------------- SUBSEQUENT ANC CONTACTS ----------------------------------------------------
    # Next we check that subsequent ANC contacts wont run when they shouldn't

    # Clear the event queue
    sim.modules['HealthSystem'].HSI_EVENT_QUEUE.clear()

    # Set this woman to be an inpatient
    df.at[mother_id, 'ps_gestational_age_in_weeks'] = 20
    df.at[mother_id, 'ac_total_anc_visits_current_pregnancy'] = 1
    df.at[mother_id, 'hs_is_inpatient'] = True

    # Run the event and check its hasnt ran as expected
    second_anc.apply(person_id=updated_mother_id, squeeze_factor=0)
    assert (df.at[mother_id, 'ac_total_anc_visits_current_pregnancy'] == 1)

    # check the event has been rescheduled for the next gestational age in the schedule
    health_system = sim.modules['HealthSystem']
    hsi_events = health_system.find_events_for_person(person_id=updated_mother_id)
    hsi_events = [e.__class__ for d, e in hsi_events]
    assert care_of_women_during_pregnancy.HSI_CareOfWomenDuringPregnancy_SecondAntenatalCareContact in hsi_events
    assert not pd.isnull(df.at[mother_id, 'ac_date_next_contact'])


def test_daisy_chain_care_seeking_logic_to_ensure_certain_number_of_contact(seed):
    """This test checks the logic around care seeking for the next ANC visit in the schedule. We test that women who are
     predicited at least 4 visits are automatically scheduled the next visit in the schedule (if that visit number is
    below 4). We also test that women who are not predicted 4 or more visits will seek care based on the value of a
    care seeking parameter"""
    sim = register_all_modules(seed=seed)
    mother_id = run_sim_for_0_days_get_mother_id(sim)
    updated_mother_id = int(mother_id)

    df = sim.population.props
    df.at[mother_id, 'ps_gestational_age_in_weeks'] = 10

    # This woman has been determined to attend at least four visits
    df.at[mother_id, 'ps_anc4'] = True

    # call the function called by all ANC HSIs to schedule the next visit
    sim.modules['CareOfWomenDuringPregnancy'].antenatal_care_scheduler(individual_id=updated_mother_id,
                                                                       visit_to_be_scheduled=2,
                                                                       recommended_gestation_next_anc=20)

    # As this woman is set to attend at least 4 ANC contacts, the next visit should be correctly sheduled at the correct
    # gestational age
    date_event = check_event_queue_for_event_and_return_scheduled_event_date(
        sim, queue_of_interest='hsi', individual_id=updated_mother_id,
        event_of_interest=care_of_women_during_pregnancy.HSI_CareOfWomenDuringPregnancy_SecondAntenatalCareContact)

    assert date_event == (sim.date + pd.DateOffset(weeks=10))
    assert (df.at[mother_id, 'ac_date_next_contact'] == date_event)

    # Clear the event queue and reset 'ps_anc4'
    sim.modules['HealthSystem'].HSI_EVENT_QUEUE.clear()
    df.at[mother_id, 'ac_date_next_contact'] = pd.NaT
    df.at[mother_id, 'ps_anc4'] = False

    # For women who are not predetermined to attend at least 4 anc contact we use a probability to determine if they
    # will return for the next visit. Here we set that to 0 and check that no event has been sheduled
    params = sim.modules['CareOfWomenDuringPregnancy'].current_parameters
    params['prob_seek_anc3'] = 0

    sim.modules['CareOfWomenDuringPregnancy'].antenatal_care_scheduler(individual_id=updated_mother_id,
                                                                       visit_to_be_scheduled=3,
                                                                       recommended_gestation_next_anc=26)

    health_system = sim.modules['HealthSystem']
    hsi_events = health_system.find_events_for_person(person_id=updated_mother_id)
    hsi_events = [e.__class__ for d, e in hsi_events]
    assert care_of_women_during_pregnancy.HSI_CareOfWomenDuringPregnancy_ThirdAntenatalCareContact not in hsi_events


def test_initiation_of_treatment_for_maternal_anaemia_during_antenatal_inpatient_care(seed):
    """Test the treatment delivered to women who are admitted to the antenatal ward with anaemia of differing
    severities"""
    sim = register_all_modules(seed)
    sim.make_initial_population(n=100)

    # Set DxTest parameters to 1 to ensure anaemia is detected correctly
    params = sim.modules['CareOfWomenDuringPregnancy'].parameters
    params['sensitivity_fbc_hb_test'] = 1.0
    params['specificity_fbc_hb_test'] = 1.0

    # Set treatment parameters to 1
    params['treatment_effect_blood_transfusion_anaemia'] = 1.0
    params['prob_intervention_delivered_ifa'] = 1.0
    params['prob_adherent_ifa'] = 1.0

    sim.simulate(end_date=sim.date + pd.DateOffset(days=0))

    # Select a woman from the dataframe of reproductive age
    df = sim.population.props
    women_repro = df.loc[df.is_alive & (df.sex == 'F') & (df.age_years > 14) & (df.age_years < 50)]
    mother_id = women_repro.index[0]
    updated_mother_id = int(mother_id)

    # set key pregnancy characteristics
    df.at[mother_id, 'is_pregnant'] = True
    df.at[mother_id, 'ps_gestational_age_in_weeks'] = 22
    sim.modules['PregnancySupervisor'].mother_and_newborn_info[mother_id] = {'severe_anaemia_resolution': pd.NaT,
                                                                             'delay_one_two': False,
                                                                             'delay_three': False}

    # and override quality parameters
    lparams = sim.modules['Labour'].current_parameters
    lparams['prob_hcw_avail_blood_tran'] = 1.0
    lparams['mean_hcw_competence_hp'] = [1.0, 1.0]

    # Set anaemia status
    df.at[mother_id, 'ps_anaemia_in_pregnancy'] = 'severe'

    # define inpatient treatment and run the event
    inpatient_hsi = care_of_women_during_pregnancy.HSI_CareOfWomenDuringPregnancy_AntenatalWardInpatientCare(
        module=sim.modules['CareOfWomenDuringPregnancy'], person_id=updated_mother_id)
    inpatient_hsi.apply(person_id=updated_mother_id, squeeze_factor=0.0)

    # Check that the woman has correctly been treated via blood transfusion and is no longer anaemic (and the correct
    # date of resolution for her condition has been stored)
    assert (df.at[mother_id, 'ps_anaemia_in_pregnancy'] == 'none')
    assert (sim.modules['PregnancySupervisor'].mother_and_newborn_info[mother_id][
                'severe_anaemia_resolution'] == sim.date)

    # Check that she has now been started on regular iron and folic acid to reduce risk of future anaemia episodes
    assert df.at[mother_id, 'ac_receiving_iron_folic_acid']

    # And finally check she has been scheduled to return for follow up testing in 1 months time
    date_event = check_event_queue_for_event_and_return_scheduled_event_date(
        sim, queue_of_interest='hsi', individual_id=updated_mother_id,
        event_of_interest=
        care_of_women_during_pregnancy.HSI_CareOfWomenDuringPregnancy_AntenatalOutpatientManagementOfAnaemia)  # noqa: E501

    assert date_event == (sim.date + pd.DateOffset(days=28))

    # Clear the event queue
    sim.modules['HealthSystem'].HSI_EVENT_QUEUE.clear()

    # The womans anaemia has returned between inpatient care and outpatient care, she has ANC visit in 2 weeks time
    df.at[mother_id, 'ps_anaemia_in_pregnancy'] = 'moderate'
    df.at[mother_id, 'ac_date_next_contact'] = sim.date + pd.DateOffset(weeks=2)

    # Run the outpatient appointment
    outpatient_check = \
        care_of_women_during_pregnancy.HSI_CareOfWomenDuringPregnancy_AntenatalOutpatientManagementOfAnaemia(  # noqa: E501
        module=sim.modules['CareOfWomenDuringPregnancy'], person_id=updated_mother_id)
    outpatient_check.apply(person_id=updated_mother_id, squeeze_factor=0.0)

    # Check that she has been correctly identified as anaemic again and will be readmitted for treatment
    date_event = check_event_queue_for_event_and_return_scheduled_event_date(
        sim, queue_of_interest='hsi', individual_id=updated_mother_id,
        event_of_interest=care_of_women_during_pregnancy.HSI_CareOfWomenDuringPregnancy_AntenatalWardInpatientCare)
    assert date_event == sim.date

    # Because she is due to have ANC in 2 weeks we check here that has been correctly identified and that she has not
    # been scheduled for outpatient care (as screening for anaemia will happen as part of routine treatment)
    hsi_events = find_and_return_hsi_events_list(sim, mother_id)
    assert care_of_women_during_pregnancy.HSI_CareOfWomenDuringPregnancy_AntenatalOutpatientManagementOfAnaemia not in hsi_events  # noqa: E501


def test_initiation_of_treatment_for_hypertensive_disorder_during_antenatal_inpatient_care(seed):
    """Test that the correct treatment is delivered to women with differing severities of hypertensive disorder when
    admitted to inpatient ward"""
    sim = register_all_modules(seed)
    mother_id = run_sim_for_0_days_get_mother_id(sim)

    updated_mother_id = int(mother_id)

    # set key parameters
    params = sim.modules['Labour'].current_parameters
    params['mean_hcw_competence_hc'] = [1, 1]
    params['mean_hcw_competence_hp'] = [1, 1]
    params['prob_hcw_avail_anticonvulsant'] = 1

    # set key pregnancy characteristics
    df = sim.population.props
    df.at[mother_id, 'is_pregnant'] = True
    df.at[mother_id, 'ps_gestational_age_in_weeks'] = 22

    # Set hypertension status
    df.at[mother_id, 'ps_htn_disorders'] = 'mild_pre_eclamp'

    # define inpatient treatment and run the event
    inpatient_hsi = care_of_women_during_pregnancy.HSI_CareOfWomenDuringPregnancy_AntenatalWardInpatientCare(
        module=sim.modules['CareOfWomenDuringPregnancy'], person_id=updated_mother_id)
    inpatient_hsi.apply(person_id=updated_mother_id, squeeze_factor=0.0)

    # Check that she has been started on treatment and that no further HSIs have been scheduled (i.e. her treatment is
    # complete)
    assert df.at[mother_id, 'ac_gest_htn_on_treatment']
    hsi_events = find_and_return_hsi_events_list(sim, mother_id)
    assert len(hsi_events) == 0

    # Set hypertension status to severe gestational hypertension and run the event
    df.at[mother_id, 'ps_htn_disorders'] = 'severe_gest_htn'
    inpatient_hsi.apply(person_id=updated_mother_id, squeeze_factor=0.0)

    # Check treatment has been given and the woman's hypertension has been set to mild
    assert (df.at[mother_id, 'ps_htn_disorders'] == 'gest_htn')

    # Set hypertension status to severe pre-eclampsia and run the event
    df.at[mother_id, 'ps_htn_disorders'] = 'severe_pre_eclamp'
    df.at[mother_id, 'ps_gestational_age_in_weeks'] = 32
    inpatient_hsi.apply(person_id=updated_mother_id, squeeze_factor=0.0)

    # Check the correct treatment has been given
    assert (df.at[mother_id, 'ac_mag_sulph_treatment'])
    assert (df.at[mother_id, 'ac_iv_anti_htn_treatment'])

    # Check that this woman has been correctly marked as admission for assisted delivery of some form
    assert df.at[mother_id, 'ac_admitted_for_immediate_delivery'] in ('induction_now', 'avd_now', 'caesarean_now')

    # Ensure the correct labour event is scheduled
    events = find_and_return_events_list(sim, mother_id)
    assert labour.LabourOnsetEvent in events


def test_initiation_of_treatment_for_gestational_diabetes_during_antenatal_inpatient_care(seed):
    """Test that the correct treatment is delivered to women with gestational diabetes when
    admitted to inpatient ward"""
    sim = register_all_modules(seed)
    mother_id = run_sim_for_0_days_get_mother_id(sim)

    updated_mother_id = int(mother_id)

    # set key pregnancy characteristics
    df = sim.population.props
    df.at[mother_id, 'is_pregnant'] = True
    df.at[mother_id, 'ps_gestational_age_in_weeks'] = 22
    df.at[mother_id, 'ps_gest_diab'] = 'uncontrolled'

    # define inpatient treatment and run the event
    inpatient_hsi = care_of_women_during_pregnancy.HSI_CareOfWomenDuringPregnancy_AntenatalWardInpatientCare(
        module=sim.modules['CareOfWomenDuringPregnancy'], person_id=updated_mother_id)
    inpatient_hsi.apply(person_id=updated_mother_id, squeeze_factor=0.0)

    # Check that she is now being treated with diet/exercise and her diabetes is assumed to be controlled
    assert (df.at[mother_id, 'ps_gest_diab'] == 'controlled')
    assert (df.at[mother_id, 'ac_gest_diab_on_treatment'] == 'diet_exercise')

    # look at both the events and hsi events queues
    events = find_and_return_events_list(sim, mother_id)
    hsi_events = find_and_return_hsi_events_list(sim, mother_id)

    # Check bother the glycaemic control event and outpatient follow-up events are scheduled
    assert pregnancy_supervisor.GestationalDiabetesGlycaemicControlEvent in events
    assert care_of_women_during_pregnancy.HSI_CareOfWomenDuringPregnancy_AntenatalOutpatientManagementOfGestationalDiabetes in hsi_events  # noqa: E501

    # Clear the event queue
    sim.modules['HealthSystem'].HSI_EVENT_QUEUE.clear()
    sim.event_queue.queue.clear()

    # Set the probability that diet and exercise alone will control this woman's diabetes to 0
    params = sim.modules['PregnancySupervisor'].current_parameters
    params['prob_glycaemic_control_diet_exercise'] = 0.0

    # Run the event
    glyc_event = pregnancy_supervisor.GestationalDiabetesGlycaemicControlEvent(
        individual_id=mother_id, module=sim.modules['PregnancySupervisor'])
    glyc_event.apply(mother_id)

    # Check her diabetes is stored as uncontrolled
    assert (df.at[mother_id, 'ps_gest_diab'] == 'uncontrolled')

    # Define the outpatient HSI and run
    outpatient_hsi = care_of_women_during_pregnancy.HSI_CareOfWomenDuringPregnancy_AntenatalOutpatientManagementOfGestationalDiabetes(  # noqa: E501
        module=sim.modules['CareOfWomenDuringPregnancy'], person_id=updated_mother_id)
    outpatient_hsi.apply(person_id=updated_mother_id, squeeze_factor=0.0)

    # Check she has been correctly started on the next treatment and her diabetes is assumed to be controlled
    assert (df.at[mother_id, 'ps_gest_diab'] == 'controlled')
    assert (df.at[mother_id, 'ac_gest_diab_on_treatment'] == 'orals')

    # Check the events again
    events = find_and_return_events_list(sim, mother_id)
    hsi_events = find_and_return_hsi_events_list(sim, mother_id)

    assert pregnancy_supervisor.GestationalDiabetesGlycaemicControlEvent in events
    assert care_of_women_during_pregnancy.HSI_CareOfWomenDuringPregnancy_AntenatalOutpatientManagementOfGestationalDiabetes in hsi_events  # noqa: E501

    # Set the probability that oral medication alone will control this womans diabetes to 0
    params['prob_glycaemic_control_orals'] = 0.0

    # run the event and check
    glyc_event.apply(mother_id)
    assert (df.at[mother_id, 'ps_gest_diab'] == 'uncontrolled')

    # run the next follow up HSI and perform the checks
    outpatient_hsi.apply(person_id=updated_mother_id, squeeze_factor=0.0)
    assert (df.at[mother_id, 'ps_gest_diab'] == 'controlled')
    assert (df.at[mother_id, 'ac_gest_diab_on_treatment'] == 'insulin')
    events = find_and_return_events_list(sim, mother_id)
    hsi_events = find_and_return_hsi_events_list(sim, mother_id)
    assert pregnancy_supervisor.GestationalDiabetesGlycaemicControlEvent in events
    assert care_of_women_during_pregnancy.HSI_CareOfWomenDuringPregnancy_AntenatalOutpatientManagementOfGestationalDiabetes in hsi_events  # noqa: E501


def test_initiation_of_treatment_for_prom_with_or_without_chorioamnionitis_during_antenatal_inpatient_care(seed):
    """Test that the correct treatment is delivered to women with PROM +/- chorioamnionitis when admitted to inpatient
    ward"""
    sim = register_all_modules(seed)
    mother_id = run_sim_for_0_days_get_mother_id(sim)
    updated_mother_id = int(mother_id)

    # set key parameters
    params = sim.modules['Labour'].current_parameters
    params['mean_hcw_competence_hc'] = [1, 1]
    params['mean_hcw_competence_hp'] = [1, 1]
    params['prob_hcw_avail_iv_abx'] = 1

    # set key pregnancy characteristics
    df = sim.population.props
    df.at[mother_id, 'is_pregnant'] = True
    df.at[mother_id, 'ps_gestational_age_in_weeks'] = 22

    # set complication
    df.at[mother_id, 'ps_premature_rupture_of_membranes'] = True
    df.at[mother_id, 'ps_chorioamnionitis'] = False

    # define inpatient treatment and run the event
    inpatient_hsi = care_of_women_during_pregnancy.HSI_CareOfWomenDuringPregnancy_AntenatalWardInpatientCare(
        module=sim.modules['CareOfWomenDuringPregnancy'], person_id=updated_mother_id)
    inpatient_hsi.apply(person_id=updated_mother_id, squeeze_factor=0.0)

    # Check that antibiotics have been given
    assert df.at[mother_id, 'ac_received_abx_for_prom']

    # Check that the mother is correctly scheduled for induction when she is the correct gestational age
    assert (df.at[mother_id, 'ac_admitted_for_immediate_delivery'] == 'induction_future')

    date_event = check_event_queue_for_event_and_return_scheduled_event_date(
        sim, queue_of_interest='event', individual_id=updated_mother_id, event_of_interest=labour.LabourOnsetEvent)

    days_until_safe_for_cs = int((37 * 7) - (df.at[mother_id, 'ps_gestational_age_in_weeks'] * 7))
    assert date_event == (sim.date + pd.DateOffset(days=days_until_safe_for_cs))

    # Clear the event queues
    sim.modules['HealthSystem'].HSI_EVENT_QUEUE.clear()
    sim.event_queue.queue.clear()

    # Set the woman to have an infection and run the event
    df.at[mother_id, 'ps_gestational_age_in_weeks'] = 29
    df.at[mother_id, 'ps_chorioamnionitis'] = True
    inpatient_hsi.apply(person_id=updated_mother_id, squeeze_factor=0.0)

    # Check she has received treatment and has correctly been scheduled for immediate delivery
    assert (df.at[mother_id, 'ac_admitted_for_immediate_delivery'] == 'induction_now')

    date_event = check_event_queue_for_event_and_return_scheduled_event_date(
        sim, queue_of_interest='event', individual_id=updated_mother_id, event_of_interest=labour.LabourOnsetEvent)
    assert date_event == sim.date


def test_initiation_of_treatment_for_antepartum_haemorrhage_during_antenatal_inpatient_care(seed):
    """Test that the correct treatment is delivered to women with antenatal haemorrhage when admitted to inpatient
    ward"""
    sim = register_all_modules(seed)
    mother_id = run_sim_for_0_days_get_mother_id(sim)
    updated_mother_id = int(mother_id)

    # set key pregnancy characteristics
    df = sim.population.props
    df.at[mother_id, 'is_pregnant'] = True
    df.at[mother_id, 'ps_gestational_age_in_weeks'] = 28

    # set complication properties
    df.at[mother_id, 'ps_antepartum_haemorrhage'] = 'severe'
    df.at[mother_id, 'ps_placental_abruption'] = True
    pregnancy_helper_functions.update_mni_dictionary(sim.modules['PregnancySupervisor'], mother_id)
    pregnancy_helper_functions.update_mni_dictionary(sim.modules['Labour'], mother_id)

    # define inpatient HSI and run in
    inpatient_hsi = care_of_women_during_pregnancy.HSI_CareOfWomenDuringPregnancy_AntenatalWardInpatientCare(
        module=sim.modules['CareOfWomenDuringPregnancy'], person_id=updated_mother_id)
    inpatient_hsi.apply(person_id=updated_mother_id, squeeze_factor=0.0)

    # Check that any woman with placental abruption is correctly scheduled for immediate caesarean regardless of
    # gestation
    assert (df.at[mother_id, 'ac_admitted_for_immediate_delivery'] == 'caesarean_now')

    # Check the labour even is correctly scheduled for today
    date_event = check_event_queue_for_event_and_return_scheduled_event_date(
        sim, queue_of_interest='event', individual_id=updated_mother_id, event_of_interest=labour.LabourOnsetEvent)
    assert date_event == sim.date

    # Clear the event queues
    sim.modules['HealthSystem'].HSI_EVENT_QUEUE.clear()
    sim.event_queue.queue.clear()

    # Reset abruption variable
    df.at[mother_id, 'ps_placental_abruption'] = False

    # Reduce severity of bleeding and set praevia variable, run the HSI
    df.at[mother_id, 'ps_placenta_praevia'] = True
    inpatient_hsi.apply(person_id=updated_mother_id, squeeze_factor=0.0)

    # Check woman is correctly scheduled for immediate caesarean due to severity of her bleeding
    assert (df.at[mother_id, 'ac_admitted_for_immediate_delivery'] == 'caesarean_now')
    date_event = check_event_queue_for_event_and_return_scheduled_event_date(
        sim, queue_of_interest='event', individual_id=updated_mother_id, event_of_interest=labour.LabourOnsetEvent)
    assert date_event == sim.date

    # Clear the event queues
    sim.modules['HealthSystem'].HSI_EVENT_QUEUE.clear()
    sim.event_queue.queue.clear()

    # Set bleeding severity to mild/moderate and change gestation
    df.at[mother_id, 'ps_antepartum_haemorrhage'] = 'mild_moderate'
    df.at[mother_id, 'ps_gestational_age_in_weeks'] = 30

    # Run the event
    inpatient_hsi.apply(person_id=updated_mother_id, squeeze_factor=0.0)

    # Check she is correctly scheduled the labour onset event when her gestation is 37 weeks
    assert (df.at[mother_id, 'ac_admitted_for_immediate_delivery'] == 'caesarean_future')
    date_event = check_event_queue_for_event_and_return_scheduled_event_date(
        sim, queue_of_interest='event', individual_id=updated_mother_id, event_of_interest=labour.LabourOnsetEvent)
    days_until_safe_for_cs = int((37 * 7) - (df.at[mother_id, 'ps_gestational_age_in_weeks'] * 7))
    assert date_event == (sim.date + pd.DateOffset(days=days_until_safe_for_cs))

    # Clear the event queue
    sim.modules['HealthSystem'].HSI_EVENT_QUEUE.clear()
    sim.event_queue.queue.clear()

    # Set a later gestation and run the event
    df.at[mother_id, 'ps_gestational_age_in_weeks'] = 38
    inpatient_hsi.apply(person_id=updated_mother_id, squeeze_factor=0.0)

    # Check she is correctly scheduled for caesarean delivery as her gestation is greater
    assert (df.at[mother_id, 'ac_admitted_for_immediate_delivery'] == 'caesarean_now')
    date_event = check_event_queue_for_event_and_return_scheduled_event_date(
        sim, queue_of_interest='event', individual_id=updated_mother_id, event_of_interest=labour.LabourOnsetEvent)
    assert date_event == sim.date


def test_scheduling_and_treatment_effect_of_post_abortion_care(seed):
    """Test women who present to the health system with complications of abortion are sent to the correct HSI, receive
    treatment and this reduces their risk of death from abortion complications """
    sim = register_all_modules(seed)
    mother_id = run_sim_for_0_days_get_mother_id(sim)
    updated_mother_id = int(mother_id)

    # set key pregnancy characteristics
    df = sim.population.props
    df.at[mother_id, 'is_pregnant'] = False

    # set key parameters
    params = sim.modules['Labour'].current_parameters
    params['mean_hcw_competence_hc'] = [1, 1]
    params['mean_hcw_competence_hp'] = [1, 1]
    params['prob_hcw_avail_retained_prod'] = 1

    # set complications
    sim.modules['PregnancySupervisor'].abortion_complications.set([mother_id], 'haemorrhage')
    sim.modules['PregnancySupervisor'].abortion_complications.set([mother_id], 'sepsis')
    sim.modules['PregnancySupervisor'].abortion_complications.set([mother_id], 'injury')

    # Import and run HSI_GenericEmergencyFirstApptAtFacilityLevel1, where women with abortion complications are
    # scheduled to present via Pregnancy Supervisor
    from tlo.methods.hsi_generic_first_appts import HSI_GenericEmergencyFirstAppt

    # Run the event
    emergency_appt = HSI_GenericEmergencyFirstAppt(person_id=updated_mother_id,
                                                   module=sim.modules['PregnancySupervisor'])
    emergency_appt.apply(person_id=updated_mother_id, squeeze_factor=0.0)

    # Check that this event correctly identified abortion complications and scheduled the correct HSI
    hsi_list = find_and_return_hsi_events_list(sim, mother_id)
    assert care_of_women_during_pregnancy.HSI_CareOfWomenDuringPregnancy_PostAbortionCaseManagement in hsi_list

    # Define and run the Post Abortion Care HSI
    pac = care_of_women_during_pregnancy.HSI_CareOfWomenDuringPregnancy_PostAbortionCaseManagement(
        module=sim.modules['CareOfWomenDuringPregnancy'], person_id=updated_mother_id)
    pac.apply(person_id=updated_mother_id, squeeze_factor=0.0)

    # Check that this mother receives treatments
    assert df.at[mother_id, 'ac_received_post_abortion_care']

    # Define the death event
    death_event = pregnancy_supervisor.EarlyPregnancyLossDeathEvent(module=sim.modules['PregnancySupervisor'],
                                                                    individual_id=mother_id,
                                                                    cause='spontaneous_abortion')

    # Replicate the death equation from the event so risk of death == 1 but treatment is completely effective
    sim.modules['PregnancySupervisor'].ps_linear_models['spontaneous_abortion_death'] = \
        LinearModel(
            LinearModelType.MULTIPLICATIVE,
            1,
            Predictor('ac_received_post_abortion_care').when(True, 0))

    # Run the death event
    death_event.apply(mother_id)

    # Check that the woman survived thanks to treatment
    assert df.at[mother_id, 'is_alive']

    # Check that the mni will be deleted on the next daly poll and that treatment properties have been reset
    assert (sim.modules['PregnancySupervisor'].mother_and_newborn_info[mother_id]['delete_mni'])
    assert not df.at[mother_id, 'ac_received_post_abortion_care']


def test_scheduling_and_treatment_effect_of_ectopic_pregnancy_case_management(seed):
    """Test women who present to the health system with complications of ectopic pregnancy are sent to the correct HSI,
    receive treatment and this reduces their risk of death from abortion complications """
    sim = register_all_modules(seed)
    mother_id = run_sim_for_0_days_get_mother_id(sim)
    updated_mother_id = int(mother_id)

    # set key pregnancy characteristics
    df = sim.population.props
    df.at[mother_id, 'is_pregnant'] = True
    df.at[mother_id, 'ps_ectopic_pregnancy'] = 'not_ruptured'
    df.at[mother_id, 'ps_gestational_age_in_weeks'] = 8

    # set prob care seeking to 1
    sim.modules['PregnancySupervisor'].current_parameters['prob_care_seeking_ectopic_pre_rupture'] = 1

    # define and run ectopic event
    ectopic_event = pregnancy_supervisor.EctopicPregnancyEvent(individual_id=mother_id,
                                                               module=sim.modules['PregnancySupervisor'])
    ectopic_event.apply(mother_id)

    # Check the woman has correctly sought care via HSI_GenericEmergencyFirstApptAtFacilityLevel1
    from tlo.methods.hsi_generic_first_appts import HSI_GenericEmergencyFirstAppt
    hsi_list = find_and_return_hsi_events_list(sim, mother_id)
    assert HSI_GenericEmergencyFirstAppt in hsi_list

    # Run the event
    emergency_appt = HSI_GenericEmergencyFirstAppt(person_id=updated_mother_id,
                                                   module=sim.modules['PregnancySupervisor'])
    emergency_appt.apply(person_id=updated_mother_id, squeeze_factor=0.0)

    # Check she has correctly been scheduled treatment for ectopic pregnancy
    hsi_list = find_and_return_hsi_events_list(sim, mother_id)
    assert care_of_women_during_pregnancy.HSI_CareOfWomenDuringPregnancy_TreatmentForEctopicPregnancy in hsi_list

    # Define and run treatment events
    ectopic_treatment = care_of_women_during_pregnancy.HSI_CareOfWomenDuringPregnancy_TreatmentForEctopicPregnancy(
        module=sim.modules['CareOfWomenDuringPregnancy'], person_id=updated_mother_id)
    ectopic_treatment.apply(person_id=updated_mother_id, squeeze_factor=0.0)

    # Check that this event has correctly blocked the ectopic rupture event, and therefore stopped risk of death
    events = sim.find_events_for_person(person_id=mother_id)
    events = [e.__class__ for d, e in events]
    assert pregnancy_supervisor.EctopicPregnancyRuptureEvent not in events

    # Check treatment for ruptured ectopic pregnancy...
    df.at[mother_id, 'ps_ectopic_pregnancy'] = 'ruptured'

    # Check sheduling through generic HSI event (as above)
    from tlo.methods.hsi_generic_first_appts import HSI_GenericEmergencyFirstAppt
    emergency_appt = HSI_GenericEmergencyFirstAppt(person_id=updated_mother_id,
                                                   module=sim.modules['PregnancySupervisor'])
    emergency_appt.apply(person_id=updated_mother_id, squeeze_factor=0.0)

    # Check that this event correctly identified ectopic complications and scheduled the correct HSI
    hsi_list = find_and_return_hsi_events_list(sim, mother_id)
    assert care_of_women_during_pregnancy.HSI_CareOfWomenDuringPregnancy_TreatmentForEctopicPregnancy in hsi_list

    # Run ectopic treatment event
    ectopic_treatment = care_of_women_during_pregnancy.HSI_CareOfWomenDuringPregnancy_TreatmentForEctopicPregnancy(
        module=sim.modules['CareOfWomenDuringPregnancy'], person_id=updated_mother_id)
    ectopic_treatment.apply(person_id=updated_mother_id, squeeze_factor=0.0)

    # Check treatment is delivered
    assert df.at[mother_id, 'ac_ectopic_pregnancy_treated']
    assert (sim.modules['PregnancySupervisor'].mother_and_newborn_info[mother_id]['delete_mni'])

    # And That treatment averts risk of death in death event
    sim.modules['PregnancySupervisor'].ps_linear_models['ectopic_pregnancy_death'] = \
        LinearModel(
            LinearModelType.MULTIPLICATIVE,
            1,
            Predictor('ac_ectopic_pregnancy_treated').when(True, 0))

    # Run the death event
    death_event = pregnancy_supervisor.EarlyPregnancyLossDeathEvent(module=sim.modules['PregnancySupervisor'],
                                                                    individual_id=mother_id,
                                                                    cause='ectopic_pregnancy')
    death_event.apply(mother_id)
    assert (df.at[mother_id, 'ps_ectopic_pregnancy'] == 'none')

    # Check that the woman survived thanks to treatment
    assert df.at[mother_id, 'is_alive']


def test_focused_anc_scheduling(seed):
    """
    Tests scheduling of Focused ANC HSI is occurring as expected.
    """
    def check_hsi_schedule_and_visit_number(vn, mother_id):
        health_system = sim.modules['HealthSystem']
        hsi_events = health_system.find_events_for_person(person_id=mother_id)

        hsi_events_class_list = [e.__class__ for d, e in hsi_events]
        assert care_of_women_during_pregnancy.HSI_CareOfWomenDuringPregnancy_FocusedANCVisit in hsi_events_class_list

        hsi_events_other = [e for d, e in hsi_events]
        for e in hsi_events_other:
            if e.__class__ == care_of_women_during_pregnancy.HSI_CareOfWomenDuringPregnancy_FocusedANCVisit:
                assert e.visit_number == vn

    sim = register_all_modules(seed)
    sim.make_initial_population(n=100)
    sim.simulate(end_date=sim.date + pd.DateOffset(days=0))

    # Select a woman from the dataframe of reproductive age
    df = sim.population.props
    women_repro = df.loc[df.is_alive & (df.sex == 'F') & (df.age_years > 14) & (df.age_years < 50)]
    mother_id = women_repro.index[0]
    updated_mother_id = int(mother_id)

    # Set key pregnancy variables
    df.at[mother_id, 'is_pregnant'] = True
    df.at[mother_id, 'date_of_last_pregnancy'] = start_date
    df.at[mother_id, 'ps_anc4'] = True
    df.at[mother_id, 'ps_date_of_anc1'] = start_date + pd.DateOffset(weeks=8)
    df.at[mother_id, 'ps_gestational_age_in_weeks'] = 10
    pregnancy_helper_functions.update_mni_dictionary(sim.modules['PregnancySupervisor'], mother_id)

    # ensure care seeking will continue for all ANC visits
    params = sim.modules['CareOfWomenDuringPregnancy'].current_parameters
    params['prob_seek_anc2'] = 1.0
    params['prob_seek_anc3'] = 1.0

    params_ps = sim.modules['PregnancySupervisor'].current_parameters
    params_ps['anc_service_structure'] = 4

    # Register the anc HSI and apply
    focused_anc = care_of_women_during_pregnancy.HSI_CareOfWomenDuringPregnancy_FocusedANCVisit(
        module=sim.modules['CareOfWomenDuringPregnancy'], person_id=updated_mother_id, visit_number=1)
    focused_anc.apply(person_id=updated_mother_id, squeeze_factor=0.0)

    # check the anc counter property has been updated and MNI keys have been added as expected
    assert df.at[updated_mother_id, 'ac_total_anc_visits_current_pregnancy'] == 1
    assert 'anc_ints' in sim.modules['PregnancySupervisor'].mother_and_newborn_info[updated_mother_id].keys()

    # Ensure that HSI_CareOfWomenDuringPregnancy_FocusedANCVisit has been rescheduled and that the visit number has
    # correctly increased to
    check_hsi_schedule_and_visit_number(2, mother_id)

    # clear event queue and increase gestational age
    sim.modules['HealthSystem'].HSI_EVENT_QUEUE.clear()
    df.at[updated_mother_id, 'ps_gestational_age_in_weeks'] = 22

    # Repeat checks for remaining instances of the HSI in the ANC schedule
    focused_anc = care_of_women_during_pregnancy.HSI_CareOfWomenDuringPregnancy_FocusedANCVisit(
        module=sim.modules['CareOfWomenDuringPregnancy'], person_id=updated_mother_id, visit_number=2)
    focused_anc.apply(person_id=updated_mother_id, squeeze_factor=0.0)

    assert df.at[updated_mother_id, 'ac_total_anc_visits_current_pregnancy'] == 2
    check_hsi_schedule_and_visit_number(3, mother_id)

    sim.modules['HealthSystem'].HSI_EVENT_QUEUE.clear()
    df.at[updated_mother_id, 'ps_gestational_age_in_weeks'] = 30

    focused_anc = care_of_women_during_pregnancy.HSI_CareOfWomenDuringPregnancy_FocusedANCVisit(
        module=sim.modules['CareOfWomenDuringPregnancy'], person_id=updated_mother_id, visit_number=3)
    focused_anc.apply(person_id=updated_mother_id, squeeze_factor=0.0)

    assert df.at[updated_mother_id, 'ac_total_anc_visits_current_pregnancy'] == 3
    check_hsi_schedule_and_visit_number(4, mother_id)

    sim.modules['HealthSystem'].HSI_EVENT_QUEUE.clear()
    df.at[updated_mother_id, 'ps_gestational_age_in_weeks'] = 36

    # At the fourth visit ensure that no futher routine ANC is scheduled
    focused_anc = care_of_women_during_pregnancy.HSI_CareOfWomenDuringPregnancy_FocusedANCVisit(
        module=sim.modules['CareOfWomenDuringPregnancy'], person_id=updated_mother_id, visit_number=4)
    focused_anc.apply(person_id=updated_mother_id, squeeze_factor=0.0)

    assert df.at[updated_mother_id, 'ac_total_anc_visits_current_pregnancy'] == 4
    health_system = sim.modules['HealthSystem']
    hsi_events = health_system.find_events_for_person(person_id=updated_mother_id)
    hsi_events_class_list = [e.__class__ for d, e in hsi_events]
    assert care_of_women_during_pregnancy.HSI_CareOfWomenDuringPregnancy_FocusedANCVisit not in hsi_events_class_list<|MERGE_RESOLUTION|>--- conflicted
+++ resolved
@@ -474,19 +474,7 @@
     # Reset the gestational age
     df.at[mother_id, 'ps_gestational_age_in_weeks'] = 10
 
-<<<<<<< HEAD
-    first_anc.apply(person_id=updated_mother_id, squeeze_factor=1001)
-    assert (df.at[mother_id, 'ac_total_anc_visits_current_pregnancy'] == 0)
-    assert pd.isnull(df.at[mother_id, 'ac_date_next_contact'])
-
-    # check that she will return for this event
-    hsi_events = find_and_return_hsi_events_list(sim, mother_id)
-    assert care_of_women_during_pregnancy.HSI_CareOfWomenDuringPregnancy_FirstAntenatalCareContact in hsi_events
-
-    # Finally set woman as inpatient when she is due for her first ANC appointment
-=======
     # Set woman as inpatient when she is due for her first ANC appointment
->>>>>>> 03a31f4c
     df.at[mother_id, 'hs_is_inpatient'] = True
     sim.modules['HealthSystem'].HSI_EVENT_QUEUE.clear()
 
