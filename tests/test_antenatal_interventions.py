--- conflicted
+++ resolved
@@ -160,14 +160,9 @@
     sim.modules['PregnancySupervisor'].mother_and_newborn_info[mother_id] = {'hypertension_onset': pd.NaT,
                                                                              'gest_diab_onset': pd.NaT}
 
-    # Set some complications that should be be detected in ANC leading to further action (including depresssion)
+    # Set some complications that should be be detected in ANC leading to further action
     df.at[mother_id, 'ps_htn_disorders'] = 'mild_pre_eclamp'
-<<<<<<< HEAD
-    df.at[mother_id, 'w'] = True
-    df.loc[mother_id, ['de_depr', 'de_ever_depr', 'de_date_init_most_rec_depr']] = (True, True, sim.date)
-=======
     df.at[mother_id, 'de_depr'] = True
->>>>>>> cc66b44a
 
     # ensure care seeking will continue for all ANC visits
     params = sim.modules['CareOfWomenDuringPregnancy'].parameters
