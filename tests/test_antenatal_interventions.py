import os
import pandas as pd
from pathlib import Path
from tlo import Date, Simulation
from tlo.lm import LinearModel, LinearModelType, Predictor

from tlo.methods import (
    antenatal_care,
    contraception,
    demography,
    depression,
    dx_algorithm_adult,
    dx_algorithm_child,
    enhanced_lifestyle,
    healthburden,
    healthseekingbehaviour,
    healthsystem,
    hiv,
    labour,
    malaria,
    newborn_outcomes,
    postnatal_supervisor,
    pregnancy_supervisor,
    symptommanager,
)

<<<<<<< HEAD
seed = 560




log_config = {
    "filename": "pregnancy_supervisor_test",   # The name of the output file (a timestamp will be appended).
    "directory": "../outputs",  # The default output path is `./outputs`. Change it here, if necessary
    "custom_levels": {  # Customise the output of specific loggers. They are applied in order:
        "*": logging.WARNING,  # warning  # Asterisk matches all loggers - we set the default level to WARNING
        "tlo.methods.contraception": logging.DEBUG,
        "tlo.methods.labour": logging.DEBUG,
        "tlo.methods.healthsystem": logging.FATAL,
        "tlo.methods.hiv": logging.FATAL,
        "tlo.methods.newborn_outcomes": logging.DEBUG,
        "tlo.methods.antenatal_care": logging.DEBUG,
        "tlo.methods.pregnancy_supervisor": logging.DEBUG,
        "tlo.methods.postnatal_supervisor": logging.DEBUG,
    }
}
=======
seed = 0
>>>>>>> 1bb045c3

# The resource files
try:
    resourcefilepath = Path(os.path.dirname(__file__)) / '../resources'
except NameError:
    # running interactively
    resourcefilepath = Path('./resources')

start_date = Date(2010, 1, 1)


def check_dtypes(simulation):
    # check types of columns
    df = simulation.population.props
    orig = simulation.population.new_row
    assert (df.dtypes == orig.dtypes).all()


def register_all_modules(ignore_cons_constraints):
    """Register all modules that are required for ANC to run (where we allow screening/treatment to occur for HIV,
    Malaria, Depression as part of routine ANC)"""

    sim = Simulation(start_date=start_date, seed=seed)
    sim.register(demography.Demography(resourcefilepath=resourcefilepath),
                 contraception.Contraception(resourcefilepath=resourcefilepath),
                 enhanced_lifestyle.Lifestyle(resourcefilepath=resourcefilepath),
                 healthburden.HealthBurden(resourcefilepath=resourcefilepath),
                 healthsystem.HealthSystem(resourcefilepath=resourcefilepath,
                                           service_availability=['*'],
                                           ignore_cons_constraints=ignore_cons_constraints),
                 newborn_outcomes.NewbornOutcomes(resourcefilepath=resourcefilepath),
                 pregnancy_supervisor.PregnancySupervisor(resourcefilepath=resourcefilepath),
                 antenatal_care.CareOfWomenDuringPregnancy(resourcefilepath=resourcefilepath),
                 symptommanager.SymptomManager(resourcefilepath=resourcefilepath),
                 labour.Labour(resourcefilepath=resourcefilepath),
                 postnatal_supervisor.PostnatalSupervisor(resourcefilepath=resourcefilepath),
                 healthseekingbehaviour.HealthSeekingBehaviour(resourcefilepath=resourcefilepath),
                 malaria.Malaria(resourcefilepath=resourcefilepath),
                 hiv.Hiv(resourcefilepath=resourcefilepath),
                 dx_algorithm_adult.DxAlgorithmAdult(resourcefilepath=resourcefilepath),
                 dx_algorithm_child.DxAlgorithmChild(resourcefilepath=resourcefilepath),
                 depression.Depression(resourcefilepath=resourcefilepath))

    return sim


def find_and_return_events_list(sim, individual_id):
    """Returns event list for an individual"""
    events = sim.find_events_for_person(person_id=individual_id)
    events = [e.__class__ for d, e in events]
    return events


def find_and_return_hsi_events_list(sim, individual_id):
    """Returns HSI event list for an individual"""
    health_system = sim.modules['HealthSystem']
    hsi_events = health_system.find_events_for_person(person_id=individual_id)
    hsi_events = [e.__class__ for d, e in hsi_events]
    return hsi_events


def check_event_queue_for_event_and_return_scheduled_event_date(sim, queue_of_interest, individual_id,
                                                                event_of_interest):
    """Checks the hsi OR event queue for an event and returns scheduled date"""
    if queue_of_interest == 'event':
        date_event, event = [
            ev for ev in sim.find_events_for_person(person_id=individual_id) if
            isinstance(ev[1], event_of_interest)
        ][0]
        return date_event
    else:
        date_event, event = [
            ev for ev in sim.modules['HealthSystem'].find_events_for_person(individual_id) if
            isinstance(ev[1], event_of_interest)
        ][0]
        return date_event


def run_sim_for_0_days_get_mother_id(sim):
    """Run a simulation for 0 days and select a mother_id from dataframe"""
    sim.make_initial_population(n=100)
    sim.simulate(end_date=sim.date + pd.DateOffset(days=0))

    df = sim.population.props
    women_repro = df.loc[df.is_alive & (df.sex == 'F') & (df.age_years > 14) & (df.age_years < 50)]
    mother_id = women_repro.index[0]
    return mother_id


def test_perfect_run_of_anc_contacts_no_constraints():
    """This test calls all 8 of the ANC contacts for a relevant woman and tests that sequential daisy-chain event
    scheduling is happening correctly and that (when no quality or consumable constraints are applied) women receive all
    the correct screening and medication-based interventions during ANC (at the correct gestational age).
    """

    # Register the key modules and run the simulation for one day
    sim = register_all_modules(ignore_cons_constraints=True)
    sim.make_initial_population(n=100)

    params = sim.modules['CareOfWomenDuringPregnancy'].parameters
    params_dep = sim.modules['Depression'].parameters

    # Set sensitivity/specificity of dx_tests to one
    params_dep['sensitivity_of_assessment_of_depression'] = 1.0
    params['sensitivity_bp_monitoring'] = 1.0
    params['specificity_bp_monitoring'] = 1.0
    params['sensitivity_urine_protein_1_plus'] = 1.0
    params['specificity_urine_protein_1_plus'] = 1.0
    params['sensitivity_poc_hb_test'] = 1.0
    params['specificity_poc_hb_test'] = 1.0
    params['sensitivity_fbc_hb_test'] = 1.0
    params['specificity_fbc_hb_test'] = 1.0
    params['sensitivity_blood_test_glucose'] = 1.0
    params['specificity_blood_test_glucose'] = 1.0

    sim.simulate(end_date=sim.date + pd.DateOffset(days=0))

    # Select a woman from the dataframe of reproductive age
    df = sim.population.props
    women_repro = df.loc[df.is_alive & (df.sex == 'F') & (df.age_years > 14) & (df.age_years < 50)]
    mother_id = women_repro.index[0]
    updated_mother_id = int(mother_id)

    # Set key pregnancy variables
    df.at[mother_id, 'is_pregnant'] = True
    df.at[mother_id, 'date_of_last_pregnancy'] = start_date
    df.at[mother_id, 'ps_will_attend_four_or_more_anc'] = True
    df.at[mother_id, 'ps_date_of_anc1'] = start_date + pd.DateOffset(weeks=8)
    df.at[mother_id, 'ps_gestational_age_in_weeks'] = 10
    sim.modules['PregnancySupervisor'].mother_and_newborn_info[mother_id] = {'hypertension_onset': pd.NaT,
                                                                             'gest_diab_onset': pd.NaT}

    # Set some complications that should be be detected in ANC leading to further action
    df.at[mother_id, 'ps_htn_disorders'] = 'mild_pre_eclamp'
    df.at[mother_id, 'w'] = True

    # ensure care seeking will continue for all ANC visits
    params = sim.modules['CareOfWomenDuringPregnancy'].parameters
    params['ac_linear_equations']['anc_continues'] = \
        LinearModel(
            LinearModelType.MULTIPLICATIVE,
            1)

    # Set parameters used to determine if HCW will deliver intervention (if consumables available) to 1
    params['prob_intervention_delivered_urine_ds'] = 1
    params['prob_intervention_delivered_bp'] = 1
    params['prob_intervention_delivered_depression_screen'] = 1
    params['prob_intervention_delivered_ifa'] = 1
    params['prob_intervention_delivered_bep'] = 1
    params['prob_intervention_delivered_llitn'] = 1
    params['prob_intervention_delivered_iptp'] = 1
    params['prob_intervention_delivered_hiv_test'] = 1
    params['prob_intervention_delivered_poct'] = 1
    params['prob_intervention_delivered_tt'] = 1

    # Register the anc HSIs
    first_anc = antenatal_care.HSI_CareOfWomenDuringPregnancy_FirstAntenatalCareContact(
        module=sim.modules['CareOfWomenDuringPregnancy'], person_id=updated_mother_id, facility_level_of_this_hsi=2)
    second_anc = antenatal_care.HSI_CareOfWomenDuringPregnancy_SecondAntenatalCareContact(
        module=sim.modules['CareOfWomenDuringPregnancy'], person_id=updated_mother_id, facility_level_of_this_hsi=2)
    third_anc = antenatal_care.HSI_CareOfWomenDuringPregnancy_ThirdAntenatalCareContact(
        module=sim.modules['CareOfWomenDuringPregnancy'], person_id=updated_mother_id, facility_level_of_this_hsi=2)
    fourth_anc = antenatal_care.HSI_CareOfWomenDuringPregnancy_FourthAntenatalCareContact(
        module=sim.modules['CareOfWomenDuringPregnancy'], person_id=updated_mother_id, facility_level_of_this_hsi=2)
    fifth_anc = antenatal_care.HSI_CareOfWomenDuringPregnancy_FifthAntenatalCareContact(
        module=sim.modules['CareOfWomenDuringPregnancy'], person_id=updated_mother_id, facility_level_of_this_hsi=2)
    sixth_anc = antenatal_care.HSI_CareOfWomenDuringPregnancy_SixthAntenatalCareContact(
        module=sim.modules['CareOfWomenDuringPregnancy'], person_id=updated_mother_id, facility_level_of_this_hsi=2)
    seventh_anc = antenatal_care.HSI_CareOfWomenDuringPregnancy_SeventhAntenatalCareContact(
        module=sim.modules['CareOfWomenDuringPregnancy'], person_id=updated_mother_id, facility_level_of_this_hsi=2)
    eight_anc = antenatal_care.HSI_CareOfWomenDuringPregnancy_EighthAntenatalCareContact(
        module=sim.modules['CareOfWomenDuringPregnancy'], person_id=updated_mother_id, facility_level_of_this_hsi=2)

    # ========================================== ANC 1 TESTING =======================================================
    # Here we test that during the first ANC contact, women receive the correct interventions
    sim.date = sim.date + pd.DateOffset(weeks=8)

    # Check that this HSI will schedule the next HSI at the right gestation in the contact scheduled for this woman
    recommended_ga_at_next_visit = \
        sim.modules['CareOfWomenDuringPregnancy'].determine_gestational_age_for_next_contact(mother_id)
    assert (recommended_ga_at_next_visit == 20)

    # Run the event and check that the visit has been recorded in the dataframe along with the date of the next visit
    first_anc.apply(person_id=updated_mother_id, squeeze_factor=0.0)
    assert (df.at[mother_id, 'ac_total_anc_visits_current_pregnancy'] == 1)

    # Next, ensure that this woman has received key interventions that should have been started at ANC1: iron & folic
    # acid supplementation, balanced energy and protein supplementation, insecticide treated bed net and a first
    # tetanus vaccine
    assert (df.at[mother_id, 'ac_receiving_iron_folic_acid'])
    assert (df.at[mother_id, 'ac_receiving_bep_supplements'])
    assert (df.at[mother_id, 'ac_itn_provided'])
    assert (df.at[mother_id, 'ac_ttd_received'] == 1)

    # We would expect som additional HSI events to have been scheduled for a woman on her first ANC and for this woman
    # specifically due to her complications (pre-eclampsia and depression)
    hsi_events = find_and_return_hsi_events_list(sim, mother_id)

    # Should should have undergone depression screening, and then (via the depression module) been diagnosed and
    # started on treatment
    assert (df.at[mother_id, 'de_ever_diagnosed_depression'])
    assert depression.HSI_Depression_TalkingTherapy in hsi_events
    assert depression.HSI_Depression_Start_Antidepressant in hsi_events

    # Additionally she would be scheduled to undergo HIV testing as part of her ANC appointment
    assert hiv.HSI_Hiv_TestAndRefer in hsi_events

    # And finally, as she has pre-eclampsia, this should have been detected via screening and she should have been
    # admitted for treatment (and that DALY onset is stored)
    assert antenatal_care.HSI_CareOfWomenDuringPregnancy_AntenatalWardInpatientCare in hsi_events
    assert (sim.modules['PregnancySupervisor'].mother_and_newborn_info[mother_id]['hypertension_onset'] == sim.date)

    # We then check that the next ANC event in the schedule has been scheduled (and at the correct time)
    assert antenatal_care.HSI_CareOfWomenDuringPregnancy_SecondAntenatalCareContact in hsi_events
    assert (sim.population.props.at[mother_id, 'ac_date_next_contact'] == (sim.date + pd.DateOffset(weeks=10)))

    # =============================================== ANC 2 TESTING ==================================================
    # Move date of sim to the date next visit should occur and update gestational age so event will run
    sim.date = sim.date + pd.DateOffset(weeks=10)
    df.at[mother_id, 'ps_gestational_age_in_weeks'] += 10

    # Clear the event queue
    sim.modules['HealthSystem'].HSI_EVENT_QUEUE.clear()

    # Assume she is now on treatment for her hypertension (via inpatient ward)
    df.at[mother_id, 'ac_gest_htn_on_treatment'] = True

    # Run the event and check the visit number is stored
    second_anc.apply(person_id=updated_mother_id, squeeze_factor=0.0)
    assert (df.at[mother_id, 'ac_total_anc_visits_current_pregnancy'] == 2)

    # Now check she has received interventions specific to visit 2, calcium supplementation, the first dose of IPTP and
    # second dose of tetanus
    assert (df.at[mother_id, 'ac_receiving_calcium_supplements'])
    assert (df.at[mother_id, 'ac_doses_of_iptp_received'] == 1)
    assert (df.at[mother_id, 'ac_ttd_received'] == 2)

    # Here, we check that a woman with a pre-exsisting condition (pre-eclampsia) who is on treatment is not readmitted
    # if her condition has remained static (not progressed)
    hsi_events = find_and_return_hsi_events_list(sim, mother_id)
    assert antenatal_care.HSI_CareOfWomenDuringPregnancy_AntenatalWardInpatientCare not in hsi_events

    # Check scheduling of the next ANC contact
    assert antenatal_care.HSI_CareOfWomenDuringPregnancy_ThirdAntenatalCareContact in hsi_events
    assert (sim.population.props.at[mother_id, 'ac_date_next_contact'] == (sim.date + pd.DateOffset(weeks=6)))

    # =============================================== ANC 3 TESTING ==================================================
    sim.modules['HealthSystem'].HSI_EVENT_QUEUE.clear()

    sim.date = sim.date + pd.DateOffset(weeks=6)
    df.at[mother_id, 'ps_gestational_age_in_weeks'] += 6

    # we set this woman to have developed gestational diabetes (and to have a risk factor for GDM, which should trigger
    # screening)
    df.at[mother_id, 'ps_gest_diab'] = 'uncontrolled'
    df.at[mother_id, 'ps_prev_gest_diab'] = True

    third_anc.apply(person_id=updated_mother_id, squeeze_factor=0.0)
    assert (df.at[mother_id, 'ac_total_anc_visits_current_pregnancy'] == 3)

    # Check the second dose of IPTp is given
    assert (df.at[mother_id, 'ac_doses_of_iptp_received'] == 2)

    # Check that this woman has undergone screening for diabetes, and will be admitted for treatment
    hsi_events = find_and_return_hsi_events_list(sim, mother_id)
    assert antenatal_care.HSI_CareOfWomenDuringPregnancy_AntenatalWardInpatientCare in hsi_events
    assert (sim.modules['PregnancySupervisor'].mother_and_newborn_info[mother_id]['gest_diab_onset'] == sim.date)

    # Check scheduling of the next ANC contact
    assert antenatal_care.HSI_CareOfWomenDuringPregnancy_FourthAntenatalCareContact in hsi_events
    assert (sim.population.props.at[mother_id, 'ac_date_next_contact'] == (sim.date + pd.DateOffset(weeks=4)))

    # =============================================== ANC 4 TESTING ==================================================
    sim.modules['HealthSystem'].HSI_EVENT_QUEUE.clear()

    sim.date = sim.date + pd.DateOffset(weeks=4)
    df.at[mother_id, 'ps_gestational_age_in_weeks'] += 4

    # Set that her diabetes is now controlled by treatment
    df.at[mother_id, 'ps_gest_diab'] = 'controlled'
    df.at[mother_id, 'ac_gest_diab_on_treatment'] = 'insulin'

    # Run the HSI
    fourth_anc.apply(person_id=updated_mother_id, squeeze_factor=0.0)
    assert (df.at[mother_id, 'ac_total_anc_visits_current_pregnancy'] == 4)

    # Check the third dose of IPTp is given
    assert (df.at[mother_id, 'ac_doses_of_iptp_received'] == 3)

    hsi_events = find_and_return_hsi_events_list(sim, mother_id)

    # Check scheduling of the next ANC contact
    assert antenatal_care.HSI_CareOfWomenDuringPregnancy_FifthAntenatalCareContact in hsi_events
    assert (sim.population.props.at[mother_id, 'ac_date_next_contact'] == (sim.date + pd.DateOffset(weeks=4)))

    # =============================================== ANC 5 TESTING ==================================================
    sim.modules['HealthSystem'].HSI_EVENT_QUEUE.clear()

    sim.date = sim.date + pd.DateOffset(weeks=4)
    df.at[mother_id, 'ps_gestational_age_in_weeks'] += 4

    # The woman has experienced progression of her disease between appointments
    df.at[mother_id, 'ps_htn_disorders'] = 'severe_pre_eclamp'

    fifth_anc.apply(person_id=updated_mother_id, squeeze_factor=0.0)
    assert (df.at[mother_id, 'ac_total_anc_visits_current_pregnancy'] == 5)

    # Check the fourth dose of IPTp is given
    assert (df.at[mother_id, 'ac_doses_of_iptp_received'] == 4)

    # Check her severe pre-eclampsia has correctly been identified and she is scheduled to be admitted as an inpatient
    # (despite already being on antihypertensives)
    hsi_events = find_and_return_hsi_events_list(sim, mother_id)
    assert antenatal_care.HSI_CareOfWomenDuringPregnancy_AntenatalWardInpatientCare in hsi_events

    # Check scheduling of the next ANC contact
    assert antenatal_care.HSI_CareOfWomenDuringPregnancy_SixthAntenatalCareContact in hsi_events
    assert (df.at[mother_id, 'ac_date_next_contact'] == (sim.date + pd.DateOffset(weeks=2)))

    # =============================================== ANC 6 TESTING ==================================================
    sim.modules['HealthSystem'].HSI_EVENT_QUEUE.clear()

    sim.date = sim.date + pd.DateOffset(weeks=2)
    df.at[mother_id, 'ps_gestational_age_in_weeks'] += 2

    # Set that she has developed severe anaemia between appointments
    df.at[mother_id, 'ps_htn_disorders'] = 'mild_pre_eclamp'
    df.at[mother_id, 'ps_anaemia_in_pregnancy'] = 'severe'

    sixth_anc.apply(person_id=updated_mother_id, squeeze_factor=0.0)
    assert (df.at[mother_id, 'ac_total_anc_visits_current_pregnancy'] == 6)

    # Check her severe anaemia has correctly been identified via point of care screening (occurs at visit 2 and visit 6)
    # and she is scheduled to be admitted as an inpatient for further treatment
    hsi_events = find_and_return_hsi_events_list(sim, mother_id)
    assert antenatal_care.HSI_CareOfWomenDuringPregnancy_AntenatalWardInpatientCare in hsi_events

    # Check scheduling of the next ANC contact
    assert antenatal_care.HSI_CareOfWomenDuringPregnancy_SeventhAntenatalCareContact in hsi_events
    assert (df.at[mother_id, 'ac_date_next_contact'] == (sim.date + pd.DateOffset(weeks=2)))

    # =============================================== ANC 7 TESTING ==================================================
    sim.modules['HealthSystem'].HSI_EVENT_QUEUE.clear()

    sim.date = sim.date + pd.DateOffset(weeks=2)
    df.at[mother_id, 'ps_gestational_age_in_weeks'] += 2
    df.at[mother_id, 'ps_anaemia_in_pregnancy'] = 'none'

    seventh_anc.apply(person_id=updated_mother_id, squeeze_factor=0.0)
    assert (df.at[mother_id, 'ac_total_anc_visits_current_pregnancy'] == 7)

    # Check the fifth and final dose of IPTp is given
    assert (df.at[mother_id, 'ac_doses_of_iptp_received'] == 5)

    # Check scheduling of the next ANC contact
    hsi_events = find_and_return_hsi_events_list(sim, mother_id)

    assert antenatal_care.HSI_CareOfWomenDuringPregnancy_EighthAntenatalCareContact in hsi_events
    assert (df.at[mother_id, 'ac_date_next_contact'] == (sim.date + pd.DateOffset(weeks=2)))

    # =============================================== ANC 8 TESTING ==================================================
    sim.modules['HealthSystem'].HSI_EVENT_QUEUE.clear()

    sim.date = sim.date + pd.DateOffset(weeks=2)
    df.at[mother_id, 'ps_gestational_age_in_weeks'] += 2

    # Run the event and check its counted- no further interventions delivered or events scheduled
    eight_anc.apply(person_id=updated_mother_id, squeeze_factor=0.0)
    assert (df.at[mother_id, 'ac_total_anc_visits_current_pregnancy'] == 8)

    # TODO: test that TB screening is happening correctly (not coded in TB yet)
    # TODO: test that other blood tests are occuring (hep b and syphilis- currently not linked to anything)
    # TODO: test albendazole

<<<<<<< HEAD
=======
    # todo: test with probabilities low/0? same with dx test?
>>>>>>> 1bb045c3


def test_anc_contacts_that_should_not_run_wont_run():
    """This test checks the inbuilt functions within ANC1 and ANC subsequent that should block, and in some cases
     reschedule, ANC visits for women when the HSI runs and is no longer appropriate for them """

    # Register the key modules and run the simulation for one day
    sim = register_all_modules(ignore_cons_constraints=False)
    mother_id = run_sim_for_0_days_get_mother_id(sim)

    params = sim.modules['CareOfWomenDuringPregnancy'].parameters
    params['ac_linear_equations']['anc_continues'] = \
        LinearModel(
            LinearModelType.MULTIPLICATIVE,
            1)

    # Set key pregnancy variables
    df = sim.population.props
    df.at[mother_id, 'is_pregnant'] = True
    df.at[mother_id, 'date_of_last_pregnancy'] = start_date
    df.at[mother_id, 'ps_date_of_anc1'] = start_date + pd.DateOffset(weeks=8)
    sim.modules['Labour'].set_date_of_labour(mother_id)

    updated_mother_id = int(mother_id)

    # define HSIs
    first_anc = antenatal_care.HSI_CareOfWomenDuringPregnancy_FirstAntenatalCareContact(
        module=sim.modules['CareOfWomenDuringPregnancy'], person_id=updated_mother_id, facility_level_of_this_hsi=2)
    second_anc = antenatal_care.HSI_CareOfWomenDuringPregnancy_SecondAntenatalCareContact(
        module=sim.modules['CareOfWomenDuringPregnancy'], person_id=updated_mother_id, facility_level_of_this_hsi=2)

    sim.date = start_date + pd.DateOffset(weeks=8)
    # ----------------------------------------- ANC 1 ----------------------------------------------------------------
    # Set mother to being currently in labour
    df.at[mother_id, 'la_currently_in_labour'] = True

    # Check HSI has not ran and another ANC is not scheduled (as she will no longer be pregnant)
    first_anc.apply(person_id=updated_mother_id, squeeze_factor=0.0)
    assert (df.at[mother_id, 'ac_total_anc_visits_current_pregnancy'] == 0)
    assert pd.isnull(df.at[mother_id, 'ac_date_next_contact'])

    # Reset labour variable and set gestational age to very young- ANC likely scheduled from last pregnancy and woman
    # is now pregnant again. Therefore event shouldnt run
    df.at[mother_id, 'la_currently_in_labour'] = False
    df.at[mother_id, 'ps_gestational_age_in_weeks'] = 4

    first_anc.apply(person_id=updated_mother_id, squeeze_factor=0.0)
    assert (df.at[mother_id, 'ac_total_anc_visits_current_pregnancy'] == 0)
    assert pd.isnull(df.at[mother_id, 'ac_date_next_contact'])

    # Reset the gestational age and set the squeeze factor of the HSI as very high. Woman will leave and HSI should not
    # run
    df.at[mother_id, 'ps_gestational_age_in_weeks'] = 10

    first_anc.apply(person_id=updated_mother_id, squeeze_factor=1)
    assert (df.at[mother_id, 'ac_total_anc_visits_current_pregnancy'] == 0)
    assert pd.isnull(df.at[mother_id, 'ac_date_next_contact'])

    # check that she will return for this event
    hsi_events = find_and_return_hsi_events_list(sim, mother_id)
    assert antenatal_care.HSI_CareOfWomenDuringPregnancy_FirstAntenatalCareContact in hsi_events

    # Finally set woman as inpatient when she is due for her first ANC appointment
    df.at[mother_id, 'hs_is_inpatient'] = True
    sim.modules['HealthSystem'].HSI_EVENT_QUEUE.clear()

    # Check that ANC hasnt ran BUT woman has correctly been scheduled to return for ANC 1 at the next gestational age
    # in the schedule
    first_anc.apply(person_id=updated_mother_id, squeeze_factor=0)
    assert (df.at[mother_id, 'ac_total_anc_visits_current_pregnancy'] == 0)
    assert pd.isnull(df.at[mother_id, 'ac_date_next_contact'])

    date_event = check_event_queue_for_event_and_return_scheduled_event_date(
        sim, queue_of_interest='hsi', individual_id=updated_mother_id,
        event_of_interest=antenatal_care.HSI_CareOfWomenDuringPregnancy_FirstAntenatalCareContact)

    assert date_event == (sim.date + pd.DateOffset(weeks=10))
    assert (df.at[mother_id, 'ps_date_of_anc1'] == (sim.date + pd.DateOffset(weeks=10)))

    # ----------------------------------- SUBSEQUENT ANC CONTACTS ----------------------------------------------------
    # Next we check that subsequent ANC contacts wont run when they shouldnt

    # Clear the event queue
    sim.modules['HealthSystem'].HSI_EVENT_QUEUE.clear()

    # Set this woman to be an inpatient
    df.at[mother_id, 'ps_gestational_age_in_weeks'] = 20
    df.at[mother_id, 'hs_is_inpatient'] = True

    # Run the event and check its hasnt ran as expected
    second_anc.apply(person_id=updated_mother_id, squeeze_factor=0)
    assert (df.at[mother_id, 'ac_total_anc_visits_current_pregnancy'] == 0)

    # check the event has been rescheduled for the next gestational age in the schedule
    health_system = sim.modules['HealthSystem']
    hsi_events = health_system.find_events_for_person(person_id=updated_mother_id)
    hsi_events = [e.__class__ for d, e in hsi_events]
    assert antenatal_care.HSI_CareOfWomenDuringPregnancy_SecondAntenatalCareContact in hsi_events
    assert not pd.isnull(df.at[mother_id, 'ac_date_next_contact'])


def test_daisy_chain_care_seeking_logic_to_ensure_certain_number_of_contact():
    """This test checks the logic around care seeking for the next ANC visit in the schedule. We test that women who are
     predicited at least 4 visits are automatically scheduled the next visit in the schedule (if that visit number is
    below 4). We also test that women who are not predicted 4 or more visits will seek care based on the value of a
    care seeking parameter"""
    sim = register_all_modules(ignore_cons_constraints=False)
    mother_id = run_sim_for_0_days_get_mother_id(sim)
    updated_mother_id = int(mother_id)

    df = sim.population.props
    df.at[mother_id, 'ps_gestational_age_in_weeks'] = 10

    # This woman has been determined to attend at least four visits
    df.at[mother_id, 'ps_will_attend_four_or_more_anc'] = True

    # call the function called by all ANC HSIs to scheduled the next visit
    sim.modules['CareOfWomenDuringPregnancy'].antenatal_care_scheduler(individual_id=updated_mother_id,
                                                                       visit_to_be_scheduled=2,
                                                                       recommended_gestation_next_anc=20,
                                                                       facility_level=2)

    # As this woman is set to attend at least 4 ANC contacts, the next visit should be correctly sheduled at the correct
    # gestational age

    date_event = check_event_queue_for_event_and_return_scheduled_event_date(
        sim, queue_of_interest='hsi', individual_id=updated_mother_id,
        event_of_interest=antenatal_care.HSI_CareOfWomenDuringPregnancy_SecondAntenatalCareContact)

    assert date_event == (sim.date + pd.DateOffset(weeks=10))
    assert (df.at[mother_id, 'ac_date_next_contact'] == date_event)

    # Clear the event queue and reset 'ps_will_attend_four_or_more_anc'
    sim.modules['HealthSystem'].HSI_EVENT_QUEUE.clear()
    df.at[mother_id, 'ac_date_next_contact'] = pd.NaT
    df.at[mother_id, 'ps_will_attend_four_or_more_anc'] = False

    # For women who are not predetermined to attend at least 4 anc contact we use a probability to determine if they
    # will return for the next visit. Here we set that to 0 and check that no event has been sheduled
    params = sim.modules['CareOfWomenDuringPregnancy'].parameters
    params['ac_linear_equations']['anc_continues'] = \
        LinearModel(
            LinearModelType.MULTIPLICATIVE,
            0)

    sim.modules['CareOfWomenDuringPregnancy'].antenatal_care_scheduler(individual_id=updated_mother_id,
                                                                       visit_to_be_scheduled=3,
                                                                       recommended_gestation_next_anc=26,
                                                                       facility_level=2)

    health_system = sim.modules['HealthSystem']
    hsi_events = health_system.find_events_for_person(person_id=updated_mother_id)
    hsi_events = [e.__class__ for d, e in hsi_events]
    assert antenatal_care.HSI_CareOfWomenDuringPregnancy_ThirdAntenatalCareContact not in hsi_events


def test_initiation_of_treatment_for_maternal_anaemia_during_antenatal_inpatient_care():
    """Test the treatment delivered to women who are admitted to the antenatal ward with anaemia of differing
    severities"""
    sim = register_all_modules(ignore_cons_constraints=True)
    sim.make_initial_population(n=100)

    # Set DxTest parameters to 1 to ensure anaemia is detected correctly
    params = sim.modules['CareOfWomenDuringPregnancy'].parameters
    params['sensitivity_fbc_hb_test'] = 1.0
    params['specificity_fbc_hb_test'] = 1.0

    # Set treatment parameters to 1
    params['effect_of_iron_replacement_for_resolving_iron_def'] = 1
    params['effect_of_folate_replacement_for_resolving_folate_def'] = 1
    params['effect_of_b12_replacement_for_resolving_b12_def'] = 1
    params['treatment_effect_blood_transfusion_anaemia'] = 1

    sim.simulate(end_date=sim.date + pd.DateOffset(days=0))

    # Select a woman from the dataframe of reproductive age
    df = sim.population.props
    women_repro = df.loc[df.is_alive & (df.sex == 'F') & (df.age_years > 14) & (df.age_years < 50)]
    mother_id = women_repro.index[0]
    updated_mother_id = int(mother_id)

    # set key pregnancy characteristics
    df.at[mother_id, 'is_pregnant'] = True
    df.at[mother_id, 'ps_gestational_age_in_weeks'] = 22
    sim.modules['PregnancySupervisor'].mother_and_newborn_info[mother_id] = {'severe_anaemia_resolution': pd.NaT}

    # Set anaemia status
    df.at[mother_id, 'ps_anaemia_in_pregnancy'] = 'severe'
    sim.modules['PregnancySupervisor'].deficiencies_in_pregnancy.set(mother_id, 'iron')
    sim.modules['PregnancySupervisor'].deficiencies_in_pregnancy.set(mother_id, 'folate')
    sim.modules['PregnancySupervisor'].deficiencies_in_pregnancy.set(mother_id, 'b12')

    # define inpatient treatment and run the event
    inpatient_hsi = antenatal_care.HSI_CareOfWomenDuringPregnancy_AntenatalWardInpatientCare(
        module=sim.modules['CareOfWomenDuringPregnancy'], person_id=updated_mother_id, facility_level_this_hsi=2)
    inpatient_hsi.apply(person_id=updated_mother_id, squeeze_factor=0.0)

    # Check that the woman has correctly been treated via blood transfusion and is no longer anaemic (and the correct
    # date of resolution for her condition has been stored)
    assert (df.at[mother_id, 'ps_anaemia_in_pregnancy'] == 'none')
    assert (sim.modules['PregnancySupervisor'].mother_and_newborn_info[mother_id][
                'severe_anaemia_resolution'] == sim.date)

    # Check that she has had treatment for underlying deficiencies and they have been corrected
    assert not sim.modules['PregnancySupervisor'].deficiencies_in_pregnancy.has_all(mother_id, 'iron')
    assert not sim.modules['PregnancySupervisor'].deficiencies_in_pregnancy.has_all(mother_id, 'folate')
    assert not sim.modules['PregnancySupervisor'].deficiencies_in_pregnancy.has_all(mother_id, 'b12')

    # Check that she has now been started on regular iron and folic acid to reduce risk of future anaemia episodes
    assert df.at[mother_id, 'ac_receiving_iron_folic_acid']

    # And finally check she has been scheduled to return for follow up testing in 1 months time
    date_event = check_event_queue_for_event_and_return_scheduled_event_date(
        sim, queue_of_interest='hsi', individual_id=updated_mother_id,
        event_of_interest=antenatal_care.HSI_CareOfWomenDuringPregnancy_AntenatalOutpatientManagementOfAnaemia)

    assert date_event == (sim.date + pd.DateOffset(days=28))

    # Clear the event queue
    sim.modules['HealthSystem'].HSI_EVENT_QUEUE.clear()

    # The womans anaemia has returned between inpatient care and outpatient care, she has ANC visit in 2 weeks time
    df.at[mother_id, 'ps_anaemia_in_pregnancy'] = 'moderate'
    sim.modules['PregnancySupervisor'].deficiencies_in_pregnancy.set(mother_id, 'iron')
    df.at[mother_id, 'ac_date_next_contact'] = sim.date + pd.DateOffset(weeks=2)

    # Run the outpatient appointment
    outpatient_check = antenatal_care.HSI_CareOfWomenDuringPregnancy_AntenatalOutpatientManagementOfAnaemia(
        module=sim.modules['CareOfWomenDuringPregnancy'], person_id=updated_mother_id)
    outpatient_check.apply(person_id=updated_mother_id, squeeze_factor=0.0)

    # Check that she has been correctly identified as anaemic again and will be readmitted for treatment
    date_event = check_event_queue_for_event_and_return_scheduled_event_date(
        sim, queue_of_interest='hsi', individual_id=updated_mother_id,
        event_of_interest=antenatal_care.HSI_CareOfWomenDuringPregnancy_AntenatalWardInpatientCare)
    assert date_event == sim.date

    # Run the inpatient event again
    params['effect_of_iron_replacement_for_resolving_anaemia'] = 1
    inpatient_hsi.apply(person_id=updated_mother_id, squeeze_factor=0.0)

    # Check she has been treated and is no longer anaemia and does nto have iron deficiency
    assert not sim.modules['PregnancySupervisor'].deficiencies_in_pregnancy.has_all(mother_id, 'iron')
    assert (df.at[mother_id, 'ps_anaemia_in_pregnancy'] == 'none')

    # Because she is due to have ANC in 2 weeks we check here that has been correctly identified and that she has not
    # been scheduled for outpatient care (as screening for anaemia will happen as part of routine treatment)
    hsi_events = find_and_return_hsi_events_list(sim, mother_id)
    assert antenatal_care.HSI_CareOfWomenDuringPregnancy_AntenatalOutpatientManagementOfAnaemia not in hsi_events


def test_initiation_of_treatment_for_hypertensive_disorder_during_antenatal_inpatient_care():
    """Test that the correct treatment is delivered to women with differing severities of hypertensive disorder when
    admitted to inpatient ward"""
    sim = register_all_modules(ignore_cons_constraints=True)
    mother_id = run_sim_for_0_days_get_mother_id(sim)

    updated_mother_id = int(mother_id)

    # set key pregnancy characteristics
    df = sim.population.props
    df.at[mother_id, 'is_pregnant'] = True
    df.at[mother_id, 'ps_gestational_age_in_weeks'] = 22

    # Set hypertension status
    df.at[mother_id, 'ps_htn_disorders'] = 'mild_pre_eclamp'

    # define inpatient treatment and run the event
    inpatient_hsi = antenatal_care.HSI_CareOfWomenDuringPregnancy_AntenatalWardInpatientCare(
        module=sim.modules['CareOfWomenDuringPregnancy'], person_id=updated_mother_id, facility_level_this_hsi=2)
    inpatient_hsi.apply(person_id=updated_mother_id, squeeze_factor=0.0)

    # Check that she has been started on treatment and that no futher HSIs have been scheduled (i.e. her treatment is
    # complete)
    assert df.at[mother_id, 'ac_gest_htn_on_treatment']
    hsi_events = find_and_return_hsi_events_list(sim, mother_id)
    assert len(hsi_events) == 0

    # Set hypertension status to severe gestational hypertension and run the event
    df.at[mother_id, 'ps_htn_disorders'] = 'severe_gest_htn'
    inpatient_hsi.apply(person_id=updated_mother_id, squeeze_factor=0.0)

    # Check treatment has been given and the womans hypertension has been set to mild
    assert (df.at[mother_id, 'ps_htn_disorders'] == 'gest_htn')

    # Set hypertension status to severe pre-eclampsia and run the event
    df.at[mother_id, 'ps_htn_disorders'] = 'severe_pre_eclamp'
    df.at[mother_id, 'ps_gestational_age_in_weeks'] = 32
    inpatient_hsi.apply(person_id=updated_mother_id, squeeze_factor=0.0)

    # Check the correct treatment has been given
    assert (df.at[mother_id, 'ac_mag_sulph_treatment'])
    assert (df.at[mother_id, 'ac_iv_anti_htn_treatment'])

    # Check that this woman has been correctly marked as admitted for induction due to her condition
    assert (df.at[mother_id, 'ac_admitted_for_immediate_delivery'] == 'induction_now')

    # Ensure the correct labour event is scheduled
    events = find_and_return_events_list(sim, mother_id)
    assert labour.LabourOnsetEvent in events


def test_initiation_of_treatment_for_gestational_diabetes_during_antenatal_inpatient_care():
    """Test that the correct treatment is delivered to women with gestational diabetes when
    admitted to inpatient ward"""
    sim = register_all_modules(ignore_cons_constraints=True)
    mother_id = run_sim_for_0_days_get_mother_id(sim)

    updated_mother_id = int(mother_id)

    # set key pregnancy characteristics
    df = sim.population.props
    df.at[mother_id, 'is_pregnant'] = True
    df.at[mother_id, 'ps_gestational_age_in_weeks'] = 22
    df.at[mother_id, 'ps_gest_diab'] = 'uncontrolled'

    # define inpatient treatment and run the event
    inpatient_hsi = antenatal_care.HSI_CareOfWomenDuringPregnancy_AntenatalWardInpatientCare(
        module=sim.modules['CareOfWomenDuringPregnancy'], person_id=updated_mother_id, facility_level_this_hsi=2)
    inpatient_hsi.apply(person_id=updated_mother_id, squeeze_factor=0.0)

    # Check that she is now being treated with diet/exercise and her diabetes is assumed to be controlled
    assert (df.at[mother_id, 'ps_gest_diab'] == 'controlled')
    assert (df.at[mother_id, 'ac_gest_diab_on_treatment'] == 'diet_exercise')

    # look at both the events and hsi events queues
    events = find_and_return_events_list(sim, mother_id)
    hsi_events = find_and_return_hsi_events_list(sim, mother_id)

    # Check bother the glycaemic control event and outpatient follow up events are scheduled
    assert pregnancy_supervisor.GestationalDiabetesGlycaemicControlEvent in events
    assert \
        antenatal_care.HSI_CareOfWomenDuringPregnancy_AntenatalOutpatientManagementOfGestationalDiabetes in hsi_events

    # Clear the event queue
    sim.modules['HealthSystem'].HSI_EVENT_QUEUE.clear()
    sim.event_queue.queue.clear()

    # Set the probability that diet and exercise alone will controll this womans diabetes to 0
    params = sim.modules['PregnancySupervisor'].parameters
    params['prob_glycaemic_control_diet_exercise'] = 0

    # Run the event
    glyc_event = pregnancy_supervisor.GestationalDiabetesGlycaemicControlEvent(
        individual_id=mother_id, module=sim.modules['PregnancySupervisor'])
    glyc_event.apply(mother_id)

    # Check her diabetes is stored as uncontrolled
    assert (df.at[mother_id, 'ps_gest_diab'] == 'uncontrolled')

    # Define the outpatient HSI and run
    outpatient_hsi = antenatal_care.HSI_CareOfWomenDuringPregnancy_AntenatalOutpatientManagementOfGestationalDiabetes(
        module=sim.modules['CareOfWomenDuringPregnancy'], person_id=updated_mother_id)
    outpatient_hsi.apply(person_id=updated_mother_id, squeeze_factor=0.0)

    # Check she has been correctly started on the next treatment and her diabetes is assumed to be controlled
    assert (df.at[mother_id, 'ps_gest_diab'] == 'controlled')
    assert (df.at[mother_id, 'ac_gest_diab_on_treatment'] == 'orals')

    # Check the events again
    events = find_and_return_events_list(sim, mother_id)
    hsi_events = find_and_return_hsi_events_list(sim, mother_id)

    assert pregnancy_supervisor.GestationalDiabetesGlycaemicControlEvent in events
    assert \
        antenatal_care.HSI_CareOfWomenDuringPregnancy_AntenatalOutpatientManagementOfGestationalDiabetes in hsi_events

    # Set the probability that oral medication alone will control this womans diabetes to 0
    params['prob_glycaemic_control_orals'] = 0

    # run the event and check
    glyc_event.apply(mother_id)
    assert (df.at[mother_id, 'ps_gest_diab'] == 'uncontrolled')

    # run the next follow up HSI and perform the checks
    outpatient_hsi.apply(person_id=updated_mother_id, squeeze_factor=0.0)
    assert (df.at[mother_id, 'ps_gest_diab'] == 'controlled')
    assert (df.at[mother_id, 'ac_gest_diab_on_treatment'] == 'insulin')
    events = find_and_return_events_list(sim, mother_id)
    hsi_events = find_and_return_hsi_events_list(sim, mother_id)
    assert pregnancy_supervisor.GestationalDiabetesGlycaemicControlEvent in events
    assert \
        antenatal_care.HSI_CareOfWomenDuringPregnancy_AntenatalOutpatientManagementOfGestationalDiabetes in hsi_events


def test_initiation_of_treatment_for_prom_with_or_without_chorioamnionitis_during_antenatal_inpatient_care():
    """Test that the correct treatment is delivered to women with PROM +/- chorioamnionitis when admitted to inpatient
    ward"""
    sim = register_all_modules(ignore_cons_constraints=True)
    mother_id = run_sim_for_0_days_get_mother_id(sim)
    updated_mother_id = int(mother_id)

    # set key pregnancy characteristics
    df = sim.population.props
    df.at[mother_id, 'is_pregnant'] = True
    df.at[mother_id, 'ps_gestational_age_in_weeks'] = 22

    # set complication
    df.at[mother_id, 'ps_premature_rupture_of_membranes'] = True
    df.at[mother_id, 'ps_chorioamnionitis'] = 'none'

    # define inpatient treatment and run the event
    inpatient_hsi = antenatal_care.HSI_CareOfWomenDuringPregnancy_AntenatalWardInpatientCare(
        module=sim.modules['CareOfWomenDuringPregnancy'], person_id=updated_mother_id, facility_level_this_hsi=2)
    inpatient_hsi.apply(person_id=updated_mother_id, squeeze_factor=0.0)

<<<<<<< HEAD
def test_ectopic_case_management():
    pass


def test_tim_checking_bp_dx_text():

    sim = Simulation(start_date=start_date, seed=seed)

    sim.register(demography.Demography(resourcefilepath=resourcefilepath),
                 contraception.Contraception(resourcefilepath=resourcefilepath),
                 healthsystem.HealthSystem(resourcefilepath=resourcefilepath,
                                           service_availability=['*'],
                                           ignore_cons_constraints=True),
                 pregnancy_supervisor.PregnancySupervisor(resourcefilepath=resourcefilepath),
                 antenatal_care.CareOfWomenDuringPregnancy(resourcefilepath=resourcefilepath),
                 postnatal_supervisor.PostnatalSupervisor(resourcefilepath=resourcefilepath),
                 )

    sim.make_initial_population(n=100)

    params = sim.modules['PostnatalSupervisor'].parameters
    params['sensitivity_bp_monitoring_pn'] = 1.0
    params['specificity_bp_monitoring_pn'] = 1.0

    sim.simulate(end_date=sim.date + pd.DateOffset(days=0))

    # Confirm correct sensitivty and specificy
    sim.modules['HealthSystem'].dx_manager.print_info_about_dx_test('blood_pressure_measurement')

    # choose a woman of reproductive age
    df = sim.population.props
    women_repro = df.loc[df.is_alive & (df.sex == 'F') & (df.age_years > 14) & (df.age_years < 50)]
    woman_id = int(women_repro.index[0])

    # Find all categories for blood pressure in the df
    all_categories = list(df['pn_htn_disorders'].cat.categories)

    # Find the target categories for blood pressure in the df:
    target_categories = ['gest_htn', 'mild_pre_eclamp', 'severe_gest_htn', 'severe_pre_eclamp', 'eclampsia']

    # check target categories has been specified correctly:
    assert set(target_categories) == set(
        sim.modules['HealthSystem'].dx_manager.dx_tests['blood_pressure_measurement'][0].target_categories
    )
    assert set(target_categories).issubset(target_categories)

    # Make Dummy Event
    from tlo.methods.healthsystem import HSI_Event
    from tlo.events import IndividualScopeEventMixin

    class HSI_Dummy(HSI_Event, IndividualScopeEventMixin):
        def __init__(self, module, person_id):
            super().__init__(module, person_id=person_id)
            self.TREATMENT_ID = 'Dummy'
            self.EXPECTED_APPT_FOOTPRINT = sim.modules['HealthSystem'].get_blank_appt_footprint()
            self.ACCEPTED_FACILITY_LEVEL = 0
            self.ALERT_OTHER_DISEASES = []

        def apply(self, person_id, squeeze_factor):
            pass

    hsi_event = HSI_Dummy(module=sim.modules['PostnatalSupervisor'], person_id=woman_id)

    # for each of the categories, test that DX test give the expected answer:

    for true_value in all_categories:
        sim.population.props.at[woman_id, 'pn_htn_disorders'] = true_value

        # Run DxTest for 'blood_pressure_measurement'
        test_result = sim.modules['HealthSystem'].dx_manager.run_dx_test(
            dx_tests_to_run='blood_pressure_measurement',
            hsi_event=hsi_event
        )

        # check that result of dx test is as expected:
        assert test_result is (true_value in target_categories)
=======
    # Check that antibiotics have been given
    assert df.at[mother_id, 'ac_received_abx_for_prom']

    # Check that the mother is correctly scheduled for induction when she is the correct gestational age
    assert (df.at[mother_id, 'ac_admitted_for_immediate_delivery'] == 'induction_future')

    date_event = check_event_queue_for_event_and_return_scheduled_event_date(
        sim, queue_of_interest='event', individual_id=updated_mother_id, event_of_interest=labour.LabourOnsetEvent)

    days_until_safe_for_cs = int((37 * 7) - (df.at[mother_id, 'ps_gestational_age_in_weeks'] * 7))
    assert date_event == (sim.date + pd.DateOffset(days=days_until_safe_for_cs))

    # Clear the event queues
    sim.modules['HealthSystem'].HSI_EVENT_QUEUE.clear()
    sim.event_queue.queue.clear()

    # Set the woman to have clinical infection (detectable via symptoms) and run the event
    df.at[mother_id, 'ps_chorioamnionitis'] = 'clinical'
    inpatient_hsi.apply(person_id=updated_mother_id, squeeze_factor=0.0)

    # Check she has received treatment and has correctly been scheduled for immediate delivery
    assert df.at[mother_id, 'ac_received_abx_for_chorioamnionitis']
    assert (df.at[mother_id, 'ac_admitted_for_immediate_delivery'] == 'induction_now')

    date_event = check_event_queue_for_event_and_return_scheduled_event_date(
        sim, queue_of_interest='event', individual_id=updated_mother_id, event_of_interest=labour.LabourOnsetEvent)
    assert date_event == sim.date


def test_initiation_of_treatment_for_antepartum_haemorrhage_during_antenatal_inpatient_care():
    """Test that the correct treatment is delivered to women with antenatal haemorrhage when admitted to inpatient
    ward"""
    sim = register_all_modules(ignore_cons_constraints=True)
    mother_id = run_sim_for_0_days_get_mother_id(sim)
    updated_mother_id = int(mother_id)

    # set key pregnancy characteristics
    df = sim.population.props
    df.at[mother_id, 'is_pregnant'] = True
    df.at[mother_id, 'ps_gestational_age_in_weeks'] = 22

    # set complication properties
    df.at[mother_id, 'ps_antepartum_haemorrhage'] = 'severe'
    df.at[mother_id, 'ps_placental_abruption'] = True

    # define inpatient HSI and run in
    inpatient_hsi = antenatal_care.HSI_CareOfWomenDuringPregnancy_AntenatalWardInpatientCare(
        module=sim.modules['CareOfWomenDuringPregnancy'], person_id=updated_mother_id, facility_level_this_hsi=2)
    inpatient_hsi.apply(person_id=updated_mother_id, squeeze_factor=0.0)

    # Check that any woman with placental abruption is correctly scheduled for immediate caesarean regardless of
    # gestation
    assert (df.at[mother_id, 'ac_admitted_for_immediate_delivery'] == 'caesarean_now')

    # Check the labour even is correctly scheduled for today
    date_event = check_event_queue_for_event_and_return_scheduled_event_date(
        sim, queue_of_interest='event', individual_id=updated_mother_id, event_of_interest=labour.LabourOnsetEvent)
    assert date_event == sim.date

    # Clear the event queues
    sim.modules['HealthSystem'].HSI_EVENT_QUEUE.clear()
    sim.event_queue.queue.clear()

    # Reset abruption variable
    df.at[mother_id, 'ps_placental_abruption'] = False

    # Reduce severity of bleeding and set praevia variable, run the HSI
    df.at[mother_id, 'ps_placenta_praevia'] = True
    inpatient_hsi.apply(person_id=updated_mother_id, squeeze_factor=0.0)

    # Check woman is correctly scheduled for immediate caesarean due to severity of her bleeding
    assert (df.at[mother_id, 'ac_admitted_for_immediate_delivery'] == 'caesarean_now')
    date_event = check_event_queue_for_event_and_return_scheduled_event_date(
        sim, queue_of_interest='event', individual_id=updated_mother_id, event_of_interest=labour.LabourOnsetEvent)
    assert date_event == sim.date

    # Clear the event queues
    sim.modules['HealthSystem'].HSI_EVENT_QUEUE.clear()
    sim.event_queue.queue.clear()

    # Set bleeding severity to mild/moderate and change gestation
    df.at[mother_id, 'ps_antepartum_haemorrhage'] = 'mild_moderate'
    df.at[mother_id, 'ps_gestational_age_in_weeks'] = 30

    # Run the event
    inpatient_hsi.apply(person_id=updated_mother_id, squeeze_factor=0.0)

    # Check she is correctly scheduled the labour onset event when her gestation is 37 weeks
    assert (df.at[mother_id, 'ac_admitted_for_immediate_delivery'] == 'caesarean_future')
    date_event = check_event_queue_for_event_and_return_scheduled_event_date(
        sim, queue_of_interest='event', individual_id=updated_mother_id, event_of_interest=labour.LabourOnsetEvent)
    days_until_safe_for_cs = int((37 * 7) - (df.at[mother_id, 'ps_gestational_age_in_weeks'] * 7))
    assert date_event == (sim.date + pd.DateOffset(days=days_until_safe_for_cs))

    # Clear the event queue
    sim.modules['HealthSystem'].HSI_EVENT_QUEUE.clear()
    sim.event_queue.queue.clear()

    # Set a later gestation and run the event
    df.at[mother_id, 'ps_gestational_age_in_weeks'] = 38
    inpatient_hsi.apply(person_id=updated_mother_id, squeeze_factor=0.0)

    # Check she is correctly scheduled for caesarean delivery as her gestation is greater
    assert (df.at[mother_id, 'ac_admitted_for_immediate_delivery'] == 'caesarean_now')
    date_event = check_event_queue_for_event_and_return_scheduled_event_date(
        sim, queue_of_interest='event', individual_id=updated_mother_id, event_of_interest=labour.LabourOnsetEvent)
    assert date_event == sim.date


def test_scheduling_and_treatment_effect_of_post_abortion_care():
    """Test women who present to the health system with complications of abortion are sent to the correct HSI, receive
    treatment and this reduces their risk of death from abortion complications """
    sim = register_all_modules(ignore_cons_constraints=True)
    mother_id = run_sim_for_0_days_get_mother_id(sim)
    updated_mother_id = int(mother_id)

    # set key pregnancy characteristics
    df = sim.population.props
    df.at[mother_id, 'is_pregnant'] = False
    sim.modules['PregnancySupervisor'].mother_and_newborn_info[mother_id] = {'delete_mni': False}

    # set complications
    sim.modules['PregnancySupervisor'].abortion_complications.set([mother_id], 'haemorrhage')
    sim.modules['PregnancySupervisor'].abortion_complications.set([mother_id], 'sepsis')
    sim.modules['PregnancySupervisor'].abortion_complications.set([mother_id], 'injury')

    # Import and run HSI_GenericEmergencyFirstApptAtFacilityLevel1, where women with abortion complications are
    # scheduled to present via Pregnancy Supervisor
    from tlo.methods.hsi_generic_first_appts import HSI_GenericEmergencyFirstApptAtFacilityLevel1

    # Run the event
    emergency_appt = HSI_GenericEmergencyFirstApptAtFacilityLevel1(person_id=updated_mother_id,
                                                                   module=sim.modules['PregnancySupervisor'])
    emergency_appt.apply(person_id=updated_mother_id, squeeze_factor=0.0)

    # Check that this event correctly identified abortion complications and scheduled the correct HSI
    hsi_list = find_and_return_hsi_events_list(sim, mother_id)
    assert antenatal_care.HSI_CareOfWomenDuringPregnancy_PostAbortionCaseManagement in hsi_list

    # Define and run the Post Abortion Care HSI
    pac = antenatal_care.HSI_CareOfWomenDuringPregnancy_PostAbortionCaseManagement(
        module=sim.modules['CareOfWomenDuringPregnancy'], person_id=updated_mother_id)
    pac.apply(person_id=updated_mother_id, squeeze_factor=0.0)

    # Check that this mother, who has all possible complications, correctly receives all possible treatments
    assert sim.modules['CareOfWomenDuringPregnancy'].pac_interventions.has_all(mother_id, 'antibiotics')
    assert sim.modules['CareOfWomenDuringPregnancy'].pac_interventions.has_all(mother_id, 'injury_repair')
    assert sim.modules['CareOfWomenDuringPregnancy'].pac_interventions.has_all(mother_id, 'blood_products')

    # Define the death event
    death_event = pregnancy_supervisor.EarlyPregnancyLossDeathEvent(module=sim.modules['PregnancySupervisor'],
                                                                    individual_id=mother_id,
                                                                    cause='spontaneous_abortion')

    # Replicate the death equation from the event so risk of death == 1 but treatment is completely effective
    params = sim.modules['PregnancySupervisor'].parameters
    params['ps_linear_equations']['spontaneous_abortion_death'] = \
        LinearModel(
            LinearModelType.MULTIPLICATIVE,
            1,
            Predictor('ac_post_abortion_care_interventions').when('>0', 0))

    # Run the death event
    death_event.apply(mother_id)

    # Check that the woman survived thanks to treatment
    events = sim.find_events_for_person(person_id=mother_id)
    events = [e.__class__ for d, e in events]
    assert demography.InstantaneousDeath not in events

    # Check that the mni will be deleted on the next daly poll and that treatment properties have been reset
    assert (sim.modules['PregnancySupervisor'].mother_and_newborn_info[mother_id]['delete_mni'])
    assert not sim.modules['CareOfWomenDuringPregnancy'].pac_interventions.has_all(mother_id, 'antibiotics')
    assert not sim.modules['CareOfWomenDuringPregnancy'].pac_interventions.has_all(mother_id, 'injury_repair')
    assert not sim.modules['CareOfWomenDuringPregnancy'].pac_interventions.has_all(mother_id, 'blood_products')


def test_scheduling_and_treatment_effect_of_ectopic_pregnancy_case_management():
    """Test women who present to the health system with complications of ectopic pregnancy are sent to the correct HSI,
    receive treatment and this reduces their risk of death from abortion complications """
    sim = register_all_modules(ignore_cons_constraints=True)
    mother_id = run_sim_for_0_days_get_mother_id(sim)
    updated_mother_id = int(mother_id)

    # set key pregnancy characteristics
    df = sim.population.props
    df.at[mother_id, 'is_pregnant'] = False
    df.at[mother_id, 'ps_ectopic_pregnancy'] = 'not_ruptured'
    sim.modules['PregnancySupervisor'].mother_and_newborn_info[mother_id] = {'delete_mni': False}

    # Check treatment for not ruptured ectopic pregnancy

    # set prob care seeking to 1
    params = sim.modules['PregnancySupervisor'].parameters
    params['ps_linear_equations']['care_seeking_pregnancy_loss'] = \
        LinearModel(
            LinearModelType.MULTIPLICATIVE,
            1)

    # define and run ectopic event
    ectopic_event = pregnancy_supervisor.EctopicPregnancyEvent(individual_id=mother_id,
                                                               module=sim.modules['PregnancySupervisor'])
    ectopic_event.apply(mother_id)

    # Check the woman has correctly sought care via HSI_GenericEmergencyFirstApptAtFacilityLevel1
    from tlo.methods.hsi_generic_first_appts import (HSI_GenericEmergencyFirstApptAtFacilityLevel1)
    hsi_list = find_and_return_hsi_events_list(sim, mother_id)
    assert HSI_GenericEmergencyFirstApptAtFacilityLevel1 in hsi_list

    # Run the event
    emergency_appt = HSI_GenericEmergencyFirstApptAtFacilityLevel1(person_id=updated_mother_id,
                                                                   module=sim.modules['PregnancySupervisor'])
    emergency_appt.apply(person_id=updated_mother_id, squeeze_factor=0.0)

    # Check she has correctly been scheduled treatment for ectopic pregnancy
    hsi_list = find_and_return_hsi_events_list(sim, mother_id)
    assert antenatal_care.HSI_CareOfWomenDuringPregnancy_TreatmentForEctopicPregnancy in hsi_list

    # Define and run treatment events
    ectopic_treatment = antenatal_care.HSI_CareOfWomenDuringPregnancy_TreatmentForEctopicPregnancy(
        module=sim.modules['CareOfWomenDuringPregnancy'], person_id=updated_mother_id)
    ectopic_treatment.apply(person_id=updated_mother_id, squeeze_factor=0.0)

    # Check that this event has correctly blocked the ectopic rupture event, and therefore stopped risk of death
    events = sim.find_events_for_person(person_id=mother_id)
    events = [e.__class__ for d, e in events]
    assert pregnancy_supervisor.EctopicPregnancyRuptureEvent not in events

    # Check treatment for ruptured ectopic pregnancy...
    df.at[mother_id, 'ps_ectopic_pregnancy'] = 'ruptured'

    # Check sheduling through generic HSI event (as above)
    from tlo.methods.hsi_generic_first_appts import HSI_GenericEmergencyFirstApptAtFacilityLevel1
    emergency_appt = HSI_GenericEmergencyFirstApptAtFacilityLevel1(person_id=updated_mother_id,
                                                                   module=sim.modules['PregnancySupervisor'])
    emergency_appt.apply(person_id=updated_mother_id, squeeze_factor=0.0)

    # Check that this event correctly identified ectopic complications and scheduled the correct HSI
    hsi_list = find_and_return_hsi_events_list(sim, mother_id)
    assert antenatal_care.HSI_CareOfWomenDuringPregnancy_TreatmentForEctopicPregnancy in hsi_list

    # Run ectopic treatment event
    ectopic_treatment = antenatal_care.HSI_CareOfWomenDuringPregnancy_TreatmentForEctopicPregnancy(
        module=sim.modules['CareOfWomenDuringPregnancy'], person_id=updated_mother_id)
    ectopic_treatment.apply(person_id=updated_mother_id, squeeze_factor=0.0)

    # Check treatment is delivered
    assert df.at[mother_id, 'ac_ectopic_pregnancy_treated']
    assert (sim.modules['PregnancySupervisor'].mother_and_newborn_info[mother_id]['delete_mni'])

    # And That treatment averts risk of death in death event
    params = sim.modules['PregnancySupervisor'].parameters
    params['ps_linear_equations']['ectopic_pregnancy_death'] = \
        LinearModel(
            LinearModelType.MULTIPLICATIVE,
            1,
            Predictor('ac_ectopic_pregnancy_treated').when(True, 0))

    # Run the death event
    death_event = pregnancy_supervisor.EarlyPregnancyLossDeathEvent(module=sim.modules['PregnancySupervisor'],
                                                                    individual_id=mother_id,
                                                                    cause='ectopic_pregnancy')
    death_event.apply(mother_id)
    assert (df.at[mother_id, 'ps_ectopic_pregnancy'] == 'none')

    # Check that the woman survived thanks to treatment
    events = sim.find_events_for_person(person_id=mother_id)
    events = [e.__class__ for d, e in events]
    assert demography.InstantaneousDeath not in events

# TODO: test treatment effects work as expected? (some of this is done in preg sup test)
# todo: test when probabilities/consumables are blocked/reduced
# todo: test when women of different gestations arrive at ANC
>>>>>>> 1bb045c3
<|MERGE_RESOLUTION|>--- conflicted
+++ resolved
@@ -24,30 +24,7 @@
     symptommanager,
 )
 
-<<<<<<< HEAD
-seed = 560
-
-
-
-
-log_config = {
-    "filename": "pregnancy_supervisor_test",   # The name of the output file (a timestamp will be appended).
-    "directory": "../outputs",  # The default output path is `./outputs`. Change it here, if necessary
-    "custom_levels": {  # Customise the output of specific loggers. They are applied in order:
-        "*": logging.WARNING,  # warning  # Asterisk matches all loggers - we set the default level to WARNING
-        "tlo.methods.contraception": logging.DEBUG,
-        "tlo.methods.labour": logging.DEBUG,
-        "tlo.methods.healthsystem": logging.FATAL,
-        "tlo.methods.hiv": logging.FATAL,
-        "tlo.methods.newborn_outcomes": logging.DEBUG,
-        "tlo.methods.antenatal_care": logging.DEBUG,
-        "tlo.methods.pregnancy_supervisor": logging.DEBUG,
-        "tlo.methods.postnatal_supervisor": logging.DEBUG,
-    }
-}
-=======
 seed = 0
->>>>>>> 1bb045c3
 
 # The resource files
 try:
@@ -422,10 +399,7 @@
     # TODO: test that other blood tests are occuring (hep b and syphilis- currently not linked to anything)
     # TODO: test albendazole
 
-<<<<<<< HEAD
-=======
     # todo: test with probabilities low/0? same with dx test?
->>>>>>> 1bb045c3
 
 
 def test_anc_contacts_that_should_not_run_wont_run():
@@ -832,84 +806,6 @@
         module=sim.modules['CareOfWomenDuringPregnancy'], person_id=updated_mother_id, facility_level_this_hsi=2)
     inpatient_hsi.apply(person_id=updated_mother_id, squeeze_factor=0.0)
 
-<<<<<<< HEAD
-def test_ectopic_case_management():
-    pass
-
-
-def test_tim_checking_bp_dx_text():
-
-    sim = Simulation(start_date=start_date, seed=seed)
-
-    sim.register(demography.Demography(resourcefilepath=resourcefilepath),
-                 contraception.Contraception(resourcefilepath=resourcefilepath),
-                 healthsystem.HealthSystem(resourcefilepath=resourcefilepath,
-                                           service_availability=['*'],
-                                           ignore_cons_constraints=True),
-                 pregnancy_supervisor.PregnancySupervisor(resourcefilepath=resourcefilepath),
-                 antenatal_care.CareOfWomenDuringPregnancy(resourcefilepath=resourcefilepath),
-                 postnatal_supervisor.PostnatalSupervisor(resourcefilepath=resourcefilepath),
-                 )
-
-    sim.make_initial_population(n=100)
-
-    params = sim.modules['PostnatalSupervisor'].parameters
-    params['sensitivity_bp_monitoring_pn'] = 1.0
-    params['specificity_bp_monitoring_pn'] = 1.0
-
-    sim.simulate(end_date=sim.date + pd.DateOffset(days=0))
-
-    # Confirm correct sensitivty and specificy
-    sim.modules['HealthSystem'].dx_manager.print_info_about_dx_test('blood_pressure_measurement')
-
-    # choose a woman of reproductive age
-    df = sim.population.props
-    women_repro = df.loc[df.is_alive & (df.sex == 'F') & (df.age_years > 14) & (df.age_years < 50)]
-    woman_id = int(women_repro.index[0])
-
-    # Find all categories for blood pressure in the df
-    all_categories = list(df['pn_htn_disorders'].cat.categories)
-
-    # Find the target categories for blood pressure in the df:
-    target_categories = ['gest_htn', 'mild_pre_eclamp', 'severe_gest_htn', 'severe_pre_eclamp', 'eclampsia']
-
-    # check target categories has been specified correctly:
-    assert set(target_categories) == set(
-        sim.modules['HealthSystem'].dx_manager.dx_tests['blood_pressure_measurement'][0].target_categories
-    )
-    assert set(target_categories).issubset(target_categories)
-
-    # Make Dummy Event
-    from tlo.methods.healthsystem import HSI_Event
-    from tlo.events import IndividualScopeEventMixin
-
-    class HSI_Dummy(HSI_Event, IndividualScopeEventMixin):
-        def __init__(self, module, person_id):
-            super().__init__(module, person_id=person_id)
-            self.TREATMENT_ID = 'Dummy'
-            self.EXPECTED_APPT_FOOTPRINT = sim.modules['HealthSystem'].get_blank_appt_footprint()
-            self.ACCEPTED_FACILITY_LEVEL = 0
-            self.ALERT_OTHER_DISEASES = []
-
-        def apply(self, person_id, squeeze_factor):
-            pass
-
-    hsi_event = HSI_Dummy(module=sim.modules['PostnatalSupervisor'], person_id=woman_id)
-
-    # for each of the categories, test that DX test give the expected answer:
-
-    for true_value in all_categories:
-        sim.population.props.at[woman_id, 'pn_htn_disorders'] = true_value
-
-        # Run DxTest for 'blood_pressure_measurement'
-        test_result = sim.modules['HealthSystem'].dx_manager.run_dx_test(
-            dx_tests_to_run='blood_pressure_measurement',
-            hsi_event=hsi_event
-        )
-
-        # check that result of dx test is as expected:
-        assert test_result is (true_value in target_categories)
-=======
     # Check that antibiotics have been given
     assert df.at[mother_id, 'ac_received_abx_for_prom']
 
@@ -1182,5 +1078,4 @@
 
 # TODO: test treatment effects work as expected? (some of this is done in preg sup test)
 # todo: test when probabilities/consumables are blocked/reduced
-# todo: test when women of different gestations arrive at ANC
->>>>>>> 1bb045c3
+# todo: test when women of different gestations arrive at ANC