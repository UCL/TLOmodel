"""
 Basic tests for the Wasting Module
 """
import os
from pathlib import Path

import pandas as pd
import pytest

from tlo import Date, Simulation, logging
from tlo.lm import LinearModel, LinearModelType
from tlo.methods import (
    demography,
    enhanced_lifestyle,
    healthburden,
    healthseekingbehaviour,
    healthsystem,
    hsi_generic_first_appts,
    simplified_births,
    symptommanager,
    wasting,
)
from tlo.methods.healthseekingbehaviour import HealthSeekingBehaviourPoll
from tlo.methods.wasting import (
    ClinicalAcuteMalnutritionRecoveryEvent,
    HSI_Wasting_InpatientCareForComplicated_SAM,
    HSI_Wasting_OutpatientTherapeuticProgramme_SAM,
    ProgressionSevereWastingEvent,
    SevereAcuteMalnutritionDeathEvent,
    WastingNaturalRecoveryEvent,
    WastingPollingEvent,
)

# Path to the resource files used by the disease and intervention methods
resourcefilepath = Path(os.path.dirname(__file__)) / '../resources'

# Default date for the start of simulations
start_date = Date(2010, 1, 1)
end_date = Date(2011, 1, 1)


def get_sim(tmpdir):
    """Return simulation objection with Wasting and other necessary modules registered."""
    sim = Simulation(start_date=start_date, seed=0, show_progress_bar=False, log_config={
        'filename': 'tmp',
        'directory': tmpdir,
        'custom_levels': {
            "*": logging.WARNING,
            "tlo.methods.wasting": logging.INFO}
    })

    sim.register(demography.Demography(resourcefilepath=resourcefilepath),
                 enhanced_lifestyle.Lifestyle(resourcefilepath=resourcefilepath),
<<<<<<< HEAD
                 healthsystem.HealthSystem(resourcefilepath=resourcefilepath, disable=False, cons_availability='all'),
=======
                 healthsystem.HealthSystem(resourcefilepath=resourcefilepath,
                                           disable=False,
                                           cons_availability='all'),
>>>>>>> 19e6c5a3
                 symptommanager.SymptomManager(resourcefilepath=resourcefilepath),
                 healthseekingbehaviour.HealthSeekingBehaviour(resourcefilepath=resourcefilepath),
                 healthburden.HealthBurden(resourcefilepath=resourcefilepath),
                 simplified_births.SimplifiedBirths(resourcefilepath=resourcefilepath),
                 wasting.Wasting(resourcefilepath=resourcefilepath)
                 )
    return sim


def check_dtypes(sim):
    # Check types of columns
    df = sim.population.props
    orig = sim.population.new_row
    assert (df.dtypes == orig.dtypes).all()


def check_configuration_of_properties(sim):
    # check that the properties are ok:
    df = sim.population.props

    # Those that were never wasted, should have normal WHZ score:
    assert (df.loc[~df.un_ever_wasted & ~df.date_of_birth.isna(), 'un_WHZ_category'] == 'WHZ>=-2').all()

    # Those for whom the death date has past should be dead
    assert not df.loc[df.un_ever_wasted & (df['un_sam_death_date'] < sim.date), 'is_alive'].any()
    assert not df.loc[(df.un_clinical_acute_malnutrition == 'SAM') & (
        df['un_sam_death_date'] < sim.date), 'is_alive'].any()

    # Check that those in a current episode have symptoms of wasting [caused by the wasting module]
    #  but not others (among those who are alive)
    has_symptoms_of_wasting = set(sim.modules['SymptomManager'].who_has('weight_loss'))
    has_symptoms = set([p for p in has_symptoms_of_wasting if
                        'Wasting' in sim.modules['SymptomManager'].causes_of(p, 'weight_loss')
                        ])

    in_current_episode_before_recovery = \
        df.is_alive & \
        df.un_ever_wasted & \
        (df.un_last_wasting_date_of_onset <= sim.date) & \
        (sim.date <= df.un_am_recovery_date)
    set_of_person_id_in_current_episode_before_recovery = set(
        in_current_episode_before_recovery[in_current_episode_before_recovery].index
    )

    in_current_episode_before_death = \
        df.is_alive & \
        df.un_ever_wasted & \
        (df.un_last_wasting_date_of_onset <= sim.date) & \
        (sim.date <= df.un_sam_death_date)
    set_of_person_id_in_current_episode_before_death = set(
        in_current_episode_before_death[in_current_episode_before_death].index
    )

    assert set() == set_of_person_id_in_current_episode_before_recovery.intersection(
        set_of_person_id_in_current_episode_before_death
    )

    # WHZ standard deviation of -3, oedema, and MUAC <115mm should cause severe acute malnutrition
    whz_index = df.index[df['un_WHZ_category'] == 'WHZ<-3']
    oedema_index = df.index[df['un_am_bilateral_oedema']]
    muac_index = df.index[df['un_am_MUAC_category'] == '<115mm']
    assert (df.loc[whz_index, 'un_clinical_acute_malnutrition'] == "SAM").all()
    assert (df.loc[oedema_index, 'un_clinical_acute_malnutrition'] == "SAM").all()
    assert (df.loc[muac_index, 'un_clinical_acute_malnutrition'] == "SAM").all()

    # all SAM individuals should have symptoms of wasting
    assert set(df.index[df.is_alive & (df.age_exact_years < 5) &
                        (df.un_clinical_acute_malnutrition == 'SAM')]).issubset(has_symptoms)

    # All MAM individuals should have no symptoms of wasting
    assert not set(df.index[df.is_alive & (df.age_exact_years < 5) &
                            (df.un_clinical_acute_malnutrition == 'MAM')]) in has_symptoms


@pytest.mark.slow
def test_basic_run(tmpdir):
    """Short run of the module using default parameters with check on dtypes"""
    popsize = 10_000
    sim = get_sim(tmpdir)
    sim.make_initial_population(n=popsize)
    sim.simulate(end_date=end_date)
    check_dtypes(sim)
    check_configuration_of_properties(sim)


def test_wasting_polling(tmpdir):
    """Check polling events leads to incident cases"""
    # get simulation object:
    dur = pd.DateOffset(days=0)
    popsize = 1000
    sim = get_sim(tmpdir)

    # Make incidence of wasting very high :
    params = sim.modules['Wasting'].parameters
    params['base_inc_rate_wasting_by_agegp'] = [1.0, 1.0, 1.0, 1.0, 1.0, 1.0]
    params['progression_severe_wasting_by_agegp'] = [1.0, 1.0, 1.0, 1.0, 1.0, 1.0]

    # re-initialise wasting linear models to use the updated parameter
    sim.modules['Wasting'].pre_initialise_population()

    sim.make_initial_population(n=popsize)
    sim.simulate(end_date=start_date + dur)
    sim.event_queue.queue = []  # clear the queue

    # Run polling event: check that a severe incident case is produced:
    polling = WastingPollingEvent(sim.modules['Wasting'])
    polling.apply(sim.population)

<<<<<<< HEAD
    for q in sim.event_queue.queue:
        print(f'Qui {q[3]}')

=======
>>>>>>> 19e6c5a3
    assert len([q for q in sim.event_queue.queue if isinstance(q[3], ProgressionSevereWastingEvent)]) > 0

    # Check properties of this individual: should now be moderately wasted
    df = sim.population.props
    under5s = df.loc[df.is_alive & (df['age_years'] < 5)]
    person_id = under5s.index[0]
    person = df.loc[person_id]
    assert person['un_ever_wasted']
    assert person['un_WHZ_category'] == '-3<=WHZ<-2'
    assert person['un_last_wasting_date_of_onset'] == sim.date


def test_recovery_moderate_wasting(tmpdir):
    """Check natural recovery of moderate wasting """
    dur = pd.DateOffset(days=0)
    popsize = 1000
    sim = get_sim(tmpdir)

    sim.make_initial_population(n=popsize)
    sim.simulate(end_date=start_date + dur)
    sim.event_queue.queue = []  # clear the queue

    # Get person to use:
    df = sim.population.props
    under5s = df.loc[df.is_alive & (df['age_years'] < 5)]
    person_id = under5s.index[0]
    assert df.loc[person_id, 'un_WHZ_category'] == 'WHZ>=-2'

    # get wasting module
    wmodule = sim.modules['Wasting']
    # increase wasting incidence rate to 100% for all age groups(less than 5 years)
    wmodule.parameters['base_inc_rate_wasting_by_agegp'] = [1.0, 1.0, 1.0, 1.0, 1.0, 1.0]
    wmodule.parameters['progression_severe_wasting_by_agegp'] = [0.0, 0.0, 0.0, 0.0, 0.0, 0.0]

    # re-initialise wasting linear models to use the updated parameter
    wmodule.pre_initialise_population()

    # Run Wasting Polling event to get new incident cases:
    polling = WastingPollingEvent(module=sim.modules['Wasting'])
    polling.apply(sim.population)

    # Check properties of this individual: should now be moderately wasted
    person = df.loc[person_id]
    assert person['un_ever_wasted']
    assert person['un_WHZ_category'] == '-3<=WHZ<-2'
    assert person['un_last_wasting_date_of_onset'] == sim.date
    assert pd.isnull(person['un_acute_malnutrition_tx_start_date'])
    assert pd.isnull(person['un_am_recovery_date'])
    assert pd.isnull(person['un_sam_death_date'])

    # Check that there is a WastingNaturalRecoveryEvent scheduled for this person:
    recov_event_tuple = [event_tuple for event_tuple in sim.find_events_for_person(person_id) if
                         isinstance(event_tuple[1], WastingNaturalRecoveryEvent)
                         ][0]
    date_of_scheduled_recov = recov_event_tuple[0]
    recov_event = recov_event_tuple[1]
    assert date_of_scheduled_recov > sim.date

    # Run the recovery event:
    sim.date = date_of_scheduled_recov
    recov_event.apply(person_id=person_id)

    # Check properties of this individual
    person = df.loc[person_id]
    assert person['un_WHZ_category'] == 'WHZ>=-2'
    assert person['un_am_recovery_date'] == sim.date
    assert pd.isnull(person['un_sam_death_date'])


def test_recovery_severe_wasting_without_complications(tmpdir):
    """ Check natural recovery to MAM by removing death rate for those with severe wasting,
     and check the onset of symptoms with SAM and revolving of symptoms when recovered to MAM """
    dur = pd.DateOffset(days=0)
    popsize = 1000
    sim = get_sim(tmpdir)

    sim.make_initial_population(n=popsize)
    sim.simulate(end_date=start_date + dur)
    sim.event_queue.queue = []  # clear the queue

    # Get person to use:
    df = sim.population.props
    under5s = df.loc[df.is_alive & (df['age_years'] < 5)]
    person_id = under5s.index[0]
    assert df.loc[person_id, 'un_WHZ_category'] == 'WHZ>=-2'

    # get wasting module
    wmodule = sim.modules['Wasting']
    # increase wasting incidence rate to 100% for all age groups(less than 5 years)
    wmodule.parameters['base_inc_rate_wasting_by_agegp'] = [1.0, 1.0, 1.0, 1.0, 1.0, 1.0]
    wmodule.parameters['progression_severe_wasting_by_agegp'] = [1.0, 1.0, 1.0, 1.0, 1.0, 1.0]

    # re-initialise wasting linear models to use the updated parameter
    wmodule.pre_initialise_population()

    # Run Wasting Polling event to get new incident cases:
    polling = WastingPollingEvent(module=sim.modules['Wasting'])
    polling.apply(sim.population)

    # Check properties of this individual: should now be moderately wasted
    person = df.loc[person_id]
    assert person['un_ever_wasted']
    assert person['un_WHZ_category'] == '-3<=WHZ<-2'
    assert person['un_last_wasting_date_of_onset'] == sim.date
    assert pd.isnull(person['un_acute_malnutrition_tx_start_date'])
    assert pd.isnull(person['un_am_recovery_date'])
    assert pd.isnull(person['un_sam_death_date'])

    # Check that there is a ProgressionSevereWastingEvent scheduled for this person:
    progression_event_tuple = [event_tuple for event_tuple in sim.find_events_for_person(person_id) if
                               isinstance(event_tuple[1], ProgressionSevereWastingEvent)
                               ][0]
    date_of_scheduled_progression = progression_event_tuple[0]
    progression_event = progression_event_tuple[1]
    assert date_of_scheduled_progression > sim.date

    # Run the progression to severe wasting event:
    sim.date = date_of_scheduled_progression
    progression_event.apply(person_id=person_id)

    # Check individuals have symptoms caused by Wasting (SAM only)
    assert 0 < len(sim.modules['SymptomManager'].has_what(person_id, sim.modules['Wasting']))

    # Check properties of this individual: (should now be severely wasted and without a scheduled death date)
    person = df.loc[person_id]
    assert person['un_ever_wasted']
    assert person['un_WHZ_category'] == 'WHZ<-3'
    assert person['un_clinical_acute_malnutrition'] == 'SAM'
    assert pd.isnull(person['un_acute_malnutrition_tx_start_date'])
    assert pd.isnull(person['un_am_recovery_date'])
    assert pd.isnull(person['un_sam_death_date'])

    hsp = HealthSeekingBehaviourPoll(sim.modules['HealthSeekingBehaviour'])
    hsp.run()

    # check non-emergency care event is scheduled
    assert isinstance(sim.modules['HealthSystem'].find_events_for_person(person_id)[0][1],
                      hsi_generic_first_appts.HSI_GenericNonEmergencyFirstAppt)

    # Run the created instance of HSI_GenericFirstApptAtFacilityLevel0 and check care was sought
    ge = [ev[1] for ev in sim.modules['HealthSystem'].find_events_for_person(person_id) if
          isinstance(ev[1], hsi_generic_first_appts.HSI_GenericNonEmergencyFirstAppt)][0]
    ge.run(squeeze_factor=0.0)

    # check HSI event is scheduled
    assert isinstance(sim.modules['HealthSystem'].find_events_for_person(person_id)[0][1],
                      HSI_Wasting_OutpatientTherapeuticProgramme_SAM)

    # Run the created instance of HSI_Wasting_OutpatientTherapeuticProgramme_SAM and check care was sought
    sam_ev = [ev[1] for ev in sim.modules['HealthSystem'].find_events_for_person(person_id) if
              isinstance(ev[1], HSI_Wasting_OutpatientTherapeuticProgramme_SAM)][0]
    sam_ev.run(squeeze_factor=0.0)

    # check recovery event is scheduled
    assert isinstance(sim.find_events_for_person(person_id)[1][1], ClinicalAcuteMalnutritionRecoveryEvent)

    # Run the recovery event and check the individual has recovered from SAM:
    sam_recovery_event_tuple = [event_tuple for event_tuple in sim.find_events_for_person(person_id) if
                                isinstance(event_tuple[1], ClinicalAcuteMalnutritionRecoveryEvent)
                                ][0]

    date_of_scheduled_recovery_to_mam = sam_recovery_event_tuple[0]
    sam_recovery_event = sam_recovery_event_tuple[1]
    assert date_of_scheduled_recovery_to_mam > sim.date

    # Run SAM recovery
    sim.date = date_of_scheduled_recovery_to_mam
    sam_recovery_event.apply(person_id=person_id)

    # Check properties of this individual
    person = df.loc[person_id]
    assert person['un_WHZ_category'] == 'WHZ>=-2'
    assert (person['un_am_MUAC_category'] == '>=125mm')
    assert pd.isnull(person['un_sam_death_date'])

    # check they have no symptoms:
    assert 0 == len(sim.modules['SymptomManager'].has_what(person_id, sim.modules['Wasting']))


def test_recovery_severe_wasting_with_complications(tmpdir):
    """ test individual's recovery from wasting with complications """
    dur = pd.DateOffset(days=3)
    popsize = 1000
    sim = get_sim(tmpdir)

    sim.make_initial_population(n=popsize)
    sim.simulate(end_date=start_date + dur)
    sim.event_queue.queue = []  # clear the queue

    # Get person to use:
    df = sim.population.props
    under5s = df.loc[df.is_alive & (df['age_years'] < 5)]
    person_id = under5s.index[0]

    # get wasting module
    wmodule = sim.modules['Wasting']

    # Manually set this individual properties to have severe acute malnutrition with complications
    df.loc[person_id, 'un_WHZ_category'] = 'WHZ<-3'

    # make the individual have wasting complications
    wmodule.parameters['prob_complications_in_SAM'] = 1.0

    # assign diagnosis
    wmodule.clinical_acute_malnutrition_state(person_id, df)

    # apply symptoms
    wmodule.wasting_clinical_symptoms(person_id)

    # by having severe wasting, this individual should be diagnosed as SAM
    assert df.loc[person_id, 'un_clinical_acute_malnutrition'] == 'SAM'

    # symptoms should be applied
    assert person_id in set(sim.modules['SymptomManager'].who_has('weight_loss'))

    # should have complications
    assert df.at[person_id, 'un_sam_with_complications']

    # make recovery rate to 100% and death rate to zero so that this individual should recover
    wasting_module = sim.modules['Wasting']
    wasting_module.parameters['recovery_rate_with_inpatient_care'] = 1.0
    wasting_module.parameters['base_death_rate_untreated_SAM'] = 0.0

    # re-initialise wasting models
    wasting_module.pre_initialise_population()

    #   run care seeking event and ensure HSI for complicated SAM is scheduled
    hsp = HealthSeekingBehaviourPoll(sim.modules['HealthSeekingBehaviour'])
    hsp.run()

    # check non-emergency care event is scheduled
    assert isinstance(sim.modules['HealthSystem'].find_events_for_person(person_id)[0][1],
                      hsi_generic_first_appts.HSI_GenericNonEmergencyFirstAppt)

    # Run the created instance of HSI_GenericFirstApptAtFacilityLevel0 and check care was sought
    ge = [ev[1] for ev in sim.modules['HealthSystem'].find_events_for_person(person_id) if
          isinstance(ev[1], hsi_generic_first_appts.HSI_GenericNonEmergencyFirstAppt)][0]
    ge.run(squeeze_factor=0.0)

    # check HSI event for complicated SAM is scheduled
    assert isinstance(sim.modules['HealthSystem'].find_events_for_person(person_id)[0][1],
                      HSI_Wasting_InpatientCareForComplicated_SAM)

    # Run the created instance of HSI_Wasting_OutpatientTherapeuticProgramme_SAM and check care was sought
    sam_ev = [ev[1] for ev in sim.modules['HealthSystem'].find_events_for_person(person_id) if
              isinstance(ev[1], HSI_Wasting_InpatientCareForComplicated_SAM)][0]
    sam_ev.run(squeeze_factor=0.0)

    # check recovery event is scheduled
    assert isinstance(sim.find_events_for_person(person_id)[0][1], ClinicalAcuteMalnutritionRecoveryEvent)

    # Run the recovery event and check the individual has recovered from SAM:
    sam_recovery_event_tuple = [event_tuple for event_tuple in sim.find_events_for_person(person_id) if
                                isinstance(event_tuple[1], ClinicalAcuteMalnutritionRecoveryEvent)
                                ][0]

    date_of_scheduled_recovery_to_mam = sam_recovery_event_tuple[0]
    sam_recovery_event = sam_recovery_event_tuple[1]
    assert date_of_scheduled_recovery_to_mam > sim.date

    # Run SAM recovery
    sim.date = date_of_scheduled_recovery_to_mam
    sam_recovery_event.apply(person_id=person_id)

    # Check properties of this individual
    person = df.loc[person_id]
    assert person['un_WHZ_category'] == 'WHZ>=-2'
    assert (person['un_am_MUAC_category'] == '>=125mm')
    assert pd.isnull(person['un_sam_death_date'])

    # check they have no symptoms:
    assert 0 == len(sim.modules['SymptomManager'].has_what(person_id, sim.modules['Wasting']))


def test_nat_hist_death(tmpdir):
    """Check: Wasting onset --> death"""
    """ Check if the risk of death is 100% does everyone with SAM die? """
    dur = pd.DateOffset(days=0)
    popsize = 1000
    sim = get_sim(tmpdir)

    sim.make_initial_population(n=popsize)
    sim.simulate(end_date=start_date + dur)
    sim.event_queue.queue = []  # clear the queue

    # get wasting module
    wasting_module = sim.modules['Wasting']
    # Make 100% death rate by replacing with empty linear model 1.0
    wasting_module.sam_death_equation = LinearModel(
        LinearModelType.MULTIPLICATIVE, 1.0)

    # Get the children to use:
    df = sim.population.props
    under5s = df.loc[df.is_alive & (df['age_years'] < 5)]
    person_id = under5s.index[0]

    # re-set parameter values to make zero recovery rate and 100% death rate
    wasting_module.parameters['recovery_rate_with_standard_RUTF'] = 0.0
    wasting_module.parameters['recovery_rate_with_inpatient_care'] = 0.0
    wasting_module.parameters['base_death_rate_untreated_SAM'] = 1.0

    # re-initialise wasting models
    wasting_module.pre_initialise_population()

    # make an individual diagnosed as SAM by WHZ category. We want to make this individual qualify for death
    df.loc[person_id, 'un_ever_wasted'] = True
    df.loc[person_id, 'un_WHZ_category'] = 'WHZ<-3'
    df.loc[person_id, 'un_clinical_acute_malnutrition'] = 'SAM'

    # apply wasting symptoms to this individual
    wasting_module.wasting_clinical_symptoms(person_id)

    # check symptoms are applied
    assert person_id in set(sim.modules['SymptomManager'].who_has('weight_loss'))

    # run health seeking behavior and ensure non-emergency event is scheduled
    hsp = HealthSeekingBehaviourPoll(sim.modules['HealthSeekingBehaviour'])
    hsp.run()

    # check non-emergency care event is scheduled
    assert isinstance(sim.modules['HealthSystem'].find_events_for_person(person_id)[0][1],
                      hsi_generic_first_appts.HSI_GenericNonEmergencyFirstAppt)

    # Run the created instance of HSI_GenericFirstApptAtFacilityLevel0 and check care was sought
    ge = [ev[1] for ev in sim.modules['HealthSystem'].find_events_for_person(person_id) if
          isinstance(ev[1], hsi_generic_first_appts.HSI_GenericNonEmergencyFirstAppt)][0]
    ge.run(squeeze_factor=0.0)

    # check inpatient care event is scheduled
    assert isinstance(sim.modules['HealthSystem'].find_events_for_person(person_id)[0][1],
                      HSI_Wasting_OutpatientTherapeuticProgramme_SAM)

    # Run the created instance of HSI_Wasting_OutpatientTherapeuticProgramme_SAM and check care was sought
    sam_ev = [ev[1] for ev in sim.modules['HealthSystem'].find_events_for_person(person_id) if
              isinstance(ev[1], HSI_Wasting_OutpatientTherapeuticProgramme_SAM)][0]
    sam_ev.run(squeeze_factor=0.0)

    # since there is zero recovery rate, check death event is scheduled
    assert isinstance(sim.find_events_for_person(person_id)[0][1], SevereAcuteMalnutritionDeathEvent)

    # # Run the acute death event and ensure the person is now dead:
    death_event_tuple = [event_tuple for event_tuple in sim.find_events_for_person(person_id) if
                         isinstance(event_tuple[1], SevereAcuteMalnutritionDeathEvent)
                         ][0]
    date_of_scheduled_death = death_event_tuple[0]
    death_event = death_event_tuple[1]
    assert date_of_scheduled_death > sim.date
    sim.date = date_of_scheduled_death
    death_event.apply(person_id=person_id)

    # Check properties of this individual: (should now be dead)
    person = df.loc[person_id]
    assert not pd.isnull(person['un_sam_death_date'])
    assert person['un_sam_death_date'] == sim.date
    assert not person['is_alive']


def test_nat_hist_cure_if_recovery_scheduled(tmpdir):
    """Show that if a cure event is run before when a person was going to recover naturally, it cause the episode to
    end earlier."""

    dur = pd.DateOffset(days=0)
    popsize = 1000
    sim = get_sim(tmpdir)

    sim.make_initial_population(n=popsize)
    sim.simulate(end_date=start_date + dur)
    sim.event_queue.queue = []  # clear the queue

    # Make 0% death rate by replacing with empty linear model 0.0
    sim.modules['Wasting'].sam_death_equation = LinearModel(
        LinearModelType.MULTIPLICATIVE, 0.0)
    wasting_module = sim.modules['Wasting']

    # increase wasting incidence rate to 100% and reduce rate of progress to severe wasting to zero.
    # Wwe don't want individuals to progress to SAM as we are testing for MAM natural recovery
    wasting_module.parameters['base_inc_rate_wasting_by_agegp'] = [1.0, 1.0, 1.0, 1.0, 1.0, 1.0]
    wasting_module.parameters['progression_severe_wasting_by_agegp'] = [0.0, 0.0, 0.0, 0.0, 0.0, 0.0]

    # Get person to use:
    df = sim.population.props
    under5s = df.loc[df.is_alive & (df['age_years'] < 5)]
    person_id = under5s.index[0]
    assert df.loc[person_id, 'un_WHZ_category'] == 'WHZ>=-2'

    # Run Wasting Polling event to get new incident cases:
    polling = WastingPollingEvent(module=sim.modules['Wasting'])
    polling.apply(sim.population)

    # Check properties of this individual: (should now be moderately wasted without progression to severe)
    person = df.loc[person_id]
    assert person['un_ever_wasted']
    assert person['un_WHZ_category'] == '-3<=WHZ<-2'
    assert person['un_last_wasting_date_of_onset'] == sim.date
    assert pd.isnull(person['un_acute_malnutrition_tx_start_date'])
    assert pd.isnull(person['un_am_recovery_date'])
    assert pd.isnull(person['un_sam_death_date'])

    # Check that there is a WastingNaturalRecoveryEvent scheduled for this person:
    recov_event_tuple = [event_tuple for event_tuple in sim.find_events_for_person(person_id) if
                         isinstance(event_tuple[1], WastingNaturalRecoveryEvent)
                         ][0]
    date_of_scheduled_recov = recov_event_tuple[0]
    recov_event = recov_event_tuple[1]
    assert date_of_scheduled_recov > sim.date

    # Run a Cure Event
    cure_event = ClinicalAcuteMalnutritionRecoveryEvent(person_id=person_id, module=sim.modules['Wasting'])
    cure_event.apply(person_id=person_id)

    # Check that the person is not wasted and is alive still:
    person = df.loc[person_id]
    assert person['is_alive']
    assert person['un_WHZ_category'] == 'WHZ>=-2'
    assert not pd.isnull(person['un_am_recovery_date'])
    assert pd.isnull(person['un_sam_death_date'])

    # Run the recovery event that was originally scheduled - this should have no effect
    sim.date = date_of_scheduled_recov
    recov_event.apply(person_id=person_id)
    person = df.loc[person_id]
    assert person['is_alive']
    assert person['un_WHZ_category'] == 'WHZ>=-2'
    assert not pd.isnull(person['un_am_recovery_date'])
    assert pd.isnull(person['un_sam_death_date'])


def test_nat_hist_cure_if_death_scheduled(tmpdir):
    """Show that if a cure event is run before when a person was going to die, it causes the episode to end without
    the person dying."""

    dur = pd.DateOffset(days=0)
    popsize = 1000
    sim = get_sim(tmpdir)

    sim.make_initial_population(n=popsize)
    sim.simulate(end_date=start_date + dur)
    sim.event_queue.queue = []  # clear the queue

    # get wasting module parameters
    params = sim.modules['Wasting'].parameters
    # increase to 100% death rate, incidence and progress to severe wasting
    params['base_death_rate_untreated_SAM'] = 1.0
    params['base_inc_rate_wasting_by_agegp'] = [1.0, 1.0, 1.0, 1.0, 1.0, 1.0]
    params['progression_severe_wasting_by_agegp'] = [1.0, 1.0, 1.0, 1.0, 1.0, 1.0]
    # reduce to 100% recovery rate. This is to ensure death event is scheduled for the individual each time we run this
    # test
    params['recovery_rate_with_standard_RUTF'] = 0.0
    params['recovery_rate_with_inpatient_care'] = 0.0

    # increase parameters in moderate wasting for clinical SAM (MUAC and oedema) to be polled for death
    params['proportion_-3<=WHZ<-2_with_MUAC<115mm'] = [5 * params['proportion_-3<=WHZ<-2_with_MUAC<115mm']]
    params['proportion_-3<=WHZ<-2_with_MUAC_115-<125mm'] = [params['proportion_-3<=WHZ<-2_with_MUAC_115-<125mm'] / 5]
    params['proportion_oedema_with_WHZ<-2'] = 0.9

    # re-initialise wasting models
    sim.modules['Wasting'].pre_initialise_population()

    # Get person to use:
    df = sim.population.props
    under5s = df.loc[df.is_alive & (df['age_years'] < 5)]
    person_id = under5s.index[0]
    assert df.loc[person_id, 'un_WHZ_category'] == 'WHZ>=-2'

    # Run Wasting Polling event to get new incident cases:
    polling = WastingPollingEvent(module=sim.modules['Wasting'])
    polling.apply(sim.population)

    # Check properties of this individual: (should now be moderately wasted with a scheduled progression to severe date)
    person = df.loc[person_id]
    assert person['un_ever_wasted']
    assert person['un_WHZ_category'] == '-3<=WHZ<-2'
    assert person['un_last_wasting_date_of_onset'] == sim.date
    assert pd.isnull(person['un_acute_malnutrition_tx_start_date'])
    assert pd.isnull(person['un_am_recovery_date'])
    assert pd.isnull(person['un_sam_death_date'])

    # Check that there is a ProgressionSevereWastingEvent scheduled for this person:
    progression_event_tuple = [event_tuple for event_tuple in sim.find_events_for_person(person_id) if
                               isinstance(event_tuple[1], ProgressionSevereWastingEvent)
                               ][0]
    date_of_scheduled_progression = progression_event_tuple[0]
    progression_event = progression_event_tuple[1]
    assert date_of_scheduled_progression > sim.date

    # Run the progression to severe wasting event:
    sim.date = date_of_scheduled_progression
    progression_event.apply(person_id=person_id)

    # Check properties of this individual: (should now be severely wasted and without a scheduled death date)
    person = df.loc[person_id]
    assert person['un_ever_wasted']
    assert person['un_WHZ_category'] == 'WHZ<-3'
    assert person['un_clinical_acute_malnutrition'] == 'SAM'
    assert pd.isnull(person['un_acute_malnutrition_tx_start_date'])
    assert pd.isnull(person['un_am_recovery_date'])
    assert pd.isnull(person['un_sam_death_date'])

    # run health seeking behavior and ensure non-emergency event is scheduled
    hsp = HealthSeekingBehaviourPoll(sim.modules['HealthSeekingBehaviour'])
    hsp.run()

    # check non-emergency care event is scheduled
    assert isinstance(sim.modules['HealthSystem'].find_events_for_person(person_id)[0][1],
                      hsi_generic_first_appts.HSI_GenericNonEmergencyFirstAppt)

    # Run the created instance of HSI_GenericFirstApptAtFacilityLevel0 and check care was sought
    ge = [ev[1] for ev in sim.modules['HealthSystem'].find_events_for_person(person_id) if
          isinstance(ev[1], hsi_generic_first_appts.HSI_GenericNonEmergencyFirstAppt)][0]
    ge.run(squeeze_factor=0.0)

    # check inpatient care event is scheduled
    assert isinstance(sim.modules['HealthSystem'].find_events_for_person(person_id)[0][1],
                      HSI_Wasting_OutpatientTherapeuticProgramme_SAM)

    # Run the created instance of HSI_Wasting_OutpatientTherapeuticProgramme_SAM and check care was sought
    sam_ev = [ev[1] for ev in sim.modules['HealthSystem'].find_events_for_person(person_id) if
              isinstance(ev[1], HSI_Wasting_OutpatientTherapeuticProgramme_SAM)][0]
    sam_ev.run(squeeze_factor=0.0)

    # since there is zero recovery rate, check death event is scheduled
    assert isinstance(sim.find_events_for_person(person_id)[1][1], SevereAcuteMalnutritionDeathEvent)

    # Run Severe Acute Malnutrition Death Event scheduled for this person:
    death_event_tuple = [event_tuple for event_tuple in sim.find_events_for_person(person_id) if
                         isinstance(event_tuple[1], SevereAcuteMalnutritionDeathEvent)
                         ][0]
    date_of_scheduled_death = death_event_tuple[0]
    death_event = death_event_tuple[1]
    assert date_of_scheduled_death > sim.date

    # Run a Cure Event now
    cure_event = ClinicalAcuteMalnutritionRecoveryEvent(person_id=person_id, module=sim.modules['Wasting'])
    cure_event.apply(person_id=person_id)

    # Check that the person is not wasted and is alive still:
    person = df.loc[person_id]
    assert person['is_alive']
    assert person['un_WHZ_category'] == 'WHZ>=-2'
    assert not pd.isnull(person['un_am_recovery_date'])
    assert pd.isnull(person['un_sam_death_date'])

    # Run the death event that was originally scheduled - this should have no effect and the person should not die
    sim.date = date_of_scheduled_death
    death_event.apply(person_id=person_id)
    person = df.loc[person_id]
<<<<<<< HEAD
    assert person['is_alive']


# def test_treatment(tmpdir):
#     """ Test that providing a treatment prevent death and causes there to be a
#     CureEvent (ClinicalAcuteMalnutritionRecoveryEvent) Scheduled """
#     """
#     This test sets the linear model of acute_malnutrition_recovery_based_on_interventions to be 1.0 (100% cure rate),
#     when this lm is called in the do_when_am_treatment function (usually called in HSIs), 100% cure rate schedules the
#     ClinicalAcuteMalnutritionRecoveryEvent (CureEvent).
#     Death is prevented.  ---> check
#     """
#     # TODO: CHECK THIS - MAYBE NOT NEEDED
#
#     dur = pd.DateOffset(days=0)
#     popsize = 1000
#     sim = get_sim(tmpdir)
#
#     sim.make_initial_population(n=popsize)
#     sim.simulate(end_date=start_date + dur)
#     sim.event_queue.queue = []  # clear the queue
#
#     # Make 100% death rate by replacing with empty linear model 1.0
#     sim.modules['Wasting'].sam_death_equation = LinearModel(
#         LinearModelType.MULTIPLICATIVE, 1.0)
#
#     # increase incidence of wasting and progression to severe
#     sim.modules['Wasting'].wasting_incidence_equation = LinearModel(
#         LinearModelType.MULTIPLICATIVE, 1.0)
#     sim.modules['Wasting'].severe_wasting_progression_equation = LinearModel(
#         LinearModelType.MULTIPLICATIVE, 1.0)
#
#     # increase parameters in moderate wasting for clinical SAM (MUAC and oedema) to be polled for death
#     params = sim.modules['Wasting'].parameters
#     params['proportion_-3<=WHZ<-2_with_MUAC<115mm'] = [5 * params['proportion_-3<=WHZ<-2_with_MUAC<115mm']]
#     params['proportion_-3<=WHZ<-2_with_MUAC_115-<125mm'] = [params['proportion_-3<=WHZ<-2_with_MUAC_115-<125mm'] / 5]
#     params['proportion_oedema_with_WHZ<-2'] = 0.9
#
#     # Get person to use:
#     df = sim.population.props
#     under5s = df.loc[df.is_alive & (df['age_years'] < 5)]
#     person_id = under5s.index[0]
#     assert df.loc[person_id, 'un_WHZ_category'] == 'WHZ>=-2'
#
#     # Run Wasting Polling event to get new incident cases:
#     polling = WastingPollingEvent(module=sim.modules['Wasting'])
#     polling.apply(sim.population)
#
#     # Check properties of this individual: (should now be moderately wasted with a scheduled progression to severe date)
#     person = df.loc[person_id]
#     assert person['un_ever_wasted']
#     assert person['un_WHZ_category'] == '-3<=WHZ<-2'
#     assert person['un_last_wasting_date_of_onset'] == sim.date
#     assert pd.isnull(person['un_acute_malnutrition_tx_start_date'])
#     assert pd.isnull(person['un_am_recovery_date'])
#     assert pd.isnull(person['un_sam_death_date'])
#
#     # Check that there is a ProgressionSevereWastingEvent scheduled for this person:
#     progression_event_tuple = [event_tuple for event_tuple in sim.find_events_for_person(person_id) if
#                                isinstance(event_tuple[1], ProgressionSevereWastingEvent)
#                                ][0]
#     date_of_scheduled_progression = progression_event_tuple[0]
#     progression_event = progression_event_tuple[1]
#     assert date_of_scheduled_progression > sim.date
#
#     # Run the progression to severe wasting event:
#     sim.date = date_of_scheduled_progression
#     progression_event.apply(person_id=person_id)
#
#     # Check properties of this individual: (should now be severely wasted and without a scheduled death date)
#     person = df.loc[person_id]
#     assert person['un_ever_wasted']
#     assert person['un_WHZ_category'] == 'WHZ<-3'
#     assert person['un_clinical_acute_malnutrition'] == 'SAM'
#     assert pd.isnull(person['un_acute_malnutrition_tx_start_date'])
#     assert pd.isnull(person['un_am_recovery_date'])
#     assert pd.isnull(person['un_sam_death_date'])
#
#     # Run Death Polling event to apply death:
#     death_polling = AcuteMalnutritionDeathPollingEvent(module=sim.modules['Wasting'])
#     death_polling.apply(sim.population)
#
#     # Check that there is a SevereAcuteMalnutritionDeathEvent scheduled for this person:
#     death_event_tuple = [event_tuple for event_tuple in sim.find_events_for_person(person_id) if
#                          isinstance(event_tuple[1], SevereAcuteMalnutritionDeathEvent)
#                          ][0]
#     date_of_scheduled_death = death_event_tuple[0]
#     death_event = death_event_tuple[1]
#     assert date_of_scheduled_death > sim.date
#
#     # # change coverage and treatment effectiveness set to be 100%
#     # params['coverage_supplementary_feeding_program'] = 1.0
#     # params['coverage_outpatient_therapeutic_care'] = 1.0
#     # params['coverage_inpatient_care'] = 1.0
#     # params['recovery_rate_with_soy_RUSF'] = 1.0
#     # params['recovery_rate_with_CSB++'] = 1.0
#     # params['recovery_rate_with_standard_RUTF'] = 1.0
#     # params['recovery_rate_with_inpatient_care'] = 1.0
#
#     # Make 100% death rate by replacing with empty linear model 1.0
#     for am in ['MAM', 'SAM']:
#         sim.modules['Wasting'].acute_malnutrition_recovery_based_on_interventions[am] = LinearModel(
#             LinearModelType.MULTIPLICATIVE, 1.0)
#
#     # Run the 'do_when_am_treatment' function
#     interventions = ['SFP', 'OTC', 'ITC']
#     for intv in interventions:
#         sim.modules['Wasting'].do_when_am_treatment(person_id=person_id, intervention=intv)
#
#     # Run the death event that was originally scheduled - this should have no effect and the person should not die
#     sim.date = date_of_scheduled_death
#     death_event.apply(person_id=person_id)
#     person = df.loc[person_id]
#     assert person['is_alive']
#
#     # print(sim.find_events_for_person(person_id))
#
#     # Check that a CureEvent has been scheduled
#     cure_event = [event_tuple[1] for event_tuple in sim.find_events_for_person(person_id) if
#                   isinstance(event_tuple[1], ClinicalAcuteMalnutritionRecoveryEvent)][0]
#
#     # Run the CureEvent
#     cure_event.apply(person_id=person_id)
#
#     # Check that the person is not infected and is alive still:
#     person = df.loc[person_id]
#     assert person['is_alive']
#     assert person['un_WHZ_category'] == 'WHZ>=-2'
#     assert not pd.isnull(person['un_am_recovery_date'])
#     assert pd.isnull(person['un_sam_death_date'])


def test_use_of_HSI_for_MAM(tmpdir):
    """ Check that the HSIs works"""
    dur = pd.DateOffset(days=0)
    popsize = 1000
    sim = get_sim(tmpdir)

    sim.make_initial_population(n=popsize)
    sim.simulate(end_date=start_date + dur)
    sim.event_queue.queue = []  # clear the queue

    # Make 100% death rate by replacing with empty linear model 1.0
    sim.modules['Wasting'].sam_death_equation = LinearModel(
        LinearModelType.MULTIPLICATIVE, 1.0)

    # increase incidence of wasting
    sim.modules['Wasting'].wasting_incidence_equation = LinearModel(
        LinearModelType.MULTIPLICATIVE, 1.0)

    # reduce progression to severe wasting
    sim.modules['Wasting'].severe_wasting_progression_equation = LinearModel(
        LinearModelType.MULTIPLICATIVE, 0.0)

    # decrease MUAC and oedema parameters in moderate wasting for clinical SAM
    params = sim.modules['Wasting'].parameters
    params['proportion_-3<=WHZ<-2_with_MUAC<115mm'] = 0.0  # no SAM with moderate wasting
    params['proportion_oedema_with_WHZ<-2'] = 0.0  # no SAM based on oedema
    params['prevalence_nutritional_oedema'] = 0.0  # no SAM based on oedema

    # Get person to use:
    df = sim.population.props
    under5s = df.loc[df.is_alive & (df['age_years'] < 5)]
    person_id = under5s.index[0]
    assert df.loc[person_id, 'un_WHZ_category'] == 'WHZ>=-2'

    # Run Wasting Polling event to get new incident cases:
    polling = WastingPollingEvent(module=sim.modules['Wasting'])
    polling.apply(sim.population)

    # Check properties of this individual: (should now be moderately wasted with a scheduled progression to severe date)
    person = df.loc[person_id]
    assert person['un_ever_wasted']
    assert person['un_WHZ_category'] == '-3<=WHZ<-2'
    assert person['un_clinical_acute_malnutrition'] == 'MAM'
    assert person['un_last_wasting_date_of_onset'] == sim.date
    assert pd.isnull(person['un_am_recovery_date'])
    assert pd.isnull(person['un_sam_death_date'])
    # Check not on treatment:
    assert pd.isnull(person['un_acute_malnutrition_tx_start_date'])

    # Run the HSI event
    hsi = HSI_Wasting_SupplementaryFeedingProgramme_MAM(person_id=person_id, module=sim.modules['Wasting'])
    print(f'------')
    print(f'personia {person}')
    print(f'------')
    hsi.run(squeeze_factor=0.0)

    # Check that person is now on treatment:
    assert sim.date == df.at[person_id, 'un_acute_malnutrition_tx_start_date']
    print(f'person trt start date {df.at[person_id, "un_acute_malnutrition_tx_start_date"]}')
    print(f'trt type {df.at[person_id, "un_am_treatment_type"]}')

    showme = sim.find_events_for_person(person_id)
    print(f'Show Me {showme}')

    for event_tuple in sim.find_events_for_person(person_id):
        print(f'Ev {event_tuple[1]}')

    print(f'events {sim.find_events_for_person(person_id)}')
    # Check that a CureEvent has been scheduled
    cure_event = [event_tuple[1] for event_tuple in sim.find_events_for_person(person_id) if
                  isinstance(event_tuple[1], ClinicalAcuteMalnutritionRecoveryEvent)][0]  #add wastingnaturalrecoveryevent

    # Run the CureEvent
    cure_event.apply(person_id=person_id)

    # Check that the person is cured and is alive still:
    person = df.loc[person_id]
    assert person['is_alive']
    assert person['un_WHZ_category'] == 'WHZ>=-2'
    assert person['un_clinical_acute_malnutrition'] == 'well'
    assert not pd.isnull(person['un_am_recovery_date'])
    assert pd.isnull(person['un_sam_death_date'])


def test_use_of_HSI_for_SAM(tmpdir):
    """
    Check that the HSI_Wasting_OutpatientTherapeuticProgramme_SAM and HSI_Wasting_InpatientCareForComplicated_SAM work
    """

    def test_use_of_HSI_by_complication(complications):
        dur = pd.DateOffset(days=0)
        popsize = 1000
        sim = get_sim(tmpdir)

        sim.make_initial_population(n=popsize)
        sim.simulate(end_date=start_date + dur)
        sim.event_queue.queue = []  # clear the queue

        # Make 100% death rate by replacing with empty linear model 1.0
        sim.modules['Wasting'].sam_death_equation = LinearModel(
            LinearModelType.MULTIPLICATIVE, 1.0)

        # Make 100% treatment effectiveness by replacing with empty linear model 1.0
        for am in ['MAM', 'SAM']:
            sim.modules['Wasting'].acute_malnutrition_recovery_based_on_interventions[am] = LinearModel(
                LinearModelType.MULTIPLICATIVE, 1.0)

        # increase incidence of wasting and progression to severe
        sim.modules['Wasting'].wasting_incidence_equation = LinearModel(
            LinearModelType.MULTIPLICATIVE, 1.0)
        sim.modules['Wasting'].severe_wasting_progression_equation = LinearModel(
            LinearModelType.MULTIPLICATIVE, 1.0)

        # remove the probability of complications in SAM
        params = sim.modules['Wasting'].parameters
        if complications:
            params['prob_complications_in_SAM'] = 1.0  # only SAM with complications
        else:
            params['prob_complications_in_SAM'] = 0.0  # no SAM with complications

        # # change coverage and treatment effectiveness set to be 100%
        # params['coverage_supplementary_feeding_program'] = 1.0
        # params['coverage_outpatient_therapeutic_care'] = 1.0
        # params['coverage_inpatient_care'] = 1.0
        # params['recovery_rate_with_soy_RUSF'] = 1.0
        # params['recovery_rate_with_CSB++'] = 1.0
        # params['recovery_rate_with_standard_RUTF'] = 1.0
        # params['recovery_rate_with_inpatient_care'] = 1.0

        # Make 100% death rate by replacing with empty linear model 1.0
        sim.modules['Wasting'].acute_malnutrition_recovery_based_on_interventions['SAM'] = LinearModel(
            LinearModelType.MULTIPLICATIVE, 1.0)

        # Get person to use:
        df = sim.population.props
        under5s = df.loc[df.is_alive & (df['age_years'] < 5)]
        person_id = under5s.index[0]
        assert df.loc[person_id, 'un_WHZ_category'] == 'WHZ>=-2'

        # Run Wasting Polling event to get new incident cases:
        polling = WastingPollingEvent(module=sim.modules['Wasting'])
        polling.apply(sim.population)

        # Check properties of this individual:
        person = df.loc[person_id]
        assert person['un_ever_wasted']
        assert person['un_WHZ_category'] == '-3<=WHZ<-2'
        assert person['un_last_wasting_date_of_onset'] == sim.date
        assert pd.isnull(person['un_am_recovery_date'])
        assert pd.isnull(person['un_sam_death_date'])
        # Check not on treatment:
        assert pd.isnull(person['un_acute_malnutrition_tx_start_date'])

        # Check that there is a ProgressionSevereWastingEvent scheduled for this person:
        progression_event_tuple = [event_tuple for event_tuple in sim.find_events_for_person(person_id) if
                                   isinstance(event_tuple[1], ProgressionSevereWastingEvent)
                                   ][0]
        date_of_scheduled_progression = progression_event_tuple[0]
        progression_event = progression_event_tuple[1]
        assert date_of_scheduled_progression > sim.date

        # Run the progression to severe wasting event:
        sim.date = date_of_scheduled_progression
        progression_event.apply(person_id=person_id)

        # Check properties of this individual: (should now be severely wasted and without a scheduled death date)
        person = df.loc[person_id]
        assert person['un_ever_wasted']
        assert person['un_WHZ_category'] == 'WHZ<-3'
        assert person['un_clinical_acute_malnutrition'] == 'SAM'
        assert pd.isnull(person['un_acute_malnutrition_tx_start_date'])
        assert pd.isnull(person['un_am_recovery_date'])
        assert pd.isnull(person['un_sam_death_date'])

        # Run the HSI event
        if complications:
            hsi = HSI_Wasting_InpatientCareForComplicated_SAM(person_id=person_id, module=sim.modules['Wasting'])
            hsi.run(squeeze_factor=0.0)
        else:
            hsi = HSI_Wasting_OutpatientTherapeuticProgramme_SAM(person_id=person_id, module=sim.modules['Wasting'])
            hsi.run(squeeze_factor=0.0)

        # Check that person is now on treatment:
        assert sim.date == df.at[person_id, 'un_acute_malnutrition_tx_start_date']

        print(sim.find_events_for_person(person_id))

        # Check that a CureEvent has been scheduled
        cure_event = [event_tuple[1] for event_tuple in sim.find_events_for_person(person_id) if
                      isinstance(event_tuple[1], ClinicalAcuteMalnutritionRecoveryEvent)][0]

        # Run the CureEvent
        cure_event.apply(person_id=person_id)

        # Check that the person is cured and is alive still:
        person = df.loc[person_id]
        assert person['is_alive']
        assert person['un_WHZ_category'] == 'WHZ>=-2'
        assert person['un_clinical_acute_malnutrition'] == 'well'
        assert not pd.isnull(person['un_am_recovery_date'])
        assert pd.isnull(person['un_sam_death_date'])

    test_use_of_HSI_by_complication(complications=True)
    test_use_of_HSI_by_complication(complications=False)
=======
    assert person['is_alive']
>>>>>>> 19e6c5a3
<|MERGE_RESOLUTION|>--- conflicted
+++ resolved
@@ -51,13 +51,9 @@
 
     sim.register(demography.Demography(resourcefilepath=resourcefilepath),
                  enhanced_lifestyle.Lifestyle(resourcefilepath=resourcefilepath),
-<<<<<<< HEAD
-                 healthsystem.HealthSystem(resourcefilepath=resourcefilepath, disable=False, cons_availability='all'),
-=======
                  healthsystem.HealthSystem(resourcefilepath=resourcefilepath,
                                            disable=False,
                                            cons_availability='all'),
->>>>>>> 19e6c5a3
                  symptommanager.SymptomManager(resourcefilepath=resourcefilepath),
                  healthseekingbehaviour.HealthSeekingBehaviour(resourcefilepath=resourcefilepath),
                  healthburden.HealthBurden(resourcefilepath=resourcefilepath),
@@ -166,12 +162,6 @@
     polling = WastingPollingEvent(sim.modules['Wasting'])
     polling.apply(sim.population)
 
-<<<<<<< HEAD
-    for q in sim.event_queue.queue:
-        print(f'Qui {q[3]}')
-
-=======
->>>>>>> 19e6c5a3
     assert len([q for q in sim.event_queue.queue if isinstance(q[3], ProgressionSevereWastingEvent)]) > 0
 
     # Check properties of this individual: should now be moderately wasted
@@ -718,343 +708,4 @@
     sim.date = date_of_scheduled_death
     death_event.apply(person_id=person_id)
     person = df.loc[person_id]
-<<<<<<< HEAD
-    assert person['is_alive']
-
-
-# def test_treatment(tmpdir):
-#     """ Test that providing a treatment prevent death and causes there to be a
-#     CureEvent (ClinicalAcuteMalnutritionRecoveryEvent) Scheduled """
-#     """
-#     This test sets the linear model of acute_malnutrition_recovery_based_on_interventions to be 1.0 (100% cure rate),
-#     when this lm is called in the do_when_am_treatment function (usually called in HSIs), 100% cure rate schedules the
-#     ClinicalAcuteMalnutritionRecoveryEvent (CureEvent).
-#     Death is prevented.  ---> check
-#     """
-#     # TODO: CHECK THIS - MAYBE NOT NEEDED
-#
-#     dur = pd.DateOffset(days=0)
-#     popsize = 1000
-#     sim = get_sim(tmpdir)
-#
-#     sim.make_initial_population(n=popsize)
-#     sim.simulate(end_date=start_date + dur)
-#     sim.event_queue.queue = []  # clear the queue
-#
-#     # Make 100% death rate by replacing with empty linear model 1.0
-#     sim.modules['Wasting'].sam_death_equation = LinearModel(
-#         LinearModelType.MULTIPLICATIVE, 1.0)
-#
-#     # increase incidence of wasting and progression to severe
-#     sim.modules['Wasting'].wasting_incidence_equation = LinearModel(
-#         LinearModelType.MULTIPLICATIVE, 1.0)
-#     sim.modules['Wasting'].severe_wasting_progression_equation = LinearModel(
-#         LinearModelType.MULTIPLICATIVE, 1.0)
-#
-#     # increase parameters in moderate wasting for clinical SAM (MUAC and oedema) to be polled for death
-#     params = sim.modules['Wasting'].parameters
-#     params['proportion_-3<=WHZ<-2_with_MUAC<115mm'] = [5 * params['proportion_-3<=WHZ<-2_with_MUAC<115mm']]
-#     params['proportion_-3<=WHZ<-2_with_MUAC_115-<125mm'] = [params['proportion_-3<=WHZ<-2_with_MUAC_115-<125mm'] / 5]
-#     params['proportion_oedema_with_WHZ<-2'] = 0.9
-#
-#     # Get person to use:
-#     df = sim.population.props
-#     under5s = df.loc[df.is_alive & (df['age_years'] < 5)]
-#     person_id = under5s.index[0]
-#     assert df.loc[person_id, 'un_WHZ_category'] == 'WHZ>=-2'
-#
-#     # Run Wasting Polling event to get new incident cases:
-#     polling = WastingPollingEvent(module=sim.modules['Wasting'])
-#     polling.apply(sim.population)
-#
-#     # Check properties of this individual: (should now be moderately wasted with a scheduled progression to severe date)
-#     person = df.loc[person_id]
-#     assert person['un_ever_wasted']
-#     assert person['un_WHZ_category'] == '-3<=WHZ<-2'
-#     assert person['un_last_wasting_date_of_onset'] == sim.date
-#     assert pd.isnull(person['un_acute_malnutrition_tx_start_date'])
-#     assert pd.isnull(person['un_am_recovery_date'])
-#     assert pd.isnull(person['un_sam_death_date'])
-#
-#     # Check that there is a ProgressionSevereWastingEvent scheduled for this person:
-#     progression_event_tuple = [event_tuple for event_tuple in sim.find_events_for_person(person_id) if
-#                                isinstance(event_tuple[1], ProgressionSevereWastingEvent)
-#                                ][0]
-#     date_of_scheduled_progression = progression_event_tuple[0]
-#     progression_event = progression_event_tuple[1]
-#     assert date_of_scheduled_progression > sim.date
-#
-#     # Run the progression to severe wasting event:
-#     sim.date = date_of_scheduled_progression
-#     progression_event.apply(person_id=person_id)
-#
-#     # Check properties of this individual: (should now be severely wasted and without a scheduled death date)
-#     person = df.loc[person_id]
-#     assert person['un_ever_wasted']
-#     assert person['un_WHZ_category'] == 'WHZ<-3'
-#     assert person['un_clinical_acute_malnutrition'] == 'SAM'
-#     assert pd.isnull(person['un_acute_malnutrition_tx_start_date'])
-#     assert pd.isnull(person['un_am_recovery_date'])
-#     assert pd.isnull(person['un_sam_death_date'])
-#
-#     # Run Death Polling event to apply death:
-#     death_polling = AcuteMalnutritionDeathPollingEvent(module=sim.modules['Wasting'])
-#     death_polling.apply(sim.population)
-#
-#     # Check that there is a SevereAcuteMalnutritionDeathEvent scheduled for this person:
-#     death_event_tuple = [event_tuple for event_tuple in sim.find_events_for_person(person_id) if
-#                          isinstance(event_tuple[1], SevereAcuteMalnutritionDeathEvent)
-#                          ][0]
-#     date_of_scheduled_death = death_event_tuple[0]
-#     death_event = death_event_tuple[1]
-#     assert date_of_scheduled_death > sim.date
-#
-#     # # change coverage and treatment effectiveness set to be 100%
-#     # params['coverage_supplementary_feeding_program'] = 1.0
-#     # params['coverage_outpatient_therapeutic_care'] = 1.0
-#     # params['coverage_inpatient_care'] = 1.0
-#     # params['recovery_rate_with_soy_RUSF'] = 1.0
-#     # params['recovery_rate_with_CSB++'] = 1.0
-#     # params['recovery_rate_with_standard_RUTF'] = 1.0
-#     # params['recovery_rate_with_inpatient_care'] = 1.0
-#
-#     # Make 100% death rate by replacing with empty linear model 1.0
-#     for am in ['MAM', 'SAM']:
-#         sim.modules['Wasting'].acute_malnutrition_recovery_based_on_interventions[am] = LinearModel(
-#             LinearModelType.MULTIPLICATIVE, 1.0)
-#
-#     # Run the 'do_when_am_treatment' function
-#     interventions = ['SFP', 'OTC', 'ITC']
-#     for intv in interventions:
-#         sim.modules['Wasting'].do_when_am_treatment(person_id=person_id, intervention=intv)
-#
-#     # Run the death event that was originally scheduled - this should have no effect and the person should not die
-#     sim.date = date_of_scheduled_death
-#     death_event.apply(person_id=person_id)
-#     person = df.loc[person_id]
-#     assert person['is_alive']
-#
-#     # print(sim.find_events_for_person(person_id))
-#
-#     # Check that a CureEvent has been scheduled
-#     cure_event = [event_tuple[1] for event_tuple in sim.find_events_for_person(person_id) if
-#                   isinstance(event_tuple[1], ClinicalAcuteMalnutritionRecoveryEvent)][0]
-#
-#     # Run the CureEvent
-#     cure_event.apply(person_id=person_id)
-#
-#     # Check that the person is not infected and is alive still:
-#     person = df.loc[person_id]
-#     assert person['is_alive']
-#     assert person['un_WHZ_category'] == 'WHZ>=-2'
-#     assert not pd.isnull(person['un_am_recovery_date'])
-#     assert pd.isnull(person['un_sam_death_date'])
-
-
-def test_use_of_HSI_for_MAM(tmpdir):
-    """ Check that the HSIs works"""
-    dur = pd.DateOffset(days=0)
-    popsize = 1000
-    sim = get_sim(tmpdir)
-
-    sim.make_initial_population(n=popsize)
-    sim.simulate(end_date=start_date + dur)
-    sim.event_queue.queue = []  # clear the queue
-
-    # Make 100% death rate by replacing with empty linear model 1.0
-    sim.modules['Wasting'].sam_death_equation = LinearModel(
-        LinearModelType.MULTIPLICATIVE, 1.0)
-
-    # increase incidence of wasting
-    sim.modules['Wasting'].wasting_incidence_equation = LinearModel(
-        LinearModelType.MULTIPLICATIVE, 1.0)
-
-    # reduce progression to severe wasting
-    sim.modules['Wasting'].severe_wasting_progression_equation = LinearModel(
-        LinearModelType.MULTIPLICATIVE, 0.0)
-
-    # decrease MUAC and oedema parameters in moderate wasting for clinical SAM
-    params = sim.modules['Wasting'].parameters
-    params['proportion_-3<=WHZ<-2_with_MUAC<115mm'] = 0.0  # no SAM with moderate wasting
-    params['proportion_oedema_with_WHZ<-2'] = 0.0  # no SAM based on oedema
-    params['prevalence_nutritional_oedema'] = 0.0  # no SAM based on oedema
-
-    # Get person to use:
-    df = sim.population.props
-    under5s = df.loc[df.is_alive & (df['age_years'] < 5)]
-    person_id = under5s.index[0]
-    assert df.loc[person_id, 'un_WHZ_category'] == 'WHZ>=-2'
-
-    # Run Wasting Polling event to get new incident cases:
-    polling = WastingPollingEvent(module=sim.modules['Wasting'])
-    polling.apply(sim.population)
-
-    # Check properties of this individual: (should now be moderately wasted with a scheduled progression to severe date)
-    person = df.loc[person_id]
-    assert person['un_ever_wasted']
-    assert person['un_WHZ_category'] == '-3<=WHZ<-2'
-    assert person['un_clinical_acute_malnutrition'] == 'MAM'
-    assert person['un_last_wasting_date_of_onset'] == sim.date
-    assert pd.isnull(person['un_am_recovery_date'])
-    assert pd.isnull(person['un_sam_death_date'])
-    # Check not on treatment:
-    assert pd.isnull(person['un_acute_malnutrition_tx_start_date'])
-
-    # Run the HSI event
-    hsi = HSI_Wasting_SupplementaryFeedingProgramme_MAM(person_id=person_id, module=sim.modules['Wasting'])
-    print(f'------')
-    print(f'personia {person}')
-    print(f'------')
-    hsi.run(squeeze_factor=0.0)
-
-    # Check that person is now on treatment:
-    assert sim.date == df.at[person_id, 'un_acute_malnutrition_tx_start_date']
-    print(f'person trt start date {df.at[person_id, "un_acute_malnutrition_tx_start_date"]}')
-    print(f'trt type {df.at[person_id, "un_am_treatment_type"]}')
-
-    showme = sim.find_events_for_person(person_id)
-    print(f'Show Me {showme}')
-
-    for event_tuple in sim.find_events_for_person(person_id):
-        print(f'Ev {event_tuple[1]}')
-
-    print(f'events {sim.find_events_for_person(person_id)}')
-    # Check that a CureEvent has been scheduled
-    cure_event = [event_tuple[1] for event_tuple in sim.find_events_for_person(person_id) if
-                  isinstance(event_tuple[1], ClinicalAcuteMalnutritionRecoveryEvent)][0]  #add wastingnaturalrecoveryevent
-
-    # Run the CureEvent
-    cure_event.apply(person_id=person_id)
-
-    # Check that the person is cured and is alive still:
-    person = df.loc[person_id]
-    assert person['is_alive']
-    assert person['un_WHZ_category'] == 'WHZ>=-2'
-    assert person['un_clinical_acute_malnutrition'] == 'well'
-    assert not pd.isnull(person['un_am_recovery_date'])
-    assert pd.isnull(person['un_sam_death_date'])
-
-
-def test_use_of_HSI_for_SAM(tmpdir):
-    """
-    Check that the HSI_Wasting_OutpatientTherapeuticProgramme_SAM and HSI_Wasting_InpatientCareForComplicated_SAM work
-    """
-
-    def test_use_of_HSI_by_complication(complications):
-        dur = pd.DateOffset(days=0)
-        popsize = 1000
-        sim = get_sim(tmpdir)
-
-        sim.make_initial_population(n=popsize)
-        sim.simulate(end_date=start_date + dur)
-        sim.event_queue.queue = []  # clear the queue
-
-        # Make 100% death rate by replacing with empty linear model 1.0
-        sim.modules['Wasting'].sam_death_equation = LinearModel(
-            LinearModelType.MULTIPLICATIVE, 1.0)
-
-        # Make 100% treatment effectiveness by replacing with empty linear model 1.0
-        for am in ['MAM', 'SAM']:
-            sim.modules['Wasting'].acute_malnutrition_recovery_based_on_interventions[am] = LinearModel(
-                LinearModelType.MULTIPLICATIVE, 1.0)
-
-        # increase incidence of wasting and progression to severe
-        sim.modules['Wasting'].wasting_incidence_equation = LinearModel(
-            LinearModelType.MULTIPLICATIVE, 1.0)
-        sim.modules['Wasting'].severe_wasting_progression_equation = LinearModel(
-            LinearModelType.MULTIPLICATIVE, 1.0)
-
-        # remove the probability of complications in SAM
-        params = sim.modules['Wasting'].parameters
-        if complications:
-            params['prob_complications_in_SAM'] = 1.0  # only SAM with complications
-        else:
-            params['prob_complications_in_SAM'] = 0.0  # no SAM with complications
-
-        # # change coverage and treatment effectiveness set to be 100%
-        # params['coverage_supplementary_feeding_program'] = 1.0
-        # params['coverage_outpatient_therapeutic_care'] = 1.0
-        # params['coverage_inpatient_care'] = 1.0
-        # params['recovery_rate_with_soy_RUSF'] = 1.0
-        # params['recovery_rate_with_CSB++'] = 1.0
-        # params['recovery_rate_with_standard_RUTF'] = 1.0
-        # params['recovery_rate_with_inpatient_care'] = 1.0
-
-        # Make 100% death rate by replacing with empty linear model 1.0
-        sim.modules['Wasting'].acute_malnutrition_recovery_based_on_interventions['SAM'] = LinearModel(
-            LinearModelType.MULTIPLICATIVE, 1.0)
-
-        # Get person to use:
-        df = sim.population.props
-        under5s = df.loc[df.is_alive & (df['age_years'] < 5)]
-        person_id = under5s.index[0]
-        assert df.loc[person_id, 'un_WHZ_category'] == 'WHZ>=-2'
-
-        # Run Wasting Polling event to get new incident cases:
-        polling = WastingPollingEvent(module=sim.modules['Wasting'])
-        polling.apply(sim.population)
-
-        # Check properties of this individual:
-        person = df.loc[person_id]
-        assert person['un_ever_wasted']
-        assert person['un_WHZ_category'] == '-3<=WHZ<-2'
-        assert person['un_last_wasting_date_of_onset'] == sim.date
-        assert pd.isnull(person['un_am_recovery_date'])
-        assert pd.isnull(person['un_sam_death_date'])
-        # Check not on treatment:
-        assert pd.isnull(person['un_acute_malnutrition_tx_start_date'])
-
-        # Check that there is a ProgressionSevereWastingEvent scheduled for this person:
-        progression_event_tuple = [event_tuple for event_tuple in sim.find_events_for_person(person_id) if
-                                   isinstance(event_tuple[1], ProgressionSevereWastingEvent)
-                                   ][0]
-        date_of_scheduled_progression = progression_event_tuple[0]
-        progression_event = progression_event_tuple[1]
-        assert date_of_scheduled_progression > sim.date
-
-        # Run the progression to severe wasting event:
-        sim.date = date_of_scheduled_progression
-        progression_event.apply(person_id=person_id)
-
-        # Check properties of this individual: (should now be severely wasted and without a scheduled death date)
-        person = df.loc[person_id]
-        assert person['un_ever_wasted']
-        assert person['un_WHZ_category'] == 'WHZ<-3'
-        assert person['un_clinical_acute_malnutrition'] == 'SAM'
-        assert pd.isnull(person['un_acute_malnutrition_tx_start_date'])
-        assert pd.isnull(person['un_am_recovery_date'])
-        assert pd.isnull(person['un_sam_death_date'])
-
-        # Run the HSI event
-        if complications:
-            hsi = HSI_Wasting_InpatientCareForComplicated_SAM(person_id=person_id, module=sim.modules['Wasting'])
-            hsi.run(squeeze_factor=0.0)
-        else:
-            hsi = HSI_Wasting_OutpatientTherapeuticProgramme_SAM(person_id=person_id, module=sim.modules['Wasting'])
-            hsi.run(squeeze_factor=0.0)
-
-        # Check that person is now on treatment:
-        assert sim.date == df.at[person_id, 'un_acute_malnutrition_tx_start_date']
-
-        print(sim.find_events_for_person(person_id))
-
-        # Check that a CureEvent has been scheduled
-        cure_event = [event_tuple[1] for event_tuple in sim.find_events_for_person(person_id) if
-                      isinstance(event_tuple[1], ClinicalAcuteMalnutritionRecoveryEvent)][0]
-
-        # Run the CureEvent
-        cure_event.apply(person_id=person_id)
-
-        # Check that the person is cured and is alive still:
-        person = df.loc[person_id]
-        assert person['is_alive']
-        assert person['un_WHZ_category'] == 'WHZ>=-2'
-        assert person['un_clinical_acute_malnutrition'] == 'well'
-        assert not pd.isnull(person['un_am_recovery_date'])
-        assert pd.isnull(person['un_sam_death_date'])
-
-    test_use_of_HSI_by_complication(complications=True)
-    test_use_of_HSI_by_complication(complications=False)
-=======
-    assert person['is_alive']
->>>>>>> 19e6c5a3
+    assert person['is_alive']