--- conflicted
+++ resolved
@@ -120,13 +120,9 @@
     tx_appt.apply(person_id=person_id, squeeze_factor=0.0)
 
     # check worm burden now reduced
-<<<<<<< HEAD
-    assert df.at[person_id, 'ss_sm_aggregate_worm_burden'] < infecting_worms
-=======
     assert df.at[person_id, 'ss_sm_aggregate_worm_burden'] < infecting_worms
 
 
 
 
 
->>>>>>> 5fe5339a
