--- conflicted
+++ resolved
@@ -382,11 +382,7 @@
 
     # Run polling event: check that an incident case is produced:
     polling = AlriPollingEvent(sim.modules['Alri'])
-<<<<<<< HEAD
-    polling.run()
-=======
     polling.apply(sim.population)
->>>>>>> 04119f85
     assert len([q for q in sim.event_queue.queue if isinstance(q[3], AlriIncidentCase)]) > 0
 
 
