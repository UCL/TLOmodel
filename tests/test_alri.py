--- conflicted
+++ resolved
@@ -210,18 +210,10 @@
 
 
 @pytest.mark.slow
-<<<<<<< HEAD
-def test_basic_run_lasting_two_years(tmpdir):
+def test_basic_run_lasting_two_years(sim):
     """Check logging results in a run of the model for two years, including HSI, with daily property config checking"""
     dur = pd.DateOffset(years=2)
     popsize = 5000
-    sim = get_sim(tmpdir)
-=======
-def test_basic_run_lasting_two_years(sim):
-    """Check logging results in a run of the model for two years, with daily property config checking"""
-    dur = pd.DateOffset(years=2)
-    popsize = 2000
->>>>>>> d5f26094
     sim.make_initial_population(n=popsize)
 
     # increase death risk
@@ -248,7 +240,6 @@
 def test_alri_polling(sim):
     """Check polling events leads to incident cases"""
     # get simulation object:
-    dur = pd.DateOffset(days=0)
     popsize = 100
 
     # Make incidence of alri very high :
@@ -258,7 +249,7 @@
             params[p] = [10 * v for v in params[p]]
 
     sim.make_initial_population(n=popsize)
-    sim.simulate(end_date=start_date + dur)
+    sim.simulate(end_date=start_date)
     sim.event_queue.queue = []  # clear the queue
 
     # Run polling event: check that an incident case is produced:
@@ -269,11 +260,9 @@
 
 def test_nat_hist_recovery(sim):
     """Check: Infection onset --> recovery"""
-    dur = pd.DateOffset(days=0)
-    popsize = 100
-
-    sim.make_initial_population(n=popsize)
-    sim.simulate(end_date=start_date + dur)
+    popsize = 100
+    sim.make_initial_population(n=popsize)
+    sim.simulate(end_date=start_date)
     sim.event_queue.queue = []  # clear the queue
 
     # make probability of death 0% (not using a lambda function because code uses the keyword argument for clarity)
@@ -347,11 +336,9 @@
 
 def test_nat_hist_death(sim):
     """Check: Infection onset --> death"""
-    dur = pd.DateOffset(days=0)
-    popsize = 100
-
-    sim.make_initial_population(n=popsize)
-    sim.simulate(end_date=start_date + dur)
+    popsize = 100
+    sim.make_initial_population(n=popsize)
+    sim.simulate(end_date=start_date)
     sim.event_queue.queue = []  # clear the queue
 
     # make probability of death 100% (not using a lambda function because code uses the keyword argument for clarity)
@@ -404,12 +391,10 @@
 def test_nat_hist_cure_if_recovery_scheduled(sim):
     """Show that if a cure event is run before when a person was going to recover naturally, it cause the episode to
     end earlier."""
-
-    dur = pd.DateOffset(days=0)
-    popsize = 100
-
-    sim.make_initial_population(n=popsize)
-    sim.simulate(end_date=start_date + dur)
+    popsize = 100
+
+    sim.make_initial_population(n=popsize)
+    sim.simulate(end_date=start_date)
     sim.event_queue.queue = []  # clear the queue
 
     # make probability of death 0% (not using a lambda function because code uses the keyword argument for clarity)
@@ -478,12 +463,9 @@
 def test_nat_hist_cure_if_death_scheduled(sim):
     """Show that if a cure event is run before when a person was going to die, it cause the episode to end without
     the person dying."""
-
-    dur = pd.DateOffset(days=0)
-    popsize = 100
-
-    sim.make_initial_population(n=popsize)
-    sim.simulate(end_date=start_date + dur)
+    popsize = 100
+    sim.make_initial_population(n=popsize)
+    sim.simulate(end_date=start_date)
     sim.event_queue.queue = []  # clear the queue
 
     # make probability of death 100% (not using a lambda function because code uses the keyword argument for clarity)
@@ -548,7 +530,6 @@
     """Check that if probability of immediately onsetting complications is 100%, then a person has all those
     complications immediately onset"""
 
-    dur = pd.DateOffset(days=0)
     popsize = 100
 
     # make risk of immediate onset complications be 100% (so that person has all the complications)
@@ -561,7 +542,7 @@
             params[p] = 1.0
 
     sim.make_initial_population(n=popsize)
-    sim.simulate(end_date=start_date + dur)
+    sim.simulate(end_date=start_date)
     sim.event_queue.queue = []  # clear the queue
 
     # Get person to use:
@@ -592,7 +573,6 @@
     """Check that if probability of immediately onsetting complications is 0%, then a person has none of those
     complications immediately onset
     """
-    dur = pd.DateOffset(days=0)
     popsize = 100
 
     # make risk of immediate-onset complications be 0%
@@ -604,7 +584,7 @@
             params[p] = 0.0
 
     sim.make_initial_population(n=popsize)
-    sim.simulate(end_date=start_date + dur)
+    sim.simulate(end_date=start_date)
     sim.event_queue.queue = []  # clear the queue
 
     # Get person to use:
@@ -623,16 +603,13 @@
     assert not df.loc[person_id, complications_cols].any()
 
 
-<<<<<<< HEAD
-def test_imci_classifications(tmpdir):
+def test_imci_classifications(sim):
     """Check that the iCCM/IMCI pneumonia classifications are correct """
 
-    dur = pd.DateOffset(days=0)
-    popsize = 100
-    sim = get_sim(tmpdir)
-
-    sim.make_initial_population(n=popsize)
-    sim.simulate(end_date=start_date + dur)
+    popsize = 100
+
+    sim.make_initial_population(n=popsize)
+    sim.simulate(end_date=start_date)
     sim.event_queue.queue = []  # clear the queue
     sim.modules['HealthSystem'].reset_queue()
 
@@ -674,17 +651,13 @@
         assert classification is not None
 
 
-def test_treatment(tmpdir):
-=======
 def test_treatment(sim):
->>>>>>> d5f26094
     """Test that providing a treatment prevent death and causes there to be a CureEvent Scheduled"""
 
-    dur = pd.DateOffset(days=0)
-    popsize = 100
-
-    sim.make_initial_population(n=popsize)
-    sim.simulate(end_date=start_date + dur)
+    popsize = 100
+
+    sim.make_initial_population(n=popsize)
+    sim.simulate(end_date=start_date)
     sim.event_queue.queue = []  # clear the queue
 
     # make probability of death 100% (not using a lambda function because code uses the keyword argument for clarity)
@@ -764,14 +737,8 @@
     assert 1 == sim.modules['Alri'].logging_event.trackers['cured_cases'].report_current_total()
 
 
-<<<<<<< HEAD
-def test_use_of_HSI_GenericFirstApptAtFacilityLevel0(tmpdir):
+def test_use_of_HSI_GenericFirstApptAtFacilityLevel0(sim):
     """Check that the (Generic) HSI at facility level 0 works"""
-=======
-def test_use_of_HSI(sim):
-    """Check that the HSI template works"""
-    dur = pd.DateOffset(days=0)
->>>>>>> d5f26094
     popsize = 100
 
     sim.make_initial_population(n=popsize)
