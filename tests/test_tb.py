--- conflicted
+++ resolved
@@ -113,8 +113,7 @@
     prev_latent = num_latent / len(df[df.is_alive])
     assert prev_latent > 0
 
-    # todo check this works
-    assert not pd.isnull(df.loc[~df.date_of_birth.isna() & df.is_alive, [
+    assert not pd.isnull(df.loc[~df.date_of_birth.isna(), [
         'tb_inf',
         'tb_strain',
         'tb_date_latent']
@@ -759,100 +758,8 @@
     ][0]
     assert date_event == sim.date + pd.DateOffset(months=6)
 
-<<<<<<< HEAD
     # child should not have progression scheduled
     future_events = sim.find_events_for_person(child_id)
     for tmp in range(len(future_events)):
         if isinstance(future_events[tmp][1], tb.TbActiveEvent):
             assert False
-=======
-# def test_children_referrals():
-#     """
-#     check referrals for children
-#     should be x-ray at screening/testing
-#     """
-#
-
-
-# def test_latent_prevalence():
-#     """
-#     test overall proportion of new latent cases which progress to active
-#     should be 14% fast progressors, 67% hiv+ fast progressors
-#     overall lifetime risk 5-10%
-#     """
-#
-#     #set up population
-#     popsize = 100
-#
-#     # allow HS to run and queue events
-#     sim = get_sim(use_simplified_birth=True, disable_HS=True, ignore_con_constraints=True)
-#
-#     # Make the population
-#     sim.make_initial_population(n=popsize)
-#
-#     # simulate for 0 days, just get everything set up (dxtests etc)
-#     sim.simulate(end_date=sim.date + pd.DateOffset(days=0))
-#     # does this call initialise_simulation which calls tb_poll for day0?
-#
-#     df = sim.population.props
-#
-#     # assign latent status to all population
-#     # all HIV- adults
-#     df.loc[df.is_alive, 'tb_inf'] = 'latent'
-#     df.loc[df.is_alive, 'tb_strain'] = 'ds'
-#     df.loc[df.is_alive, 'tb_date_latent'] = sim.date
-#     df.loc[df.is_alive, 'hv_inf'] = False
-#     df.loc[df.is_alive, 'age_years'] = 25
-#
-#     sim.modules['Tb'].progression_to_active(sim.population)
-#     # get all events
-#     test = sim.event_queue.queue
-#     # count how many scheduled to progress to active disease
-#     count = 0
-#     for tmp in range(len(test)):
-#         if isinstance(test[tmp][2], tb.TbActiveEvent):
-#             count += 1
-#
-#     # check proportion HIV- adults who have active scheduled
-#     assert (count / len(df.loc[df.is_alive])) < 0.1
-#
-#     # how many are progressing fast  (~14% fast)
-#     count2 = 0
-#     for tmp in range(len(test)):
-#         if test[tmp][0] == sim.date:
-#             count2 += 1
-#
-#     prop_fast = count2 / len(df.loc[df.is_alive])
-#     # assert
-
-
-
-# check proportion hiv+ who have active scheduled (~67%)
-
-#
-#
-# def test_relapse_risk():
-#     """
-#     check risk of relapse
-#     """
-#
-#
-# def test_run_without_hiv():
-#     """
-#     test running without hiv
-#     check smear positive rates in hiv- and hiv+ to confirm process still working with dummy property
-#     """
-#
-#
-# def test_ipt_to_child_of_tb_mother():
-#     """
-#     if child born to mother with diagnosed tb, check give ipt
-#     """
-#
-#
-# def test_ipt():
-#     """
-#     check ipt administered and ended correctly
-#     in HIV+ and paediatric contacts of cases
-#     """
->>>>>>> e4cfe73d
