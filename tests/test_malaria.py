--- conflicted
+++ resolved
@@ -113,13 +113,8 @@
 def test_remove_malaria_test(tmpdir):
     service_availability = list([" "])  # no treatments available
 
-<<<<<<< HEAD
-    end_date = Date(2014, 12, 31)
-    sim = Simulation(start_date=start_date, seed=0)
-=======
     end_date = Date(2018, 12, 31)
     sim = Simulation(start_date=start_date, seed=seed)
->>>>>>> 186b5c2c
 
     # Register the appropriate modules
     sim.register(
