import os
from pathlib import Path

import pandas as pd
import pytest

from tlo import Date, Simulation
from tlo.events import IndividualScopeEventMixin
from tlo.methods import (
    demography,
    diarrhoea,
    enhanced_lifestyle,
    healthburden,
    healthseekingbehaviour,
    healthsystem,
    malaria,
    simplified_births,
    symptommanager,
)
from tlo.methods.healthsystem import HSI_Event

start_date = Date(2010, 1, 1)
end_date = Date(2015, 12, 31)
popsize = 500
seed = 10

try:
    resourcefilepath = Path(os.path.dirname(__file__)) / "../resources"
except NameError:
    # running interactively
    resourcefilepath = "resources"


def check_dtypes(simulation):
    # check types of columns
    df = simulation.population.props
    orig = simulation.population.new_row
    assert (df.dtypes == orig.dtypes).all()


<<<<<<< HEAD
@pytest.fixture
def sim(seed):

=======
def register_sim():
>>>>>>> 186b5c2c
    sim = Simulation(start_date=start_date, seed=seed)

    # Register the appropriate modules
    sim.register(
        demography.Demography(resourcefilepath=resourcefilepath),
        healthsystem.HealthSystem(
            resourcefilepath=resourcefilepath,
            disable=True,
        ),
        simplified_births.SimplifiedBirths(resourcefilepath=resourcefilepath),
        symptommanager.SymptomManager(resourcefilepath=resourcefilepath),
        healthseekingbehaviour.HealthSeekingBehaviour(resourcefilepath=resourcefilepath),
        healthburden.HealthBurden(resourcefilepath=resourcefilepath),
        enhanced_lifestyle.Lifestyle(resourcefilepath=resourcefilepath),
        malaria.Malaria(resourcefilepath=resourcefilepath)
    )
    return sim


@pytest.mark.slow
def test_sims(sim):

    # Run the simulation and flush the logger
    sim.make_initial_population(n=popsize)
    check_dtypes(sim)
    sim.simulate(end_date=end_date)
    check_dtypes(sim)

    # IRS rates should be 0 or 0.8
    assert (sim.modules['Malaria'].itn_irs.irs_rate.isin([0, 0.8])).all()

    # check malaria deaths only being scheduled due to severe malaria (not clinical or asym)
    df = sim.population.props
    assert not (~df.ma_date_death.isna() & ~(df.ma_inf_type == "severe")).any()

    # check cases /  treatment are occurring
    assert not (df.ma_clinical_counter == 0).all()
    assert not (df.ma_date_tx == pd.NaT).all()

    # check clinical malaria in pregnancy counter not including males
    assert not any((df.sex == "M") & (df.ma_clinical_preg_counter > 0))

    # check symptoms are being assigned - fever assigned to all clinical cases
    for person in df.index[
        df.is_alive
        & (df.ma_inf_type == "clinical")
        & (sim.date >= df.ma_date_symptoms)
    ]:
        assert "fever" in sim.modules["SymptomManager"].has_what(person)
        assert "Malaria" in sim.modules["SymptomManager"].causes_of(person, "fever")

    # if symptoms due to malaria, check malaria properties correctly set
    for person in df.index[df.is_alive]:
        if "Malaria" in sim.modules["SymptomManager"].causes_of(person, "fever"):
            assert not pd.isnull(df.at[person, "ma_date_infected"])
            assert not df.at[person, "ma_inf_type"] == "none"

    # if infected with malaria, must have date_infected and infection_type
    for person in df.index[df.ma_is_infected]:
        assert not pd.isnull(df.at[person, "ma_date_infected"])
        assert not df.at[person, "ma_inf_type"] == "none"

    # if on treatment, must have treatment start date
    for person in df.index[df.ma_tx]:
        assert not pd.isnull(df.at[person, "ma_date_tx"])


# remove scheduled rdt testing and disable health system, should be no rdts and no treatment
# increase cfr for severe cases (all severe cases will die)
@pytest.mark.slow
def test_remove_malaria_test(seed):

    service_availability = list([" "])  # no treatments available

    end_date = Date(2018, 12, 31)
    sim = Simulation(start_date=start_date, seed=seed)

    # Register the appropriate modules
    sim.register(
        demography.Demography(resourcefilepath=resourcefilepath),
        healthsystem.HealthSystem(
            resourcefilepath=resourcefilepath,
            service_availability=service_availability,
            mode_appt_constraints=0,
            cons_availability='all',
            ignore_priority=True,
            capabilities_coefficient=0.0,
            disable=False,  # disables the health system constraints so all HSI events run
        ),
        simplified_births.SimplifiedBirths(resourcefilepath=resourcefilepath),
        symptommanager.SymptomManager(resourcefilepath=resourcefilepath),
        healthseekingbehaviour.HealthSeekingBehaviour(resourcefilepath=resourcefilepath),
        healthburden.HealthBurden(resourcefilepath=resourcefilepath),
        enhanced_lifestyle.Lifestyle(resourcefilepath=resourcefilepath),
        malaria.Malaria(resourcefilepath=resourcefilepath)
    )
    # Run the simulation and flush the logger
    sim.make_initial_population(n=2000)

    # set testing adjustment to 0
    sim.modules['Malaria'].parameters['testing_adj'] = 0

    # increase death rate due to severe malaria
    sim.modules['Malaria'].parameters['cfr'] = 1.0

    sim.simulate(end_date=end_date)
    check_dtypes(sim)

    df = sim.population.props

    # check no-one on malaria treatment
    assert not (df.ma_date_tx == pd.NaT).all()

    # Check malaria cases occurring
    assert 0 < df.ma_clinical_counter.sum()
    assert (df['ma_date_infected'] != pd.NaT).all()
    assert (df['ma_date_symptoms'] != pd.NaT).all()
    assert (df['ma_date_death'] != pd.NaT).all()

    # check all with severe malaria are assigned death date
    for person in df.index[(df.ma_inf_type == "severe")]:
        assert not pd.isnull(df.at[person, "ma_date_death"])

    # Check deaths are occurring
    assert (df.cause_of_death.loc[~df.is_alive & ~df.date_of_birth.isna()].isin({'severe_malaria', 'Malaria'})).any()

    # Check that those with a scheduled malaria death in the past, are now dead with a cause of death severe_malaria
    dead_due_to_malaria = ~df.is_alive & ~df.date_of_birth.isna() & df.cause_of_death.isin(
        {'severe_malaria', 'Malaria'})
    malaria_death_date_in_past = ~pd.isnull(df.ma_date_death) & (df.ma_date_death <= sim.date)
    assert (dead_due_to_malaria == malaria_death_date_in_past).all()


# test everyone regularly and check no treatment without positive rdt
@pytest.mark.slow
def test_schedule_rdt_for_all(sim):

    # Run the simulation and flush the logger
    sim.make_initial_population(n=popsize)
    sim.modules['Malaria'].parameters['testing_adj'] = 10
    sim.simulate(end_date=end_date)
    check_dtypes(sim)

    df = sim.population.props

    # check no treatment unless infected
    for person in df.index[df.ma_tx]:
        assert not pd.isnull(df.at[person, "ma_date_infected"])

    # check clinical counter is working
    assert sum(df["ma_clinical_counter"]) > 0


def test_dx_algorithm_for_malaria_outcomes(sim):
    """Create a person and check if the functions in dx_algorithm_child return the correct diagnosis"""

    def make_blank_simulation():
        popsize = 200  # smallest population size that works

        sim.make_initial_population(n=popsize)
        sim.modules['Malaria'].parameters['sensitivity_rdt'] = 1.0
        sim.simulate(end_date=start_date)

        # Create the HSI event that is notionally doing the call on diagnostic algorithm
        class DummyHSIEvent(HSI_Event, IndividualScopeEventMixin):
            def __init__(self, module, person_id):
                super().__init__(module, person_id=person_id)
                self.TREATMENT_ID = 'DummyHSIEvent'

                the_appt_footprint = self.sim.modules["HealthSystem"].get_blank_appt_footprint()
                the_appt_footprint["Under5OPD"] = 1  # This requires one out patient

                self.EXPECTED_APPT_FOOTPRINT = the_appt_footprint
                self.ACCEPTED_FACILITY_LEVEL = '1a'
                self.ALERT_OTHER_DISEASES = []

            def apply(self, person_id, squeeze_factor):
                pass

        hsi_event = DummyHSIEvent(module=sim.modules['Malaria'], person_id=0)

        # check that the queue of events is empty
        assert 0 == len(sim.modules['HealthSystem'].HSI_EVENT_QUEUE)

        return sim, hsi_event

    # ----------------- Person with clinical malaria -----------------
    #
    # Set up the simulation:
    sim, hsi_event = make_blank_simulation()

    # Set up the person - clinical malaria and aged <5 years:
    df = sim.population.props
    df.at[0, 'ma_is_infected'] = True
    df.at[0, 'ma_date_infected'] = sim.date
    df.at[0, 'ma_date_symptoms'] = sim.date
    df.at[0, 'ma_inf_type'] = 'clinical'

    symptom_list = {"fever", "headache", "vomiting", "stomachache"}

    for symptom in symptom_list:
        # no symptom resolution
        sim.modules['SymptomManager'].change_symptom(
            person_id=0,
            symptom_string=symptom,
            disease_module=sim.modules['Malaria'],
            add_or_remove='+'
        )

    person_id = 0
    assert "fever" in sim.modules["SymptomManager"].has_what(person_id)

    assert sim.modules['Malaria'].check_if_fever_is_caused_by_malaria(
        person_id=0,
        hsi_event=hsi_event
    ) == "clinical_malaria"

    # ----------------- Person with severe malaria -----------------
    #
    # Set up the simulation:
    sim, hsi_event = make_blank_simulation()

    # Set up the person - clinical malaria and aged <5 years:
    df = sim.population.props
    person_id = 1

    df.at[person_id, 'ma_is_infected'] = True
    df.at[person_id, 'ma_date_infected'] = sim.date
    df.at[person_id, 'ma_date_symptoms'] = sim.date
    df.at[person_id, 'ma_inf_type'] = 'severe'

    symptom_list = {"fever", "headache", "vomiting", "stomachache"}

    for symptom in symptom_list:
        # no symptom resolution
        sim.modules['SymptomManager'].change_symptom(
            person_id=person_id,
            symptom_string=symptom,
            disease_module=sim.modules['Malaria'],
            add_or_remove='+'
        )

    assert "fever" in sim.modules["SymptomManager"].has_what(person_id)

    assert sim.modules['Malaria'].check_if_fever_is_caused_by_malaria(
        person_id=person_id,
        hsi_event=hsi_event
    ) == "severe_malaria"


# check non-malarial fever returns correct diagnosis string (and no malaria treatment)
def test_dx_algorithm_for_non_malaria_outcomes(seed):
    """Create a person and check if the functions in dx_algorithm_child return the correct diagnosis"""

    def make_blank_simulation():
        popsize = 200  # smallest population size that works

        sim = Simulation(start_date=start_date, seed=seed)

        # Register the appropriate modules
        sim.register(demography.Demography(resourcefilepath=resourcefilepath),
                     simplified_births.SimplifiedBirths(resourcefilepath=resourcefilepath),
                     enhanced_lifestyle.Lifestyle(resourcefilepath=resourcefilepath),
                     healthsystem.HealthSystem(
                         resourcefilepath=resourcefilepath,
                         disable=True,  # disables the health system constraints so all HSI events run
                     ),
                     malaria.Malaria(resourcefilepath=resourcefilepath),
                     symptommanager.SymptomManager(resourcefilepath=resourcefilepath),
                     healthseekingbehaviour.HealthSeekingBehaviour(
                         resourcefilepath=resourcefilepath,
                         force_any_symptom_to_lead_to_healthcareseeking=True
                         # every symptom leads to health-care seeking
                     ),
                     healthburden.HealthBurden(resourcefilepath=resourcefilepath),
                     diarrhoea.Diarrhoea(resourcefilepath=resourcefilepath),

                     # Supporting modules:
                     diarrhoea.DiarrhoeaPropertiesOfOtherModules()
                     )

        sim.make_initial_population(n=popsize)
        sim.simulate(end_date=start_date)

        # Create the HSI event that is notionally doing the call on diagnostic algorithm
        class DummyHSIEvent(HSI_Event, IndividualScopeEventMixin):
            def __init__(self, module, person_id):
                super().__init__(module, person_id=person_id)
                self.TREATMENT_ID = 'DummyHSIEvent'

                the_appt_footprint = self.sim.modules["HealthSystem"].get_blank_appt_footprint()
                the_appt_footprint["Under5OPD"] = 1  # This requires one out patient

                self.EXPECTED_APPT_FOOTPRINT = the_appt_footprint
                self.ACCEPTED_FACILITY_LEVEL = '1a'
                self.ALERT_OTHER_DISEASES = []

            def apply(self, person_id, squeeze_factor):
                pass

        # assume diarrhoea has created a fever (as an example of a non-malarial fever)
        hsi_event = DummyHSIEvent(module=sim.modules['Diarrhoea'], person_id=0)

        # check that the queue of events is empty
        assert 0 == len(sim.modules['HealthSystem'].HSI_EVENT_QUEUE)

        return sim, hsi_event

    # ----------------- Person with fever (but not malaria) -----------------
    #
    # Set up the simulation:
    sim, hsi_event = make_blank_simulation()

    # Set up the person with fever caused by Diarrhoea and no malaria
    person_id = 0
    sim.population.props.loc[person_id, ["ma_is_infected", " ma_inf_type"]] = (False, "none")

    sim.modules['SymptomManager'].change_symptom(
        person_id=person_id,
        symptom_string="fever",
        disease_module=sim.modules['Diarrhoea'],
        add_or_remove='+'
    )

    assert "fever" in sim.modules["SymptomManager"].has_what(person_id)

    assert sim.modules['Malaria'].check_if_fever_is_caused_by_malaria(
        person_id=0,
        hsi_event=hsi_event
    ) == "negative_malaria_test"


def test_severe_malaria_deaths_perfect_treatment(sim):

    # -------------- Perfect treatment for severe malaria -------------- #
    # set perfect treatment for severe malaria cases - no deaths should occur
    sim.modules['Malaria'].parameters['treatment_adjustment'] = 0

    # Run the simulation and flush the logger
    sim.make_initial_population(n=10)
    # simulate for 0 days, just get everything set up (dxtests etc)
    sim.simulate(end_date=sim.date + pd.DateOffset(days=0))

    df = sim.population.props

    # select person and assign severe malaria
    person_id = 0
    df.at[person_id, ["ma_is_infected", "ma_inf_type"]] = (True, "severe")

    # put person on treatment
    treatment_appt = malaria.HSI_Malaria_complicated_treatment_adult(person_id=person_id,
                                                                     module=sim.modules['Malaria'])
    treatment_appt.apply(person_id=person_id, squeeze_factor=0.0)
    assert df.at[person_id, 'ma_tx']
    assert df.at[person_id, "ma_date_tx"] == sim.date
    assert df.at[person_id, "ma_tx_counter"] > 0

    # run the death event
    death_event = malaria.MalariaDeathEvent(
        module=sim.modules['Malaria'], individual_id=person_id, cause="Malaria")
    death_event.apply(person_id)

    # should not cause death but result in cure
    assert df.at[person_id, 'is_alive']
    assert df.at[person_id, "ma_inf_type"] == "none"
<<<<<<< HEAD

=======
>>>>>>> 186b5c2c

def test_severe_malaria_deaths_treatment_failure(sim):
    # -------------- treatment failure for severe malaria -------------- #

    # set treatment with zero efficacy for severe malaria cases - death should occur
    sim.modules['Malaria'].parameters['treatment_adjustment'] = 1

    # Run the simulation and flush the logger
    sim.make_initial_population(n=10)
    # simulate for 0 days, just get everything set up (dxtests etc)
    sim.simulate(end_date=sim.date + pd.DateOffset(days=0))

    df = sim.population.props

    # select person and assign severe malaria
    person_id = 0
    df.at[person_id, ["ma_is_infected", "ma_inf_type"]] = (True, "severe")

    # put person on treatment
    treatment_appt = malaria.HSI_Malaria_complicated_treatment_adult(person_id=person_id,
                                                                     module=sim.modules['Malaria'])
    treatment_appt.apply(person_id=person_id, squeeze_factor=0.0)
    assert df.at[person_id, 'ma_tx']
    assert df.at[person_id, "ma_date_tx"] == sim.date
    assert df.at[person_id, "ma_tx_counter"] > 0

    # run the death event
    death_event = malaria.MalariaDeathEvent(
        module=sim.modules['Malaria'], individual_id=person_id, cause="Malaria")
    death_event.apply(person_id)

    # should cause death - no cure
    assert not df.at[person_id, 'is_alive']
    assert df.at[person_id, 'cause_of_death'] == "Malaria"

    # -------------- no treatment for severe malaria -------------- #
    # set treatment with zero efficacy for severe malaria cases - death should occur
    # select person and assign severe malaria
    person_id = 1
    df.at[person_id, ["ma_is_infected", "ma_inf_type"]] = (True, "severe")

    assert not df.at[person_id, 'ma_tx']
    assert df.at[person_id, "ma_date_tx"] is pd.NaT
    assert df.at[person_id, "ma_tx_counter"] == 0

    # run the death event
    death_event = malaria.MalariaDeathEvent(
        module=sim.modules['Malaria'], individual_id=person_id, cause="Malaria")
    death_event.apply(person_id)

    # should cause death - no cure
    assert not df.at[person_id, 'is_alive']
    assert df.at[person_id, 'cause_of_death'] == "Malaria"<|MERGE_RESOLUTION|>--- conflicted
+++ resolved
@@ -38,13 +38,9 @@
     assert (df.dtypes == orig.dtypes).all()
 
 
-<<<<<<< HEAD
 @pytest.fixture
 def sim(seed):
 
-=======
-def register_sim():
->>>>>>> 186b5c2c
     sim = Simulation(start_date=start_date, seed=seed)
 
     # Register the appropriate modules
@@ -410,10 +406,7 @@
     # should not cause death but result in cure
     assert df.at[person_id, 'is_alive']
     assert df.at[person_id, "ma_inf_type"] == "none"
-<<<<<<< HEAD
-
-=======
->>>>>>> 186b5c2c
+
 
 def test_severe_malaria_deaths_treatment_failure(sim):
     # -------------- treatment failure for severe malaria -------------- #
