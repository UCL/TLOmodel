--- conflicted
+++ resolved
@@ -57,24 +57,6 @@
 
     def apply(self, person_id, squeeze_factor):
         pass
-
-
-# Create the HSI event that is notionally doing the call on diagnostic algorithm
-class DummyHSIEvent(HSI_Event, IndividualScopeEventMixin):
-    def __init__(self, module, person_id):
-        super().__init__(module, person_id=person_id)
-        self.TREATMENT_ID = "DummyHSIEvent"
-
-        the_appt_footprint = self.sim.modules["HealthSystem"].get_blank_appt_footprint()
-        the_appt_footprint["Under5OPD"] = 1  # This requires one out patient
-
-        self.EXPECTED_APPT_FOOTPRINT = the_appt_footprint
-        self.ACCEPTED_FACILITY_LEVEL = "1a"
-        self.ALERT_OTHER_DISEASES = []
-
-    def apply(self, person_id, squeeze_factor):
-        pass
-
 
 @pytest.fixture
 def sim(seed):
@@ -243,10 +225,6 @@
     # check clinical counter is working
     assert sum(df["ma_clinical_counter"]) > 0
 
-<<<<<<< HEAD
-
-=======
->>>>>>> de94ffa1
 @pytest.fixture
 def setup_simulation_for_dx_algorithm_test(sim):
     popsize = 200  # smallest population size that works
@@ -256,19 +234,11 @@
     sim.simulate(end_date=start_date)
 
     # Check that the queue of events is empty
-<<<<<<< HEAD
     assert 0 == len(sim.modules["HealthSystem"].HSI_EVENT_QUEUE)
     # Run wrapped test
     yield
 
 
-=======
-    assert 0 == len(sim.modules['HealthSystem'].HSI_EVENT_QUEUE)
-    # Run wrapped test
-    yield
-
-
->>>>>>> de94ffa1
 @pytest.mark.usefixtures("setup_simulation_for_dx_algorithm_test")
 @pytest.mark.parametrize(
     "ma_inf_type, expected_diagnosis",
@@ -292,23 +262,15 @@
 
     # Set up the person - clinical malaria and aged <5 years:
     df = sim.population.props
-<<<<<<< HEAD
     df.at[person_id, "ma_is_infected"] = True
     df.at[person_id, "ma_date_infected"] = sim.date
     df.at[person_id, "ma_date_symptoms"] = sim.date
     df.at[person_id, "ma_inf_type"] = ma_inf_type
-=======
-    df.at[person_id, 'ma_is_infected'] = True
-    df.at[person_id, 'ma_date_infected'] = sim.date
-    df.at[person_id, 'ma_date_symptoms'] = sim.date
-    df.at[person_id, 'ma_inf_type'] = ma_inf_type
->>>>>>> de94ffa1
 
     symptom_list = {"fever", "headache", "vomiting", "stomachache"}
 
     for symptom in symptom_list:
         # no symptom resolution
-<<<<<<< HEAD
         sim.modules["SymptomManager"].change_symptom(
             person_id=person_id,
             symptom_string=symptom,
@@ -334,30 +296,6 @@
         )
         == expected_diagnosis
     )
-=======
-        sim.modules['SymptomManager'].change_symptom(
-            person_id=person_id,
-            symptom_string=symptom,
-            disease_module=sim.modules['Malaria'],
-            add_or_remove='+'
-        )
-
-    assert "fever" in sim.modules["SymptomManager"].has_what(person_id)
-
-    def diagnosis_function(tests, use_dict: bool = False, report_tried: bool = False):
-        return hsi_event.healthcare_system.dx_manager.run_dx_test(
-            tests,
-            hsi_event=hsi_event,
-            use_dict_for_single=use_dict,
-            report_dxtest_tried=report_tried,
-        )
-
-    assert sim.modules['Malaria'].check_if_fever_is_caused_by_malaria(
-        true_malaria_infection_type = df.at[person_id, "ma_inf_type"],
-        diagnosis_function = diagnosis_function,
-        patient_id=person_id,
-    ) == expected_diagnosis
->>>>>>> de94ffa1
 
 
 # check non-malarial fever returns correct diagnosis string (and no malaria treatment)
