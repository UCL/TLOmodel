--- conflicted
+++ resolved
@@ -6,7 +6,6 @@
 from tlo import Date, Simulation
 from tlo.events import IndividualScopeEventMixin
 from tlo.methods import (
-    bed_days,
     demography,
     diarrhoea,
     dx_algorithm_adult,
@@ -56,7 +55,6 @@
             capabilities_coefficient=1.0,
             disable=True,  # disables the health system constraints so all HSI events run
         ),
-        bed_days.BedDays(resourcefilepath=resourcefilepath),
         simplified_births.SimplifiedBirths(resourcefilepath=resourcefilepath),
         symptommanager.SymptomManager(resourcefilepath=resourcefilepath),
         healthseekingbehaviour.HealthSeekingBehaviour(resourcefilepath=resourcefilepath),
@@ -136,11 +134,7 @@
             capabilities_coefficient=0.0,
             disable=False,  # disables the health system constraints so all HSI events run
         ),
-<<<<<<< HEAD
-        bed_days.BedDays(resourcefilepath=resourcefilepath),
-=======
         simplified_births.SimplifiedBirths(resourcefilepath=resourcefilepath),
->>>>>>> cc66b44a
         symptommanager.SymptomManager(resourcefilepath=resourcefilepath),
         healthseekingbehaviour.HealthSeekingBehaviour(resourcefilepath=resourcefilepath),
         dx_algorithm_child.DxAlgorithmChild(),
@@ -187,37 +181,7 @@
 
 # test everyone regularly and check no treatment without positive rdt
 def test_schedule_rdt_for_all(tmpdir):
-<<<<<<< HEAD
-    malaria_testing = 1
-    service_availability = list(["*"])
-
-    sim = Simulation(start_date=start_date, seed=0)
-
-    # Register the appropriate modules
-    sim.register(
-        demography.Demography(resourcefilepath=resourcefilepath),
-        healthsystem.HealthSystem(
-            resourcefilepath=resourcefilepath,
-            service_availability=service_availability,
-            mode_appt_constraints=0,
-            ignore_cons_constraints=True,
-            ignore_priority=True,
-            capabilities_coefficient=1.0,
-            disable=True,  # disables the health system constraints so all HSI events run
-            ),
-        bed_days.BedDays(resourcefilepath=resourcefilepath),
-        symptommanager.SymptomManager(resourcefilepath=resourcefilepath),
-        healthseekingbehaviour.HealthSeekingBehaviour(resourcefilepath=resourcefilepath),
-        dx_algorithm_child.DxAlgorithmChild(),
-        dx_algorithm_adult.DxAlgorithmAdult(),
-        healthburden.HealthBurden(resourcefilepath=resourcefilepath),
-        simplified_births.SimplifiedBirths(resourcefilepath=resourcefilepath),
-        enhanced_lifestyle.Lifestyle(resourcefilepath=resourcefilepath),
-        malaria.Malaria(resourcefilepath=resourcefilepath, testing=malaria_testing)
-    )
-=======
     sim = register_sim()
->>>>>>> cc66b44a
 
     # Run the simulation and flush the logger
     sim.make_initial_population(n=popsize)
@@ -241,10 +205,105 @@
     def make_blank_simulation():
         popsize = 200  # smallest population size that works
 
-<<<<<<< HEAD
+        sim = register_sim()
+
+        sim.make_initial_population(n=popsize)
+        sim.simulate(end_date=start_date)
+
+        # Create the HSI event that is notionally doing the call on diagnostic algorithm
+        class DummyHSIEvent(HSI_Event, IndividualScopeEventMixin):
+            def __init__(self, module, person_id):
+                super().__init__(module, person_id=person_id)
+                self.TREATMENT_ID = 'DummyHSIEvent'
+
+                the_appt_footprint = self.sim.modules["HealthSystem"].get_blank_appt_footprint()
+                the_appt_footprint["Under5OPD"] = 1  # This requires one out patient
+
+                self.EXPECTED_APPT_FOOTPRINT = the_appt_footprint
+                self.ACCEPTED_FACILITY_LEVEL = 1
+                self.ALERT_OTHER_DISEASES = []
+
+            def apply(self, person_id, squeeze_factor):
+                pass
+
+        hsi_event = DummyHSIEvent(module=sim.modules['Malaria'], person_id=0)
+
+        # check that the queue of events is empty
+        assert 0 == len(sim.modules['HealthSystem'].HSI_EVENT_QUEUE)
+
+        return sim, hsi_event
+
+    # ----------------- Person with clinical malaria -----------------
+    #
+    # Set up the simulation:
+    sim, hsi_event = make_blank_simulation()
+
+    # Set up the person - clinical malaria and aged <5 years:
+    df = sim.population.props
+    df.at[0, 'ma_is_infected'] = True
+    df.at[0, 'ma_date_infected'] = sim.date
+    df.at[0, 'ma_date_symptoms'] = sim.date
+    df.at[0, 'ma_inf_type'] = 'clinical'
+
+    symptom_list = {"fever", "headache", "vomiting", "stomachache"}
+
+    for symptom in symptom_list:
+        # no symptom resolution
+        sim.modules['SymptomManager'].change_symptom(
+            person_id=0,
+            symptom_string=symptom,
+            disease_module=sim.modules['Malaria'],
+            add_or_remove='+'
+        )
+
+    person_id = 0
+    assert "fever" in sim.modules["SymptomManager"].has_what(person_id)
+
+    assert sim.modules['DxAlgorithmChild'].diagnose(
+        person_id=0,
+        hsi_event=hsi_event
+    ) == "clinical_malaria"
+
+    # ----------------- Person with severe malaria -----------------
+    #
+    # Set up the simulation:
+    sim, hsi_event = make_blank_simulation()
+
+    # Set up the person - clinical malaria and aged <5 years:
+    df = sim.population.props
+    df.at[0, 'ma_is_infected'] = True
+    df.at[0, 'ma_date_infected'] = sim.date
+    df.at[0, 'ma_date_symptoms'] = sim.date
+    df.at[0, 'ma_inf_type'] = 'severe'
+
+    symptom_list = {"fever", "headache", "vomiting", "stomachache"}
+
+    for symptom in symptom_list:
+        # no symptom resolution
+        sim.modules['SymptomManager'].change_symptom(
+            person_id=0,
+            symptom_string=symptom,
+            disease_module=sim.modules['Malaria'],
+            add_or_remove='+'
+        )
+
+    person_id = 0
+    assert "fever" in sim.modules["SymptomManager"].has_what(person_id)
+
+    assert sim.modules['DxAlgorithmChild'].diagnose(
+        person_id=0,
+        hsi_event=hsi_event
+    ) == "severe_malaria"
+
+
+# check non-malarial fever returns correct diagnosis string (and no malaria treatment)
+def test_dx_algorithm_for_non_malaria_outcomes():
+    """Create a person and check if the functions in dx_algorithm_child return the correct diagnosis"""
+
+    def make_blank_simulation():
+        popsize = 200  # smallest population size that works
+
         sim = Simulation(start_date=start_date, seed=0)
-
-        malaria_testing = 0.35  # adjust this to match rdt/tx levels
 
         # Register the appropriate modules
         sim.register(demography.Demography(resourcefilepath=resourcefilepath),
@@ -259,134 +318,6 @@
                          capabilities_coefficient=1.0,
                          disable=True,  # disables the health system constraints so all HSI events run
                      ),
-                     bed_days.BedDays(resourcefilepath=resourcefilepath),
-                     symptommanager.SymptomManager(resourcefilepath=resourcefilepath),
-                     healthseekingbehaviour.HealthSeekingBehaviour(
-                         resourcefilepath=resourcefilepath,
-                         force_any_symptom_to_lead_to_healthcareseeking=True
-                         # every symptom leads to health-care seeking
-                     ),
-                     healthburden.HealthBurden(resourcefilepath=resourcefilepath),
-                     dx_algorithm_child.DxAlgorithmChild(resourcefilepath=resourcefilepath),
-                     dx_algorithm_adult.DxAlgorithmAdult(),
-                     malaria.Malaria(resourcefilepath=resourcefilepath, testing=malaria_testing)
-                     )
-=======
-        sim = register_sim()
->>>>>>> cc66b44a
-
-        sim.make_initial_population(n=popsize)
-        sim.simulate(end_date=start_date)
-
-        # Create the HSI event that is notionally doing the call on diagnostic algorithm
-        class DummyHSIEvent(HSI_Event, IndividualScopeEventMixin):
-            def __init__(self, module, person_id):
-                super().__init__(module, person_id=person_id)
-                self.TREATMENT_ID = 'DummyHSIEvent'
-
-                the_appt_footprint = self.sim.modules["HealthSystem"].get_blank_appt_footprint()
-                the_appt_footprint["Under5OPD"] = 1  # This requires one out patient
-
-                self.EXPECTED_APPT_FOOTPRINT = the_appt_footprint
-                self.ACCEPTED_FACILITY_LEVEL = 1
-                self.ALERT_OTHER_DISEASES = []
-
-            def apply(self, person_id, squeeze_factor):
-                pass
-
-        hsi_event = DummyHSIEvent(module=sim.modules['Malaria'], person_id=0)
-
-        # check that the queue of events is empty
-        assert 0 == len(sim.modules['HealthSystem'].HSI_EVENT_QUEUE)
-
-        return sim, hsi_event
-
-    # ----------------- Person with clinical malaria -----------------
-    #
-    # Set up the simulation:
-    sim, hsi_event = make_blank_simulation()
-
-    # Set up the person - clinical malaria and aged <5 years:
-    df = sim.population.props
-    df.at[0, 'ma_is_infected'] = True
-    df.at[0, 'ma_date_infected'] = sim.date
-    df.at[0, 'ma_date_symptoms'] = sim.date
-    df.at[0, 'ma_inf_type'] = 'clinical'
-
-    symptom_list = {"fever", "headache", "vomiting", "stomachache"}
-
-    for symptom in symptom_list:
-        # no symptom resolution
-        sim.modules['SymptomManager'].change_symptom(
-            person_id=0,
-            symptom_string=symptom,
-            disease_module=sim.modules['Malaria'],
-            add_or_remove='+'
-        )
-
-    person_id = 0
-    assert "fever" in sim.modules["SymptomManager"].has_what(person_id)
-
-    assert sim.modules['DxAlgorithmChild'].diagnose(
-        person_id=0,
-        hsi_event=hsi_event
-    ) == "clinical_malaria"
-
-    # ----------------- Person with severe malaria -----------------
-    #
-    # Set up the simulation:
-    sim, hsi_event = make_blank_simulation()
-
-    # Set up the person - clinical malaria and aged <5 years:
-    df = sim.population.props
-    df.at[0, 'ma_is_infected'] = True
-    df.at[0, 'ma_date_infected'] = sim.date
-    df.at[0, 'ma_date_symptoms'] = sim.date
-    df.at[0, 'ma_inf_type'] = 'severe'
-
-    symptom_list = {"fever", "headache", "vomiting", "stomachache"}
-
-    for symptom in symptom_list:
-        # no symptom resolution
-        sim.modules['SymptomManager'].change_symptom(
-            person_id=0,
-            symptom_string=symptom,
-            disease_module=sim.modules['Malaria'],
-            add_or_remove='+'
-        )
-
-    person_id = 0
-    assert "fever" in sim.modules["SymptomManager"].has_what(person_id)
-
-    assert sim.modules['DxAlgorithmChild'].diagnose(
-        person_id=0,
-        hsi_event=hsi_event
-    ) == "severe_malaria"
-
-
-# check non-malarial fever returns correct diagnosis string (and no malaria treatment)
-def test_dx_algorithm_for_non_malaria_outcomes():
-    """Create a person and check if the functions in dx_algorithm_child return the correct diagnosis"""
-
-    def make_blank_simulation():
-        popsize = 200  # smallest population size that works
-
-        sim = Simulation(start_date=start_date, seed=0)
-
-        # Register the appropriate modules
-        sim.register(demography.Demography(resourcefilepath=resourcefilepath),
-                     simplified_births.SimplifiedBirths(resourcefilepath=resourcefilepath),
-                     enhanced_lifestyle.Lifestyle(resourcefilepath=resourcefilepath),
-                     healthsystem.HealthSystem(
-                         resourcefilepath=resourcefilepath,
-                         service_availability=["*"],
-                         mode_appt_constraints=0,
-                         ignore_cons_constraints=True,
-                         ignore_priority=True,
-                         capabilities_coefficient=1.0,
-                         disable=True,  # disables the health system constraints so all HSI events run
-                     ),
-                     bed_days.BedDays(resourcefilepath=resourcefilepath),
                      symptommanager.SymptomManager(resourcefilepath=resourcefilepath),
                      healthseekingbehaviour.HealthSeekingBehaviour(
                          resourcefilepath=resourcefilepath,
