import os
from pathlib import Path

import pandas as pd

from tlo import Date, Simulation
from tlo.events import IndividualScopeEventMixin
from tlo.methods import (
<<<<<<< HEAD
    care_of_women_during_pregnancy,
    contraception,
=======
>>>>>>> 872237d2
    demography,
    diarrhoea,
    dx_algorithm_adult,
    dx_algorithm_child,
    enhanced_lifestyle,
    healthburden,
    healthseekingbehaviour,
    healthsystem,
    malaria,
    simplified_births,
    symptommanager,
)
from tlo.methods.healthsystem import HSI_Event

start_date = Date(2010, 1, 1)
end_date = Date(2014, 1, 1)
popsize = 1000

try:
    resourcefilepath = Path(os.path.dirname(__file__)) / "../resources"
except NameError:
    # running interactively
    resourcefilepath = "resources"


def check_dtypes(simulation):
    # check types of columns
    df = simulation.population.props
    orig = simulation.population.new_row
    assert (df.dtypes == orig.dtypes).all()


# @pytest.fixture(scope='module')
def test_sims(tmpdir):
    service_availability = list(["*"])
    malaria_testing = 0.35  # adjust this to match rdt/tx levels

    sim = Simulation(start_date=start_date, seed=0)

    # Register the appropriate modules
    sim.register(
        demography.Demography(resourcefilepath=resourcefilepath),
        healthsystem.HealthSystem(
            resourcefilepath=resourcefilepath,
            service_availability=service_availability,
            mode_appt_constraints=0,
            ignore_cons_constraints=True,
            ignore_priority=True,
            capabilities_coefficient=1.0,
            disable=True,  # disables the health system constraints so all HSI events run
        ),
        simplified_births.SimplifiedBirths(resourcefilepath=resourcefilepath),
        symptommanager.SymptomManager(resourcefilepath=resourcefilepath),
        healthseekingbehaviour.HealthSeekingBehaviour(resourcefilepath=resourcefilepath),
        dx_algorithm_child.DxAlgorithmChild(),
        dx_algorithm_adult.DxAlgorithmAdult(),
        healthburden.HealthBurden(resourcefilepath=resourcefilepath),
        enhanced_lifestyle.Lifestyle(resourcefilepath=resourcefilepath),
<<<<<<< HEAD
        pregnancy_supervisor.PregnancySupervisor(resourcefilepath=resourcefilepath),
        labour.Labour(resourcefilepath=resourcefilepath),
        newborn_outcomes.NewbornOutcomes(resourcefilepath=resourcefilepath),
        care_of_women_during_pregnancy.CareOfWomenDuringPregnancy(resourcefilepath=resourcefilepath),
        postnatal_supervisor.PostnatalSupervisor(resourcefilepath=resourcefilepath),
=======
>>>>>>> 872237d2
        malaria.Malaria(resourcefilepath=resourcefilepath, testing=malaria_testing)
    )

    # Run the simulation and flush the logger
    sim.make_initial_population(n=popsize)
    sim.simulate(end_date=end_date)
    check_dtypes(sim)

    # IRS rates should be 0 or 0.8
    assert (sim.modules['Malaria'].itn_irs.irs_rate.isin([0, 0.8])).all()

    # assert (sim.modules['Malaria'].irs_curr.irs_rates == 0) | (sim.modules['Malaria'].irs_curr == 0.8)

    # check malaria deaths only being scheduled due to severe malaria (not clinical or asym)
    df = sim.population.props
    assert not (~df.ma_date_death.isna() & ~(df.ma_inf_type == "severe")).any()

    # check cases /  treatment are occurring
    assert not (df.ma_clinical_counter == 0).all()
    assert not (df.ma_date_tx == pd.NaT).all()

    # check clinical malaria in pregnancy counter not including males
    assert not any((df.sex == "M") & (df.ma_clinical_preg_counter > 0))

    # check symptoms are being assigned - fever assigned to all clinical cases
    for person in df.index[df.is_alive & (df.ma_inf_type == "clinical")]:
        assert "fever" in sim.modules["SymptomManager"].has_what(person)
        assert "Malaria" in sim.modules["SymptomManager"].causes_of(person, "fever")

    # if symptoms due to malaria, check malaria properties correctly set
    for person in df.index[df.is_alive]:
        if "Malaria" in sim.modules["SymptomManager"].causes_of(person, "fever"):
            assert not pd.isnull(df.at[person, "ma_date_infected"])
            assert not df.at[person, "ma_inf_type"] == "none"

    # if infected with malaria, must have date_infected and infection_type
    for person in df.index[df.ma_is_infected]:
        assert not pd.isnull(df.at[person, "ma_date_infected"])
        assert not df.at[person, "ma_inf_type"] == "none"

    # if on treatment, must have treatment start date
    for person in df.index[df.ma_tx]:
        assert not pd.isnull(df.at[person, "ma_date_tx"])


# remove scheduled rdt testing and disable health system, should be no rdts and no treatment
# increase cfr for severe cases (all severe cases will die)
def test_remove_malaria_test(tmpdir):
    malaria_testing = 0

    sim = Simulation(start_date=start_date, seed=0)

    # Register the appropriate modules
    sim.register(
        demography.Demography(resourcefilepath=resourcefilepath),
        healthsystem.HealthSystem(
            resourcefilepath=resourcefilepath,
            disable_and_reject_all=True
        ),
        symptommanager.SymptomManager(resourcefilepath=resourcefilepath),
        healthseekingbehaviour.HealthSeekingBehaviour(resourcefilepath=resourcefilepath),
        dx_algorithm_child.DxAlgorithmChild(),
        dx_algorithm_adult.DxAlgorithmAdult(),
        healthburden.HealthBurden(resourcefilepath=resourcefilepath),
        simplified_births.SimplifiedBirths(resourcefilepath=resourcefilepath),
        enhanced_lifestyle.Lifestyle(resourcefilepath=resourcefilepath),
<<<<<<< HEAD
        pregnancy_supervisor.PregnancySupervisor(resourcefilepath=resourcefilepath),
        labour.Labour(resourcefilepath=resourcefilepath),
        newborn_outcomes.NewbornOutcomes(resourcefilepath=resourcefilepath),
        care_of_women_during_pregnancy.CareOfWomenDuringPregnancy(resourcefilepath=resourcefilepath),
        postnatal_supervisor.PostnatalSupervisor(resourcefilepath=resourcefilepath),
=======
>>>>>>> 872237d2
        malaria.Malaria(resourcefilepath=resourcefilepath, testing=malaria_testing)
    )

    # Run the simulation and flush the logger
    sim.make_initial_population(n=popsize)
    sim.simulate(end_date=end_date)
    check_dtypes(sim)

    df = sim.population.props

    # increase death rate due to severe malaria
    sim.modules['Malaria'].parameters['cfr'] = 1.0

    # check no-one on malaria treatment
    assert not (df.ma_date_tx == pd.NaT).all()

    # Check malaria cases occurring
    assert 0 < df.ma_clinical_counter.sum()
    assert (df['ma_date_infected'] != pd.NaT).all()
    assert (df['ma_date_symptoms'] != pd.NaT).all()
    assert (df['ma_date_death'] != pd.NaT).all()

    # check all with severe malaria are assigned death date
    for person in df.index[(df.ma_inf_type == "severe")]:
        assert not pd.isnull(df.at[person, "ma_date_death"])

    # Check deaths are occurring
    assert df.cause_of_death.loc[~df.is_alive].str.startswith('severe_malaria').any()

    # Check that those with a scheduled malaria death in the past, are now dead with a cause of death severe_malaria
    dead_due_to_malaria = ~df.is_alive & df.cause_of_death.str.startswith('severe_malaria')
    malaria_death_date_in_past = ~pd.isnull(df.ma_date_death) & (df.ma_date_death <= sim.date)
    assert (dead_due_to_malaria == malaria_death_date_in_past).all()


# test everyone regularly and check no treatment without positive rdt
def test_schedule_rdt_for_all(tmpdir):
    malaria_testing = 1
    service_availability = list(["*"])

    sim = Simulation(start_date=start_date, seed=0)

    # Register the appropriate modules
    sim.register(
        demography.Demography(resourcefilepath=resourcefilepath),
        healthsystem.HealthSystem(
            resourcefilepath=resourcefilepath,
            service_availability=service_availability,
            mode_appt_constraints=0,
            ignore_cons_constraints=True,
            ignore_priority=True,
            capabilities_coefficient=1.0,
            disable=True,  # disables the health system constraints so all HSI events run
            ),
        symptommanager.SymptomManager(resourcefilepath=resourcefilepath),
        healthseekingbehaviour.HealthSeekingBehaviour(resourcefilepath=resourcefilepath),
        dx_algorithm_child.DxAlgorithmChild(),
        dx_algorithm_adult.DxAlgorithmAdult(),
        healthburden.HealthBurden(resourcefilepath=resourcefilepath),
        simplified_births.SimplifiedBirths(resourcefilepath=resourcefilepath),
        enhanced_lifestyle.Lifestyle(resourcefilepath=resourcefilepath),
<<<<<<< HEAD
        pregnancy_supervisor.PregnancySupervisor(resourcefilepath=resourcefilepath),
        labour.Labour(resourcefilepath=resourcefilepath),
        newborn_outcomes.NewbornOutcomes(resourcefilepath=resourcefilepath),
        care_of_women_during_pregnancy.CareOfWomenDuringPregnancy(resourcefilepath=resourcefilepath),
        postnatal_supervisor.PostnatalSupervisor(resourcefilepath=resourcefilepath),
=======
>>>>>>> 872237d2
        malaria.Malaria(resourcefilepath=resourcefilepath, testing=malaria_testing)
    )

    # Run the simulation and flush the logger
    sim.make_initial_population(n=popsize)
    sim.simulate(end_date=end_date)
    check_dtypes(sim)

    df = sim.population.props

    # check no treatment unless positive rdt (ma_is_infected == True)
    for person in df.index[df.ma_tx]:
        assert not pd.isnull(df.at[person, "ma_date_infected"])
        assert not df.at[person, "ma_inf_type"] == "none"


def test_dx_algorithm_for_malaria_outcomes():
    """Create a person and check if the functions in dx_algorithm_child return the correct diagnosis"""

    def make_blank_simulation():
        popsize = 200  # smallest population size that works

        sim = Simulation(start_date=start_date, seed=0)

        malaria_testing = 0.35  # adjust this to match rdt/tx levels

        # Register the appropriate modules
        sim.register(demography.Demography(resourcefilepath=resourcefilepath),
                     simplified_births.SimplifiedBirths(resourcefilepath=resourcefilepath),
                     enhanced_lifestyle.Lifestyle(resourcefilepath=resourcefilepath),
                     healthsystem.HealthSystem(
                         resourcefilepath=resourcefilepath,
                         service_availability=["*"],
                         mode_appt_constraints=0,
                         ignore_cons_constraints=True,
                         ignore_priority=True,
                         capabilities_coefficient=1.0,
                         disable=True,  # disables the health system constraints so all HSI events run
                     ),
                     symptommanager.SymptomManager(resourcefilepath=resourcefilepath),
                     healthseekingbehaviour.HealthSeekingBehaviour(
                         resourcefilepath=resourcefilepath,
                         force_any_symptom_to_lead_to_healthcareseeking=True
                         # every symptom leads to health-care seeking
                     ),
                     healthburden.HealthBurden(resourcefilepath=resourcefilepath),
                     dx_algorithm_child.DxAlgorithmChild(resourcefilepath=resourcefilepath),
                     dx_algorithm_adult.DxAlgorithmAdult(),
<<<<<<< HEAD
                     pregnancy_supervisor.PregnancySupervisor(resourcefilepath=resourcefilepath),
                     labour.Labour(resourcefilepath=resourcefilepath),
                     newborn_outcomes.NewbornOutcomes(resourcefilepath=resourcefilepath),
                     care_of_women_during_pregnancy.CareOfWomenDuringPregnancy(resourcefilepath=resourcefilepath),
                     postnatal_supervisor.PostnatalSupervisor(resourcefilepath=resourcefilepath),
=======
>>>>>>> 872237d2
                     malaria.Malaria(resourcefilepath=resourcefilepath, testing=malaria_testing)
                     )

        sim.make_initial_population(n=popsize)
        sim.simulate(end_date=start_date)

        # Create the HSI event that is notionally doing the call on diagnostic algorithm
        class DummyHSIEvent(HSI_Event, IndividualScopeEventMixin):
            def __init__(self, module, person_id):
                super().__init__(module, person_id=person_id)
                self.TREATMENT_ID = 'DummyHSIEvent'

                the_appt_footprint = self.sim.modules["HealthSystem"].get_blank_appt_footprint()
                the_appt_footprint["Under5OPD"] = 1  # This requires one out patient

                self.EXPECTED_APPT_FOOTPRINT = the_appt_footprint
                self.ACCEPTED_FACILITY_LEVEL = 1
                self.ALERT_OTHER_DISEASES = []

            def apply(self, person_id, squeeze_factor):
                pass

        hsi_event = DummyHSIEvent(module=sim.modules['Malaria'], person_id=0)

        # check that the queue of events is empty
        assert 0 == len(sim.modules['HealthSystem'].HSI_EVENT_QUEUE)

        return sim, hsi_event

    # ----------------- Person with clinical malaria -----------------
    #
    # Set up the simulation:
    sim, hsi_event = make_blank_simulation()

    # Set up the person - clinical malaria and aged <5 years:
    df = sim.population.props
    df.at[0, 'ma_is_infected'] = True
    df.at[0, 'ma_date_infected'] = sim.date
    df.at[0, 'ma_date_symptoms'] = sim.date
    df.at[0, 'ma_inf_type'] = 'clinical'

    symptom_list = {"fever", "headache", "vomiting", "stomachache"}

    for symptom in symptom_list:
        # no symptom resolution
        sim.modules['SymptomManager'].change_symptom(
            person_id=0,
            symptom_string=symptom,
            disease_module=sim.modules['Malaria'],
            add_or_remove='+'
        )

    person_id = 0
    assert "fever" in sim.modules["SymptomManager"].has_what(person_id)

    assert sim.modules['DxAlgorithmChild'].diagnose(
        person_id=0,
        hsi_event=hsi_event
    ) == "clinical_malaria"

    # ----------------- Person with severe malaria -----------------
    #
    # Set up the simulation:
    sim, hsi_event = make_blank_simulation()

    # Set up the person - clinical malaria and aged <5 years:
    df = sim.population.props
    df.at[0, 'ma_is_infected'] = True
    df.at[0, 'ma_date_infected'] = sim.date
    df.at[0, 'ma_date_symptoms'] = sim.date
    df.at[0, 'ma_inf_type'] = 'severe'

    symptom_list = {"fever", "headache", "vomiting", "stomachache"}

    for symptom in symptom_list:
        # no symptom resolution
        sim.modules['SymptomManager'].change_symptom(
            person_id=0,
            symptom_string=symptom,
            disease_module=sim.modules['Malaria'],
            add_or_remove='+'
        )

    person_id = 0
    assert "fever" in sim.modules["SymptomManager"].has_what(person_id)

    assert sim.modules['DxAlgorithmChild'].diagnose(
        person_id=0,
        hsi_event=hsi_event
    ) == "severe_malaria"


# check non-malarial fever returns correct diagnosis string (and no malaria treatment)
def test_dx_algorithm_for_non_malaria_outcomes():
    """Create a person and check if the functions in dx_algorithm_child return the correct diagnosis"""

    def make_blank_simulation():
        popsize = 200  # smallest population size that works

        sim = Simulation(start_date=start_date, seed=0)

        # adjust this to match rdt/tx levels
        # malaria_testing = 0.35

        # Register the appropriate modules
        sim.register(demography.Demography(resourcefilepath=resourcefilepath),
                     simplified_births.SimplifiedBirths(resourcefilepath=resourcefilepath),
                     enhanced_lifestyle.Lifestyle(resourcefilepath=resourcefilepath),
                     healthsystem.HealthSystem(
                         resourcefilepath=resourcefilepath,
                         service_availability=["*"],
                         mode_appt_constraints=0,
                         ignore_cons_constraints=True,
                         ignore_priority=True,
                         capabilities_coefficient=1.0,
                         disable=True,  # disables the health system constraints so all HSI events run
                     ),
                     symptommanager.SymptomManager(resourcefilepath=resourcefilepath),
                     healthseekingbehaviour.HealthSeekingBehaviour(
                         resourcefilepath=resourcefilepath,
                         force_any_symptom_to_lead_to_healthcareseeking=True
                         # every symptom leads to health-care seeking
                     ),
                     healthburden.HealthBurden(resourcefilepath=resourcefilepath),
                     dx_algorithm_child.DxAlgorithmChild(resourcefilepath=resourcefilepath),
                     dx_algorithm_adult.DxAlgorithmAdult(),
<<<<<<< HEAD
                     pregnancy_supervisor.PregnancySupervisor(resourcefilepath=resourcefilepath),
                     labour.Labour(resourcefilepath=resourcefilepath),
                     newborn_outcomes.NewbornOutcomes(resourcefilepath=resourcefilepath),
                     care_of_women_during_pregnancy.CareOfWomenDuringPregnancy(resourcefilepath=resourcefilepath),
                     postnatal_supervisor.PostnatalSupervisor(resourcefilepath=resourcefilepath),
=======
>>>>>>> 872237d2
                     diarrhoea.Diarrhoea(resourcefilepath=resourcefilepath),
                     )

        sim.make_initial_population(n=popsize)
        sim.simulate(end_date=start_date)

        # Create the HSI event that is notionally doing the call on diagnostic algorithm
        class DummyHSIEvent(HSI_Event, IndividualScopeEventMixin):
            def __init__(self, module, person_id):
                super().__init__(module, person_id=person_id)
                self.TREATMENT_ID = 'DummyHSIEvent'

                the_appt_footprint = self.sim.modules["HealthSystem"].get_blank_appt_footprint()
                the_appt_footprint["Under5OPD"] = 1  # This requires one out patient

                self.EXPECTED_APPT_FOOTPRINT = the_appt_footprint
                self.ACCEPTED_FACILITY_LEVEL = 1
                self.ALERT_OTHER_DISEASES = []

            def apply(self, person_id, squeeze_factor):
                pass

        # assume diarrhoea has created a fever (as an example of a non-malarial fever)
        hsi_event = DummyHSIEvent(module=sim.modules['Diarrhoea'], person_id=0)

        # check that the queue of events is empty
        assert 0 == len(sim.modules['HealthSystem'].HSI_EVENT_QUEUE)

        return sim, hsi_event

    # ----------------- Person with fever (but not malaria) -----------------
    #
    # Set up the simulation:
    sim, hsi_event = make_blank_simulation()

    # Set up the person
    # assign fever with no symptom resolution
    person_id = 0

    sim.modules['SymptomManager'].change_symptom(
        person_id=person_id,
        symptom_string="fever",
        disease_module=sim.modules['Diarrhoea'],
        add_or_remove='+'
    )

    assert "fever" in sim.modules["SymptomManager"].has_what(person_id)

    assert sim.modules['DxAlgorithmChild'].diagnose(
        person_id=0,
        hsi_event=hsi_event
    ) == "non-malarial fever"<|MERGE_RESOLUTION|>--- conflicted
+++ resolved
@@ -6,11 +6,6 @@
 from tlo import Date, Simulation
 from tlo.events import IndividualScopeEventMixin
 from tlo.methods import (
-<<<<<<< HEAD
-    care_of_women_during_pregnancy,
-    contraception,
-=======
->>>>>>> 872237d2
     demography,
     diarrhoea,
     dx_algorithm_adult,
@@ -69,14 +64,6 @@
         dx_algorithm_adult.DxAlgorithmAdult(),
         healthburden.HealthBurden(resourcefilepath=resourcefilepath),
         enhanced_lifestyle.Lifestyle(resourcefilepath=resourcefilepath),
-<<<<<<< HEAD
-        pregnancy_supervisor.PregnancySupervisor(resourcefilepath=resourcefilepath),
-        labour.Labour(resourcefilepath=resourcefilepath),
-        newborn_outcomes.NewbornOutcomes(resourcefilepath=resourcefilepath),
-        care_of_women_during_pregnancy.CareOfWomenDuringPregnancy(resourcefilepath=resourcefilepath),
-        postnatal_supervisor.PostnatalSupervisor(resourcefilepath=resourcefilepath),
-=======
->>>>>>> 872237d2
         malaria.Malaria(resourcefilepath=resourcefilepath, testing=malaria_testing)
     )
 
@@ -143,14 +130,6 @@
         healthburden.HealthBurden(resourcefilepath=resourcefilepath),
         simplified_births.SimplifiedBirths(resourcefilepath=resourcefilepath),
         enhanced_lifestyle.Lifestyle(resourcefilepath=resourcefilepath),
-<<<<<<< HEAD
-        pregnancy_supervisor.PregnancySupervisor(resourcefilepath=resourcefilepath),
-        labour.Labour(resourcefilepath=resourcefilepath),
-        newborn_outcomes.NewbornOutcomes(resourcefilepath=resourcefilepath),
-        care_of_women_during_pregnancy.CareOfWomenDuringPregnancy(resourcefilepath=resourcefilepath),
-        postnatal_supervisor.PostnatalSupervisor(resourcefilepath=resourcefilepath),
-=======
->>>>>>> 872237d2
         malaria.Malaria(resourcefilepath=resourcefilepath, testing=malaria_testing)
     )
 
@@ -212,14 +191,6 @@
         healthburden.HealthBurden(resourcefilepath=resourcefilepath),
         simplified_births.SimplifiedBirths(resourcefilepath=resourcefilepath),
         enhanced_lifestyle.Lifestyle(resourcefilepath=resourcefilepath),
-<<<<<<< HEAD
-        pregnancy_supervisor.PregnancySupervisor(resourcefilepath=resourcefilepath),
-        labour.Labour(resourcefilepath=resourcefilepath),
-        newborn_outcomes.NewbornOutcomes(resourcefilepath=resourcefilepath),
-        care_of_women_during_pregnancy.CareOfWomenDuringPregnancy(resourcefilepath=resourcefilepath),
-        postnatal_supervisor.PostnatalSupervisor(resourcefilepath=resourcefilepath),
-=======
->>>>>>> 872237d2
         malaria.Malaria(resourcefilepath=resourcefilepath, testing=malaria_testing)
     )
 
@@ -268,14 +239,6 @@
                      healthburden.HealthBurden(resourcefilepath=resourcefilepath),
                      dx_algorithm_child.DxAlgorithmChild(resourcefilepath=resourcefilepath),
                      dx_algorithm_adult.DxAlgorithmAdult(),
-<<<<<<< HEAD
-                     pregnancy_supervisor.PregnancySupervisor(resourcefilepath=resourcefilepath),
-                     labour.Labour(resourcefilepath=resourcefilepath),
-                     newborn_outcomes.NewbornOutcomes(resourcefilepath=resourcefilepath),
-                     care_of_women_during_pregnancy.CareOfWomenDuringPregnancy(resourcefilepath=resourcefilepath),
-                     postnatal_supervisor.PostnatalSupervisor(resourcefilepath=resourcefilepath),
-=======
->>>>>>> 872237d2
                      malaria.Malaria(resourcefilepath=resourcefilepath, testing=malaria_testing)
                      )
 
@@ -402,14 +365,6 @@
                      healthburden.HealthBurden(resourcefilepath=resourcefilepath),
                      dx_algorithm_child.DxAlgorithmChild(resourcefilepath=resourcefilepath),
                      dx_algorithm_adult.DxAlgorithmAdult(),
-<<<<<<< HEAD
-                     pregnancy_supervisor.PregnancySupervisor(resourcefilepath=resourcefilepath),
-                     labour.Labour(resourcefilepath=resourcefilepath),
-                     newborn_outcomes.NewbornOutcomes(resourcefilepath=resourcefilepath),
-                     care_of_women_during_pregnancy.CareOfWomenDuringPregnancy(resourcefilepath=resourcefilepath),
-                     postnatal_supervisor.PostnatalSupervisor(resourcefilepath=resourcefilepath),
-=======
->>>>>>> 872237d2
                      diarrhoea.Diarrhoea(resourcefilepath=resourcefilepath),
                      )
 
