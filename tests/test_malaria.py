--- conflicted
+++ resolved
@@ -92,7 +92,7 @@
     check_dtypes(sim)
 
     # IRS rates should be 0 or 0.8
-    assert (sim.modules["Malaria"].itn_irs.irs_rate.isin([0, 0.8])).all()
+    assert (sim.modules['Malaria'].itn_irs.irs_rate.isin([0, 0.8])).all()
 
     # check malaria deaths only being scheduled due to severe malaria (not clinical or asym)
     df = sim.population.props
@@ -145,7 +145,7 @@
             resourcefilepath=resourcefilepath,
             service_availability=service_availability,
             mode_appt_constraints=0,
-            cons_availability="all",
+            cons_availability='all',
             ignore_priority=True,
             capabilities_coefficient=0.0,
             disable=False,  # disables the health system constraints so all HSI events run
@@ -164,10 +164,10 @@
     sim.make_initial_population(n=2000)
 
     # set testing adjustment to 0
-    sim.modules["Malaria"].parameters["testing_adj"] = 0
+    sim.modules['Malaria'].parameters['testing_adj'] = 0
 
     # increase death rate due to severe malaria
-    sim.modules["Malaria"].parameters["cfr"] = 1.0
+    sim.modules['Malaria'].parameters['cfr'] = 1.0
 
     sim.simulate(end_date=end_date)
     check_dtypes(sim)
@@ -179,20 +179,20 @@
 
     # Check malaria cases occurring
     assert 0 < df.ma_clinical_counter.sum()
-    assert (df["ma_date_infected"] != pd.NaT).all()
-    assert (df["ma_date_symptoms"] != pd.NaT).all()
-    assert (df["ma_date_death"] != pd.NaT).all()
+    assert (df['ma_date_infected'] != pd.NaT).all()
+    assert (df['ma_date_symptoms'] != pd.NaT).all()
+    assert (df['ma_date_death'] != pd.NaT).all()
 
     # check all with severe malaria are assigned death date
     for person in df.index[(df.ma_inf_type == "severe")]:
         assert not pd.isnull(df.at[person, "ma_date_death"])
 
     # Check deaths are occurring
-    assert (df.cause_of_death.loc[~df.is_alive & ~df.date_of_birth.isna()].isin({"severe_malaria", "Malaria"})).any()
+    assert (df.cause_of_death.loc[~df.is_alive & ~df.date_of_birth.isna()].isin({'severe_malaria', 'Malaria'})).any()
 
     # Check that those with a scheduled malaria death in the past, are now dead with a cause of death severe_malaria
     dead_due_to_malaria = ~df.is_alive & ~df.date_of_birth.isna() & df.cause_of_death.isin(
-        {"severe_malaria", "Malaria"})
+        {'severe_malaria', 'Malaria'})
     malaria_death_date_in_past = ~pd.isnull(df.ma_date_death) & (df.ma_date_death <= sim.date)
     assert (dead_due_to_malaria == malaria_death_date_in_past).all()
 
@@ -202,7 +202,7 @@
 def test_schedule_rdt_for_all(sim):
     # Run the simulation and flush the logger
     sim.make_initial_population(n=popsize)
-    sim.modules["Malaria"].parameters["prob_malaria_case_tests"] = 10
+    sim.modules['Malaria'].parameters['prob_malaria_case_tests'] = 10
     sim.simulate(end_date=end_date)
     check_dtypes(sim)
 
@@ -220,7 +220,7 @@
     popsize = 200  # smallest population size that works
 
     sim.make_initial_population(n=popsize)
-    sim.modules["Malaria"].parameters["sensitivity_rdt"] = 1.0
+    sim.modules['Malaria'].parameters['sensitivity_rdt'] = 1.0
     sim.simulate(end_date=start_date)
 
     # Check that the queue of events is empty
@@ -261,11 +261,11 @@
 
     for symptom in symptom_list:
         # no symptom resolution
-        sim.modules["SymptomManager"].change_symptom(
+        sim.modules['SymptomManager'].change_symptom(
             person_id=person_id,
             symptom_string=symptom,
-            disease_module=sim.modules["Malaria"],
-            add_or_remove="+"
+            disease_module=sim.modules['Malaria'],
+            add_or_remove='+'
         )
 
     assert "fever" in sim.modules["SymptomManager"].has_what(person_id=person_id)
@@ -323,10 +323,10 @@
         sim.simulate(end_date=start_date)
 
         # assume diarrhoea has created a fever (as an example of a non-malarial fever)
-        hsi_event = DummyHSIEvent(module=sim.modules["Diarrhoea"], person_id=0)
+        hsi_event = DummyHSIEvent(module=sim.modules['Diarrhoea'], person_id=0)
 
         # check that the queue of events is empty
-        assert 0 == len(sim.modules["HealthSystem"].HSI_EVENT_QUEUE)
+        assert 0 == len(sim.modules['HealthSystem'].HSI_EVENT_QUEUE)
 
         return sim, hsi_event
 
@@ -339,11 +339,11 @@
     person_id = 0
     sim.population.props.loc[person_id, ["ma_is_infected", " ma_inf_type"]] = (False, "none")
 
-    sim.modules["SymptomManager"].change_symptom(
+    sim.modules['SymptomManager'].change_symptom(
         person_id=person_id,
         symptom_string="fever",
-        disease_module=sim.modules["Diarrhoea"],
-        add_or_remove="+"
+        disease_module=sim.modules['Diarrhoea'],
+        add_or_remove='+'
     )
 
     assert "fever" in sim.modules["SymptomManager"].has_what(person_id=person_id)
@@ -367,11 +367,11 @@
         == "negative_malaria_test"
     )
 
-    
+
 def test_severe_malaria_deaths_perfect_treatment(sim):
     # -------------- Perfect treatment for severe malaria -------------- #
     # set perfect treatment for severe malaria cases - no deaths should occur
-    sim.modules["Malaria"].parameters["treatment_adjustment"] = 0
+    sim.modules['Malaria'].parameters['treatment_adjustment'] = 0
 
     # Run the simulation and flush the logger
     sim.make_initial_population(n=10)
@@ -386,7 +386,7 @@
 
     # put person on treatment
     treatment_appt = malaria.HSI_Malaria_Treatment_Complicated(person_id=person_id,
-                                                               module=sim.modules["Malaria"])
+                                                               module=sim.modules['Malaria'])
     treatment_appt.apply(person_id=person_id, squeeze_factor=0.0)
     assert df.at[person_id, "ma_tx"] != "none"
     assert df.at[person_id, "ma_date_tx"] == sim.date
@@ -394,11 +394,11 @@
 
     # run the death event
     death_event = malaria.MalariaDeathEvent(
-        module=sim.modules["Malaria"], person_id=person_id, cause="Malaria")
+        module=sim.modules['Malaria'], person_id=person_id, cause="Malaria")
     death_event.apply(person_id)
 
     # should not cause death but result in cure
-    assert df.at[person_id, "is_alive"]
+    assert df.at[person_id, 'is_alive']
     assert df.at[person_id, "ma_inf_type"] == "none"
 
 
@@ -406,7 +406,7 @@
     # -------------- treatment failure for severe malaria -------------- #
 
     # set treatment with zero efficacy for severe malaria cases - death should occur
-    sim.modules["Malaria"].parameters["treatment_adjustment"] = 1
+    sim.modules['Malaria'].parameters['treatment_adjustment'] = 1
 
     # Run the simulation and flush the logger
     sim.make_initial_population(n=10)
@@ -421,24 +421,20 @@
 
     # put person on treatment
     treatment_appt = malaria.HSI_Malaria_Treatment_Complicated(person_id=person_id,
-                                                               module=sim.modules["Malaria"])
+                                                               module=sim.modules['Malaria'])
     treatment_appt.apply(person_id=person_id, squeeze_factor=0.0)
-<<<<<<< HEAD
-    assert df.at[person_id, "ma_tx"] != "none"
-=======
     assert df.at[person_id, 'ma_tx'] != 'none'
->>>>>>> 58a2a413
     assert df.at[person_id, "ma_date_tx"] == sim.date
     assert df.at[person_id, "ma_tx_counter"] > 0
 
     # run the death event
     death_event = malaria.MalariaDeathEvent(
-        module=sim.modules["Malaria"], person_id=person_id, cause="Malaria")
+        module=sim.modules['Malaria'], person_id=person_id, cause="Malaria")
     death_event.apply(person_id)
 
     # should cause death - no cure
-    assert not df.at[person_id, "is_alive"]
-    assert df.at[person_id, "cause_of_death"] == "Malaria"
+    assert not df.at[person_id, 'is_alive']
+    assert df.at[person_id, 'cause_of_death'] == "Malaria"
 
     # -------------- no treatment for severe malaria -------------- #
     # set treatment with zero efficacy for severe malaria cases - death should occur
@@ -452,12 +448,12 @@
 
     # run the death event
     death_event = malaria.MalariaDeathEvent(
-        module=sim.modules["Malaria"], person_id=person_id, cause="Malaria")
+        module=sim.modules['Malaria'], person_id=person_id, cause="Malaria")
     death_event.apply(person_id)
 
     # should cause death - no cure
-    assert not df.at[person_id, "is_alive"]
-    assert df.at[person_id, "cause_of_death"] == "Malaria"
+    assert not df.at[person_id, 'is_alive']
+    assert df.at[person_id, 'cause_of_death'] == "Malaria"
 
 
 def get_sim(seed):
@@ -496,7 +492,7 @@
 
     sim = get_sim(seed)
 
-    sim.modules["Malaria"].parameters["prob_malaria_case_tests"] = 1.0  # all cases referred for rdt
+    sim.modules['Malaria'].parameters['prob_malaria_case_tests'] = 1.0  # all cases referred for rdt
     sim.modules["Malaria"].parameters["sensitivity_rdt"] = 1.0
 
     # Run the simulation and flush the logger
@@ -510,26 +506,22 @@
     person_id = 0
 
     # assign person_id malaria infection
-    df.at[person_id, "ma_is_infected"] = True
-    df.at[person_id, "ma_date_infected"] = sim.date
-    df.at[person_id, "ma_date_symptoms"] = sim.date
-    df.at[person_id, "ma_inf_type"] = "clinical"
-    df.at[person_id, "age_years"] = 3
+    df.at[person_id, 'ma_is_infected'] = True
+    df.at[person_id, 'ma_date_infected'] = sim.date
+    df.at[person_id, 'ma_date_symptoms'] = sim.date
+    df.at[person_id, 'ma_inf_type'] = "clinical"
+    df.at[person_id, 'age_years'] = 3
 
     # assign clinical symptoms and schedule rdt
-    pollevent = malaria.MalariaUpdateEvent(module=sim.modules["Malaria"])
+    pollevent = malaria.MalariaUpdateEvent(module=sim.modules['Malaria'])
     pollevent.run()
 
     assert not pd.isnull(df.at[person_id, "ma_date_symptoms"])
-<<<<<<< HEAD
-    assert set(sim.modules["SymptomManager"].has_what(person_id)) == {"fever", "headache", "vomiting", "stomachache"}
-=======
     assert set(sim.modules['SymptomManager'].has_what(person_id=person_id)) == {"fever", "headache", "vomiting", "stomachache"}
->>>>>>> 58a2a413
 
     # check rdt is scheduled
     date_event, event = [
-        ev for ev in sim.modules["HealthSystem"].find_events_for_person(person_id) if
+        ev for ev in sim.modules['HealthSystem'].find_events_for_person(person_id) if
         isinstance(ev[1], malaria.HSI_Malaria_rdt)
     ][0]
     assert date_event > sim.date
@@ -542,7 +534,7 @@
 
     # check treatment event is scheduled
     date_event, tx_event = [
-        ev for ev in sim.modules["HealthSystem"].find_events_for_person(person_id) if
+        ev for ev in sim.modules['HealthSystem'].find_events_for_person(person_id) if
         isinstance(ev[1], malaria.HSI_Malaria_Treatment)
     ][0]
     assert date_event >= sim.date
@@ -552,34 +544,30 @@
     tx_event.run(squeeze_factor=0.0)
 
     assert df.at[person_id, "ma_tx_counter"] == 1
-    assert df.at[person_id, "ma_tx"] != "none"
+    assert df.at[person_id, "ma_tx"] != 'none'
 
     # -------- asymptomatic infection
     person_id = 1
 
     # assign person_id malaria
-    df.at[person_id, "ma_is_infected"] = True
-    df.at[person_id, "ma_date_infected"] = sim.date
-    df.at[person_id, "ma_date_symptoms"] = sim.date
-    df.at[person_id, "ma_inf_type"] = "asym"
-    df.at[person_id, "age_years"] = 3
+    df.at[person_id, 'ma_is_infected'] = True
+    df.at[person_id, 'ma_date_infected'] = sim.date
+    df.at[person_id, 'ma_date_symptoms'] = sim.date
+    df.at[person_id, 'ma_inf_type'] = "asym"
+    df.at[person_id, 'age_years'] = 3
 
     # check no clinical symptoms set and no rdt scheduled
-    pollevent = malaria.MalariaUpdateEvent(module=sim.modules["Malaria"])
+    pollevent = malaria.MalariaUpdateEvent(module=sim.modules['Malaria'])
     pollevent.apply(sim.population)
 
-<<<<<<< HEAD
-    assert sim.modules["SymptomManager"].has_what(person_id) == []
-=======
     assert sim.modules['SymptomManager'].has_what(person_id=person_id) == []
->>>>>>> 58a2a413
 
     # check no rdt is scheduled
-    assert "malaria.HSI_Malaria_rdt" not in sim.modules["HealthSystem"].find_events_for_person(person_id)
+    assert "malaria.HSI_Malaria_rdt" not in sim.modules['HealthSystem'].find_events_for_person(person_id)
 
     # screen and test person_id
     rdt_appt = malaria.HSI_Malaria_rdt(person_id=person_id,
-                                       module=sim.modules["Malaria"])
+                                       module=sim.modules['Malaria'])
     rdt_appt.apply(person_id=person_id, squeeze_factor=0.0)
 
     # check person diagnosed (with asym infection but no clinical symptoms)
@@ -587,7 +575,7 @@
 
     # check treatment event is scheduled
     date_event, event = [
-        ev for ev in sim.modules["HealthSystem"].find_events_for_person(person_id) if
+        ev for ev in sim.modules['HealthSystem'].find_events_for_person(person_id) if
         isinstance(ev[1], malaria.HSI_Malaria_Treatment)
     ][0]
     assert date_event >= sim.date
@@ -595,38 +583,38 @@
     # run treatment event and check person is treated and treatment counter incremented
     assert df.at[person_id, "ma_tx_counter"] == 0
     tx_appt = malaria.HSI_Malaria_Treatment(person_id=person_id,
-                                            module=sim.modules["Malaria"])
+                                            module=sim.modules['Malaria'])
     tx_appt.apply(person_id=person_id, squeeze_factor=0.0)
 
     assert df.at[person_id, "ma_tx_counter"] == 1
-    assert df.at[person_id, "ma_tx"] != "none"
+    assert df.at[person_id, "ma_tx"] != 'none'
 
     # -------- severe infection
     person_id = 2
 
     # assign person_id malaria
-    df.at[person_id, "ma_is_infected"] = True
-    df.at[person_id, "ma_date_infected"] = sim.date
-    df.at[person_id, "ma_date_symptoms"] = sim.date
-    df.at[person_id, "ma_inf_type"] = "severe"
-    df.at[person_id, "age_years"] = 3
+    df.at[person_id, 'ma_is_infected'] = True
+    df.at[person_id, 'ma_date_infected'] = sim.date
+    df.at[person_id, 'ma_date_symptoms'] = sim.date
+    df.at[person_id, 'ma_inf_type'] = "severe"
+    df.at[person_id, 'age_years'] = 3
 
     # assign clinical symptoms and schedule rdt
-    pollevent = malaria.MalariaUpdateEvent(module=sim.modules["Malaria"])
+    pollevent = malaria.MalariaUpdateEvent(module=sim.modules['Malaria'])
     pollevent.apply(sim.population)
 
     assert not pd.isnull(df.at[person_id, "ma_date_symptoms"])
 
     # check rdt is scheduled
     date_event, event = [
-        ev for ev in sim.modules["HealthSystem"].find_events_for_person(person_id) if
+        ev for ev in sim.modules['HealthSystem'].find_events_for_person(person_id) if
         isinstance(ev[1], malaria.HSI_Malaria_rdt)
     ][0]
     assert date_event > sim.date
 
     # screen and test person_id
     rdt_appt = malaria.HSI_Malaria_rdt(person_id=person_id,
-                                       module=sim.modules["Malaria"])
+                                       module=sim.modules['Malaria'])
     rdt_appt.apply(person_id=person_id, squeeze_factor=0.0)
 
     # check person diagnosed
@@ -634,7 +622,7 @@
 
     # check treatment event is scheduled
     date_event, event = [
-        ev for ev in sim.modules["HealthSystem"].find_events_for_person(person_id) if
+        ev for ev in sim.modules['HealthSystem'].find_events_for_person(person_id) if
         isinstance(ev[1], malaria.HSI_Malaria_Treatment_Complicated)
     ][0]
     assert date_event >= sim.date
@@ -642,7 +630,7 @@
     # run treatment event and check person is treated and treatment counter incremented
     assert df.at[person_id, "ma_tx_counter"] == 0
     tx_appt = malaria.HSI_Malaria_Treatment_Complicated(person_id=person_id,
-                                                        module=sim.modules["Malaria"])
+                                                        module=sim.modules['Malaria'])
     tx_appt.apply(person_id=person_id, squeeze_factor=0.0)
 
     assert df.at[person_id, "ma_tx_counter"] == 1
@@ -657,7 +645,7 @@
 
     sim = get_sim(seed)
 
-    sim.modules["Malaria"].parameters["prob_malaria_case_tests"] = 1.0  # all cases referred for rdt
+    sim.modules['Malaria'].parameters['prob_malaria_case_tests'] = 1.0  # all cases referred for rdt
     sim.modules["Malaria"].parameters["sensitivity_rdt"] = 1.0
 
     pop = 100
@@ -669,7 +657,7 @@
     df = sim.population.props
 
     # Make no-one has malaria and clear the event queues:
-    sim.modules["HealthSystem"].HSI_EVENT_QUEUE = []
+    sim.modules['HealthSystem'].HSI_EVENT_QUEUE = []
     sim.event_queue.queue = []
 
     df.loc[df.is_alive, "ma_is_infected"] = True
@@ -680,7 +668,7 @@
     idx = list(df.loc[df.is_alive].index)
 
     # assign clinical symptoms and schedule rdt
-    pollevent = malaria.MalariaUpdateEvent(module=sim.modules["Malaria"])
+    pollevent = malaria.MalariaUpdateEvent(module=sim.modules['Malaria'])
     pollevent.apply(sim.population)
 
     assert df["ma_clinical_counter"].sum() == pop
@@ -688,14 +676,14 @@
     # check one rdt is scheduled for each person in idx
     for person in idx:
         assert 1 == len([
-            ev[0] for ev in sim.modules["HealthSystem"].find_events_for_person(person_id=person) if
+            ev[0] for ev in sim.modules['HealthSystem'].find_events_for_person(person_id=person) if
             (isinstance(ev[1], malaria.HSI_Malaria_rdt) & (ev[0] >= sim.date))
         ])
 
     # run the rdt for everyone
     for person in idx:
         rdt_appt = malaria.HSI_Malaria_rdt(person_id=person,
-                                           module=sim.modules["Malaria"])
+                                           module=sim.modules['Malaria'])
         rdt_appt.apply(person_id=person, squeeze_factor=0.0)
 
     assert df.loc[df.is_alive, "ma_clinical_counter"].sum() == len(df.loc[df.is_alive])
@@ -703,14 +691,14 @@
     # check 10 treatment events are scheduled
     for person in idx:
         assert 1 == len([
-            ev[0] for ev in sim.modules["HealthSystem"].find_events_for_person(person_id=person) if
+            ev[0] for ev in sim.modules['HealthSystem'].find_events_for_person(person_id=person) if
             (isinstance(ev[1], malaria.HSI_Malaria_Treatment) & (ev[0] >= sim.date))
         ])
 
     # run the treatment for everyone
     for person in idx:
         tx_appt = malaria.HSI_Malaria_Treatment(person_id=person,
-                                                module=sim.modules["Malaria"])
+                                                module=sim.modules['Malaria'])
         tx_appt.apply(person_id=person, squeeze_factor=0.0)
 
     assert df["ma_tx_counter"].sum() == pop
@@ -721,10 +709,10 @@
 
     # -------------- Perfect protection through IPTp -------------- #
     # set perfect protection for IPTp against clinical malaria - no cases should occur
-    sim.modules["Malaria"].parameters["rr_clinical_malaria_iptp"] = 0
+    sim.modules['Malaria'].parameters['rr_clinical_malaria_iptp'] = 0
 
     # set clinical incidence probability to very high value
-    sim.modules["Malaria"].parameters["clin_inc"]["monthly_prob_clin"] = 0.99
+    sim.modules['Malaria'].parameters['clin_inc']['monthly_prob_clin'] = 0.99
 
     # Run the simulation and flush the logger
     sim.make_initial_population(n=10)
@@ -742,8 +730,8 @@
     df.loc[df.is_alive, "ma_iptp"] = True
 
     # run malaria poll
-    pollevent = malaria.MalariaPollingEventDistrict(module=sim.modules["Malaria"])
+    pollevent = malaria.MalariaPollingEventDistrict(module=sim.modules['Malaria'])
     pollevent.run()
 
     # make sure no-one assigned clinical or severe malaria
-    assert not (df.loc[df.is_alive, "ma_inf_type"].isin({"clinical", "severe"})).any()+    assert not (df.loc[df.is_alive, 'ma_inf_type'].isin({'clinical', 'severe'})).any()