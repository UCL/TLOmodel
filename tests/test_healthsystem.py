--- conflicted
+++ resolved
@@ -932,14 +932,6 @@
     assert len(run_everything_except_hiv_anything.union(everything))
 
 
-<<<<<<< HEAD
-def test_that_healthsystem_scheduler_event_is_the_last_event_of_the_day(seed, tmpdir):
-    """Check that the daily event `HealthSystemScheduler` is the last event of the day, every day."""
-    ...  # todo
-
-
-=======
->>>>>>> 338343b5
 def test_hsi_run_on_same_day_if_scheduled_for_same_day(seed, tmpdir):
     """An HSI_Event which is scheduled for the current day should run on the current day. This should be the case
     whether the HSI_Event is scheduled from initialise_simulation, a normal event, or an HSI_Event."""
