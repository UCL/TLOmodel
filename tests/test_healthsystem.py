--- conflicted
+++ resolved
@@ -1370,11 +1370,7 @@
             _params['capabilities_coefficient'] = hs.capabilities_coefficient
             _params['cons_availability'] = hs.consumables.cons_availability
             _params['beds_availability'] = hs.bed_days.availability
-<<<<<<< HEAD
-            _params['equip_availability'] = hs.equip_availability
-=======
             _params['equip_availability'] = hs.equipment.availability
->>>>>>> 8b0698d8
 
             logger = logging.getLogger('tlo.methods.healthsystem')
             logger.info(key='CheckHealthSystemParameters', data=_params)
