import heapq as hp
import os
from pathlib import Path
from typing import Set, Tuple

import numpy as np
import pandas as pd
import pytest

from tlo import Date, Module, Simulation, logging
from tlo.analysis.utils import parse_log_file
from tlo.events import Event, IndividualScopeEventMixin, PopulationScopeEventMixin, RegularEvent
from tlo.methods import (
    Metadata,
    chronicsyndrome,
    demography,
    enhanced_lifestyle,
    epi,
    healthseekingbehaviour,
    healthsystem,
    hiv,
    mockitis,
    simplified_births,
    symptommanager,
    tb,
)
from tlo.methods.consumables import Consumables, create_dummy_data_for_cons_availability
from tlo.methods.fullmodel import fullmodel
from tlo.methods.healthsystem import HealthSystem, HealthSystemChangeParameters, HSI_Event

resourcefilepath = Path(os.path.dirname(__file__)) / '../resources'

start_date = Date(2010, 1, 1)
end_date = Date(2012, 1, 1)
popsize = 200

"""
Test whether the system runs under multiple configurations of the healthsystem. (Running the dummy Mockitits and
ChronicSyndrome modules is intended to test all aspects of the healthsystem module.)
"""


def check_dtypes(simulation):
    # check types of columns
    df = simulation.population.props
    orig = simulation.population.new_row
    assert (df.dtypes == orig.dtypes).all()


def test_using_parameter_or_argument_to_set_service_availability(seed):
    """
    Check that can set service_availability through argument or through parameter.
    Should be equal to what is specified by the parameter, but overwrite with what was provided in argument if an
    argument was specified -- provided for backward compatibility.)
    """

    # No specification with argument --> everything is available
    sim = Simulation(start_date=start_date, seed=seed)
    sim.register(
        demography.Demography(resourcefilepath=resourcefilepath),
        healthsystem.HealthSystem(resourcefilepath=resourcefilepath)
    )
    sim.make_initial_population(n=100)
    sim.simulate(end_date=start_date + pd.DateOffset(days=0))
    assert sim.modules['HealthSystem'].service_availability == ['*']

    # Editing parameters --> that is reflected in what is used
    sim = Simulation(start_date=start_date, seed=seed)
    service_availability_params = ['HSI_that_begin_with_A*', 'HSI_that_begin_with_B*']
    sim.register(
        demography.Demography(resourcefilepath=resourcefilepath),
        healthsystem.HealthSystem(resourcefilepath=resourcefilepath)
    )
    sim.modules['HealthSystem'].parameters['Service_Availability'] = service_availability_params
    sim.make_initial_population(n=100)
    sim.simulate(end_date=start_date + pd.DateOffset(days=0))
    assert sim.modules['HealthSystem'].service_availability == service_availability_params

    # Editing parameters, but with an argument provided to module --> argument over-writes parameter edits
    sim = Simulation(start_date=start_date, seed=seed)
    service_availability_arg = ['HSI_that_begin_with_C*']
    service_availability_params = ['HSI_that_begin_with_A*', 'HSI_that_begin_with_B*']
    sim.register(
        demography.Demography(resourcefilepath=resourcefilepath),
        healthsystem.HealthSystem(resourcefilepath=resourcefilepath, service_availability=service_availability_arg)
    )
    sim.modules['HealthSystem'].parameters['Service_Availability'] = service_availability_params
    sim.make_initial_population(n=100)
    sim.simulate(end_date=start_date + pd.DateOffset(days=0))
    assert sim.modules['HealthSystem'].service_availability == service_availability_arg


@pytest.mark.slow
def test_run_with_healthsystem_no_disease_modules_defined(seed):
    sim = Simulation(start_date=start_date, seed=seed)

    # Register the core modules
    sim.register(demography.Demography(resourcefilepath=resourcefilepath),
                 enhanced_lifestyle.Lifestyle(resourcefilepath=resourcefilepath),
                 healthsystem.HealthSystem(resourcefilepath=resourcefilepath,
                                           service_availability=['*'],
                                           capabilities_coefficient=1.0,
                                           mode_appt_constraints=2),
                 symptommanager.SymptomManager(resourcefilepath=resourcefilepath),
                 healthseekingbehaviour.HealthSeekingBehaviour(resourcefilepath=resourcefilepath),
                 simplified_births.SimplifiedBirths(resourcefilepath=resourcefilepath),
                 )

    # Run the simulation
    sim.make_initial_population(n=popsize)
    sim.simulate(end_date=end_date)

    check_dtypes(sim)


@pytest.mark.slow
def test_run_no_interventions_allowed(tmpdir, seed):
    # There should be no events run or scheduled

    # Establish the simulation object
    log_config = {
        "filename": "log",
        "directory": tmpdir,
        "custom_levels": {
            "*": logging.INFO,
            "tlo.methods.healthsystem": logging.DEBUG,
        }
    }
    sim = Simulation(start_date=start_date, seed=seed, log_config=log_config)

    # Get ready for temporary log-file
    # Define the service availability as null
    service_availability = []

    # Register the core modules
    sim.register(demography.Demography(resourcefilepath=resourcefilepath),
                 enhanced_lifestyle.Lifestyle(resourcefilepath=resourcefilepath),
                 healthsystem.HealthSystem(resourcefilepath=resourcefilepath,
                                           service_availability=service_availability,
                                           capabilities_coefficient=1.0,
                                           mode_appt_constraints=2),
                 symptommanager.SymptomManager(resourcefilepath=resourcefilepath),
                 healthseekingbehaviour.HealthSeekingBehaviour(resourcefilepath=resourcefilepath),
                 mockitis.Mockitis(),
                 chronicsyndrome.ChronicSyndrome(),
                 simplified_births.SimplifiedBirths(resourcefilepath=resourcefilepath),
                 )

    # Run the simulation
    sim.make_initial_population(n=popsize)
    sim.simulate(end_date=end_date)
    check_dtypes(sim)

    # read the results
    output = parse_log_file(sim.log_filepath)

    # Do the checks for the healthsystem
    assert (output['tlo.methods.healthsystem']['Capacity']['Frac_Time_Used_Overall'] == 0.0).all()
    assert len(sim.modules['HealthSystem'].HSI_EVENT_QUEUE) == 0

    # Do the checks for the symptom manager: some symptoms should be registered
    assert sim.population.props.loc[:, sim.population.props.columns.str.startswith('sy_')] \
        .apply(lambda x: x != set()).any().any()
    assert (sim.population.props.loc[:, sim.population.props.columns.str.startswith('sy_')].dtypes == 'int64').all()
    assert not pd.isnull(sim.population.props.loc[:, sim.population.props.columns.str.startswith('sy_')]).any().any()

    # Check that no one was cured of mockitis:
    assert not any(sim.population.props['mi_status'] == 'P')  # No cures


@pytest.mark.slow
def test_run_in_mode_0_with_capacity(tmpdir, seed):
    # Events should run and there be no squeeze factors
    # (Mode 0 -> No Constraints)

    # Establish the simulation object
    sim = Simulation(
        start_date=start_date,
        seed=seed,
        log_config={
            "filename": "log",
            "directory": tmpdir,
            "custom_levels": {
                "tlo.methods.healthsystem": logging.DEBUG,
            }
        }
    )

    # Define the service availability
    service_availability = ['*']

    # Register the core modules
    sim.register(demography.Demography(resourcefilepath=resourcefilepath),
                 simplified_births.SimplifiedBirths(resourcefilepath=resourcefilepath),
                 enhanced_lifestyle.Lifestyle(resourcefilepath=resourcefilepath),
                 healthsystem.HealthSystem(resourcefilepath=resourcefilepath,
                                           service_availability=service_availability,
                                           capabilities_coefficient=1.0,
                                           mode_appt_constraints=0),
                 symptommanager.SymptomManager(resourcefilepath=resourcefilepath),
                 healthseekingbehaviour.HealthSeekingBehaviour(resourcefilepath=resourcefilepath),
                 mockitis.Mockitis(),
                 chronicsyndrome.ChronicSyndrome(),
                 )

    # Run the simulation
    sim.make_initial_population(n=popsize)
    sim.simulate(end_date=end_date)
    check_dtypes(sim)

    # read the results
    output = parse_log_file(sim.log_filepath, level=logging.DEBUG)

    # Do the checks for health system appts
    assert len(output['tlo.methods.healthsystem']['HSI_Event']) > 0
    assert output['tlo.methods.healthsystem']['HSI_Event']['did_run'].all()
    assert (output['tlo.methods.healthsystem']['HSI_Event']['Squeeze_Factor'] == 0.0).all()

    # Check that some Mockitis cured occurred (though health system)
    assert any(sim.population.props['mi_status'] == 'P')


@pytest.mark.slow
def test_run_in_mode_0_no_capacity(tmpdir, seed):
    # Every events should run (no did_not_run) and no squeeze factors
    # (Mode 0 -> No Constraints)

    # Establish the simulation object
    sim = Simulation(
        start_date=start_date,
        seed=seed,
        log_config={
            "filename": "log",
            "directory": tmpdir,
            "custom_levels": {
                "tlo.methods.healthsystem": logging.DEBUG,
            }
        }
    )

    # Define the service availability
    service_availability = ['*']

    # Register the core modules
    sim.register(demography.Demography(resourcefilepath=resourcefilepath),
                 simplified_births.SimplifiedBirths(resourcefilepath=resourcefilepath),
                 healthsystem.HealthSystem(resourcefilepath=resourcefilepath,
                                           service_availability=service_availability,
                                           capabilities_coefficient=0.0,
                                           mode_appt_constraints=0),
                 symptommanager.SymptomManager(resourcefilepath=resourcefilepath),
                 healthseekingbehaviour.HealthSeekingBehaviour(resourcefilepath=resourcefilepath),
                 mockitis.Mockitis(),
                 chronicsyndrome.ChronicSyndrome(),
                 enhanced_lifestyle.Lifestyle(resourcefilepath=resourcefilepath)
                 )

    # Run the simulation
    sim.make_initial_population(n=popsize)
    sim.simulate(end_date=end_date)
    check_dtypes(sim)

    # read the results
    output = parse_log_file(sim.log_filepath, level=logging.DEBUG)

    # Do the checks
    assert len(output['tlo.methods.healthsystem']['HSI_Event']) > 0
    assert output['tlo.methods.healthsystem']['HSI_Event']['did_run'].all()
    assert (output['tlo.methods.healthsystem']['HSI_Event']['Squeeze_Factor'] == 0.0).all()

    # Check that some mockitis cured occurred (though health system)
    assert any(sim.population.props['mi_status'] == 'P')


@pytest.mark.slow
def test_run_in_mode_1_with_capacity(tmpdir, seed):
    # All events should run with some zero squeeze factors
    # (Mode 1 -> elastic constraints)

    # Establish the simulation object
    sim = Simulation(
        start_date=start_date,
        seed=seed,
        log_config={
            "filename": "log",
            "directory": tmpdir,
            "custom_levels": {
                "tlo.methods.healthsystem": logging.DEBUG,
            }
        }
    )

    # Define the service availability
    service_availability = ['*']

    # Register the core modules
    sim.register(demography.Demography(resourcefilepath=resourcefilepath),
                 simplified_births.SimplifiedBirths(resourcefilepath=resourcefilepath),
                 enhanced_lifestyle.Lifestyle(resourcefilepath=resourcefilepath),
                 healthsystem.HealthSystem(resourcefilepath=resourcefilepath,
                                           service_availability=service_availability,
                                           capabilities_coefficient=1.0,
                                           mode_appt_constraints=1),
                 symptommanager.SymptomManager(resourcefilepath=resourcefilepath),
                 healthseekingbehaviour.HealthSeekingBehaviour(resourcefilepath=resourcefilepath),
                 mockitis.Mockitis(),
                 chronicsyndrome.ChronicSyndrome()
                 )

    # Run the simulation
    sim.make_initial_population(n=popsize)
    sim.simulate(end_date=end_date)
    check_dtypes(sim)

    # read the results
    output = parse_log_file(sim.log_filepath, level=logging.DEBUG)

    # Do the checks
    assert len(output['tlo.methods.healthsystem']['HSI_Event']) > 0
    assert output['tlo.methods.healthsystem']['HSI_Event']['did_run'].all()
    assert (output['tlo.methods.healthsystem']['HSI_Event']['Squeeze_Factor'] == 0.0).all()

    # Check that some mockitis cured occurred (though health system)
    assert any(sim.population.props['mi_status'] == 'P')


@pytest.mark.slow
def test_run_in_mode_1_with_no_capacity(tmpdir, seed):
    # Events should run but with high squeeze factors
    # (Mode 1 -> elastic constraints)

    # Establish the simulation object
    sim = Simulation(
        start_date=start_date,
        seed=seed,
        log_config={
            "filename": "log",
            "directory": tmpdir,
            "custom_levels": {
                "tlo.methods.healthsystem": logging.DEBUG,
            }
        }
    )

    # Define the service availability
    service_availability = ['*']

    # Register the core modules
    sim.register(demography.Demography(resourcefilepath=resourcefilepath),
                 simplified_births.SimplifiedBirths(resourcefilepath=resourcefilepath),
                 enhanced_lifestyle.Lifestyle(resourcefilepath=resourcefilepath),
                 healthsystem.HealthSystem(resourcefilepath=resourcefilepath,
                                           service_availability=service_availability,
                                           capabilities_coefficient=0.0,
                                           mode_appt_constraints=1),
                 symptommanager.SymptomManager(resourcefilepath=resourcefilepath),
                 healthseekingbehaviour.HealthSeekingBehaviour(resourcefilepath=resourcefilepath),
                 mockitis.Mockitis(),
                 chronicsyndrome.ChronicSyndrome()
                 )

    # Run the simulation
    sim.make_initial_population(n=popsize)
    sim.simulate(end_date=end_date)
    check_dtypes(sim)

    # read the results
    output = parse_log_file(sim.log_filepath, level=logging.DEBUG)

    # Do the checks
    assert len(output['tlo.methods.healthsystem']['HSI_Event']) > 0
    hsi_events = output['tlo.methods.healthsystem']['HSI_Event']

    # assert hsi_events['did_run'].all()
    assert (hsi_events.loc[hsi_events['Person_ID'] >= 0, 'Squeeze_Factor'] == 100.0).all()
    assert (hsi_events.loc[hsi_events['Person_ID'] < 0, 'Squeeze_Factor'] == 0.0).all()

    # Check that some Mockitis cures occurred (though health system)
#    assert any(sim.population.props['mi_status'] == 'P')


@pytest.mark.slow
def test_run_in_mode_2_with_capacity(tmpdir, seed):
    # All events should run
    # (Mode 2 -> hard constraints)

    # Establish the simulation object
    sim = Simulation(
        start_date=start_date,
        seed=seed,
        log_config={
            "filename": "log",
            "directory": tmpdir,
            "custom_levels": {
                "tlo.methods.healthsystem": logging.DEBUG,
            }
        }
    )

    # Define the service availability
    service_availability = ['*']

    # Register the core modules
    sim.register(demography.Demography(resourcefilepath=resourcefilepath),
                 simplified_births.SimplifiedBirths(resourcefilepath=resourcefilepath),
                 enhanced_lifestyle.Lifestyle(resourcefilepath=resourcefilepath),
                 healthsystem.HealthSystem(resourcefilepath=resourcefilepath,
                                           service_availability=service_availability,
                                           capabilities_coefficient=1.0,
                                           mode_appt_constraints=2),
                 symptommanager.SymptomManager(resourcefilepath=resourcefilepath),
                 healthseekingbehaviour.HealthSeekingBehaviour(resourcefilepath=resourcefilepath),
                 mockitis.Mockitis(),
                 chronicsyndrome.ChronicSyndrome()
                 )

    # Run the simulation
    sim.make_initial_population(n=popsize)
    sim.simulate(end_date=end_date)
    check_dtypes(sim)

    # read the results
    output = parse_log_file(sim.log_filepath, level=logging.DEBUG)

    # Do the checks
    assert len(output['tlo.methods.healthsystem']['HSI_Event']) > 0
    assert output['tlo.methods.healthsystem']['HSI_Event']['did_run'].all()
    assert (output['tlo.methods.healthsystem']['HSI_Event']['Squeeze_Factor'] == 0.0).all()

    # Check that some Mockitis cures occurred (though health system)
    assert any(sim.population.props['mi_status'] == 'P')


@pytest.mark.slow
@pytest.mark.group2
def test_run_in_mode_2_with_no_capacity(tmpdir, seed):
    # No individual level events should run and the log should contain events with a flag showing that all individual
    # events did not run. Population level events should have run.
    # (Mode 2 -> hard constraints)

    # Establish the simulation object
    sim = Simulation(
        start_date=start_date,
        seed=seed,
        log_config={
            "filename": "log",
            "directory": tmpdir,
            "custom_levels": {
                "tlo.methods.healthsystem": logging.DEBUG,
            }
        }
    )

    # Define the service availability
    service_availability = ['*']

    # Register the core modules
    sim.register(demography.Demography(resourcefilepath=resourcefilepath),
                 simplified_births.SimplifiedBirths(resourcefilepath=resourcefilepath),
                 enhanced_lifestyle.Lifestyle(resourcefilepath=resourcefilepath),
                 healthsystem.HealthSystem(resourcefilepath=resourcefilepath,
                                           service_availability=service_availability,
                                           capabilities_coefficient=0.0,
                                           mode_appt_constraints=2),
                 symptommanager.SymptomManager(resourcefilepath=resourcefilepath),
                 healthseekingbehaviour.HealthSeekingBehaviour(resourcefilepath=resourcefilepath),
                 mockitis.Mockitis(),
                 chronicsyndrome.ChronicSyndrome()
                 )

    # Run the simulation, manually setting smaller values to decrease runtime (logfile size)
    sim.make_initial_population(n=100)
    sim.simulate(end_date=Date(2011, 1, 1))
    check_dtypes(sim)

    # read the results
    output = parse_log_file(sim.log_filepath, level=logging.DEBUG)

    # Do the checks
    hsi_events = output['tlo.methods.healthsystem']['HSI_Event']
    assert not (hsi_events.loc[hsi_events['Person_ID'] >= 0, 'did_run'].astype(bool)).any()  # not any Individual level
    assert (output['tlo.methods.healthsystem']['Capacity']['Frac_Time_Used_Overall'] == 0.0).all()
    assert (hsi_events.loc[hsi_events['Person_ID'] < 0, 'did_run']).astype(bool).all()  # all Population level events
    assert pd.isnull(sim.population.props['mi_date_cure']).all()  # No cures of mockitis occurring

    # Check that no Mockitis cures occurred (though health system)
    assert not any(sim.population.props['mi_status'] == 'P')


@pytest.mark.slow
@pytest.mark.group2
def test_run_in_with_hs_disabled(tmpdir, seed):
    # All events should run but no logging from healthsystem

    # Establish the simulation object
    sim = Simulation(
        start_date=start_date,
        seed=seed,
        log_config={
            "filename": "log",
            "directory": tmpdir,
            "custom_levels": {
                "tlo.methods.healthsystem": logging.DEBUG,
            }
        }
    )

    # Define the service availability
    service_availability = ['*']

    # Register the core modules
    sim.register(demography.Demography(resourcefilepath=resourcefilepath),
                 simplified_births.SimplifiedBirths(resourcefilepath=resourcefilepath),
                 enhanced_lifestyle.Lifestyle(resourcefilepath=resourcefilepath),
                 healthsystem.HealthSystem(resourcefilepath=resourcefilepath,
                                           service_availability=service_availability,
                                           capabilities_coefficient=1.0,
                                           mode_appt_constraints=2,
                                           disable=True),
                 symptommanager.SymptomManager(resourcefilepath=resourcefilepath),
                 healthseekingbehaviour.HealthSeekingBehaviour(resourcefilepath=resourcefilepath),
                 mockitis.Mockitis(),
                 chronicsyndrome.ChronicSyndrome()
                 )

    # Run the simulation
    sim.make_initial_population(n=2000)
    sim.simulate(end_date=end_date)
    check_dtypes(sim)

    # read the results
    output = parse_log_file(sim.log_filepath, level=logging.DEBUG)

    # Do the checks
    assert 'HSI_Event' not in output['tlo.methods.healthsystem']  # HealthSystem no logging
    assert 'Consumables' not in output['tlo.methods.healthsystem']  # HealthSystem no logging
    assert 'Capacity' not in output['tlo.methods.healthsystem']  # HealthSystem no logging
    assert not pd.isnull(sim.population.props['mi_date_cure']).all()  # At least some cures occurred (through HS)
    assert any(sim.population.props['mi_status'] == 'P')  # At least some mockitis cure have occurred (though HS)

    # Check for hsi_wrappers in the main event queue
    list_of_ev_name = [ev[3] for ev in sim.event_queue.queue]
    assert any(['HSIEventWrapper' in str(ev_name) for ev_name in list_of_ev_name])


@pytest.mark.slow
def test_run_in_mode_2_with_capacity_with_health_seeking_behaviour(tmpdir, seed):
    # All events should run
    # (Mode 2 -> hard constraints)

    # Establish the simulation object
    sim = Simulation(
        start_date=start_date,
        seed=seed,
        log_config={
            "filename": "log",
            "directory": tmpdir,
            "custom_levels": {
                "tlo.methods.healthsystem": logging.DEBUG,
            }
        }
    )

    # Define the service availability
    service_availability = ['*']

    # Register the core modules
    sim.register(demography.Demography(resourcefilepath=resourcefilepath),
                 simplified_births.SimplifiedBirths(resourcefilepath=resourcefilepath),
                 enhanced_lifestyle.Lifestyle(resourcefilepath=resourcefilepath),
                 healthsystem.HealthSystem(resourcefilepath=resourcefilepath,
                                           service_availability=service_availability,
                                           capabilities_coefficient=1.0,
                                           mode_appt_constraints=2),
                 symptommanager.SymptomManager(resourcefilepath=resourcefilepath),
                 healthseekingbehaviour.HealthSeekingBehaviour(resourcefilepath=resourcefilepath),
                 mockitis.Mockitis(),
                 chronicsyndrome.ChronicSyndrome()
                 )

    # Run the simulation
    sim.make_initial_population(n=popsize)
    sim.simulate(end_date=end_date)
    check_dtypes(sim)

    # read the results
    output = parse_log_file(sim.log_filepath, level=logging.DEBUG)

    # Do the check for the occurrence of the GenericFirstAppt which is created by the HSB module
    assert 'FirstAttendance_NonEmergency' in output['tlo.methods.healthsystem']['HSI_Event']['TREATMENT_ID'].values

    # Check that some mockitis cured occurred (though health system)
    assert any(sim.population.props['mi_status'] == 'P')


@pytest.mark.slow
def test_all_appt_types_can_run(seed):
    """Check that if an appointment type is declared as one that can run at a facility-type of level `x` that it can
    run at the level for persons in any district."""

    # Create Dummy Module to host the HSI
    class DummyModule(Module):
        METADATA = {Metadata.DISEASE_MODULE, Metadata.USES_HEALTHSYSTEM}

        def read_parameters(self, data_folder):
            pass

        def initialise_population(self, population):
            pass

        def initialise_simulation(self, sim):
            pass

    # Create a dummy HSI event class
    class DummyHSIEvent(HSI_Event, IndividualScopeEventMixin):
        def __init__(self, module, person_id, appt_type, level):
            super().__init__(module, person_id=person_id)
            self.TREATMENT_ID = 'DummyHSIEvent'
            self.EXPECTED_APPT_FOOTPRINT = self.make_appt_footprint({appt_type: 1})
            self.ACCEPTED_FACILITY_LEVEL = level

            self.this_hsi_event_ran = False

        def apply(self, person_id, squeeze_factor):
            if (squeeze_factor != 99) and (squeeze_factor != np.inf):  # todo - this changed!
                # Check that this appointment is being run and run not with a squeeze_factor that signifies that a cadre
                # is not at all available.
                self.this_hsi_event_ran = True

    sim = Simulation(start_date=start_date, seed=seed)

    # Register the core modules and simulate for 0 days
    sim.register(demography.Demography(resourcefilepath=resourcefilepath),
                 healthsystem.HealthSystem(resourcefilepath=resourcefilepath,
                                           capabilities_coefficient=1.0,
                                           mode_appt_constraints=1,
                                           use_funded_or_actual_staffing='funded_plus'),
                 # <-- hard constraint (only HSI events with no squeeze factor can run)
                 # <-- using the 'funded_plus' number/distribution of officers
                 DummyModule()
                 )
    sim.make_initial_population(n=100)
    sim.simulate(end_date=sim.start_date)

    # Get pointer to the HealthSystemScheduler event
    healthsystemscheduler = sim.modules['HealthSystem'].healthsystemscheduler

    # Get the table showing which types of appointment can occur at which level
    appt_types_offered = sim.modules['HealthSystem'].parameters['Appt_Offered_By_Facility_Level'].set_index(
        'Appt_Type_Code')

    # Get the all the districts in which a person could be resident, and allocate one person to each district
    person_for_district = {d: i for i, d in enumerate(sim.population.props['district_of_residence'].cat.categories)}
    sim.population.props.loc[person_for_district.values(), 'is_alive'] = True
    sim.population.props.loc[person_for_district.values(), 'district_of_residence'] = list(person_for_district.keys())

    # For each type of appointment, for a person in each district, create the HSI, schedule the HSI and check it runs
    error_msg = list()

    def check_appt_works(district, level, appt_type):
        sim.modules['HealthSystem'].reset_queue()

        hsi = DummyHSIEvent(module=sim.modules['DummyModule'],
                            person_id=person_for_district[district],
                            appt_type=appt_type,
                            level=level)

        sim.modules['HealthSystem'].schedule_hsi_event(
            hsi,
            topen=sim.date,
            tclose=sim.date + pd.DateOffset(days=1),
            priority=1
        )

        healthsystemscheduler.apply(sim.population)

        if not hsi.this_hsi_event_ran:
            return False
        else:
            return True

    for _district in person_for_district:
        for _facility_level_col_name in appt_types_offered.columns:
            for _appt_type in appt_types_offered[_facility_level_col_name].loc[
                appt_types_offered[_facility_level_col_name]
            ].index:
                _level = _facility_level_col_name.split('_')[-1]
                if not check_appt_works(district=_district, level=_level, appt_type=_appt_type):
                    error_msg.append(f"The HSI did not run: "
                                     f"level={_level}, appt_type={_appt_type}, district={_district}")

    if len(error_msg):
        for _line in error_msg:
            print(_line)

    assert 0 == len(error_msg)


@pytest.mark.slow
def test_two_loggers_in_healthsystem(seed, tmpdir):
    """Check that two different loggers used by the HealthSystem for more/less detailed logged information are
    consistent with one another."""

    # Create a dummy disease module (to be the parent of the dummy HSI)
    class DummyModule(Module):
        METADATA = {Metadata.DISEASE_MODULE}

        def read_parameters(self, data_folder):
            pass

        def initialise_population(self, population):
            pass

        def initialise_simulation(self, sim):
            sim.modules['HealthSystem'].schedule_hsi_event(HSI_Dummy(self, person_id=0),
                                                           topen=self.sim.date,
                                                           tclose=None,
                                                           priority=0)

    # Create a dummy HSI event:
    class HSI_Dummy(HSI_Event, IndividualScopeEventMixin):
        def __init__(self, module, person_id):
            super().__init__(module, person_id=person_id)
            self.TREATMENT_ID = 'Dummy'
            self.EXPECTED_APPT_FOOTPRINT = self.make_appt_footprint({'Over5OPD': 1, 'Under5OPD': 1})
            self.BEDDAYS_FOOTPRINT = self.make_beddays_footprint({'general_bed': 2})
            self.ACCEPTED_FACILITY_LEVEL = '1a'

        def apply(self, person_id, squeeze_factor):
            # Request a consumable (either 0 or 1)
            self.get_consumables(item_codes=self.module.rng.choice((0, 1), p=(0.5, 0.5)))

            # Schedule another occurrence of itself in three days.
            sim.modules['HealthSystem'].schedule_hsi_event(self,
                                                           topen=self.sim.date + pd.DateOffset(days=3),
                                                           tclose=None,
                                                           priority=0)

    # Set up simulation:
    sim = Simulation(start_date=start_date, seed=seed, log_config={
        'filename': 'tmpfile',
        'directory': tmpdir,
        'custom_levels': {
            "tlo.methods.healthsystem": logging.DEBUG,
            "tlo.methods.healthsystem.summary": logging.INFO
        }
    })

    sim.register(
        demography.Demography(resourcefilepath=resourcefilepath),
        healthsystem.HealthSystem(resourcefilepath=resourcefilepath),
        DummyModule(),
        sort_modules=False,
        check_all_dependencies=False
    )
    sim.make_initial_population(n=1000)

    # Replace consumables class with version that declares only one consumable, available with probability 0.5
    mfl = pd.read_csv(resourcefilepath / "healthsystem" / "organisation" / "ResourceFile_Master_Facilities_List.csv")
    all_fac_ids = set(mfl.loc[mfl.Facility_Level != '5'].Facility_ID)

    sim.modules['HealthSystem'].consumables = Consumables(
        data=create_dummy_data_for_cons_availability(
            intrinsic_availability={0: 0.5, 1: 0.5},
            months=list(range(1, 13)),
            facility_ids=list(all_fac_ids)),
        rng=sim.modules['HealthSystem'].rng,
        availability='default'
    )

    sim.simulate(end_date=start_date + pd.DateOffset(years=2))
    log = parse_log_file(sim.log_filepath, level=logging.DEBUG)

    # Standard log:
    detailed_hsi_event = log["tlo.methods.healthsystem"]['HSI_Event']
    detailed_capacity = log["tlo.methods.healthsystem"]['Capacity']
    detailed_consumables = log["tlo.methods.healthsystem"]['Consumables']

    assert {'date', 'TREATMENT_ID', 'did_run', 'Squeeze_Factor', 'priority', 'Number_By_Appt_Type_Code', 'Person_ID',
            'Facility_Level', 'Facility_ID', 'Event_Name',
            } == set(detailed_hsi_event.columns)
    assert {'date', 'Frac_Time_Used_Overall', 'Frac_Time_Used_By_Facility_ID', 'Frac_Time_Used_By_OfficerType',
            } == set(detailed_capacity.columns)
    assert {'date', 'TREATMENT_ID', 'Item_Available', 'Item_NotAvailable'
            } == set(detailed_consumables.columns)

    bed_types = sim.modules['HealthSystem'].bed_days.bed_types
    detailed_beddays = {bed_type: log["tlo.methods.healthsystem"][f"bed_tracker_{bed_type}"] for bed_type in bed_types}

    # Summary log:
    summary_hsi_event = log["tlo.methods.healthsystem.summary"]["HSI_Event"]
    summary_capacity = log["tlo.methods.healthsystem.summary"]["Capacity"]
    summary_consumables = log["tlo.methods.healthsystem.summary"]["Consumables"]
    summary_beddays = log["tlo.methods.healthsystem.summary"]["BedDays"]

    # Check correspondence between the two logs
    #  - Counts of TREATMENT_ID (total over entire period of log)
    assert summary_hsi_event['TREATMENT_ID'].apply(pd.Series).sum().to_dict() == \
           detailed_hsi_event.groupby('TREATMENT_ID').size().to_dict()

    #  - Appointments (total over entire period of the log)
    assert summary_hsi_event['Number_By_Appt_Type_Code'].apply(pd.Series).sum().to_dict() == \
        detailed_hsi_event['Number_By_Appt_Type_Code'].apply(pd.Series).sum().to_dict()

    #  - Average fraction of HCW time used (year by year)
    assert summary_capacity.set_index(pd.to_datetime(summary_capacity.date).dt.year
                                      )['average_Frac_Time_Used_Overall'].round(4).to_dict() == \
        detailed_capacity.set_index(pd.to_datetime(detailed_capacity.date).dt.year
                                    )['Frac_Time_Used_Overall'].groupby(level=0).mean().round(4).to_dict()

    #  - Consumables (total over entire period of log that are available / not available)  # add _Item_
    assert summary_consumables['Item_Available'].apply(pd.Series).sum().to_dict() == \
           detailed_consumables['Item_Available'].apply(
               lambda x: {f'{k}': v for k, v in eval(x).items()}).apply(pd.Series).sum().to_dict()
    assert summary_consumables['Item_NotAvailable'].apply(pd.Series).sum().to_dict() == \
           detailed_consumables['Item_NotAvailable'].apply(
               lambda x: {f'{k}': v for k, v in eval(x).items()}).apply(pd.Series).sum().to_dict()

    #  - Bed-Days (bed-type by bed-type and year by year)
    for _bed_type in bed_types:
        # Detailed:
        tracker = detailed_beddays[_bed_type]\
            .assign(year=pd.to_datetime(detailed_beddays[_bed_type].date).dt.year)\
            .set_index('year')\
            .drop(columns=['date'])\
            .T
        tracker.index = tracker.index.astype(int)
        capacity = sim.modules['HealthSystem'].bed_days._scaled_capacity[_bed_type]
        detail_beddays_used = tracker.sub(capacity, axis=0).mul(-1).sum().groupby(level=0).sum().to_dict()

        # Summary: total bed-days used by year
        summary_beddays_used = summary_beddays\
            .assign(year=pd.to_datetime(summary_beddays.date).dt.year)\
            .set_index('year')[_bed_type]\
            .to_dict()

        assert detail_beddays_used == summary_beddays_used

    # Check the count of appointment type (total) matches the count split by level
    counts_of_appts_by_level = pd.concat(
        {idx: pd.DataFrame.from_dict(mydict)
         for idx, mydict in summary_hsi_event['Number_By_Appt_Type_Code_And_Level'].items()
         }).unstack().fillna(0.0).astype(int)

    assert summary_hsi_event['Number_By_Appt_Type_Code'].apply(pd.Series).sum().to_dict() == \
           counts_of_appts_by_level.groupby(axis=1, level=1).sum().sum().to_dict()


@pytest.mark.slow
def test_summary_logger_generated_in_year_long_simulation(seed, tmpdir):
    """Check that the summary logger is created when the simulation lasts exactly one year."""

    def summary_logger_is_present(end_date_of_simulation):
        """Returns True if the summary logger is present when using the specified end_date for the simulation."""
        # Create a dummy disease module (to be the parent of the dummy HSI)
        class DummyModule(Module):
            METADATA = {Metadata.DISEASE_MODULE}

            def read_parameters(self, data_folder):
                pass

            def initialise_population(self, population):
                pass

            def initialise_simulation(self, sim):
                sim.modules['HealthSystem'].schedule_hsi_event(HSI_Dummy(self, person_id=0),
                                                               topen=self.sim.date,
                                                               tclose=None,
                                                               priority=0)

        # Create a dummy HSI event:
        class HSI_Dummy(HSI_Event, IndividualScopeEventMixin):
            def __init__(self, module, person_id):
                super().__init__(module, person_id=person_id)
                self.TREATMENT_ID = 'Dummy'
                self.EXPECTED_APPT_FOOTPRINT = self.make_appt_footprint({'Over5OPD': 1, 'Under5OPD': 1})
                self.BEDDAYS_FOOTPRINT = self.make_beddays_footprint({'general_bed': 2})
                self.ACCEPTED_FACILITY_LEVEL = '1a'

            def apply(self, person_id, squeeze_factor):
                # Request a consumable (either 0 or 1)
                self.get_consumables(item_codes=self.module.rng.choice((0, 1), p=(0.5, 0.5)))

                # Schedule another occurrence of itself in three days.
                sim.modules['HealthSystem'].schedule_hsi_event(self,
                                                               topen=self.sim.date + pd.DateOffset(days=3),
                                                               tclose=None,
                                                               priority=0)

        # Set up simulation:
        sim = Simulation(start_date=start_date, seed=seed, log_config={
            'filename': 'tmpfile',
            'directory': tmpdir,
            'custom_levels': {
                "tlo.methods.healthsystem": logging.DEBUG,
                "tlo.methods.healthsystem.summary": logging.INFO
            }
        })

        sim.register(
            demography.Demography(resourcefilepath=resourcefilepath),
            healthsystem.HealthSystem(resourcefilepath=resourcefilepath),
            DummyModule(),
            sort_modules=False,
            check_all_dependencies=False
        )
        sim.make_initial_population(n=1000)

        sim.simulate(end_date=end_date_of_simulation)
        log = parse_log_file(sim.log_filepath)

        return ('tlo.methods.healthsystem.summary' in log) and len(log['tlo.methods.healthsystem.summary'])

    assert summary_logger_is_present(start_date + pd.DateOffset(years=1))


def test_HealthSystemChangeParameters(seed, tmpdir):
    """Check that the event `HealthSystemChangeParameters` can change the internal parameters of the HealthSystem. And
    check that this is effectual in the case of consumables."""

    initial_parameters = {
        'mode_appt_constraints': 0,
        'ignore_priority': False,
        'capabilities_coefficient': 0.5,
        'cons_availability': 'all',
        'beds_availability': 'default',
    }
    new_parameters = {
        'mode_appt_constraints': 2,
        'ignore_priority': True,
        'capabilities_coefficient': 1.0,
        'cons_availability': 'none',
        'beds_availability': 'none',
    }

    class CheckHealthSystemParameters(RegularEvent, PopulationScopeEventMixin):

        def __init__(self, module):
            super().__init__(module, frequency=pd.DateOffset(days=1))

        def apply(self, population):
            hs = self.sim.modules['HealthSystem']
            _params = dict()
            _params['mode_appt_constraints'] = hs.mode_appt_constraints
            _params['ignore_priority'] = hs.ignore_priority
            _params['capabilities_coefficient'] = hs.capabilities_coefficient
            _params['cons_availability'] = hs.consumables.cons_availability
            _params['beds_availability'] = hs.bed_days.availability

            logger = logging.getLogger('tlo.methods.healthsystem')
            logger.info(key='CheckHealthSystemParameters', data=_params)

    class HSI_Dummy(HSI_Event, IndividualScopeEventMixin):
        def __init__(self, module, person_id):
            super().__init__(module, person_id=person_id)
            self.TREATMENT_ID = 'Dummy'
            self.EXPECTED_APPT_FOOTPRINT = self.make_appt_footprint({'Over5OPD': 1, 'Under5OPD': 1})
            self.BEDDAYS_FOOTPRINT = self.make_beddays_footprint({'general_bed': 2})
            self.ACCEPTED_FACILITY_LEVEL = '1a'

        def apply(self, person_id, squeeze_factor):
            logger = logging.getLogger('tlo.methods.healthsystem')
            logger.info(key='HSI_Dummy_get_consumables',
                        data=self.get_consumables(item_codes=list(range(100)), return_individual_results=True)
                        )
            sim.modules['HealthSystem'].schedule_hsi_event(self,
                                                           topen=self.sim.date + pd.DateOffset(days=1),
                                                           tclose=None,
                                                           priority=0)

    class DummyModule(Module):
        METADATA = {Metadata.DISEASE_MODULE}

        def read_parameters(self, data_folder):
            pass

        def initialise_population(self, population):
            pass

        def initialise_simulation(self, sim):
            hs = sim.modules['HealthSystem']
            sim.schedule_event(CheckHealthSystemParameters(self), sim.date)
            sim.schedule_event(HealthSystemChangeParameters(hs, parameters=new_parameters),
                               sim.date + pd.DateOffset(days=2))
            sim.modules['HealthSystem'].schedule_hsi_event(HSI_Dummy(self, 0), topen=sim.date, tclose=None, priority=0)

    sim = Simulation(start_date=start_date, seed=seed, log_config={
        'filename': 'tmpfile',
        'directory': tmpdir,
        'custom_levels': {
            "tlo.methods.healthsystem": logging.DEBUG,
        }
    })

    sim.register(
        demography.Demography(resourcefilepath=resourcefilepath),
        healthsystem.HealthSystem(resourcefilepath=resourcefilepath, **initial_parameters),
        DummyModule(),
        sort_modules=False,
        check_all_dependencies=False
    )
    sim.make_initial_population(n=100)
    sim.simulate(end_date=start_date + pd.DateOffset(days=7))

    # Check parameters are changed as expected:
    logged_params = parse_log_file(sim.log_filepath)['tlo.methods.healthsystem'][
        'CheckHealthSystemParameters'].set_index('date')
    assert logged_params.loc[start_date].to_dict() == initial_parameters
    assert logged_params.loc[start_date + pd.DateOffset(days=4)].to_dict() == new_parameters

    logged_access_consumables = parse_log_file(sim.log_filepath)['tlo.methods.healthsystem'][
        'HSI_Dummy_get_consumables'].set_index('date')
    assert logged_access_consumables.loc[start_date].all()  # All consumables available at start
    assert not logged_access_consumables.loc[start_date + pd.DateOffset(days=4)].any()  # No consumables available after
    #                                                                                 parameter change


def test_is_treatment_id_allowed():
    """Check the pattern matching in `is_treatment_id_allowed` works as expected."""
    hs = HealthSystem(resourcefilepath=resourcefilepath)

    # An empty list means nothing is allowed
    assert not hs.is_treatment_id_allowed('Hiv', [])

    # A list that contains only an asteriks ['*'] means run anything
    assert hs.is_treatment_id_allowed('Hiv', ['*'])

    # If the list is not empty, then a treatment_id with a first part "FirstAttendance_" is also allowed
    assert hs.is_treatment_id_allowed('FirstAttendance_Em', ["A_B_C_D_E"])
    assert not hs.is_treatment_id_allowed('FirstAttendance_Em', [])

    # An entry in the list of the form "A_B_C" means a treatment_id that matches exactly is allowed
    assert hs.is_treatment_id_allowed('A', ['A', 'B_C_D', 'E_F_G_H'])
    assert hs.is_treatment_id_allowed('B_C_D', ['A', 'B_C_D', 'E_F_G_H'])

    assert not hs.is_treatment_id_allowed('A_', ['A', 'B_C_D', 'E_F_G_H'])
    assert not hs.is_treatment_id_allowed('E_F_G', ['E', 'E_F', 'E_F_G_H'])

    # An entry in the list of the form "A_B_*" means that a treatment_id that begins "A_B_" or "A_B" is allowed
    assert hs.is_treatment_id_allowed('Hiv_X', ['Hiv_*'])
    assert hs.is_treatment_id_allowed('Hiv_Y', ['Hiv_*'])
    assert hs.is_treatment_id_allowed('Hiv_A_B_C', ['Hiv_A_B_*'])
    assert hs.is_treatment_id_allowed('Hiv_A_B', ['Hiv_A_B_*'])
    assert hs.is_treatment_id_allowed('Hiv_A_B_C_D', ['Hiv_A_B_C_*'])
    assert hs.is_treatment_id_allowed('Hiv_A_B_C', ['Hiv_A_B_C_*'])
    assert hs.is_treatment_id_allowed('Hiv_X_1_2_3_4', ['Hiv_X_*'])
    assert hs.is_treatment_id_allowed('Hiv_X_1_2_3_4', ['Hiv_*'])

    assert not hs.is_treatment_id_allowed('Hiv_X', ['Hiv_A_*'])
    assert not hs.is_treatment_id_allowed('Hiv_Y', ['Y_*'])
    assert not hs.is_treatment_id_allowed('Hiv_A_B_C', ['Hiv_X_B_C_*'])
    assert not hs.is_treatment_id_allowed('Hiv_A_B_C', ['Hiv1_A_B_C_*'])
    assert not hs.is_treatment_id_allowed('Hiv_X_1_2_3_4', ['Hiv_Y_*'])
    assert not hs.is_treatment_id_allowed('A', ['A_B_C_*'])

    # (An asteriks that is not preceded by an "_" has no effect is allowing treatment_ids).
    assert not hs.is_treatment_id_allowed('Hiv_A_B', ['Hiv*'])
    assert not hs.is_treatment_id_allowed('Hiv', ['Hiv*'])

    # (And no confusion about stubs that are similar...)
    assert hs.is_treatment_id_allowed('Epi', ['Epi_*'])
    assert not hs.is_treatment_id_allowed('Epilepsy', ['Epi_*'])
    assert not hs.is_treatment_id_allowed('Epi', ['Epilepsy_*'])
    assert hs.is_treatment_id_allowed('Epilepsy', ['Epilepsy_*'])
    assert hs.is_treatment_id_allowed('Epi', ['Epi', 'Epilepsy_*'])
    assert hs.is_treatment_id_allowed('Epilepsy', ['Epi', 'Epilepsy_*'])


def test_manipulation_of_service_availability(seed, tmpdir):
    """Check that the parameter `service_availability` can be used to allow/disallow certain `TREATMENT_ID`s.
    N.B. This is setting service_availability through a change in parameter, as would be done by BatchRunner."""

    generic_first_appts = {'FirstAttendance_NonEmergency', 'FirstAttendance_Emergency',
                           'FirstAttendance_SpuriousEmergencyCare'}

    def get_set_of_treatment_ids_that_run(service_availability) -> Set[str]:
        """Return set of TREATMENT_IDs that occur when running the simulation with the `service_availability`."""
        sim = Simulation(start_date=start_date, seed=seed, log_config={
            'filename': 'tmpfile',
            'directory': tmpdir,
            'custom_levels': {
                "tlo.methods.healthsystem": logging.DEBUG,
            }
        })

        sim.register(*fullmodel(resourcefilepath=resourcefilepath))
        sim.modules['HealthSystem'].parameters['Service_Availability'] = service_availability  # Change parameter
        sim.make_initial_population(n=500)
        sim.simulate(end_date=start_date + pd.DateOffset(days=7))

        log = parse_log_file(
            sim.log_filepath, level=logging.DEBUG
        )['tlo.methods.healthsystem']
        if 'HSI_Event' in log:
            return set(log['HSI_Event']['TREATMENT_ID'].value_counts().to_dict().keys())
        else:
            return set()

    # Run model with everything available by default using "*"
    everything = get_set_of_treatment_ids_that_run(service_availability=["*"])

    # Run model with everything specified individually
    assert everything == get_set_of_treatment_ids_that_run(service_availability=list(everything))

    # Run model with nothing available
    assert set() == get_set_of_treatment_ids_that_run(service_availability=[])

    # Only allow 'Hiv_Test' (Not `Hiv_Treatment`)
    assert set({'Hiv_Test'}) == \
           get_set_of_treatment_ids_that_run(service_availability=["Hiv_Test_*"]) - generic_first_appts

    # Allow all `Hiv` things (but nothing else)
    assert set({'Hiv_Test', 'Hiv_Treatment'}) == \
           get_set_of_treatment_ids_that_run(service_availability=["Hiv_*"]) - generic_first_appts

    # Allow all except `Hiv_Test`
    everything_except_hiv_test = everything - set({'Hiv_Test'})
    run_everything_except_hiv_test = \
        get_set_of_treatment_ids_that_run(service_availability=list(everything_except_hiv_test))
    assert 'Hiv_Test' not in run_everything_except_hiv_test
    assert len(run_everything_except_hiv_test.union(everything))

    # Allow all except `Hiv_Treatment`
    everything_except_hiv_treatment = everything - set({'Hiv_Treatment'})
    run_everything_except_hiv_treatment = \
        get_set_of_treatment_ids_that_run(service_availability=list(everything_except_hiv_treatment))
    assert 'Hiv_Treatment' not in run_everything_except_hiv_treatment
    assert len(run_everything_except_hiv_treatment.union(everything))

    # Allow all except `HIV*`
    everything_except_hiv_anything = {x for x in everything if not x.startswith('Hiv')}
    run_everything_except_hiv_anything = \
        get_set_of_treatment_ids_that_run(service_availability=list(everything_except_hiv_anything))
    assert 'Hiv_Treatment' not in run_everything_except_hiv_anything
    assert 'Hiv_Test' not in run_everything_except_hiv_anything
    assert len(run_everything_except_hiv_anything.union(everything))


def test_hsi_run_on_same_day_if_scheduled_for_same_day(seed, tmpdir):
    """An HSI_Event which is scheduled for the current day should run on the current day. This should be the case
    whether the HSI_Event is scheduled from initialise_simulation, a normal event, or an HSI_Event."""

    class DummyHSI_To_Run_On_Same_Day(HSI_Event, IndividualScopeEventMixin):
        """HSI event that will demonstrate it has been run."""
        def __init__(self, module, person_id, source):
            super().__init__(module, person_id=person_id)
            self.TREATMENT_ID = f"{self.__class__.__name__ }_{source}"
            self.EXPECTED_APPT_FOOTPRINT = self.make_appt_footprint({})
            self.ACCEPTED_FACILITY_LEVEL = '1a'

        def apply(self, person_id, squeeze_factor):
            pass

    class DummyHSI_To_Run_On_First_Day_Of_Simulation(HSI_Event, IndividualScopeEventMixin):
        """HSI event that schedules another HSI_Event for the same day"""
        def __init__(self, module, person_id):
            super().__init__(module, person_id=person_id)
            self.TREATMENT_ID = self.__class__.__name__
            self.EXPECTED_APPT_FOOTPRINT = self.make_appt_footprint({})
            self.ACCEPTED_FACILITY_LEVEL = '1a'

        def apply(self, person_id, squeeze_factor):
            self.sim.modules['HealthSystem'].schedule_hsi_event(
                DummyHSI_To_Run_On_Same_Day(module=self.module, person_id=person_id, source='HSI'),
                topen=self.sim.date,
                tclose=None,
                priority=0)

    class Event_To_Run_On_First_Day_Of_Simulation(Event, IndividualScopeEventMixin):
        def __init__(self, module, person_id):
            super().__init__(module, person_id=person_id)

        def apply(self, person_id):
            self.sim.modules['HealthSystem'].schedule_hsi_event(
                DummyHSI_To_Run_On_Same_Day(module=self.module, person_id=person_id, source='Event'),
                topen=self.sim.date,
                tclose=None,
                priority=0)

    class DummyModule(Module):
        """Schedules an HSI to occur on the first day of the simulation from initialise_simulation, and an event that
         will schedule the event for the same day."""

        def read_parameters(self, data_folder):
            pass

        def initialise_population(self, population):
            pass

        def initialise_simulation(self, sim):
            # Schedule the HSI to run on the same day
            sim.modules['HealthSystem'].schedule_hsi_event(
                DummyHSI_To_Run_On_Same_Day(self, person_id=0, source='initialise_simulation'),
                topen=self.sim.date,
                tclose=None,
                priority=0)

            # Schedule an HSI that will schedule a further HSI to run on the same day
            sim.modules['HealthSystem'].schedule_hsi_event(
                DummyHSI_To_Run_On_First_Day_Of_Simulation(module=self, person_id=0),
                topen=self.sim.date,
                tclose=None,
                priority=0)

            # Schedule an event that will schedule an HSI to run on the same day
            sim.schedule_event(Event_To_Run_On_First_Day_Of_Simulation(self, person_id=0), sim.date)

    log_config = {
        "filename": "log",
        "directory": tmpdir,
        "custom_levels": {"tlo.methods.healthsystem": logging.DEBUG},
    }
    sim = Simulation(start_date=Date(2010, 1, 1), seed=seed, log_config=log_config)
    sim.register(demography.Demography(resourcefilepath=resourcefilepath),
                 healthsystem.HealthSystem(
                     resourcefilepath=resourcefilepath,
                     disable=False,
                     cons_availability='all',
                 ),
                 DummyModule(),
                 check_all_dependencies=False,
                 )
    sim.make_initial_population(n=100)
    sim.simulate(end_date=sim.start_date + pd.DateOffset(days=5))

    # Check that all events ran on the same day, the first day of the simulation.
    log = parse_log_file(
        sim.log_filepath, level=logging.DEBUG
    )['tlo.methods.healthsystem']['HSI_Event']
    assert 4 == len(log)  # 3 HSI events should have occurred
    assert (log['date'] == sim.start_date).all()
<<<<<<< HEAD


def test_hsi_event_queue_expansion_and_querying(seed, tmpdir):
    """The correct number of events scheduled for today should be returned when querying the HSI_EVENT_QUEUE,
    and the ordering in the queue should follow the correct logic."""

    class DummyHSI(HSI_Event, IndividualScopeEventMixin):
        """HSI event that schedules another HSI_Event for the same day"""
        def __init__(self, module, person_id):
            super().__init__(module, person_id=person_id)
            self.TREATMENT_ID = self.__class__.__name__
            self.EXPECTED_APPT_FOOTPRINT = self.make_appt_footprint({})
            self.ACCEPTED_FACILITY_LEVEL = '1a'

        def apply(self, person_id, squeeze_factor):
            self.sim.modules['HealthSystem'].schedule_hsi_event(
                DummyHSI(module=self.module, person_id=person_id,),
                topen=self.sim.date,
                tclose=None,
                priority=0)

    class DummyModule(Module):
        def read_parameters(self, data_folder):
            pass

        def initialise_population(self, population):
            pass

        def initialise_simulation(self, sim):
            pass

    log_config = {
        "filename": "log",
        "directory": tmpdir,
        "custom_levels": {"tlo.methods.healthsystem": logging.DEBUG},
    }
    sim = Simulation(start_date=Date(2010, 1, 1), seed=seed, log_config=log_config)
    sim.register(demography.Demography(resourcefilepath=resourcefilepath),
                 healthsystem.HealthSystem(
                     resourcefilepath=resourcefilepath,
                     randomise_queue=True,
                     disable=False,
                     cons_availability='all',
                 ),
                 DummyModule(),
                 check_all_dependencies=False,
                 )
    sim.make_initial_population(n=100)
    sim.simulate(end_date=sim.start_date + pd.DateOffset(days=5))
    sim.event_queue.queue = []  # clear the queue

    Ntoday = 10
    Nlater = 90

    for i in range(Nlater):
        sim.modules['HealthSystem'].schedule_hsi_event(
            DummyHSI(module=sim.modules['DummyModule'], person_id=0),
            topen=sim.date + pd.DateOffset(days=sim.modules['DummyModule'].rng.randint(1, 30)),
            tclose=None,
            priority=sim.modules['DummyModule'].rng.randint(0, 3))

    for i in range(Ntoday):
        sim.modules['HealthSystem'].schedule_hsi_event(
            DummyHSI(module=sim.modules['DummyModule'], person_id=0),
            topen=sim.date,
            tclose=None,
            priority=sim.modules['DummyModule'].rng.randint(0, 3))

    (list_of_individual_hsi_event_tuples_due_today,
        list_of_population_hsi_event_tuples_due_today
     ) = sim.modules['HealthSystem'].healthsystemscheduler._get_events_due_today()

    # Check that HealthSystemScheduler is recovering the correct number of events for today
    assert len(list_of_individual_hsi_event_tuples_due_today) == Ntoday

    # Check that the remaining events obey ordering rules
    event_prev = hp.heappop(sim.modules['HealthSystem'].HSI_EVENT_QUEUE)

    while (len(sim.modules['HealthSystem'].HSI_EVENT_QUEUE) > 0):
        next_event_tuple = hp.heappop(sim.modules['HealthSystem'].HSI_EVENT_QUEUE)
        assert event_prev.topen <= next_event_tuple.topen, 'Not respecting topen'
        if (event_prev.topen == next_event_tuple.topen):
            assert event_prev.priority <= next_event_tuple.priority, 'Not respecting priority'
            if (event_prev.priority == next_event_tuple.priority):
                assert event_prev.rand_queue_counter < next_event_tuple.rand_queue_counter, 'Not respecting rand'
        event_prev = next_event_tuple


@pytest.mark.slow
def test_policy_and_lowest_priority_enforced(seed, tmpdir):
    """The priority set by the policy should overwrite the priority the event was scheduled with. If the priority
     is below the lowest one considered, the event will not be scheduled (call never_ran at tclose)"""

    class DummyHSI(HSI_Event, IndividualScopeEventMixin):
        """HSI event that schedules another HSI_Event for the same day"""
        def __init__(self, module, person_id):
            super().__init__(module, person_id=person_id)
            self.TREATMENT_ID = 'HSI_Dummy'
            self.EXPECTED_APPT_FOOTPRINT = self.make_appt_footprint({})
            self.ACCEPTED_FACILITY_LEVEL = '1a'

        def apply(self, person_id, squeeze_factor):
            self.sim.modules['HealthSystem'].schedule_hsi_event(
                     DummyHSI(module=self.module, person_id=person_id),
                     topen=self.sim.date,
                     tclose=None,
                     priority=0)

    class DummyModule(Module):
        """Schedules an HSI to occur on the first day of the simulation from initialise_simulation, and an event that
         will schedule the event for the same day."""

        def read_parameters(self, data_folder):
            pass

        def initialise_population(self, population):
            pass

        def initialise_simulation(self, sim):
            pass

    log_config = {
        "filename": "log",
        "directory": tmpdir,
        "custom_levels": {"tlo.methods.healthsystem": logging.DEBUG},
    }
    sim = Simulation(start_date=Date(2010, 1, 1), seed=seed, log_config=log_config)
    sim.register(demography.Demography(resourcefilepath=resourcefilepath),
                 healthsystem.HealthSystem(
                     resourcefilepath=resourcefilepath,
                     disable=False,
                     include_fasttrack_routes=True,
                     adopt_priority_policy=True,
                     randomise_queue=True,
                     lowest_priority_considered=3,
                     cons_availability='all',
                 ),
                 symptommanager.SymptomManager(resourcefilepath=resourcefilepath),
                 healthseekingbehaviour.HealthSeekingBehaviour(resourcefilepath=resourcefilepath),
                 enhanced_lifestyle.Lifestyle(resourcefilepath=resourcefilepath),
                 epi.Epi(resourcefilepath=resourcefilepath),
                 hiv.Hiv(resourcefilepath=resourcefilepath, run_with_checks=False),
                 tb.Tb(resourcefilepath=resourcefilepath),
                 DummyModule(),
                 check_all_dependencies=False,
                 )
    sim.make_initial_population(n=100)
    sim.simulate(end_date=sim.start_date + pd.DateOffset(days=5))
    sim.event_queue.queue = []  # clear the queue
    sim.modules['HealthSystem'].HSI_EVENT_QUEUE = []  # clear the queue
    # Overwrite one of the Treatments with HSI_Dummy, and assign it a policy priority
    dictio = sim.modules['HealthSystem'].PriorityRank_Dict
    dictio['HSI_Dummy'] = dictio['Alri_Pneumonia_Treatment_Outpatient']
    del dictio['Alri_Pneumonia_Treatment_Outpatient']
    dictio['HSI_Dummy']['Priority'] = 0

    # Schedule an 'HSI_Dummy' event with priority different from policy one
    sim.modules['HealthSystem'].schedule_hsi_event(
        DummyHSI(module=sim.modules['DummyModule'], person_id=0),
        topen=sim.date + pd.DateOffset(days=sim.modules['DummyModule'].rng.randint(1, 30)),
        tclose=None,
        priority=1)  # Give a priority different than the one assumed by the policy for this Treatment_ID

    assert len(sim.modules['HealthSystem'].HSI_EVENT_QUEUE) == 1
    event_prev = hp.heappop(sim.modules['HealthSystem'].HSI_EVENT_QUEUE)
    assert event_prev.priority == 0  # Check that the event's priority is the policy one

    # Make
    # i) both policy priority and scheduled priority =2,
    # ii) HSI_Dummy eligible for fast-tracking for tb_diagnosed individuals exclusively,
    # iii) person for whom HSI will be scheduled tb-positive (hence fast-tracking eligible)
    # and check that person is fast-tracked with priority=1
    dictio['HSI_Dummy']['Priority'] = 2
    dictio['HSI_Dummy']['FT_if_5orUnder'] = 0
    dictio['HSI_Dummy']['FT_if_pregnant'] = 0
    dictio['HSI_Dummy']['FT_if_Hivdiagnosed'] = 0
    dictio['HSI_Dummy']['FT_if_tbdiagnosed'] = 1
    sim.population.props.at[0, 'tb_diagnosed'] = True

    # Schedule an 'HSI_Dummy' event with priority different to that with which it is scheduled
    sim.modules['HealthSystem'].schedule_hsi_event(
        DummyHSI(module=sim.modules['DummyModule'], person_id=0),
        topen=sim.date + pd.DateOffset(days=sim.modules['DummyModule'].rng.randint(1, 30)),
        tclose=None,
        priority=2)  # Give a priority below fast tracking

    assert len(sim.modules['HealthSystem'].HSI_EVENT_QUEUE) == 1
    event_prev = hp.heappop(sim.modules['HealthSystem'].HSI_EVENT_QUEUE)
    assert event_prev.priority == 1  # Check that the event priority is the fast tracking one

    # Repeat, but now assinging priority below threshold through policy, to check that the event is not scheduled.
    # Person still tb positive, so ensure fast tracking is no longer available for this treatment to tb-diagnosed.
    dictio['HSI_Dummy']['Priority'] = 7
    dictio['HSI_Dummy']['FT_if_tbdiagnosed'] = 0
    _tclose = sim.date + pd.DateOffset(days=35)

    # Schedule an 'HSI_Dummy' event with priority different from policy one
    sim.modules['HealthSystem'].schedule_hsi_event(
                DummyHSI(module=sim.modules['DummyModule'], person_id=0),
                topen=sim.date + pd.DateOffset(days=sim.modules['DummyModule'].rng.randint(1, 30)),
                tclose=_tclose,
                priority=1)  # Give a priority different than the one assumed by the policy for this Treatment_ID

    # Check that event wasn't scheduled due to priority being below threshold
    assert len(sim.modules['HealthSystem'].HSI_EVENT_QUEUE) == 0

    # Check that event was scheduled to never run on tclose
    assert len(sim.event_queue) == 1
    ev = hp.heappop(sim.event_queue.queue)
    assert not ev[3].run_hsi
    assert ev[0] == _tclose


def test_mode_appt_constraints2_on_healthsystem(seed, tmpdir):
    """Test that mode_appt_constraints=2 leads to correct constraints on number of HSIs that can run"""

    # Create Dummy Module to host the HSI
    class DummyModule(Module):
        METADATA = {Metadata.DISEASE_MODULE, Metadata.USES_HEALTHSYSTEM}

        def read_parameters(self, data_folder):
            pass

        def initialise_population(self, population):
            pass

        def initialise_simulation(self, sim):
            pass

    # Create a dummy HSI event class
    class DummyHSIEvent(HSI_Event, IndividualScopeEventMixin):
        def __init__(self, module, person_id, appt_type, level):
            super().__init__(module, person_id=person_id)
            self.TREATMENT_ID = 'DummyHSIEvent'
            self.EXPECTED_APPT_FOOTPRINT = self.make_appt_footprint({appt_type: 1})
            self.ACCEPTED_FACILITY_LEVEL = level

            self.this_hsi_event_ran = False

        def apply(self, person_id, squeeze_factor):
            self.this_hsi_event_ran = True

    log_config = {
        "filename": "log",
        "directory": tmpdir,
        "custom_levels": {"tlo.methods.healthsystem": logging.DEBUG},
    }
    sim = Simulation(start_date=start_date, seed=seed, log_config=log_config)

    # Register the core modules and simulate for 0 days
    sim.register(demography.Demography(resourcefilepath=resourcefilepath),
                 healthsystem.HealthSystem(resourcefilepath=resourcefilepath,
                                           capabilities_coefficient=1.0,
                                           mode_appt_constraints=2,
                                           randomise_queue=True,
                                           use_funded_or_actual_staffing='funded_plus'),
                 DummyModule()
                 )

    tot_population = 100
    sim.make_initial_population(n=tot_population)
    sim.simulate(end_date=sim.start_date)

    # Get pointer to the HealthSystemScheduler event
    healthsystemscheduler = sim.modules['HealthSystem'].healthsystemscheduler

    # Split individuals equally across two districts
    person_for_district = {d: i for i, d in enumerate(sim.population.props['district_of_residence'].cat.categories)}
    keys_district = list(person_for_district.keys())

    for i in range(0, int(tot_population/2)):
        sim.population.props.at[i, 'district_of_residence'] = keys_district[0]
    for i in range(int(tot_population/2), tot_population):
        sim.population.props.at[i, 'district_of_residence'] = keys_district[1]

    # Schedule an identical appointment for all individuals, assigning priority as follows:
    # - In first district, half individuals have priority=0 and half priority=1
    # - In second district, half individuals have priority=2 and half priority=3
    for i in range(0, tot_population):

        hsi = DummyHSIEvent(module=sim.modules['DummyModule'],
                            person_id=i,
                            appt_type='MinorSurg',
                            level='1a')

        sim.modules['HealthSystem'].schedule_hsi_event(
            hsi,
            topen=sim.date,
            tclose=sim.date + pd.DateOffset(days=1),
            # Assign priority as 0,1,0,1,...0,1,2,3,2,3,....2,3. In doing so, in following tests also
            # check that events are rearranged in queue based on priority and not order in which were scheduled.
            priority=int(i/int(tot_population/2))*2 + i % 2
        )

    # Now adjust capabilities available.
    # In first district, make capabilities half of what would be required to run all events
    # without squeeze:
    hsi1 = DummyHSIEvent(module=sim.modules['DummyModule'],
                         person_id=0,  # Ensures call is on officers in first district
                         appt_type='MinorSurg',
                         level='1a')
    hsi1.initialise()
    for k, v in hsi1.expected_time_requests.items():
        print(k, sim.modules['HealthSystem']._daily_capabilities[k])
        sim.modules['HealthSystem']._daily_capabilities[k] = v*(tot_population/4)

    # In second district, make capabilities tuned to be those required to run all priority=2 events under
    # maximum squeezed allowed for this priority
    scale = (1.+sim.modules["HealthSystem"].max_squeeze_by_priority[2])

    hsi2 = DummyHSIEvent(module=sim.modules['DummyModule'],
                         person_id=int(tot_population/2),  # Ensures call is on officers in second district
                         appt_type='MinorSurg',
                         level='1a')
    hsi2.initialise()
    for k, v in hsi2.expected_time_requests.items():
        sim.modules['HealthSystem']._daily_capabilities[k] = (v/scale)*(tot_population/4)

    # Run healthsystemscheduler
    healthsystemscheduler.apply(sim.population)

    # read the results
    output = parse_log_file(sim.log_filepath, level=logging.DEBUG)
    hs_output = output['tlo.methods.healthsystem']['HSI_Event']

    # Check that some events could run, but not all
    assert hs_output['did_run'].sum() < tot_population, "All events ran"
    assert hs_output['did_run'].sum() != 0, "No events ran"

    # Get the appointments that ran for each priority
    Nran_w_priority0 = len(hs_output[(hs_output['priority'] == 0) & (hs_output['did_run'])])
    Nran_w_priority1 = len(hs_output[(hs_output['priority'] == 1) & (hs_output['did_run'])])
    Nran_w_priority2 = len(hs_output[(hs_output['priority'] == 2) & (hs_output['did_run'])])
    Nran_w_priority3 = len(hs_output[(hs_output['priority'] == 3) & (hs_output['did_run'])])

    # Within district, check that appointments with higher priority occurred more frequently
    assert Nran_w_priority0 > Nran_w_priority1
    assert Nran_w_priority2 > Nran_w_priority3

    # Check that if capabilities ran out in one district, capabilities in different district
    # cannot be accessed, even if priority should give precedence:
    # Because competition for resources occurs by facility, priority=2 should occur more
    # frequently than priority=1.
    assert Nran_w_priority2 > Nran_w_priority1

    # SQUEEZE CHECKS

    # Check that some level of squeeze occurs:
    # Although the capabilities in first district were set to half of those required,
    # if some level of squeeze was allowed (i.e. if max squeeze allowed for priority=0 is >0)
    # more than half of appointments should have taken place in total.
    if sim.modules["HealthSystem"].get_max_squeeze_based_on_priority(0) > 0:
        assert Nran_w_priority0 + Nran_w_priority1 > (tot_population/4)

    # Check that the maximum squeeze allowed is set by priority:
    # The capabilities in the second district were tuned to accomodate all priority=2
    # appointments under the maximum squeeze allowed. Check that exactly all priority=2
    # appointments were allowed and no priority=3, to verify that the maximum squeeze
    # allowed in queue given priority is correct.
    assert (Nran_w_priority2 == int(tot_population/4)) & (Nran_w_priority3 == 0)
=======
    assert log['TREATMENT_ID'].to_list() == [
        'DummyHSI_To_Run_On_Same_Day_initialise_simulation',
        'DummyHSI_To_Run_On_First_Day_Of_Simulation',
        'DummyHSI_To_Run_On_Same_Day_Event',
        'DummyHSI_To_Run_On_Same_Day_HSI',
    ]
>>>>>>> 89f41bd7


@pytest.mark.slow
def test_which_hsi_can_run(seed):
    """This test confirms whether, and how, HSI with each Appointment Type can run at each facility, under the
    different modes of the HealthSystem and the different assumptions for the HR resources."""

    class DummyModule(Module):
        """Dummy Module to host the HSI"""
        METADATA = {Metadata.DISEASE_MODULE, Metadata.USES_HEALTHSYSTEM}

        def read_parameters(self, data_folder):
            pass

        def initialise_population(self, population):
            pass

        def initialise_simulation(self, sim):
            pass

    class DummyHSIEvent(HSI_Event, IndividualScopeEventMixin):
        def __init__(self, module, person_id, appt_type, level):
            super().__init__(module, person_id=person_id)
            self.TREATMENT_ID = 'DummyHSIEvent'
            self.EXPECTED_APPT_FOOTPRINT = self.make_appt_footprint({appt_type: 1})
            self.ACCEPTED_FACILITY_LEVEL = level

            self.this_hsi_event_ran = False
            self.squeeze_factor_of_this_hsi = None

        def apply(self, person_id, squeeze_factor):
            self.squeeze_factor_of_this_hsi = squeeze_factor
            self.this_hsi_event_ran = True

    def collapse_into_set_of_strings(df: pd.DataFrame) -> Set:
        """Returns a set of strings wherein the column value are seperated by |"""
        lst = list()
        for _, row in df.iterrows():
            lst.append("|".join([_c for _c in row]))
        return set(lst)

    # For each Mode and assumption on HR resources, test whether each type of appointment can run in each district
    # at each level for which it is defined.
    results = list()
    for mode_appt_constraints in (0, 1, 2):
        for use_funded_or_actual_staffing in ('actual', 'funded', 'funded_plus'):
            sim = Simulation(start_date=Date(2010, 1, 1), seed=seed)

            # Register the core modules and simulate for 0 days
            sim.register(demography.Demography(resourcefilepath=resourcefilepath),
                         healthsystem.HealthSystem(resourcefilepath=resourcefilepath,
                                                   capabilities_coefficient=1.0,
                                                   mode_appt_constraints=mode_appt_constraints,
                                                   use_funded_or_actual_staffing=use_funded_or_actual_staffing),
                         DummyModule(),
                         )
            sim.make_initial_population(n=100)
            sim.simulate(end_date=sim.start_date)

            # Get pointer to the HealthSystemScheduler event
            healthsystemscheduler = sim.modules['HealthSystem'].healthsystemscheduler

            # Get the table showing which types of appointment can occur at which level
            appt_types_offered = sim.modules['HealthSystem'].parameters['Appt_Offered_By_Facility_Level'].set_index(
                'Appt_Type_Code')

            # Get the all the districts in which a person could be resident, and allocate one person to each district
            person_for_district = {d: i for i, d in
                                   enumerate(sim.population.props['district_of_residence'].cat.categories)}
            sim.population.props.loc[person_for_district.values(), 'is_alive'] = True
            sim.population.props.loc[person_for_district.values(), 'district_of_residence'] = list(
                person_for_district.keys())

            def check_appt_works(district, level, appt_type) -> Tuple:
                sim.modules['HealthSystem'].reset_queue()

                hsi = DummyHSIEvent(
                    module=sim.modules['DummyModule'],
                    person_id=person_for_district[district],
                    appt_type=appt_type,
                    level=level
                )

                sim.modules['HealthSystem'].schedule_hsi_event(
                    hsi_event=hsi,
                    topen=sim.date,
                    tclose=sim.date + pd.DateOffset(days=1),
                    priority=1
                )

                healthsystemscheduler.run()

                return hsi.this_hsi_event_ran, hsi.squeeze_factor_of_this_hsi

            for _district in person_for_district:
                for _facility_level_col_name in appt_types_offered.columns:
                    for _appt_type in (
                        appt_types_offered[_facility_level_col_name].loc[
                            appt_types_offered[_facility_level_col_name]].index
                    ):
                        _level = _facility_level_col_name.split('_')[-1]
                        hsi_did_run, sqz = check_appt_works(district=_district, level=_level, appt_type=_appt_type)

                        results.append(dict(
                            mode_appt_constraints=mode_appt_constraints,
                            use_funded_or_actual_staffing=use_funded_or_actual_staffing,
                            level=_level,
                            appt_type=_appt_type,
                            district=_district,
                            hsi_did_run=hsi_did_run,
                            sqz=sqz,
                        ))

    # in the first place, check squeeze_factor is always float
    assert all([isinstance(r['sqz'], float) for r in results])

    results = pd.DataFrame(results)

    # check under each mode (0, 1, 2) and each HR scenario (actual, funded, funded_plus), the hsi runs as we expect.
    # note that in both actual and funded scenarios, there are some required (by appt time) HCW cadres not there, i.e.,
    # those cadres with 0-minute capability.

    # mode 0 - actual, funded, funded_plus -> every hsi runs, with sqz=0.0
    # as in mode 0, we assume no constraints at all
    assert results.loc[results['mode_appt_constraints'] == 0, 'hsi_did_run'].all()
    assert (results.loc[results['mode_appt_constraints'] == 0, 'sqz'] == 0.0).all()

    # mode 1 - actual, funded, funded_plus -> every hsi that does run, has sqz in [0.0, Inf)
    assert results.loc[
        (results['mode_appt_constraints'] == 1) & (results['hsi_did_run']), 'sqz'].between(0.0, float('inf'), 'left')

    # mode 1 - funded_plus -> every hsi runs
    assert results.loc[(results['mode_appt_constraints'] == 1) &
                       (results['use_funded_or_actual_staffing'] == 'funded_plus'), 'hsi_did_run'].all()

    # mode 1 - actual, funded -> some don't run (the ones we expect, i.e., where the HCW is not there)
    # simple checks that some hsi did not run
    assert not results.loc[(results['mode_appt_constraints'] == 1) &
                           (results['use_funded_or_actual_staffing'] == 'actual'), 'hsi_did_run'].all(), \
        "Mode 1: Some HSI under actual hr scenario did not run"
    assert not results.loc[(results['mode_appt_constraints'] == 1) &
                           (results['use_funded_or_actual_staffing'] == 'funded'), 'hsi_did_run'].all(), \
        "Mode 1: Some HSI under funded hr scenario did not run"
    # now refer to the detailed appts/hsi that don't run as the required HCW is not there and do a detailed check
    # read necessary files
    mfl = pd.read_csv(
        Path('./') / 'resources/healthsystem/organisation/ResourceFile_Master_Facilities_List.csv'
    )
    appts_not_run = pd.read_csv(
        Path('./') / 'resources/healthsystem/human_resources/definitions/ResourceFile_Appts_With_No_Required_HCW.csv'
    )  # this file includes both actual and funded scenarios
    # reformat to map with results file for convenience
    appts_not_run = appts_not_run.drop(columns='Officer_Category').drop_duplicates().rename(
        columns={'HR_Scenario': 'use_funded_or_actual_staffing', 'Facility_Level': 'level',
                 'Appt_Type_Code': 'appt_type', 'Fail_District_Or_CenHos': 'district'}
    )  # drop_duplicates is due to possible rows with same column info except Officer_Category
    appts_not_run = appts_not_run[['use_funded_or_actual_staffing', 'level', 'appt_type', 'district']]  # re-order cols
    # reformat the 'district' info at levels 3 and 4 in results to map with appts_not_run file for convenience
    districts_per_region = mfl[['District', 'Region']].drop_duplicates().dropna(axis='index', how='any').set_index(
        'District', drop=True)
    districts_per_region['CenHos'] = 'Referral Hospital_' + districts_per_region['Region']
    districts_per_cenhos = districts_per_region['CenHos'].T.to_dict()
    results_alt = results.copy()  # do not overwrite the results file
    results_alt.loc[results_alt['level'] == '4', 'district'] = 'Zomba Mental Hospital'
    results_alt.loc[results_alt['level'] == '3', 'district'] = results_alt.loc[
        results_alt['level'] == '3', 'district'].replace(districts_per_cenhos)
    # the detailed check
    results_alt = results_alt.loc[(results_alt['mode_appt_constraints'] == 1) & (~results_alt['hsi_did_run'])].drop(
        columns=['mode_appt_constraints', 'hsi_did_run', 'sqz']
    )
    assert (results_alt.columns == appts_not_run.columns).all()
    assert collapse_into_set_of_strings(results_alt) == collapse_into_set_of_strings(appts_not_run)

    # mode 2 - actual, funded, funded_plus -> every hsi that does run, has sqz = 0.0
    assert (results.loc[(results['mode_appt_constraints'] == 2) & (results['hsi_did_run']), 'sqz'] == 0.0).all()

    # mode 2 - actual, funded, funded_plus -> some don't run (the ones we expected,
    # i.e., those don't run in mode 1 and those with non-zero sqz in mode 1)
    df_1 = results.loc[(results['mode_appt_constraints'] == 1)
                       & ((~results['hsi_did_run']) | (results['sqz'] > 0.0))].drop(
        columns=['mode_appt_constraints', 'hsi_did_run', 'sqz']
    )
    df_2 = results.loc[(results['mode_appt_constraints'] == 2) & (~results['hsi_did_run'])].drop(
        columns=['mode_appt_constraints', 'hsi_did_run', 'sqz']
    )
    assert collapse_into_set_of_strings(df_1) == collapse_into_set_of_strings(df_2)<|MERGE_RESOLUTION|>--- conflicted
+++ resolved
@@ -1229,7 +1229,6 @@
     )['tlo.methods.healthsystem']['HSI_Event']
     assert 4 == len(log)  # 3 HSI events should have occurred
     assert (log['date'] == sim.start_date).all()
-<<<<<<< HEAD
 
 
 def test_hsi_event_queue_expansion_and_querying(seed, tmpdir):
@@ -1590,14 +1589,6 @@
     # appointments were allowed and no priority=3, to verify that the maximum squeeze
     # allowed in queue given priority is correct.
     assert (Nran_w_priority2 == int(tot_population/4)) & (Nran_w_priority3 == 0)
-=======
-    assert log['TREATMENT_ID'].to_list() == [
-        'DummyHSI_To_Run_On_Same_Day_initialise_simulation',
-        'DummyHSI_To_Run_On_First_Day_Of_Simulation',
-        'DummyHSI_To_Run_On_Same_Day_Event',
-        'DummyHSI_To_Run_On_Same_Day_HSI',
-    ]
->>>>>>> 89f41bd7
 
 
 @pytest.mark.slow
@@ -1654,7 +1645,7 @@
                                                    use_funded_or_actual_staffing=use_funded_or_actual_staffing),
                          DummyModule(),
                          )
-            sim.make_initial_population(n=100)
+            sim.make_initial_population(n=40)
             sim.simulate(end_date=sim.start_date)
 
             # Get pointer to the HealthSystemScheduler event
@@ -1711,8 +1702,11 @@
                             sqz=sqz,
                         ))
 
-    # in the first place, check squeeze_factor is always float
-    assert all([isinstance(r['sqz'], float) for r in results])
+    # Check that all hsi events that ran had reasonable (float) squeeze
+    for r in results:
+        if r['hsi_did_run']:
+            assert isinstance(r['sqz'], float)
+            assert r['sqz'] != float('nan')
 
     results = pd.DataFrame(results)
 
@@ -1726,8 +1720,8 @@
     assert (results.loc[results['mode_appt_constraints'] == 0, 'sqz'] == 0.0).all()
 
     # mode 1 - actual, funded, funded_plus -> every hsi that does run, has sqz in [0.0, Inf)
-    assert results.loc[
-        (results['mode_appt_constraints'] == 1) & (results['hsi_did_run']), 'sqz'].between(0.0, float('inf'), 'left')
+    res = results.loc[(results['mode_appt_constraints'] == 1) & (results['hsi_did_run'])]
+    assert res['sqz'].between(0.0, float('inf'), 'left').all()
 
     # mode 1 - funded_plus -> every hsi runs
     assert results.loc[(results['mode_appt_constraints'] == 1) &
@@ -1771,16 +1765,6 @@
     assert (results_alt.columns == appts_not_run.columns).all()
     assert collapse_into_set_of_strings(results_alt) == collapse_into_set_of_strings(appts_not_run)
 
-    # mode 2 - actual, funded, funded_plus -> every hsi that does run, has sqz = 0.0
-    assert (results.loc[(results['mode_appt_constraints'] == 2) & (results['hsi_did_run']), 'sqz'] == 0.0).all()
-
-    # mode 2 - actual, funded, funded_plus -> some don't run (the ones we expected,
-    # i.e., those don't run in mode 1 and those with non-zero sqz in mode 1)
-    df_1 = results.loc[(results['mode_appt_constraints'] == 1)
-                       & ((~results['hsi_did_run']) | (results['sqz'] > 0.0))].drop(
-        columns=['mode_appt_constraints', 'hsi_did_run', 'sqz']
-    )
-    df_2 = results.loc[(results['mode_appt_constraints'] == 2) & (~results['hsi_did_run'])].drop(
-        columns=['mode_appt_constraints', 'hsi_did_run', 'sqz']
-    )
-    assert collapse_into_set_of_strings(df_1) == collapse_into_set_of_strings(df_2)+    # mode 2 - actual, funded, funded_plus -> every hsi that does run, has sqz <= max squeeze allowed for priority
+    max_squeeze = sim.modules["HealthSystem"].max_squeeze_by_priority[1]
+    assert (results.loc[(results['mode_appt_constraints'] == 2) & (results['hsi_did_run']), 'sqz'] <= max_squeeze).all()