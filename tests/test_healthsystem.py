import heapq as hp
import os
from pathlib import Path
from typing import Dict, Set, Tuple

import numpy as np
import pandas as pd
import pytest

from tlo import Date, Module, Simulation, logging
from tlo.analysis.hsi_events import get_details_of_defined_hsi_events
from tlo.analysis.utils import get_filtered_treatment_ids, parse_log_file
from tlo.events import Event, IndividualScopeEventMixin, PopulationScopeEventMixin, RegularEvent
from tlo.methods import (
    Metadata,
    chronicsyndrome,
    demography,
    enhanced_lifestyle,
    epi,
    healthseekingbehaviour,
    healthsystem,
    hiv,
    mockitis,
    simplified_births,
    symptommanager,
    tb,
)
from tlo.methods.consumables import Consumables, create_dummy_data_for_cons_availability
from tlo.methods.fullmodel import fullmodel
from tlo.methods.healthsystem import HealthSystem, HealthSystemChangeParameters, HSI_Event

resourcefilepath = Path(os.path.dirname(__file__)) / '../resources'

start_date = Date(2010, 1, 1)
end_date = Date(2012, 1, 1)
popsize = 200

"""
Test whether the system runs under multiple configurations of the healthsystem. (Running the dummy Mockitits and
ChronicSyndrome modules is intended to test all aspects of the healthsystem module.)
"""


def check_dtypes(simulation):
    # check types of columns
    df = simulation.population.props
    orig = simulation.population.new_row
    assert (df.dtypes == orig.dtypes).all()


def test_using_parameter_or_argument_to_set_service_availability(seed):
    """
    Check that can set service_availability through argument or through parameter.
    Should be equal to what is specified by the parameter, but overwrite with what was provided in argument if an
    argument was specified -- provided for backward compatibility.)
    """

    # No specification with argument --> everything is available
    sim = Simulation(start_date=start_date, seed=seed)
    sim.register(
        demography.Demography(resourcefilepath=resourcefilepath),
        healthsystem.HealthSystem(resourcefilepath=resourcefilepath)
    )
    sim.make_initial_population(n=100)
    sim.simulate(end_date=start_date + pd.DateOffset(days=0))
    assert sim.modules['HealthSystem'].service_availability == ['*']

    # Editing parameters --> that is reflected in what is used
    sim = Simulation(start_date=start_date, seed=seed)
    service_availability_params = ['HSI_that_begin_with_A*', 'HSI_that_begin_with_B*']
    sim.register(
        demography.Demography(resourcefilepath=resourcefilepath),
        healthsystem.HealthSystem(resourcefilepath=resourcefilepath)
    )
    sim.modules['HealthSystem'].parameters['Service_Availability'] = service_availability_params
    sim.make_initial_population(n=100)
    sim.simulate(end_date=start_date + pd.DateOffset(days=0))
    assert sim.modules['HealthSystem'].service_availability == service_availability_params

    # Editing parameters, but with an argument provided to module --> argument over-writes parameter edits
    sim = Simulation(start_date=start_date, seed=seed)
    service_availability_arg = ['HSI_that_begin_with_C*']
    service_availability_params = ['HSI_that_begin_with_A*', 'HSI_that_begin_with_B*']
    sim.register(
        demography.Demography(resourcefilepath=resourcefilepath),
        healthsystem.HealthSystem(resourcefilepath=resourcefilepath, service_availability=service_availability_arg)
    )
    sim.modules['HealthSystem'].parameters['Service_Availability'] = service_availability_params
    sim.make_initial_population(n=100)
    sim.simulate(end_date=start_date + pd.DateOffset(days=0))
    assert sim.modules['HealthSystem'].service_availability == service_availability_arg


@pytest.mark.slow
def test_run_with_healthsystem_no_disease_modules_defined(seed):
    sim = Simulation(start_date=start_date, seed=seed)

    # Register the core modules
    sim.register(demography.Demography(resourcefilepath=resourcefilepath),
                 enhanced_lifestyle.Lifestyle(resourcefilepath=resourcefilepath),
                 healthsystem.HealthSystem(resourcefilepath=resourcefilepath,
                                           service_availability=['*'],
                                           capabilities_coefficient=1.0,
                                           mode_appt_constraints=2),
                 symptommanager.SymptomManager(resourcefilepath=resourcefilepath),
                 healthseekingbehaviour.HealthSeekingBehaviour(resourcefilepath=resourcefilepath),
                 simplified_births.SimplifiedBirths(resourcefilepath=resourcefilepath),
                 )

    # Run the simulation
    sim.make_initial_population(n=popsize)
    sim.simulate(end_date=end_date)

    check_dtypes(sim)


def test_all_treatment_ids_defined_in_priority_policies(seed, tmpdir):
    """Check that all treatment_IDs included in the fullmodel have been assigned a priority
    in each of the priority policies that could be considered."""
    log_config = {
        "filename": "log",
        "directory": tmpdir,
    }
    sim = Simulation(start_date=start_date, seed=seed, log_config=log_config)
    sim.register(*fullmodel(resourcefilepath=resourcefilepath))
    sim.make_initial_population(n=100)

    clean_set_of_filtered_treatment_ids = set([i.replace("_*", "") for i in get_filtered_treatment_ids()])
    # Manually add treatment_IDs which are not found by get_filtered_treatment_ids
    clean_set_of_filtered_treatment_ids.add("Alri_Pneumonia_Treatment_Inpatient")
    clean_set_of_filtered_treatment_ids.add("Alri_Pneumonia_Treatment_Inpatient_Followup")
    clean_set_of_filtered_treatment_ids.add("DeliveryCare_Comprehensive")

    for policy_name in sim.modules['HealthSystem'].parameters['priority_rank'].keys():
        sim.modules['HealthSystem'].load_priority_policy(policy_name)
        policy = list(sim.modules['HealthSystem'].priority_rank_dict.keys())
        assert not pd.Series(policy).duplicated().any()  # Check that no duplicates are included in priority input file
        assert set(policy) == clean_set_of_filtered_treatment_ids  # Check that all treatment_ids defined are allowed
        #                                                            for in policy


@pytest.mark.slow
def test_run_no_interventions_allowed(tmpdir, seed):
    # There should be no events run or scheduled

    # Establish the simulation object
    log_config = {
        "filename": "log",
        "directory": tmpdir,
        "custom_levels": {
            "*": logging.INFO,
            "tlo.methods.healthsystem": logging.DEBUG,
        }
    }
    sim = Simulation(start_date=start_date, seed=seed, log_config=log_config)

    # Get ready for temporary log-file
    # Define the service availability as null
    service_availability = []

    # Register the core modules
    sim.register(demography.Demography(resourcefilepath=resourcefilepath),
                 enhanced_lifestyle.Lifestyle(resourcefilepath=resourcefilepath),
                 healthsystem.HealthSystem(resourcefilepath=resourcefilepath,
                                           service_availability=service_availability,
                                           capabilities_coefficient=1.0,
                                           mode_appt_constraints=2),
                 symptommanager.SymptomManager(resourcefilepath=resourcefilepath),
                 healthseekingbehaviour.HealthSeekingBehaviour(resourcefilepath=resourcefilepath),
                 mockitis.Mockitis(),
                 chronicsyndrome.ChronicSyndrome(),
                 simplified_births.SimplifiedBirths(resourcefilepath=resourcefilepath),
                 )

    # Run the simulation
    sim.make_initial_population(n=popsize)
    sim.simulate(end_date=end_date)
    check_dtypes(sim)

    # read the results
    output = parse_log_file(sim.log_filepath)

    # Do the checks for the healthsystem
    assert (output['tlo.methods.healthsystem']['Capacity']['Frac_Time_Used_Overall'] == 0.0).all()
    assert len(sim.modules['HealthSystem'].HSI_EVENT_QUEUE) == 0

    # Do the checks for the symptom manager: some symptoms should be registered
    assert sim.population.props.loc[:, sim.population.props.columns.str.startswith('sy_')] \
        .apply(lambda x: x != set()).any().any()
    assert (sim.population.props.loc[:, sim.population.props.columns.str.startswith('sy_')].dtypes == 'int64').all()
    assert not pd.isnull(sim.population.props.loc[:, sim.population.props.columns.str.startswith('sy_')]).any().any()

    # Check that no one was cured of mockitis:
    assert not any(sim.population.props['mi_status'] == 'P')  # No cures


@pytest.mark.slow
def test_policy_has_no_effect_on_mode1(tmpdir, seed):
    """Events ran in mode 1 should be identical regardless of policy assumed.
    In policy "No Services", have set all HSIs to priority below lowest_priority_considered,
    in mode 1 they should all be scheduled and delivered regardless"""

    output = []
    policy_list = ["Naive", "Test Mode 1", "", "ClinicallyVulnerable"]
    for _, policy in enumerate(policy_list):
        # Establish the simulation object
        sim = Simulation(
            start_date=start_date,
            seed=seed,
            log_config={
                "filename": "log",
                "directory": tmpdir,
                "custom_levels": {
                    "tlo.methods.healthsystem": logging.DEBUG,
                }
            }
        )

        # Register the core modules
        sim.register(*fullmodel(resourcefilepath=resourcefilepath,
                                module_kwargs={'HealthSystem': {'capabilities_coefficient': 1.0,
                                                                'mode_appt_constraints': 1,
                                                                'policy_name': policy}}))

        # Run the simulation
        sim.make_initial_population(n=popsize)
        sim.simulate(end_date=end_date)
        check_dtypes(sim)

        print(type(parse_log_file(sim.log_filepath, level=logging.DEBUG)))

        # read the results
        output.append(parse_log_file(sim.log_filepath, level=logging.DEBUG))

    # Check that the outputs are the same
    for i in range(1, len(policy_list)):
        pd.testing.assert_frame_equal(output[0]['tlo.methods.healthsystem']['HSI_Event'],
                                      output[i]['tlo.methods.healthsystem']['HSI_Event'])


@pytest.mark.slow
def test_run_in_mode_0_with_capacity(tmpdir, seed):
    # Events should run and there be no squeeze factors
    # (Mode 0 -> No Constraints)

    # Establish the simulation object
    sim = Simulation(
        start_date=start_date,
        seed=seed,
        log_config={
            "filename": "log",
            "directory": tmpdir,
            "custom_levels": {
                "tlo.methods.healthsystem": logging.DEBUG,
            }
        }
    )

    # Define the service availability
    service_availability = ['*']

    # Register the core modules
    sim.register(demography.Demography(resourcefilepath=resourcefilepath),
                 simplified_births.SimplifiedBirths(resourcefilepath=resourcefilepath),
                 enhanced_lifestyle.Lifestyle(resourcefilepath=resourcefilepath),
                 healthsystem.HealthSystem(resourcefilepath=resourcefilepath,
                                           service_availability=service_availability,
                                           capabilities_coefficient=1.0,
                                           mode_appt_constraints=0),
                 symptommanager.SymptomManager(resourcefilepath=resourcefilepath),
                 healthseekingbehaviour.HealthSeekingBehaviour(resourcefilepath=resourcefilepath),
                 mockitis.Mockitis(),
                 chronicsyndrome.ChronicSyndrome(),
                 )

    # Run the simulation
    sim.make_initial_population(n=popsize)
    sim.simulate(end_date=end_date)
    check_dtypes(sim)

    # read the results
    output = parse_log_file(sim.log_filepath, level=logging.DEBUG)

    # Do the checks for health system appts
    assert len(output['tlo.methods.healthsystem']['HSI_Event']) > 0
    assert output['tlo.methods.healthsystem']['HSI_Event']['did_run'].all()
    assert (output['tlo.methods.healthsystem']['HSI_Event']['Squeeze_Factor'] == 0.0).all()

    # Check that some Mockitis cured occurred (though health system)
    assert any(sim.population.props['mi_status'] == 'P')


@pytest.mark.slow
def test_run_in_mode_0_no_capacity(tmpdir, seed):
    # Every events should run (no did_not_run) and no squeeze factors
    # (Mode 0 -> No Constraints)

    # Establish the simulation object
    sim = Simulation(
        start_date=start_date,
        seed=seed,
        log_config={
            "filename": "log",
            "directory": tmpdir,
            "custom_levels": {
                "tlo.methods.healthsystem": logging.DEBUG,
            }
        }
    )

    # Define the service availability
    service_availability = ['*']

    # Register the core modules
    sim.register(demography.Demography(resourcefilepath=resourcefilepath),
                 simplified_births.SimplifiedBirths(resourcefilepath=resourcefilepath),
                 healthsystem.HealthSystem(resourcefilepath=resourcefilepath,
                                           service_availability=service_availability,
                                           capabilities_coefficient=0.0,
                                           mode_appt_constraints=0),
                 symptommanager.SymptomManager(resourcefilepath=resourcefilepath),
                 healthseekingbehaviour.HealthSeekingBehaviour(resourcefilepath=resourcefilepath),
                 mockitis.Mockitis(),
                 chronicsyndrome.ChronicSyndrome(),
                 enhanced_lifestyle.Lifestyle(resourcefilepath=resourcefilepath)
                 )

    # Run the simulation
    sim.make_initial_population(n=popsize)
    sim.simulate(end_date=end_date)
    check_dtypes(sim)

    # read the results
    output = parse_log_file(sim.log_filepath, level=logging.DEBUG)

    # Do the checks
    assert len(output['tlo.methods.healthsystem']['HSI_Event']) > 0
    assert output['tlo.methods.healthsystem']['HSI_Event']['did_run'].all()
    assert (output['tlo.methods.healthsystem']['HSI_Event']['Squeeze_Factor'] == 0.0).all()

    # Check that some mockitis cured occurred (though health system)
    assert any(sim.population.props['mi_status'] == 'P')


@pytest.mark.slow
def test_run_in_mode_1_with_capacity(tmpdir, seed):
    # All events should run with some zero squeeze factors
    # (Mode 1 -> elastic constraints)

    # Establish the simulation object
    sim = Simulation(
        start_date=start_date,
        seed=seed,
        log_config={
            "filename": "log",
            "directory": tmpdir,
            "custom_levels": {
                "tlo.methods.healthsystem": logging.DEBUG,
            }
        }
    )

    # Define the service availability
    service_availability = ['*']

    # Register the core modules
    sim.register(demography.Demography(resourcefilepath=resourcefilepath),
                 simplified_births.SimplifiedBirths(resourcefilepath=resourcefilepath),
                 enhanced_lifestyle.Lifestyle(resourcefilepath=resourcefilepath),
                 healthsystem.HealthSystem(resourcefilepath=resourcefilepath,
                                           service_availability=service_availability,
                                           capabilities_coefficient=1.0,
                                           mode_appt_constraints=1),
                 symptommanager.SymptomManager(resourcefilepath=resourcefilepath),
                 healthseekingbehaviour.HealthSeekingBehaviour(resourcefilepath=resourcefilepath),
                 mockitis.Mockitis(),
                 chronicsyndrome.ChronicSyndrome()
                 )

    # Run the simulation
    sim.make_initial_population(n=popsize)
    sim.simulate(end_date=end_date)
    check_dtypes(sim)

    # read the results
    output = parse_log_file(sim.log_filepath, level=logging.DEBUG)

    # Do the checks
    assert len(output['tlo.methods.healthsystem']['HSI_Event']) > 0
    assert output['tlo.methods.healthsystem']['HSI_Event']['did_run'].all()
    assert (output['tlo.methods.healthsystem']['HSI_Event']['Squeeze_Factor'] == 0.0).all()

    # Check that some mockitis cured occurred (though health system)
    assert any(sim.population.props['mi_status'] == 'P')


@pytest.mark.slow
def test_run_in_mode_1_with_almost_no_capacity(tmpdir, seed):
    # Events should run but (for those with non-blank footprints) with high squeeze factors
    # (Mode 1 -> elastic constraints)

    # Establish the simulation object
    sim = Simulation(
        start_date=start_date,
        seed=seed,
        log_config={
            "filename": "log",
            "directory": tmpdir,
            "custom_levels": {
                "tlo.methods.healthsystem": logging.DEBUG,
            }
        }
    )

    # Define the service availability
    service_availability = ['*']

    # Register the core modules
    sim.register(demography.Demography(resourcefilepath=resourcefilepath),
                 simplified_births.SimplifiedBirths(resourcefilepath=resourcefilepath),
                 enhanced_lifestyle.Lifestyle(resourcefilepath=resourcefilepath),
                 healthsystem.HealthSystem(resourcefilepath=resourcefilepath,
                                           service_availability=service_availability,
                                           capabilities_coefficient=0.0000001,  # This will mean that capabilities are
                                                                                # very close to 0 everywhere.
                                                                                # (If the value was 0, then it would
                                                                                # be interpreted as the officers NEVER
                                                                                # being available at a facility,
                                                                                # which would mean the HSIs should not
                                                                                # run (as opposed to running with
                                                                                # a very high squeeze factor)).
                                           mode_appt_constraints=1),
                 symptommanager.SymptomManager(resourcefilepath=resourcefilepath),
                 healthseekingbehaviour.HealthSeekingBehaviour(resourcefilepath=resourcefilepath),
                 mockitis.Mockitis(),
                 chronicsyndrome.ChronicSyndrome()
                 )

    # Run the simulation
    sim.make_initial_population(n=popsize)
    sim.simulate(end_date=end_date)
    check_dtypes(sim)

    # read the results
    output = parse_log_file(sim.log_filepath, level=logging.DEBUG)

    # Do the checks
    assert len(output['tlo.methods.healthsystem']['HSI_Event']) > 0
    hsi_events = output['tlo.methods.healthsystem']['HSI_Event']
    # assert hsi_events['did_run'].all()
    assert (
        hsi_events.loc[(hsi_events['Person_ID'] >= 0) & (hsi_events['Number_By_Appt_Type_Code'] != {}),
                       'Squeeze_Factor'] >= 100.0
    ).all()  # All the events that had a non-blank footprint experienced high squeezing.
    assert (hsi_events.loc[hsi_events['Person_ID'] < 0, 'Squeeze_Factor'] == 0.0).all()

    # Check that some Mockitis cures occurred (though health system)
    assert any(sim.population.props['mi_status'] == 'P')


@pytest.mark.slow
def test_run_in_mode_2_with_capacity(tmpdir, seed):
    # All events should run
    # (Mode 2 -> hard constraints)

    # Establish the simulation object
    sim = Simulation(
        start_date=start_date,
        seed=seed,
        log_config={
            "filename": "log",
            "directory": tmpdir,
            "custom_levels": {
                "tlo.methods.healthsystem": logging.DEBUG,
            }
        }
    )

    # Define the service availability
    service_availability = ['*']

    # Register the core modules
    sim.register(demography.Demography(resourcefilepath=resourcefilepath),
                 simplified_births.SimplifiedBirths(resourcefilepath=resourcefilepath),
                 enhanced_lifestyle.Lifestyle(resourcefilepath=resourcefilepath),
                 healthsystem.HealthSystem(resourcefilepath=resourcefilepath,
                                           service_availability=service_availability,
                                           capabilities_coefficient=1.0,
                                           mode_appt_constraints=2),
                 symptommanager.SymptomManager(resourcefilepath=resourcefilepath),
                 healthseekingbehaviour.HealthSeekingBehaviour(resourcefilepath=resourcefilepath),
                 mockitis.Mockitis(),
                 chronicsyndrome.ChronicSyndrome()
                 )

    # Run the simulation
    sim.make_initial_population(n=popsize)
    sim.simulate(end_date=end_date)
    check_dtypes(sim)

    # read the results
    output = parse_log_file(sim.log_filepath, level=logging.DEBUG)

    # Do the checks
    assert len(output['tlo.methods.healthsystem']['HSI_Event']) > 0
    assert output['tlo.methods.healthsystem']['HSI_Event']['did_run'].all()
    assert (output['tlo.methods.healthsystem']['HSI_Event']['Squeeze_Factor'] == 0.0).all()

    # Check that some Mockitis cures occurred (though health system)
    assert any(sim.population.props['mi_status'] == 'P')


@pytest.mark.slow
@pytest.mark.group2
def test_run_in_mode_2_with_no_capacity(tmpdir, seed):
    # No individual level events (with non-blank footprint) should run and the log should contain events with a flag
    # showing that all individual events did not run. Population level events should have run.
    # (Mode 2 -> hard constraints)

    # Establish the simulation object
    sim = Simulation(
        start_date=start_date,
        seed=seed,
        log_config={
            "filename": "log",
            "directory": tmpdir,
            "custom_levels": {
                "tlo.methods.healthsystem": logging.DEBUG,
            }
        }
    )

    # Define the service availability
    service_availability = ['*']

    # Register the core modules
    sim.register(demography.Demography(resourcefilepath=resourcefilepath),
                 simplified_births.SimplifiedBirths(resourcefilepath=resourcefilepath),
                 enhanced_lifestyle.Lifestyle(resourcefilepath=resourcefilepath),
                 healthsystem.HealthSystem(resourcefilepath=resourcefilepath,
                                           service_availability=service_availability,
                                           capabilities_coefficient=0.0,
                                           mode_appt_constraints=2),
                 symptommanager.SymptomManager(resourcefilepath=resourcefilepath),
                 healthseekingbehaviour.HealthSeekingBehaviour(resourcefilepath=resourcefilepath),
                 mockitis.Mockitis(),
                 chronicsyndrome.ChronicSyndrome()
                 )

    # Run the simulation, manually setting smaller values to decrease runtime (logfile size)
    sim.make_initial_population(n=100)
    sim.simulate(end_date=Date(2011, 1, 1))
    check_dtypes(sim)

    # read the results
    output = parse_log_file(sim.log_filepath, level=logging.DEBUG)

    # Do the checks
    hsi_events = output['tlo.methods.healthsystem']['HSI_Event']
    assert not (
        hsi_events.loc[(hsi_events['Person_ID'] >= 0) & (hsi_events['Number_By_Appt_Type_Code'] != {}),
                       'did_run'].astype(bool)
    ).any()  # not any Individual level with non-blank footprints
    assert (output['tlo.methods.healthsystem']['Capacity']['Frac_Time_Used_Overall'] == 0.0).all()
    assert (hsi_events.loc[hsi_events['Person_ID'] < 0, 'did_run']).astype(bool).all()  # all Population level events
    assert pd.isnull(sim.population.props['mi_date_cure']).all()  # No cures of mockitis occurring

    # Check that no Mockitis cures occurred (though health system)
    assert not any(sim.population.props['mi_status'] == 'P')


@pytest.mark.slow
@pytest.mark.group2
def test_run_in_with_hs_disabled(tmpdir, seed):
    # All events should run but no logging from healthsystem

    # Establish the simulation object
    sim = Simulation(
        start_date=start_date,
        seed=seed,
        log_config={
            "filename": "log",
            "directory": tmpdir,
            "custom_levels": {
                "tlo.methods.healthsystem": logging.DEBUG,
            }
        }
    )

    # Define the service availability
    service_availability = ['*']

    # Register the core modules
    sim.register(demography.Demography(resourcefilepath=resourcefilepath),
                 simplified_births.SimplifiedBirths(resourcefilepath=resourcefilepath),
                 enhanced_lifestyle.Lifestyle(resourcefilepath=resourcefilepath),
                 healthsystem.HealthSystem(resourcefilepath=resourcefilepath,
                                           service_availability=service_availability,
                                           capabilities_coefficient=1.0,
                                           mode_appt_constraints=2,
                                           disable=True),
                 symptommanager.SymptomManager(resourcefilepath=resourcefilepath),
                 healthseekingbehaviour.HealthSeekingBehaviour(resourcefilepath=resourcefilepath),
                 mockitis.Mockitis(),
                 chronicsyndrome.ChronicSyndrome()
                 )

    # Run the simulation
    sim.make_initial_population(n=2000)
    sim.simulate(end_date=end_date)
    check_dtypes(sim)

    # read the results
    output = parse_log_file(sim.log_filepath, level=logging.DEBUG)

    # Do the checks
    assert 'HSI_Event' not in output['tlo.methods.healthsystem']  # HealthSystem no logging
    assert 'Consumables' not in output['tlo.methods.healthsystem']  # HealthSystem no logging
    assert 'Capacity' not in output['tlo.methods.healthsystem']  # HealthSystem no logging
    assert not pd.isnull(sim.population.props['mi_date_cure']).all()  # At least some cures occurred (through HS)
    assert any(sim.population.props['mi_status'] == 'P')  # At least some mockitis cure have occurred (though HS)

    # Check for hsi_wrappers in the main event queue
    list_of_ev_name = [ev[3] for ev in sim.event_queue.queue]
    assert any(['HSIEventWrapper' in str(ev_name) for ev_name in list_of_ev_name])


@pytest.mark.slow
def test_run_in_mode_2_with_capacity_with_health_seeking_behaviour(tmpdir, seed):
    # All events should run
    # (Mode 2 -> hard constraints)

    # Establish the simulation object
    sim = Simulation(
        start_date=start_date,
        seed=seed,
        log_config={
            "filename": "log",
            "directory": tmpdir,
            "custom_levels": {
                "tlo.methods.healthsystem": logging.DEBUG,
            }
        }
    )

    # Define the service availability
    service_availability = ['*']

    # Register the core modules
    sim.register(demography.Demography(resourcefilepath=resourcefilepath),
                 simplified_births.SimplifiedBirths(resourcefilepath=resourcefilepath),
                 enhanced_lifestyle.Lifestyle(resourcefilepath=resourcefilepath),
                 healthsystem.HealthSystem(resourcefilepath=resourcefilepath,
                                           service_availability=service_availability,
                                           capabilities_coefficient=1.0,
                                           mode_appt_constraints=2),
                 symptommanager.SymptomManager(resourcefilepath=resourcefilepath),
                 healthseekingbehaviour.HealthSeekingBehaviour(resourcefilepath=resourcefilepath),
                 mockitis.Mockitis(),
                 chronicsyndrome.ChronicSyndrome()
                 )

    # Run the simulation
    sim.make_initial_population(n=popsize)
    sim.simulate(end_date=end_date)
    check_dtypes(sim)

    # read the results
    output = parse_log_file(sim.log_filepath, level=logging.DEBUG)

    # Do the check for the occurrence of the GenericFirstAppt which is created by the HSB module
    assert 'FirstAttendance_NonEmergency' in output['tlo.methods.healthsystem']['HSI_Event']['TREATMENT_ID'].values

    # Check that some mockitis cured occurred (though health system)
    assert any(sim.population.props['mi_status'] == 'P')


@pytest.mark.slow
def test_all_appt_types_can_run(seed):
    """Check that if an appointment type is declared as one that can run at a facility-type of level `x` that it can
    run at the level for persons in any district."""

    # Create Dummy Module to host the HSI
    class DummyModule(Module):
        METADATA = {Metadata.DISEASE_MODULE, Metadata.USES_HEALTHSYSTEM}

        def read_parameters(self, data_folder):
            pass

        def initialise_population(self, population):
            pass

        def initialise_simulation(self, sim):
            pass

    # Create a dummy HSI event class
    class DummyHSIEvent(HSI_Event, IndividualScopeEventMixin):
        def __init__(self, module, person_id, appt_type, level):
            super().__init__(module, person_id=person_id)
            self.TREATMENT_ID = 'DummyHSIEvent'
            self.EXPECTED_APPT_FOOTPRINT = self.make_appt_footprint({appt_type: 1})
            self.ACCEPTED_FACILITY_LEVEL = level

            self.this_hsi_event_ran = False

        def apply(self, person_id, squeeze_factor):
            if squeeze_factor != np.inf:
                # Check that this appointment is being run and run not with a squeeze_factor that signifies that a cadre
                # is not at all available.
                self.this_hsi_event_ran = True

    sim = Simulation(start_date=start_date, seed=seed)

    # Register the core modules and simulate for 0 days
    sim.register(demography.Demography(resourcefilepath=resourcefilepath),
                 healthsystem.HealthSystem(resourcefilepath=resourcefilepath,
                                           capabilities_coefficient=1.0,
                                           mode_appt_constraints=1,
                                           use_funded_or_actual_staffing='funded_plus'),
                 # <-- hard constraint (only HSI events with no squeeze factor can run)
                 # <-- using the 'funded_plus' number/distribution of officers
                 DummyModule()
                 )
    sim.make_initial_population(n=100)
    sim.simulate(end_date=sim.start_date)

    # Get pointer to the HealthSystemScheduler event
    healthsystemscheduler = sim.modules['HealthSystem'].healthsystemscheduler

    # Get the table showing which types of appointment can occur at which level
    appt_types_offered = sim.modules['HealthSystem'].parameters['Appt_Offered_By_Facility_Level'].set_index(
        'Appt_Type_Code')

    # Get the all the districts in which a person could be resident, and allocate one person to each district
    person_for_district = {d: i for i, d in enumerate(sim.population.props['district_of_residence'].cat.categories)}
    sim.population.props.loc[person_for_district.values(), 'is_alive'] = True
    sim.population.props.loc[person_for_district.values(), 'district_of_residence'] = list(person_for_district.keys())

    # For each type of appointment, for a person in each district, create the HSI, schedule the HSI and check it runs
    error_msg = list()

    def check_appt_works(district, level, appt_type):
        sim.modules['HealthSystem'].reset_queue()

        hsi = DummyHSIEvent(module=sim.modules['DummyModule'],
                            person_id=person_for_district[district],
                            appt_type=appt_type,
                            level=level)

        sim.modules['HealthSystem'].schedule_hsi_event(
            hsi,
            topen=sim.date,
            tclose=sim.date + pd.DateOffset(days=1),
            priority=1
        )

        healthsystemscheduler.apply(sim.population)

        if not hsi.this_hsi_event_ran:
            return False
        else:
            return True

    for _district in person_for_district:
        for _facility_level_col_name in appt_types_offered.columns:
            for _appt_type in appt_types_offered[_facility_level_col_name].loc[
                appt_types_offered[_facility_level_col_name]
            ].index:
                _level = _facility_level_col_name.split('_')[-1]
                if not check_appt_works(district=_district, level=_level, appt_type=_appt_type):
                    error_msg.append(f"The HSI did not run: "
                                     f"level={_level}, appt_type={_appt_type}, district={_district}")

    if len(error_msg):
        for _line in error_msg:
            print(_line)

    assert 0 == len(error_msg)


@pytest.mark.slow
def test_two_loggers_in_healthsystem(seed, tmpdir):
    """Check that two different loggers used by the HealthSystem for more/less detailed logged information are
    consistent with one another."""

    # Create a dummy disease module (to be the parent of the dummy HSI)
    class DummyModule(Module):
        METADATA = {Metadata.DISEASE_MODULE}

        def read_parameters(self, data_folder):
            pass

        def initialise_population(self, population):
            pass

        def initialise_simulation(self, sim):
            sim.modules['HealthSystem'].schedule_hsi_event(HSI_Dummy(self, person_id=0),
                                                           topen=self.sim.date,
                                                           tclose=None,
                                                           priority=0)

    # Create a dummy HSI event:
    class HSI_Dummy(HSI_Event, IndividualScopeEventMixin):
        def __init__(self, module, person_id):
            super().__init__(module, person_id=person_id)
            self.TREATMENT_ID = 'Dummy'
            self.EXPECTED_APPT_FOOTPRINT = self.make_appt_footprint({'Over5OPD': 1, 'Under5OPD': 1})
            self.BEDDAYS_FOOTPRINT = self.make_beddays_footprint({'general_bed': 2})
            self.ACCEPTED_FACILITY_LEVEL = '1a'

        def apply(self, person_id, squeeze_factor):
            # Request a consumable (either 0 or 1)
            self.get_consumables(item_codes=self.module.rng.choice((0, 1), p=(0.5, 0.5)))

            # Schedule another occurrence of itself in three days.
            sim.modules['HealthSystem'].schedule_hsi_event(self,
                                                           topen=self.sim.date + pd.DateOffset(days=3),
                                                           tclose=None,
                                                           priority=0)

    # Set up simulation:
    sim = Simulation(start_date=start_date, seed=seed, log_config={
        'filename': 'tmpfile',
        'directory': tmpdir,
        'custom_levels': {
            "tlo.methods.healthsystem": logging.DEBUG,
            "tlo.methods.healthsystem.summary": logging.INFO
        }
    })

    sim.register(
        demography.Demography(resourcefilepath=resourcefilepath),
        healthsystem.HealthSystem(resourcefilepath=resourcefilepath,
                                  mode_appt_constraints=1,
                                  capabilities_coefficient=1e-10,  # <--- to give non-trivial squeeze-factors
                                  ),
        DummyModule(),
        sort_modules=False,
        check_all_dependencies=False
    )
    sim.make_initial_population(n=1000)

    # Replace consumables class with version that declares only one consumable, available with probability 0.5
    mfl = pd.read_csv(resourcefilepath / "healthsystem" / "organisation" / "ResourceFile_Master_Facilities_List.csv")
    all_fac_ids = set(mfl.loc[mfl.Facility_Level != '5'].Facility_ID)

    sim.modules['HealthSystem'].consumables = Consumables(
        data=create_dummy_data_for_cons_availability(
            intrinsic_availability={0: 0.5, 1: 0.5},
            months=list(range(1, 13)),
            facility_ids=list(all_fac_ids)),
        rng=sim.modules['HealthSystem'].rng,
        availability='default'
    )

    sim.simulate(end_date=start_date + pd.DateOffset(years=2))
    log = parse_log_file(sim.log_filepath, level=logging.DEBUG)

    # Standard log:
    detailed_hsi_event = log["tlo.methods.healthsystem"]['HSI_Event']
    detailed_capacity = log["tlo.methods.healthsystem"]['Capacity']
    detailed_consumables = log["tlo.methods.healthsystem"]['Consumables']

    assert {'date', 'TREATMENT_ID', 'did_run', 'Squeeze_Factor', 'priority', 'Number_By_Appt_Type_Code', 'Person_ID',
            'Facility_Level', 'Facility_ID', 'Event_Name',
            } == set(detailed_hsi_event.columns)
    assert {'date', 'Frac_Time_Used_Overall', 'Frac_Time_Used_By_Facility_ID', 'Frac_Time_Used_By_OfficerType',
            } == set(detailed_capacity.columns)
    assert {'date', 'TREATMENT_ID', 'Item_Available', 'Item_NotAvailable'
            } == set(detailed_consumables.columns)

    bed_types = sim.modules['HealthSystem'].bed_days.bed_types
    detailed_beddays = {bed_type: log["tlo.methods.healthsystem"][f"bed_tracker_{bed_type}"] for bed_type in bed_types}

    # Summary log:
    summary_hsi_event = log["tlo.methods.healthsystem.summary"]["HSI_Event"]
    summary_capacity = log["tlo.methods.healthsystem.summary"]["Capacity"]
    summary_consumables = log["tlo.methods.healthsystem.summary"]["Consumables"]
    summary_beddays = log["tlo.methods.healthsystem.summary"]["BedDays"]

    def dict_all_close(dict_1, dict_2):
        return (dict_1.keys() == dict_2.keys()) and all(
            np.isclose(dict_1[k], dict_2[k]) for k in dict_1.keys()
        )

    # Check correspondence between the two logs
    #  - Counts of TREATMENT_ID (total over entire period of log)
    summary_treatment_id_counts = (
        summary_hsi_event['TREATMENT_ID'].apply(pd.Series).sum().to_dict()
    )
    detailed_treatment_id_counts = (
        detailed_hsi_event.groupby('TREATMENT_ID').size().to_dict()
    )
    assert dict_all_close(summary_treatment_id_counts, detailed_treatment_id_counts)

    # Average of squeeze-factors for each TREATMENT_ID (by each year)
    summary_treatment_id_mean_squeeze_factors = (
        summary_hsi_event["squeeze_factor"]
        .apply(pd.Series)
        .groupby(by=summary_hsi_event.date.dt.year)
        .sum()
        .unstack()
        .to_dict()
    )
    detailed_treatment_id_mean_squeeze_factors = (
        detailed_hsi_event.assign(
            treatment_id_hsi_name=lambda df: df["TREATMENT_ID"] + ":" + df["Event_Name"],
            year=lambda df: df.date.dt.year,
        )
        .groupby(by=["treatment_id_hsi_name", "year"])["Squeeze_Factor"]
        .mean()
        .to_dict()
    )
    assert dict_all_close(
        summary_treatment_id_mean_squeeze_factors,
        detailed_treatment_id_mean_squeeze_factors
    )

    #  - Appointments (total over entire period of the log)
    assert summary_hsi_event['Number_By_Appt_Type_Code'].apply(pd.Series).sum().to_dict() == \
           detailed_hsi_event['Number_By_Appt_Type_Code'].apply(pd.Series).sum().to_dict()

    #  - Average fraction of HCW time used (year by year)
    assert summary_capacity.set_index(pd.to_datetime(summary_capacity.date).dt.year
                                      )['average_Frac_Time_Used_Overall'].round(4).to_dict() == \
           detailed_capacity.set_index(pd.to_datetime(detailed_capacity.date).dt.year
                                       )['Frac_Time_Used_Overall'].groupby(level=0).mean().round(4).to_dict()

    #  - Consumables (total over entire period of log that are available / not available)  # add _Item_
    assert summary_consumables['Item_Available'].apply(pd.Series).sum().to_dict() == \
           detailed_consumables['Item_Available'].apply(
               lambda x: {f'{k}': v for k, v in eval(x).items()}).apply(pd.Series).sum().to_dict()
    assert summary_consumables['Item_NotAvailable'].apply(pd.Series).sum().to_dict() == \
           detailed_consumables['Item_NotAvailable'].apply(
               lambda x: {f'{k}': v for k, v in eval(x).items()}).apply(pd.Series).sum().to_dict()

    #  - Bed-Days (bed-type by bed-type and year by year)
    for _bed_type in bed_types:
        # Detailed:
        tracker = detailed_beddays[_bed_type] \
            .assign(year=pd.to_datetime(detailed_beddays[_bed_type].date).dt.year) \
            .set_index('year') \
            .drop(columns=['date']) \
            .T
        tracker.index = tracker.index.astype(int)
        capacity = sim.modules['HealthSystem'].bed_days._scaled_capacity[_bed_type]
        detail_beddays_used = tracker.sub(capacity, axis=0).mul(-1).sum().groupby(level=0).sum().to_dict()

        # Summary: total bed-days used by year
        summary_beddays_used = summary_beddays \
            .assign(year=pd.to_datetime(summary_beddays.date).dt.year) \
            .set_index('year')[_bed_type] \
            .to_dict()

        assert detail_beddays_used == summary_beddays_used

    # Check the count of appointment type (total) matches the count split by level
    counts_of_appts_by_level = pd.concat(
        {idx: pd.DataFrame.from_dict(mydict)
         for idx, mydict in summary_hsi_event['Number_By_Appt_Type_Code_And_Level'].items()
         }).unstack().fillna(0.0).astype(int)

    assert summary_hsi_event['Number_By_Appt_Type_Code'].apply(pd.Series).sum().to_dict() == \
           counts_of_appts_by_level.groupby(axis=1, level=1).sum().sum().to_dict()


@pytest.mark.slow
def test_summary_logger_for_never_ran_hsi_event(seed, tmpdir):
    """Check that under a mode_appt_constraints = 2 with zero resources, HSIs with a tclose
       soon after topen will be correctly recorded in the summary logger, and that this can
       be parsed correctly when a different set of HSI are never ran."""

    # Create a dummy disease module (to be the parent of the dummy HSI)
    class DummyModule(Module):
        METADATA = {Metadata.DISEASE_MODULE}

        def read_parameters(self, data_folder):
            pass

        def initialise_population(self, population):
            pass

        def initialise_simulation(self, sim):
            # In 2010: Dummy1 only
            sim.modules['HealthSystem'].schedule_hsi_event(
                HSI_Dummy1(self, person_id=0),
                topen=self.sim.date,
                tclose=self.sim.date+pd.DateOffset(days=2),
                priority=0
            )
            # In 2011: Dummy2 & Dummy3
            sim.modules['HealthSystem'].schedule_hsi_event(
                HSI_Dummy2(self, person_id=0),
                topen=self.sim.date + pd.DateOffset(years=1),
                tclose=self.sim.date + pd.DateOffset(years=1)+pd.DateOffset(days=2),
                priority=0
            )
            sim.modules['HealthSystem'].schedule_hsi_event(
                HSI_Dummy3(self, person_id=0),
                topen=self.sim.date + pd.DateOffset(years=1),
                tclose=self.sim.date + pd.DateOffset(years=1)+pd.DateOffset(days=2),
                priority=0
            )

    # Create two different dummy HSI events:
    class HSI_Dummy1(HSI_Event, IndividualScopeEventMixin):
        def __init__(self, module, person_id):
            super().__init__(module, person_id=person_id)
            self.TREATMENT_ID = 'Dummy1'
            self.EXPECTED_APPT_FOOTPRINT = self.make_appt_footprint({'Over5OPD': 1})
            self.ACCEPTED_FACILITY_LEVEL = '1a'

        def apply(self, person_id, squeeze_factor):
            pass

    class HSI_Dummy2(HSI_Event, IndividualScopeEventMixin):
        def __init__(self, module, person_id):
            super().__init__(module, person_id=person_id)
            self.TREATMENT_ID = 'Dummy2'
            self.EXPECTED_APPT_FOOTPRINT = self.make_appt_footprint({'Over5OPD': 1})
            self.ACCEPTED_FACILITY_LEVEL = '1a'

        def apply(self, person_id, squeeze_factor):
            pass

    class HSI_Dummy3(HSI_Event, IndividualScopeEventMixin):
        def __init__(self, module, person_id):
            super().__init__(module, person_id=person_id)
            self.TREATMENT_ID = 'Dummy3'
            self.EXPECTED_APPT_FOOTPRINT = self.make_appt_footprint({'Over5OPD': 1})
            self.ACCEPTED_FACILITY_LEVEL = '1b'

        def apply(self, person_id, squeeze_factor):
            pass

    # Set up simulation:
    sim = Simulation(start_date=start_date, seed=seed, log_config={
        'filename': 'tmpfile',
        'directory': tmpdir,
        'custom_levels': {
            "tlo.methods.healthsystem": logging.DEBUG,
            "tlo.methods.healthsystem.summary": logging.INFO
        }
    })

    sim.register(
        demography.Demography(resourcefilepath=resourcefilepath),
        healthsystem.HealthSystem(resourcefilepath=resourcefilepath,
                                  mode_appt_constraints=2,
                                  capabilities_coefficient=0.0,  # <--- Ensure all events postponed
                                  ),
        DummyModule(),
        sort_modules=False,
        check_all_dependencies=False
    )
    sim.make_initial_population(n=1000)

    sim.simulate(end_date=start_date + pd.DateOffset(years=2))
    log = parse_log_file(sim.log_filepath, level=logging.DEBUG)

    # Summary log:
    summary_hsi_event = log["tlo.methods.healthsystem.summary"]["Never_ran_HSI_Event"]
    # In 2010, should have recorded one instance of Dummy1 having never ran
    assert summary_hsi_event.loc[summary_hsi_event['date'] == Date(2010, 12, 31), 'TREATMENT_ID'][0] == {'Dummy1': 1}
    # In 2011, should have recorded one instance of Dummy2 and one of Dummy3 having never ran
    assert summary_hsi_event.loc[summary_hsi_event['date'] == Date(2011, 12, 31),
                                 'TREATMENT_ID'][1] == {'Dummy2': 1, 'Dummy3': 1}


@pytest.mark.slow
def test_summary_logger_for_hsi_event_squeeze_factors(seed, tmpdir):
    """Check that the summary logger can be parsed correctly when a different set of HSI occur in different years."""

    # Create a dummy disease module (to be the parent of the dummy HSI)
    class DummyModule(Module):
        METADATA = {Metadata.DISEASE_MODULE}

        def read_parameters(self, data_folder):
            pass

        def initialise_population(self, population):
            pass

        def initialise_simulation(self, sim):
            # In 2010: Dummy1 only
            sim.modules['HealthSystem'].schedule_hsi_event(
                HSI_Dummy1(self, person_id=0),
                topen=self.sim.date,
                tclose=None,
                priority=0
            )
            # In 2011: Dummy2 & Dummy3
            sim.modules['HealthSystem'].schedule_hsi_event(
                HSI_Dummy2(self, person_id=0),
                topen=self.sim.date + pd.DateOffset(years=1),
                tclose=None,
                priority=0
            )
            sim.modules['HealthSystem'].schedule_hsi_event(
                HSI_Dummy3(self, person_id=0),
                topen=self.sim.date + pd.DateOffset(years=1),
                tclose=None,
                priority=0
            )

            # In 2011: to-do.....

    # Create two different dummy HSI events:
    class HSI_Dummy1(HSI_Event, IndividualScopeEventMixin):
        def __init__(self, module, person_id):
            super().__init__(module, person_id=person_id)
            self.TREATMENT_ID = 'Dummy1'
            self.EXPECTED_APPT_FOOTPRINT = self.make_appt_footprint({'Over5OPD': 1})
            self.ACCEPTED_FACILITY_LEVEL = '1a'

        def apply(self, person_id, squeeze_factor):
            pass

    class HSI_Dummy2(HSI_Event, IndividualScopeEventMixin):
        def __init__(self, module, person_id):
            super().__init__(module, person_id=person_id)
            self.TREATMENT_ID = 'Dummy2'
            self.EXPECTED_APPT_FOOTPRINT = self.make_appt_footprint({'Over5OPD': 1})
            self.ACCEPTED_FACILITY_LEVEL = '1a'

        def apply(self, person_id, squeeze_factor):
            pass

    class HSI_Dummy3(HSI_Event, IndividualScopeEventMixin):
        def __init__(self, module, person_id):
            super().__init__(module, person_id=person_id)
            self.TREATMENT_ID = 'Dummy3'
            self.EXPECTED_APPT_FOOTPRINT = self.make_appt_footprint({'Over5OPD': 1})
            self.ACCEPTED_FACILITY_LEVEL = '1a'

        def apply(self, person_id, squeeze_factor):
            pass

    # Set up simulation:
    sim = Simulation(start_date=start_date, seed=seed, log_config={
        'filename': 'tmpfile',
        'directory': tmpdir,
        'custom_levels': {
            "tlo.methods.healthsystem": logging.DEBUG,
            "tlo.methods.healthsystem.summary": logging.INFO
        }
    })

    sim.register(
        demography.Demography(resourcefilepath=resourcefilepath),
        healthsystem.HealthSystem(resourcefilepath=resourcefilepath,
                                  mode_appt_constraints=1,
                                  capabilities_coefficient=1e-10,  # <--- to give non-trivial squeeze-factors
                                  ),
        DummyModule(),
        sort_modules=False,
        check_all_dependencies=False
    )
    sim.make_initial_population(n=1000)

    sim.simulate(end_date=start_date + pd.DateOffset(years=2))
    log = parse_log_file(sim.log_filepath, level=logging.DEBUG)

    # Standard log:
    detailed_hsi_event = log["tlo.methods.healthsystem"]['HSI_Event']

    # Summary log:
    summary_hsi_event = log["tlo.methods.healthsystem.summary"]["HSI_Event"]

    #  - The squeeze-factors that applied for each TREATMENT_ID
    assert summary_hsi_event.set_index(summary_hsi_event['date'].dt.year)['squeeze_factor'].apply(pd.Series)\
                                                                                           .unstack()\
                                                                                           .dropna()\
                                                                                           .to_dict() \
           == \
           detailed_hsi_event.assign(
               treatment_id_hsi_name=lambda df: df['TREATMENT_ID'] + ':' + df['Event_Name'],
               year=lambda df: df.date.dt.year,
           ).groupby(by=['treatment_id_hsi_name', 'year'])['Squeeze_Factor']\
            .mean()\
            .to_dict()


@pytest.mark.slow
def test_summary_logger_generated_in_year_long_simulation(seed, tmpdir):
    """Check that the summary logger is created when the simulation lasts exactly one year."""

    def summary_logger_is_present(end_date_of_simulation):
        """Returns True if the summary logger is present when using the specified end_date for the simulation."""

        # Create a dummy disease module (to be the parent of the dummy HSI)
        class DummyModule(Module):
            METADATA = {Metadata.DISEASE_MODULE}

            def read_parameters(self, data_folder):
                pass

            def initialise_population(self, population):
                pass

            def initialise_simulation(self, sim):
                sim.modules['HealthSystem'].schedule_hsi_event(HSI_Dummy(self, person_id=0),
                                                               topen=self.sim.date,
                                                               tclose=None,
                                                               priority=0)

        # Create a dummy HSI event:
        class HSI_Dummy(HSI_Event, IndividualScopeEventMixin):
            def __init__(self, module, person_id):
                super().__init__(module, person_id=person_id)
                self.TREATMENT_ID = 'Dummy'
                self.EXPECTED_APPT_FOOTPRINT = self.make_appt_footprint({'Over5OPD': 1, 'Under5OPD': 1})
                self.BEDDAYS_FOOTPRINT = self.make_beddays_footprint({'general_bed': 2})
                self.ACCEPTED_FACILITY_LEVEL = '1a'

            def apply(self, person_id, squeeze_factor):
                # Request a consumable (either 0 or 1)
                self.get_consumables(item_codes=self.module.rng.choice((0, 1), p=(0.5, 0.5)))

                # Schedule another occurrence of itself in three days.
                sim.modules['HealthSystem'].schedule_hsi_event(self,
                                                               topen=self.sim.date + pd.DateOffset(days=3),
                                                               tclose=None,
                                                               priority=0)

        # Set up simulation:
        sim = Simulation(start_date=start_date, seed=seed, log_config={
            'filename': 'tmpfile',
            'directory': tmpdir,
            'custom_levels': {
                "tlo.methods.healthsystem": logging.DEBUG,
                "tlo.methods.healthsystem.summary": logging.INFO
            }
        })

        sim.register(
            demography.Demography(resourcefilepath=resourcefilepath),
            healthsystem.HealthSystem(resourcefilepath=resourcefilepath),
            DummyModule(),
            sort_modules=False,
            check_all_dependencies=False
        )
        sim.make_initial_population(n=1000)

        sim.simulate(end_date=end_date_of_simulation)
        log = parse_log_file(sim.log_filepath)

        return ('tlo.methods.healthsystem.summary' in log) and len(log['tlo.methods.healthsystem.summary'])

    assert summary_logger_is_present(start_date + pd.DateOffset(years=1))


def test_HealthSystemChangeParameters(seed, tmpdir):
    """Check that the event `HealthSystemChangeParameters` can change the internal parameters of the HealthSystem. And
    check that this is effectual in the case of consumables."""

    initial_parameters = {
        'mode_appt_constraints': 0,
        'ignore_priority': False,
        'capabilities_coefficient': 0.5,
        'cons_availability': 'all',
        'beds_availability': 'default',
    }
    new_parameters = {
        'mode_appt_constraints': 2,
        'ignore_priority': True,
        'capabilities_coefficient': 1.0,
        'cons_availability': 'none',
        'beds_availability': 'none',
    }

    class CheckHealthSystemParameters(RegularEvent, PopulationScopeEventMixin):

        def __init__(self, module):
            super().__init__(module, frequency=pd.DateOffset(days=1))

        def apply(self, population):
            hs = self.sim.modules['HealthSystem']
            _params = dict()
            _params['mode_appt_constraints'] = hs.mode_appt_constraints
            _params['ignore_priority'] = hs.ignore_priority
            _params['capabilities_coefficient'] = hs.capabilities_coefficient
            _params['cons_availability'] = hs.consumables.cons_availability
            _params['beds_availability'] = hs.bed_days.availability

            logger = logging.getLogger('tlo.methods.healthsystem')
            logger.info(key='CheckHealthSystemParameters', data=_params)

    class HSI_Dummy(HSI_Event, IndividualScopeEventMixin):
        def __init__(self, module, person_id):
            super().__init__(module, person_id=person_id)
            self.TREATMENT_ID = 'Dummy'
            self.EXPECTED_APPT_FOOTPRINT = self.make_appt_footprint({'Over5OPD': 1, 'Under5OPD': 1})
            self.BEDDAYS_FOOTPRINT = self.make_beddays_footprint({'general_bed': 2})
            self.ACCEPTED_FACILITY_LEVEL = '1a'

        def apply(self, person_id, squeeze_factor):
            logger = logging.getLogger('tlo.methods.healthsystem')
            logger.info(key='HSI_Dummy_get_consumables',
                        data=self.get_consumables(item_codes=list(range(100)), return_individual_results=True)
                        )
            sim.modules['HealthSystem'].schedule_hsi_event(self,
                                                           topen=self.sim.date + pd.DateOffset(days=1),
                                                           tclose=None,
                                                           priority=0)

    class DummyModule(Module):
        METADATA = {Metadata.DISEASE_MODULE}

        def read_parameters(self, data_folder):
            pass

        def initialise_population(self, population):
            pass

        def initialise_simulation(self, sim):
            hs = sim.modules['HealthSystem']
            sim.schedule_event(CheckHealthSystemParameters(self), sim.date)
            sim.schedule_event(HealthSystemChangeParameters(hs, parameters=new_parameters),
                               sim.date + pd.DateOffset(days=2))
            sim.modules['HealthSystem'].schedule_hsi_event(HSI_Dummy(self, 0), topen=sim.date, tclose=None, priority=0)

    sim = Simulation(start_date=start_date, seed=seed, log_config={
        'filename': 'tmpfile',
        'directory': tmpdir,
        'custom_levels': {
            "tlo.methods.healthsystem": logging.DEBUG,
        }
    })

    sim.register(
        demography.Demography(resourcefilepath=resourcefilepath),
        healthsystem.HealthSystem(resourcefilepath=resourcefilepath, **initial_parameters),
        DummyModule(),
        sort_modules=False,
        check_all_dependencies=False
    )
    sim.make_initial_population(n=100)
    sim.simulate(end_date=start_date + pd.DateOffset(days=7))

    # Check parameters are changed as expected:
    logged_params = parse_log_file(sim.log_filepath)['tlo.methods.healthsystem'][
        'CheckHealthSystemParameters'].set_index('date')
    assert logged_params.loc[start_date].to_dict() == initial_parameters
    assert logged_params.loc[start_date + pd.DateOffset(days=4)].to_dict() == new_parameters

    logged_access_consumables = parse_log_file(sim.log_filepath)['tlo.methods.healthsystem'][
        'HSI_Dummy_get_consumables'].set_index('date')
    assert logged_access_consumables.loc[start_date].all()  # All consumables available at start
    assert not logged_access_consumables.loc[start_date + pd.DateOffset(days=4)].any()  # No consumables available after
    #                                                                                 parameter change


def test_is_treatment_id_allowed():
    """Check the pattern matching in `is_treatment_id_allowed` works as expected."""
    hs = HealthSystem(resourcefilepath=resourcefilepath)

    # An empty list means nothing is allowed
    assert not hs.is_treatment_id_allowed('Hiv', [])

    # A list that contains only an asteriks ['*'] means run anything
    assert hs.is_treatment_id_allowed('Hiv', ['*'])

    # If the list is not empty, then a treatment_id with a first part "FirstAttendance_" is also allowed
    assert hs.is_treatment_id_allowed('FirstAttendance_Em', ["A_B_C_D_E"])
    assert not hs.is_treatment_id_allowed('FirstAttendance_Em', [])

    # An entry in the list of the form "A_B_C" means a treatment_id that matches exactly is allowed
    assert hs.is_treatment_id_allowed('A', ['A', 'B_C_D', 'E_F_G_H'])
    assert hs.is_treatment_id_allowed('B_C_D', ['A', 'B_C_D', 'E_F_G_H'])

    assert not hs.is_treatment_id_allowed('A_', ['A', 'B_C_D', 'E_F_G_H'])
    assert not hs.is_treatment_id_allowed('E_F_G', ['E', 'E_F', 'E_F_G_H'])

    # An entry in the list of the form "A_B_*" means that a treatment_id that begins "A_B_" or "A_B" is allowed
    assert hs.is_treatment_id_allowed('Hiv_X', ['Hiv_*'])
    assert hs.is_treatment_id_allowed('Hiv_Y', ['Hiv_*'])
    assert hs.is_treatment_id_allowed('Hiv_A_B_C', ['Hiv_A_B_*'])
    assert hs.is_treatment_id_allowed('Hiv_A_B', ['Hiv_A_B_*'])
    assert hs.is_treatment_id_allowed('Hiv_A_B_C_D', ['Hiv_A_B_C_*'])
    assert hs.is_treatment_id_allowed('Hiv_A_B_C', ['Hiv_A_B_C_*'])
    assert hs.is_treatment_id_allowed('Hiv_X_1_2_3_4', ['Hiv_X_*'])
    assert hs.is_treatment_id_allowed('Hiv_X_1_2_3_4', ['Hiv_*'])

    assert not hs.is_treatment_id_allowed('Hiv_X', ['Hiv_A_*'])
    assert not hs.is_treatment_id_allowed('Hiv_Y', ['Y_*'])
    assert not hs.is_treatment_id_allowed('Hiv_A_B_C', ['Hiv_X_B_C_*'])
    assert not hs.is_treatment_id_allowed('Hiv_A_B_C', ['Hiv1_A_B_C_*'])
    assert not hs.is_treatment_id_allowed('Hiv_X_1_2_3_4', ['Hiv_Y_*'])
    assert not hs.is_treatment_id_allowed('A', ['A_B_C_*'])

    # (An asteriks that is not preceded by an "_" has no effect is allowing treatment_ids).
    assert not hs.is_treatment_id_allowed('Hiv_A_B', ['Hiv*'])
    assert not hs.is_treatment_id_allowed('Hiv', ['Hiv*'])

    # (And no confusion about stubs that are similar...)
    assert hs.is_treatment_id_allowed('Epi', ['Epi_*'])
    assert not hs.is_treatment_id_allowed('Epilepsy', ['Epi_*'])
    assert not hs.is_treatment_id_allowed('Epi', ['Epilepsy_*'])
    assert hs.is_treatment_id_allowed('Epilepsy', ['Epilepsy_*'])
    assert hs.is_treatment_id_allowed('Epi', ['Epi', 'Epilepsy_*'])
    assert hs.is_treatment_id_allowed('Epilepsy', ['Epi', 'Epilepsy_*'])


def test_manipulation_of_service_availability(seed, tmpdir):
    """Check that the parameter `service_availability` can be used to allow/disallow certain `TREATMENT_ID`s.
    N.B. This is setting service_availability through a change in parameter, as would be done by BatchRunner."""

    generic_first_appts = {'FirstAttendance_NonEmergency', 'FirstAttendance_Emergency',
                           'FirstAttendance_SpuriousEmergencyCare'}

    def get_set_of_treatment_ids_that_run(service_availability) -> Set[str]:
        """Return set of TREATMENT_IDs that occur when running the simulation with the `service_availability`."""
        sim = Simulation(start_date=start_date, seed=seed, log_config={
            'filename': 'tmpfile',
            'directory': tmpdir,
            'custom_levels': {
                "tlo.methods.healthsystem": logging.DEBUG,
            }
        })

        sim.register(*fullmodel(resourcefilepath=resourcefilepath))
        sim.modules['HealthSystem'].parameters['Service_Availability'] = service_availability  # Change parameter
        sim.modules['HealthSystem'].parameters['cons_availability'] = 'default'
        sim.make_initial_population(n=500)
        sim.simulate(end_date=start_date + pd.DateOffset(days=7))

        log = parse_log_file(
            sim.log_filepath, level=logging.DEBUG
        )['tlo.methods.healthsystem']
        if 'HSI_Event' in log:
            return set(log['HSI_Event']['TREATMENT_ID'].value_counts().to_dict().keys())
        else:
            return set()

    # Run model with everything available by default using "*"
    everything = get_set_of_treatment_ids_that_run(service_availability=["*"])

    # Run model with everything specified individually
    all_treatment_ids = sorted(set([i.treatment_id for i in get_details_of_defined_hsi_events()]))
    assert everything == get_set_of_treatment_ids_that_run(service_availability=all_treatment_ids)

    # Run model with nothing available
    assert set() == get_set_of_treatment_ids_that_run(service_availability=[])

    # Only allow 'Hiv_Test' (Not `Hiv_Treatment`)
    assert set({'Hiv_Test'}) == \
           get_set_of_treatment_ids_that_run(service_availability=["Hiv_Test_*"]) - generic_first_appts

    # Allow all `Hiv` things (but nothing else)
    assert set({'Hiv_Test', 'Hiv_Treatment', 'Hiv_Prevention_Circumcision'}) == \
           get_set_of_treatment_ids_that_run(service_availability=["Hiv_*"]) - generic_first_appts

    # Allow all except `Hiv_Test`
    everything_except_hiv_test = everything - set({'Hiv_Test'})
    run_everything_except_hiv_test = \
        get_set_of_treatment_ids_that_run(service_availability=list(everything_except_hiv_test))
    assert 'Hiv_Test' not in run_everything_except_hiv_test
    assert len(run_everything_except_hiv_test.union(everything))

    # Allow all except `Hiv_Treatment`
    everything_except_hiv_treatment = everything - set({'Hiv_Treatment'})
    run_everything_except_hiv_treatment = \
        get_set_of_treatment_ids_that_run(service_availability=list(everything_except_hiv_treatment))
    assert 'Hiv_Treatment' not in run_everything_except_hiv_treatment
    assert len(run_everything_except_hiv_treatment.union(everything))

    # Allow all except `HIV*`
    everything_except_hiv_anything = {x for x in everything if not x.startswith('Hiv')}
    run_everything_except_hiv_anything = \
        get_set_of_treatment_ids_that_run(service_availability=list(everything_except_hiv_anything))
    assert 'Hiv_Treatment' not in run_everything_except_hiv_anything
    assert 'Hiv_Test' not in run_everything_except_hiv_anything
    assert len(run_everything_except_hiv_anything.union(everything))


def test_hsi_run_on_same_day_if_scheduled_for_same_day(seed, tmpdir):
    """An HSI_Event which is scheduled for the current day should run on the current day. This should be the case
    whether the HSI_Event is scheduled from initialise_simulation, a normal event, or an HSI_Event. Test this in
    mode 1 and 2."""

    class DummyHSI_To_Run_On_Same_Day(HSI_Event, IndividualScopeEventMixin):
        """HSI event that will demonstrate it has been run."""

        def __init__(self, module, person_id, source):
            super().__init__(module, person_id=person_id)
            self.TREATMENT_ID = f"{self.__class__.__name__}_{source}"
            self.EXPECTED_APPT_FOOTPRINT = self.make_appt_footprint({})
            self.ACCEPTED_FACILITY_LEVEL = '1a'

        def apply(self, person_id, squeeze_factor):
            pass

    class DummyHSI_To_Run_On_First_Day_Of_Simulation(HSI_Event, IndividualScopeEventMixin):
        """HSI event that schedules another HSI_Event for the same day"""

        def __init__(self, module, person_id):
            super().__init__(module, person_id=person_id)
            self.TREATMENT_ID = self.__class__.__name__
            self.EXPECTED_APPT_FOOTPRINT = self.make_appt_footprint({})
            self.ACCEPTED_FACILITY_LEVEL = '1a'

        def apply(self, person_id, squeeze_factor):
            self.sim.modules['HealthSystem'].schedule_hsi_event(
                DummyHSI_To_Run_On_Same_Day(module=self.module, person_id=person_id, source='HSI'),
                topen=self.sim.date,
                tclose=None,
                priority=0)

    class Event_To_Run_On_First_Day_Of_Simulation(Event, IndividualScopeEventMixin):
        def __init__(self, module, person_id):
            super().__init__(module, person_id=person_id)

        def apply(self, person_id):
            self.sim.modules['HealthSystem'].schedule_hsi_event(
                DummyHSI_To_Run_On_Same_Day(module=self.module, person_id=person_id, source='Event'),
                topen=self.sim.date,
                tclose=None,
                priority=0)

    class DummyModule(Module):
        """Schedules an HSI to occur on the first day of the simulation from initialise_simulation, and an event that
         will schedule the event for the same day."""

        def read_parameters(self, data_folder):
            pass

        def initialise_population(self, population):
            pass

        def initialise_simulation(self, sim):
            # Schedule the HSI to run on the same day
            sim.modules['HealthSystem'].schedule_hsi_event(
                DummyHSI_To_Run_On_Same_Day(self, person_id=0, source='initialise_simulation'),
                topen=self.sim.date,
                tclose=None,
                priority=0)

            # Schedule an HSI that will schedule a further HSI to run on the same day
            sim.modules['HealthSystem'].schedule_hsi_event(
                DummyHSI_To_Run_On_First_Day_Of_Simulation(module=self, person_id=0),
                topen=self.sim.date,
                tclose=None,
                priority=0)

            # Schedule an event that will schedule an HSI to run on the same day
            sim.schedule_event(Event_To_Run_On_First_Day_Of_Simulation(self, person_id=0), sim.date)

    for mode in (0, 1, 2):

        log_config = {
            "filename": "log",
            "directory": tmpdir,
            "custom_levels": {"tlo.methods.healthsystem": logging.DEBUG},
        }
        sim = Simulation(start_date=Date(2010, 1, 1), seed=seed, log_config=log_config)

        sim.register(demography.Demography(resourcefilepath=resourcefilepath),
                     healthsystem.HealthSystem(
                         resourcefilepath=resourcefilepath,
                         mode_appt_constraints=mode,
                         capabilities_coefficient=10000.0,
                         disable=False,
                         cons_availability='all',
                     ),
                     DummyModule(),
                     check_all_dependencies=False,
                     )

        sim.make_initial_population(n=100)
        sim.simulate(end_date=sim.start_date + pd.DateOffset(days=5))

        # Check that all events ran on the same day, the first day of the simulation.
        log = parse_log_file(
            sim.log_filepath, level=logging.DEBUG
        )['tlo.methods.healthsystem']['HSI_Event']
        assert 4 == len(log)  # 3 HSI events should have occurred
        assert (log['date'] == sim.start_date).all()


def test_hsi_event_queue_expansion_and_querying(seed, tmpdir):
    """The correct number of events scheduled for today should be returned when querying the HSI_EVENT_QUEUE,
    and the ordering in the queue should follow the correct logic."""

    class DummyHSI(HSI_Event, IndividualScopeEventMixin):
        """HSI event that schedules another HSI_Event for the same day"""
        def __init__(self, module, person_id):
            super().__init__(module, person_id=person_id)
            self.TREATMENT_ID = self.__class__.__name__
            self.EXPECTED_APPT_FOOTPRINT = self.make_appt_footprint({})
            self.ACCEPTED_FACILITY_LEVEL = '1a'

        def apply(self, person_id, squeeze_factor):
            self.sim.modules['HealthSystem'].schedule_hsi_event(
                DummyHSI(module=self.module, person_id=person_id,),
                topen=self.sim.date,
                tclose=None,
                priority=0)

    class DummyModule(Module):
        def read_parameters(self, data_folder):
            pass

        def initialise_population(self, population):
            pass

        def initialise_simulation(self, sim):
            pass

    log_config = {
        "filename": "log",
        "directory": tmpdir,
        "custom_levels": {"tlo.methods.healthsystem": logging.DEBUG},
    }
    sim = Simulation(start_date=Date(2010, 1, 1), seed=seed, log_config=log_config)
    sim.register(demography.Demography(resourcefilepath=resourcefilepath),
                 healthsystem.HealthSystem(
                     resourcefilepath=resourcefilepath,
                     randomise_queue=True,
                     disable=False,
                     cons_availability='all',
                 ),
                 DummyModule(),
                 check_all_dependencies=False,
                 )
    sim.make_initial_population(n=100)
    sim.simulate(end_date=sim.start_date + pd.DateOffset(days=5))
    sim.event_queue.queue = []  # clear the queue

    Ntoday = 10
    Nlater = 90

    for i in range(Nlater):
        sim.modules['HealthSystem'].schedule_hsi_event(
            DummyHSI(module=sim.modules['DummyModule'], person_id=0),
            topen=sim.date + pd.DateOffset(days=sim.modules['DummyModule'].rng.randint(1, 30)),
            tclose=None,
            priority=sim.modules['DummyModule'].rng.randint(0, 3))

    for i in range(Ntoday):
        sim.modules['HealthSystem'].schedule_hsi_event(
            DummyHSI(module=sim.modules['DummyModule'], person_id=0),
            topen=sim.date,
            tclose=None,
            priority=sim.modules['DummyModule'].rng.randint(0, 3))

    (list_of_individual_hsi_event_tuples_due_today,
        list_of_population_hsi_event_tuples_due_today
     ) = sim.modules['HealthSystem'].healthsystemscheduler._get_events_due_today()

    # Check that HealthSystemScheduler is recovering the correct number of events for today
    assert len(list_of_individual_hsi_event_tuples_due_today) == Ntoday

    # Check that the remaining events obey ordering rules
    event_prev = hp.heappop(sim.modules['HealthSystem'].HSI_EVENT_QUEUE)

    while (len(sim.modules['HealthSystem'].HSI_EVENT_QUEUE) > 0):
        next_event_tuple = hp.heappop(sim.modules['HealthSystem'].HSI_EVENT_QUEUE)
        assert event_prev.priority <= next_event_tuple.priority, 'Not respecting priority'
        if (event_prev.priority == next_event_tuple.priority):
            assert event_prev.topen <= next_event_tuple.topen, 'Not respecting topen'
            if (event_prev.topen == next_event_tuple.topen):
                assert event_prev.rand_queue_counter < next_event_tuple.rand_queue_counter, 'Not respecting rand'
        event_prev = next_event_tuple


@pytest.mark.slow
def test_policy_and_lowest_priority_and_fasttracking_enforced(seed, tmpdir):
    """The priority set by the policy should overwrite the priority the event was scheduled with. If the priority
     is below the lowest one considered, the event will not be scheduled (call never_ran at tclose). If a TREATMENT_ID
     and a person characteristic warrant it, fast-tracking is enabled."""

    class DummyHSI(HSI_Event, IndividualScopeEventMixin):
        """HSI event that schedules another HSI_Event for the same day"""
        def __init__(self, module, person_id):
            super().__init__(module, person_id=person_id)
            self.TREATMENT_ID = 'HSI_Dummy'
            self.EXPECTED_APPT_FOOTPRINT = self.make_appt_footprint({})
            self.ACCEPTED_FACILITY_LEVEL = '1a'

        def apply(self, person_id, squeeze_factor):
            self.sim.modules['HealthSystem'].schedule_hsi_event(
                     DummyHSI(module=self.module, person_id=person_id),
                     topen=self.sim.date,
                     tclose=None,
                     priority=0)

    class DummyModule(Module):
        """Schedules an HSI to occur on the first day of the simulation from initialise_simulation, and an event that
         will schedule the event for the same day."""

        def read_parameters(self, data_folder):
            pass

        def initialise_population(self, population):
            pass

        def initialise_simulation(self, sim):
            pass

    log_config = {
        "filename": "log",
        "directory": tmpdir,
        "custom_levels": {"tlo.methods.healthsystem": logging.DEBUG},
    }
    sim = Simulation(start_date=Date(2010, 1, 1), seed=seed, log_config=log_config)
    sim.register(demography.Demography(resourcefilepath=resourcefilepath),
                 healthsystem.HealthSystem(
                     resourcefilepath=resourcefilepath,
                     disable=False,
                     randomise_queue=True,
                     ignore_priority=False,
                     mode_appt_constraints=2,
                     policy_name="Test",  # Test policy enforcing lowest_priority_policy
                                          # assumed in this test. This allows us to check policies
                                          # are loaded correctly.
                     cons_availability='all',
                 ),
                 symptommanager.SymptomManager(resourcefilepath=resourcefilepath),
                 healthseekingbehaviour.HealthSeekingBehaviour(resourcefilepath=resourcefilepath),
                 enhanced_lifestyle.Lifestyle(resourcefilepath=resourcefilepath),
                 epi.Epi(resourcefilepath=resourcefilepath),
                 hiv.Hiv(resourcefilepath=resourcefilepath, run_with_checks=False),
                 tb.Tb(resourcefilepath=resourcefilepath),
                 DummyModule(),
                 check_all_dependencies=False,
                 )
    sim.make_initial_population(n=100)
    sim.simulate(end_date=sim.start_date + pd.DateOffset(days=5))

    sim.event_queue.queue = []  # clear the queue
    sim.modules['HealthSystem'].HSI_EVENT_QUEUE = []  # clear the queue
    # Overwrite one of the Treatments with HSI_Dummy, and assign it a policy priority
    dictio = sim.modules['HealthSystem'].priority_rank_dict
    dictio['HSI_Dummy'] = dictio['Alri_Pneumonia_Treatment_Outpatient']
    del dictio['Alri_Pneumonia_Treatment_Outpatient']
    dictio['HSI_Dummy']['Priority'] = 0

    # Schedule an 'HSI_Dummy' event with priority different from policy one
    sim.modules['HealthSystem'].schedule_hsi_event(
        DummyHSI(module=sim.modules['DummyModule'], person_id=0),
        topen=sim.date + pd.DateOffset(days=sim.modules['DummyModule'].rng.randint(1, 30)),
        tclose=None,
        priority=1)  # Give a priority different than the one assumed by the policy for this Treatment_ID

    assert len(sim.modules['HealthSystem'].HSI_EVENT_QUEUE) == 1
    event_prev = hp.heappop(sim.modules['HealthSystem'].HSI_EVENT_QUEUE)
    assert event_prev.priority == 0  # Check that the event's priority is the policy one

    # Make
    # i) both policy priority and scheduled priority =2,
    # ii) HSI_Dummy eligible for fast-tracking for tb_diagnosed individuals exclusively,
    # iii) person for whom HSI will be scheduled tb-positive (hence fast-tracking eligible)
    # and check that person is fast-tracked with priority=1
    dictio['HSI_Dummy']['Priority'] = 2
    dictio['HSI_Dummy']['FT_if_5orUnder'] = -1
    dictio['HSI_Dummy']['FT_if_pregnant'] = -1
    dictio['HSI_Dummy']['FT_if_Hivdiagnosed'] = -1
    dictio['HSI_Dummy']['FT_if_tbdiagnosed'] = 1
    sim.population.props.at[0, 'tb_diagnosed'] = True

    # Schedule an 'HSI_Dummy' event with priority different to that with which it is scheduled
    sim.modules['HealthSystem'].schedule_hsi_event(
        DummyHSI(module=sim.modules['DummyModule'], person_id=0),
        topen=sim.date + pd.DateOffset(days=sim.modules['DummyModule'].rng.randint(1, 30)),
        tclose=None,
        priority=2)  # Give a priority below fast tracking

    assert len(sim.modules['HealthSystem'].HSI_EVENT_QUEUE) == 1
    event_prev = hp.heappop(sim.modules['HealthSystem'].HSI_EVENT_QUEUE)
    assert event_prev.priority == 1  # Check that the event priority is the fast tracking one

    # Repeat, but now assinging priority below threshold through policy, to check that the event is not scheduled.
    # Person still tb positive, so ensure fast tracking is no longer available for this treatment to tb-diagnosed.
    dictio['HSI_Dummy']['Priority'] = 7
    dictio['HSI_Dummy']['FT_if_tbdiagnosed'] = -1
    _tclose = sim.date + pd.DateOffset(days=35)

    # Schedule an 'HSI_Dummy' event with priority different from policy one
    sim.modules['HealthSystem'].schedule_hsi_event(
                DummyHSI(module=sim.modules['DummyModule'], person_id=0),
                topen=sim.date + pd.DateOffset(days=sim.modules['DummyModule'].rng.randint(1, 30)),
                tclose=_tclose,
                priority=1)  # Give a priority different than the one assumed by the policy for this Treatment_ID

    # Check that event wasn't scheduled due to priority being below threshold
    assert len(sim.modules['HealthSystem'].HSI_EVENT_QUEUE) == 0

    # Check that event was scheduled to never run on tclose
    assert len(sim.event_queue) == 1
    ev = hp.heappop(sim.event_queue.queue)
    assert not ev[3].run_hsi
    assert ev[0] == _tclose


def test_mode_appt_constraints2_on_healthsystem(seed, tmpdir):
    """Test that mode_appt_constraints=2 leads to correct constraints on number of HSIs that can run,
    in particular:
    - If capabilities required to carry out an hsi at facility have been exhausted for the day, the hsi
      cannot be ran;
    - HSIs with higher priority are ran preferentially;
    - Competition for resources takes place at facility level;
    """

    # Create Dummy Module to host the HSI
    class DummyModule(Module):
        METADATA = {Metadata.DISEASE_MODULE, Metadata.USES_HEALTHSYSTEM}

        def read_parameters(self, data_folder):
            pass

        def initialise_population(self, population):
            pass

        def initialise_simulation(self, sim):
            pass

    # Create a dummy HSI event class
    class DummyHSIEvent(HSI_Event, IndividualScopeEventMixin):
        def __init__(self, module, person_id, appt_type, level):
            super().__init__(module, person_id=person_id)
            self.TREATMENT_ID = 'DummyHSIEvent'
            self.EXPECTED_APPT_FOOTPRINT = self.make_appt_footprint({appt_type: 1})
            self.ACCEPTED_FACILITY_LEVEL = level

            self.this_hsi_event_ran = False

        def apply(self, person_id, squeeze_factor):
            self.this_hsi_event_ran = True

    log_config = {
        "filename": "log",
        "directory": tmpdir,
        "custom_levels": {"tlo.methods.healthsystem": logging.DEBUG},
    }
    sim = Simulation(start_date=start_date, seed=seed, log_config=log_config)

    # Register the core modules and simulate for 0 days
    sim.register(demography.Demography(resourcefilepath=resourcefilepath),
                 healthsystem.HealthSystem(resourcefilepath=resourcefilepath,
                                           capabilities_coefficient=1.0,
                                           mode_appt_constraints=2,
                                           ignore_priority=False,
                                           randomise_queue=True,
                                           policy_name="",
                                           use_funded_or_actual_staffing='funded_plus'),
                 DummyModule()
                 )

    tot_population = 100
    sim.make_initial_population(n=tot_population)
    sim.simulate(end_date=sim.start_date)

    # Get pointer to the HealthSystemScheduler event
    healthsystemscheduler = sim.modules['HealthSystem'].healthsystemscheduler

    # Split individuals equally across two districts
    person_for_district = {d: i for i, d in enumerate(sim.population.props['district_of_residence'].cat.categories)}
    keys_district = list(person_for_district.keys())

    # First half of population in keys_district[0], second half in keys_district[1]
    for i in range(0, int(tot_population/2)):
        sim.population.props.at[i, 'district_of_residence'] = keys_district[0]
    for i in range(int(tot_population/2), tot_population):
        sim.population.props.at[i, 'district_of_residence'] = keys_district[1]

    # Schedule an identical appointment for all individuals, assigning priority as follows:
    # - In first district, half individuals have priority=0 and half priority=1
    # - In second district, half individuals have priority=2 and half priority=3
    for i in range(0, tot_population):

        hsi = DummyHSIEvent(module=sim.modules['DummyModule'],
                            person_id=i,
                            appt_type='MinorSurg',
                            level='1a')

        sim.modules['HealthSystem'].schedule_hsi_event(
            hsi,
            topen=sim.date,
            tclose=sim.date + pd.DateOffset(days=1),
            # Assign priority as 0,1,0,1,...0,1,2,3,2,3,....2,3. In doing so, in following tests also
            # check that events are rearranged in queue based on priority and not order in which were scheduled.
            priority=int(i/int(tot_population/2))*2 + i % 2
        )

    # Now adjust capabilities available.
    # In first district, make capabilities half of what would be required to run all events
    # without squeeze:
    hsi1 = DummyHSIEvent(module=sim.modules['DummyModule'],
                         person_id=0,  # Ensures call is on officers in first district
                         appt_type='MinorSurg',
                         level='1a')
    hsi1.initialise()
    for k, v in hsi1.expected_time_requests.items():
        print(k, sim.modules['HealthSystem']._daily_capabilities[k])
        sim.modules['HealthSystem']._daily_capabilities[k] = v*(tot_population/4)

    # In second district, make capabilities tuned to be those required to run all priority=2 events under
    # maximum squeezed allowed for this priority, which currently is zero.
    max_squeeze = 0.
    scale = (1.+max_squeeze)
    print("Scale is ", scale)
    hsi2 = DummyHSIEvent(module=sim.modules['DummyModule'],
                         person_id=int(tot_population/2),  # Ensures call is on officers in second district
                         appt_type='MinorSurg',
                         level='1a')
    hsi2.initialise()
    for k, v in hsi2.expected_time_requests.items():
        sim.modules['HealthSystem']._daily_capabilities[k] = (v/scale)*(tot_population/4)

    # Run healthsystemscheduler
    healthsystemscheduler.apply(sim.population)

    # read the results
    output = parse_log_file(sim.log_filepath, level=logging.DEBUG)
    hs_output = output['tlo.methods.healthsystem']['HSI_Event']

    # Check that some events could run, but not all
    assert hs_output['did_run'].sum() < tot_population, "All events ran"
    assert hs_output['did_run'].sum() != 0, "No events ran"

    # Get the appointments that ran for each priority
    Nran_w_priority0 = len(hs_output[(hs_output['priority'] == 0) & (hs_output['did_run'])])
    Nran_w_priority1 = len(hs_output[(hs_output['priority'] == 1) & (hs_output['did_run'])])
    Nran_w_priority2 = len(hs_output[(hs_output['priority'] == 2) & (hs_output['did_run'])])
    Nran_w_priority3 = len(hs_output[(hs_output['priority'] == 3) & (hs_output['did_run'])])

    # Within district, check that appointments with higher priority occurred more frequently
    assert Nran_w_priority0 > Nran_w_priority1
    assert Nran_w_priority2 > Nran_w_priority3

    # Check that if capabilities ran out in one district, capabilities in different district
    # cannot be accessed, even if priority should give precedence:
    # Because competition for resources occurs by facility, priority=2 should occur more
    # frequently than priority=1.
    assert Nran_w_priority2 > Nran_w_priority1

    # SQUEEZE CHECKS

    # Check that some level of squeeze occurs:
    # Although the capabilities in first district were set to half of those required,
    # if some level of squeeze was allowed (i.e. if max squeeze allowed for priority=0 is >0)
    # more than half of appointments should have taken place in total.
    if max_squeeze > 0:
        assert Nran_w_priority0 + Nran_w_priority1 > (tot_population/4)

    # Check that the maximum squeeze allowed is set by priority:
    # The capabilities in the second district were tuned to accomodate all priority=2
    # appointments under the maximum squeeze allowed. Check that exactly all priority=2
    # appointments were allowed and no priority=3, to verify that the maximum squeeze
    # allowed in queue given priority is correct.
    assert (Nran_w_priority2 == int(tot_population/4)) & (Nran_w_priority3 == 0)


@pytest.mark.slow
def test_which_hsi_can_run(seed):
    """This test confirms whether, and how, HSI with each Appointment Type can run at each facility, under the
    different modes of the HealthSystem and the different assumptions for the HR resources."""

    class DummyModule(Module):
        """Dummy Module to host the HSI"""
        METADATA = {Metadata.DISEASE_MODULE, Metadata.USES_HEALTHSYSTEM}

        def read_parameters(self, data_folder):
            pass

        def initialise_population(self, population):
            pass

        def initialise_simulation(self, sim):
            pass

    class DummyHSIEvent(HSI_Event, IndividualScopeEventMixin):
        def __init__(self, module, person_id, appt_type, level):
            super().__init__(module, person_id=person_id)
            self.TREATMENT_ID = 'DummyHSIEvent'
            self.EXPECTED_APPT_FOOTPRINT = self.make_appt_footprint({appt_type: 1})
            self.ACCEPTED_FACILITY_LEVEL = level

            self.this_hsi_event_ran = False
            self.squeeze_factor_of_this_hsi = None

        def apply(self, person_id, squeeze_factor):
            self.squeeze_factor_of_this_hsi = squeeze_factor
            self.this_hsi_event_ran = True

    def collapse_into_set_of_strings(df: pd.DataFrame) -> Set:
        """Returns a set of strings wherein the column value are seperated by |"""
        lst = list()
        for _, row in df.iterrows():
            lst.append("|".join([_c for _c in row]))
        return set(lst)

    # For each Mode and assumption on HR resources, test whether each type of appointment can run in each district
    # at each level for which it is defined.
    results = list()
    for mode_appt_constraints in (0, 1, 2):
        for use_funded_or_actual_staffing in ('actual', 'funded', 'funded_plus'):
            sim = Simulation(start_date=Date(2010, 1, 1), seed=seed)

            # Register the core modules and simulate for 0 days
            sim.register(demography.Demography(resourcefilepath=resourcefilepath),
                         healthsystem.HealthSystem(resourcefilepath=resourcefilepath,
                                                   capabilities_coefficient=1.0,
                                                   mode_appt_constraints=mode_appt_constraints,
                                                   use_funded_or_actual_staffing=use_funded_or_actual_staffing),
                         DummyModule(),
                         )
            sim.make_initial_population(n=40)
            sim.simulate(end_date=sim.start_date)

            # Get pointer to the HealthSystemScheduler event
            healthsystemscheduler = sim.modules['HealthSystem'].healthsystemscheduler

            # Get the table showing which types of appointment can occur at which level
            appt_types_offered = sim.modules['HealthSystem'].parameters['Appt_Offered_By_Facility_Level'].set_index(
                'Appt_Type_Code')

            # Get the all the districts in which a person could be resident, and allocate one person to each district
            person_for_district = {d: i for i, d in
                                   enumerate(sim.population.props['district_of_residence'].cat.categories)}
            sim.population.props.loc[person_for_district.values(), 'is_alive'] = True
            sim.population.props.loc[person_for_district.values(), 'district_of_residence'] = list(
                person_for_district.keys())

            def check_appt_works(district, level, appt_type) -> Tuple:
                sim.modules['HealthSystem'].reset_queue()

                hsi = DummyHSIEvent(
                    module=sim.modules['DummyModule'],
                    person_id=person_for_district[district],
                    appt_type=appt_type,
                    level=level
                )

                sim.modules['HealthSystem'].schedule_hsi_event(
                    hsi_event=hsi,
                    topen=sim.date,
                    tclose=sim.date + pd.DateOffset(days=1),
                    priority=1
                )

                healthsystemscheduler.run()

                return hsi.this_hsi_event_ran, hsi.squeeze_factor_of_this_hsi

            for _district in person_for_district:
                for _facility_level_col_name in appt_types_offered.columns:
                    for _appt_type in (
                        appt_types_offered[_facility_level_col_name].loc[
                            appt_types_offered[_facility_level_col_name]].index
                    ):
                        _level = _facility_level_col_name.split('_')[-1]
                        hsi_did_run, sqz = check_appt_works(district=_district, level=_level, appt_type=_appt_type)

                        results.append(dict(
                            mode_appt_constraints=mode_appt_constraints,
                            use_funded_or_actual_staffing=use_funded_or_actual_staffing,
                            level=_level,
                            appt_type=_appt_type,
                            district=_district,
                            hsi_did_run=hsi_did_run,
                            sqz=sqz,
                        ))

    # Check that all hsi events that ran had reasonable (float) squeeze
    for r in results:
        if r['hsi_did_run']:
            assert isinstance(r['sqz'], float)
            assert r['sqz'] != float('nan')

    results = pd.DataFrame(results)

    # check under each mode (0, 1, 2) and each HR scenario (actual, funded, funded_plus), the hsi runs as we expect.
    # note that in both actual and funded scenarios, there are some required (by appt time) HCW cadres not there, i.e.,
    # those cadres with 0-minute capability.

    # mode 0 - actual, funded, funded_plus -> every hsi runs, with sqz=0.0
    # as in mode 0, we assume no constraints at all
    assert results.loc[results['mode_appt_constraints'] == 0, 'hsi_did_run'].all()
    assert (results.loc[results['mode_appt_constraints'] == 0, 'sqz'] == 0.0).all()

    # mode 1 - actual, funded, funded_plus -> every hsi that does run, has sqz in [0.0, Inf)
    res = results.loc[(results['mode_appt_constraints'] == 1) & (results['hsi_did_run'])]
    assert res['sqz'].between(0.0, float('inf'), 'left').all()

    # mode 1 - funded_plus -> every hsi runs
    assert results.loc[(results['mode_appt_constraints'] == 1) &
                       (results['use_funded_or_actual_staffing'] == 'funded_plus'), 'hsi_did_run'].all()

    # mode 1 - actual, funded -> some don't run (the ones we expect, i.e., where the HCW is not there)
    # simple checks that some hsi did not run
    assert not results.loc[(results['mode_appt_constraints'] == 1) &
                           (results['use_funded_or_actual_staffing'] == 'actual'), 'hsi_did_run'].all(), \
        "Mode 1: Some HSI under actual hr scenario did not run"
    assert not results.loc[(results['mode_appt_constraints'] == 1) &
                           (results['use_funded_or_actual_staffing'] == 'funded'), 'hsi_did_run'].all(), \
        "Mode 1: Some HSI under funded hr scenario did not run"
    # now refer to the detailed appts/hsi that don't run as the required HCW is not there and do a detailed check
    # read necessary files
    mfl = pd.read_csv(
        resourcefilepath / 'healthsystem/organisation/ResourceFile_Master_Facilities_List.csv'
    )
    appts_not_run = pd.read_csv(
        resourcefilepath /
        'healthsystem/human_resources/definitions/ResourceFile_Appts_That_Require_HCW_Who_Are_Not_Present.csv'
    )  # this file includes both actual and funded scenarios
    # reformat to map with results file for convenience
    appts_not_run = appts_not_run.drop(columns='Officer_Category').drop_duplicates().rename(
        columns={'HR_Scenario': 'use_funded_or_actual_staffing', 'Facility_Level': 'level',
                 'Appt_Type_Code': 'appt_type', 'Fail_District_Or_CenHos': 'district'}
    )  # drop_duplicates is due to possible rows with same column info except Officer_Category
    appts_not_run = appts_not_run[['use_funded_or_actual_staffing', 'level', 'appt_type', 'district']]  # re-order cols

    # With the merging of levels '1b' and '2' (and labelling them '2'), the only entries in this list of HSI that are
    # expected not to be able to run at levels '1b' and '2', are those that cannot happen at EITHER level '1b' OR '2'.
    # (If they can happen at either, then this test will make it look like they are happening at both!)
    # The file on the HSI expected not to run should show such appointments as not happening at either '1b' or '2'.
    # .... work out which appointment cannot happen at either '1b' or '2'
    _levels_at_which_appts_dont_run = appts_not_run.groupby(
        by=['use_funded_or_actual_staffing', 'appt_type', 'district'])['level'].sum()
    _levels_at_which_appts_dont_run = _levels_at_which_appts_dont_run.drop(
        _levels_at_which_appts_dont_run.index[_levels_at_which_appts_dont_run.isin(['1b', '2'])]
    )
    appts_not_run = _levels_at_which_appts_dont_run.reset_index().dropna()
    appts_not_run['level'] = appts_not_run['level'].replace({'21b': '2'})  # ... label such appointments for level '2'
    # ... reproduce that block labelled for level '1b'
    appts_not_run_level2 = appts_not_run.loc[appts_not_run.level == '2'].copy()
    appts_not_run_level2['level'] = '1b'
    appts_not_run = pd.concat([appts_not_run, appts_not_run_level2])
    # ... re-order columns to suit.
    appts_not_run = appts_not_run[['use_funded_or_actual_staffing', 'level', 'appt_type', 'district']]

    # reformat the 'district' info at levels 3 and 4 in results to map with appts_not_run file for convenience
    districts_per_region = mfl[['District', 'Region']].drop_duplicates().dropna(axis='index', how='any').set_index(
        'District', drop=True)
    districts_per_region['CenHos'] = 'Referral Hospital_' + districts_per_region['Region']
    districts_per_cenhos = districts_per_region['CenHos'].T.to_dict()
    results_alt = results.copy()  # do not overwrite the results file
    results_alt.loc[results_alt['level'] == '4', 'district'] = 'Zomba Mental Hospital'
    results_alt.loc[results_alt['level'] == '3', 'district'] = results_alt.loc[
        results_alt['level'] == '3', 'district'].replace(districts_per_cenhos)
    # the detailed check
    results_alt = results_alt.loc[(results_alt['mode_appt_constraints'] == 1) & (~results_alt['hsi_did_run'])].drop(
        columns=['mode_appt_constraints', 'hsi_did_run', 'sqz']
    )
    assert (results_alt.columns == appts_not_run.columns).all()
    assert collapse_into_set_of_strings(results_alt) == collapse_into_set_of_strings(appts_not_run)

    # mode 2 - actual, funded, funded_plus -> every hsi that does run, has sqz <= max squeeze allowed for priority
    max_squeeze = 0  # For now assume squeeze is always zero
    assert (results.loc[(results['mode_appt_constraints'] == 2) & (results['hsi_did_run']), 'sqz'] <= max_squeeze).all()


def test_determinism_of_hsi_that_run_and_consumables_availabilities(seed, tmpdir):
    """Check that two runs of model with the same seed gives the same sequence of HSI that run and the same state of
    the Consumables class at initiation."""

    def get_hsi_log_and_consumables_state() -> pd.DataFrame:
        """Return state of Consumables at the start of a simulation and the HSI_Event log that occur when running the
         simulation (when all services available)."""
        sim = Simulation(start_date=start_date, seed=seed, log_config={
            'filename': 'tmpfile',
            'directory': tmpdir,
            'custom_levels': {
                "tlo.methods.healthsystem": logging.DEBUG,
            }
        })
        sim.register(*fullmodel(resourcefilepath=resourcefilepath))
        sim.modules['HealthSystem'].parameters['Service_Availability'] = ["*"]
        sim.modules['HealthSystem'].parameters['cons_availability'] = 'default'
        sim.make_initial_population(n=1_000)

        # Initialise consumables and capture its state
        sim.modules['HealthSystem'].consumables.on_start_of_day(sim.date)

        consumables_state_at_init = dict(
            unknown_items=sim.modules['HealthSystem'].consumables._is_unknown_item_available,
            known_items=sim.modules['HealthSystem'].consumables._is_available,
            random_samples=list(sim.modules['HealthSystem'].consumables._rng.random_sample(100))
        )

        sim.simulate(end_date=start_date + pd.DateOffset(days=7))

        return {
            'consumables_state_at_init': consumables_state_at_init,
            'hsi_event': parse_log_file(sim.log_filepath, level=logging.DEBUG)['tlo.methods.healthsystem']['HSI_Event'],
        }

    first_run = get_hsi_log_and_consumables_state()

    # Check that all runs (with the same seed to simulation) are identical to the first run
    for _ in range(2):
        next_run = get_hsi_log_and_consumables_state()
        # - Consumables State at Initialisation
        assert next_run['consumables_state_at_init'] == first_run['consumables_state_at_init']
        # - HSI Events
        pd.testing.assert_frame_equal(next_run['hsi_event'], first_run['hsi_event'])


def test_service_availability_can_be_set_using_list_of_treatment_ids_and_asterisk(seed, tmpdir):
    """Check the two identical runs of model can be produced when the service_availability is set using ['*'] and when
     using the list of TREATMENT_IDs that are defined. Repeated for with and without randomisation of the HSI Event
     queue."""

    def get_hsi_log(service_availability, randomise_hsi_queue) -> pd.DataFrame:
        """Return the log of HSI_Events that occur when running the simulation with the `service_availability` set as
        indicated."""
        sim = Simulation(start_date=start_date, seed=seed, log_config={
            'filename': 'tmpfile',
            'directory': tmpdir,
            'custom_levels': {
                "tlo.methods.healthsystem": logging.DEBUG,
            }
        })
        sim.register(*fullmodel(resourcefilepath=resourcefilepath,
                                module_kwargs={'HealthSystem': {'randomise_queue': randomise_hsi_queue}}))
        sim.modules['HealthSystem'].parameters['Service_Availability'] = service_availability
        sim.modules['HealthSystem'].parameters['cons_availability'] = 'default'
        sim.make_initial_population(n=500)

        sim.simulate(end_date=start_date + pd.DateOffset(days=7))

        return parse_log_file(sim.log_filepath, level=logging.DEBUG)['tlo.methods.healthsystem']['HSI_Event']

    # Look-up all the treatment_ids that are defined to be run.
    all_treatment_ids = sorted(set([i.treatment_id for i in get_details_of_defined_hsi_events()]))

    for _randomise_hsi_queue in (False, True):
        # - when specifying service-availability as "*"
        run_with_asterisk = get_hsi_log(
            service_availability=["*"],
            randomise_hsi_queue=_randomise_hsi_queue,
        )

        # - when specifying service-availability as a list of TREATMENT_IDs
        run_with_list = get_hsi_log(
            service_availability=all_treatment_ids,
            randomise_hsi_queue=_randomise_hsi_queue,
        )

        # Check that HSI event logs are identical
        pd.testing.assert_frame_equal(run_with_asterisk, run_with_list)


<<<<<<< HEAD
def test_HR_scaling_by_level_and_officer_type_assumption(seed, tmpdir):
    """Check that we can use the parameter `HR_scaling_by_level_and_officer_type_mode` to manipulate the minutes of time available for healthcare
    workers."""
=======
def test_const_HR_scaling_assumption(seed, tmpdir):
    """Check that we can use the parameter `const_HR_scaling_mode` to manipulate the minutes of time available for
    healthcare workers."""
>>>>>>> c454c74c

    def get_capabilities_today(HR_scaling_by_level_and_officer_type_mode: str) -> pd.Series:
        sim = Simulation(start_date=start_date, seed=seed)
        sim.register(
            demography.Demography(resourcefilepath=resourcefilepath),
            healthsystem.HealthSystem(resourcefilepath=resourcefilepath)
        )
        sim.modules['HealthSystem'].parameters['HR_scaling_by_level_and_officer_type_mode'] = HR_scaling_by_level_and_officer_type_mode
        sim.modules['HealthSystem'].parameters['year_HR_scaling_by_level_and_officer_type'] = 2010
        sim.make_initial_population(n=100)
        # Days ran need to be offset by 1 in order for event on 2010,1,1 to take place - why?
        sim.simulate(end_date=start_date + pd.DateOffset(days=1))

        return sim.modules['HealthSystem'].capabilities_today

    caps = {
        _HR_scaling_by_level_and_officer_type_mode: get_capabilities_today(_HR_scaling_by_level_and_officer_type_mode)
        for _HR_scaling_by_level_and_officer_type_mode in ('default', 'data', 'custom')
    }

    # Check that the custom assumption (multiplying all capabilities by 0.5) gives expected result
    assert np.allclose(
        caps['custom'].values,
        caps['default'].values * 0.5
    )

    # Check that the "data" assumptions leads to changes in the capabilities (of any direction)
    assert not np.allclose(
        caps['data'].values,
        caps['default'].values
    )


def test_dynamic_HR_scaling(seed, tmpdir):
    """Check that we can scale the minutes of time available for healthcare workers on a yearly basis based on either
    a fixed scaling factor or population grown, or both."""

    def get_initial_capabilities() -> pd.Series:
        sim = Simulation(start_date=start_date, seed=seed)
        sim.register(
            demography.Demography(resourcefilepath=resourcefilepath),
            healthsystem.HealthSystem(resourcefilepath=resourcefilepath)
        )
        sim.make_initial_population(n=100)
        sim.simulate(end_date=start_date + pd.DateOffset(days=0))

        return sim.modules['HealthSystem'].capabilities_today

    def get_capabilities_after_two_updates(dynamic_HR_scaling_factor: float, scale_HR_by_pop_size: bool) -> tuple:
        sim = Simulation(start_date=start_date, seed=seed)
        sim.register(
            demography.Demography(resourcefilepath=resourcefilepath),
            healthsystem.HealthSystem(resourcefilepath=resourcefilepath),
            simplified_births.SimplifiedBirths(resourcefilepath=resourcefilepath),

        )
        params = sim.modules['HealthSystem'].parameters
        df = params['yearly_HR_scaling'][params['yearly_HR_scaling_mode']]
        df.loc[df['year'] == 2010, 'dynamic_HR_scaling_factor'] = dynamic_HR_scaling_factor
        df.loc[df['year'] == 2010, 'scale_HR_by_popsize'] = scale_HR_by_pop_size
        popsize = 100
        sim.make_initial_population(n=popsize)

        # Ensure simulation lasts long enough so that current capabilities reflect that used after two updates
        # (updates occur on 1st Jan, starting in 2010, so simulation should stop on 2nd Jan 2011).
        sim.simulate(end_date=Date(2011, 1, 2))

        popsize_start = popsize
        popsize_curr = sim.population.props['is_alive'].sum()
        final_popsize_increase = popsize_curr / popsize_start

        return sim.modules['HealthSystem'].capabilities_today, final_popsize_increase

    dynamic_HR_scaling_factor = 1.05

    # Get initial capabilities and remove all officers with no minutes available
    initial_caps = get_initial_capabilities()
    initial_caps = initial_caps[initial_caps != 0]

    # Check that dynamic expansion over two years leads to expansion = dynamic_HR_scaling_factor^2
    caps, final_popsize_increase = get_capabilities_after_two_updates(
        dynamic_HR_scaling_factor=dynamic_HR_scaling_factor,
        scale_HR_by_pop_size=False
    )
    caps = caps[caps != 0]
    ratio_in_sim = caps/initial_caps
    expected_value = dynamic_HR_scaling_factor * dynamic_HR_scaling_factor
    assert np.allclose(ratio_in_sim, expected_value)

    # Check that expansion over two years with scaling prop to pop expansion works as expected
    caps, final_popsize_increase = get_capabilities_after_two_updates(
        dynamic_HR_scaling_factor=1.0,
        scale_HR_by_pop_size=True
    )
    caps = caps[caps != 0]
    ratio_in_sim = caps/initial_caps
    expected_value = final_popsize_increase
    assert np.allclose(ratio_in_sim, expected_value)

    # Check that expansion over two years with both fixed scaling and pop expansion scaling works as expected
    caps, final_popsize_increase = get_capabilities_after_two_updates(
        dynamic_HR_scaling_factor=dynamic_HR_scaling_factor,
        scale_HR_by_pop_size=True
    )
    caps = caps[caps != 0]
    ratio_in_sim = caps/initial_caps
    expected_value = final_popsize_increase*dynamic_HR_scaling_factor*dynamic_HR_scaling_factor
    assert np.allclose(ratio_in_sim, expected_value)


def test_dynamic_HR_scaling_multiple_changes(seed, tmpdir):
    """Check that we can scale the minutes of time available for healthcare workers with a sequence of factors that
    apply in different years."""

    def get_initial_capabilities() -> pd.Series:
        sim = Simulation(start_date=start_date, seed=seed)
        sim.register(
            demography.Demography(resourcefilepath=resourcefilepath),
            healthsystem.HealthSystem(resourcefilepath=resourcefilepath)
        )
        sim.make_initial_population(n=100)
        sim.simulate(end_date=start_date + pd.DateOffset(days=0))

        return sim.modules['HealthSystem'].capabilities_today

    def run_sim(dynamic_HR_scaling_factor: Dict[int, float]) -> tuple:
        """Run simulation for 10 years, with a sequence of factors that apply, specified in a dict of the form
        {year: factor_to_apply_this_year_and_subsequent_years_until_next_instruction} (i.e. how the ResourceFile should
        be structured.)
        Returns capabilities at the end of the 10-year simulation"""

        sim = Simulation(start_date=start_date, seed=seed)
        sim.register(
            demography.Demography(resourcefilepath=resourcefilepath),
            healthsystem.HealthSystem(resourcefilepath=resourcefilepath),
            simplified_births.SimplifiedBirths(resourcefilepath=resourcefilepath),

        )
        params = sim.modules['HealthSystem'].parameters
        params['yearly_HR_scaling'][params['yearly_HR_scaling_mode']] = pd.DataFrame({
            'year': dynamic_HR_scaling_factor.keys(),
            'dynamic_HR_scaling_factor': dynamic_HR_scaling_factor.values(),
            'scale_HR_by_popsize': False,
        })

        popsize = 100
        sim.make_initial_population(n=popsize)

        # Ensure simulation lasts long enough so that current capabilities reflect that used after two updates
        # (updates occur on 1st Jan, starting in 2010, so simulation should stop on 2nd Jan 2011).
        sim.simulate(end_date=sim.date + pd.DateOffset(years=10, days=1))

        return sim.modules['HealthSystem'].capabilities_today

    dynamic_HR_scaling_factor = {
        2010: 1.0,
        2011: 2.0,
        # (2012 and 2013) are skipped: implies that the value for 2010 should apply in these years
        2014: 0.2,
        2015: 1.0,
        # (2016, ..., 2020 are skipped: implies that the value for 2015 should apply in the years)
    }
    expected_overall_scaling = 2.0 * 2.0 * 2.0 * 0.2

    # Get initial capabilities and remove all officers with no minutes available
    initial_caps = get_initial_capabilities()
    initial_caps = initial_caps[initial_caps != 0]

    # Check that dynamic expansion over two years leads to expansion = dynamic_HR_scaling_factor^2
    caps = run_sim(dynamic_HR_scaling_factor=dynamic_HR_scaling_factor)
    caps = caps[caps != 0]
    ratio_in_sim = caps / initial_caps

    assert np.allclose(ratio_in_sim, expected_overall_scaling)<|MERGE_RESOLUTION|>--- conflicted
+++ resolved
@@ -2243,15 +2243,9 @@
         pd.testing.assert_frame_equal(run_with_asterisk, run_with_list)
 
 
-<<<<<<< HEAD
 def test_HR_scaling_by_level_and_officer_type_assumption(seed, tmpdir):
     """Check that we can use the parameter `HR_scaling_by_level_and_officer_type_mode` to manipulate the minutes of time available for healthcare
     workers."""
-=======
-def test_const_HR_scaling_assumption(seed, tmpdir):
-    """Check that we can use the parameter `const_HR_scaling_mode` to manipulate the minutes of time available for
-    healthcare workers."""
->>>>>>> c454c74c
 
     def get_capabilities_today(HR_scaling_by_level_and_officer_type_mode: str) -> pd.Series:
         sim = Simulation(start_date=start_date, seed=seed)
