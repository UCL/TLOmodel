import os
from pathlib import Path
from typing import Set

import numpy as np
import pandas as pd
import pytest

from tlo import Date, Module, Simulation, logging
from tlo.analysis.utils import parse_log_file
from tlo.events import Event, IndividualScopeEventMixin, PopulationScopeEventMixin, RegularEvent
from tlo.methods import (
    Metadata,
    chronicsyndrome,
    demography,
    enhanced_lifestyle,
    healthseekingbehaviour,
    healthsystem,
    mockitis,
    simplified_births,
    symptommanager,
)
from tlo.methods.consumables import Consumables, create_dummy_data_for_cons_availability
from tlo.methods.fullmodel import fullmodel
from tlo.methods.healthsystem import HealthSystem, HealthSystemChangeParameters, HSI_Event

resourcefilepath = Path(os.path.dirname(__file__)) / '../resources'

start_date = Date(2010, 1, 1)
end_date = Date(2012, 1, 1)
popsize = 200

"""
Test whether the system runs under multiple configurations of the healthsystem. (Running the dummy Mockitits and
ChronicSyndrome modules is intended to test all aspects of the healthsystem module.)
"""


def check_dtypes(simulation):
    # check types of columns
    df = simulation.population.props
    orig = simulation.population.new_row
    assert (df.dtypes == orig.dtypes).all()


def test_using_parameter_or_argument_to_set_service_availability(seed):
    """
    Check that can set service_availability through argument or through parameter.
    Should be equal to what is specified by the parameter, but overwrite with what was provided in argument if an
    argument was specified -- provided for backward compatibility.)
    """

    # No specification with argument --> everything is available
    sim = Simulation(start_date=start_date, seed=seed)
    sim.register(
        demography.Demography(resourcefilepath=resourcefilepath),
        healthsystem.HealthSystem(resourcefilepath=resourcefilepath)
    )
    sim.make_initial_population(n=100)
    sim.simulate(end_date=start_date + pd.DateOffset(days=0))
    assert sim.modules['HealthSystem'].service_availability == ['*']

    # Editing parameters --> that is reflected in what is used
    sim = Simulation(start_date=start_date, seed=seed)
    service_availability_params = ['HSI_that_begin_with_A*', 'HSI_that_begin_with_B*']
    sim.register(
        demography.Demography(resourcefilepath=resourcefilepath),
        healthsystem.HealthSystem(resourcefilepath=resourcefilepath)
    )
    sim.modules['HealthSystem'].parameters['Service_Availability'] = service_availability_params
    sim.make_initial_population(n=100)
    sim.simulate(end_date=start_date + pd.DateOffset(days=0))
    assert sim.modules['HealthSystem'].service_availability == service_availability_params

    # Editing parameters, but with an argument provided to module --> argument over-writes parameter edits
    sim = Simulation(start_date=start_date, seed=seed)
    service_availability_arg = ['HSI_that_begin_with_C*']
    service_availability_params = ['HSI_that_begin_with_A*', 'HSI_that_begin_with_B*']
    sim.register(
        demography.Demography(resourcefilepath=resourcefilepath),
        healthsystem.HealthSystem(resourcefilepath=resourcefilepath, service_availability=service_availability_arg)
    )
    sim.modules['HealthSystem'].parameters['Service_Availability'] = service_availability_params
    sim.make_initial_population(n=100)
    sim.simulate(end_date=start_date + pd.DateOffset(days=0))
    assert sim.modules['HealthSystem'].service_availability == service_availability_arg


@pytest.mark.slow
def test_run_with_healthsystem_no_disease_modules_defined(seed):
    sim = Simulation(start_date=start_date, seed=seed)

    # Register the core modules
    sim.register(demography.Demography(resourcefilepath=resourcefilepath),
                 enhanced_lifestyle.Lifestyle(resourcefilepath=resourcefilepath),
                 healthsystem.HealthSystem(resourcefilepath=resourcefilepath,
                                           service_availability=['*'],
                                           capabilities_coefficient=1.0,
                                           mode_appt_constraints=2),
                 symptommanager.SymptomManager(resourcefilepath=resourcefilepath),
                 healthseekingbehaviour.HealthSeekingBehaviour(resourcefilepath=resourcefilepath),
                 simplified_births.SimplifiedBirths(resourcefilepath=resourcefilepath),
                 )

    # Run the simulation
    sim.make_initial_population(n=popsize)
    sim.simulate(end_date=end_date)

    check_dtypes(sim)


@pytest.mark.slow
def test_run_no_interventions_allowed(tmpdir, seed):
    # There should be no events run or scheduled

    # Establish the simulation object
    log_config = {
        "filename": "log",
        "directory": tmpdir,
        "custom_levels": {"*": logging.INFO}
    }
    sim = Simulation(start_date=start_date, seed=seed, log_config=log_config)

    # Get ready for temporary log-file
    # Define the service availability as null
    service_availability = []

    # Register the core modules
    sim.register(demography.Demography(resourcefilepath=resourcefilepath),
                 enhanced_lifestyle.Lifestyle(resourcefilepath=resourcefilepath),
                 healthsystem.HealthSystem(resourcefilepath=resourcefilepath,
                                           service_availability=service_availability,
                                           capabilities_coefficient=1.0,
                                           mode_appt_constraints=2),
                 symptommanager.SymptomManager(resourcefilepath=resourcefilepath),
                 healthseekingbehaviour.HealthSeekingBehaviour(resourcefilepath=resourcefilepath),
                 mockitis.Mockitis(),
                 chronicsyndrome.ChronicSyndrome(),
                 simplified_births.SimplifiedBirths(resourcefilepath=resourcefilepath),
                 )

    # Run the simulation
    sim.make_initial_population(n=popsize)
    sim.simulate(end_date=end_date)
    check_dtypes(sim)

    # read the results
    output = parse_log_file(sim.log_filepath)

    # Do the checks for the healthsystem
    assert (output['tlo.methods.healthsystem']['Capacity']['Frac_Time_Used_Overall'] == 0.0).all()
    assert len(sim.modules['HealthSystem'].HSI_EVENT_QUEUE) == 0

    # Do the checks for the symptom manager: some symptoms should be registered
    assert sim.population.props.loc[:, sim.population.props.columns.str.startswith('sy_')] \
        .apply(lambda x: x != set()).any().any()
    assert (sim.population.props.loc[:, sim.population.props.columns.str.startswith('sy_')].dtypes == 'int64').all()
    assert not pd.isnull(sim.population.props.loc[:, sim.population.props.columns.str.startswith('sy_')]).any().any()

    # Check that no one was cured of mockitis:
    assert not any(sim.population.props['mi_status'] == 'P')  # No cures


@pytest.mark.slow
def test_run_in_mode_0_with_capacity(tmpdir, seed):
    # Events should run and there be no squeeze factors
    # (Mode 0 -> No Constraints)

    # Establish the simulation object
    sim = Simulation(start_date=start_date, seed=seed, log_config={"filename": "log", "directory": tmpdir})

    # Define the service availability
    service_availability = ['*']

    # Register the core modules
    sim.register(demography.Demography(resourcefilepath=resourcefilepath),
                 simplified_births.SimplifiedBirths(resourcefilepath=resourcefilepath),
                 enhanced_lifestyle.Lifestyle(resourcefilepath=resourcefilepath),
                 healthsystem.HealthSystem(resourcefilepath=resourcefilepath,
                                           service_availability=service_availability,
                                           capabilities_coefficient=1.0,
                                           mode_appt_constraints=0),
                 symptommanager.SymptomManager(resourcefilepath=resourcefilepath),
                 healthseekingbehaviour.HealthSeekingBehaviour(resourcefilepath=resourcefilepath),
                 mockitis.Mockitis(),
                 chronicsyndrome.ChronicSyndrome(),
                 )

    # Run the simulation
    sim.make_initial_population(n=popsize)
    sim.simulate(end_date=end_date)
    check_dtypes(sim)

    # read the results
    output = parse_log_file(sim.log_filepath)

    # Do the checks for health system appts
    assert len(output['tlo.methods.healthsystem']['HSI_Event']) > 0
    assert output['tlo.methods.healthsystem']['HSI_Event']['did_run'].all()
    assert (output['tlo.methods.healthsystem']['HSI_Event']['Squeeze_Factor'] == 0.0).all()

    # Check that some Mockitis cured occurred (though health system)
    assert any(sim.population.props['mi_status'] == 'P')


@pytest.mark.slow
def test_run_in_mode_0_no_capacity(tmpdir, seed):
    # Every events should run (no did_not_run) and no squeeze factors
    # (Mode 0 -> No Constraints)

    # Establish the simulation object
    sim = Simulation(start_date=start_date, seed=seed, log_config={"filename": "log", "directory": tmpdir})

    # Define the service availability
    service_availability = ['*']

    # Register the core modules
    sim.register(demography.Demography(resourcefilepath=resourcefilepath),
                 simplified_births.SimplifiedBirths(resourcefilepath=resourcefilepath),
                 healthsystem.HealthSystem(resourcefilepath=resourcefilepath,
                                           service_availability=service_availability,
                                           capabilities_coefficient=0.0,
                                           mode_appt_constraints=0),
                 symptommanager.SymptomManager(resourcefilepath=resourcefilepath),
                 healthseekingbehaviour.HealthSeekingBehaviour(resourcefilepath=resourcefilepath),
                 mockitis.Mockitis(),
                 chronicsyndrome.ChronicSyndrome(),
                 enhanced_lifestyle.Lifestyle(resourcefilepath=resourcefilepath)
                 )

    # Run the simulation
    sim.make_initial_population(n=popsize)
    sim.simulate(end_date=end_date)
    check_dtypes(sim)

    # read the results
    output = parse_log_file(sim.log_filepath)

    # Do the checks
    assert len(output['tlo.methods.healthsystem']['HSI_Event']) > 0
    assert output['tlo.methods.healthsystem']['HSI_Event']['did_run'].all()
    assert (output['tlo.methods.healthsystem']['HSI_Event']['Squeeze_Factor'] == 0.0).all()

    # Check that some mockitis cured occurred (though health system)
    assert any(sim.population.props['mi_status'] == 'P')


@pytest.mark.slow
def test_run_in_mode_1_with_capacity(tmpdir, seed):
    # All events should run with some zero squeeze factors
    # (Mode 1 -> elastic constraints)

    # Establish the simulation object
    sim = Simulation(start_date=start_date, seed=seed, log_config={"filename": "log", "directory": tmpdir})

    # Define the service availability
    service_availability = ['*']

    # Register the core modules
    sim.register(demography.Demography(resourcefilepath=resourcefilepath),
                 simplified_births.SimplifiedBirths(resourcefilepath=resourcefilepath),
                 enhanced_lifestyle.Lifestyle(resourcefilepath=resourcefilepath),
                 healthsystem.HealthSystem(resourcefilepath=resourcefilepath,
                                           service_availability=service_availability,
                                           capabilities_coefficient=1.0,
                                           mode_appt_constraints=1),
                 symptommanager.SymptomManager(resourcefilepath=resourcefilepath),
                 healthseekingbehaviour.HealthSeekingBehaviour(resourcefilepath=resourcefilepath),
                 mockitis.Mockitis(),
                 chronicsyndrome.ChronicSyndrome()
                 )

    # Run the simulation
    sim.make_initial_population(n=popsize)
    sim.simulate(end_date=end_date)
    check_dtypes(sim)

    # read the results
    output = parse_log_file(sim.log_filepath)

    # Do the checks
    assert len(output['tlo.methods.healthsystem']['HSI_Event']) > 0
    assert output['tlo.methods.healthsystem']['HSI_Event']['did_run'].all()
    assert (output['tlo.methods.healthsystem']['HSI_Event']['Squeeze_Factor'] == 0.0).all()

    # Check that some mockitis cured occurred (though health system)
    assert any(sim.population.props['mi_status'] == 'P')


@pytest.mark.slow
def test_run_in_mode_1_with_no_capacity(tmpdir, seed):
    # Events should run but with high squeeze factors
    # (Mode 1 -> elastic constraints)

    # Establish the simulation object
    sim = Simulation(start_date=start_date, seed=seed, log_config={"filename": "log", "directory": tmpdir})

    # Define the service availability
    service_availability = ['*']

    # Register the core modules
    sim.register(demography.Demography(resourcefilepath=resourcefilepath),
                 simplified_births.SimplifiedBirths(resourcefilepath=resourcefilepath),
                 enhanced_lifestyle.Lifestyle(resourcefilepath=resourcefilepath),
                 healthsystem.HealthSystem(resourcefilepath=resourcefilepath,
                                           service_availability=service_availability,
                                           capabilities_coefficient=0.0,
                                           mode_appt_constraints=1),
                 symptommanager.SymptomManager(resourcefilepath=resourcefilepath),
                 healthseekingbehaviour.HealthSeekingBehaviour(resourcefilepath=resourcefilepath),
                 mockitis.Mockitis(),
                 chronicsyndrome.ChronicSyndrome()
                 )

    # Run the simulation
    sim.make_initial_population(n=popsize)
    sim.simulate(end_date=end_date)
    check_dtypes(sim)

    # read the results
    output = parse_log_file(sim.log_filepath)

    # Do the checks
    assert len(output['tlo.methods.healthsystem']['HSI_Event']) > 0
    hsi_events = output['tlo.methods.healthsystem']['HSI_Event']
    assert hsi_events['did_run'].all()
    assert (hsi_events.loc[hsi_events['Person_ID'] >= 0, 'Squeeze_Factor'] == 100.0).all()
    assert (hsi_events.loc[hsi_events['Person_ID'] < 0, 'Squeeze_Factor'] == 0.0).all()

    # Check that some Mockitis cures occurred (though health system)
    assert any(sim.population.props['mi_status'] == 'P')


@pytest.mark.slow
def test_run_in_mode_2_with_capacity(tmpdir, seed):
    # All events should run
    # (Mode 2 -> hard constraints)

    # Establish the simulation object
    sim = Simulation(start_date=start_date, seed=seed, log_config={"filename": "log", "directory": tmpdir})

    # Define the service availability
    service_availability = ['*']

    # Register the core modules
    sim.register(demography.Demography(resourcefilepath=resourcefilepath),
                 simplified_births.SimplifiedBirths(resourcefilepath=resourcefilepath),
                 enhanced_lifestyle.Lifestyle(resourcefilepath=resourcefilepath),
                 healthsystem.HealthSystem(resourcefilepath=resourcefilepath,
                                           service_availability=service_availability,
                                           capabilities_coefficient=1.0,
                                           mode_appt_constraints=2),
                 symptommanager.SymptomManager(resourcefilepath=resourcefilepath),
                 healthseekingbehaviour.HealthSeekingBehaviour(resourcefilepath=resourcefilepath),
                 mockitis.Mockitis(),
                 chronicsyndrome.ChronicSyndrome()
                 )

    # Run the simulation
    sim.make_initial_population(n=popsize)
    sim.simulate(end_date=end_date)
    check_dtypes(sim)

    # read the results
    output = parse_log_file(sim.log_filepath)

    # Do the checks
    assert len(output['tlo.methods.healthsystem']['HSI_Event']) > 0
    assert output['tlo.methods.healthsystem']['HSI_Event']['did_run'].all()
    assert (output['tlo.methods.healthsystem']['HSI_Event']['Squeeze_Factor'] == 0.0).all()

    # Check that some Mockitis cures occurred (though health system)
    assert any(sim.population.props['mi_status'] == 'P')


@pytest.mark.slow
@pytest.mark.group2
def test_run_in_mode_2_with_no_capacity(tmpdir, seed):
    # No individual level events should run and the log should contain events with a flag showing that all individual
    # events did not run. Population level events should have run.
    # (Mode 2 -> hard constraints)

    # Establish the simulation object
    sim = Simulation(start_date=start_date, seed=seed, log_config={"filename": "log", "directory": tmpdir})

    # Define the service availability
    service_availability = ['*']

    # Register the core modules
    sim.register(demography.Demography(resourcefilepath=resourcefilepath),
                 simplified_births.SimplifiedBirths(resourcefilepath=resourcefilepath),
                 enhanced_lifestyle.Lifestyle(resourcefilepath=resourcefilepath),
                 healthsystem.HealthSystem(resourcefilepath=resourcefilepath,
                                           service_availability=service_availability,
                                           capabilities_coefficient=0.0,
                                           mode_appt_constraints=2),
                 symptommanager.SymptomManager(resourcefilepath=resourcefilepath),
                 healthseekingbehaviour.HealthSeekingBehaviour(resourcefilepath=resourcefilepath),
                 mockitis.Mockitis(),
                 chronicsyndrome.ChronicSyndrome()
                 )

    # Run the simulation, manually setting smaller values to decrease runtime (logfile size)
    sim.make_initial_population(n=100)
    sim.simulate(end_date=Date(2011, 1, 1))
    check_dtypes(sim)

    # read the results
    output = parse_log_file(sim.log_filepath)

    # Do the checks
    hsi_events = output['tlo.methods.healthsystem']['HSI_Event']
    assert not (hsi_events.loc[hsi_events['Person_ID'] >= 0, 'did_run'].astype(bool)).any()  # not any Individual level
    assert (output['tlo.methods.healthsystem']['Capacity']['Frac_Time_Used_Overall'] == 0.0).all()
    assert (hsi_events.loc[hsi_events['Person_ID'] < 0, 'did_run']).astype(bool).all()  # all Population level events
    assert pd.isnull(sim.population.props['mi_date_cure']).all()  # No cures of mockitis occurring

    # Check that no Mockitis cures occurred (though health system)
    assert not any(sim.population.props['mi_status'] == 'P')


@pytest.mark.slow
@pytest.mark.group2
def test_run_in_with_hs_disabled(tmpdir, seed):
    # All events should run but no logging from healthsystem

    # Establish the simulation object
    sim = Simulation(start_date=start_date, seed=seed, log_config={"filename": "log", "directory": tmpdir})

    # Define the service availability
    service_availability = ['*']

    # Register the core modules
    sim.register(demography.Demography(resourcefilepath=resourcefilepath),
                 simplified_births.SimplifiedBirths(resourcefilepath=resourcefilepath),
                 enhanced_lifestyle.Lifestyle(resourcefilepath=resourcefilepath),
                 healthsystem.HealthSystem(resourcefilepath=resourcefilepath,
                                           service_availability=service_availability,
                                           capabilities_coefficient=1.0,
                                           mode_appt_constraints=2,
                                           disable=True),
                 symptommanager.SymptomManager(resourcefilepath=resourcefilepath),
                 healthseekingbehaviour.HealthSeekingBehaviour(resourcefilepath=resourcefilepath),
                 mockitis.Mockitis(),
                 chronicsyndrome.ChronicSyndrome()
                 )

    # Run the simulation
    sim.make_initial_population(n=2000)
    sim.simulate(end_date=end_date)
    check_dtypes(sim)

    # read the results
    output = parse_log_file(sim.log_filepath)

    # Do the checks
    assert 'HSI_Event' not in output['tlo.methods.healthsystem']  # HealthSystem no logging
    assert 'Consumables' not in output['tlo.methods.healthsystem']  # HealthSystem no logging
    assert 'Capacity' not in output['tlo.methods.healthsystem']  # HealthSystem no logging
    assert not pd.isnull(sim.population.props['mi_date_cure']).all()  # At least some cures occurred (through HS)
    assert any(sim.population.props['mi_status'] == 'P')  # At least some mockitis cure have occurred (though HS)

    # Check for hsi_wrappers in the main event queue
    list_of_ev_name = [ev[3] for ev in sim.event_queue.queue]
    assert any(['HSIEventWrapper' in str(ev_name) for ev_name in list_of_ev_name])


@pytest.mark.slow
def test_run_in_mode_2_with_capacity_with_health_seeking_behaviour(tmpdir, seed):
    # All events should run
    # (Mode 2 -> hard constraints)

    # Establish the simulation object
    sim = Simulation(start_date=start_date, seed=seed, log_config={"filename": "log", "directory": tmpdir})

    # Define the service availability
    service_availability = ['*']

    # Register the core modules
    sim.register(demography.Demography(resourcefilepath=resourcefilepath),
                 simplified_births.SimplifiedBirths(resourcefilepath=resourcefilepath),
                 enhanced_lifestyle.Lifestyle(resourcefilepath=resourcefilepath),
                 healthsystem.HealthSystem(resourcefilepath=resourcefilepath,
                                           service_availability=service_availability,
                                           capabilities_coefficient=1.0,
                                           mode_appt_constraints=2),
                 symptommanager.SymptomManager(resourcefilepath=resourcefilepath),
                 healthseekingbehaviour.HealthSeekingBehaviour(resourcefilepath=resourcefilepath),
                 mockitis.Mockitis(),
                 chronicsyndrome.ChronicSyndrome()
                 )

    # Run the simulation
    sim.make_initial_population(n=popsize)
    sim.simulate(end_date=end_date)
    check_dtypes(sim)

    # read the results
    output = parse_log_file(sim.log_filepath)

    # Do the check for the occurrence of the GenericFirstAppt which is created by the HSB module
    assert 'FirstAttendance_NonEmergency' in output['tlo.methods.healthsystem']['HSI_Event']['TREATMENT_ID'].values

    # Check that some mockitis cured occurred (though health system)
    assert any(sim.population.props['mi_status'] == 'P')


@pytest.mark.slow
def test_all_appt_types_can_run(seed):
    """Check that if an appointment type is declared as one that can run at a facility-type of level `x` that it can
    run at the level for persons in any district."""

    # Create Dummy Module to host the HSI
    class DummyModule(Module):
        METADATA = {Metadata.DISEASE_MODULE, Metadata.USES_HEALTHSYSTEM}

        def read_parameters(self, data_folder):
            pass

        def initialise_population(self, population):
            pass

        def initialise_simulation(self, sim):
            pass

    # Create a dummy HSI event class
    class DummyHSIEvent(HSI_Event, IndividualScopeEventMixin):
        def __init__(self, module, person_id, appt_type, level):
            super().__init__(module, person_id=person_id)
            self.TREATMENT_ID = 'DummyHSIEvent'
            self.EXPECTED_APPT_FOOTPRINT = self.make_appt_footprint({appt_type: 1})
            self.ACCEPTED_FACILITY_LEVEL = level

            self.this_hsi_event_ran = False

        def apply(self, person_id, squeeze_factor):
            if (squeeze_factor != 99) and (squeeze_factor != np.inf):  # todo - this changed!
                # Check that this appointment is being run and run not with a squeeze_factor that signifies that a cadre
                # is not at all available.
                self.this_hsi_event_ran = True

    sim = Simulation(start_date=start_date, seed=seed)

    # Register the core modules and simulate for 0 days
    sim.register(demography.Demography(resourcefilepath=resourcefilepath),
                 healthsystem.HealthSystem(resourcefilepath=resourcefilepath,
                                           capabilities_coefficient=1.0,
                                           mode_appt_constraints=1,
                                           use_funded_or_actual_staffing='funded_plus'),
                 # <-- hard constraint (only HSI events with no squeeze factor can run)
                 # <-- using the 'funded_plus' number/distribution of officers
                 DummyModule()
                 )
    sim.make_initial_population(n=100)
    sim.simulate(end_date=sim.start_date)

    # Get pointer to the HealthSystemScheduler event
    healthsystemscheduler = sim.modules['HealthSystem'].healthsystemscheduler

    # Get the table showing which types of appointment can occur at which level
    appt_types_offered = sim.modules['HealthSystem'].parameters['Appt_Offered_By_Facility_Level'].set_index(
        'Appt_Type_Code')

    # Get the all the districts in which a person could be resident, and allocate one person to each district
    person_for_district = {d: i for i, d in enumerate(sim.population.props['district_of_residence'].cat.categories)}
    sim.population.props.loc[person_for_district.values(), 'is_alive'] = True
    sim.population.props.loc[person_for_district.values(), 'district_of_residence'] = list(person_for_district.keys())

    # For each type of appointment, for a person in each district, create the HSI, schedule the HSI and check it runs
    error_msg = list()

    def check_appt_works(district, level, appt_type):
        sim.modules['HealthSystem'].reset_queue()

        hsi = DummyHSIEvent(module=sim.modules['DummyModule'],
                            person_id=person_for_district[district],
                            appt_type=appt_type,
                            level=level)

        sim.modules['HealthSystem'].schedule_hsi_event(
            hsi,
            topen=sim.date,
            tclose=sim.date + pd.DateOffset(days=1),
            priority=1
        )

        healthsystemscheduler.apply(sim.population)

        if not hsi.this_hsi_event_ran:
            return False
        else:
            return True

    for _district in person_for_district:
        for _facility_level_col_name in appt_types_offered.columns:
            for _appt_type in appt_types_offered[_facility_level_col_name].loc[
                appt_types_offered[_facility_level_col_name]
            ].index:
                _level = _facility_level_col_name.split('_')[-1]
                if not check_appt_works(district=_district, level=_level, appt_type=_appt_type):
                    error_msg.append(f"The HSI did not run: "
                                     f"level={_level}, appt_type={_appt_type}, district={_district}")

    if len(error_msg):
        for _line in error_msg:
            print(_line)

    assert 0 == len(error_msg)


@pytest.mark.slow
def test_two_loggers_in_healthsystem(seed, tmpdir):
    """Check that two different loggers used by the HealthSystem for more/less detailed logged information are
    consistent with one another."""

    # Create a dummy disease module (to be the parent of the dummy HSI)
    class DummyModule(Module):
        METADATA = {Metadata.DISEASE_MODULE}

        def read_parameters(self, data_folder):
            pass

        def initialise_population(self, population):
            pass

        def initialise_simulation(self, sim):
            sim.modules['HealthSystem'].schedule_hsi_event(HSI_Dummy(self, person_id=0),
                                                           topen=self.sim.date,
                                                           tclose=None,
                                                           priority=0)

    # Create a dummy HSI event:
    class HSI_Dummy(HSI_Event, IndividualScopeEventMixin):
        def __init__(self, module, person_id):
            super().__init__(module, person_id=person_id)
            self.TREATMENT_ID = 'Dummy'
            self.EXPECTED_APPT_FOOTPRINT = self.make_appt_footprint({'Over5OPD': 1, 'Under5OPD': 1})
            self.BEDDAYS_FOOTPRINT = self.make_beddays_footprint({'general_bed': 2})
            self.ACCEPTED_FACILITY_LEVEL = '1a'

        def apply(self, person_id, squeeze_factor):
            # Request a consumable (either 0 or 1)
            self.get_consumables(item_codes=self.module.rng.choice((0, 1), p=(0.5, 0.5)))

            # Schedule another occurrence of itself in three days.
            sim.modules['HealthSystem'].schedule_hsi_event(self,
                                                           topen=self.sim.date + pd.DateOffset(days=3),
                                                           tclose=None,
                                                           priority=0)

    # Set up simulation:
    sim = Simulation(start_date=start_date, seed=seed, log_config={
        'filename': 'tmpfile',
        'directory': tmpdir,
        'custom_levels': {
            "tlo.methods.healthsystem": logging.INFO,
            "tlo.methods.healthsystem.summary": logging.INFO
        }
    })

    sim.register(
        demography.Demography(resourcefilepath=resourcefilepath),
        healthsystem.HealthSystem(resourcefilepath=resourcefilepath),
        DummyModule(),
        sort_modules=False,
        check_all_dependencies=False
    )
    sim.make_initial_population(n=1000)

    # Replace consumables class with version that declares only one consumable, available with probability 0.5
    mfl = pd.read_csv(resourcefilepath / "healthsystem" / "organisation" / "ResourceFile_Master_Facilities_List.csv")
    all_fac_ids = set(mfl.loc[mfl.Facility_Level != '5'].Facility_ID)

    sim.modules['HealthSystem'].consumables = Consumables(
        data=create_dummy_data_for_cons_availability(
            intrinsic_availability={0: 0.5, 1: 0.5},
            months=list(range(1, 13)),
            facility_ids=list(all_fac_ids)),
        rng=sim.modules['HealthSystem'].rng,
        availability='default'
    )

    sim.simulate(end_date=start_date + pd.DateOffset(years=2))
    log = parse_log_file(sim.log_filepath)

    # Standard log:
    detailed_hsi_event = log["tlo.methods.healthsystem"]['HSI_Event']
    detailed_capacity = log["tlo.methods.healthsystem"]['Capacity']
    detailed_consumables = log["tlo.methods.healthsystem"]['Consumables']

    assert {'date', 'TREATMENT_ID', 'did_run', 'Squeeze_Factor', 'Number_By_Appt_Type_Code', 'Person_ID',
            'Facility_Level', 'Facility_ID',
            } == set(detailed_hsi_event.columns)
    assert {'date', 'Frac_Time_Used_Overall', 'Frac_Time_Used_By_Facility_ID', 'Frac_Time_Used_By_OfficerType',
            } == set(detailed_capacity.columns)
    assert {'date', 'TREATMENT_ID', 'Item_Available', 'Item_NotAvailable'
            } == set(detailed_consumables.columns)

    bed_types = sim.modules['HealthSystem'].bed_days.bed_types
    detailed_beddays = {bed_type: log["tlo.methods.healthsystem"][f"bed_tracker_{bed_type}"] for bed_type in bed_types}

    # Summary log:
    summary_hsi_event = log["tlo.methods.healthsystem.summary"]["HSI_Event"]
    summary_capacity = log["tlo.methods.healthsystem.summary"]["Capacity"]
    summary_consumables = log["tlo.methods.healthsystem.summary"]["Consumables"]
    summary_beddays = log["tlo.methods.healthsystem.summary"]["BedDays"]

    # Check correspondence between the two logs
    #  - Counts of TREATMENT_ID (total over entire period of log)
    assert summary_hsi_event['TREATMENT_ID'].apply(pd.Series).sum().to_dict() == \
           detailed_hsi_event.groupby('TREATMENT_ID').size().to_dict()

    #  - Appointments (total over entire period of the log)
    assert summary_hsi_event['Number_By_Appt_Type_Code'].apply(pd.Series).sum().to_dict() == \
        detailed_hsi_event['Number_By_Appt_Type_Code'].apply(pd.Series).sum().to_dict()

    #  - Average fraction of HCW time used (year by year)
    assert summary_capacity.set_index(pd.to_datetime(summary_capacity.date).dt.year
                                      )['average_Frac_Time_Used_Overall'].round(4).to_dict() == \
        detailed_capacity.set_index(pd.to_datetime(detailed_capacity.date).dt.year
                                    )['Frac_Time_Used_Overall'].groupby(level=0).mean().round(4).to_dict()

    #  - Consumables (total over entire period of log that are available / not available)  # add _Item_
    assert summary_consumables['Item_Available'].apply(pd.Series).sum().to_dict() == \
           detailed_consumables['Item_Available'].apply(
               lambda x: {f'{k}': v for k, v in eval(x).items()}).apply(pd.Series).sum().to_dict()
    assert summary_consumables['Item_NotAvailable'].apply(pd.Series).sum().to_dict() == \
           detailed_consumables['Item_NotAvailable'].apply(
               lambda x: {f'{k}': v for k, v in eval(x).items()}).apply(pd.Series).sum().to_dict()

    #  - Bed-Days (bed-type by bed-type and year by year)
    for _bed_type in bed_types:
        # Detailed:
        tracker = detailed_beddays[_bed_type]\
            .assign(year=pd.to_datetime(detailed_beddays[_bed_type].date).dt.year)\
            .set_index('year')\
            .drop(columns=['date'])\
            .T
        tracker.index = tracker.index.astype(int)
        capacity = sim.modules['HealthSystem'].bed_days._scaled_capacity[_bed_type]
        detail_beddays_used = tracker.sub(capacity, axis=0).mul(-1).sum().groupby(level=0).sum().to_dict()

        # Summary: total bed-days used by year
        summary_beddays_used = summary_beddays\
            .assign(year=pd.to_datetime(summary_beddays.date).dt.year)\
            .set_index('year')[_bed_type]\
            .to_dict()

        assert detail_beddays_used == summary_beddays_used

    # Check the count of appointment type (total) matches the count split by level
    counts_of_appts_by_level = pd.concat(
        {idx: pd.DataFrame.from_dict(mydict)
         for idx, mydict in summary_hsi_event['Number_By_Appt_Type_Code_And_Level'].iteritems()
         }).unstack().fillna(0.0).astype(int)

    assert summary_hsi_event['Number_By_Appt_Type_Code'].apply(pd.Series).sum().to_dict() == \
           counts_of_appts_by_level.sum(axis=1, level=1).sum(axis=0).to_dict()


def test_HealthSystemChangeParameters(seed, tmpdir):
    """Check that the event `HealthSystemChangeParameters` can change the internal parameters of the HealthSystem. And
    check that this is effectual in the case of consumables."""

    initial_parameters = {
        'mode_appt_constraints': 0,
        'ignore_priority': False,
        'capabilities_coefficient': 0.5,
        'cons_availability': 'all',
        'beds_availability': 'default',
    }
    new_parameters = {
        'mode_appt_constraints': 2,
        'ignore_priority': True,
        'capabilities_coefficient': 1.0,
        'cons_availability': 'none',
        'beds_availability': 'none',
    }

    class CheckHealthSystemParameters(RegularEvent, PopulationScopeEventMixin):

        def __init__(self, module):
            super().__init__(module, frequency=pd.DateOffset(days=1))

        def apply(self, population):
            hs = self.sim.modules['HealthSystem']
            _params = dict()
            _params['mode_appt_constraints'] = hs.mode_appt_constraints
            _params['ignore_priority'] = hs.ignore_priority
            _params['capabilities_coefficient'] = hs.capabilities_coefficient
            _params['cons_availability'] = hs.consumables.cons_availability
            _params['beds_availability'] = hs.bed_days.availability

            logger = logging.getLogger('tlo.methods.healthsystem')
            logger.info(key='CheckHealthSystemParameters', data=_params)

    class HSI_Dummy(HSI_Event, IndividualScopeEventMixin):
        def __init__(self, module, person_id):
            super().__init__(module, person_id=person_id)
            self.TREATMENT_ID = 'Dummy'
            self.EXPECTED_APPT_FOOTPRINT = self.make_appt_footprint({'Over5OPD': 1, 'Under5OPD': 1})
            self.BEDDAYS_FOOTPRINT = self.make_beddays_footprint({'general_bed': 2})
            self.ACCEPTED_FACILITY_LEVEL = '1a'

        def apply(self, person_id, squeeze_factor):
            logger = logging.getLogger('tlo.methods.healthsystem')
            logger.info(key='HSI_Dummy_get_consumables',
                        data=self.get_consumables(item_codes=list(range(100)), return_individual_results=True)
                        )
            sim.modules['HealthSystem'].schedule_hsi_event(self,
                                                           topen=self.sim.date + pd.DateOffset(days=1),
                                                           tclose=None,
                                                           priority=0)

    class DummyModule(Module):
        METADATA = {Metadata.DISEASE_MODULE}

        def read_parameters(self, data_folder):
            pass

        def initialise_population(self, population):
            pass

        def initialise_simulation(self, sim):
            hs = sim.modules['HealthSystem']
            sim.schedule_event(CheckHealthSystemParameters(self), sim.date)
            sim.schedule_event(HealthSystemChangeParameters(hs, parameters=new_parameters),
                               sim.date + pd.DateOffset(days=2))
            sim.modules['HealthSystem'].schedule_hsi_event(HSI_Dummy(self, 0), topen=sim.date, tclose=None, priority=0)

    sim = Simulation(start_date=start_date, seed=seed, log_config={
        'filename': 'tmpfile',
        'directory': tmpdir,
        'custom_levels': {
            "tlo.methods.healthsystem": logging.INFO,
        }
    })

    sim.register(
        demography.Demography(resourcefilepath=resourcefilepath),
        healthsystem.HealthSystem(resourcefilepath=resourcefilepath, **initial_parameters),
        DummyModule(),
        sort_modules=False,
        check_all_dependencies=False
    )
    sim.make_initial_population(n=100)
    sim.simulate(end_date=start_date + pd.DateOffset(days=7))

    # Check parameters are changed as expected:
    logged_params = parse_log_file(sim.log_filepath)['tlo.methods.healthsystem'][
        'CheckHealthSystemParameters'].set_index('date')
    assert logged_params.loc[start_date].to_dict() == initial_parameters
    assert logged_params.loc[start_date + pd.DateOffset(days=4)].to_dict() == new_parameters

    logged_access_consumables = parse_log_file(sim.log_filepath)['tlo.methods.healthsystem'][
        'HSI_Dummy_get_consumables'].set_index('date')
    assert logged_access_consumables.loc[start_date].all()  # All consumables available at start
    assert not logged_access_consumables.loc[start_date + pd.DateOffset(days=4)].any()  # No consumables available after
    #                                                                                 parameter change


def test_is_treatment_id_allowed():
    """Check the pattern matching in `is_treatment_id_allowed`."""
    hs = HealthSystem(resourcefilepath=resourcefilepath)

    assert hs.is_treatment_id_allowed('Hiv', ['*'])
    assert not hs.is_treatment_id_allowed('Hiv', [])
    assert not hs.is_treatment_id_allowed('Hiv', ['A', 'B', 'C'])
    assert hs.is_treatment_id_allowed('Hiv_X', ['A*', 'Hiv*'])
    assert hs.is_treatment_id_allowed('Hiv_Y', ['A', 'Hiv*'])
    assert hs.is_treatment_id_allowed('Hiv_A_B_C', ['A', 'Hiv_A_B*'])
    assert not hs.is_treatment_id_allowed('Hiv_A_B_C', ['A', 'Hiv_X*'])
    assert hs.is_treatment_id_allowed('Hiv_X_B_C_1_2_3', ['A', 'Hiv_X*'])
    assert not hs.is_treatment_id_allowed('Hiv_A_B', ['A', 'Hiv_A_B_C_D_E_F*'])

    # First Attendance appointments are always allowed, if anything else is allowed (but not if nothing is allowed).
    assert hs.is_treatment_id_allowed('FirstAttendance*', ["*"])
    assert hs.is_treatment_id_allowed('FirstAttendance*', ["A"])
    assert not hs.is_treatment_id_allowed('FirstAttendance*', [])


def test_manipulation_of_service_availability(seed, tmpdir):
    """Check that the parameter `service_availability` can be used to allow/disallow certain `TREATMENT_ID`s.
    N.B. This is setting service_availability through a change in parameter, as would be done by BatchRunner."""

    generic_first_appts = {'FirstAttendance_NonEmergency', 'FirstAttendance_Emergency'}

    def run_sim(service_availability) -> Set[str]:
        """Return set of TREATMENT_IDs that occur when running the simulation with the `service_availability`."""
        sim = Simulation(start_date=start_date, seed=seed, log_config={
            'filename': 'tmpfile',
            'directory': tmpdir,
            'custom_levels': {
                "tlo.methods.healthsystem": logging.INFO,
            }
        })

        sim.register(*fullmodel(resourcefilepath=resourcefilepath))
        sim.modules['HealthSystem'].parameters['Service_Availability'] = service_availability  # Change parameter
        sim.make_initial_population(n=500)
        sim.simulate(end_date=start_date + pd.DateOffset(days=7))

        log = parse_log_file(sim.log_filepath)['tlo.methods.healthsystem']
        if 'HSI_Event' in log:
            return set(log['HSI_Event']['TREATMENT_ID'].value_counts().to_dict().keys())
        else:
            return set()

    # Run model with everything available by default using "*"
    everything = run_sim(service_availability=["*"])

    # Run model with everything specified individually
    assert everything == run_sim(service_availability=list(everything))

    # Run model with nothing available
    assert set() == run_sim(service_availability=[])

    # Only allow 'Hiv_Test' (Not `Hiv_Treatment`)
    assert set({'Hiv_Test'}) == run_sim(service_availability=["Hiv_Test*"]) - generic_first_appts

    # Allow all `Hiv` things (but nothing else)
    assert set({'Hiv_Test', 'Hiv_Treatment'}) == run_sim(service_availability=["Hiv*"]) - generic_first_appts

    # Allow all except `Hiv_Test`
    everything_except_hiv_test = everything - set({'Hiv_Test'})
    run_everything_except_hiv_test = run_sim(service_availability=list(everything_except_hiv_test))
    assert 'Hiv_Test' not in run_everything_except_hiv_test
    assert len(run_everything_except_hiv_test.union(everything))

    # Allow all except `Hiv_Treatment`
    everything_except_hiv_treatment = everything - set({'Hiv_Treatment'})
    run_everything_except_hiv_treatment = run_sim(service_availability=list(everything_except_hiv_treatment))
    assert 'Hiv_Treatment' not in run_everything_except_hiv_treatment
    assert len(run_everything_except_hiv_treatment.union(everything))

    # Allow all except `HIV*`
    everything_except_hiv_anything = {x for x in everything if not x.startswith('Hiv')}
    run_everything_except_hiv_anything = run_sim(service_availability=list(everything_except_hiv_anything))
    assert 'Hiv_Treatment' not in run_everything_except_hiv_anything
    assert 'Hiv_Test' not in run_everything_except_hiv_anything
    assert len(run_everything_except_hiv_anything.union(everything))


def test_hsi_run_on_same_day_if_scheduled_for_same_day(seed, tmpdir):
    """An HSI_Event which is scheduled for the current day should run on the current day. This should be the case
    whether the HSI_Event is scheduled from initialise_simulation, a normal event, or an HSI_Event."""

    class DummyHSI_To_Run_On_Same_Day(HSI_Event, IndividualScopeEventMixin):
        """HSI event that will demonstrate it has been run."""
        def __init__(self, module, person_id, source):
            super().__init__(module, person_id=person_id)
            self.TREATMENT_ID = f"{self.__class__.__name__ }_{source}"
            self.EXPECTED_APPT_FOOTPRINT = self.make_appt_footprint({})
            self.ACCEPTED_FACILITY_LEVEL = '1a'

        def apply(self, person_id, squeeze_factor):
            pass

    class DummyHSI_To_Run_On_First_Day_Of_Simulation(HSI_Event, IndividualScopeEventMixin):
        """HSI event that schedules another HSI_Event for the same day"""
        def __init__(self, module, person_id):
            super().__init__(module, person_id=person_id)
            self.TREATMENT_ID = self.__class__.__name__
            self.EXPECTED_APPT_FOOTPRINT = self.make_appt_footprint({})
            self.ACCEPTED_FACILITY_LEVEL = '1a'

        def apply(self, person_id, squeeze_factor):
            self.sim.modules['HealthSystem'].schedule_hsi_event(
                DummyHSI_To_Run_On_Same_Day(module=self.module, person_id=person_id, source='HSI'),
                topen=self.sim.date,
                tclose=None,
                priority=0)

    class Event_To_Run_On_First_Day_Of_Simulation(Event, IndividualScopeEventMixin):
        def __init__(self, module, person_id):
            super().__init__(module, person_id=person_id)

        def apply(self, person_id):
            self.sim.modules['HealthSystem'].schedule_hsi_event(
                DummyHSI_To_Run_On_Same_Day(module=self.module, person_id=person_id, source='Event'),
                topen=self.sim.date,
                tclose=None,
                priority=0)

    class DummyModule(Module):
        """Schedules an HSI to occur on the first day of the simulation from initialise_simulation, and an event that
         will schedule the event for the same day."""

        def read_parameters(self, data_folder):
            pass

        def initialise_population(self, population):
            pass

        def initialise_simulation(self, sim):
            # Schedule the HSI to run on the same day
            sim.modules['HealthSystem'].schedule_hsi_event(
                DummyHSI_To_Run_On_Same_Day(self, person_id=0, source='initialise_simulation'),
                topen=self.sim.date,
                tclose=None,
                priority=0)

            # Schedule an HSI that will schedule a further HSI to run on the same day
            sim.modules['HealthSystem'].schedule_hsi_event(
                DummyHSI_To_Run_On_First_Day_Of_Simulation(module=self, person_id=0),
                topen=self.sim.date,
                tclose=None,
                priority=0)

            # Schedule an event that will schedule an HSI to run on the same day
            sim.schedule_event(Event_To_Run_On_First_Day_Of_Simulation(self, person_id=0), sim.date)

    log_config = {
        "filename": "log",
        "directory": tmpdir,
    }
    sim = Simulation(start_date=Date(2010, 1, 1), seed=seed, log_config=log_config)
    sim.register(demography.Demography(resourcefilepath=resourcefilepath),
                 healthsystem.HealthSystem(
                     resourcefilepath=resourcefilepath,
                     disable=False,
                     cons_availability='all',
                 ),
                 DummyModule(),
                 check_all_dependencies=False,
                 )
    sim.make_initial_population(n=100)
    sim.simulate(end_date=sim.start_date + pd.DateOffset(days=5))

    # Check that all events ran on the same day, the first day of the simulation.
    log = parse_log_file(sim.log_filepath)['tlo.methods.healthsystem']['HSI_Event']
    assert 4 == len(log)  # 3 HSI events should have occurred
    assert (log['date'] == sim.start_date).all()
    assert log['TREATMENT_ID'].to_list() == [
        'DummyHSI_To_Run_On_Same_Day_initialise_simulation',
        'DummyHSI_To_Run_On_First_Day_Of_Simulation',
        'DummyHSI_To_Run_On_Same_Day_Event',
        'DummyHSI_To_Run_On_Same_Day_HSI',
<<<<<<< HEAD
    ]


def test_compute_squeeze_factor_to_district_level(seed, tmpdir):
    """Check that the argument to HealthSystem module `compute_squeeze_factor_to_district_level` works as expected.
    `compute_squeeze_factor_to_district_level` is a Boolean indicating whether the computation of squeeze_factors
    should be specific to each district (when `True`), or if the computation of squeeze_factors should be on the basis
    that resources from all districts can be effectively "pooled" (when `False). As such, when there is a small model
    population, and we apply the constraints on the HSI `mode_appt_contraints=2`, HSI will not run when we have
    `compute_squeeze_factor_to_district_level=True` (because there are insufficient staff at each facility to deliver
    the appointment), but when `compute_squeeze_factor_to_district_level=False`, the HSI will run (because overall all
    districts, there would be enough staff.)"""

    APPT_FOOTPRINT = {'ConWithDCSA': 1}

    class DummyHSI(HSI_Event, IndividualScopeEventMixin):
        """HSI event that will demonstrate it has been run."""
        def __init__(self, module, person_id):
            super().__init__(module, person_id=person_id)
            self.TREATMENT_ID = f"{self.__class__.__name__ }"
            self.EXPECTED_APPT_FOOTPRINT = self.make_appt_footprint(APPT_FOOTPRINT)
            self.ACCEPTED_FACILITY_LEVEL = '0'

        def apply(self, person_id, squeeze_factor):
            pass

        def did_not_run(self, *args, **kwargs):
            return False  # Do not reschedule if it does not run the first time

    class DummyModule(Module):
        """Schedules an HSI to occur on the first day of the simulation."""

        def read_parameters(self, data_folder):
            pass

        def initialise_population(self, population):
            pass

        def initialise_simulation(self, sim):
            sim.modules['HealthSystem'].schedule_hsi_event(
                DummyHSI(self, person_id=0),
                topen=self.sim.date,
                tclose=None,
                priority=0)

    def does_hsi_run(compute_squeeze_factor_to_district_level):
        """Returns True if the DummyHSI is run when using this value for the argument to the HealthSystem."""
        sim = Simulation(start_date=Date(2010, 1, 1), seed=seed)
        sim.register(demography.Demography(resourcefilepath=resourcefilepath),
                     healthsystem.HealthSystem(
                         resourcefilepath=resourcefilepath,
                         mode_appt_constraints=2,  # <-- Hard Constraints
                         cons_availability='all',
                         compute_squeeze_factor_to_district_level=compute_squeeze_factor_to_district_level,
                         store_hsi_events_that_have_run=True,
                     ),
                     DummyModule(),
                     check_all_dependencies=False,
                     )
        sim.make_initial_population(n=1_000)
        sim.simulate(end_date=sim.start_date + pd.DateOffset(days=1))
        hs = sim.modules['HealthSystem']

        # Confirm that the capabilities of the HealthSystem are such that there is not the sufficient staff in the
        # district of person 0 to deliver the requested Appt, but that there is when all the districts are pooled.
        district_of_person0 = sim.population.props.at[0, 'district_of_residence']
        facility_info_for_dcsa_in_district_of_person0 = hs._facilities_for_each_district["0"][district_of_person0]
        minutes_needed_for_dcsa_appt = sum(hs.get_appt_footprint_as_time_request(
                facility_info=facility_info_for_dcsa_in_district_of_person0,
                appt_footprint=APPT_FOOTPRINT,
            ).values())
        minutes_available_in_district_of_person0 = hs.capabilities_today.loc[
            f"FacilityID_{facility_info_for_dcsa_in_district_of_person0.id}_Officer_DCSA"
        ].sum()
        minutes_available_of_dcsa_in_all_districts = hs.capabilities_today.loc[
            hs.capabilities_today.index.str.endswith('_Officer_DCSA')].sum()
        assert minutes_needed_for_dcsa_appt > \
               minutes_available_in_district_of_person0  # Insufficient time in the district
        assert minutes_needed_for_dcsa_appt <= \
               minutes_available_of_dcsa_in_all_districts  # Sufficient time when pooled

        # Return `did_run` for the first (and only) HSI event that was processed:
        return hs.store_of_hsi_events_that_have_run[0]['did_run']

    assert not does_hsi_run(compute_squeeze_factor_to_district_level=True)
    assert does_hsi_run(compute_squeeze_factor_to_district_level=False)
=======
    ]
>>>>>>> 04119f85
<|MERGE_RESOLUTION|>--- conflicted
+++ resolved
@@ -1036,93 +1036,4 @@
         'DummyHSI_To_Run_On_First_Day_Of_Simulation',
         'DummyHSI_To_Run_On_Same_Day_Event',
         'DummyHSI_To_Run_On_Same_Day_HSI',
-<<<<<<< HEAD
-    ]
-
-
-def test_compute_squeeze_factor_to_district_level(seed, tmpdir):
-    """Check that the argument to HealthSystem module `compute_squeeze_factor_to_district_level` works as expected.
-    `compute_squeeze_factor_to_district_level` is a Boolean indicating whether the computation of squeeze_factors
-    should be specific to each district (when `True`), or if the computation of squeeze_factors should be on the basis
-    that resources from all districts can be effectively "pooled" (when `False). As such, when there is a small model
-    population, and we apply the constraints on the HSI `mode_appt_contraints=2`, HSI will not run when we have
-    `compute_squeeze_factor_to_district_level=True` (because there are insufficient staff at each facility to deliver
-    the appointment), but when `compute_squeeze_factor_to_district_level=False`, the HSI will run (because overall all
-    districts, there would be enough staff.)"""
-
-    APPT_FOOTPRINT = {'ConWithDCSA': 1}
-
-    class DummyHSI(HSI_Event, IndividualScopeEventMixin):
-        """HSI event that will demonstrate it has been run."""
-        def __init__(self, module, person_id):
-            super().__init__(module, person_id=person_id)
-            self.TREATMENT_ID = f"{self.__class__.__name__ }"
-            self.EXPECTED_APPT_FOOTPRINT = self.make_appt_footprint(APPT_FOOTPRINT)
-            self.ACCEPTED_FACILITY_LEVEL = '0'
-
-        def apply(self, person_id, squeeze_factor):
-            pass
-
-        def did_not_run(self, *args, **kwargs):
-            return False  # Do not reschedule if it does not run the first time
-
-    class DummyModule(Module):
-        """Schedules an HSI to occur on the first day of the simulation."""
-
-        def read_parameters(self, data_folder):
-            pass
-
-        def initialise_population(self, population):
-            pass
-
-        def initialise_simulation(self, sim):
-            sim.modules['HealthSystem'].schedule_hsi_event(
-                DummyHSI(self, person_id=0),
-                topen=self.sim.date,
-                tclose=None,
-                priority=0)
-
-    def does_hsi_run(compute_squeeze_factor_to_district_level):
-        """Returns True if the DummyHSI is run when using this value for the argument to the HealthSystem."""
-        sim = Simulation(start_date=Date(2010, 1, 1), seed=seed)
-        sim.register(demography.Demography(resourcefilepath=resourcefilepath),
-                     healthsystem.HealthSystem(
-                         resourcefilepath=resourcefilepath,
-                         mode_appt_constraints=2,  # <-- Hard Constraints
-                         cons_availability='all',
-                         compute_squeeze_factor_to_district_level=compute_squeeze_factor_to_district_level,
-                         store_hsi_events_that_have_run=True,
-                     ),
-                     DummyModule(),
-                     check_all_dependencies=False,
-                     )
-        sim.make_initial_population(n=1_000)
-        sim.simulate(end_date=sim.start_date + pd.DateOffset(days=1))
-        hs = sim.modules['HealthSystem']
-
-        # Confirm that the capabilities of the HealthSystem are such that there is not the sufficient staff in the
-        # district of person 0 to deliver the requested Appt, but that there is when all the districts are pooled.
-        district_of_person0 = sim.population.props.at[0, 'district_of_residence']
-        facility_info_for_dcsa_in_district_of_person0 = hs._facilities_for_each_district["0"][district_of_person0]
-        minutes_needed_for_dcsa_appt = sum(hs.get_appt_footprint_as_time_request(
-                facility_info=facility_info_for_dcsa_in_district_of_person0,
-                appt_footprint=APPT_FOOTPRINT,
-            ).values())
-        minutes_available_in_district_of_person0 = hs.capabilities_today.loc[
-            f"FacilityID_{facility_info_for_dcsa_in_district_of_person0.id}_Officer_DCSA"
-        ].sum()
-        minutes_available_of_dcsa_in_all_districts = hs.capabilities_today.loc[
-            hs.capabilities_today.index.str.endswith('_Officer_DCSA')].sum()
-        assert minutes_needed_for_dcsa_appt > \
-               minutes_available_in_district_of_person0  # Insufficient time in the district
-        assert minutes_needed_for_dcsa_appt <= \
-               minutes_available_of_dcsa_in_all_districts  # Sufficient time when pooled
-
-        # Return `did_run` for the first (and only) HSI event that was processed:
-        return hs.store_of_hsi_events_that_have_run[0]['did_run']
-
-    assert not does_hsi_run(compute_squeeze_factor_to_district_level=True)
-    assert does_hsi_run(compute_squeeze_factor_to_district_level=False)
-=======
-    ]
->>>>>>> 04119f85
+    ]