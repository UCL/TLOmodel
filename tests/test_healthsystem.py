--- conflicted
+++ resolved
@@ -9,16 +9,11 @@
 from tlo.analysis.utils import parse_log_file
 from tlo.methods import chronicsyndrome, demography, healthburden, healthsystem, lifestyle, mockitis
 
-<<<<<<< HEAD
-resourcefilepath = os.path.join(os.path.dirname(__file__), 'resources')
-#resourcefilepath='/Users/mc1405/PycharmProjects/TLOmodel/resources/'
-=======
 try:
     resourcefilepath = Path(os.path.dirname(__file__)) / '../resources'
 except NameError:
     # running interactively
     resourcefilepath = 'resources'
->>>>>>> 638f22ed
 
 start_date = Date(2010, 1, 1)
 end_date = Date(2012, 1, 1)
@@ -156,8 +151,6 @@
     assert (output['tlo.methods.healthsystem']['Capacity']['Frac_Time_Used_Overall'] == 0).all(), 'three'
 
 
-<<<<<<< HEAD
-=======
 def test_run_with_healthsystem_interventions_on_but_no_capabilities_and_ignore_appt_constraints():
     f = tempfile.NamedTemporaryFile(dir='.')
     fh = logging.FileHandler(f.name)
@@ -198,5 +191,4 @@
 
     # TODO: these assertions fail
     # assert 'Consumables' in output['tlo.methods.healthsystem']
-    # assert (output['tlo.methods.healthsystem']['Capacity']['Frac_Time_Used_Overall']>0).any()
->>>>>>> 638f22ed
+    # assert (output['tlo.methods.healthsystem']['Capacity']['Frac_Time_Used_Overall']>0).any()