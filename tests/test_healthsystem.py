--- conflicted
+++ resolved
@@ -260,16 +260,10 @@
     sim.register(healthsystem.HealthSystem(resourcefilepath=resourcefilepath,
                                            service_availability=service_availability,
                                            # this effectively removes capabilities of HS:
-<<<<<<< HEAD
-                                           capabilities_coefficient=0.0))
-    sim.register(lifestyle.Lifestyle())
-    sim.register(mockitis.Hypertension())
-=======
                                            capabilities_coefficient=0.0,
                                            mode_appt_constraints=1))
     sim.register(enhanced_lifestyle.Lifestyle(resourcefilepath=resourcefilepath))
     sim.register(mockitis.Mockitis())
->>>>>>> cf52a724
     sim.register(chronicsyndrome.ChronicSyndrome())
 
     sim.seed_rngs(0)
