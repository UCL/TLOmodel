--- conflicted
+++ resolved
@@ -20,10 +20,10 @@
 )
 
 try:
-    resourcefilepath = Path(os.path.dirname(__file__)) / "../resources"
+    resourcefilepath = Path(os.path.dirname(__file__)) / '../resources'
 except NameError:
     # running interactively
-    resourcefilepath = "resources"
+    resourcefilepath = 'resources'
 
 start_date = Date(2010, 1, 1)
 end_date = Date(2012, 1, 1)
@@ -32,7 +32,6 @@
 
 # Simply test whether the system runs under multiple configurations of the healthsystem
 # NB. Running the dummy Mockitits and ChronicSyndrome modules test all aspects of the healthsystem module.
-
 
 def check_dtypes(simulation):
     # check types of columns
@@ -45,22 +44,6 @@
     sim = Simulation(start_date=start_date)
 
     # Register the core modules
-<<<<<<< HEAD
-    sim.register(demography.Demography(resourcefilepath=resourcefilepath))
-    sim.register(contraception.Contraception(resourcefilepath=resourcefilepath))
-    sim.register(enhanced_lifestyle.Lifestyle(resourcefilepath=resourcefilepath))
-    sim.register(
-        healthsystem.HealthSystem(
-            resourcefilepath=resourcefilepath,
-            service_availability=["*"],
-            capabilities_coefficient=1.0,
-            mode_appt_constraints=2,
-        )
-    )
-    sim.register(symptommanager.SymptomManager(resourcefilepath=resourcefilepath))
-    sim.register(healthseekingbehaviour.HealthSeekingBehaviour())
-    sim.register(dx_algorithm_child.DxAlgorithmChild())
-=======
     sim.register(demography.Demography(resourcefilepath=resourcefilepath),
                  contraception.Contraception(resourcefilepath=resourcefilepath),
                  labour.Labour(resourcefilepath=resourcefilepath),
@@ -73,7 +56,6 @@
                  symptommanager.SymptomManager(resourcefilepath=resourcefilepath),
                  healthseekingbehaviour.HealthSeekingBehaviour(),
                  dx_algorithm_child.DxAlgorithmChild())
->>>>>>> 62e69118
 
     sim.seed_rngs(0)
 
@@ -95,26 +77,6 @@
     service_availability = []
 
     # Register the core modules
-<<<<<<< HEAD
-    sim.register(demography.Demography(resourcefilepath=resourcefilepath))
-    sim.register(contraception.Contraception(resourcefilepath=resourcefilepath))
-    sim.register(enhanced_lifestyle.Lifestyle(resourcefilepath=resourcefilepath))
-    sim.register(
-        healthsystem.HealthSystem(
-            resourcefilepath=resourcefilepath,
-            service_availability=service_availability,
-            capabilities_coefficient=1.0,
-            mode_appt_constraints=2,
-        )
-    )
-    sim.register(symptommanager.SymptomManager(resourcefilepath=resourcefilepath))
-    sim.register(healthseekingbehaviour.HealthSeekingBehaviour())
-    sim.register(dx_algorithm_child.DxAlgorithmChild())
-
-    # Register the disease modules
-    sim.register(mockitis.Mockitis())
-    sim.register(chronicsyndrome.ChronicSyndrome())
-=======
     sim.register(demography.Demography(resourcefilepath=resourcefilepath),
                  contraception.Contraception(resourcefilepath=resourcefilepath),
                  labour.Labour(resourcefilepath=resourcefilepath),
@@ -129,7 +91,6 @@
                  dx_algorithm_child.DxAlgorithmChild(),
                  mockitis.Mockitis(),
                  chronicsyndrome.ChronicSyndrome())
->>>>>>> 62e69118
 
     sim.seed_rngs(0)
 
@@ -143,36 +104,17 @@
     output = parse_log_file(f)
 
     # Do the checks for the healthsystem
-    assert (
-        output["tlo.methods.healthsystem"]["Capacity"]["Frac_Time_Used_Overall"] == 0.0
-    ).all()
-    assert len(sim.modules["HealthSystem"].HSI_EVENT_QUEUE) == 0
+    assert (output['tlo.methods.healthsystem']['Capacity']['Frac_Time_Used_Overall'] == 0.0).all()
+    assert len(sim.modules['HealthSystem'].HSI_EVENT_QUEUE) == 0
 
     # Do the checks for the symptom manager: some symptoms should be registered
-    assert (
-        sim.population.props.loc[:, sim.population.props.columns.str.startswith("sy_")]
-        .apply(lambda x: x != set())
-        .any()
-        .any()
-    )
-    assert (
-        sim.population.props.loc[
-            :, sim.population.props.columns.str.startswith("sy_")
-        ].dtypes
-        == "object"
-    ).all()
-    assert (
-        not pd.isnull(
-            sim.population.props.loc[
-                :, sim.population.props.columns.str.startswith("sy_")
-            ]
-        )
-        .any()
-        .any()
-    )
+    assert sim.population.props.loc[:, sim.population.props.columns.str.startswith('sy_')] \
+        .apply(lambda x: x != set()).any().any()
+    assert (sim.population.props.loc[:, sim.population.props.columns.str.startswith('sy_')].dtypes == 'object').all()
+    assert not pd.isnull(sim.population.props.loc[:, sim.population.props.columns.str.startswith('sy_')]).any().any()
 
     # Check that no one was cured of mockitis:
-    assert not any(sim.population.props["mi_status"] == "P")  # No cures
+    assert not any(sim.population.props['mi_status'] == 'P')  # No cures
 
 
 def test_run_in_mode_0_with_capacity(tmpdir):
@@ -183,29 +125,9 @@
     sim = Simulation(start_date=start_date)
 
     # Define the service availability
-    service_availability = ["*"]
-
-    # Register the core modules
-<<<<<<< HEAD
-    sim.register(demography.Demography(resourcefilepath=resourcefilepath))
-    sim.register(contraception.Contraception(resourcefilepath=resourcefilepath))
-    sim.register(enhanced_lifestyle.Lifestyle(resourcefilepath=resourcefilepath))
-    sim.register(
-        healthsystem.HealthSystem(
-            resourcefilepath=resourcefilepath,
-            service_availability=service_availability,
-            capabilities_coefficient=1.0,
-            mode_appt_constraints=0,
-        )
-    )
-    sim.register(symptommanager.SymptomManager(resourcefilepath=resourcefilepath))
-    sim.register(healthseekingbehaviour.HealthSeekingBehaviour())
-    sim.register(dx_algorithm_child.DxAlgorithmChild())
-
-    # Register the disease modules
-    sim.register(mockitis.Mockitis())
-    sim.register(chronicsyndrome.ChronicSyndrome())
-=======
+    service_availability = ['*']
+
+    # Register the core modules
     sim.register(demography.Demography(resourcefilepath=resourcefilepath),
                  contraception.Contraception(resourcefilepath=resourcefilepath),
                  labour.Labour(resourcefilepath=resourcefilepath),
@@ -220,7 +142,6 @@
                  dx_algorithm_child.DxAlgorithmChild(),
                  mockitis.Mockitis(),
                  chronicsyndrome.ChronicSyndrome())
->>>>>>> 62e69118
 
     sim.seed_rngs(0)
 
@@ -234,20 +155,18 @@
     output = parse_log_file(f)
 
     # Do the checks for health system apppts
-    assert len(output["tlo.methods.healthsystem"]["HSI_Event"]) > 0
-    assert output["tlo.methods.healthsystem"]["HSI_Event"]["did_run"].all()
-    assert (
-        output["tlo.methods.healthsystem"]["HSI_Event"]["Squeeze_Factor"] == 0.0
-    ).all()
+    assert len(output['tlo.methods.healthsystem']['HSI_Event']) > 0
+    assert output['tlo.methods.healthsystem']['HSI_Event']['did_run'].all()
+    assert (output['tlo.methods.healthsystem']['HSI_Event']['Squeeze_Factor'] == 0.0).all()
 
     # Check that at least some consumables requests fail due to lack of availability
     all_req_granted = list()
-    for line in output["tlo.methods.healthsystem"]["Consumables"]["Available"]:
+    for line in (output['tlo.methods.healthsystem']['Consumables']['Available']):
         all_req_granted.append(all([response for response in line.values()]))
     assert not all(all_req_granted)
 
     # Check that some mockitis cured occured (though health system)
-    assert any(sim.population.props["mi_status"] == "P")
+    assert any(sim.population.props['mi_status'] == 'P')
 
 
 def test_run_in_mode_0_no_capacity(tmpdir):
@@ -258,29 +177,9 @@
     sim = Simulation(start_date=start_date)
 
     # Define the service availability
-    service_availability = ["*"]
-
-    # Register the core modules
-<<<<<<< HEAD
-    sim.register(demography.Demography(resourcefilepath=resourcefilepath))
-    sim.register(contraception.Contraception(resourcefilepath=resourcefilepath))
-    sim.register(enhanced_lifestyle.Lifestyle(resourcefilepath=resourcefilepath))
-    sim.register(
-        healthsystem.HealthSystem(
-            resourcefilepath=resourcefilepath,
-            service_availability=service_availability,
-            capabilities_coefficient=0.0,
-            mode_appt_constraints=0,
-        )
-    )
-    sim.register(symptommanager.SymptomManager(resourcefilepath=resourcefilepath))
-    sim.register(healthseekingbehaviour.HealthSeekingBehaviour())
-    sim.register(dx_algorithm_child.DxAlgorithmChild())
-
-    # Register the disease modules
-    sim.register(mockitis.Mockitis())
-    sim.register(chronicsyndrome.ChronicSyndrome())
-=======
+    service_availability = ['*']
+
+    # Register the core modules
     sim.register(demography.Demography(resourcefilepath=resourcefilepath),
                  contraception.Contraception(resourcefilepath=resourcefilepath),
                  labour.Labour(resourcefilepath=resourcefilepath),
@@ -295,7 +194,6 @@
                  dx_algorithm_child.DxAlgorithmChild(),
                  mockitis.Mockitis(),
                  chronicsyndrome.ChronicSyndrome())
->>>>>>> 62e69118
 
     sim.seed_rngs(0)
 
@@ -309,14 +207,12 @@
     output = parse_log_file(f)
 
     # Do the checks
-    assert len(output["tlo.methods.healthsystem"]["HSI_Event"]) > 0
-    assert output["tlo.methods.healthsystem"]["HSI_Event"]["did_run"].all()
-    assert (
-        output["tlo.methods.healthsystem"]["HSI_Event"]["Squeeze_Factor"] == 0.0
-    ).all()
-
-    # Check that some mockitis cured occured (though health system)
-    assert any(sim.population.props["mi_status"] == "P")
+    assert len(output['tlo.methods.healthsystem']['HSI_Event']) > 0
+    assert output['tlo.methods.healthsystem']['HSI_Event']['did_run'].all()
+    assert (output['tlo.methods.healthsystem']['HSI_Event']['Squeeze_Factor'] == 0.0).all()
+
+    # Check that some mockitis cured occured (though health system)
+    assert any(sim.population.props['mi_status'] == 'P')
 
 
 def test_run_in_mode_1_with_capacity(tmpdir):
@@ -327,29 +223,9 @@
     sim = Simulation(start_date=start_date)
 
     # Define the service availability
-    service_availability = ["*"]
-
-    # Register the core modules
-<<<<<<< HEAD
-    sim.register(demography.Demography(resourcefilepath=resourcefilepath))
-    sim.register(contraception.Contraception(resourcefilepath=resourcefilepath))
-    sim.register(enhanced_lifestyle.Lifestyle(resourcefilepath=resourcefilepath))
-    sim.register(
-        healthsystem.HealthSystem(
-            resourcefilepath=resourcefilepath,
-            service_availability=service_availability,
-            capabilities_coefficient=1.0,
-            mode_appt_constraints=1,
-        )
-    )
-    sim.register(symptommanager.SymptomManager(resourcefilepath=resourcefilepath))
-    sim.register(healthseekingbehaviour.HealthSeekingBehaviour())
-    sim.register(dx_algorithm_child.DxAlgorithmChild())
-
-    # Register the disease modules
-    sim.register(mockitis.Mockitis())
-    sim.register(chronicsyndrome.ChronicSyndrome())
-=======
+    service_availability = ['*']
+
+    # Register the core modules
     sim.register(demography.Demography(resourcefilepath=resourcefilepath),
                  contraception.Contraception(resourcefilepath=resourcefilepath),
                  labour.Labour(resourcefilepath=resourcefilepath),
@@ -364,7 +240,6 @@
                  dx_algorithm_child.DxAlgorithmChild(),
                  mockitis.Mockitis(),
                  chronicsyndrome.ChronicSyndrome())
->>>>>>> 62e69118
 
     sim.seed_rngs(0)
 
@@ -378,14 +253,12 @@
     output = parse_log_file(f)
 
     # Do the checks
-    assert len(output["tlo.methods.healthsystem"]["HSI_Event"]) > 0
-    assert output["tlo.methods.healthsystem"]["HSI_Event"]["did_run"].all()
-    assert (
-        output["tlo.methods.healthsystem"]["HSI_Event"]["Squeeze_Factor"] == 0.0
-    ).all()
-
-    # Check that some mockitis cured occured (though health system)
-    assert any(sim.population.props["mi_status"] == "P")
+    assert len(output['tlo.methods.healthsystem']['HSI_Event']) > 0
+    assert output['tlo.methods.healthsystem']['HSI_Event']['did_run'].all()
+    assert (output['tlo.methods.healthsystem']['HSI_Event']['Squeeze_Factor'] == 0.0).all()
+
+    # Check that some mockitis cured occured (though health system)
+    assert any(sim.population.props['mi_status'] == 'P')
 
 
 def test_run_in_mode_1_with_no_capacity(tmpdir):
@@ -396,29 +269,9 @@
     sim = Simulation(start_date=start_date)
 
     # Define the service availability
-    service_availability = ["*"]
-
-    # Register the core modules
-<<<<<<< HEAD
-    sim.register(demography.Demography(resourcefilepath=resourcefilepath))
-    sim.register(contraception.Contraception(resourcefilepath=resourcefilepath))
-    sim.register(enhanced_lifestyle.Lifestyle(resourcefilepath=resourcefilepath))
-    sim.register(
-        healthsystem.HealthSystem(
-            resourcefilepath=resourcefilepath,
-            service_availability=service_availability,
-            capabilities_coefficient=0.0,
-            mode_appt_constraints=1,
-        )
-    )
-    sim.register(symptommanager.SymptomManager(resourcefilepath=resourcefilepath))
-    sim.register(healthseekingbehaviour.HealthSeekingBehaviour())
-    sim.register(dx_algorithm_child.DxAlgorithmChild())
-
-    # Register the disease modules
-    sim.register(mockitis.Mockitis())
-    sim.register(chronicsyndrome.ChronicSyndrome())
-=======
+    service_availability = ['*']
+
+    # Register the core modules
     sim.register(demography.Demography(resourcefilepath=resourcefilepath),
                  contraception.Contraception(resourcefilepath=resourcefilepath),
                  labour.Labour(resourcefilepath=resourcefilepath),
@@ -433,7 +286,6 @@
                  dx_algorithm_child.DxAlgorithmChild(),
                  mockitis.Mockitis(),
                  chronicsyndrome.ChronicSyndrome())
->>>>>>> 62e69118
 
     sim.seed_rngs(0)
 
@@ -447,16 +299,14 @@
     output = parse_log_file(f)
 
     # Do the checks
-    assert len(output["tlo.methods.healthsystem"]["HSI_Event"]) > 0
-    hsi_events = output["tlo.methods.healthsystem"]["HSI_Event"]
-    assert hsi_events["did_run"].all()
-    assert (
-        hsi_events.loc[hsi_events["Person_ID"] >= 0, "Squeeze_Factor"] == 100.0
-    ).all()
-    assert (hsi_events.loc[hsi_events["Person_ID"] < 0, "Squeeze_Factor"] == 0.0).all()
-
-    # Check that some mockitis cured occured (though health system)
-    assert any(sim.population.props["mi_status"] == "P")
+    assert len(output['tlo.methods.healthsystem']['HSI_Event']) > 0
+    hsi_events = output['tlo.methods.healthsystem']['HSI_Event']
+    assert hsi_events['did_run'].all()
+    assert (hsi_events.loc[hsi_events['Person_ID'] >= 0, 'Squeeze_Factor'] == 100.0).all()
+    assert (hsi_events.loc[hsi_events['Person_ID'] < 0, 'Squeeze_Factor'] == 0.0).all()
+
+    # Check that some mockitis cured occured (though health system)
+    assert any(sim.population.props['mi_status'] == 'P')
 
 
 def test_run_in_mode_2_with_capacity(tmpdir):
@@ -467,29 +317,9 @@
     sim = Simulation(start_date=start_date)
 
     # Define the service availability
-    service_availability = ["*"]
-
-    # Register the core modules
-<<<<<<< HEAD
-    sim.register(demography.Demography(resourcefilepath=resourcefilepath))
-    sim.register(contraception.Contraception(resourcefilepath=resourcefilepath))
-    sim.register(enhanced_lifestyle.Lifestyle(resourcefilepath=resourcefilepath))
-    sim.register(
-        healthsystem.HealthSystem(
-            resourcefilepath=resourcefilepath,
-            service_availability=service_availability,
-            capabilities_coefficient=1.0,
-            mode_appt_constraints=2,
-        )
-    )
-    sim.register(symptommanager.SymptomManager(resourcefilepath=resourcefilepath))
-    sim.register(healthseekingbehaviour.HealthSeekingBehaviour())
-    sim.register(dx_algorithm_child.DxAlgorithmChild())
-
-    # Register the disease modules
-    sim.register(mockitis.Mockitis())
-    sim.register(chronicsyndrome.ChronicSyndrome())
-=======
+    service_availability = ['*']
+
+    # Register the core modules
     sim.register(demography.Demography(resourcefilepath=resourcefilepath),
                  contraception.Contraception(resourcefilepath=resourcefilepath),
                  labour.Labour(resourcefilepath=resourcefilepath),
@@ -504,7 +334,6 @@
                  dx_algorithm_child.DxAlgorithmChild(),
                  mockitis.Mockitis(),
                  chronicsyndrome.ChronicSyndrome())
->>>>>>> 62e69118
 
     sim.seed_rngs(0)
 
@@ -518,14 +347,12 @@
     output = parse_log_file(f)
 
     # Do the checks
-    assert len(output["tlo.methods.healthsystem"]["HSI_Event"]) > 0
-    assert output["tlo.methods.healthsystem"]["HSI_Event"]["did_run"].all()
-    assert (
-        output["tlo.methods.healthsystem"]["HSI_Event"]["Squeeze_Factor"] == 0.0
-    ).all()
-
-    # Check that some mockitis cured occured (though health system)
-    assert any(sim.population.props["mi_status"] == "P")
+    assert len(output['tlo.methods.healthsystem']['HSI_Event']) > 0
+    assert output['tlo.methods.healthsystem']['HSI_Event']['did_run'].all()
+    assert (output['tlo.methods.healthsystem']['HSI_Event']['Squeeze_Factor'] == 0.0).all()
+
+    # Check that some mockitis cured occured (though health system)
+    assert any(sim.population.props['mi_status'] == 'P')
 
 
 def test_run_in_mode_2_with_no_capacity(tmpdir):
@@ -537,29 +364,9 @@
     sim = Simulation(start_date=start_date)
 
     # Define the service availability
-    service_availability = ["*"]
-
-    # Register the core modules
-<<<<<<< HEAD
-    sim.register(demography.Demography(resourcefilepath=resourcefilepath))
-    sim.register(contraception.Contraception(resourcefilepath=resourcefilepath))
-    sim.register(enhanced_lifestyle.Lifestyle(resourcefilepath=resourcefilepath))
-    sim.register(
-        healthsystem.HealthSystem(
-            resourcefilepath=resourcefilepath,
-            service_availability=service_availability,
-            capabilities_coefficient=0.0,
-            mode_appt_constraints=2,
-        )
-    )
-    sim.register(symptommanager.SymptomManager(resourcefilepath=resourcefilepath))
-    sim.register(healthseekingbehaviour.HealthSeekingBehaviour())
-    sim.register(dx_algorithm_child.DxAlgorithmChild())
-
-    # Register the disease modules
-    sim.register(mockitis.Mockitis())
-    sim.register(chronicsyndrome.ChronicSyndrome())
-=======
+    service_availability = ['*']
+
+    # Register the core modules
     sim.register(demography.Demography(resourcefilepath=resourcefilepath),
                  contraception.Contraception(resourcefilepath=resourcefilepath),
                  labour.Labour(resourcefilepath=resourcefilepath),
@@ -574,7 +381,6 @@
                  dx_algorithm_child.DxAlgorithmChild(),
                  mockitis.Mockitis(),
                  chronicsyndrome.ChronicSyndrome())
->>>>>>> 62e69118
 
     sim.seed_rngs(0)
 
@@ -588,22 +394,14 @@
     output = parse_log_file(f)
 
     # Do the checks
-    hsi_events = output["tlo.methods.healthsystem"]["HSI_Event"]
-    assert not (
-        hsi_events.loc[hsi_events["Person_ID"] >= 0, "did_run"].astype(bool)
-    ).any()  # not any Individual level
-    assert (
-        output["tlo.methods.healthsystem"]["Capacity"]["Frac_Time_Used_Overall"] == 0.0
-    ).all()
-    assert (
-        (hsi_events.loc[hsi_events["Person_ID"] < 0, "did_run"]).astype(bool).all()
-    )  # all Population level events
-    assert pd.isnull(
-        sim.population.props["mi_date_cure"]
-    ).all()  # No cures of mockitis occurring
+    hsi_events = output['tlo.methods.healthsystem']['HSI_Event']
+    assert not (hsi_events.loc[hsi_events['Person_ID'] >= 0, 'did_run'].astype(bool)).any()  # not any Individual level
+    assert (output['tlo.methods.healthsystem']['Capacity']['Frac_Time_Used_Overall'] == 0.0).all()
+    assert (hsi_events.loc[hsi_events['Person_ID'] < 0, 'did_run']).astype(bool).all()  # all Population level events
+    assert pd.isnull(sim.population.props['mi_date_cure']).all()  # No cures of mockitis occurring
 
     # Check that no mockitis cured occured (though health system)
-    assert not any(sim.population.props["mi_status"] == "P")
+    assert not any(sim.population.props['mi_status'] == 'P')
 
 
 def test_run_in_mode_0_with_capacity_ignoring_cons_constraints(tmpdir):
@@ -615,30 +413,9 @@
     sim = Simulation(start_date=start_date)
 
     # Define the service availability
-    service_availability = ["*"]
-
-    # Register the core modules
-<<<<<<< HEAD
-    sim.register(demography.Demography(resourcefilepath=resourcefilepath))
-    sim.register(contraception.Contraception(resourcefilepath=resourcefilepath))
-    sim.register(enhanced_lifestyle.Lifestyle(resourcefilepath=resourcefilepath))
-    sim.register(
-        healthsystem.HealthSystem(
-            resourcefilepath=resourcefilepath,
-            service_availability=service_availability,
-            capabilities_coefficient=1.0,
-            mode_appt_constraints=0,
-            ignore_cons_constraints=True,
-        )
-    )
-    sim.register(symptommanager.SymptomManager(resourcefilepath=resourcefilepath))
-    sim.register(healthseekingbehaviour.HealthSeekingBehaviour())
-    sim.register(dx_algorithm_child.DxAlgorithmChild())
-
-    # Register the disease modules
-    sim.register(mockitis.Mockitis())
-    sim.register(chronicsyndrome.ChronicSyndrome())
-=======
+    service_availability = ['*']
+
+    # Register the core modules
     sim.register(demography.Demography(resourcefilepath=resourcefilepath),
                  contraception.Contraception(resourcefilepath=resourcefilepath),
                  labour.Labour(resourcefilepath=resourcefilepath),
@@ -654,7 +431,6 @@
                  dx_algorithm_child.DxAlgorithmChild(),
                  mockitis.Mockitis(),
                  chronicsyndrome.ChronicSyndrome())
->>>>>>> 62e69118
 
     sim.seed_rngs(0)
 
@@ -668,11 +444,11 @@
     output = parse_log_file(f)
 
     # Do the checks for the consumables: all requests granted
-    for line in output["tlo.methods.healthsystem"]["Consumables"]["Available"]:
+    for line in (output['tlo.methods.healthsystem']['Consumables']['Available']):
         assert all([response for response in line.values()])
 
     # Check that some mockitis cured occured (though health system)
-    assert any(sim.population.props["mi_status"] == "P")
+    assert any(sim.population.props['mi_status'] == 'P')
 
 
 def test_run_in_with_hs_disabled(tmpdir):
@@ -682,32 +458,9 @@
     sim = Simulation(start_date=start_date)
 
     # Define the service availability
-    service_availability = ["*"]
-
-    # Register the core modules
-<<<<<<< HEAD
-    sim.register(demography.Demography(resourcefilepath=resourcefilepath))
-    sim.register(contraception.Contraception(resourcefilepath=resourcefilepath))
-    sim.register(enhanced_lifestyle.Lifestyle(resourcefilepath=resourcefilepath))
-    sim.register(
-        healthsystem.HealthSystem(
-            resourcefilepath=resourcefilepath,
-            service_availability=service_availability,
-            capabilities_coefficient=1.0,
-            mode_appt_constraints=2,
-            disable=True,
-        )
-    )
-    sim.register(symptommanager.SymptomManager(resourcefilepath=resourcefilepath))
-    sim.register(
-        healthseekingbehaviour.HealthSeekingBehaviour(resourcefilepath=resourcefilepath)
-    )
-    sim.register(dx_algorithm_child.DxAlgorithmChild())
-
-    # Register the disease modules
-    sim.register(mockitis.Mockitis())
-    sim.register(chronicsyndrome.ChronicSyndrome())
-=======
+    service_availability = ['*']
+
+    # Register the core modules
     sim.register(demography.Demography(resourcefilepath=resourcefilepath),
                  contraception.Contraception(resourcefilepath=resourcefilepath),
                  labour.Labour(resourcefilepath=resourcefilepath),
@@ -723,7 +476,6 @@
                  dx_algorithm_child.DxAlgorithmChild(),
                  mockitis.Mockitis(),
                  chronicsyndrome.ChronicSyndrome())
->>>>>>> 62e69118
 
     sim.seed_rngs(0)
 
@@ -737,17 +489,13 @@
     output = parse_log_file(f)
 
     # Do the checks
-    assert "tlo.methods.healthsystem" not in output  # HealthSystem no logging
-    assert not pd.isnull(
-        sim.population.props["mi_date_cure"]
-    ).all()  # At least some cures occurred (through HS)
-    assert any(
-        sim.population.props["mi_status"] == "P"
-    )  # At least some mockitis cure occured (though HS)
+    assert 'tlo.methods.healthsystem' not in output  # HealthSystem no logging
+    assert not pd.isnull(sim.population.props['mi_date_cure']).all()  # At least some cures occurred (through HS)
+    assert any(sim.population.props['mi_status'] == 'P')  # At least some mockitis cure occured (though HS)
 
     # Check for hsi_wrappers in the main event queue
     list_of_ev_name = [ev[2] for ev in sim.event_queue.queue]
-    assert any(["HSIEventWrapper" in str(ev_name) for ev_name in list_of_ev_name])
+    assert any(['HSIEventWrapper' in str(ev_name) for ev_name in list_of_ev_name])
 
 
 def test_run_in_mode_2_with_capacity_with_health_seeking_behaviour(tmpdir):
@@ -758,29 +506,9 @@
     sim = Simulation(start_date=start_date)
 
     # Define the service availability
-    service_availability = ["*"]
-
-    # Register the core modules
-<<<<<<< HEAD
-    sim.register(demography.Demography(resourcefilepath=resourcefilepath))
-    sim.register(contraception.Contraception(resourcefilepath=resourcefilepath))
-    sim.register(enhanced_lifestyle.Lifestyle(resourcefilepath=resourcefilepath))
-    sim.register(
-        healthsystem.HealthSystem(
-            resourcefilepath=resourcefilepath,
-            service_availability=service_availability,
-            capabilities_coefficient=1.0,
-            mode_appt_constraints=2,
-        )
-    )
-    sim.register(symptommanager.SymptomManager(resourcefilepath=resourcefilepath))
-    sim.register(healthseekingbehaviour.HealthSeekingBehaviour())
-    sim.register(dx_algorithm_child.DxAlgorithmChild())
-
-    # Register the disease modules
-    sim.register(mockitis.Mockitis())
-    sim.register(chronicsyndrome.ChronicSyndrome())
-=======
+    service_availability = ['*']
+
+    # Register the core modules
     sim.register(demography.Demography(resourcefilepath=resourcefilepath),
                  contraception.Contraception(resourcefilepath=resourcefilepath),
                  labour.Labour(resourcefilepath=resourcefilepath),
@@ -795,7 +523,6 @@
                  dx_algorithm_child.DxAlgorithmChild(),
                  mockitis.Mockitis(),
                  chronicsyndrome.ChronicSyndrome())
->>>>>>> 62e69118
 
     sim.seed_rngs(0)
 
@@ -809,10 +536,7 @@
     output = parse_log_file(f)
 
     # Do the check for the occurance of the GenericFirstAppt which is created by the HSB module
-    assert (
-        "GenericFirstApptAtFacilityLevel1"
-        in output["tlo.methods.healthsystem"]["HSI_Event"]["TREATMENT_ID"].values
-    )
-
-    # Check that some mockitis cured occured (though health system)
-    assert any(sim.population.props["mi_status"] == "P")+    assert 'GenericFirstApptAtFacilityLevel1' in output['tlo.methods.healthsystem']['HSI_Event']['TREATMENT_ID'].values
+
+    # Check that some mockitis cured occured (though health system)
+    assert any(sim.population.props['mi_status'] == 'P')