--- conflicted
+++ resolved
@@ -44,21 +44,12 @@
     sim = Simulation(start_date=start_date)
 
     # Register the core modules
-<<<<<<< HEAD
-    sim.register(demography.Demography(resourcefilepath=resourcefilepath))
-    sim.register(contraception.Contraception(resourcefilepath=resourcefilepath))
-    sim.register(labour.Labour(resourcefilepath=resourcefilepath))
-    sim.register(pregnancy_supervisor.PregnancySupervisor(resourcefilepath=resourcefilepath))
-    sim.register(enhanced_lifestyle.Lifestyle(resourcefilepath=resourcefilepath))
-    sim.register(healthsystem.HealthSystem(resourcefilepath=resourcefilepath,
-=======
-    sim.register(demography.Demography(resourcefilepath=resourcefilepath),
-                 contraception.Contraception(resourcefilepath=resourcefilepath),
-                 labour.Labour(resourcefilepath=resourcefilepath),
-                 pregnancy_supervisor.PregnancySupervisor(resourcefilepath=resourcefilepath),
-                 enhanced_lifestyle.Lifestyle(resourcefilepath=resourcefilepath),
-                 healthsystem.HealthSystem(resourcefilepath=resourcefilepath,
->>>>>>> bd02c4a3
+    sim.register(demography.Demography(resourcefilepath=resourcefilepath),
+                 contraception.Contraception(resourcefilepath=resourcefilepath),
+                 labour.Labour(resourcefilepath=resourcefilepath),
+                 pregnancy_supervisor.PregnancySupervisor(resourcefilepath=resourcefilepath),
+                 enhanced_lifestyle.Lifestyle(resourcefilepath=resourcefilepath),
+                 healthsystem.HealthSystem(resourcefilepath=resourcefilepath,
                                            service_availability=['*'],
                                            capabilities_coefficient=1.0,
                                            mode_appt_constraints=2),
@@ -86,21 +77,12 @@
     service_availability = []
 
     # Register the core modules
-<<<<<<< HEAD
-    sim.register(demography.Demography(resourcefilepath=resourcefilepath))
-    sim.register(contraception.Contraception(resourcefilepath=resourcefilepath))
-    sim.register(labour.Labour(resourcefilepath=resourcefilepath))
-    sim.register(pregnancy_supervisor.PregnancySupervisor(resourcefilepath=resourcefilepath))
-    sim.register(enhanced_lifestyle.Lifestyle(resourcefilepath=resourcefilepath))
-    sim.register(healthsystem.HealthSystem(resourcefilepath=resourcefilepath,
-=======
-    sim.register(demography.Demography(resourcefilepath=resourcefilepath),
-                 contraception.Contraception(resourcefilepath=resourcefilepath),
-                 labour.Labour(resourcefilepath=resourcefilepath),
-                 pregnancy_supervisor.PregnancySupervisor(resourcefilepath=resourcefilepath),
-                 enhanced_lifestyle.Lifestyle(resourcefilepath=resourcefilepath),
-                 healthsystem.HealthSystem(resourcefilepath=resourcefilepath,
->>>>>>> bd02c4a3
+    sim.register(demography.Demography(resourcefilepath=resourcefilepath),
+                 contraception.Contraception(resourcefilepath=resourcefilepath),
+                 labour.Labour(resourcefilepath=resourcefilepath),
+                 pregnancy_supervisor.PregnancySupervisor(resourcefilepath=resourcefilepath),
+                 enhanced_lifestyle.Lifestyle(resourcefilepath=resourcefilepath),
+                 healthsystem.HealthSystem(resourcefilepath=resourcefilepath,
                                            service_availability=service_availability,
                                            capabilities_coefficient=1.0,
                                            mode_appt_constraints=2),
@@ -146,21 +128,12 @@
     service_availability = ['*']
 
     # Register the core modules
-<<<<<<< HEAD
-    sim.register(demography.Demography(resourcefilepath=resourcefilepath))
-    sim.register(contraception.Contraception(resourcefilepath=resourcefilepath))
-    sim.register(labour.Labour(resourcefilepath=resourcefilepath))
-    sim.register(pregnancy_supervisor.PregnancySupervisor(resourcefilepath=resourcefilepath))
-    sim.register(enhanced_lifestyle.Lifestyle(resourcefilepath=resourcefilepath))
-    sim.register(healthsystem.HealthSystem(resourcefilepath=resourcefilepath,
-=======
-    sim.register(demography.Demography(resourcefilepath=resourcefilepath),
-                 contraception.Contraception(resourcefilepath=resourcefilepath),
-                 labour.Labour(resourcefilepath=resourcefilepath),
-                 pregnancy_supervisor.PregnancySupervisor(resourcefilepath=resourcefilepath),
-                 enhanced_lifestyle.Lifestyle(resourcefilepath=resourcefilepath),
-                 healthsystem.HealthSystem(resourcefilepath=resourcefilepath,
->>>>>>> bd02c4a3
+    sim.register(demography.Demography(resourcefilepath=resourcefilepath),
+                 contraception.Contraception(resourcefilepath=resourcefilepath),
+                 labour.Labour(resourcefilepath=resourcefilepath),
+                 pregnancy_supervisor.PregnancySupervisor(resourcefilepath=resourcefilepath),
+                 enhanced_lifestyle.Lifestyle(resourcefilepath=resourcefilepath),
+                 healthsystem.HealthSystem(resourcefilepath=resourcefilepath,
                                            service_availability=service_availability,
                                            capabilities_coefficient=1.0,
                                            mode_appt_constraints=0),
@@ -207,21 +180,12 @@
     service_availability = ['*']
 
     # Register the core modules
-<<<<<<< HEAD
-    sim.register(demography.Demography(resourcefilepath=resourcefilepath))
-    sim.register(contraception.Contraception(resourcefilepath=resourcefilepath))
-    sim.register(labour.Labour(resourcefilepath=resourcefilepath))
-    sim.register(pregnancy_supervisor.PregnancySupervisor(resourcefilepath=resourcefilepath))
-    sim.register(enhanced_lifestyle.Lifestyle(resourcefilepath=resourcefilepath))
-    sim.register(healthsystem.HealthSystem(resourcefilepath=resourcefilepath,
-=======
-    sim.register(demography.Demography(resourcefilepath=resourcefilepath),
-                 contraception.Contraception(resourcefilepath=resourcefilepath),
-                 labour.Labour(resourcefilepath=resourcefilepath),
-                 pregnancy_supervisor.PregnancySupervisor(resourcefilepath=resourcefilepath),
-                 enhanced_lifestyle.Lifestyle(resourcefilepath=resourcefilepath),
-                 healthsystem.HealthSystem(resourcefilepath=resourcefilepath,
->>>>>>> bd02c4a3
+    sim.register(demography.Demography(resourcefilepath=resourcefilepath),
+                 contraception.Contraception(resourcefilepath=resourcefilepath),
+                 labour.Labour(resourcefilepath=resourcefilepath),
+                 pregnancy_supervisor.PregnancySupervisor(resourcefilepath=resourcefilepath),
+                 enhanced_lifestyle.Lifestyle(resourcefilepath=resourcefilepath),
+                 healthsystem.HealthSystem(resourcefilepath=resourcefilepath,
                                            service_availability=service_availability,
                                            capabilities_coefficient=0.0,
                                            mode_appt_constraints=0),
@@ -262,21 +226,12 @@
     service_availability = ['*']
 
     # Register the core modules
-<<<<<<< HEAD
-    sim.register(demography.Demography(resourcefilepath=resourcefilepath))
-    sim.register(contraception.Contraception(resourcefilepath=resourcefilepath))
-    sim.register(labour.Labour(resourcefilepath=resourcefilepath))
-    sim.register(pregnancy_supervisor.PregnancySupervisor(resourcefilepath=resourcefilepath))
-    sim.register(enhanced_lifestyle.Lifestyle(resourcefilepath=resourcefilepath))
-    sim.register(healthsystem.HealthSystem(resourcefilepath=resourcefilepath,
-=======
-    sim.register(demography.Demography(resourcefilepath=resourcefilepath),
-                 contraception.Contraception(resourcefilepath=resourcefilepath),
-                 labour.Labour(resourcefilepath=resourcefilepath),
-                 pregnancy_supervisor.PregnancySupervisor(resourcefilepath=resourcefilepath),
-                 enhanced_lifestyle.Lifestyle(resourcefilepath=resourcefilepath),
-                 healthsystem.HealthSystem(resourcefilepath=resourcefilepath,
->>>>>>> bd02c4a3
+    sim.register(demography.Demography(resourcefilepath=resourcefilepath),
+                 contraception.Contraception(resourcefilepath=resourcefilepath),
+                 labour.Labour(resourcefilepath=resourcefilepath),
+                 pregnancy_supervisor.PregnancySupervisor(resourcefilepath=resourcefilepath),
+                 enhanced_lifestyle.Lifestyle(resourcefilepath=resourcefilepath),
+                 healthsystem.HealthSystem(resourcefilepath=resourcefilepath,
                                            service_availability=service_availability,
                                            capabilities_coefficient=1.0,
                                            mode_appt_constraints=1),
@@ -317,21 +272,12 @@
     service_availability = ['*']
 
     # Register the core modules
-<<<<<<< HEAD
-    sim.register(demography.Demography(resourcefilepath=resourcefilepath))
-    sim.register(contraception.Contraception(resourcefilepath=resourcefilepath))
-    sim.register(labour.Labour(resourcefilepath=resourcefilepath))
-    sim.register(pregnancy_supervisor.PregnancySupervisor(resourcefilepath=resourcefilepath))
-    sim.register(enhanced_lifestyle.Lifestyle(resourcefilepath=resourcefilepath))
-    sim.register(healthsystem.HealthSystem(resourcefilepath=resourcefilepath,
-=======
-    sim.register(demography.Demography(resourcefilepath=resourcefilepath),
-                 contraception.Contraception(resourcefilepath=resourcefilepath),
-                 labour.Labour(resourcefilepath=resourcefilepath),
-                 pregnancy_supervisor.PregnancySupervisor(resourcefilepath=resourcefilepath),
-                 enhanced_lifestyle.Lifestyle(resourcefilepath=resourcefilepath),
-                 healthsystem.HealthSystem(resourcefilepath=resourcefilepath,
->>>>>>> bd02c4a3
+    sim.register(demography.Demography(resourcefilepath=resourcefilepath),
+                 contraception.Contraception(resourcefilepath=resourcefilepath),
+                 labour.Labour(resourcefilepath=resourcefilepath),
+                 pregnancy_supervisor.PregnancySupervisor(resourcefilepath=resourcefilepath),
+                 enhanced_lifestyle.Lifestyle(resourcefilepath=resourcefilepath),
+                 healthsystem.HealthSystem(resourcefilepath=resourcefilepath,
                                            service_availability=service_availability,
                                            capabilities_coefficient=0.0,
                                            mode_appt_constraints=1),
@@ -374,21 +320,12 @@
     service_availability = ['*']
 
     # Register the core modules
-<<<<<<< HEAD
-    sim.register(demography.Demography(resourcefilepath=resourcefilepath))
-    sim.register(contraception.Contraception(resourcefilepath=resourcefilepath))
-    sim.register(labour.Labour(resourcefilepath=resourcefilepath))
-    sim.register(pregnancy_supervisor.PregnancySupervisor(resourcefilepath=resourcefilepath))
-    sim.register(enhanced_lifestyle.Lifestyle(resourcefilepath=resourcefilepath))
-    sim.register(healthsystem.HealthSystem(resourcefilepath=resourcefilepath,
-=======
-    sim.register(demography.Demography(resourcefilepath=resourcefilepath),
-                 contraception.Contraception(resourcefilepath=resourcefilepath),
-                 labour.Labour(resourcefilepath=resourcefilepath),
-                 pregnancy_supervisor.PregnancySupervisor(resourcefilepath=resourcefilepath),
-                 enhanced_lifestyle.Lifestyle(resourcefilepath=resourcefilepath),
-                 healthsystem.HealthSystem(resourcefilepath=resourcefilepath,
->>>>>>> bd02c4a3
+    sim.register(demography.Demography(resourcefilepath=resourcefilepath),
+                 contraception.Contraception(resourcefilepath=resourcefilepath),
+                 labour.Labour(resourcefilepath=resourcefilepath),
+                 pregnancy_supervisor.PregnancySupervisor(resourcefilepath=resourcefilepath),
+                 enhanced_lifestyle.Lifestyle(resourcefilepath=resourcefilepath),
+                 healthsystem.HealthSystem(resourcefilepath=resourcefilepath,
                                            service_availability=service_availability,
                                            capabilities_coefficient=1.0,
                                            mode_appt_constraints=2),
@@ -430,21 +367,12 @@
     service_availability = ['*']
 
     # Register the core modules
-<<<<<<< HEAD
-    sim.register(demography.Demography(resourcefilepath=resourcefilepath))
-    sim.register(contraception.Contraception(resourcefilepath=resourcefilepath))
-    sim.register(labour.Labour(resourcefilepath=resourcefilepath))
-    sim.register(pregnancy_supervisor.PregnancySupervisor(resourcefilepath=resourcefilepath))
-    sim.register(enhanced_lifestyle.Lifestyle(resourcefilepath=resourcefilepath))
-    sim.register(healthsystem.HealthSystem(resourcefilepath=resourcefilepath,
-=======
-    sim.register(demography.Demography(resourcefilepath=resourcefilepath),
-                 contraception.Contraception(resourcefilepath=resourcefilepath),
-                 labour.Labour(resourcefilepath=resourcefilepath),
-                 pregnancy_supervisor.PregnancySupervisor(resourcefilepath=resourcefilepath),
-                 enhanced_lifestyle.Lifestyle(resourcefilepath=resourcefilepath),
-                 healthsystem.HealthSystem(resourcefilepath=resourcefilepath,
->>>>>>> bd02c4a3
+    sim.register(demography.Demography(resourcefilepath=resourcefilepath),
+                 contraception.Contraception(resourcefilepath=resourcefilepath),
+                 labour.Labour(resourcefilepath=resourcefilepath),
+                 pregnancy_supervisor.PregnancySupervisor(resourcefilepath=resourcefilepath),
+                 enhanced_lifestyle.Lifestyle(resourcefilepath=resourcefilepath),
+                 healthsystem.HealthSystem(resourcefilepath=resourcefilepath,
                                            service_availability=service_availability,
                                            capabilities_coefficient=0.0,
                                            mode_appt_constraints=2),
@@ -488,21 +416,12 @@
     service_availability = ['*']
 
     # Register the core modules
-<<<<<<< HEAD
-    sim.register(demography.Demography(resourcefilepath=resourcefilepath))
-    sim.register(contraception.Contraception(resourcefilepath=resourcefilepath))
-    sim.register(labour.Labour(resourcefilepath=resourcefilepath))
-    sim.register(pregnancy_supervisor.PregnancySupervisor(resourcefilepath=resourcefilepath))
-    sim.register(enhanced_lifestyle.Lifestyle(resourcefilepath=resourcefilepath))
-    sim.register(healthsystem.HealthSystem(resourcefilepath=resourcefilepath,
-=======
-    sim.register(demography.Demography(resourcefilepath=resourcefilepath),
-                 contraception.Contraception(resourcefilepath=resourcefilepath),
-                 labour.Labour(resourcefilepath=resourcefilepath),
-                 pregnancy_supervisor.PregnancySupervisor(resourcefilepath=resourcefilepath),
-                 enhanced_lifestyle.Lifestyle(resourcefilepath=resourcefilepath),
-                 healthsystem.HealthSystem(resourcefilepath=resourcefilepath,
->>>>>>> bd02c4a3
+    sim.register(demography.Demography(resourcefilepath=resourcefilepath),
+                 contraception.Contraception(resourcefilepath=resourcefilepath),
+                 labour.Labour(resourcefilepath=resourcefilepath),
+                 pregnancy_supervisor.PregnancySupervisor(resourcefilepath=resourcefilepath),
+                 enhanced_lifestyle.Lifestyle(resourcefilepath=resourcefilepath),
+                 healthsystem.HealthSystem(resourcefilepath=resourcefilepath,
                                            service_availability=service_availability,
                                            capabilities_coefficient=1.0,
                                            mode_appt_constraints=0,
@@ -542,21 +461,12 @@
     service_availability = ['*']
 
     # Register the core modules
-<<<<<<< HEAD
-    sim.register(demography.Demography(resourcefilepath=resourcefilepath))
-    sim.register(contraception.Contraception(resourcefilepath=resourcefilepath))
-    sim.register(labour.Labour(resourcefilepath=resourcefilepath))
-    sim.register(pregnancy_supervisor.PregnancySupervisor(resourcefilepath=resourcefilepath))
-    sim.register(enhanced_lifestyle.Lifestyle(resourcefilepath=resourcefilepath))
-    sim.register(healthsystem.HealthSystem(resourcefilepath=resourcefilepath,
-=======
-    sim.register(demography.Demography(resourcefilepath=resourcefilepath),
-                 contraception.Contraception(resourcefilepath=resourcefilepath),
-                 labour.Labour(resourcefilepath=resourcefilepath),
-                 pregnancy_supervisor.PregnancySupervisor(resourcefilepath=resourcefilepath),
-                 enhanced_lifestyle.Lifestyle(resourcefilepath=resourcefilepath),
-                 healthsystem.HealthSystem(resourcefilepath=resourcefilepath,
->>>>>>> bd02c4a3
+    sim.register(demography.Demography(resourcefilepath=resourcefilepath),
+                 contraception.Contraception(resourcefilepath=resourcefilepath),
+                 labour.Labour(resourcefilepath=resourcefilepath),
+                 pregnancy_supervisor.PregnancySupervisor(resourcefilepath=resourcefilepath),
+                 enhanced_lifestyle.Lifestyle(resourcefilepath=resourcefilepath),
+                 healthsystem.HealthSystem(resourcefilepath=resourcefilepath,
                                            service_availability=service_availability,
                                            capabilities_coefficient=1.0,
                                            mode_appt_constraints=2,
@@ -599,21 +509,12 @@
     service_availability = ['*']
 
     # Register the core modules
-<<<<<<< HEAD
-    sim.register(demography.Demography(resourcefilepath=resourcefilepath))
-    sim.register(contraception.Contraception(resourcefilepath=resourcefilepath))
-    sim.register(labour.Labour(resourcefilepath=resourcefilepath))
-    sim.register(pregnancy_supervisor.PregnancySupervisor(resourcefilepath=resourcefilepath))
-    sim.register(enhanced_lifestyle.Lifestyle(resourcefilepath=resourcefilepath))
-    sim.register(healthsystem.HealthSystem(resourcefilepath=resourcefilepath,
-=======
-    sim.register(demography.Demography(resourcefilepath=resourcefilepath),
-                 contraception.Contraception(resourcefilepath=resourcefilepath),
-                 labour.Labour(resourcefilepath=resourcefilepath),
-                 pregnancy_supervisor.PregnancySupervisor(resourcefilepath=resourcefilepath),
-                 enhanced_lifestyle.Lifestyle(resourcefilepath=resourcefilepath),
-                 healthsystem.HealthSystem(resourcefilepath=resourcefilepath,
->>>>>>> bd02c4a3
+    sim.register(demography.Demography(resourcefilepath=resourcefilepath),
+                 contraception.Contraception(resourcefilepath=resourcefilepath),
+                 labour.Labour(resourcefilepath=resourcefilepath),
+                 pregnancy_supervisor.PregnancySupervisor(resourcefilepath=resourcefilepath),
+                 enhanced_lifestyle.Lifestyle(resourcefilepath=resourcefilepath),
+                 healthsystem.HealthSystem(resourcefilepath=resourcefilepath,
                                            service_availability=service_availability,
                                            capabilities_coefficient=1.0,
                                            mode_appt_constraints=2),
