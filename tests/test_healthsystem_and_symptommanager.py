import os
from pathlib import Path

import pandas as pd
import pytest

from tlo import Date, Module, Simulation, logging
from tlo.analysis.utils import parse_log_file
from tlo.events import IndividualScopeEventMixin, PopulationScopeEventMixin, RegularEvent
from tlo.methods import (
    Metadata,
    chronicsyndrome,
    contraception,
    demography,
    dx_algorithm_child,
    enhanced_lifestyle,
    healthseekingbehaviour,
    healthsystem,
    labour,
    mockitis,
    pregnancy_supervisor,
    symptommanager,
)
from tlo.methods.healthsystem import HSI_Event

try:
    resourcefilepath = Path(os.path.dirname(__file__)) / '../resources'
except NameError:
    # running interactively
    resourcefilepath = 'resources'

start_date = Date(2010, 1, 1)
end_date = Date(2012, 1, 1)
popsize = 200


# Simply test whether the system runs under multiple configurations of the healthsystem
# NB. Running the dummy Mockitits and ChronicSyndrome modules test all aspects of the healthsystem module.

def check_dtypes(simulation):
    # check types of columns
    df = simulation.population.props
    orig = simulation.population.new_row
    assert (df.dtypes == orig.dtypes).all()


def test_run_with_healthsystem_no_disease_modules_defined():
    sim = Simulation(start_date=start_date, seed=0)

    # Register the core modules
    sim.register(demography.Demography(resourcefilepath=resourcefilepath),
                 enhanced_lifestyle.Lifestyle(resourcefilepath=resourcefilepath),
                 healthsystem.HealthSystem(resourcefilepath=resourcefilepath,
                                           service_availability=['*'],
                                           capabilities_coefficient=1.0,
                                           mode_appt_constraints=2),
                 symptommanager.SymptomManager(resourcefilepath=resourcefilepath),
                 healthseekingbehaviour.HealthSeekingBehaviour(resourcefilepath=resourcefilepath),
                 dx_algorithm_child.DxAlgorithmChild(),
                 contraception.Contraception(resourcefilepath=resourcefilepath),
                 labour.Labour(resourcefilepath=resourcefilepath),
                 pregnancy_supervisor.PregnancySupervisor(resourcefilepath=resourcefilepath)
                 )

    # Run the simulation
    sim.make_initial_population(n=popsize)
    sim.simulate(end_date=end_date)

    check_dtypes(sim)


def test_run_no_interventions_allowed(tmpdir):
    # There should be no events run or scheduled

    # Establish the simulation object
    log_config = {
        "filename": "log",
        "directory": tmpdir,
        "custom_levels": {"*": logging.INFO}
    }
    sim = Simulation(start_date=start_date, seed=0, log_config=log_config)

    # Get ready for temporary log-file
    # Define the service availability as null
    service_availability = []

    # Register the core modules
    sim.register(demography.Demography(resourcefilepath=resourcefilepath),
                 enhanced_lifestyle.Lifestyle(resourcefilepath=resourcefilepath),
                 healthsystem.HealthSystem(resourcefilepath=resourcefilepath,
                                           service_availability=service_availability,
                                           capabilities_coefficient=1.0,
                                           mode_appt_constraints=2),
                 symptommanager.SymptomManager(resourcefilepath=resourcefilepath),
                 healthseekingbehaviour.HealthSeekingBehaviour(resourcefilepath=resourcefilepath),
                 dx_algorithm_child.DxAlgorithmChild(),
                 mockitis.Mockitis(),
                 chronicsyndrome.ChronicSyndrome(),
                 contraception.Contraception(resourcefilepath=resourcefilepath),
                 labour.Labour(resourcefilepath=resourcefilepath),
                 pregnancy_supervisor.PregnancySupervisor(resourcefilepath=resourcefilepath),
                 )

    # Run the simulation
    sim.make_initial_population(n=popsize)
    sim.simulate(end_date=end_date)
    check_dtypes(sim)

    # read the results
    output = parse_log_file(sim.log_filepath)

    # Do the checks for the healthsystem
    assert (output['tlo.methods.healthsystem']['Capacity']['Frac_Time_Used_Overall'] == 0.0).all()
    assert len(sim.modules['HealthSystem'].HSI_EVENT_QUEUE) == 0

    # Do the checks for the symptom manager: some symptoms should be registered
    assert sim.population.props.loc[:, sim.population.props.columns.str.startswith('sy_')] \
        .apply(lambda x: x != set()).any().any()
    assert (sim.population.props.loc[:, sim.population.props.columns.str.startswith('sy_')].dtypes == 'int64').all()
    assert not pd.isnull(sim.population.props.loc[:, sim.population.props.columns.str.startswith('sy_')]).any().any()

    # Check that no one was cured of mockitis:
    assert not any(sim.population.props['mi_status'] == 'P')  # No cures


def test_run_in_mode_0_with_capacity(tmpdir):
    # Events should run and there be no squeeze factors
    # (Mode 0 -> No Constraints)

    # Establish the simulation object
    sim = Simulation(start_date=start_date, seed=0, log_config={"filename": "log", "directory": tmpdir})

    # Define the service availability
    service_availability = ['*']

    # Register the core modules
    sim.register(demography.Demography(resourcefilepath=resourcefilepath),
                 enhanced_lifestyle.Lifestyle(resourcefilepath=resourcefilepath),
                 healthsystem.HealthSystem(resourcefilepath=resourcefilepath,
                                           service_availability=service_availability,
                                           capabilities_coefficient=1.0,
                                           mode_appt_constraints=0),
                 symptommanager.SymptomManager(resourcefilepath=resourcefilepath),
                 healthseekingbehaviour.HealthSeekingBehaviour(resourcefilepath=resourcefilepath),
                 dx_algorithm_child.DxAlgorithmChild(),
                 mockitis.Mockitis(),
                 chronicsyndrome.ChronicSyndrome(),
                 contraception.Contraception(resourcefilepath=resourcefilepath),
                 labour.Labour(resourcefilepath=resourcefilepath),
                 pregnancy_supervisor.PregnancySupervisor(resourcefilepath=resourcefilepath)
                 )

    # Run the simulation
    sim.make_initial_population(n=popsize)
    sim.simulate(end_date=end_date)
    check_dtypes(sim)

    # read the results
    output = parse_log_file(sim.log_filepath)

    # Do the checks for health system apppts
    assert len(output['tlo.methods.healthsystem']['HSI_Event']) > 0
    assert output['tlo.methods.healthsystem']['HSI_Event']['did_run'].all()
    assert (output['tlo.methods.healthsystem']['HSI_Event']['Squeeze_Factor'] == 0.0).all()

    # Check that at least some consumables requests fail due to lack of availability
    assert 0 < len([v for v in output['tlo.methods.healthsystem']['Consumables']['Item_NotAvailable'] if v != '{}'])
    assert 0 < len([v for v in output['tlo.methods.healthsystem']['Consumables']['Package_NotAvailable'] if v != '{}'])

    # Check that some mockitis cured occurred (though health system)
    assert any(sim.population.props['mi_status'] == 'P')


def test_run_in_mode_0_no_capacity(tmpdir):
    # Every events should run (no did_not_run) and no squeeze factors
    # (Mode 0 -> No Constraints)

    # Establish the simulation object
    sim = Simulation(start_date=start_date, seed=0, log_config={"filename": "log", "directory": tmpdir})

    # Define the service availability
    service_availability = ['*']

    # Register the core modules
    sim.register(demography.Demography(resourcefilepath=resourcefilepath),
                 contraception.Contraception(resourcefilepath=resourcefilepath),
                 healthsystem.HealthSystem(resourcefilepath=resourcefilepath,
                                           service_availability=service_availability,
                                           capabilities_coefficient=0.0,
                                           mode_appt_constraints=0),
                 symptommanager.SymptomManager(resourcefilepath=resourcefilepath),
                 healthseekingbehaviour.HealthSeekingBehaviour(resourcefilepath=resourcefilepath),
                 dx_algorithm_child.DxAlgorithmChild(),
                 mockitis.Mockitis(),
                 chronicsyndrome.ChronicSyndrome(),
                 labour.Labour(resourcefilepath=resourcefilepath),
                 pregnancy_supervisor.PregnancySupervisor(resourcefilepath=resourcefilepath),
                 enhanced_lifestyle.Lifestyle(resourcefilepath=resourcefilepath)
                 )

    # Run the simulation
    sim.make_initial_population(n=popsize)
    sim.simulate(end_date=end_date)
    check_dtypes(sim)

    # read the results
    output = parse_log_file(sim.log_filepath)

    # Do the checks
    assert len(output['tlo.methods.healthsystem']['HSI_Event']) > 0
    assert output['tlo.methods.healthsystem']['HSI_Event']['did_run'].all()
    assert (output['tlo.methods.healthsystem']['HSI_Event']['Squeeze_Factor'] == 0.0).all()

    # Check that some mockitis cured occured (though health system)
    assert any(sim.population.props['mi_status'] == 'P')


def test_run_in_mode_1_with_capacity(tmpdir):
    # All events should run with some zero squeeze factors
    # (Mode 1 -> elastic constraints)

    # Establish the simulation object
    sim = Simulation(start_date=start_date, seed=0, log_config={"filename": "log", "directory": tmpdir})

    # Define the service availability
    service_availability = ['*']

    # Register the core modules
    sim.register(demography.Demography(resourcefilepath=resourcefilepath),
                 enhanced_lifestyle.Lifestyle(resourcefilepath=resourcefilepath),
                 healthsystem.HealthSystem(resourcefilepath=resourcefilepath,
                                           service_availability=service_availability,
                                           capabilities_coefficient=1.0,
                                           mode_appt_constraints=1),
                 symptommanager.SymptomManager(resourcefilepath=resourcefilepath),
                 healthseekingbehaviour.HealthSeekingBehaviour(resourcefilepath=resourcefilepath),
                 dx_algorithm_child.DxAlgorithmChild(),
                 mockitis.Mockitis(),
                 chronicsyndrome.ChronicSyndrome(),
                 contraception.Contraception(resourcefilepath=resourcefilepath),
                 labour.Labour(resourcefilepath=resourcefilepath),
                 pregnancy_supervisor.PregnancySupervisor(resourcefilepath=resourcefilepath),
                 )

    # Run the simulation
    sim.make_initial_population(n=popsize)
    sim.simulate(end_date=end_date)
    check_dtypes(sim)

    # read the results
    output = parse_log_file(sim.log_filepath)

    # Do the checks
    assert len(output['tlo.methods.healthsystem']['HSI_Event']) > 0
    assert output['tlo.methods.healthsystem']['HSI_Event']['did_run'].all()
    assert (output['tlo.methods.healthsystem']['HSI_Event']['Squeeze_Factor'] == 0.0).all()

    # Check that some mockitis cured occured (though health system)
    assert any(sim.population.props['mi_status'] == 'P')


def test_run_in_mode_1_with_no_capacity(tmpdir):
    # Events should run but with high squeeze factors
    # (Mode 1 -> elastic constraints)

    # Establish the simulation object
    sim = Simulation(start_date=start_date, seed=0, log_config={"filename": "log", "directory": tmpdir})

    # Define the service availability
    service_availability = ['*']

    # Register the core modules
    sim.register(demography.Demography(resourcefilepath=resourcefilepath),
                 enhanced_lifestyle.Lifestyle(resourcefilepath=resourcefilepath),
                 healthsystem.HealthSystem(resourcefilepath=resourcefilepath,
                                           service_availability=service_availability,
                                           capabilities_coefficient=0.0,
                                           mode_appt_constraints=1),
                 symptommanager.SymptomManager(resourcefilepath=resourcefilepath),
                 healthseekingbehaviour.HealthSeekingBehaviour(resourcefilepath=resourcefilepath),
                 dx_algorithm_child.DxAlgorithmChild(),
                 mockitis.Mockitis(),
                 chronicsyndrome.ChronicSyndrome(),
                 contraception.Contraception(resourcefilepath=resourcefilepath),
                 labour.Labour(resourcefilepath=resourcefilepath),
                 pregnancy_supervisor.PregnancySupervisor(resourcefilepath=resourcefilepath)
                 )

    # Run the simulation
    sim.make_initial_population(n=popsize)
    sim.simulate(end_date=end_date)
    check_dtypes(sim)

    # read the results
    output = parse_log_file(sim.log_filepath)

    # Do the checks
    assert len(output['tlo.methods.healthsystem']['HSI_Event']) > 0
    hsi_events = output['tlo.methods.healthsystem']['HSI_Event']
    assert hsi_events['did_run'].all()
    assert (hsi_events.loc[hsi_events['Person_ID'] >= 0, 'Squeeze_Factor'] == 100.0).all()
    assert (hsi_events.loc[hsi_events['Person_ID'] < 0, 'Squeeze_Factor'] == 0.0).all()

    # Check that some mockitis cured occured (though health system)
    assert any(sim.population.props['mi_status'] == 'P')


def test_run_in_mode_2_with_capacity(tmpdir):
    # All events should run
    # (Mode 2 -> hard constraints)

    # Establish the simulation object
    sim = Simulation(start_date=start_date, seed=0, log_config={"filename": "log", "directory": tmpdir})

    # Define the service availability
    service_availability = ['*']

    # Register the core modules
    sim.register(demography.Demography(resourcefilepath=resourcefilepath),
                 enhanced_lifestyle.Lifestyle(resourcefilepath=resourcefilepath),
                 healthsystem.HealthSystem(resourcefilepath=resourcefilepath,
                                           service_availability=service_availability,
                                           capabilities_coefficient=1.0,
                                           mode_appt_constraints=2),
                 symptommanager.SymptomManager(resourcefilepath=resourcefilepath),
                 healthseekingbehaviour.HealthSeekingBehaviour(resourcefilepath=resourcefilepath),
                 dx_algorithm_child.DxAlgorithmChild(),
                 mockitis.Mockitis(),
                 chronicsyndrome.ChronicSyndrome(),
                 contraception.Contraception(resourcefilepath=resourcefilepath),
                 labour.Labour(resourcefilepath=resourcefilepath),
                 pregnancy_supervisor.PregnancySupervisor(resourcefilepath=resourcefilepath)
                 )

    # Run the simulation
    sim.make_initial_population(n=popsize)
    sim.simulate(end_date=end_date)
    check_dtypes(sim)

    # read the results
    output = parse_log_file(sim.log_filepath)

    # Do the checks
    assert len(output['tlo.methods.healthsystem']['HSI_Event']) > 0
    assert output['tlo.methods.healthsystem']['HSI_Event']['did_run'].all()
    assert (output['tlo.methods.healthsystem']['HSI_Event']['Squeeze_Factor'] == 0.0).all()

    # Check that some mockitis cured occured (though health system)
    assert any(sim.population.props['mi_status'] == 'P')


@pytest.mark.group2
def test_run_in_mode_2_with_no_capacity(tmpdir):
    # No individual level events should run and the log should contain events with a flag showing that all individual
    # events did not run. Population level events should have run.
    # (Mode 2 -> hard constraints)

    # Establish the simulation object
    sim = Simulation(start_date=start_date, seed=0, log_config={"filename": "log", "directory": tmpdir})

    # Define the service availability
    service_availability = ['*']

    # Register the core modules
    sim.register(demography.Demography(resourcefilepath=resourcefilepath),
                 enhanced_lifestyle.Lifestyle(resourcefilepath=resourcefilepath),
                 healthsystem.HealthSystem(resourcefilepath=resourcefilepath,
                                           service_availability=service_availability,
                                           capabilities_coefficient=0.0,
                                           mode_appt_constraints=2),
                 symptommanager.SymptomManager(resourcefilepath=resourcefilepath),
                 healthseekingbehaviour.HealthSeekingBehaviour(resourcefilepath=resourcefilepath),
                 dx_algorithm_child.DxAlgorithmChild(),
                 mockitis.Mockitis(),
                 chronicsyndrome.ChronicSyndrome(),
                 contraception.Contraception(resourcefilepath=resourcefilepath),
                 labour.Labour(resourcefilepath=resourcefilepath),
                 pregnancy_supervisor.PregnancySupervisor(resourcefilepath=resourcefilepath)
                 )

    # Run the simulation, manually setting smaller values to decrease runtime (logfile size)
    sim.make_initial_population(n=100)
    sim.simulate(end_date=Date(2011, 1, 1))
    check_dtypes(sim)

    # read the results
    output = parse_log_file(sim.log_filepath)

    # Do the checks
    hsi_events = output['tlo.methods.healthsystem']['HSI_Event']
    assert not (hsi_events.loc[hsi_events['Person_ID'] >= 0, 'did_run'].astype(bool)).any()  # not any Individual level
    assert (output['tlo.methods.healthsystem']['Capacity']['Frac_Time_Used_Overall'] == 0.0).all()
    assert (hsi_events.loc[hsi_events['Person_ID'] < 0, 'did_run']).astype(bool).all()  # all Population level events
    assert pd.isnull(sim.population.props['mi_date_cure']).all()  # No cures of mockitis occurring

    # Check that no mockitis cured occured (though health system)
    assert not any(sim.population.props['mi_status'] == 'P')


def test_run_in_mode_0_with_capacity_ignoring_cons_constraints(tmpdir):
    # Events should run and there be no squeeze factors
    # (Mode 0 -> No Constraints)
    # Ignoring consumables constraints --> all requests for consumables granted

    # Establish the simulation object
    sim = Simulation(start_date=start_date, seed=0, log_config={"filename": "log", "directory": tmpdir})

    # Define the service availability
    service_availability = ['*']

    # Register the core modules
    sim.register(demography.Demography(resourcefilepath=resourcefilepath),
                 enhanced_lifestyle.Lifestyle(resourcefilepath=resourcefilepath),
                 healthsystem.HealthSystem(resourcefilepath=resourcefilepath,
                                           service_availability=service_availability,
                                           capabilities_coefficient=1.0,
                                           mode_appt_constraints=0,
                                           ignore_cons_constraints=True),
                 symptommanager.SymptomManager(resourcefilepath=resourcefilepath),
                 healthseekingbehaviour.HealthSeekingBehaviour(resourcefilepath=resourcefilepath),
                 dx_algorithm_child.DxAlgorithmChild(),
                 mockitis.Mockitis(),
                 chronicsyndrome.ChronicSyndrome(),
                 contraception.Contraception(resourcefilepath=resourcefilepath),
                 labour.Labour(resourcefilepath=resourcefilepath),
                 pregnancy_supervisor.PregnancySupervisor(resourcefilepath=resourcefilepath)
                 )

    # Run the simulation
    sim.make_initial_population(n=popsize)
    sim.simulate(end_date=end_date)
    check_dtypes(sim)

    # read the results
    output = parse_log_file(sim.log_filepath)

    # Do the checks for the consumables: all requests granted and nothing in NotAvailable
    assert 0 == len([v for v in output['tlo.methods.healthsystem']['Consumables']['Item_NotAvailable'] if v != '{}'])
    assert 0 == len([v for v in output['tlo.methods.healthsystem']['Consumables']['Package_NotAvailable'] if v != '{}'])
    assert 0 < len([v for v in output['tlo.methods.healthsystem']['Consumables']['Item_Available'] if v != '{}'])
    assert 0 < len([v for v in output['tlo.methods.healthsystem']['Consumables']['Package_Available'] if v != '{}'])

    # Check that some mockitis cured occured (though health system)
    assert any(sim.population.props['mi_status'] == 'P')


@pytest.mark.group2
def test_run_in_with_hs_disabled(tmpdir):
    # All events should run but no logging from healthsystem

    # Establish the simulation object
    sim = Simulation(start_date=start_date, seed=0, log_config={"filename": "log", "directory": tmpdir})

    # Define the service availability
    service_availability = ['*']

    # Register the core modules
    sim.register(demography.Demography(resourcefilepath=resourcefilepath),
                 enhanced_lifestyle.Lifestyle(resourcefilepath=resourcefilepath),
                 healthsystem.HealthSystem(resourcefilepath=resourcefilepath,
                                           service_availability=service_availability,
                                           capabilities_coefficient=1.0,
                                           mode_appt_constraints=2,
                                           disable=True),
                 symptommanager.SymptomManager(resourcefilepath=resourcefilepath),
                 healthseekingbehaviour.HealthSeekingBehaviour(resourcefilepath=resourcefilepath),
                 dx_algorithm_child.DxAlgorithmChild(),
                 mockitis.Mockitis(),
                 chronicsyndrome.ChronicSyndrome(),
                 contraception.Contraception(resourcefilepath=resourcefilepath),
                 labour.Labour(resourcefilepath=resourcefilepath),
                 pregnancy_supervisor.PregnancySupervisor(resourcefilepath=resourcefilepath),
                 )

    # Run the simulation
    sim.make_initial_population(n=2000)
    sim.simulate(end_date=end_date)
    check_dtypes(sim)

    # read the results
    output = parse_log_file(sim.log_filepath)

    # Do the checks
    assert 'HSI_Event' not in output['tlo.methods.healthsystem']  # HealthSystem no logging
    assert 'Consumables' not in output['tlo.methods.healthsystem']  # HealthSystem no logging
    assert 'Capacity' not in output['tlo.methods.healthsystem']  # HealthSystem no logging
    assert not pd.isnull(sim.population.props['mi_date_cure']).all()  # At least some cures occurred (through HS)
    assert any(sim.population.props['mi_status'] == 'P')  # At least some mockitis cure have occurred (though HS)

    # Check for hsi_wrappers in the main event queue
    list_of_ev_name = [ev[2] for ev in sim.event_queue.queue]
    assert any(['HSIEventWrapper' in str(ev_name) for ev_name in list_of_ev_name])


def test_run_in_mode_2_with_capacity_with_health_seeking_behaviour(tmpdir):
    # All events should run
    # (Mode 2 -> hard constraints)

    # Establish the simulation object
    sim = Simulation(start_date=start_date, seed=0, log_config={"filename": "log", "directory": tmpdir})

    # Define the service availability
    service_availability = ['*']

    # Register the core modules
    sim.register(demography.Demography(resourcefilepath=resourcefilepath),
                 enhanced_lifestyle.Lifestyle(resourcefilepath=resourcefilepath),
                 healthsystem.HealthSystem(resourcefilepath=resourcefilepath,
                                           service_availability=service_availability,
                                           capabilities_coefficient=1.0,
                                           mode_appt_constraints=2),
                 symptommanager.SymptomManager(resourcefilepath=resourcefilepath),
                 healthseekingbehaviour.HealthSeekingBehaviour(resourcefilepath=resourcefilepath),
                 dx_algorithm_child.DxAlgorithmChild(),
                 mockitis.Mockitis(),
                 chronicsyndrome.ChronicSyndrome(),
                 contraception.Contraception(resourcefilepath=resourcefilepath),
                 labour.Labour(resourcefilepath=resourcefilepath),
                 pregnancy_supervisor.PregnancySupervisor(resourcefilepath=resourcefilepath),
                 )

    # Run the simulation
    sim.make_initial_population(n=popsize)
    sim.simulate(end_date=end_date)
    check_dtypes(sim)

    # read the results
    output = parse_log_file(sim.log_filepath)

    # Do the check for the occurance of the GenericFirstAppt which is created by the HSB module
    assert 'GenericFirstApptAtFacilityLevel1' in output['tlo.methods.healthsystem']['HSI_Event']['TREATMENT_ID'].values

    # Check that some mockitis cured occured (though health system)
    assert any(sim.population.props['mi_status'] == 'P')


def test_use_of_helper_function_get_all_consumables():
    """Test that the helper function 'get_all_consumables' in the base class of the HSI works as expected."""

    # Create a dummy disease module (to be the parent of the dummy HSI)
    class DummyModule(Module):
        METADATA = {Metadata.DISEASE_MODULE}

        def read_parameters(self, data_folder):
            pass

        def initialise_population(self, population):
            pass

        def initialise_simulation(self, sim):
            pass

    # Create simulation with the healthsystem and DummyModule
    sim = Simulation(start_date=start_date, seed=0)
    sim.register(
        healthsystem.HealthSystem(resourcefilepath=resourcefilepath),
        DummyModule()
    )

    # Set availability of consumables
    # Define availability of items
    item_code_is_available = [0, 1, 2, 3]
    item_code_not_available = [4, 5, 6, 7]
    pkg_code_is_available = [1, 2]
    pkg_code_not_available = [3, 4, 5]

    sim.modules['HealthSystem'].cons_item_code_availability_today = \
        sim.modules['HealthSystem'].prob_item_codes_available > 0.0
    cons = sim.modules['HealthSystem'].cons_item_code_availability_today
    cons.loc[item_code_is_available, cons.columns] = True
    cons.loc[item_code_not_available, cons.columns] = False

    # Edit the item-package lookup-table to create packages that will be available or not
    lookup = sim.modules['HealthSystem'].parameters['Consumables']
    lookup['Intervention_Pkg_Code'] = -99

    lookup.loc[item_code_is_available[0], 'Intervention_Pkg_Code'] = pkg_code_is_available[0]
    lookup.loc[item_code_is_available[1:3], 'Intervention_Pkg_Code'] = pkg_code_is_available[1]
    lookup.loc[item_code_not_available[0], 'Intervention_Pkg_Code'] = pkg_code_not_available[0]
    lookup.loc[item_code_not_available[1:3], 'Intervention_Pkg_Code'] = pkg_code_not_available[1]
    lookup.loc[[item_code_is_available[3], item_code_not_available[3]], 'Intervention_Pkg_Code'] = \
        pkg_code_not_available[2]

    # Process consumables file (after the edits made above) and update availability ready for calling:
    hs = sim.modules['HealthSystem']
    hs.process_consumables_file()
    hs.determine_availability_of_consumables_today()

    # Create a dummy HSI event:
    class HSI_Dummy(HSI_Event, IndividualScopeEventMixin):
        def __init__(self, module, person_id):
            super().__init__(module, person_id=person_id)
            self.TREATMENT_ID = 'Dummy'
            self.EXPECTED_APPT_FOOTPRINT = module.sim.modules['HealthSystem'].get_blank_appt_footprint()
            self.ACCEPTED_FACILITY_LEVEL = 0
            self.ALERT_OTHER_DISEASES = []

        def apply(self, person_id, squeeze_factor):
            pass

    hsi_event = HSI_Dummy(module=sim.modules['DummyModule'], person_id=0)

    # Test using item_codes:
    assert True is hsi_event.get_all_consumables(item_codes=item_code_is_available[0])
    assert True is hsi_event.get_all_consumables(item_codes=[item_code_is_available[0]])
    assert True is hsi_event.get_all_consumables(item_codes=item_code_is_available)
    assert False is hsi_event.get_all_consumables(item_codes=item_code_not_available)
    assert False is hsi_event.get_all_consumables(item_codes=[
        item_code_is_available[0], item_code_not_available[0]])
    assert False is hsi_event.get_all_consumables(item_codes=[
        item_code_not_available[0], item_code_is_available[0]])

    # Test using pkg_codes:
    assert True is hsi_event.get_all_consumables(pkg_codes=pkg_code_is_available[0])
    assert True is hsi_event.get_all_consumables(pkg_codes=[pkg_code_is_available[0]])
    assert True is hsi_event.get_all_consumables(pkg_codes=pkg_code_is_available)
    assert False is hsi_event.get_all_consumables(pkg_codes=pkg_code_not_available[2])
    assert False is hsi_event.get_all_consumables(pkg_codes=pkg_code_not_available)
    assert False is hsi_event.get_all_consumables(pkg_codes=[
        pkg_code_is_available[0], pkg_code_not_available[0]])
    assert False is hsi_event.get_all_consumables(pkg_codes=[
        pkg_code_is_available[0], pkg_code_not_available[2]])

    # Test using item_codes and pkg_codes:
    assert True is hsi_event.get_all_consumables(item_codes=item_code_is_available, pkg_codes=pkg_code_is_available)
    assert False is hsi_event.get_all_consumables(item_codes=item_code_not_available, pkg_codes=pkg_code_is_available)
    assert False is hsi_event.get_all_consumables(item_codes=item_code_is_available, pkg_codes=pkg_code_not_available)


def test_speeding_up_request_consumables():

    class DummyModule(Module):
        METADATA = {Metadata.USES_HEALTHSYSTEM}

        def read_parameters(self, data_folder):
            pass

        def initialise_population(self, population):
            pass

        def initialise_simulation(self, sim):
            pass

    class HSI_Dummy(HSI_Event, IndividualScopeEventMixin):
        def __init__(self, module, person_id):
            super().__init__(module, person_id=person_id)
            self.TREATMENT_ID = 'Dummy'
            self.EXPECTED_APPT_FOOTPRINT = self.make_appt_footprint({})
            self.ACCEPTED_FACILITY_LEVEL = 0
            self.ALERT_OTHER_DISEASES = []

        def apply(self, person_id, squeeze_factor):
            pass

    # Create simulation with the healthsystem and DummyModule
    sim = Simulation(start_date=start_date, seed=0)
    sim.register(
        demography.Demography(resourcefilepath=resourcefilepath),
        healthsystem.HealthSystem(resourcefilepath=resourcefilepath),
        DummyModule()
    )
    sim.make_initial_population(n=100)
    sim.simulate(end_date=start_date)

    hs = sim.modules['HealthSystem']
    hsi_event = HSI_Dummy(module=sim.modules['DummyModule'], person_id=0)

    # refresh availabilities of consumables to all available:
    hs.determine_availability_of_consumables_today()

    # create a very complicated footprint:
    consumables = hs.parameters['Consumables']
    pkg_code = \
        pd.unique(
            consumables.loc[consumables['Intervention_Pkg'] == 'ORS',
                            'Intervention_Pkg_Code'])[0]

    cons_req_as_footprint = {
        'Intervention_Package_Code': {pkg_code: 2, 3: 1, 5: 1},
        'Item_Code': {99: 2, 98: 4, 97: 6}
    }

    # test running request_consumables
    _ = hs.request_consumables(cons_req_as_footprint=cons_req_as_footprint, hsi_event=hsi_event)

    # Check it all works with footprints with different configurations
    _ = hs.request_consumables(cons_req_as_footprint={
        'Intervention_Package_Code': {},
        'Item_Code': {}},
        hsi_event=hsi_event
    )

    _ = hs.request_consumables(cons_req_as_footprint={
        'Intervention_Package_Code': {1: 10},
        'Item_Code': {}},
        hsi_event=hsi_event
    )

    _ = hs.request_consumables(cons_req_as_footprint={
        'Intervention_Package_Code': {},
        'Item_Code': {1: 10}},
        hsi_event=hsi_event
    )

    # Time it!
    import time
    start = time.time()
    # do a one-time update (as would happen each day in the simulation)
    hs.determine_availability_of_consumables_today()

    # run the whole "request_consumables" routine many times to capture a time that it takes:
    # - no logging
    for i in range(1000):
        _ = hs.request_consumables(cons_req_as_footprint=cons_req_as_footprint, hsi_event=hsi_event, to_log=False)
    end = time.time()
    print(f"Elapsed time for 1000 X request_consumables (no logging): {end - start}")
    # with original code: elapsed time = 13.770344972610474
    # first version edit: elapsed time = 5.978830099105835
    # second version edit: elapsed time = 5.255127191543579
    # third version edit: elapsed time = 20.793461084365845
    # fourth version (with pre-computing): 1.0886831283569336
    # fifth version (allowing asserts): 1.1119129657745361

    # - with logging
    for i in range(1000):
        _ = hs.request_consumables(cons_req_as_footprint=cons_req_as_footprint, hsi_event=hsi_event, to_log=True)
    end = time.time()
    print(f"Elapsed time for 1000 X request_consumables (with logging): {end - start}")
    # with original code: elapsed time = 13.770344972610474
    # fifth version (allowing asserts): 2.5592801570892334

    # check functionality of helper function getting consumables as individual items
    start = time.time()
    for i in range(1000):
        _ = hs.get_consumables_as_individual_items(cons_req_as_footprint=cons_req_as_footprint)
    end = time.time()
    print(f"Elapsed time for 1000 X get_consumables_as_individual_items: {end - start}")
    # with looping through dict: elapsed time = 2.2378311157226562
    # with pandas manipulations: 16.766106843948364


def check_bed_days_basics(hs_disable):
    """Check all the basic functionality about bed-days footprints and capacity management by the health-system"""

    class DummyModule(Module):
        METADATA = {Metadata.USES_HEALTHSYSTEM}

        def read_parameters(self, data_folder):
            pass

        def initialise_population(self, population):
            pass

        def initialise_simulation(self, sim):
            pass

    # Create a dummy HSI event with No Bed-days specified
    class HSI_Dummy_NoBedDaysSpec(HSI_Event, IndividualScopeEventMixin):
        def __init__(self, module, person_id):
            super().__init__(module, person_id=person_id)
            self.TREATMENT_ID = 'Dummy'
            self.EXPECTED_APPT_FOOTPRINT = self.make_appt_footprint({'Over5OPD': 1})
            self.ACCEPTED_FACILITY_LEVEL = 1
            self.ALERT_OTHER_DISEASES = []

        def apply(self, person_id, squeeze_factor):
            print(f'squeeze-factor is {squeeze_factor}')
            print(f'Bed-days allocated to this event: {self.bed_days_allocated_to_this_event}')

    # Create a dummy HSI with both-types of Bed Day specified
    class HSI_Dummy(HSI_Event, IndividualScopeEventMixin):
        def __init__(self, module, person_id):
            super().__init__(module, person_id=person_id)
            self.TREATMENT_ID = 'Dummy'
            self.EXPECTED_APPT_FOOTPRINT = self.make_appt_footprint({'Over5OPD': 1})
            self.ACCEPTED_FACILITY_LEVEL = 2
            self.ALERT_OTHER_DISEASES = []
            self.BEDDAYS_FOOTPRINT = self.make_beddays_footprint({
                'high_dependency_bed': 10,
<<<<<<< HEAD
                'general_bed': 5,
                'non_bed_space': 2})
=======
                'general_bed': 5
            })
>>>>>>> d0f12b15

        def apply(self, person_id, squeeze_factor):
            print(f'squeeze-factor is {squeeze_factor}')
            print(f'Bed-days allocated to this event: {self.bed_days_allocated_to_this_event}')

    # Create simulation with the healthsystem and DummyModule
    sim = Simulation(start_date=start_date, seed=0)
    sim.register(
        demography.Demography(resourcefilepath=resourcefilepath),
        healthsystem.HealthSystem(resourcefilepath=resourcefilepath, disable=hs_disable),
        DummyModule()
    )
    sim.make_initial_population(n=100)
    sim.end_date = start_date + pd.DateOffset(days=100)
    hs = sim.modules['HealthSystem']

    # 1) Check that HSI_Event come with correctly formatted bed-days footprints, whether explicitly defined or not.
    #  No bed-days specified
    person_id = 0
    hsi_nobd = HSI_Dummy_NoBedDaysSpec(module=sim.modules['DummyModule'], person_id=person_id)
    hs.check_beddays_footrpint_format(hsi_nobd.BEDDAYS_FOOTPRINT)

    # Bed-days specified
    hsi_bd = HSI_Dummy(module=sim.modules['DummyModule'], person_id=person_id)
    hs.check_beddays_footrpint_format(hsi_bd.BEDDAYS_FOOTPRINT)

    # 2) Check that helper-function to make footprints works as expected:
    assert {'non_bed_space': 0, 'general_bed': 0, 'high_dependency_bed': 0} \
        == hsi_nobd.make_beddays_footprint({})
<<<<<<< HEAD
    assert {'non_bed_space': 2, 'general_bed': 0, 'high_dependency_bed': 0} \
        == hsi_nobd.make_beddays_footprint({'non_bed_space': 2})
    assert {'non_bed_space': 0, 'general_bed': 4, 'high_dependency_bed': 1} \
        == hsi_nobd.make_beddays_footprint({'non_bed_space': 0, 'general_bed': 4, 'high_dependency_bed': 1})
=======
    assert {'non_bed_space': 0, 'general_bed': 4, 'high_dependency_bed': 1} \
        == hsi_nobd.make_beddays_footprint({'general_bed': 4, 'high_dependency_bed': 1})
>>>>>>> d0f12b15

    # 2) Check that can schedule an HSI with a bed-day footprint
    hs.schedule_hsi_event(hsi_event=hsi_nobd, topen=sim.date, tclose=sim.date + pd.DateOffset(days=1), priority=0)
    hs.schedule_hsi_event(hsi_event=hsi_bd, topen=sim.date, tclose=sim.date + pd.DateOffset(days=1), priority=0)

    # 3) Check that HSI can be run by the health system and correctly report the number of bed-days provided:
    #  - if the health-system does update the '_received_info_about_bed_days' property:
    info_sent_to_hsi = {k: int(hsi_bd.BEDDAYS_FOOTPRINT[k] * 0.5) for k in hsi_bd.BEDDAYS_FOOTPRINT}
    hsi_bd._received_info_about_bed_days = info_sent_to_hsi
    hsi_bd.apply(person_id=0, squeeze_factor=0.0)
    assert info_sent_to_hsi == hsi_bd.bed_days_allocated_to_this_event

    #  - confirm that if the `_received_info_about_bed_days` is not written to, it defaults to the full footprint
    # (this it what happens when the event is from inside the HSIEventWrapper)
    hsi_bd_a = HSI_Dummy(module=sim.modules['DummyModule'], person_id=0)
    hsi_bd_a.apply(person_id=0, squeeze_factor=0.0)
    assert hsi_bd_a.bed_days_allocated_to_this_event == hsi_bd_a.BEDDAYS_FOOTPRINT
    assert hsi_bd_a.is_all_beddays_allocated()

    # 4) Check that footprint can be correctly recorded in the tracker:
    # - if the days fall safely inside the period of the simulation
    hs.initialise_beddays_tracker()

    # store copy of the original tracker
    import copy
    orig = copy.deepcopy(hs.bed_tracker)

    # impose the footprint:
    sim.date += pd.DateOffset(days=5)
    df = sim.population.props
    assert not df.at[person_id, 'hs_is_inpatient']
    hs.impose_beddays_footprint(hsi_bd)
    assert df.at[person_id, 'hs_is_inpatient']  # should be flagged as in-patient

    # check imposition works:
    footprint = hsi_bd.BEDDAYS_FOOTPRINT
    the_facility_name = 'National Hospital'

    diff = pd.DataFrame()
    for bed_type in hsi_bd.BEDDAYS_FOOTPRINT:
<<<<<<< HEAD
        diff[bed_type] = - (hs.bed_tracker[bed_type].loc[the_facility_name] - orig[bed_type].loc[the_facility_name])
=======
        diff[bed_type] = - (
            hs.bed_tracker[bed_type].loc[:, the_facility_name] - orig[bed_type].loc[:, the_facility_name]
        )
>>>>>>> d0f12b15

    first_day = diff[diff.sum(axis=1) > 0].index.min()
    last_day = diff[diff.sum(axis=1) > 0].index.max()

    assert diff.sum().sum() == sum(footprint.values())
    assert (diff.sum(axis=1) <= 1).all()
    assert first_day == sim.date
    assert last_day == sim.date + pd.DateOffset(days=sum(footprint.values()) - 1)
    assert (1 == diff.loc[
           (diff.index >= first_day) &
           (diff.index <= last_day)].sum(axis=1)).all()

    # check that beds timed to be used in the order specified (descending order of intensiveness):
    for i, bed_type in enumerate(sim.modules['HealthSystem'].bed_types):
        d = diff[diff.columns[i]]
        this_bed_type_starts_on = d.loc[d > 0].index.min()
        if i > 0:
            d_last_bed_type = diff[diff.columns[i-1]]
            last_bed_type_ends_on = d_last_bed_type.loc[d_last_bed_type > 0].index.max()
            if not (pd.isnull(last_bed_type_ends_on) or pd.isnull(this_bed_type_starts_on)):
                assert this_bed_type_starts_on > last_bed_type_ends_on

    # - if the days extend beyond the period of the simulation:
    hs.initialise_beddays_tracker()

    # store copy of the original tracker
    orig = copy.deepcopy(hs.bed_tracker)

    # impose the footprint (that will extend past end of the simulation): should not error and should not extend df
    sim.date = sim.end_date - pd.DateOffset(days=1)
    hs.impose_beddays_footprint(hsi_bd)

    # check that additional columns have not been added
    for bed_type in hs.bed_tracker:
        assert all(orig[bed_type].columns == hs.bed_tracker[bed_type].columns)

    # tracker should show only the 2 days in the high-dependency bed that occur before end of simulation
    assert orig['general_bed'].equals(hs.bed_tracker['general_bed'])
    assert orig['non_bed_space'].equals(hs.bed_tracker['non_bed_space'])
    assert all(
        [0] * 99 + [1] * 2 == (
<<<<<<< HEAD
            orig['high_dependency_bed'].loc[the_facility_name] -
            hs.bed_tracker['high_dependency_bed'].loc[the_facility_name]
=======
            orig['high_dependency_bed'].loc[:, the_facility_name] -
            hs.bed_tracker['high_dependency_bed'].loc[:, the_facility_name]
>>>>>>> d0f12b15
        ).values
    )


def check_bed_days_property_is_inpatient(hs_disable):
    """Check that the is_inpatient property is controlled correctly and kept in sync with the bed-tracker"""

    class DummyModule(Module):
        METADATA = {Metadata.USES_HEALTHSYSTEM}

        def read_parameters(self, data_folder):
            pass

        def initialise_population(self, population):
            pass

        def initialise_simulation(self, sim):
            # Schedule event that will query the status of the property 'is_inpatient' each day
            self.sim.schedule_event(
                QueryInPatientStatus(self),
                self.sim.date
            )
            self.in_patient_status = pd.DataFrame(
                index=pd.date_range(self.sim.start_date, self.sim.end_date),
                columns=[0, 1, 2],
                data=False
            )

            # Schedule person_id=0 to attend care on day 2
            self.sim.modules['HealthSystem'].schedule_hsi_event(
                HSI_Dummy(self, person_id=0),
                topen=self.sim.date + pd.DateOffset(days=2),
                tclose=None,
                priority=0)
            # Schedule person_id=1 to attend care on day 5
            self.sim.modules['HealthSystem'].schedule_hsi_event(
                HSI_Dummy(self, person_id=1),
                topen=self.sim.date + pd.DateOffset(days=5),
                tclose=None,
                priority=0)

            # Schedule person_id=2 to attend care on day 12, and then again on day 14 [overlapping in-patient durations]
            self.sim.modules['HealthSystem'].schedule_hsi_event(
                HSI_Dummy(self, person_id=2),
                topen=self.sim.date + pd.DateOffset(days=12),
                tclose=None,
                priority=0)
            self.sim.modules['HealthSystem'].schedule_hsi_event(
                HSI_Dummy(self, person_id=2),
                topen=self.sim.date + pd.DateOffset(days=14),
                tclose=None,
                priority=0)

    class QueryInPatientStatus(RegularEvent, PopulationScopeEventMixin):
        def __init__(self, module):
            super().__init__(module, frequency=pd.DateOffset(days=1))

        def apply(self, population):
<<<<<<< HEAD
            self.module.in_patient_status.loc[self.sim.date.date()] = \
=======
            self.module.in_patient_status.loc[self.sim.date.normalize()] = \
>>>>>>> d0f12b15
                population.props.loc[[0, 1, 2], 'hs_is_inpatient'].values

    # Create a dummy HSI with both-types of Bed Day specified
    class HSI_Dummy(HSI_Event, IndividualScopeEventMixin):
        def __init__(self, module, person_id):
            super().__init__(module, person_id=person_id)
            self.TREATMENT_ID = 'Dummy'
            self.EXPECTED_APPT_FOOTPRINT = self.make_appt_footprint({'Over5OPD': 1})
            self.ACCEPTED_FACILITY_LEVEL = 2
            self.ALERT_OTHER_DISEASES = []
            self.BEDDAYS_FOOTPRINT = self.make_beddays_footprint({'general_bed': 5})

        def apply(self, person_id, squeeze_factor):
            pass

    # Create simulation with the health system and DummyModule
    sim = Simulation(start_date=start_date, seed=0)
    sim.register(
        demography.Demography(resourcefilepath=resourcefilepath),
        healthsystem.HealthSystem(resourcefilepath=resourcefilepath, disable=hs_disable),
        DummyModule()
    )
    sim.make_initial_population(n=100)
    sim.simulate(end_date=start_date + pd.DateOffset(days=20))

    # check that the daily checks on 'is_inpatient' are as expected:
    assert all([False] * 2 + [True] * 5 + [False] * 14 ==
               sim.modules['DummyModule'].in_patient_status[0].values
               )
    assert all([False] * 5 + [True] * 5 + [False] * 11 ==
               sim.modules['DummyModule'].in_patient_status[1].values
               )
    assert all([False] * 12 + [True] * 7 + [False] * 2 ==
               sim.modules['DummyModule'].in_patient_status[2].values
               )

    # check that in-patient status is consistent with recorded usage of beds
    tot_time_as_in_patient = sim.modules['DummyModule'].in_patient_status.sum(axis=1)
    tracker = sim.modules['HealthSystem'].bed_tracker['general_bed']
<<<<<<< HEAD
    beds_occupied = tracker.sum()[0] - tracker.sum()
=======
    beds_occupied = tracker.sum(axis=1)[0] - tracker.sum(axis=1)
>>>>>>> d0f12b15
    assert (beds_occupied == tot_time_as_in_patient).all()

    check_dtypes(sim)


def check_bed_days_released_on_death(hs_disable):
    """Check that bed-days scheduled to be occupied are released upon the death of the person"""

    class DummyModule(Module):
        METADATA = {Metadata.USES_HEALTHSYSTEM}

        def read_parameters(self, data_folder):
            pass

        def initialise_population(self, population):
            pass

        def initialise_simulation(self, sim):
            # Schedule event that will query the status of the property 'is_inpatient' each day
            self.sim.schedule_event(
                QueryInPatientStatus(self),
                self.sim.date
            )
            self.in_patient_status = pd.DataFrame(
                index=pd.date_range(self.sim.start_date, self.sim.end_date),
                columns=[0, 1],
                data=False
            )

            # Schedule person_id=0 and person_id=1 to attend care on day 2 for 10 days
            self.sim.modules['HealthSystem'].schedule_hsi_event(
                HSI_Dummy(self, person_id=0),
                topen=self.sim.date + pd.DateOffset(days=2),
                tclose=None,
                priority=0)

            self.sim.modules['HealthSystem'].schedule_hsi_event(
                HSI_Dummy(self, person_id=1),
                topen=self.sim.date + pd.DateOffset(days=2),
                tclose=None,
                priority=0)

            # Schedule person_id=0 to die on day 5
            self.sim.schedule_event(
                demography.InstantaneousDeath(self.sim.modules['Demography'], 0, ''),
                self.sim.date + pd.DateOffset(days=5)
            )

    class QueryInPatientStatus(RegularEvent, PopulationScopeEventMixin):
        def __init__(self, module):
            super().__init__(module, frequency=pd.DateOffset(days=1))

        def apply(self, population):
<<<<<<< HEAD
            self.module.in_patient_status.loc[self.sim.date.date()] = \
=======
            self.module.in_patient_status.loc[self.sim.date.normalize()] = \
>>>>>>> d0f12b15
                population.props.loc[[0, 1], 'hs_is_inpatient'].values

    # Create a dummy HSI with both-types of Bed Day specified
    class HSI_Dummy(HSI_Event, IndividualScopeEventMixin):
        def __init__(self, module, person_id):
            super().__init__(module, person_id=person_id)
            self.TREATMENT_ID = 'Dummy'
            self.EXPECTED_APPT_FOOTPRINT = self.make_appt_footprint({'Over5OPD': 1})
            self.ACCEPTED_FACILITY_LEVEL = 2
            self.ALERT_OTHER_DISEASES = []
            self.BEDDAYS_FOOTPRINT = self.make_beddays_footprint({'general_bed': 10})

        def apply(self, person_id, squeeze_factor):
            pass

    # Create simulation with the health system and DummyModule
    sim = Simulation(start_date=start_date, seed=0)
    sim.register(
        demography.Demography(resourcefilepath=resourcefilepath),
        healthsystem.HealthSystem(resourcefilepath=resourcefilepath, disable=hs_disable),
        DummyModule()
    )
    sim.make_initial_population(n=100)
    sim.simulate(end_date=start_date + pd.DateOffset(days=20))

    # Test that all bed-days released when person dies
    assert not sim.population.props.at[0, 'is_alive']   # person 0 has died
    assert sim.population.props.at[1, 'is_alive']   # person 1 is alive

    tracker = sim.modules['HealthSystem'].bed_tracker['general_bed']
<<<<<<< HEAD
    bed_occupied = tracker.sum()[0] - tracker.sum()
=======
    bed_occupied = tracker.sum(axis=1)[0] - tracker.sum(axis=1)
>>>>>>> d0f12b15
    assert all([0] * 2 + [2] * 3 + [1] * 7 + [0] * 9 == bed_occupied.values)


def test_bed_days_if_healthsystem_not_disabled():
    check_bed_days_basics(hs_disable=False)
    check_bed_days_property_is_inpatient(hs_disable=False)
    check_bed_days_released_on_death(hs_disable=False)


def test_bed_days_if_healthsystem_is_disabled():
    check_bed_days_basics(hs_disable=True)
    check_bed_days_property_is_inpatient(hs_disable=True)
    check_bed_days_released_on_death(hs_disable=True)<|MERGE_RESOLUTION|>--- conflicted
+++ resolved
@@ -777,13 +777,8 @@
             self.ALERT_OTHER_DISEASES = []
             self.BEDDAYS_FOOTPRINT = self.make_beddays_footprint({
                 'high_dependency_bed': 10,
-<<<<<<< HEAD
-                'general_bed': 5,
-                'non_bed_space': 2})
-=======
                 'general_bed': 5
             })
->>>>>>> d0f12b15
 
         def apply(self, person_id, squeeze_factor):
             print(f'squeeze-factor is {squeeze_factor}')
@@ -813,15 +808,8 @@
     # 2) Check that helper-function to make footprints works as expected:
     assert {'non_bed_space': 0, 'general_bed': 0, 'high_dependency_bed': 0} \
         == hsi_nobd.make_beddays_footprint({})
-<<<<<<< HEAD
-    assert {'non_bed_space': 2, 'general_bed': 0, 'high_dependency_bed': 0} \
-        == hsi_nobd.make_beddays_footprint({'non_bed_space': 2})
-    assert {'non_bed_space': 0, 'general_bed': 4, 'high_dependency_bed': 1} \
-        == hsi_nobd.make_beddays_footprint({'non_bed_space': 0, 'general_bed': 4, 'high_dependency_bed': 1})
-=======
     assert {'non_bed_space': 0, 'general_bed': 4, 'high_dependency_bed': 1} \
         == hsi_nobd.make_beddays_footprint({'general_bed': 4, 'high_dependency_bed': 1})
->>>>>>> d0f12b15
 
     # 2) Check that can schedule an HSI with a bed-day footprint
     hs.schedule_hsi_event(hsi_event=hsi_nobd, topen=sim.date, tclose=sim.date + pd.DateOffset(days=1), priority=0)
@@ -862,13 +850,9 @@
 
     diff = pd.DataFrame()
     for bed_type in hsi_bd.BEDDAYS_FOOTPRINT:
-<<<<<<< HEAD
-        diff[bed_type] = - (hs.bed_tracker[bed_type].loc[the_facility_name] - orig[bed_type].loc[the_facility_name])
-=======
         diff[bed_type] = - (
             hs.bed_tracker[bed_type].loc[:, the_facility_name] - orig[bed_type].loc[:, the_facility_name]
         )
->>>>>>> d0f12b15
 
     first_day = diff[diff.sum(axis=1) > 0].index.min()
     last_day = diff[diff.sum(axis=1) > 0].index.max()
@@ -910,13 +894,8 @@
     assert orig['non_bed_space'].equals(hs.bed_tracker['non_bed_space'])
     assert all(
         [0] * 99 + [1] * 2 == (
-<<<<<<< HEAD
-            orig['high_dependency_bed'].loc[the_facility_name] -
-            hs.bed_tracker['high_dependency_bed'].loc[the_facility_name]
-=======
             orig['high_dependency_bed'].loc[:, the_facility_name] -
             hs.bed_tracker['high_dependency_bed'].loc[:, the_facility_name]
->>>>>>> d0f12b15
         ).values
     )
 
@@ -975,11 +954,7 @@
             super().__init__(module, frequency=pd.DateOffset(days=1))
 
         def apply(self, population):
-<<<<<<< HEAD
-            self.module.in_patient_status.loc[self.sim.date.date()] = \
-=======
             self.module.in_patient_status.loc[self.sim.date.normalize()] = \
->>>>>>> d0f12b15
                 population.props.loc[[0, 1, 2], 'hs_is_inpatient'].values
 
     # Create a dummy HSI with both-types of Bed Day specified
@@ -1019,11 +994,7 @@
     # check that in-patient status is consistent with recorded usage of beds
     tot_time_as_in_patient = sim.modules['DummyModule'].in_patient_status.sum(axis=1)
     tracker = sim.modules['HealthSystem'].bed_tracker['general_bed']
-<<<<<<< HEAD
-    beds_occupied = tracker.sum()[0] - tracker.sum()
-=======
     beds_occupied = tracker.sum(axis=1)[0] - tracker.sum(axis=1)
->>>>>>> d0f12b15
     assert (beds_occupied == tot_time_as_in_patient).all()
 
     check_dtypes(sim)
@@ -1077,11 +1048,7 @@
             super().__init__(module, frequency=pd.DateOffset(days=1))
 
         def apply(self, population):
-<<<<<<< HEAD
-            self.module.in_patient_status.loc[self.sim.date.date()] = \
-=======
             self.module.in_patient_status.loc[self.sim.date.normalize()] = \
->>>>>>> d0f12b15
                 population.props.loc[[0, 1], 'hs_is_inpatient'].values
 
     # Create a dummy HSI with both-types of Bed Day specified
@@ -1112,11 +1079,7 @@
     assert sim.population.props.at[1, 'is_alive']   # person 1 is alive
 
     tracker = sim.modules['HealthSystem'].bed_tracker['general_bed']
-<<<<<<< HEAD
-    bed_occupied = tracker.sum()[0] - tracker.sum()
-=======
     bed_occupied = tracker.sum(axis=1)[0] - tracker.sum(axis=1)
->>>>>>> d0f12b15
     assert all([0] * 2 + [2] * 3 + [1] * 7 + [0] * 9 == bed_occupied.values)
 
 
