--- conflicted
+++ resolved
@@ -20,15 +20,6 @@
     assert (df.dtypes == orig.dtypes).all()
 
 
-<<<<<<< HEAD
-def get_sim(seed, popsize=1000):
-    sim = Simulation(start_date=Date(2010, 1, 1), seed=seed, resourcefilepath=resourcefilepath)
-
-    # Register the appropriate modules
-    sim.register(demography.Demography(),
-                 simplified_births.SimplifiedBirths()
-                 )
-=======
 def get_sim(seed, popsize=1000, **kwargs):
     sim = Simulation(start_date=Date(2010, 1, 1), seed=seed, resourcefilepath=resourcefilepath)
 
@@ -37,7 +28,6 @@
         demography.Demography(),
         simplified_births.SimplifiedBirths(**kwargs)
     )
->>>>>>> 76ced6d6
 
     # Make the population
     sim.make_initial_population(n=popsize)
