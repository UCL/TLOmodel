--- conflicted
+++ resolved
@@ -271,16 +271,12 @@
                  epilepsy.Epilepsy(resourcefilepath=resourcefilepath),
                  hiv.Hiv(resourcefilepath=resourcefilepath),
                  malaria.Malaria(resourcefilepath=resourcefilepath),
-<<<<<<< HEAD
                  epi.Epi(resourcefilepath=resourcefilepath),
-                 tb.Tb(resourcefilepath=resourcefilepath)
-=======
                  tb.Tb(resourcefilepath=resourcefilepath),
                  diarrhoea.Diarrhoea(resourcefilepath=resourcefilepath),
 
                  # Supporting modules:
                  diarrhoea.DiarrhoeaPropertiesOfOtherModules()
->>>>>>> 999dc335
                  )
 
     sim.make_initial_population(n=1_000)
