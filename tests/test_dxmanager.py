--- conflicted
+++ resolved
@@ -75,14 +75,10 @@
             pass
 
     hsi_event = HSI_Dummy(module=sim.modules['Mockitis'], person_id=0)
-<<<<<<< HEAD
-    hsi_event._facility_id = 0
-=======
     hsi_event.initialise()
     # Force that the Facility_ID associated is facility_id=0 (as this is the facility for which availability of
     #  consumables is manipulated in the below).
     hsi_event.facility_info = sim.modules['HealthSystem']._facility_by_facility_id[0]
->>>>>>> ca4cd9c6
 
     # Update Consumables module with  consumable codes that are always and never available
     item_code_for_consumable_that_is_not_available = 0
