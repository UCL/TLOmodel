import collections
import os
from pathlib import Path

import pandas as pd
import pytest

from tlo import Date, Simulation
from tlo.events import IndividualScopeEventMixin
from tlo.methods import (
<<<<<<< HEAD
    care_of_women_during_pregnancy,
=======
>>>>>>> 872237d2
    chronicsyndrome,
    demography,
    dx_algorithm_child,
    enhanced_lifestyle,
    healthburden,
    healthseekingbehaviour,
    healthsystem,
    mockitis,
    simplified_births,
    symptommanager,
)
from tlo.methods.dxmanager import DxManager, DxTest
from tlo.methods.healthsystem import HSI_Event

# --------------------------------------------------------------------------
# Create a very short-run simulation for use in the tests
# --------------------------------------------------------------------------
# Create a very short-run simulation for use in the tests
try:
    resourcefilepath = Path(os.path.dirname(__file__)) / '../resources'
except NameError:
    # running interactively
    resourcefilepath = Path('./resources')


@pytest.fixture(scope='module')
def bundle():
    Bundle = collections.namedtuple('Bundle',
                                    ['simulation',
                                     'cons_req_as_footprint_for_consumable_that_is_not_available',
                                     'cons_req_as_footprint_for_consumable_that_is_available',
                                     'hsi_event',
                                     'item_code_for_consumable_that_is_not_available',
                                     'item_code_for_consumable_that_is_available'])
    # Establish the simulation object
    sim = Simulation(start_date=Date(year=2010, month=1, day=1))

    # Register the appropriate modules
    sim.register(demography.Demography(resourcefilepath=resourcefilepath),
                 simplified_births.SimplifiedBirths(resourcefilepath=resourcefilepath),
                 enhanced_lifestyle.Lifestyle(resourcefilepath=resourcefilepath),
                 # healthsystem.HealthSystem(resourcefilepath=resourcefilepath),
                 healthsystem.HealthSystem(
                     resourcefilepath=resourcefilepath,
                     disable_and_reject_all=True
                 ),
                 symptommanager.SymptomManager(resourcefilepath=resourcefilepath),
                 healthseekingbehaviour.HealthSeekingBehaviour(resourcefilepath=resourcefilepath),
                 dx_algorithm_child.DxAlgorithmChild(resourcefilepath=resourcefilepath),
                 healthburden.HealthBurden(resourcefilepath=resourcefilepath),
<<<<<<< HEAD
                 labour.Labour(resourcefilepath=resourcefilepath),
                 newborn_outcomes.NewbornOutcomes(resourcefilepath=resourcefilepath),
                 care_of_women_during_pregnancy.CareOfWomenDuringPregnancy(resourcefilepath=resourcefilepath),
                 pregnancy_supervisor.PregnancySupervisor(resourcefilepath=resourcefilepath),
=======

>>>>>>> 872237d2
                 mockitis.Mockitis(),
                 chronicsyndrome.ChronicSyndrome())

    # Run the simulation and flush the logger
    sim.seed_rngs(0)
    sim.make_initial_population(n=2000)
    sim.simulate(end_date=Date(year=2010, month=1, day=31))

    # Create a dummy HSI event from which the use of diagnostics can be tested
    class HSI_Dummy(HSI_Event, IndividualScopeEventMixin):
        def __init__(self, module, person_id):
            super().__init__(module, person_id=person_id)
            self.TREATMENT_ID = 'Dummy'
            self.EXPECTED_APPT_FOOTPRINT = sim.modules['HealthSystem'].get_blank_appt_footprint()
            self.ACCEPTED_FACILITY_LEVEL = 0
            self.ALERT_OTHER_DISEASES = []

        def apply(self, person_id, squeeze_factor):
            pass

    hsi_event = HSI_Dummy(module=sim.modules['Mockitis'], person_id=-99)

    # Create consumable codes that are always and never available
    cons_items = sim.modules['HealthSystem'].cons_available_today['Item_Code']

    item_code_for_consumable_that_is_not_available = 0
    item_code_for_consumable_that_is_available = 1

    cons_items.loc[item_code_for_consumable_that_is_not_available, cons_items.columns] = False
    cons_items.loc[item_code_for_consumable_that_is_available, cons_items.columns] = True

    assert hsi_event.get_all_consumables(item_codes=item_code_for_consumable_that_is_available)
    assert not hsi_event.get_all_consumables(item_codes=item_code_for_consumable_that_is_not_available)

    cons_req_as_footprint_for_consumable_that_is_not_available = {
        'Intervention_Package_Code': {},
        'Item_Code': {item_code_for_consumable_that_is_not_available: 1},
    }

    cons_req_as_footprint_for_consumable_that_is_available = {
        'Intervention_Package_Code': {},
        'Item_Code': {item_code_for_consumable_that_is_available: 1},
    }

    return Bundle(sim,
                  cons_req_as_footprint_for_consumable_that_is_not_available,
                  cons_req_as_footprint_for_consumable_that_is_available,
                  hsi_event,
                  item_code_for_consumable_that_is_not_available,
                  item_code_for_consumable_that_is_available)


# --------------------------------------------------------------------------


def test_create_dx_test():
    my_test = DxTest(
        property='mi_status'
    )

    assert isinstance(my_test, DxTest)

    # Check hash
    hashed = hash(my_test)
    assert isinstance(hashed, int)


def test_create_dx_test_and_register(bundle):
    sim = bundle.simulation

    my_test1 = DxTest(
        property='mi_status'
    )

    my_test2 = DxTest(
        property='cs_status'
    )

    dx_manager = DxManager(sim.modules['HealthSystem'])  # get new DxManager

    dx_manager.register_dx_test(
        my_test1=my_test1,
        my_test2=my_test2
    )

    dx_manager.register_dx_test(
        my_tuple_of_tests=(my_test1, my_test2)
    )

    # Try to register the same test again under exactly the same name: should not throw error but not add a duplicate
    dx_manager.register_dx_test(
        my_test1=my_test1,
    )
    dx_manager.print_info_about_all_dx_tests()
    assert 3 == len(dx_manager.dx_tests)

    # Register the same test under a different name: should be accepted
    # (tests of different names can be functionally identical).
    dx_manager.register_dx_test(my_test2_diff_name_should_not_be_added=my_test2)
    assert 4 == len(dx_manager.dx_tests)

    # Attempt to over-write a test: same name but different DxTest:
    #  -> should not add a test and raise an ValueError
    with pytest.raises(ValueError):
        dx_manager.register_dx_test(my_test1=DxTest(property='is_alive'))
    assert 4 == len(dx_manager.dx_tests)


def test_create_duplicate_test_that_should_be_allowed(bundle):
    sim = bundle.simulation
    cons_req_as_footprint_for_consumable_that_is_available = \
        bundle.cons_req_as_footprint_for_consumable_that_is_available

    my_test1_property_only = DxTest(
        property='mi_status'
    )

    my_test1_property_and_consumable = DxTest(
        property='mi_status',
        cons_req_as_footprint=cons_req_as_footprint_for_consumable_that_is_available,
    )

    my_test1_property_and_consumable_and_sensspec = DxTest(
        property='mi_status',
        cons_req_as_footprint=cons_req_as_footprint_for_consumable_that_is_available,
        sensitivity=0.99,
        specificity=0.95
    )

    # Give the same test but under a different name: only name provided - should fail and not add test
    dx_manager = DxManager(sim.modules['HealthSystem'])  # get new DxManager
    dx_manager.register_dx_test(
        my_test1=my_test1_property_only,
        my_test1_copy=my_test1_property_only
    )
    assert len(dx_manager.dx_tests) == 2

    # Give the same test but under a different name: name and consumbales provided - should fail and not add test
    dx_manager = DxManager(sim.modules['HealthSystem'])  # get new DxManager
    dx_manager.register_dx_test(
        my_test1=my_test1_property_and_consumable,
        my_test1_copy=my_test1_property_and_consumable
    )
    assert len(dx_manager.dx_tests) == 2

    # Give the same test but under a different name: name and consumbales provided and sens/spec provided:
    #       --- should fail and not add test

    dx_manager = DxManager(sim.modules['HealthSystem'])  # get new DxManager
    dx_manager.register_dx_test(
        my_test1=my_test1_property_and_consumable_and_sensspec,
        my_test1_copy=my_test1_property_and_consumable_and_sensspec
    )
    assert len(dx_manager.dx_tests) == 2

    # Give duplicated list of tests under different name: only one should be added
    #       --- should throw error but add the one test
    dx_manager = DxManager(sim.modules['HealthSystem'])  # get new DxManager
    dx_manager.register_dx_test(
        my_list_of_tests1=(my_test1_property_and_consumable_and_sensspec, my_test1_property_only),
        my_list_of_tests1_copy=(my_test1_property_and_consumable_and_sensspec, my_test1_property_only)
    )
    assert len(dx_manager.dx_tests) == 2

    # Give list of test that use the same test components but in different order: both should be added, no errors
    dx_manager = DxManager(sim.modules['HealthSystem'])  # get new DxManager
    dx_manager.register_dx_test(
        my_list_of_tests1=(my_test1_property_and_consumable_and_sensspec, my_test1_property_only),
        my_list_of_tests1_copy=(my_test1_property_only, my_test1_property_and_consumable_and_sensspec)
    )

    dx_manager.print_info_about_all_dx_tests()
    assert len(dx_manager.dx_tests) == 2


def test_create_dx_test_and_run(bundle):
    sim = bundle.simulation
    hsi_event = bundle.hsi_event

    # Create the test:
    my_test1 = DxTest(
        property='mi_status'
    )

    # Create new DxManager
    dx_manager = DxManager(sim.modules['HealthSystem'])

    # Register DxTest with DxManager:
    dx_manager.register_dx_test(my_test1=my_test1)

    # Run it and check the result:
    df = sim.population.props
    for person_id in df.loc[df.is_alive].index:
        hsi_event.target = person_id
        result_from_dx_manager = dx_manager.run_dx_test(
            dx_tests_to_run='my_test1',
            hsi_event=hsi_event,
        )
        assert result_from_dx_manager == df.at[person_id, 'mi_status']

    # Run it and check the result - getting a dict returned rather than a single value
    df = sim.population.props
    for person_id in df.loc[df.is_alive].index:
        hsi_event.target = person_id
        result_from_dx_manager = dx_manager.run_dx_test(
            dx_tests_to_run='my_test1',
            hsi_event=hsi_event,
            use_dict_for_single=True
        )
        assert isinstance(result_from_dx_manager, dict)
        assert result_from_dx_manager['my_test1'] == df.at[person_id, 'mi_status']


def test_create_dx_tests_with_consumable_usage(bundle):
    sim = bundle.simulation
    cons_req_as_footprint_for_consumable_that_is_not_available = \
        bundle.cons_req_as_footprint_for_consumable_that_is_not_available
    cons_req_as_footprint_for_consumable_that_is_available = \
        bundle.cons_req_as_footprint_for_consumable_that_is_available
    hsi_event = bundle.hsi_event

    # Create the test:
    my_test1_not_available = DxTest(
        cons_req_as_footprint=cons_req_as_footprint_for_consumable_that_is_not_available,
        property='mi_status'
    )

    my_test2_is_available = DxTest(
        cons_req_as_footprint=cons_req_as_footprint_for_consumable_that_is_available,
        property='mi_status'
    )

    my_test3_is_no_consumable_needed = DxTest(
        cons_req_as_footprint=None,  # No consumable code: means that the consumable will not be
        property='mi_status'
    )

    # Create new DxManager
    dx_manager = DxManager(sim.modules['HealthSystem'])

    # Register the single and the compound tests with DxManager:
    dx_manager.register_dx_test(
        my_test1=my_test1_not_available,
        my_test2=my_test2_is_available,
        my_test3=my_test3_is_no_consumable_needed,
    )

    # pick a person
    person_id = 0
    hsi_event.target = person_id

    # Confirm the my_test1 does not give result
    assert None is dx_manager.run_dx_test(dx_tests_to_run='my_test1',
                                          hsi_event=hsi_event,
                                          )

    # Confirm that my_test2 and my_test3 does give result
    assert None is not dx_manager.run_dx_test(dx_tests_to_run='my_test2',
                                              hsi_event=hsi_event,
                                              )

    assert None is not dx_manager.run_dx_test(dx_tests_to_run='my_test3',
                                              hsi_event=hsi_event,
                                              )


def test_create_dx_tests_with_consumable_useage_given_by_item_code_only(bundle):
    sim = bundle.simulation
    hsi_event = bundle.hsi_event
    item_code_for_consumable_that_is_not_available = bundle.item_code_for_consumable_that_is_not_available
    item_code_for_consumable_that_is_available = bundle.item_code_for_consumable_that_is_available

    # Create the test:
    my_test1_not_available = DxTest(
        cons_req_as_item_code=item_code_for_consumable_that_is_not_available,
        property='mi_status'
    )

    my_test2_is_available = DxTest(
        cons_req_as_item_code=item_code_for_consumable_that_is_available,
        property='mi_status'
    )

    # Create new DxManager
    dx_manager = DxManager(sim.modules['HealthSystem'])

    # Register the single and the compound tests with DxManager:
    dx_manager.register_dx_test(
        my_test1=my_test1_not_available,
        my_test2=my_test2_is_available,
    )

    # pick a person
    person_id = 0
    hsi_event.target = person_id

    # Confirm the my_test1 does not give result
    assert None is dx_manager.run_dx_test(dx_tests_to_run='my_test1',
                                          hsi_event=hsi_event,
                                          )

    # Confirm that my_test2 does give result
    assert None is not dx_manager.run_dx_test(dx_tests_to_run='my_test2',
                                              hsi_event=hsi_event,
                                              )


def test_hash_from_footprint_and_hash_from_item_code(bundle):
    cons_req_as_footprint_for_consumable_that_is_available = \
        bundle.cons_req_as_footprint_for_consumable_that_is_available
    item_code_for_consumable_that_is_available = bundle.item_code_for_consumable_that_is_available

    my_test_using_item_code = DxTest(
        cons_req_as_item_code=item_code_for_consumable_that_is_available,
        property='mi_status'
    )

    my_test_using_footprint = DxTest(
        cons_req_as_footprint=cons_req_as_footprint_for_consumable_that_is_available,
        property='mi_status'
    )

    assert hash(my_test_using_item_code) == hash(my_test_using_footprint)


def test_run_batch_of_dx_test_in_one_call(bundle):
    sim = bundle.simulation
    cons_req_as_footprint_for_consumable_that_is_available = \
        bundle.cons_req_as_footprint_for_consumable_that_is_available
    hsi_event = bundle.hsi_event

    # Create the dx_test
    my_test1 = DxTest(
        cons_req_as_footprint=cons_req_as_footprint_for_consumable_that_is_available,
        property='mi_status'
    )

    my_test2 = DxTest(
        cons_req_as_footprint=cons_req_as_footprint_for_consumable_that_is_available,
        property='cs_has_cs'
    )

    # Create new DxManager
    dx_manager = DxManager(sim.modules['HealthSystem'])

    # Register compound tests with DxManager:
    dx_manager.register_dx_test(my_test1=my_test1, my_test2=my_test2)

    # pick a person
    person_id = 0
    hsi_event.target = person_id

    result = dx_manager.run_dx_test(hsi_event=hsi_event, dx_tests_to_run=['my_test1', 'my_test2'])

    assert isinstance(result, dict)
    assert list(result.keys()) == ['my_test1', 'my_test2']

    df = sim.population.props
    assert result['my_test1'] == df.at[person_id, 'mi_status']
    assert result['my_test2'] == df.at[person_id, 'cs_has_cs']


def test_create_tuple_of_dx_tests_which_fail_and_require_chain_execution(bundle):
    sim = bundle.simulation
    cons_req_as_footprint_for_consumable_that_is_not_available = \
        bundle.cons_req_as_footprint_for_consumable_that_is_not_available
    cons_req_as_footprint_for_consumable_that_is_available = \
        bundle.cons_req_as_footprint_for_consumable_that_is_available
    hsi_event = bundle.hsi_event

    # Create the tests:
    my_test1_not_available = DxTest(
        cons_req_as_footprint=cons_req_as_footprint_for_consumable_that_is_not_available,
        property='mi_status'
    )

    my_test2_is_available = DxTest(
        cons_req_as_footprint=cons_req_as_footprint_for_consumable_that_is_available,
        property='mi_status'
    )

    # Create new DxManager
    dx_manager = DxManager(sim.modules['HealthSystem'])

    # Register tuple of tests with DxManager:
    dx_manager.register_dx_test(single_test_not_available=my_test1_not_available)

    dx_manager.register_dx_test(tuple_of_tests_with_first_not_available=(
        my_test1_not_available,
        my_test2_is_available
    ))

    dx_manager.register_dx_test(tuple_of_tests_with_first_available=(
        my_test2_is_available,
        my_test1_not_available
    ))

    # pick a person
    person_id = 0
    hsi_event.target = person_id

    # Run the single test which requires a consumable that is not available: should not return result
    result = dx_manager.run_dx_test(
        dx_tests_to_run='single_test_not_available',
        hsi_event=hsi_event
    )
    assert result is None

    # Run the tuple of test (when the first test fails): should return a result having run test1 and test2
    result, tests_tried = dx_manager.run_dx_test(
        dx_tests_to_run='tuple_of_tests_with_first_not_available',
        hsi_event=hsi_event,
        report_dxtest_tried=True
    )
    assert result is not None
    assert result == sim.population.props.at[person_id, 'mi_status']
    assert len(tests_tried) == 2
    assert tests_tried['tuple_of_tests_with_first_not_available_0'] is False
    assert tests_tried['tuple_of_tests_with_first_not_available_1'] is True

    # Run the tuple of tests (when the first test fails): should return a result having run test2 and not tried test1
    result, tests_tried = dx_manager.run_dx_test(
        dx_tests_to_run='tuple_of_tests_with_first_available',
        hsi_event=hsi_event,
        report_dxtest_tried=True
    )
    assert result is not None
    assert result, tests_tried == sim.population.props.at[person_id, 'mi_status']
    assert len(tests_tried) == 1
    assert tests_tried['tuple_of_tests_with_first_available_0'] is True
    assert 'tuple_of_tests_with_first_available_1' not in tests_tried


def test_create_dx_test_and_run_with_imperfect_sensitivity(bundle):
    sim = bundle.simulation
    hsi_event = bundle.hsi_event

    # Create a property in the sim.population.props dataframe for testing
    df = sim.population.props
    df['AllTrue'] = True

    # Create the tests and determine performance
    def run_test_sensitivity_and_specificty(sens=1.0, spec=1.0):
        my_test = DxTest(
            property='AllTrue',
            sensitivity=sens,
            specificity=spec
        )

        # Register DxTest with DxManager:
        dx_manager = DxManager(sim.modules['HealthSystem'])
        dx_manager.register_dx_test(my_test=my_test)

        # Run it on all people and get a list of the results
        results = list()
        for person_id in df.index:
            hsi_event.target = person_id
            result_from_dx_manager = dx_manager.run_dx_test(
                dx_tests_to_run='my_test',
                hsi_event=hsi_event
            )
            results.append(result_from_dx_manager)

        return results

    # Test sensitivity:
    # 0% sensitivity and perfect specificity: no positive results
    results = run_test_sensitivity_and_specificty(sens=0.0)
    assert sum(results) == 0.0

    # 100% sensitivity and perfect specificity: all positive results
    results = run_test_sensitivity_and_specificty(sens=1.0)
    assert sum(results) == len(results)

    # 50% sensitivity and perfect specificity: some (but not all) positive results
    results = run_test_sensitivity_and_specificty(sens=0.5)
    assert 0.0 < sum(results) < len(results)


def test_create_dx_test_and_run_with_bool_dx_and_imperfect_specificity(bundle):
    sim = bundle.simulation
    hsi_event = bundle.hsi_event

    # Create a property in the sim.population.props dataframe for testing
    df = sim.population.props
    df['AllFalse'] = False

    # Create the tests and determine performance
    def run_test_sensitivity_and_specificty(sens=1.0, spec=1.0):
        my_test = DxTest(
            property='AllFalse',
            sensitivity=sens,
            specificity=spec
        )

        # Register DxTest with DxManager:
        dx_manager = DxManager(sim.modules['HealthSystem'])
        dx_manager.register_dx_test(my_test=my_test)

        # Run it on all people and get a list of the results
        results = list()
        for person_id in df.index:
            hsi_event.target = person_id
            result_from_dx_manager = dx_manager.run_dx_test(
                dx_tests_to_run='my_test',
                hsi_event=hsi_event
            )

            results.append(result_from_dx_manager)

        return results

    # Test specificity:
    # 100% specificity: no positive results
    results = run_test_sensitivity_and_specificty(spec=1.0)
    assert sum(results) == 0.0

    # 0% specificity: all positive results
    results = run_test_sensitivity_and_specificty(spec=0.0)
    assert sum(results) == len(results)

    # 50% sensitivity and perfect specificity: some (but not all) positive results
    results = run_test_sensitivity_and_specificty(spec=0.5)
    assert 0.0 < sum(results) < len(results)


def test_create_dx_test_and_run_with_cont_value_and_cutoff(bundle):
    sim = bundle.simulation
    hsi_event = bundle.hsi_event

    # This test is for a property represented by a continuous variable and the DxTest should return True if the value
    # is above a certain threshold.

    # Create a dataframe that has values known to be above or below the threshold (=0.0)
    df = sim.population.props
    df['AboveThreshold'] = 1.0
    df['BelowThreshold'] = -1.0

    my_test_on_above_threshold = DxTest(
        property='AboveThreshold',
        threshold=0.0
    )

    my_test_on_below_threshold = DxTest(
        property='BelowThreshold',
        threshold=0.0
    )

    # Register DxTest with DxManager:
    dx_manager = DxManager(sim.modules['HealthSystem'])
    dx_manager.register_dx_test(my_test_on_above_threshold=my_test_on_above_threshold,
                                my_test_on_below_threshold=my_test_on_below_threshold
                                )

    # Run it on one person and confirm the result is as expected
    person_id = 0
    hsi_event.target = person_id
    result = dx_manager.run_dx_test(
        dx_tests_to_run='my_test_on_above_threshold',
        hsi_event=hsi_event
    )
    assert result is True

    result = dx_manager.run_dx_test(
        dx_tests_to_run='my_test_on_below_threshold',
        hsi_event=hsi_event
    )
    assert result is False


def test_create_dx_test_and_run_with_cont_dx_and_error(bundle):
    sim = bundle.simulation
    hsi_event = bundle.hsi_event

    # Create a property in the sim.population.props dataframe for testing.
    # Make it zero for everyone
    df = sim.population.props
    df['AllZero'] = 0.0

    # Create the tests:
    my_test_zero_stdev = DxTest(
        property='AllZero',
        measure_error_stdev=0.0
    )

    my_test_nonzero_stdev = DxTest(
        property='AllZero',
        measure_error_stdev=1.0
    )

    # Create new DxManager
    dx_manager = DxManager(sim.modules['HealthSystem'])

    # Register DxTest with DxManager:
    dx_manager.register_dx_test(
        my_test_zero_stdev=my_test_zero_stdev,
        my_test_nonzero_stdev=my_test_nonzero_stdev,
    )

    # Run each test and check the result:
    df = sim.population.props
    result_from_test_with_zero_stdev = list()
    result_from_test_with_nonzero_stdev = list()

    for person_id in df.loc[df.is_alive].index:
        hsi_event.target = person_id
        result_from_dx_manager = dx_manager.run_dx_test(
            dx_tests_to_run=['my_test_zero_stdev', 'my_test_nonzero_stdev'],
            hsi_event=hsi_event,
        )

        result_from_test_with_zero_stdev.append(result_from_dx_manager['my_test_zero_stdev'])
        result_from_test_with_nonzero_stdev.append(result_from_dx_manager['my_test_nonzero_stdev'])

    assert all([0.0 == e for e in result_from_test_with_zero_stdev])
    assert sum([abs(e) for e in result_from_test_with_nonzero_stdev]) > 0


def test_dx_with_categorial(bundle):
    sim = bundle.simulation
    hsi_event = bundle.hsi_event

    df = sim.population.props
    df['CategoricalProperty'] = pd.Series(
        data=sim.rng.choice(['level0', 'level1', 'level2'], len(df), [0.1, 0.1, 0.8]),
        dtype="category"
    )

    # Create the test - with no error:
    my_test = DxTest(
        property='CategoricalProperty',
        target_categories=['level2']
    )

    # Create the test - with no sensitivity:
    my_test_w_no_sens = DxTest(
        property='CategoricalProperty',
        target_categories=['level2'],
        sensitivity=0.0
    )

    # Create the test - with no specificity:
    my_test_w_no_spec = DxTest(
        property='CategoricalProperty',
        target_categories=['level2'],
        specificity=0.0
    )

    # Create new DxManager
    dx_manager = DxManager(sim.modules['HealthSystem'])

    # Register DxTest with DxManager:
    dx_manager.register_dx_test(my_test=my_test,
                                my_test_w_no_sens=my_test_w_no_sens,
                                my_test_w_no_spec=my_test_w_no_spec
                                )

    # Run it and check the result:
    for person_id in df.loc[df.is_alive].index:
        hsi_event.target = person_id

        # Test with perfect sensitivity and specificity
        result_from_dx_manager = dx_manager.run_dx_test(
            dx_tests_to_run='my_test',
            hsi_event=hsi_event,
        )
        assert result_from_dx_manager == (df.at[person_id, 'CategoricalProperty'] == 'level2')

        # Test with no sensitivity: will never detect the category when it is correct
        result_from_dx_manager = dx_manager.run_dx_test(
            dx_tests_to_run='my_test_w_no_sens',
            hsi_event=hsi_event,
        )
        assert result_from_dx_manager is False

        # Test with no specificity: will always detect the category if it not correct
        result_from_dx_manager = dx_manager.run_dx_test(
            dx_tests_to_run='my_test_w_no_spec',
            hsi_event=hsi_event,
        )
        assert result_from_dx_manager is True


def test_dx_with_categorial_multiple_levels_accepted(bundle):
    sim = bundle.simulation
    hsi_event = bundle.hsi_event

    df = sim.population.props
    df['CategoricalProperty'] = pd.Series(
        data=sim.rng.choice(['level0', 'level1', 'level2'], len(df), [0.3, 0.3, 0.4]),
        dtype="category"
    )

    # Create the test - with no error:
    my_test = DxTest(
        property='CategoricalProperty',
        target_categories=['level2', 'level0']
    )

    # Create new DxManager
    dx_manager = DxManager(sim.modules['HealthSystem'])

    # Register DxTest with DxManager:
    dx_manager.register_dx_test(my_test=my_test,
                                )
    # Run it and check the result:
    for person_id in df.loc[df.is_alive].index:
        hsi_event.target = person_id

        # Test with perfect sensitivity and specificity
        result_from_dx_manager = dx_manager.run_dx_test(
            dx_tests_to_run='my_test',
            hsi_event=hsi_event,
        )
        assert result_from_dx_manager == (df.at[person_id, 'CategoricalProperty'] == 'level2') or (
                df.at[person_id, 'CategoricalProperty'] == 'level0')<|MERGE_RESOLUTION|>--- conflicted
+++ resolved
@@ -8,10 +8,6 @@
 from tlo import Date, Simulation
 from tlo.events import IndividualScopeEventMixin
 from tlo.methods import (
-<<<<<<< HEAD
-    care_of_women_during_pregnancy,
-=======
->>>>>>> 872237d2
     chronicsyndrome,
     demography,
     dx_algorithm_child,
@@ -62,14 +58,7 @@
                  healthseekingbehaviour.HealthSeekingBehaviour(resourcefilepath=resourcefilepath),
                  dx_algorithm_child.DxAlgorithmChild(resourcefilepath=resourcefilepath),
                  healthburden.HealthBurden(resourcefilepath=resourcefilepath),
-<<<<<<< HEAD
-                 labour.Labour(resourcefilepath=resourcefilepath),
-                 newborn_outcomes.NewbornOutcomes(resourcefilepath=resourcefilepath),
-                 care_of_women_during_pregnancy.CareOfWomenDuringPregnancy(resourcefilepath=resourcefilepath),
-                 pregnancy_supervisor.PregnancySupervisor(resourcefilepath=resourcefilepath),
-=======
-
->>>>>>> 872237d2
+
                  mockitis.Mockitis(),
                  chronicsyndrome.ChronicSyndrome())
 
