--- conflicted
+++ resolved
@@ -4,6 +4,7 @@
 from pathlib import Path
 
 import pandas as pd
+from _pytest import tmpdir
 
 from tlo import Date, Module, Simulation, logging
 # 1) Core functionality of the BedDays module
@@ -11,6 +12,7 @@
 from tlo.events import IndividualScopeEventMixin, PopulationScopeEventMixin, RegularEvent
 from tlo.methods import Metadata, bed_days, demography, healthsystem
 from tlo.methods.healthsystem import HSI_Event
+
 
 resourcefilepath = Path(os.path.dirname(__file__)) / '../resources'
 
@@ -125,7 +127,12 @@
             print(f'Bed-days allocated to this event: {self.bed_days_allocated_to_this_event}')
 
     # Create simulation with the healthsystem and DummyModule
-    sim = Simulation(start_date=start_date, seed=0)
+    sim = Simulation(start_date=start_date, seed=0, log_config={
+        'filename': 'bed_days',
+        'directory': tmpdir,
+        'custom_levels': {
+            "*": logging.INFO, }
+    })
     sim.register(
         demography.Demography(resourcefilepath=resourcefilepath),
         healthsystem.HealthSystem(resourcefilepath=resourcefilepath, disable=hs_disable),
@@ -186,7 +193,7 @@
     assert not df.at[person_id, 'bd_is_inpatient']
 
     # impose the footprint:
-    sim.date = min(bd.bed_tracker['high_dependency_bed'].index) + pd.DateOffset(days=5)
+    sim.date = start_date + pd.DateOffset(days=5)
     hsi_bd.post_apply_hook()
 
     # check that person is an in-patient now
@@ -201,6 +208,10 @@
         diff[bed_type] = - (
             bd.bed_tracker[bed_type].loc[:, the_facility_id] - orig[bed_type].loc[:, the_facility_id]
         )
+
+    output = parse_log_file(sim.log_filepath)
+    log_df = output['tlo.methods.bed_days']
+    print(f'the log is: {log_df}')
 
     first_day = diff[diff.sum(axis=1) > 0].index.min()
     last_day = diff[diff.sum(axis=1) > 0].index.max()
@@ -256,7 +267,7 @@
     )
 
 
-def check_bed_days_property_is_inpatient(tmpdir, hs_disable):
+def check_bed_days_property_is_inpatient(hs_disable):
     """Check that the is_inpatient property is controlled correctly and kept in sync with the bed-tracker"""
 
     class DummyModule(Module):
@@ -329,12 +340,7 @@
             pass
 
     # Create simulation with the health system and DummyModule
-    sim = Simulation(start_date=start_date, seed=0, log_config={
-        'filename': 'bed_days',
-        'directory': tmpdir,
-        'custom_levels': {
-            "tlo.methods.bed_days": logging.INFO, }
-    })
+    sim = Simulation(start_date=start_date, seed=0)
     sim.register(
         demography.Demography(resourcefilepath=resourcefilepath),
         healthsystem.HealthSystem(resourcefilepath=resourcefilepath, disable=hs_disable),
@@ -342,7 +348,7 @@
         DummyModule()
     )
     sim.make_initial_population(n=100)
-    sim.simulate(end_date=start_date + pd.DateOffset(days=22))
+    sim.simulate(end_date=start_date + pd.DateOffset(days=20))
 
     number_of_bed_days = sum(sim.modules['BedDays'].available_footprint.values())
     length_of_bed_days_tracker = sim.modules['BedDays'].parameters['days_until_last_day_of_bed_tracker'] + 1
@@ -361,26 +367,17 @@
                                                                              (number_of_bed_days + 2)) ==
                sim.modules['DummyModule'].in_patient_status[2].values
                )
-    #  read log results
-    if not hs_disable:
-        output = parse_log_file(sim.log_filepath)
-        bed_days_log_output = output['tlo.methods.bed_days']
-
-        # check that in-patient status is consistent with recorded usage of beds
-        tot_time_as_in_patient = sim.modules['DummyModule'].in_patient_status.sum(axis=1)
-        tracker = bed_days_log_output['bed_tracker_general_bed']
-        tracker.set_index('date', inplace=True)
-        beds_occupied = tracker.sum(axis=1)[1] - tracker.sum(axis=1)
-
-        print(f'Total in patient days are: {tot_time_as_in_patient}')
-        print(f'The bed_tracker from log file: {beds_occupied}')
-
-        assert (beds_occupied == tot_time_as_in_patient).all()
+
+    # check that in-patient status is consistent with recorded usage of beds
+    tot_time_as_in_patient = sim.modules['DummyModule'].in_patient_status.sum(axis=1)
+    tracker = sim.modules['BedDays'].bed_tracker['general_bed']
+    beds_occupied = tracker.sum(axis=1)[0] - tracker.sum(axis=1)
+    assert (beds_occupied == tot_time_as_in_patient).all()
 
     check_dtypes(sim)
 
 
-def check_bed_days_released_on_death(tmpdir, hs_disable):
+def check_bed_days_released_on_death(hs_disable):
     """Check that bed-days scheduled to be occupied are released upon the death of the person"""
 
     class DummyModule(Module):
@@ -414,7 +411,7 @@
                 priority=0)
 
             self.sim.modules['HealthSystem'].schedule_hsi_event(
-                HSI_Dummy(self, person_id=2),
+                HSI_Dummy(self, person_id=1),
                 topen=self.sim.date + pd.DateOffset(days=2),
                 tclose=None,
                 priority=0)
@@ -447,12 +444,7 @@
             pass
 
     # Create simulation with the health system and DummyModule
-    sim = Simulation(start_date=start_date, seed=0, log_config={
-        'filename': 'bed_days',
-        'directory': tmpdir,
-        'custom_levels': {
-            "tlo.methods.bed_days": logging.INFO, }
-    })
+    sim = Simulation(start_date=start_date, seed=0)
     sim.register(
         demography.Demography(resourcefilepath=resourcefilepath),
         healthsystem.HealthSystem(resourcefilepath=resourcefilepath, disable=hs_disable),
@@ -460,36 +452,25 @@
         DummyModule()
     )
     sim.make_initial_population(n=100)
-    sim.simulate(end_date=start_date + pd.DateOffset(days=22))
+    sim.simulate(end_date=start_date + pd.DateOffset(days=20))
 
     # Test that all bed-days released when person dies
     assert not sim.population.props.at[0, 'is_alive']  # person 0 has died
     assert sim.population.props.at[1, 'is_alive']  # person 1 is alive
 
-    #  read log results
-    if not hs_disable:
-        output = parse_log_file(sim.log_filepath)
-        bed_days_log_output = output['tlo.methods.bed_days']
-
-        tracker = bed_days_log_output['bed_tracker_general_bed']
-        tracker.set_index('date', inplace=True)
-        bed_occupied = tracker.sum(axis=1)[0] - tracker.sum(axis=1)
-        print(f'the beds occupied are {bed_occupied}')
-        assert all([0] * 2 + [2] * 3 + [1] * 7 + [0] * 10 == bed_occupied.values)
-
-
-def test_bed_days_if_healthsystem_not_disabled(tmpdir):
+    tracker = sim.modules['BedDays'].bed_tracker['general_bed']
+    bed_occupied = tracker.sum(axis=1)[0] - tracker.sum(axis=1)
+    assert all([0] * 2 + [2] * 3 + [1] * 7 + [0] * 10 == bed_occupied.values)
+
+
+def test_bed_days_if_healthsystem_not_disabled():
     check_bed_days_basics(hs_disable=False)
-    check_bed_days_property_is_inpatient(tmpdir, hs_disable=False)
-    check_bed_days_released_on_death(tmpdir, hs_disable=False)
-
-
-def test_bed_days_if_healthsystem_is_disabled(tmpdir):
+    #  check_bed_days_property_is_inpatient(hs_disable=False)
+    #  check_bed_days_released_on_death(hs_disable=False)
+
+
+def test_bed_days_if_healthsystem_is_disabled():
     check_bed_days_basics(hs_disable=True)
-<<<<<<< HEAD
-    check_bed_days_property_is_inpatient(tmpdir, hs_disable=True)
-    check_bed_days_released_on_death(tmpdir, hs_disable=True)
-=======
     # check_bed_days_property_is_inpatient(hs_disable=True)
     # check_bed_days_released_on_death(hs_disable=True)
 
@@ -518,5 +499,4 @@
     # Read the log file and generate the output:
     output = parse_log_file(sim.log_filepath)
 
-    bed_days_log_output = output['tlo.methods.bed_days']
->>>>>>> c7a2c208
+    bed_days_log_output = output['tlo.methods.bed_days']