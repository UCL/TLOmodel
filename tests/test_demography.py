--- conflicted
+++ resolved
@@ -8,12 +8,7 @@
 from pytest import approx
 
 from tlo import Date, Module, Simulation, logging
-<<<<<<< HEAD
-from tlo.analysis.utils import parse_log_file, compare_number_of_deaths
-from tlo.core import Cause
-=======
 from tlo.analysis.utils import parse_log_file
->>>>>>> 821715d0
 from tlo.methods import (
     Metadata,
     bladder_cancer,
@@ -36,12 +31,8 @@
     prostate_cancer,
     symptommanager,
 )
-<<<<<<< HEAD
-from tlo.methods.demography import AgeUpdateEvent, OtherDeathPoll
-=======
 from tlo.methods.causes import Cause
 from tlo.methods.demography import AgeUpdateEvent
->>>>>>> 821715d0
 
 start_date = Date(2010, 1, 1)
 end_date = Date(2015, 1, 1)
@@ -143,29 +134,12 @@
     assert sf == approx(18.6e6 / popsize, rel=0.05)
 
 
-<<<<<<< HEAD
-def test_cause_of_death_being_registered(tmpdir):
-    """Test that the modules can declare causes of death, that the mappers between tlo causes of death and gbd
-    causes of death can be created correctly and that the analysis helper scripts can be used to produce comparisons
-    between model outputs and GBD data."""
-    rfp = Path(os.path.dirname(__file__)) / '../resources'
-
-    sim = Simulation(start_date=Date(2010, 1, 1), seed=0, log_config={
-        'filename': 'temp',
-        'directory': tmpdir,
-        'custom_levels': {
-            "*": logging.WARNING,
-            'tlo.methods.demography': logging.INFO
-        }
-    })
-=======
 def test_cause_of_death_being_registered():
     """Test that the modules can declare causes of death, and that the mappers between tlo causes of death and gbd
     causes of death can be created correctly."""
     rfp = Path(os.path.dirname(__file__)) / '../resources'
 
     sim = Simulation(start_date=Date(2010, 1, 1), seed=0)
->>>>>>> 821715d0
     sim.register(
         demography.Demography(resourcefilepath=rfp),
         symptommanager.SymptomManager(resourcefilepath=rfp),
@@ -187,20 +161,126 @@
         postnatal_supervisor.PostnatalSupervisor(resourcefilepath=rfp),
         newborn_outcomes.NewbornOutcomes(resourcefilepath=rfp),
     )
-<<<<<<< HEAD
+    sim.make_initial_population(n=20)
+    sim.simulate(end_date=Date(2010, 1, 2))
+    test_dtypes(sim)
+
+    mapper_from_tlo_causes, mapper_from_gbd_causes = \
+        sim.modules['Demography'].create_mappers_from_causes_of_death_to_label()
+
+    assert set(mapper_from_tlo_causes.keys()) == set(sim.modules['Demography'].causes_of_death)
+    assert set(mapper_from_gbd_causes.keys()) == set(sim.modules['Demography'].parameters['gbd_causes_of_death'])
+    assert set(mapper_from_gbd_causes.values()) == set(mapper_from_tlo_causes.values())
+
+
+def test_storage_of_cause_of_death():
+    rfp = Path(os.path.dirname(__file__)) / '../resources'
+
+    class DummyModule(Module):
+        METADATA = {Metadata.DISEASE_MODULE}
+        CAUSES_OF_DEATH = {'a_cause': Cause(label='a_cause')}
+
+        def read_parameters(self, data_folder):
+            pass
+
+        def initialise_population(self, population):
+            pass
+
+        def initialise_simulation(self, sim):
+            pass
+
+    sim = Simulation(start_date=Date(2010, 1, 1), seed=0)
+    sim.register(
+        demography.Demography(resourcefilepath=rfp),
+        DummyModule()
+    )
+    sim.make_initial_population(n=20)
+    df = sim.population.props
+    orig = df.dtypes
+    assert type(orig['cause_of_death']) == pd.CategoricalDtype
+    assert set(['Other', 'a_cause']) == set(df['cause_of_death'].cat.categories)
+
+    # Cause a person to die by the DummyModule
+    person_id = 0
+    sim.modules['Demography'].do_death(
+        individual_id=person_id,
+        originating_module=sim.modules['DummyModule'],
+        cause='a_cause'
+    )
+
+    person = df.loc[person_id]
+    assert not person.is_alive
+    assert person.cause_of_death == 'a_cause'
+    assert (df.dtypes == orig).all()
+    test_dtypes(sim)
+
+
+def test_calc_of_scaling_factor(tmpdir):
+    """Test that the scaling factor is computed and put out to the log"""
+    rfp = Path(os.path.dirname(__file__)) / '../resources'
+    popsize = 10_000
+    sim = Simulation(start_date=Date(2010, 1, 1), seed=0, log_config={
+        'filename': 'temp',
+        'directory': tmpdir,
+        'custom_levels': {
+            "*": logging.INFO,
+        }
+    })
+    sim.register(
+        demography.Demography(resourcefilepath=rfp),
+    )
+    sim.make_initial_population(n=popsize)
+    sim.simulate(end_date=Date(2019, 12, 31))
+
+    # Check that the scaling factor is calculated in the log correctly:
+    output = parse_log_file(sim.log_filepath)
+    sf = output['tlo.methods.demography']['scaling_factor'].at[0, 'scaling_factor']
+    assert sf == approx(18.6e6 / popsize, rel=0.05)
+
+
+def test_cause_of_death_being_registered(tmpdir):
+    """Test that the modules can declare causes of death, that the mappers between tlo causes of death and gbd
+    causes of death can be created correctly and that the analysis helper scripts can be used to produce comparisons
+    between model outputs and GBD data."""
+    rfp = Path(os.path.dirname(__file__)) / '../resources'
+
+    sim = Simulation(start_date=Date(2010, 1, 1), seed=0, log_config={
+        'filename': 'temp',
+        'directory': tmpdir,
+        'custom_levels': {
+            "*": logging.WARNING,
+            'tlo.methods.demography': logging.INFO
+        }
+    })
+    sim.register(
+        demography.Demography(resourcefilepath=rfp),
+        symptommanager.SymptomManager(resourcefilepath=rfp),
+        breast_cancer.BreastCancer(resourcefilepath=rfp),
+        enhanced_lifestyle.Lifestyle(resourcefilepath=rfp),
+        healthsystem.HealthSystem(resourcefilepath=rfp, disable_and_reject_all=True),
+        bladder_cancer.BladderCancer(resourcefilepath=rfp),
+        prostate_cancer.ProstateCancer(resourcefilepath=rfp),
+        depression.Depression(resourcefilepath=rfp),
+        diarrhoea.Diarrhoea(resourcefilepath=rfp),
+        hiv.Hiv(resourcefilepath=rfp),
+        malaria.Malaria(resourcefilepath=rfp),
+        cardio_metabolic_disorders.CardioMetabolicDisorders(resourcefilepath=rfp),
+        oesophagealcancer.OesophagealCancer(resourcefilepath=rfp),
+        contraception.Contraception(resourcefilepath=rfp),
+        labour.Labour(resourcefilepath=rfp),
+        pregnancy_supervisor.PregnancySupervisor(resourcefilepath=rfp),
+        care_of_women_during_pregnancy.CareOfWomenDuringPregnancy(resourcefilepath=rfp),
+        postnatal_supervisor.PostnatalSupervisor(resourcefilepath=rfp),
+        newborn_outcomes.NewbornOutcomes(resourcefilepath=rfp),
+    )
     sim.make_initial_population(n=100)
     sim.simulate(end_date=Date(2010, 5, 31))
-=======
-    sim.make_initial_population(n=20)
-    sim.simulate(end_date=Date(2010, 1, 2))
->>>>>>> 821715d0
     test_dtypes(sim)
 
     mapper_from_tlo_causes, mapper_from_gbd_causes = \
         sim.modules['Demography'].create_mappers_from_causes_of_death_to_label()
 
     assert set(mapper_from_tlo_causes.keys()) == set(sim.modules['Demography'].causes_of_death)
-<<<<<<< HEAD
     assert set(mapper_from_gbd_causes.keys()) == sim.modules['Demography'].gbd_causes_of_death
     assert set(mapper_from_gbd_causes.values()) == set(mapper_from_tlo_causes.values())
 
@@ -231,11 +311,6 @@
     # Check the number of deaths in model represented in right
     assert (results['model'].sum() * 5.0) == approx(len(output['tlo.methods.demography']['death']))
 
-=======
-    assert set(mapper_from_gbd_causes.keys()) == set(sim.modules['Demography'].parameters['gbd_causes_of_death'])
-    assert set(mapper_from_gbd_causes.values()) == set(mapper_from_tlo_causes.values())
-
->>>>>>> 821715d0
 
 def test_py_calc(simulation):
     # make population of one person:
