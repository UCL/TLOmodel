--- conflicted
+++ resolved
@@ -157,11 +157,7 @@
         sim.population.props.is_alive & (sim.population.props.age_years >= 15) & (sim.population.props.sex == 'F')
     return population_of_interest
 
-<<<<<<< HEAD
-def get_population_of_interest_narrow(sim):
-=======
 def get_population_of_interest_30_to_50(sim):
->>>>>>> 2c29fa96
     # Function to make filtering the simulation population for the population of interest easier
     # Population of interest in this module is living females aged 15 and above
     population_of_interest = \
@@ -413,30 +409,17 @@
     assert 'YLL_CervicalCancer_CervicalCancer' not in yll.columns
 
 @pytest.mark.slow
-<<<<<<< HEAD
-def test_check_all_screened_cin_get_cin_removal(seed):
-=======
 def test_screening_age_conditions(seed):
->>>>>>> 2c29fa96
     sim = make_simulation_healthsystemdisabled(seed=seed)
 
     # make screening mandatory:
     sim = make_screening_mandatory(sim)
 
-<<<<<<< HEAD
-    # Make
-
-    # make initial population
-    sim.make_initial_population(n=popsize)
-    # force params
-    population_of_interest = get_population_of_interest_narrow(sim)
-=======
     # make initial population
     sim.make_initial_population(n=popsize)
 
     # force initial ce_hpv_cc_status to cin2 to ensure CIN treatment occurs
     population_of_interest = get_population_of_interest_30_to_50(sim)
->>>>>>> 2c29fa96
     sim.population.props.loc[population_of_interest, "ce_hpv_cc_status"] = 'cin2'
 
     # Simulate
@@ -444,32 +427,6 @@
     check_dtypes(sim)
     check_configuration_of_population(sim)
 
-<<<<<<< HEAD
-
-    hpv_cin_options = ['hpv', 'cin1', 'cin2', 'cin3']
-    hpv_stage_options = ['stage1', 'stage2a', 'stage2b', 'stage3', 'stage4']
-
-    df = sim.population.props
-
-    df_screened_cin = df[(df["ce_xpert_hpv_ever_pos"] | df["ce_via_cin_ever_detected"])& df['ce_stage_at_diagnosis'].isin(['cin2', 'cin3'])]
-    assert all (df_screened_cin["ce_date_thermoabl"].notna() | df_screened_cin["ce_date_cryotherapy"].notna()), "Some individuals with detected HPV/CIN have not undergone treatment."
-
-    df["age_at_last_screen"] = df["ce_date_last_screened"].dt.year - df["date_of_birth"].dt.year
-    df["age_at_last_screen"] = df["age_at_last_screen"].astype("Int64")  # Nullable integer type
-
-
-    hv_screened = df.loc[
-        (df["hv_diagnosed"] == True) & (~df["age_at_last_screen"].isna()), "age_at_last_screen"
-    ]
-    # Perform the assertion safely
-    assert (hv_screened.dropna() >= 25).all(), "Some individuals diagnosed with HIV were screened below age 25."
-
-    # Assert for hv_diagnosed == False (minimum age 30)
-    hv_non_screened = df.loc[
-        (df["hv_diagnosed"] == False) & (~df["age_at_last_screen"].isna()), "age_at_last_screen"
-    ]
-    # Perform the assertion safely
-=======
     df = sim.population.props
 
     df["age_at_last_screen"] = df["ce_date_last_screened"].dt.year - df["date_of_birth"].dt.year
@@ -485,30 +442,11 @@
     hv_non_screened = df.loc[
         (df["hv_diagnosed"] == False) & (~df["age_at_last_screen"].isna()), "age_at_last_screen"
     ]
->>>>>>> 2c29fa96
     assert (hv_non_screened.dropna() >= 30).all(), "Some individuals without HIV were screened below age 30."
 
 def test_check_all_cin_removed(seed):
     sim = make_simulation_healthsystemdisabled(seed=seed)
 
-<<<<<<< HEAD
-    # make screening mandatory:
-    sim = make_screening_mandatory(sim)
-
-    # make screening mandatory:
-    sim = make_screening_mandatory(sim)
-    sim = make_cin_treatment_perfect(sim)
-
-    # Make
-
-    # make initial population
-    sim.make_initial_population(n=popsize)
-
-    hpv_cin_options = ['hpv', 'cin1', 'cin2', 'cin3']
-    hpv_stage_options = ['stage1', 'stage2a', 'stage2b', 'stage3', 'stage4']
-
-    population_of_interest = get_population_of_interest_narrow(sim)
-=======
     # make screening mandatory
     sim = make_screening_mandatory(sim)
 
@@ -519,7 +457,6 @@
     sim.make_initial_population(n=popsize)
 
     population_of_interest = get_population_of_interest_30_to_50(sim)
->>>>>>> 2c29fa96
     sim.population.props.loc[population_of_interest, "ce_hpv_cc_status"] = 'cin2'
     sim.population.props.loc[population_of_interest, "ce_hpv_cc_status_original"] = sim.population.props.loc[population_of_interest, "ce_hpv_cc_status"]
     check_configuration_of_population(sim)
@@ -527,86 +464,31 @@
     # Simulate
     sim.simulate(end_date=Date(2010, 6, 1))
 
-<<<<<<< HEAD
-    df = sim.population.props
-    df = df[population_of_interest]
-    df_screened_cin = df[(df["ce_xpert_hpv_ever_pos"] | df["ce_via_cin_ever_detected"]) & df['ce_hpv_cc_status_original'].isin(hpv_cin_options) & df['ce_hpv_cc_status'].isin(['none'])]
-    assert all (df_screened_cin["ce_date_cin_removal"].notna() & ((~df_screened_cin["ce_date_cryotherapy"].isna()) | (~df_screened_cin["ce_date_thermoabl"].isna())) & df_screened_cin["ce_hpv_cc_status"].isin(['none'])), "Some individuals with detected CIN have not had it removed ."
-
-# if its before 2024 get sent to via
-
-# if its after 2024 get sent to xpert
-
-# if you have don't have HIV, screened between ages of 30 and 50
-
-# if you have have HIV, screened between ages of 25 and 50
-
-
-
-=======
     df = sim.population.props[population_of_interest]
     df_screened_cin = df[(df["ce_xpert_hpv_ever_pos"] | df["ce_via_cin_ever_detected"]) & df['ce_hpv_cc_status_original'].isin(hpv_cin_options) & df['ce_hpv_cc_status'].isin(['none'])]
     assert all (df_screened_cin["ce_date_cin_removal"].notna() & ((~df_screened_cin["ce_date_cryotherapy"].isna()) | (~df_screened_cin["ce_date_thermoabl"].isna())) & df_screened_cin["ce_hpv_cc_status"].isin(['none'])), "Some individuals with detected CIN have not had it removed ."
 
->>>>>>> 2c29fa96
 
 def test_transition_year_logic(seed):
     sim = make_simulation_healthsystemdisabled(seed=seed)
     sim = make_screening_mandatory(sim)
 
-<<<<<<< HEAD
-    transition_year = 2011
-
-=======
     # Update transition_year so that simulation does not need to run through 2024
     transition_year = 2011
->>>>>>> 2c29fa96
     sim.modules['CervicalCancer'].parameters['transition_testing_year'] = transition_year
     sim.modules['CervicalCancer'].parameters['transition_screening_year'] = transition_year
 
     sim.make_initial_population(n=popsize)
-<<<<<<< HEAD
-    sim.simulate(end_date=Date(2013, 1, 1))
-=======
     sim.simulate(end_date=Date(transition_year+2, 1, 1))
->>>>>>> 2c29fa96
 
     df = sim.population.props
 
     # All XPERT screening after 2024
     assert all(df["ce_date_xpert"].dropna().dt.year >= transition_year), "Some Xpert dates are before 2024."
 
-<<<<<<< HEAD
-    # Identify VIA entries in 2024 or later
-    acetic_after_2024 = df["ce_date_via"].dt.year >= transition_year
-
-    # Identify rows where there is a positive XPERT
-    positive_xpert = df["ce_date_xpert"].notna() & df["ce_xpert_hpv_ever_pos"]
-
-    # # Assertion: No VIA in 2024+ unless there is a positive XPERT
-    # assert all(~acetic_after_2024 | positive_xpert), (
-    #     "Some entries have VIA dates in 2024+ without a corresponding positive XPERT."
-    # )
-
-    sample_df = df[
-        (df["ce_date_via"].notna() & (df["ce_date_via"].dt.year < transition_year)) |
-        (
-            df["ce_date_via"].notna() &
-            (df["ce_date_via"].dt.year >= transition_year) &
-            df["ce_date_xpert"].notna() &
-            df["ce_xpert_hpv_ever_pos"]
-        )
-        ]
-
-    print('hi')
-    # Create the logical condition
-    via_df = df[~df['ce_date_via'].isna()]
-    condition = (
-=======
     # All VIA before 2024 unless it is a confirmation test following XPET
     via_df = df[~df['ce_date_via'].isna()]
     condition_via = (
->>>>>>> 2c29fa96
         (via_df["ce_date_via"].dt.year < transition_year) |  # Before transition year
         (
             (via_df["ce_date_via"].dt.year >= transition_year) &
@@ -614,10 +496,4 @@
             (via_df["ce_xpert_hpv_ever_pos"])
         )
     )
-<<<<<<< HEAD
-
-    # Assert that all rows satisfy the condition
-    assert condition.all(), "Some rows violate the VIA/Xpert date conditions."
-=======
-    assert condition_via.all(), "Some rows violate the VIA/Xpert date conditions."
->>>>>>> 2c29fa96
+    assert condition_via.all(), "Some rows violate the VIA/Xpert date conditions."