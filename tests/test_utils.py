--- conflicted
+++ resolved
@@ -238,11 +238,7 @@
     output = parse_log_file(file_path)
 
     # check parse_log_file methods worked as expected - expected keys has to be in the LogsDict class
-<<<<<<< HEAD
     assert 'tlo.methods.demography' in output
-=======
-    assert output.key_in_logs_dict('tlo.methods.demography')
->>>>>>> b796eaf8
 
     # check that metadata is within the selected key
     assert '_metadata' in output['tlo.methods.demography'].keys()