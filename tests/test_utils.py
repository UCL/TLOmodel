"""Unit tests for utility functions."""
import os
import pickle
import types
from pathlib import Path

import numpy as np
import pandas as pd
import pytest
from scipy.stats import chisquare

import tlo.util
<<<<<<< HEAD
from tlo import Date, Simulation
from tlo.analysis.utils import parse_log_file
from tlo.methods import demography

path_to_files = Path(os.path.dirname(__file__))
=======
>>>>>>> c8bace7b


@pytest.fixture
def rng(seed):
    return np.random.RandomState(seed % 2**32)


def check_output_states_and_freq(
    rng, input_freq, prob_matrix, use_categorical_dtype=False, p_value_threshold=0.01
):
    expected_output_freq = prob_matrix.to_numpy() @ input_freq
    input_states = np.repeat(prob_matrix.columns.to_list(), input_freq).tolist()
    input_states = pd.Series(
        pd.Categorical(input_states) if use_categorical_dtype else input_states
    )
    output_states = tlo.util.transition_states(input_states, prob_matrix, rng=rng)
    output_freq = output_states.value_counts()
    # Ensure frequencies ordered as prob_matrix columns and zero counts included
    output_freq = np.array([output_freq.get(state, 0) for state in prob_matrix.columns])
    assert isinstance(output_states, pd.Series)
    assert output_states.dtype == input_states.dtype
    assert output_freq.sum() == len(input_states)
    # Perform Pearson's chi-squared test against null hypothesis of the frequencies of
    # the output states being distributed according to the expected multinomial
    # distribution. States with expected output frequency zero excluded to avoid
    # division by zero issues in evaluating test statistic
    assert chisquare(
        output_freq[expected_output_freq > 0],
        expected_output_freq[expected_output_freq > 0]
    ).pvalue > p_value_threshold
    return output_freq


@pytest.mark.parametrize('missing_state_index', [None, 0, 1, 2, 3])
def test_transition_states_uniform_input(rng, missing_state_index):
    states = list("abcd")
    prob_matrix = pd.DataFrame(columns=states, index=states)
    prob_matrix["a"] = [0.9, 0.1, 0.0, 0.0]
    prob_matrix["b"] = [0.1, 0.3, 0.6, 0.0]
    prob_matrix["c"] = [0.0, 0.2, 0.6, 0.2]
    prob_matrix["d"] = [0.0, 0.0, 0.3, 0.7]
    input_freq = np.full(len(states), 1000)
    if missing_state_index is not None:
        input_freq[missing_state_index] = 0
    check_output_states_and_freq(rng, input_freq, prob_matrix)


@pytest.mark.parametrize('use_categorical_dtype', [False, True])
def test_transition_states_fixed_state(rng, use_categorical_dtype):
    states = list("abcd")
    prob_matrix = pd.DataFrame(columns=states, index=states)
    prob_matrix["a"] = [0.9, 0.1, 0.0, 0.0]
    prob_matrix["b"] = [0.1, 0.3, 0.6, 0.0]
    prob_matrix["c"] = [0.0, 0.2, 0.8, 0.0]
    prob_matrix["d"] = [0.0, 0.0, 0.0, 1.0]
    input_freq = np.full(len(states), 1000)
    output_freq = check_output_states_and_freq(
        rng, input_freq, prob_matrix, use_categorical_dtype
    )
    # Transition of d state deterministic so should frequencies should match exactly
    assert output_freq[states.index("d")] == input_freq[states.index("d")]


def test_transition_states_removes_state(rng):
    states = list("abcd")
    prob_matrix = pd.DataFrame(columns=states, index=states)
    prob_matrix["a"] = [0.0, 1.0, 0.0, 0.0]
    prob_matrix["b"] = [0.0, 0.4, 0.6, 0.0]
    prob_matrix["c"] = [0.0, 0.2, 0.6, 0.2]
    prob_matrix["d"] = [0.0, 0.0, 0.3, 0.7]
    input_freq = np.full(len(states), 1000)
    output_freq = check_output_states_and_freq(rng, input_freq, prob_matrix)
    # No transitions to a state so should have zero frequency
    assert output_freq[states.index("a")] == 0


class TestCreateAgeRangeLookup:
    def test_default_range(self):
        """
        Given just a minimum and maximum age,
        should get a below age category, ranges of 5 and then an above maximum age category
        """
        ranges, lookup = tlo.util.create_age_range_lookup(10, 20)
        assert ranges == ["0-10", "10-14", "15-19", "20+"]
        for i in range(0, 10):
            assert lookup[i] == ranges[0]
        for i in range(10, 15):
            assert lookup[i] == ranges[1]
        for i in range(15, 20):
            assert lookup[i] == ranges[2]
        for i in range(20, 25):
            assert lookup[i] == ranges[3]

    def test_user_range(self):
        """
        Given just a minimum age, maximum age, and a range size of 10
        should get a below age category, ranges of 10 and then an above maximum age category
        """
        ranges, lookup = tlo.util.create_age_range_lookup(10, 30, 10)
        assert ranges == ["0-10", "10-19", "20-29", "30+"]
        for i in range(0, 10):
            assert lookup[i] == ranges[0]
        for i in range(10, 20):
            assert lookup[i] == ranges[1]
        for i in range(20, 30):
            assert lookup[i] == ranges[2]
        for i in range(30, 40):
            assert lookup[i] == ranges[3]

    def test_no_under_min_age(self):
        """
        Given just a minimum age of zero, and a maximum age
        should get a ranges of 5 and then an above maximum age category
        """
        ranges, lookup = tlo.util.create_age_range_lookup(0, 10)
        assert ranges == ["0-4", "5-9", "10+"]
        for i in range(0, 5):
            assert lookup[i] == ranges[0]
        for i in range(5, 10):
            assert lookup[i] == ranges[1]
        for i in range(10, 15):
            assert lookup[i] == ranges[2]


@pytest.mark.slow
def test_sample_outcome(tmpdir, seed):
    """Check that helper function `sample_outcome` works correctly."""

    # Create probability matrix for four individual (0-3) with four possible outcomes (A, B, C).
    probs = pd.DataFrame({
        'A': {0: 1.0, 1: 0.0, 2: 0.25, 3: 0.0},
        'B': {0: 0.0, 1: 1.0, 2: 0.25, 3: 0.0},
        'C': {0: 0.0, 1: 0.0, 2: 0.50, 3: 0.0},
    })
    rng = np.random.RandomState(seed=seed % 2**32)

    list_of_results = list()
    n = 5000
    for i in range(n):
        list_of_results.append(tlo.util.sample_outcome(probs, rng))
    res = pd.DataFrame(list_of_results)

    assert (res[0] == 'A').all()
    assert (res[1] == 'B').all()
    assert (res[2].isin(['A', 'B', 'C'])).all()
    assert 3 not in res.columns

    for op in ['A', 'B', 'C']:
        prob = probs.loc[2, op]
        assert res[2].value_counts()[op] == pytest.approx(probs.loc[2, op] * n, abs=2 * np.sqrt(n * prob * (1 - prob)))


def test_logs_parsing(tmpdir):
    """test all functionalities of LogDict class inside utils.py.

        1.  ensure that logs are generated as expected
        2.  check expected keys are present within the logs
        3.  check that we're able to get metadata
        4.  check that output from method `items()` of LogsDict class return a generator
        5.  check that picked data can be properly generated

        """

    resourcefilepath = Path(os.path.dirname(__file__)) / '../resources'
    path_to_tmpdir = path_to_files / tmpdir

    start_date = Date(2010, 1, 1)
    end_date = Date(2012, 1, 1)
    popsize = 200

    # add file handler for the purpose of logging
    sim = Simulation(start_date=start_date, seed=0, log_config={
        'filename': 'logs_dict_class',
        'directory': tmpdir,
    })

    sim.register(
        demography.Demography(resourcefilepath=resourcefilepath)
    )

    # Create a simulation
    sim.make_initial_population(n=popsize)
    sim.simulate(end_date=end_date)

    file_path = sim.log_filepath
    outputs = parse_log_file(file_path)

    # check parse_log_file methods worked as expected - expected keys has to be in the LogsDict class
    assert 'tlo.methods.demography' in outputs

    # check that metadata is within the selected key
    assert '_metadata' in outputs['tlo.methods.demography'].keys()

    # check that method `items()` of LogsDict class returns a generator
    assert isinstance(outputs.items(), types.GeneratorType)

    # test we can create a .pickled file
    for key, output in outputs.items():
        if key.startswith("tlo."):
            with open(path_to_tmpdir / f"{key}.pickle", "wb") as f:
                pickle.dump(output, f)

        #   check a pickle file is created
        assert Path.is_file(path_to_tmpdir / f"{key}.pickle")

        # check the created pickle file is not empty
        assert os.path.getsize(path_to_tmpdir / f"{key}.pickle") != 0<|MERGE_RESOLUTION|>--- conflicted
+++ resolved
@@ -10,14 +10,11 @@
 from scipy.stats import chisquare
 
 import tlo.util
-<<<<<<< HEAD
 from tlo import Date, Simulation
 from tlo.analysis.utils import parse_log_file
 from tlo.methods import demography
 
 path_to_files = Path(os.path.dirname(__file__))
-=======
->>>>>>> c8bace7b
 
 
 @pytest.fixture
