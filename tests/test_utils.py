"""Unit tests for utility functions."""
import os
import pickle
import string
import types
from pathlib import Path

import numpy as np
import pandas as pd
import pytest
from scipy.stats import chisquare

import tlo.util
from tlo import Date, Simulation
from tlo.analysis.utils import parse_log_file
from tlo.methods import demography
<<<<<<< HEAD
from tlo.util import DEFAULT_MOTHER_ID
=======
from tlo.util import (
    DEFAULT_MOTHER_ID,
    convert_excel_files_to_csv,
    parse_csv_values_for_columns_with_mixed_datatypes,
    read_csv_files,
)
>>>>>>> a928bff2

path_to_files = Path(os.path.dirname(__file__))


@pytest.fixture
def rng(seed):
    return np.random.RandomState(seed % 2 ** 32)


def check_output_states_and_freq(
    rng, input_freq, prob_matrix, use_categorical_dtype=False, p_value_threshold=0.01
):
    expected_output_freq = prob_matrix.to_numpy() @ input_freq
    input_states = np.repeat(prob_matrix.columns.to_list(), input_freq).tolist()
    input_states = pd.Series(
        pd.Categorical(input_states) if use_categorical_dtype else input_states
    )
    output_states = tlo.util.transition_states(input_states, prob_matrix, rng=rng)
    output_freq = output_states.value_counts()
    # Ensure frequencies ordered as prob_matrix columns and zero counts included
    output_freq = np.array([output_freq.get(state, 0) for state in prob_matrix.columns])
    assert isinstance(output_states, pd.Series)
    assert output_states.dtype == input_states.dtype
    assert output_freq.sum() == len(input_states)
    # Perform Pearson's chi-squared test against null hypothesis of the frequencies of
    # the output states being distributed according to the expected multinomial
    # distribution. States with expected output frequency zero excluded to avoid
    # division by zero issues in evaluating test statistic
    assert chisquare(
        output_freq[expected_output_freq > 0],
        expected_output_freq[expected_output_freq > 0]
    ).pvalue > p_value_threshold
    return output_freq


@pytest.mark.parametrize('missing_state_index', [None, 0, 1, 2, 3])
def test_transition_states_uniform_input(rng, missing_state_index):
    states = list("abcd")
    prob_matrix = pd.DataFrame(columns=states, index=states)
    prob_matrix["a"] = [0.9, 0.1, 0.0, 0.0]
    prob_matrix["b"] = [0.1, 0.3, 0.6, 0.0]
    prob_matrix["c"] = [0.0, 0.2, 0.6, 0.2]
    prob_matrix["d"] = [0.0, 0.0, 0.3, 0.7]
    input_freq = np.full(len(states), 1000)
    if missing_state_index is not None:
        input_freq[missing_state_index] = 0
    check_output_states_and_freq(rng, input_freq, prob_matrix)


@pytest.mark.parametrize('use_categorical_dtype', [False, True])
def test_transition_states_fixed_state(rng, use_categorical_dtype):
    states = list("abcd")
    prob_matrix = pd.DataFrame(columns=states, index=states)
    prob_matrix["a"] = [0.9, 0.1, 0.0, 0.0]
    prob_matrix["b"] = [0.1, 0.3, 0.6, 0.0]
    prob_matrix["c"] = [0.0, 0.2, 0.8, 0.0]
    prob_matrix["d"] = [0.0, 0.0, 0.0, 1.0]
    input_freq = np.full(len(states), 1000)
    output_freq = check_output_states_and_freq(
        rng, input_freq, prob_matrix, use_categorical_dtype
    )
    # Transition of d state deterministic so should frequencies should match exactly
    assert output_freq[states.index("d")] == input_freq[states.index("d")]


def test_transition_states_removes_state(rng):
    states = list("abcd")
    prob_matrix = pd.DataFrame(columns=states, index=states)
    prob_matrix["a"] = [0.0, 1.0, 0.0, 0.0]
    prob_matrix["b"] = [0.0, 0.4, 0.6, 0.0]
    prob_matrix["c"] = [0.0, 0.2, 0.6, 0.2]
    prob_matrix["d"] = [0.0, 0.0, 0.3, 0.7]
    input_freq = np.full(len(states), 1000)
    output_freq = check_output_states_and_freq(rng, input_freq, prob_matrix)
    # No transitions to a state so should have zero frequency
    assert output_freq[states.index("a")] == 0


class TestCreateAgeRangeLookup:
    def test_default_range(self):
        """
        Given just a minimum and maximum age,
        should get a below age category, ranges of 5 and then an above maximum age category
        """
        ranges, lookup = tlo.util.create_age_range_lookup(10, 20)
        assert ranges == ["0-10", "10-14", "15-19", "20+"]
        for i in range(0, 10):
            assert lookup[i] == ranges[0]
        for i in range(10, 15):
            assert lookup[i] == ranges[1]
        for i in range(15, 20):
            assert lookup[i] == ranges[2]
        for i in range(20, 25):
            assert lookup[i] == ranges[3]

    def test_user_range(self):
        """
        Given just a minimum age, maximum age, and a range size of 10
        should get a below age category, ranges of 10 and then an above maximum age category
        """
        ranges, lookup = tlo.util.create_age_range_lookup(10, 30, 10)
        assert ranges == ["0-10", "10-19", "20-29", "30+"]
        for i in range(0, 10):
            assert lookup[i] == ranges[0]
        for i in range(10, 20):
            assert lookup[i] == ranges[1]
        for i in range(20, 30):
            assert lookup[i] == ranges[2]
        for i in range(30, 40):
            assert lookup[i] == ranges[3]

    def test_no_under_min_age(self):
        """
        Given just a minimum age of zero, and a maximum age
        should get a ranges of 5 and then an above maximum age category
        """
        ranges, lookup = tlo.util.create_age_range_lookup(0, 10)
        assert ranges == ["0-4", "5-9", "10+"]
        for i in range(0, 5):
            assert lookup[i] == ranges[0]
        for i in range(5, 10):
            assert lookup[i] == ranges[1]
        for i in range(10, 15):
            assert lookup[i] == ranges[2]


@pytest.mark.slow
def test_sample_outcome(tmpdir, seed):
    """Check that helper function `sample_outcome` works correctly."""

    # Create probability matrix for four individual (0-3) with four possible outcomes (A, B, C).
    probs = pd.DataFrame({
        'A': {0: 1.0, 1: 0.0, 2: 0.25, 3: 0.0},
        'B': {0: 0.0, 1: 1.0, 2: 0.25, 3: 0.0},
        'C': {0: 0.0, 1: 0.0, 2: 0.50, 3: 0.0},
    })
    rng = np.random.RandomState(seed=seed % 2 ** 32)

    list_of_results = list()
    n = 5000
    for i in range(n):
        list_of_results.append(tlo.util.sample_outcome(probs, rng))
    res = pd.DataFrame(list_of_results)

    assert (res[0] == 'A').all()
    assert (res[1] == 'B').all()
    assert (res[2].isin(['A', 'B', 'C'])).all()
    assert 3 not in res.columns

    for op in ['A', 'B', 'C']:
        prob = probs.loc[2, op]
        assert res[2].value_counts()[op] == pytest.approx(probs.loc[2, op] * n, abs=2 * np.sqrt(n * prob * (1 - prob)))


def test_logs_parsing(tmpdir):
    """test all functionalities of LogDict class inside utils.py.

        1.  ensure that logs are generated as expected
        2.  check expected keys are present within the logs
        3.  check that we're able to get metadata
        4.  check that output from method `items()` of LogsDict class return a generator
        5.  check that picked data can be properly generated

        """

    resourcefilepath = Path(os.path.dirname(__file__)) / '../resources'
    path_to_tmpdir = path_to_files / tmpdir

    start_date = Date(2010, 1, 1)
    end_date = Date(2012, 1, 1)
    popsize = 200

    # add file handler for the purpose of logging
    sim = Simulation(start_date=start_date, seed=0, log_config={
        'filename': 'logs_dict_class',
        'directory': tmpdir,
    })

    sim.register(
        demography.Demography(resourcefilepath=resourcefilepath)
    )

    # Create a simulation
    sim.make_initial_population(n=popsize)
    sim.simulate(end_date=end_date)

    file_path = sim.log_filepath
    outputs = parse_log_file(file_path)

    # check parse_log_file methods worked as expected - expected keys has to be in the LogsDict class
    assert 'tlo.methods.demography' in outputs

    # check that metadata is within the selected key
    assert '_metadata' in outputs['tlo.methods.demography'].keys()

    # check that method `items()` of LogsDict class returns a generator
    assert isinstance(outputs.items(), types.GeneratorType)

    # test we can create a .pickled file
    for key, output in outputs.items():
        if key.startswith("tlo."):
            with open(path_to_tmpdir / f"{key}.pickle", "wb") as f:
                pickle.dump(output, f)

        #   check a pickle file is created
        assert Path.is_file(path_to_tmpdir / f"{key}.pickle")

        # check the created pickle file is not empty
        assert os.path.getsize(path_to_tmpdir / f"{key}.pickle") != 0


def test_get_person_id_to_inherit_from(rng: np.random.RandomState):
    population_size = 1000
    num_test = 5
    for child_id, mother_id in rng.randint(0, population_size, size=(num_test, 2)):
        # population_dataframe and rng arguments should be unused if mother_id != -1
        assert mother_id == tlo.util.get_person_id_to_inherit_from(
            child_id, mother_id, population_dataframe=None, rng=None
        )

    # Test direct birth mothers, whose scope in person_id is [-population_size, -1]
    for child_id in rng.randint(0, population_size, size=num_test):
        for mother_id in rng.randint(-population_size, -1, size=num_test):
            assert abs(mother_id) == tlo.util.get_person_id_to_inherit_from(
                child_id, mother_id, population_dataframe=None, rng=None)

    population_dataframe = pd.DataFrame(
        {
            "is_alive": rng.choice((True, False), size=population_size),
            "sex": rng.choice(("F", "M"), size=population_size),
            "age_years": rng.randint(0, 100, size=population_size),
        }
    )

    # Test case of individuals initialised as adults at the start of the simulation
    mother_id = DEFAULT_MOTHER_ID
    for child_id in rng.choice(
        population_dataframe.index[population_dataframe.is_alive], size=num_test
    ):
        inherit_from_id = tlo.util.get_person_id_to_inherit_from(
            child_id, mother_id, population_dataframe, rng
        )
        assert inherit_from_id != mother_id
        assert inherit_from_id != child_id
        assert population_dataframe.loc[inherit_from_id].is_alive


def test_random_date_returns_date_sequential(rng):
    # start_date < end_date - sequential order
    num_iter = 20
    for year_init in rng.randint(1900, 2050, size=num_iter):
        year_fin = year_init + rng.randint(1, 100)
        start_date, end_date = Date(year_init, 1, 1), Date(year_fin, 1, 1)
        random_date = tlo.util.random_date(start_date, end_date, rng)
        assert isinstance(random_date, Date)
        assert start_date <= random_date < end_date


def test_random_date_returns_date_nonsequential(rng):
    # start_date >= end_date - nonsequential order
    num_iter = 20
    for year_init in rng.randint(1900, 2050, size=num_iter):
        year_fin = year_init - rng.randint(0, 100)
        start_date, end_date = Date(year_init, 1, 1), Date(year_fin, 1, 1)
        with pytest.raises(ValueError):
            tlo.util.random_date(start_date, end_date, rng)


def test_hash_dataframe(rng):
    """ Check that hash types:
                - are generated,
                - are equal for the same dataframes,
                - differ for different dataframes,
                - validate for lists.
        """

    def check_hash_is_valid(dfh):
        # assert hash_dataframe returns hash
        assert isinstance(dfh, str)
        # Try to interpret hash as a hexadecimal integer (should not raise exception)
        int(dfh, base=16)

    # generate dataframes of random strings
    dataframes = [
        pd.DataFrame(rng.choice(list(string.ascii_lowercase), size=(4, 3)))
        for _ in range(10)
    ]
    # account for lists
    for i in range(5):
        dataframes[i].at[1, 1] = [0, 1, 2]

    for i in range(len(dataframes)):
        # do checks on single dataframe dataframes[i]
        df_hash = tlo.util.hash_dataframe(dataframes[i])
        check_hash_is_valid(df_hash)
        # check hash returned remains constant over repeated calls
        assert df_hash == tlo.util.hash_dataframe(dataframes[i])
        for j in range(i):
            # do checks on dataframe pair (dataframes[i], dataframes[j])
            # check hash differs for different dataframes
            if not dataframes[i].equals(dataframes[j]):
<<<<<<< HEAD
                assert df_hash != tlo.util.hash_dataframe(dataframes[j])
=======
                assert df_hash != tlo.util.hash_dataframe(dataframes[j])


def copy_files_to_temporal_directory_and_return_path(tmpdir):
    """ copy resource files in tests/resources to a temporal directory and return its path

    :param tmpdir: path to a temporal directory

    """
    resource_filepath = path_to_files / 'resources'
    tmpdir_resource_filepath = Path(tmpdir / 'resources')
    shutil.copytree(resource_filepath, tmpdir_resource_filepath)
    return tmpdir_resource_filepath


def test_pass_datatypes_to_read_csv_method(tmpdir):
    """ test passing column datatypes to read csv method. Final column datatype should change to what has been passed """
    # copy and get resource files path in the temporal directory
    path_to_tmpdir = Path(tmpdir)
    sample_data = pd.DataFrame(data={'numbers1': [5,6,8,4,9,6], 'numbers2': [19,27,53,49,75,56]}, dtype=int)
    sample_data.to_csv(tmpdir/'sample_data.csv', index=False)
    # read from the sample data file
    read_sample_data = read_csv_files(path_to_tmpdir, files='sample_data')
    # confirm column datatype is what was assigned
    assert read_sample_data.numbers1.dtype == 'int' and read_sample_data.numbers2.dtype == 'int'
    # define new datatypes
    datatype = {'numbers1': int, 'numbers2': float}
    # pass the new datatypes to read csv method and confirm datatype has changed to what has been declared now
    assign_dtype = read_csv_files(path_to_tmpdir, files='sample_data', dtype=datatype)
    assert assign_dtype.numbers1.dtype == 'int' and assign_dtype.numbers2.dtype == 'float'


def test_read_csv_file_method_passing_none_to_files_argument(tmpdir):
    """ test reading csv files with one file in the target resource file and setting to None the files argument

        Expectations
            1.  should return a dictionary
            2.  the dictionary key name should match file name
    """
    # copy and get resource files path in the temporal directory
    tmpdir_resource_filepath = copy_files_to_temporal_directory_and_return_path(tmpdir)
    #  choose an Excel file with one sheet in it and convert it to csv file
    convert_excel_files_to_csv(tmpdir_resource_filepath, files=['ResourceFile_load-parameters.xlsx'])
    # get the folder containing the newly converted csv file and check the expected behavior
    this_csv_resource_folder = tmpdir_resource_filepath/"ResourceFile_load-parameters"
    file_names = [csv_file_path.stem for csv_file_path in this_csv_resource_folder.rglob("*.csv")]
    one_csv_file_in_folder_dict = read_csv_files(this_csv_resource_folder, files=None)
    assert isinstance(one_csv_file_in_folder_dict, dict)
    assert set(one_csv_file_in_folder_dict.keys()) == set(file_names)


def test_read_csv_method_with_default_value_for_files_argument(tmpdir):
    """ read csv method when no file name(s) is supplied to the files argument
        i)  should return a dataframe of the first csv file in the folder. Similar to pd.read_excel returning
            a dataframe of first sheet in the file.

    :param tmpdir: path to a temporal directory

    """
    tmpdir_resource_filepath = copy_files_to_temporal_directory_and_return_path(tmpdir)
    file_names = [csv_file_path.stem for csv_file_path in tmpdir_resource_filepath.rglob("*.csv")]
    df_no_files = read_csv_files(tmpdir_resource_filepath)
    fist_file_in_folder_df = read_csv_files(tmpdir_resource_filepath, files=file_names[0])
    assert isinstance(df_no_files, pd.DataFrame)
    pd.testing.assert_frame_equal(fist_file_in_folder_df, df_no_files)


def test_read_csv_method_with_one_file(tmpdir):
    """ test read csv method when one file name is supplied to files argument. should return a dataframe
    :param tmpdir: path to a temporal directory

    """
    tmpdir_resource_filepath = copy_files_to_temporal_directory_and_return_path(tmpdir)
    df = read_csv_files(tmpdir_resource_filepath, files='df_at_healthcareseeking')
    assert isinstance(df, pd.DataFrame)


def test_read_csv_method_with_multiple_files(tmpdir):
    """ read csv method when multiple file names are supplied.
             i) should return dictionary.
            ii) dictionary keys should match supplied file names
           iii)  all dictionary values should be dataframes

    :param tmpdir: path to a temporal directory

    """
    tmpdir_resource_filepath = copy_files_to_temporal_directory_and_return_path(tmpdir)
    file_names = ['df_at_healthcareseeking', 'df_at_init_of_lifestyle']
    df_dict = read_csv_files(tmpdir_resource_filepath, files=file_names)
    assert isinstance(df_dict, dict)
    assert set(df_dict.keys()) == set(file_names)
    for _key, dataframe in df_dict.items():
        assert isinstance(dataframe, pd.DataFrame)


def test_read_csv_method_output_matches_previously_used_read_excel(tmpdir):
    """ check read from csv method produces same output as the read Excel file
    :param tmpdir: path to a temporal directory

    """
    tmpdir_resource_filepath = copy_files_to_temporal_directory_and_return_path(tmpdir)
    excel_file_path = Path(tmpdir_resource_filepath
                           / 'ResourceFile_test_convert_to_csv/ResourceFile_test_convert_to_csv.xlsx')
    xls = pd.ExcelFile(excel_file_path)
    sheet_names = xls.sheet_names
    # convert the above Excel file into csv equivalent. we will use the newly converted files to determine if
    # loading parameters from Excel file will be equal to loading parameters from the converted csv files
    convert_excel_files_to_csv(folder=Path(tmpdir_resource_filepath / 'ResourceFile_test_convert_to_csv'),
                               files=[excel_file_path.name])

    # get excel sheet names
    df_excel = pd.read_excel(xls, sheet_name=sheet_names)

    # read newly converted csv files using read_csv_files method
    df_csv = read_csv_files(Path(str(excel_file_path).split('.')[0]),
                            files=sheet_names)

    # dictionary keys from both dataframe dictionaries should match
    assert isinstance(df_excel, dict) and isinstance(df_csv, dict)
    assert df_excel.keys() == df_csv.keys()
    for key in df_excel:
        assert df_excel[key].astype(str).equals(df_csv[key].astype(str))


def test_convert_excel_files_method(tmpdir):
    """ Test converting Excel files to csv equivalent is done as expected

        1) Excel file name should become the name of the folder containing the newly converted csv files
        2) Excel file sheet names should become csv file names
        3) if files are given, the function should only convert to excel only those given files in a folder
        4) if no files are given, all Excel files in the parent folder and subsequent folders within the parent folder
           should get converted to csv files

    """

    def check_logic_of_converting_excel_files_to_csv_files(folder: Path, files: list) -> None:
        """ check converting Excel files to csv files is done as expected
                1) check that a new directory to hold the newly created csv files has been created
                2) check that this new directory name matches the Excel file name it has been created from
                3) check csv files are created and that the csv names should match sheet names of an Excel file they
                have been created from
        """
        # check that the above function has created a folder named `ResourceFile_load-parameters`(name of the Excel
        # file) and a csv file named `parameter_values` (Excel file sheet name).
        excel_file_paths = [folder / file for file in files]

        for excel_file_path in excel_file_paths:
            xl = pd.ExcelFile(excel_file_path)
            path_to_new_directory = excel_file_path.with_suffix("")
            # new folder should be created
            assert path_to_new_directory.exists() and path_to_new_directory.is_dir()
            # the new folder name should be the same as the Excel file name
            assert excel_file_path.stem == path_to_new_directory.name
            for sheet_name in xl.sheet_names:
                path_to_new_file = Path(path_to_new_directory / f'{sheet_name}.csv')
                # new csv file(s) should be created with name(s) resembling sheet name(s) in excel file
                assert path_to_new_file.exists() and path_to_new_file.is_file()
                assert sheet_name == path_to_new_file.name.split('.')[0]


    # get resource file path
    resourcefilepath = path_to_files / 'resources'
    tmpdir_resourcefilepath = Path(tmpdir/'resources')
    shutil.copytree(resourcefilepath, tmpdir_resourcefilepath)

    # check convert to csv logic when a list of file name(s) is given
    excel_file = ['ResourceFile_load-parameters.xlsx']
    convert_excel_files_to_csv(tmpdir_resourcefilepath, files=excel_file)
    # check new folder containing csv file is created. The folder name and csv file name should resemble the supplied
    # Excel file name and sheet name respectively
    check_logic_of_converting_excel_files_to_csv_files(tmpdir_resourcefilepath, files=excel_file)

    # check convert to csv logic when no list of file name(s) is given
    excel_files = [file for file in tmpdir_resourcefilepath.rglob("*.xlsx")]
    if excel_files is None:
        excel_files = excel_file

    convert_excel_files_to_csv(tmpdir_resourcefilepath)
    # check behaviours are as expected. New folders containing csv files should be created with names resembling the
    # Excel file they were created from
    check_logic_of_converting_excel_files_to_csv_files(tmpdir_resourcefilepath, excel_files)

def test_parse_values_in_mixed_datatypes_columns():
    """ parse values from a mixed datatype column. Here we create a dataframe with a column that resembles output from
    read csv when presented with a mixed datatype column
    """

    # define a dataframe with mixed type column setting all values as string(This is the default behaviour when reading
    # csv files columns with mixed datatype column
    mixed_data_df = pd.DataFrame(data={'param_values':['54', 'inc_malaria', '[1,2,3]', '0.2']})
    # confirm all values are strings
    for value in mixed_data_df.param_values:
        assert isinstance(value, str)
    # expected datatypes
    exp_dtypes = [int, str, list, float]
    # parse values
    mixed_data_df['param_values'] = mixed_data_df[
        'param_values'].apply(parse_csv_values_for_columns_with_mixed_datatypes)
    # confirm value data type is now as expected
    for _index, exp_dtype in enumerate(exp_dtypes):
        assert isinstance(mixed_data_df.loc[_index, "param_values"], exp_dtype)
>>>>>>> a928bff2
<|MERGE_RESOLUTION|>--- conflicted
+++ resolved
@@ -1,6 +1,7 @@
 """Unit tests for utility functions."""
 import os
 import pickle
+import shutil
 import string
 import types
 from pathlib import Path
@@ -14,16 +15,12 @@
 from tlo import Date, Simulation
 from tlo.analysis.utils import parse_log_file
 from tlo.methods import demography
-<<<<<<< HEAD
-from tlo.util import DEFAULT_MOTHER_ID
-=======
 from tlo.util import (
     DEFAULT_MOTHER_ID,
     convert_excel_files_to_csv,
     parse_csv_values_for_columns_with_mixed_datatypes,
     read_csv_files,
 )
->>>>>>> a928bff2
 
 path_to_files = Path(os.path.dirname(__file__))
 
@@ -325,9 +322,6 @@
             # do checks on dataframe pair (dataframes[i], dataframes[j])
             # check hash differs for different dataframes
             if not dataframes[i].equals(dataframes[j]):
-<<<<<<< HEAD
-                assert df_hash != tlo.util.hash_dataframe(dataframes[j])
-=======
                 assert df_hash != tlo.util.hash_dataframe(dataframes[j])
 
 
@@ -528,5 +522,4 @@
         'param_values'].apply(parse_csv_values_for_columns_with_mixed_datatypes)
     # confirm value data type is now as expected
     for _index, exp_dtype in enumerate(exp_dtypes):
-        assert isinstance(mixed_data_df.loc[_index, "param_values"], exp_dtype)
->>>>>>> a928bff2
+        assert isinstance(mixed_data_df.loc[_index, "param_values"], exp_dtype)