import os
from pathlib import Path

import pandas as pd

from tlo import Date, Simulation
from tlo.methods import (
    care_of_women_during_pregnancy,
    cardio_metabolic_disorders,
    contraception,
    demography,
    depression,
    enhanced_lifestyle,
    healthburden,
    healthseekingbehaviour,
    healthsystem,
    hiv,
    labour,
    malaria,
    newborn_outcomes,
    postnatal_supervisor,
    pregnancy_supervisor,
    symptommanager,
)
from tlo.methods.hiv import DummyHivModule

seed = 1896

# The resource files
try:
    resourcefilepath = Path(os.path.dirname(__file__)) / '../resources'
except NameError:
    # running interactively
    resourcefilepath = 'resources'


def check_dtypes(simulation):
    # check types of columns
    df = simulation.population.props
    orig = simulation.population.new_row
    assert (df.dtypes == orig.dtypes).all()


def run_sim_for_0_days_get_mother_id(sim):
    """Make the initial population of a simulation and return an id number for a woman used within tests"""
    sim.make_initial_population(n=100)
    sim.simulate(end_date=sim.date + pd.DateOffset(days=0))

    df = sim.population.props
    women_repro = df.loc[df.is_alive & (df.sex == 'F') & (df.age_years > 14) & (df.age_years < 50)]
    mother_id = women_repro.index[0]
    return mother_id


def find_and_return_hsi_events_list(sim, individual_id):
    """Returns HSI event list for an individual"""
    health_system = sim.modules['HealthSystem']
    hsi_events = health_system.find_events_for_person(person_id=individual_id)
    hsi_events = [e.__class__ for d, e in hsi_events]
    return hsi_events


def set_pregnancy_characteristics(sim, mother_id):
    """Set key pregnancy characteristics in order for events to run correctly"""
    df = sim.population.props
    df.at[mother_id, 'is_pregnant'] = True
    df.at[mother_id, 'la_due_date_current_pregnancy'] = sim.date
    df.at[mother_id, 'date_of_last_pregnancy'] = sim.date - pd.DateOffset(weeks=38)
    df.at[mother_id, 'ps_gestational_age_in_weeks'] = 40
    sim.modules['PregnancySupervisor'].generate_mother_and_newborn_dictionary_for_individual(mother_id)


def register_modules(ignore_cons_constraints):
    """Register all modules that are required for labour to run"""
    _cons_availability = 'all' if ignore_cons_constraints else 'none'

    sim = Simulation(start_date=Date(2010, 1, 1), seed=seed)
    sim.register(demography.Demography(resourcefilepath=resourcefilepath),
                 contraception.Contraception(resourcefilepath=resourcefilepath),
                 enhanced_lifestyle.Lifestyle(resourcefilepath=resourcefilepath),
                 healthburden.HealthBurden(resourcefilepath=resourcefilepath),
                 healthsystem.HealthSystem(resourcefilepath=resourcefilepath,
                                           service_availability=['*'],
<<<<<<< HEAD
                                           ignore_cons_constraints=_cons_availability),
                 symptommanager.SymptomManager(resourcefilepath=resourcefilepath),
                 cardio_metabolic_disorders.CardioMetabolicDisorders(resourcefilepath=resourcefilepath),
                 healthseekingbehaviour.HealthSeekingBehaviour(resourcefilepath=resourcefilepath),
                 malaria.Malaria(resourcefilepath=resourcefilepath),
                 hiv.Hiv(resourcefilepath=resourcefilepath),
                 depression.Depression(resourcefilepath=resourcefilepath),
=======
                                           cons_availability=_cons_availability),
                 newborn_outcomes.NewbornOutcomes(resourcefilepath=resourcefilepath),
>>>>>>> 7f970430
                 pregnancy_supervisor.PregnancySupervisor(resourcefilepath=resourcefilepath),
                 care_of_women_during_pregnancy.CareOfWomenDuringPregnancy(resourcefilepath=resourcefilepath),
                 labour.Labour(resourcefilepath=resourcefilepath),
                 newborn_outcomes.NewbornOutcomes(resourcefilepath=resourcefilepath),
                 postnatal_supervisor.PostnatalSupervisor(resourcefilepath=resourcefilepath),
                 healthseekingbehaviour.HealthSeekingBehaviour(resourcefilepath=resourcefilepath),

                 # - Dummy HIV module (as contraception requires the property hv_inf)
                 DummyHivModule()
                 )

    return sim


def test_run_no_constraints():
    """This test runs a simulation with a functioning health system with full service availability and no set
    constraints"""

    sim = register_modules(ignore_cons_constraints=False)

    sim.make_initial_population(n=1000)
    sim.simulate(end_date=Date(2015, 1, 1))

    check_dtypes(sim)


def test_event_scheduling_for_labour_onset_and_home_birth_no_care_seeking():
    sim = register_modules(ignore_cons_constraints=False)
    mother_id = run_sim_for_0_days_get_mother_id(sim)
    mni = sim.modules['PregnancySupervisor'].mother_and_newborn_info
    params = sim.modules['Labour'].current_parameters

    # Set pregnancy characteristics that will allow the labour events to run
    set_pregnancy_characteristics(sim, mother_id)
    mni[mother_id]['test_run'] = True

    # force this woman to decide to deliver at home
    params['test_care_seeking_probs'] = [1, 0, 0]
    params['odds_will_attend_pnc'] = 0

    # define and run labour onset event
    labour_onset = labour.LabourOnsetEvent(individual_id=mother_id, module=sim.modules['Labour'])
    labour_onset.apply(mother_id)
    assert (mni[mother_id]['labour_state'] == 'term_labour')

    # Check that the correct events are scheduled for this woman whose labour has started
    events = sim.find_events_for_person(person_id=mother_id)
    events = [e.__class__ for d, e in events]

    assert labour.BirthAndPostnatalOutcomesEvent in events
    assert labour.LabourDeathAndStillBirthEvent in events
    assert labour.LabourAtHomeEvent in events

    # Check she will not attend for facility delivery
    hsi_events = find_and_return_hsi_events_list(sim, mother_id)
    assert labour.HSI_Labour_ReceivesSkilledBirthAttendanceDuringLabour not in hsi_events

    # run birth event as this event manages scheduling of postpartum events (home birth and death events have their own
    # tests)
    sim.date = sim.date + pd.DateOffset(days=5)
    sim.event_queue.queue.clear()

    # Set care seeking odds to 0 (as changes event sequence if women seek care- tested later)
    params['prob_careseeking_for_complication'] = 0

    # Stop possibility of care seeking if she has developed a complication
    mni[mother_id]['squeeze_to_high_for_hsi_pp'] = True

    birth_event = labour.BirthAndPostnatalOutcomesEvent(mother_id=mother_id, module=sim.modules['Labour'])
    birth_event.apply(mother_id)

    # And finally check the first event of the postnatal module is correctly scheduled and no PNC is scheduled
    events = sim.find_events_for_person(person_id=mother_id)
    events = [e.__class__ for d, e in events]
    assert postnatal_supervisor.PostnatalWeekOneEvent in events

    hsi_events = find_and_return_hsi_events_list(sim, mother_id)
    assert labour.HSI_Labour_ReceivesPostnatalCheck not in hsi_events


def test_event_scheduling_for_care_seeking_during_home_birth():
    sim = register_modules(ignore_cons_constraints=False)
    mother_id = run_sim_for_0_days_get_mother_id(sim)
    set_pregnancy_characteristics(sim, mother_id)

    mni = sim.modules['PregnancySupervisor'].mother_and_newborn_info
    params = sim.modules['Labour'].current_parameters

    # Define and run the labour event
    labour_onset = labour.LabourOnsetEvent(individual_id=mother_id, module=sim.modules['Labour'])
    labour_onset.apply(mother_id)

    # Clear the event queues
    sim.event_queue.queue.clear()
    sim.modules['HealthSystem'].HSI_EVENT_QUEUE.clear()

    # Force the woman to experience some complications and force that she will seek care
    mni[mother_id]['delivery_setting'] = 'home_birth'

    params['prob_obstruction_cpd'] = 1
    params['prob_careseeking_for_complication'] = 1

    # Run the intrapartum home birth event
    home_birth = labour.LabourAtHomeEvent(individual_id=mother_id, module=sim.modules['Labour'])
    home_birth.apply(mother_id)

    # check the correct variables are stored in the mni
    assert sim.population.props.at[mother_id, 'la_obstructed_labour']
    assert mni[mother_id]['sought_care_for_complication']
    assert (mni[mother_id]['sought_care_labour_phase'] == 'intrapartum')

    # Check that the woman will correctly seek care through HSI_GenericEmergencyFirstApptAtFacilityLevel1
    from tlo.methods.hsi_generic_first_appts import HSI_GenericEmergencyFirstApptAtFacilityLevel1
    hsi_events = find_and_return_hsi_events_list(sim, mother_id)
    assert HSI_GenericEmergencyFirstApptAtFacilityLevel1 in hsi_events

    # Now run the event
    emergency_appt = HSI_GenericEmergencyFirstApptAtFacilityLevel1(person_id=mother_id,
                                                                   module=sim.modules['Labour'])
    emergency_appt.apply(person_id=mother_id, squeeze_factor=0.0)

    # Check she has been correctly identified as being in labour and is sent to the labour ward
    hsi_events = find_and_return_hsi_events_list(sim, mother_id)
    assert labour.HSI_Labour_ReceivesSkilledBirthAttendanceDuringLabour in hsi_events

    # Clear the queues
    sim.event_queue.queue.clear()
    sim.modules['HealthSystem'].HSI_EVENT_QUEUE.clear()

    # update key variables
    mni[mother_id]['sought_care_for_complication'] = False
    mni[mother_id]['sought_care_labour_phase'] = 'none'
    sim.date = sim.date + pd.DateOffset(days=5)

    # force a complication
    params['prob_pph_uterine_atony'] = 1

    # run postpartum home event
    home_birth_pp = labour.BirthAndPostnatalOutcomesEvent(mother_id=mother_id, module=sim.modules['Labour'])
    home_birth_pp.apply(mother_id)

    hsi_events = find_and_return_hsi_events_list(sim, mother_id)
    assert labour.HSI_Labour_ReceivesPostnatalCheck in hsi_events


def test_event_scheduling_for_labour_onset_and_facility_delivery():
    sim = register_modules(ignore_cons_constraints=False)
    mother_id = run_sim_for_0_days_get_mother_id(sim)
    mni = sim.modules['PregnancySupervisor'].mother_and_newborn_info
    params = sim.modules['Labour'].current_parameters

    # Set pregnancy characteristics that will allow the labour events to run
    set_pregnancy_characteristics(sim, mother_id)

    # force this woman to decide to deliver at a health centre
    mni[mother_id]['test_run'] = True
    params['test_care_seeking_probs'] = [0, 1, 0]

    # run the labour onset event, check the correct mni variables are updated
    labour_onset = labour.LabourOnsetEvent(individual_id=mother_id, module=sim.modules['Labour'])
    labour_onset.apply(mother_id)
    assert (mni[mother_id]['labour_state'] == 'term_labour')
    assert (mni[mother_id]['delivery_setting'] == 'health_centre')

    # check birth and death events sheduled
    events = sim.find_events_for_person(person_id=mother_id)
    events = [e.__class__ for d, e in events]
    assert labour.BirthAndPostnatalOutcomesEvent in events
    assert labour.LabourDeathAndStillBirthEvent in events

    # now check the woman has correctly been scheduled the labour HSI
    date_event, event = [
            ev for ev in sim.modules['HealthSystem'].find_events_for_person(mother_id) if
            isinstance(ev[1], labour.HSI_Labour_ReceivesSkilledBirthAttendanceDuringLabour)
        ][0]
    assert date_event == sim.date


def test_event_scheduling_for_admissions_from_antenatal_inpatient_ward_for_caesarean_section():
    sim = register_modules(ignore_cons_constraints=False)
    mother_id = run_sim_for_0_days_get_mother_id(sim)
    mni = sim.modules['PregnancySupervisor'].mother_and_newborn_info

    # Set pregnancy characteristics that will allow the labour events to run
    set_pregnancy_characteristics(sim, mother_id)

    # Set the property that shows shes been admitted from AN care
    df = sim.population.props
    df.at[mother_id, 'ac_admitted_for_immediate_delivery'] = 'caesarean_now'

    # Run the labour onset, check she will correctly deliver at a hospital level facility
    labour_onset = labour.LabourOnsetEvent(individual_id=mother_id, module=sim.modules['Labour'])
    labour_onset.apply(mother_id)
    assert (mni[mother_id]['labour_state'] == 'term_labour')
    assert mni[mother_id]['delivery_setting'] == 'hospital'

    # Check the first HSI is scheduled
    date_event, event = [
        ev for ev in sim.modules['HealthSystem'].find_events_for_person(mother_id) if
        isinstance(ev[1], labour.HSI_Labour_ReceivesSkilledBirthAttendanceDuringLabour)
    ][0]
    assert date_event == sim.date

    # Run the first HSI
    updated_id = int(mother_id)
    labour_hsi = labour.HSI_Labour_ReceivesSkilledBirthAttendanceDuringLabour(
        person_id=updated_id, module=sim.modules['Labour'], facility_level_of_this_hsi=2)
    labour_hsi.apply(person_id=updated_id, squeeze_factor=0.0)

    # Check she has correctly been sent to the next HSI where the caesarean occurs
    date_event, event = [
        ev for ev in sim.modules['HealthSystem'].find_events_for_person(mother_id) if
        isinstance(ev[1], labour.HSI_Labour_ReceivesComprehensiveEmergencyObstetricCare)
    ][0]
    assert date_event == sim.date

    # Run the caesarean HSI
    cs_hsi = labour.HSI_Labour_ReceivesComprehensiveEmergencyObstetricCare(
        person_id=updated_id, module=sim.modules['Labour'], facility_level_of_this_hsi=2, timing='intrapartum')
    cs_hsi.apply(person_id=updated_id, squeeze_factor=0.0)

    # Check key variables are updated
    assert (mni[mother_id]['mode_of_delivery'] == 'caesarean_section')
    assert mni[mother_id]['amtsl_given']
    assert df.at[mother_id, 'la_previous_cs_delivery']

    # Move date forward and run the birth event
    sim.date = sim.date + pd.DateOffset(days=5)
    birth_event = labour.BirthAndPostnatalOutcomesEvent(mother_id=mother_id, module=sim.modules['Labour'])
    birth_event.apply(mother_id)


def test_application_of_risk_of_complications_in_intrapartum_and_postpartum_phases():
    sim = register_modules(ignore_cons_constraints=False)
    mother_id = run_sim_for_0_days_get_mother_id(sim)
    set_pregnancy_characteristics(sim, mother_id)
    mni = sim.modules['PregnancySupervisor'].mother_and_newborn_info

    df = sim.population.props
    sim.modules['PregnancySupervisor'].generate_mother_and_newborn_dictionary_for_individual(mother_id)
    sim.modules['Labour'].set_labour_mni_variables(mother_id)

    # Force all complications and preceding complications to occur
    params = sim.modules['Labour'].current_parameters
    params['prob_obstruction_cpd'] = 1
    params['prob_obstruction_malpos_malpres'] = 1
    params['prob_placental_abruption_during_labour'] = 1
    params['prob_aph_placental_abruption_labour'] = 1
    params['prob_sepsis_chorioamnionitis'] = 1
    params['prob_uterine_rupture'] = 1

    # Call the function responsible to applying risk of complications
    for complication in ['obstruction_cpd', 'obstruction_malpos_malpres',
                         'placental_abruption', 'antepartum_haem', 'sepsis_chorioamnionitis', 'uterine_rupture']:
        sim.modules['Labour'].set_intrapartum_complications(mother_id, complication=complication)

    # Check that this mother is experiencing all complications as she should
    assert sim.population.props.at[mother_id, 'la_obstructed_labour']
    assert mni[mother_id]['cpd']
    assert sim.population.props.at[mother_id, 'la_placental_abruption']
    assert (sim.population.props.at[mother_id, 'la_antepartum_haem'] != 'none')
    assert sim.population.props.at[mother_id, 'la_sepsis']
    assert mni[mother_id]['chorio_in_preg']
    assert sim.population.props.at[mother_id, 'la_uterine_rupture']

    # Now repeat this process checking the application of risk of complications in the immediate postpartum period
    params['prob_sepsis_endometritis'] = 1
    params['prob_sepsis_urinary_tract'] = 1
    params['prob_sepsis_skin_soft_tissue'] = 1
    params['prob_sepsis_other_maternal_infection_pp'] = 1
    params['prob_pph_uterine_atony'] = 1
    params['prob_pph_retained_placenta'] = 1
    params['prob_pph_other_causes'] = 1

    for complication in ['sepsis_endometritis', 'sepsis_urinary_tract', 'sepsis_skin_soft_tissue',
                         'pph_uterine_atony', 'pph_retained_placenta', 'pph_other']:
        sim.modules['Labour'].set_postpartum_complications(mother_id, complication=complication)

    assert sim.population.props.at[mother_id, 'la_sepsis_pp']
    assert mni[mother_id]['endo_pp']
    assert sim.population.props.at[mother_id, 'la_postpartum_haem']
    assert mni[mother_id]['uterine_atony']
    assert mni[mother_id]['retained_placenta']

# todo: test hypertension logic in labour


def test_logic_within_death_and_still_birth_events():
    sim = register_modules(ignore_cons_constraints=False)
    mother_id = run_sim_for_0_days_get_mother_id(sim)
    df = sim.population.props

    # set the intercept values for the death LMs to 1 to force death to occur
    params = sim.modules['Labour'].current_parameters
    params['cfr_sepsis'] = 1
    params['cfr_eclampsia'] = 1
    params['cfr_severe_pre_eclamp'] = 1
    params['cfr_aph'] = 1
    params['cfr_uterine_rupture'] = 1
    params['cfr_severe_pre_eclamp'] = 1
    params['cfr_pp_pph'] = 1

    sim.modules['PregnancySupervisor'].generate_mother_and_newborn_dictionary_for_individual(mother_id)
    sim.modules['Labour'].set_labour_mni_variables(mother_id)

    df.at[mother_id, 'la_sepsis'] = True
    df.at[mother_id, 'la_antepartum_haem'] = 'severe'
    df.at[mother_id, 'la_uterine_rupture'] = True
    df.at[mother_id, 'ps_htn_disorders'] = 'eclampsia'

    causes = sim.modules['Labour'].get_potential_causes_of_death(mother_id, 'intrapartum')

    assert 'intrapartum_sepsis' in causes
    assert 'antepartum_haemorrhage' in causes
    assert 'eclampsia' in causes
    assert 'uterine_rupture' in causes

    result_from_death_calc = sim.modules['Labour'].apply_risk_of_death(mother_id, 'intrapartum', causes)

    assert result_from_death_calc

    df.at[mother_id, 'la_sepsis_pp'] = True
    df.at[mother_id, 'la_postpartum_haem'] = True
    df.at[mother_id, 'pn_htn_disorders'] = 'severe_pre_eclamp'

    causes_pp = sim.modules['Labour'].get_potential_causes_of_death(mother_id, 'postpartum')

    assert 'postpartum_sepsis' in causes_pp
    assert 'postpartum_haemorrhage' in causes_pp
    assert 'severe_pre_eclampsia' in causes_pp

    result_from_death_calc_pp = sim.modules['Labour'].apply_risk_of_death(mother_id, 'postpartum', causes)

    assert result_from_death_calc_pp

    # Now we test the event as a whole...
    # set variables that allow the event to run
    set_pregnancy_characteristics(sim, mother_id)
    sim.modules['Labour'].women_in_labour.append(mother_id)
    df.at[mother_id, 'la_currently_in_labour'] = True

    sim.date = sim.date + pd.DateOffset(days=4)

    # define and run death event
    death_event = labour.LabourDeathAndStillBirthEvent(individual_id=mother_id, module=sim.modules['Labour'])
    death_event.apply(mother_id)

    # Check the mother has died
    assert not df.at[mother_id, 'is_alive']

    # clear the event queue and reset is_alive
    df.at[mother_id, 'is_alive'] = True
    sim.event_queue.queue.clear()
    sim.modules['HealthSystem'].HSI_EVENT_QUEUE.clear()
    sim.modules['PregnancySupervisor'].generate_mother_and_newborn_dictionary_for_individual(mother_id)
    sim.modules['Labour'].set_labour_mni_variables(mother_id)

    # set risk of death to 0 but set risk of stillbirth to 1
    params['cfr_sepsis'] = 0
    params['cfr_eclampsia'] = 0
    params['cfr_severe_pre_eclamp'] = 0
    params['cfr_aph'] = 0
    params['cfr_uterine_rupture'] = 0
    params['cfr_severe_pre_eclamp'] = 0
    params['cfr_pp_pph'] = 0
    params['prob_ip_still_birth'] = 1

    # run the event again and check the correct variables have been updated to signify stillbirth
    death_event.apply(mother_id)
    assert df.at[mother_id, 'la_intrapartum_still_birth']
    assert df.at[mother_id, 'ps_prev_stillbirth']
    assert not df.at[mother_id, 'is_pregnant']

    # todo: seperate test for the BirthPostnatal event?


def test_bemonc_treatments_are_delivered_correctly_with_no_cons_or_quality_constraints_via_functions():

    sim = register_modules(ignore_cons_constraints=True)
    sim.make_initial_population(n=100)

    # Set sensitivity parameters for dxtests to 1 to ensure all complications are detected and treated
    params = sim.modules['Labour'].current_parameters
    params['sensitivity_of_assessment_of_obstructed_labour_hc'] = 1.0
    params['sensitivity_of_assessment_of_obstructed_labour_hp'] = 1.0
    params['sensitivity_of_assessment_of_sepsis_hc'] = 1.0
    params['sensitivity_of_assessment_of_sepsis_hp'] = 1.0
    params['sensitivity_of_assessment_of_severe_pe_hc'] = 1.0
    params['sensitivity_of_assessment_of_severe_pe_hp'] = 1.0
    params['sensitivity_of_assessment_of_hypertension_hc'] = 1.0
    params['sensitivity_of_assessment_of_hypertension_hp'] = 1.0
    params['sensitivity_of_assessment_of_antepartum_haem_hc'] = 1.0
    params['sensitivity_of_assessment_of_antepartum_haem_hp'] = 1.0
    params['sensitivity_of_assessment_of_uterine_rupture_hc'] = 1.0
    params['sensitivity_of_assessment_of_uterine_rupture_hp'] = 1.0
    params['sensitivity_of_assessment_of_ec_hc'] = 1.0
    params['sensitivity_of_assessment_of_ec_hp'] = 1.0
    params['sensitivity_of_assessment_of_pph_hc'] = 1.0
    params['sensitivity_of_assessment_of_pph_hp'] = 1.0

    sim.simulate(end_date=sim.date + pd.DateOffset(days=0))

    df = sim.population.props
    women_repro = df.loc[df.is_alive & (df.sex == 'F') & (df.age_years > 14) & (df.age_years < 50)]
    mother_id = int(women_repro.index[0])
    sim.modules['PregnancySupervisor'].generate_mother_and_newborn_dictionary_for_individual(mother_id)
    sim.modules['Labour'].set_labour_mni_variables(mother_id)

    mni = sim.modules['PregnancySupervisor'].mother_and_newborn_info
    df = sim.population.props

    # create a dummy hsi event that the treatment functions will call
    from tlo.events import IndividualScopeEventMixin
    from tlo.methods.healthsystem import HSI_Event

    class HSI_Dummy(HSI_Event, IndividualScopeEventMixin):
        def __init__(self, module, person_id):
            super().__init__(module, person_id=person_id)

            self.TREATMENT_ID = 'Dummy'
            self.EXPECTED_APPT_FOOTPRINT = sim.modules['HealthSystem'].get_blank_appt_footprint()
            self.ACCEPTED_FACILITY_LEVEL = '0'
            self.ALERT_OTHER_DISEASES = []

        def apply(self, person_id, squeeze_factor):
            pass

    hsi_event = HSI_Dummy(module=sim.modules['Labour'], person_id=mother_id)

    # Set woman to have severe pre-eclampsia, run function and check that treatment (mgso4) is delivered
    df.at[mother_id, 'ps_htn_disorders'] = 'severe_pre_eclamp'
    sim.modules['Labour'].assessment_and_treatment_of_severe_pre_eclampsia_mgso4(
        hsi_event=hsi_event, facility_type='hc', labour_stage='ip')
    assert df.at[mother_id, 'la_severe_pre_eclampsia_treatment']

    # Now check she also would receive antihypertensives
    sim.modules['Labour'].assessment_and_treatment_of_hypertension(
        hsi_event=hsi_event, facility_type='hc', labour_stage='ip')
    assert df.at[mother_id, 'la_maternal_hypertension_treatment']

    # Set disease status to eclampsia and run the appropriate intervention function, check treatment delivered
    df.at[mother_id, 'ps_htn_disorders'] = 'eclampsia'
    sim.modules['Labour'].assessment_and_treatment_of_eclampsia(
        hsi_event=hsi_event, facility_type='hc', labour_stage='ip')
    assert df.at[mother_id, 'la_eclampsia_treatment']

    # Set woman to be in obstructed labour due to CPD
    df.at[mother_id, 'la_obstructed_labour'] = True
    sim.modules['PregnancySupervisor'].mother_and_newborn_info[mother_id]['cpd'] = True

    # Run the event and check she has correctly been referred for caesarean
    sim.modules['Labour'].assessment_and_treatment_of_obstructed_labour_via_avd(
        hsi_event=hsi_event, facility_type='hc')
    assert mni[mother_id]['referred_for_cs']

    # Remove CPD as a cause and set probability of AVD being successful to 1, call the function and check she has
    # undergone instrumental delivery
    sim.modules['PregnancySupervisor'].mother_and_newborn_info[mother_id]['cpd'] = False
    params['prob_successful_assisted_vaginal_delivery'] = 1
    sim.modules['Labour'].assessment_and_treatment_of_obstructed_labour_via_avd(
        hsi_event=hsi_event, facility_type='hc')
    assert (mni[mother_id]['mode_of_delivery'] == 'instrumental')

    # Next set the women to have sepsis and check she is treated
    df.at[mother_id, 'la_sepsis'] = True
    sim.modules['Labour'].assessment_and_treatment_of_maternal_sepsis(
        hsi_event=hsi_event, facility_type='hc', labour_stage='ip')
    assert df.at[mother_id, 'la_sepsis_treatment']

    # Next set the woman to having a severe antepartum haemorrhage, check she will correctly be referred for blood and
    # a caesarean section
    df.at[mother_id, 'la_antepartum_haem'] = 'severe'
    sim.modules['Labour'].assessment_and_plan_for_antepartum_haemorrhage(
        hsi_event=hsi_event, facility_type='hc')
    assert mni[mother_id]['referred_for_cs']
    assert mni[mother_id]['referred_for_blood']

    # Reset those properties
    mni[mother_id]['referred_for_cs'] = False
    mni[mother_id]['referred_for_blood'] = False

    # Now check a woman with uterine rupture is correctly referred for surgery, caesarean and blood
    df.at[mother_id, 'la_uterine_rupture'] = True
    sim.modules['Labour'].assessment_for_referral_uterine_rupture(
        hsi_event=hsi_event, facility_type='hc')
    assert mni[mother_id]['referred_for_cs']
    assert mni[mother_id]['referred_for_blood']
    assert mni[mother_id]['referred_for_surgery']

    # reset those properties
    mni[mother_id]['referred_for_cs'] = False
    mni[mother_id]['referred_for_blood'] = False
    mni[mother_id]['referred_for_surgery'] = False

    # Finally check treatment for postpartum haem. Set probablity that uterotonics will stop bleeding to 1
    df.at[mother_id, 'la_postpartum_haem'] = True
    mni[mother_id]['uterine_atony'] = True
    params['prob_haemostatis_uterotonics'] = 1

    # Run the event and check that the woman is referred for blood but not surgery. And that treatment is stored in
    # bitset property
    sim.modules['Labour'].assessment_and_treatment_of_pph_uterine_atony(
        hsi_event=hsi_event, facility_type='hc')
    assert sim.modules['Labour'].pph_treatment.has_all(mother_id, 'uterotonics')
    assert mni[mother_id]['referred_for_blood']
    assert not mni[mother_id]['referred_for_surgery']

    # Reset those properties and set the probability of successful medical management to 0
    sim.modules['Labour'].pph_treatment.unset(mother_id, 'uterotonics')
    mni[mother_id]['referred_for_blood'] = False
    params['prob_haemostatis_uterotonics'] = 0

    # Call treatment function and check she has correctly been referred for surgical management and blood
    sim.modules['Labour'].assessment_and_treatment_of_pph_uterine_atony(
        hsi_event=hsi_event, facility_type='hc')
    assert mni[mother_id]['referred_for_blood']
    assert mni[mother_id]['referred_for_surgery']

    # Rest those variables
    mni[mother_id]['referred_for_blood'] = False
    mni[mother_id]['referred_for_surgery'] = False

    # set retained placenta variable
    mni[mother_id]['retained_placenta'] = True

    # Now assume the bleed is due to retained placenta, set probablity of bedside removal to 1 and call function
    params['prob_successful_manual_removal_placenta'] = 1
    sim.modules['Labour'].assessment_and_treatment_of_pph_retained_placenta(
        hsi_event=hsi_event, facility_type='hc')
    assert mni[mother_id]['referred_for_blood']
    assert not mni[mother_id]['referred_for_surgery']

    mni[mother_id]['referred_for_blood'] = False
    params['prob_successful_manual_removal_placenta'] = 0

    # Now check that surgery is correctly scheduled as manual removal has failed
    sim.modules['Labour'].assessment_and_treatment_of_pph_retained_placenta(
        hsi_event=hsi_event, facility_type='hc')
    assert mni[mother_id]['referred_for_blood']
    assert mni[mother_id]['referred_for_surgery']


def test_pph_treatment():
    sim = register_modules(ignore_cons_constraints=False)
    sim.make_initial_population(n=100)

    sim.modules['Labour'].current_parameters['prob_haemostatis_uterotonics'] = 1
    sim.modules['Labour'].current_parameters['prob_successful_manual_removal_placenta'] = 1
    sim.modules['Labour'].current_parameters['cfr_pp_pph'] = 1
    sim.modules['Labour'].current_parameters['pph_treatment_effect_uterotonics_md'] = 0
    sim.modules['Labour'].current_parameters['pph_treatment_effect_mrp_md'] = 0

    sim.simulate(end_date=sim.date + pd.DateOffset(days=0))
    df = sim.population.props
    women_repro = df.loc[df.is_alive & (df.sex == 'F') & (df.age_years > 14) & (df.age_years < 50)]
    df.loc[women_repro.index, 'is_pregnant'] = True
    df.loc[women_repro.index, 'la_date_most_recent_delivery'] = sim.date
    df.loc[women_repro.index, 'la_is_postpartum'] = True
    df.loc[women_repro.index, 'la_postpartum_haem'] = True

    for person in women_repro.index:
        sim.modules['PregnancySupervisor'].generate_mother_and_newborn_dictionary_for_individual(person)
        sim.modules['Labour'].set_labour_mni_variables(person)
        sim.modules['Labour'].women_in_labour.append(person)

    mni = sim.modules['PregnancySupervisor'].mother_and_newborn_info

    women_with_ua = int(women_repro.index[0])
    mni[women_with_ua]['uterine_atony'] = True

    pnc = labour.HSI_Labour_ReceivesPostnatalCheck(
        person_id=women_with_ua, module=sim.modules['Labour'], facility_level_of_this_hsi=1)
    pnc.apply(person_id=women_with_ua, squeeze_factor=0.0)

    assert sim.population.props.at[women_with_ua, 'is_alive']

    women_with_rp = int(women_repro.index[1])
    mni[women_with_rp]['retained_placenta'] = True

    pnc = labour.HSI_Labour_ReceivesPostnatalCheck(
        person_id=women_with_rp, module=sim.modules['Labour'], facility_level_of_this_hsi=1)
    pnc.apply(person_id=women_with_rp, squeeze_factor=0.0)

    assert sim.population.props.at[women_with_rp, 'is_alive']


test_pph_treatment()

def test_cemonc_event_and_treatments_are_delivered_correct_with_no_cons_or_quality_constraints():
    sim = register_modules(ignore_cons_constraints=True)
    mother_id = run_sim_for_0_days_get_mother_id(sim)
    updated_id = int(mother_id)
    set_pregnancy_characteristics(sim, mother_id)

    mni = sim.modules['PregnancySupervisor'].mother_and_newborn_info
    df = sim.population.props
    params = sim.modules['Labour'].current_parameters

    # Run labour onset event to update additional variables
    labour_onset = labour.LabourOnsetEvent(individual_id=mother_id, module=sim.modules['Labour'])
    labour_onset.apply(mother_id)

    # Define the events (timing variable define when sheduling as this event can be called during or after labour)
    ip_cemonc_event = labour.HSI_Labour_ReceivesComprehensiveEmergencyObstetricCare(
        person_id=updated_id, module=sim.modules['Labour'], facility_level_of_this_hsi=2, timing='intrapartum')
    pp_cemonc_event = labour.HSI_Labour_ReceivesComprehensiveEmergencyObstetricCare(
        person_id=updated_id, module=sim.modules['Labour'], facility_level_of_this_hsi=2, timing='postpartum')

    # Test uterine rupture surgery
    # Set variables showing woman has been referred to surgery due to uterine rupture
    mni[mother_id]['referred_for_surgery'] = True
    df.at[mother_id, 'la_uterine_rupture'] = True

    # Force success rate of surgery to 1
    params['success_rate_uterine_repair'] = 1

    # Run the surgery and check the treatment has been delivered
    ip_cemonc_event.apply(person_id=updated_id, squeeze_factor=0.0)
    assert df.at[mother_id, 'la_uterine_rupture_treatment']
    assert not df.at[mother_id, 'la_has_had_hysterectomy']

    # Now set the success rate of repair to 0 and run the event again, check this time the woman has undergone
    # hysterectomy
    params['success_rate_uterine_repair'] = 0
    ip_cemonc_event.apply(person_id=updated_id, squeeze_factor=0.0)
    assert df.at[mother_id, 'la_has_had_hysterectomy']

    # Test blood transfusion
    # Use the mni property to signify this woman needs a blood transfusion and run the event
    df.at[mother_id, 'la_uterine_rupture'] = False
    df.at[mother_id, 'la_has_had_hysterectomy'] = False

    mni[mother_id]['referred_for_blood'] = True
    ip_cemonc_event.apply(person_id=updated_id, squeeze_factor=0.0)

    # Check the transfusion is delivered
    assert mni[mother_id]['received_blood_transfusion']

    # rest the property
    mni[mother_id]['referred_for_blood'] = False

    # Test PPH surgery - uterine atony
    # Set PPH to true and the underlying cause to being uterine atony
    df.at[mother_id, 'la_postpartum_haem'] = True
    df.at[mother_id, 'la_is_postpartum'] = True
    mni[mother_id]['referred_for_surgery'] = True
    mni[mother_id]['uterine_atony'] = True

    df.at[mother_id, 'la_date_most_recent_delivery'] = sim.date + pd.DateOffset(days=4)

    # force surgery to be successful
    params['success_rate_pph_surgery'] = 1

    # run event, check the women underwent successful surgery and didnt have a hysterectomy
    pp_cemonc_event.apply(person_id=updated_id, squeeze_factor=0.0)
    # cant check this is set because it gets reset in the death function called at the end of this event
    # assert sim.modules['Labour'].pph_treatment.has_all(mother_id, 'surgery')
    assert not sim.modules['Labour'].pph_treatment.has_all(mother_id, 'hysterectomy')
    assert not df.at[mother_id, 'la_has_had_hysterectomy']

    # clear queues and add woman back onto labour list
    sim.event_queue.queue.clear()
    sim.modules['HealthSystem'].HSI_EVENT_QUEUE.clear()
    sim.modules['Labour'].women_in_labour.append(mother_id)

    # reset comp variables
    df.at[mother_id, 'la_currently_in_labour'] = True
    df.at[mother_id, 'la_postpartum_haem'] = True

    # now set surgery success to 0 and check that hysterectomy occurred
    params['success_rate_pph_surgery'] = 0
    sim.modules['Labour'].pph_treatment.unset(mother_id, 'surgery')
    sim.modules['Labour'].pph_treatment.unset(mother_id, 'uterotonics')
    pp_cemonc_event.apply(person_id=updated_id, squeeze_factor=0.0)

    assert df.at[mother_id, 'la_has_had_hysterectomy']


def test_to_check_similarly_named_and_functioning_dx_tests_work_as_expected():
    sim = register_modules(ignore_cons_constraints=False)
    sim.make_initial_population(n=100)

    params = sim.modules['Labour'].current_parameters
    params['sensitivity_of_assessment_of_obstructed_labour_hc'] = 1.0
    params['sensitivity_of_assessment_of_obstructed_labour_hp'] = 1.0
    params['sensitivity_of_assessment_of_hypertension_hc'] = 1.0
    params['sensitivity_of_assessment_of_hypertension_hp'] = 1.0
    params['sensitivity_of_assessment_of_sepsis_hc'] = 1.0
    params['sensitivity_of_assessment_of_sepsis_hp'] = 1.0

    sim.simulate(end_date=sim.date + pd.DateOffset(days=0))

    df = sim.population.props
    women_repro = df.loc[df.is_alive & (df.sex == 'F') & (df.age_years > 14) & (df.age_years < 50)]
    updated_id = int(women_repro.index[0])

    # Test a catagorical test
    # Confirm correct sensitivity and specificiy
    sim.modules['HealthSystem'].dx_manager.print_info_about_dx_test('assess_hypertension_hc_ip')
    sim.modules['HealthSystem'].dx_manager.print_info_about_dx_test('assess_hypertension_hp_ip')

    # Find all categories for blood pressure in the df
    all_categories = list(df['ps_htn_disorders'].cat.categories)

    # Find the target categories for blood pressure in the df:
    target_categories = ['gest_htn', 'mild_pre_eclamp', 'severe_gest_htn', 'severe_pre_eclamp', 'eclampsia']

    # check target categories has been specified correctly:
    assert set(target_categories) == set(
        sim.modules['HealthSystem'].dx_manager.dx_tests['assess_hypertension_hc_ip'][0].target_categories
    )
    assert set(target_categories).issubset(target_categories)

    assert set(target_categories) == set(
        sim.modules['HealthSystem'].dx_manager.dx_tests['assess_hypertension_hp_ip'][0].target_categories
    )
    assert set(target_categories).issubset(target_categories)

    # Make Dummy Event
    from tlo.events import IndividualScopeEventMixin
    from tlo.methods.healthsystem import HSI_Event

    class HSI_Dummy(HSI_Event, IndividualScopeEventMixin):
        def __init__(self, module, person_id):
            super().__init__(module, person_id=person_id)
            self.TREATMENT_ID = 'Dummy'
            self.EXPECTED_APPT_FOOTPRINT = sim.modules['HealthSystem'].get_blank_appt_footprint()
            self.ACCEPTED_FACILITY_LEVEL = '0'
            self.ALERT_OTHER_DISEASES = []

        def apply(self, person_id, squeeze_factor):
            pass

    hsi_event = HSI_Dummy(module=sim.modules['Labour'], person_id=updated_id)

    # for each of the categories, test that DX test give the expected answer:
    for true_value in all_categories:
        sim.population.props.at[updated_id, 'ps_htn_disorders'] = true_value
        # Run DxTest for 'blood_pressure_measurement'
        test_result = sim.modules['HealthSystem'].dx_manager.run_dx_test(
            dx_tests_to_run='assess_hypertension_hc_ip',
            hsi_event=hsi_event
        )
        # check that result of dx test is as expected:
        assert test_result is (true_value in target_categories)

    for true_value in all_categories:
        sim.population.props.at[updated_id, 'ps_htn_disorders'] = true_value
        # Run DxTest for 'blood_pressure_measurement'
        test_result = sim.modules['HealthSystem'].dx_manager.run_dx_test(
            dx_tests_to_run='assess_hypertension_hp_ip',
            hsi_event=hsi_event
        )
        # check that result of dx test is as expected:
        assert test_result is (true_value in target_categories)

    df.at[updated_id, 'la_obstructed_labour'] = True
    assert (sim.modules['HealthSystem'].dx_manager.dx_tests['assess_obstructed_labour_hc'][0].property == 'la_'
                                                                                                          'obstructed'
                                                                                                          '_labour')
    assert (sim.modules['HealthSystem'].dx_manager.dx_tests['assess_obstructed_labour_hp'][0].property == 'la_'
                                                                                                          'obstructed_'
                                                                                                          'labour')

    test_result = sim.modules['HealthSystem'].dx_manager.run_dx_test(
        dx_tests_to_run='assess_obstructed_labour_hc',
        hsi_event=hsi_event
    )
    assert test_result

    test_result = sim.modules['HealthSystem'].dx_manager.run_dx_test(
        dx_tests_to_run='assess_obstructed_labour_hp',
        hsi_event=hsi_event
    )
    assert test_result

    # additional examples

    sim.modules['HealthSystem'].dx_manager.print_info_about_dx_test('assess_hypertension_hc_ip')
    sim.modules['HealthSystem'].dx_manager.print_info_about_dx_test('assess_hypertension_hp_ip')

    df.at[updated_id, 'la_sepsis'] = True

    assert (sim.modules['HealthSystem'].dx_manager.dx_tests['assess_sepsis_hc_ip'][0].property == 'la_sepsis')
    assert (sim.modules['HealthSystem'].dx_manager.dx_tests['assess_sepsis_hp_ip'][0].property == 'la_sepsis')

    test_result = sim.modules['HealthSystem'].dx_manager.run_dx_test(
        dx_tests_to_run='assess_sepsis_hc_ip',
        hsi_event=hsi_event
    )
    assert test_result

    test_result = sim.modules['HealthSystem'].dx_manager.run_dx_test(
        dx_tests_to_run='assess_sepsis_hp_ip',
        hsi_event=hsi_event
    )
    assert test_result

# todo: test squeeze factor logic
# todo: further CEmONC testing
# todo: test consumables constraints block interventions

<|MERGE_RESOLUTION|>--- conflicted
+++ resolved
@@ -81,18 +81,8 @@
                  healthburden.HealthBurden(resourcefilepath=resourcefilepath),
                  healthsystem.HealthSystem(resourcefilepath=resourcefilepath,
                                            service_availability=['*'],
-<<<<<<< HEAD
-                                           ignore_cons_constraints=_cons_availability),
-                 symptommanager.SymptomManager(resourcefilepath=resourcefilepath),
-                 cardio_metabolic_disorders.CardioMetabolicDisorders(resourcefilepath=resourcefilepath),
-                 healthseekingbehaviour.HealthSeekingBehaviour(resourcefilepath=resourcefilepath),
-                 malaria.Malaria(resourcefilepath=resourcefilepath),
-                 hiv.Hiv(resourcefilepath=resourcefilepath),
-                 depression.Depression(resourcefilepath=resourcefilepath),
-=======
                                            cons_availability=_cons_availability),
                  newborn_outcomes.NewbornOutcomes(resourcefilepath=resourcefilepath),
->>>>>>> 7f970430
                  pregnancy_supervisor.PregnancySupervisor(resourcefilepath=resourcefilepath),
                  care_of_women_during_pregnancy.CareOfWomenDuringPregnancy(resourcefilepath=resourcefilepath),
                  labour.Labour(resourcefilepath=resourcefilepath),
