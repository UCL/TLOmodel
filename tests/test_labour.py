import os
import pandas as pd
import time
from pathlib import Path

import pytest

from tlo import Date, Simulation, logging
from tlo.analysis.utils import parse_log_file
from tlo.methods import (
    antenatal_care,
    contraception,
    demography,
    enhanced_lifestyle,
    healthburden,
    healthsystem,
    labour,
    newborn_outcomes,
    pregnancy_supervisor,
)

start_date = Date(2010, 1, 1)
<<<<<<< HEAD
end_date = Date(2013, 1, 1)
popsize = 100
=======
end_date = Date(2015, 1, 1)
popsize = 1000
>>>>>>> 2d66e123

outputpath = Path("./outputs")  # folder for convenience of storing outputs


@pytest.fixture(scope='module')
def simulation():

    resourcefilepath = Path(os.path.dirname(__file__)) / '../resources'
    sim = Simulation(start_date=start_date)

    sim.register(healthburden.HealthBurden(resourcefilepath=resourcefilepath))

    sim.register(demography.Demography(resourcefilepath=resourcefilepath))
    sim.register(labour.Labour(resourcefilepath=resourcefilepath))
    sim.register(newborn_outcomes.NewbornOutcomes(resourcefilepath=resourcefilepath))
    sim.register(antenatal_care.AntenatalCare(resourcefilepath=resourcefilepath))
    sim.register(pregnancy_supervisor.PregnancySupervisor(resourcefilepath=resourcefilepath))
    sim.register(contraception.Contraception(resourcefilepath=resourcefilepath))
    sim.register(enhanced_lifestyle.Lifestyle(resourcefilepath=resourcefilepath))

    sim.register(healthsystem.HealthSystem(resourcefilepath=resourcefilepath, mode_appt_constraints=0))

    sim.seed_rngs(1)
    return sim


def test_run(simulation):
    #    f = simulation.configure_logging('log', directory=tmpdir, custom_levels={'*': logging.WARNING,
    #                                                                  'tlo.module.labour': logging.DEBUG,
    #                                                                  'tlo.module.newborn_outcomes': logging.DEBUG,
    #                                                                  'tlo.module.pregnancy_supervisor': logging.DEBUG,
    #                                                                  'tlo.module.antenatal_care': logging.DEBUG})
    simulation.make_initial_population(n=popsize)
    simulation.simulate(end_date=end_date)
#    output = parse_log_file(f)



def __check_properties(df):
<<<<<<< HEAD
    # Cannot have a partiy of higher than allowed per age group
    assert not df.sex == 'M' and df.la_parity > 0
    assert not ((df.age_years < 24) & (df.la_parity > 4)).any()
    assert not ((df.age_years < 40) & (df.la_parity > 5)).any()

    # Confirming PTB and previous CS logic
    assert not ((df.la_parity <= 1) & (df.la_previous_cs > 1)).any()
    assert not (df.la_previous_cs > 2).any()
    assert not ((df.la_previous_cs == 1) & (df.la_previous_ptb == 1)).any()
    assert not ((df.la_previous_cs == 2) & (df.la_previous_ptb >= 1) & (df.la_parity == 2)).any()
=======
    # Here we check none of the properties created in labour are set to True for males or under 15s
    assert not (df.sex == 'M' or df.age_year < 15) and (df.la_due_date_current_pregnancy != pd.NaT or
                                                        df.la_currently_in_labour or
                                                        df.la_current_labour_successful_induction != 'none' or
                                                        df.la_intrapartum_still_birth or df.la_previous_cs_delivery
                                                        or df.la_has_previously_delivered_preterm or
                                                        df.la_obstructed_labour or df.la_obstructed_labour_disab
                                                        or df.la_antepartum_haem or df.la_antepartum_haem_disab or
                                                        df.la_uterine_rupture or df.la_uterine_rupture_disab or
                                                        df.la_sepsis or df.la_sepsis_disab or df.la_eclampsia or
                                                        df.la_eclampsia_disab or df.la_postpartum_haem or
                                                        df.la_postpartum_haem_disab or df.la_maternal_death or
                                                        df.la_maternal_death_date != pd.NaT)

    # Here we check that neither men nor under 15s can have a parity of >0
    assert not df.sex == 'M' and df.la_parity > 0
    assert not df.age_years < 15 and df.la_parity > 0
>>>>>>> 2d66e123


# def test_make_initial_population(simulation):
#    simulation.make_initial_population(n=popsize)


# def test_initial_population(simulation):
#    __check_properties(simulation.population.props)


# def test_simulate(simulation):
#    simulation.simulate(end_date=end_date)


# def test_final_population(simulation):
#    __check_properties(simulation.population.props)


def test_dypes(simulation):
    # check types of columns
    df = simulation.population.props
    orig = simulation.population.new_row
    counter = 0
    for orig_type, df_type in zip(orig.dtypes, df.dtypes):
        counter += 1
        assert orig_type == df_type, f"column number {counter}\n - orig: {orig_type},  df: {df_type}"
    assert (df.dtypes == orig.dtypes).all()


if __name__ == '__main__':
    t0 = time.time()
    simulation = simulation()
    test_run(simulation)
    t1 = time.time()
    print('Time taken', t1 - t0)
    test_dypes(simulation)<|MERGE_RESOLUTION|>--- conflicted
+++ resolved
@@ -20,13 +20,8 @@
 )
 
 start_date = Date(2010, 1, 1)
-<<<<<<< HEAD
 end_date = Date(2013, 1, 1)
 popsize = 100
-=======
-end_date = Date(2015, 1, 1)
-popsize = 1000
->>>>>>> 2d66e123
 
 outputpath = Path("./outputs")  # folder for convenience of storing outputs
 
@@ -66,18 +61,6 @@
 
 
 def __check_properties(df):
-<<<<<<< HEAD
-    # Cannot have a partiy of higher than allowed per age group
-    assert not df.sex == 'M' and df.la_parity > 0
-    assert not ((df.age_years < 24) & (df.la_parity > 4)).any()
-    assert not ((df.age_years < 40) & (df.la_parity > 5)).any()
-
-    # Confirming PTB and previous CS logic
-    assert not ((df.la_parity <= 1) & (df.la_previous_cs > 1)).any()
-    assert not (df.la_previous_cs > 2).any()
-    assert not ((df.la_previous_cs == 1) & (df.la_previous_ptb == 1)).any()
-    assert not ((df.la_previous_cs == 2) & (df.la_previous_ptb >= 1) & (df.la_parity == 2)).any()
-=======
     # Here we check none of the properties created in labour are set to True for males or under 15s
     assert not (df.sex == 'M' or df.age_year < 15) and (df.la_due_date_current_pregnancy != pd.NaT or
                                                         df.la_currently_in_labour or
@@ -95,7 +78,6 @@
     # Here we check that neither men nor under 15s can have a parity of >0
     assert not df.sex == 'M' and df.la_parity > 0
     assert not df.age_years < 15 and df.la_parity > 0
->>>>>>> 2d66e123
 
 
 # def test_make_initial_population(simulation):
