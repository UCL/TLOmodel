import os
from pathlib import Path

import pandas as pd
import pytest
from tlo.analysis.utils import parse_log_file

from tlo import Date, Simulation
from tlo.methods import (
    care_of_women_during_pregnancy,
    contraception,
    demography,
    enhanced_lifestyle,
    healthburden,
    healthseekingbehaviour,
    healthsystem,
    hiv,
    labour,
    newborn_outcomes,
    postnatal_supervisor,
    pregnancy_supervisor,
    pregnancy_helper_functions,
    symptommanager,
)

<<<<<<< HEAD
seed = 1896
start_date = Date(2010, 1, 1)

=======
>>>>>>> 1667450b
# The resource files
try:
    resourcefilepath = Path(os.path.dirname(__file__)) / '../resources'
except NameError:
    # running interactively
    resourcefilepath = 'resources'


def check_dtypes(simulation):
    # check types of columns
    df = simulation.population.props
    orig = simulation.population.new_row
    assert (df.dtypes == orig.dtypes).all()


def run_sim_for_0_days_get_mother_id(sim):
    """Make the initial population of a simulation and return an id number for a woman used within tests"""
    sim.make_initial_population(n=100)
    sim.simulate(end_date=sim.date + pd.DateOffset(days=0))

    df = sim.population.props
    women_repro = df.loc[df.is_alive & (df.sex == 'F') & (df.age_years > 14) & (df.age_years < 50)]
    mother_id = women_repro.index[0]
    return mother_id


def find_and_return_hsi_events_list(sim, individual_id):
    """Returns HSI event list for an individual"""
    health_system = sim.modules['HealthSystem']
    hsi_events = health_system.find_events_for_person(person_id=individual_id)
    hsi_events = [e.__class__ for d, e in hsi_events]
    return hsi_events


def set_pregnancy_characteristics(sim, mother_id):
    """Set key pregnancy characteristics in order for events to run correctly"""
    df = sim.population.props
    df.at[mother_id, 'is_pregnant'] = True
    df.at[mother_id, 'la_due_date_current_pregnancy'] = sim.date
    df.at[mother_id, 'date_of_last_pregnancy'] = sim.date - pd.DateOffset(weeks=38)
    df.at[mother_id, 'ps_gestational_age_in_weeks'] = 40
    pregnancy_helper_functions.update_mni_dictionary(sim.modules['PregnancySupervisor'], mother_id)


def register_modules(sim):
    """Defines sim variable and registers all modules that can be called when running the full suite of pregnancy
    modules"""

<<<<<<< HEAD
=======
    assert f'{cause}_postpartum' in mni[individual_id]['cause_of_death_in_labour']
    assert df.at[individual_id, 'la_maternal_death_in_labour']
    assert (df.at[individual_id, 'la_maternal_death_in_labour_date'] == sim.date)

    # Reset these variables as this function is looped over for all complications that can cause death
    mni[individual_id]['death_postpartum'] = False
    df.at[individual_id, 'la_maternal_death_in_labour'] = False
    df.at[individual_id, 'la_maternal_death_in_labour_date'] = pd.NaT


def register_modules(ignore_cons_constraints, seed):
    """Register all modules that are required for labour to run"""
    _cons_availability = 'all' if ignore_cons_constraints else 'none'

    sim = Simulation(start_date=Date(2010, 1, 1), seed=seed)
>>>>>>> 1667450b
    sim.register(demography.Demography(resourcefilepath=resourcefilepath),
                 contraception.Contraception(resourcefilepath=resourcefilepath),
                 enhanced_lifestyle.Lifestyle(resourcefilepath=resourcefilepath),
                 healthburden.HealthBurden(resourcefilepath=resourcefilepath),
                 symptommanager.SymptomManager(resourcefilepath=resourcefilepath),
                 healthsystem.HealthSystem(resourcefilepath=resourcefilepath,
                                           service_availability=['*'],
                                           cons_availability='all'),  # went set disable=true, cant check HSI queue
                 newborn_outcomes.NewbornOutcomes(resourcefilepath=resourcefilepath),
                 pregnancy_supervisor.PregnancySupervisor(resourcefilepath=resourcefilepath),
                 care_of_women_during_pregnancy.CareOfWomenDuringPregnancy(resourcefilepath=resourcefilepath),
                 labour.Labour(resourcefilepath=resourcefilepath),
                 postnatal_supervisor.PostnatalSupervisor(resourcefilepath=resourcefilepath),
                 healthseekingbehaviour.HealthSeekingBehaviour(resourcefilepath=resourcefilepath),

                 hiv.DummyHivModule(),
                 )


@pytest.mark.slow
<<<<<<< HEAD
def test_run_no_constraints(tmpdir):
=======
def test_run_no_constraints(seed):
>>>>>>> 1667450b
    """This test runs a simulation with a functioning health system with full service availability and no set
    constraints"""
    sim = Simulation(start_date=start_date, seed=seed, log_config={"filename": "log", "directory": tmpdir})

<<<<<<< HEAD
    register_modules(sim)
=======
    sim = register_modules(ignore_cons_constraints=False, seed=seed)

>>>>>>> 1667450b
    sim.make_initial_population(n=1000)
    sim.simulate(end_date=Date(2015, 1, 1))
    check_dtypes(sim)

    # check that no errors have been logged during the simulation run
    output = parse_log_file(sim.log_filepath)
    assert 'error' not in output['tlo.methods.labour']


<<<<<<< HEAD
def test_event_scheduling_for_labour_onset_and_home_birth_no_care_seeking():
    """This test checks that women who choose to give birth at home will correctly deliver at home and the scheduling
    events if she chooses not to seek care following a complication"""
    sim = Simulation(start_date=start_date, seed=seed)
    register_modules(sim)

=======
def test_event_scheduling_for_labour_onset_and_home_birth_no_care_seeking(seed):
    """Test that the right events are scheduled during the labour module (and in the right order) for women who deliver
     at home. Spacing between events (in terms of days since labour onset) is enforced via assert functions within the
    labour module"""
    sim = register_modules(ignore_cons_constraints=False, seed=seed)
>>>>>>> 1667450b
    mother_id = run_sim_for_0_days_get_mother_id(sim)
    mni = sim.modules['PregnancySupervisor'].mother_and_newborn_info
    params = sim.modules['Labour'].current_parameters

    # Set pregnancy characteristics that will allow the labour events to run
    set_pregnancy_characteristics(sim, mother_id)
    mni[mother_id]['test_run'] = True

    params['test_care_seeking_probs'] = [1, 0, 0]
    params['odds_will_attend_pnc'] = 0.0
    params['cfr_pp_sepsis'] = 0.0
    params['cfr_pp_eclampsia'] = 0.0
    params['cfr_severe_pre_eclamp'] = 0.0
    params['cfr_pp_pph'] = 0.0

    # define and run labour onset event
    labour_onset = labour.LabourOnsetEvent(individual_id=mother_id, module=sim.modules['Labour'])
    labour_onset.apply(mother_id)
    assert (mni[mother_id]['labour_state'] == 'term_labour')
    assert (mni[mother_id]['delivery_setting'] == 'home_birth')

    # Check that the correct events are scheduled for this woman whose labour has started
    events = sim.find_events_for_person(person_id=mother_id)
    events = [e.__class__ for d, e in events]

    assert labour.BirthAndPostnatalOutcomesEvent in events
    assert labour.LabourDeathAndStillBirthEvent in events
    assert labour.LabourAtHomeEvent in events

    # Check she will not attend for facility delivery
    hsi_events = find_and_return_hsi_events_list(sim, mother_id)
    assert labour.HSI_Labour_ReceivesSkilledBirthAttendanceDuringLabour not in hsi_events

    # run birth event as this event manages scheduling of postpartum events (home birth and death events have their own
    # tests)
    sim.date = sim.date + pd.DateOffset(days=5)
    sim.event_queue.queue.clear()

    # Set care seeking odds to 0 (as changes event sequence if women seek care- tested later)
    params['prob_careseeking_for_complication'] = 0.0

    # Stop possibility of care seeking if she has developed a complication
    mni[mother_id]['squeeze_to_high_for_hsi_pp'] = True

    birth_event = labour.BirthAndPostnatalOutcomesEvent(mother_id=mother_id, module=sim.modules['Labour'])
    birth_event.apply(mother_id)

    # And finally check the first event of the postnatal module is correctly scheduled and no PNC is scheduled
    events = sim.find_events_for_person(person_id=mother_id)
    events = [e.__class__ for d, e in events]  # todo: this could crash if the mother dies
    assert postnatal_supervisor.PostnatalWeekOneMaternalEvent in events

    hsi_events = find_and_return_hsi_events_list(sim, mother_id)
    assert labour.HSI_Labour_ReceivesPostnatalCheck not in hsi_events


<<<<<<< HEAD
def test_event_scheduling_for_care_seeking_during_home_birth():
    """This test checks that women who choose to give birth at home will correctly deliver at home and the scheduling
    events if shes chooses to seek care following a complication"""
    sim = Simulation(start_date=start_date, seed=seed)
    register_modules(sim)

=======
def test_event_scheduling_for_care_seeking_during_home_birth(seed):
    """Test that women who develop complications during a home birth are scheduled to receive care correctly """
    sim = register_modules(ignore_cons_constraints=False, seed=seed)
>>>>>>> 1667450b
    mother_id = run_sim_for_0_days_get_mother_id(sim)
    set_pregnancy_characteristics(sim, mother_id)

    mni = sim.modules['PregnancySupervisor'].mother_and_newborn_info
    params = sim.modules['Labour'].current_parameters

    # Define and run the labour event
    labour_onset = labour.LabourOnsetEvent(individual_id=mother_id, module=sim.modules['Labour'])
    labour_onset.apply(mother_id)

    # Clear the event queues
    sim.event_queue.queue.clear()
    sim.modules['HealthSystem'].HSI_EVENT_QUEUE.clear()

    # Force the woman to experience some complications and force that she will seek care
    mni[mother_id]['delivery_setting'] = 'home_birth'

    params['prob_obstruction_cpd'] = 1.0
    params['prob_careseeking_for_complication'] = 1.0

    # Run the intrapartum home birth event
    home_birth = labour.LabourAtHomeEvent(individual_id=mother_id, module=sim.modules['Labour'])
    home_birth.apply(mother_id)

    # check the correct variables are stored in the mni
    assert sim.population.props.at[mother_id, 'la_obstructed_labour']
    assert mni[mother_id]['sought_care_for_complication']
    assert (mni[mother_id]['sought_care_labour_phase'] == 'intrapartum')

    # Check that the woman will correctly seek care through HSI_GenericEmergencyFirstApptAtFacilityLevel1
    from tlo.methods.hsi_generic_first_appts import HSI_GenericEmergencyFirstApptAtFacilityLevel1
    hsi_events = find_and_return_hsi_events_list(sim, mother_id)
    assert HSI_GenericEmergencyFirstApptAtFacilityLevel1 in hsi_events

    # Now run the event
    emergency_appt = HSI_GenericEmergencyFirstApptAtFacilityLevel1(person_id=mother_id,
                                                                   module=sim.modules['Labour'])
    emergency_appt.apply(person_id=mother_id, squeeze_factor=0.0)

    # Check she has been correctly identified as being in labour and is sent to the labour ward
    hsi_events = find_and_return_hsi_events_list(sim, mother_id)
    assert labour.HSI_Labour_ReceivesSkilledBirthAttendanceDuringLabour in hsi_events

    # Clear the queues
    sim.event_queue.queue.clear()
    sim.modules['HealthSystem'].HSI_EVENT_QUEUE.clear()

    # update key variables
    mni[mother_id]['sought_care_for_complication'] = False
    mni[mother_id]['sought_care_labour_phase'] = 'none'
    sim.date = sim.date + pd.DateOffset(days=5)

    # force a complication
    params['prob_pph_uterine_atony'] = 1.0

    # run postpartum home event
    home_birth_pp = labour.BirthAndPostnatalOutcomesEvent(mother_id=mother_id, module=sim.modules['Labour'])
    home_birth_pp.apply(mother_id)

    hsi_events = find_and_return_hsi_events_list(sim, mother_id)
    assert labour.HSI_Labour_ReceivesPostnatalCheck in hsi_events


<<<<<<< HEAD
def test_event_scheduling_for_labour_onset_and_facility_delivery():
    """This test checks that women who choose to give birth at a facility will correctly seek care and the scheduling
    of the events is correct"""
    sim = Simulation(start_date=start_date, seed=seed)
    register_modules(sim)

=======
def test_event_scheduling_for_labour_onset_and_facility_delivery(seed):
    """Test that women who go into labour and choose to delivery in a facility are correctly scheduled to receive care
    and the correct sequence of events is scheduled accordingly """
    sim = register_modules(ignore_cons_constraints=False, seed=seed)
>>>>>>> 1667450b
    mother_id = run_sim_for_0_days_get_mother_id(sim)
    mni = sim.modules['PregnancySupervisor'].mother_and_newborn_info
    params = sim.modules['Labour'].current_parameters

    # Set pregnancy characteristics that will allow the labour events to run
    set_pregnancy_characteristics(sim, mother_id)

    # force this woman to decide to deliver at a health centre
    mni[mother_id]['test_run'] = True
    params['test_care_seeking_probs'] = [0, 1, 0]

    # run the labour onset event, check the correct mni variables are updated
    labour_onset = labour.LabourOnsetEvent(individual_id=mother_id, module=sim.modules['Labour'])
    labour_onset.apply(mother_id)
    assert (mni[mother_id]['labour_state'] == 'term_labour')
    assert (mni[mother_id]['delivery_setting'] == 'health_centre')

    # check birth and death events scheduled
    events = sim.find_events_for_person(person_id=mother_id)
    events = [e.__class__ for d, e in events]
    assert labour.BirthAndPostnatalOutcomesEvent in events
    assert labour.LabourDeathAndStillBirthEvent in events

    # now check the woman has correctly been scheduled the labour HSI
    date_event, event = [
            ev for ev in sim.modules['HealthSystem'].find_events_for_person(mother_id) if
            isinstance(ev[1], labour.HSI_Labour_ReceivesSkilledBirthAttendanceDuringLabour)
        ][0]
    assert date_event == sim.date


<<<<<<< HEAD
def test_event_scheduling_for_admissions_from_antenatal_inpatient_ward_for_caesarean_section():
    """This test checks that women who have been admitted from antenatal care to delivery via caesarean have the correct
     care and event scheduled"""
    sim = Simulation(start_date=start_date, seed=seed)
    register_modules(sim)

=======
def test_event_scheduling_for_admissions_from_antenatal_inpatient_ward_for_caesarean_section(seed):
    """Test that women who are admitted via the antenatal modules for caesarean are correctly scheduled the caesarean
     events. This also tests scheduling for all women who need caesarean (mechanism is the same)"""
    sim = register_modules(ignore_cons_constraints=False, seed=seed)
>>>>>>> 1667450b
    mother_id = run_sim_for_0_days_get_mother_id(sim)
    mni = sim.modules['PregnancySupervisor'].mother_and_newborn_info

    # Set pregnancy characteristics that will allow the labour events to run
    set_pregnancy_characteristics(sim, mother_id)

    # Set the property that shows shes been admitted from AN care
    df = sim.population.props
    df.at[mother_id, 'ac_admitted_for_immediate_delivery'] = 'caesarean_now'

    # Run the labour onset, check she will correctly deliver at a hospital level facility
    labour_onset = labour.LabourOnsetEvent(individual_id=mother_id, module=sim.modules['Labour'])
    labour_onset.apply(mother_id)
    assert (mni[mother_id]['labour_state'] == 'term_labour')
    assert mni[mother_id]['delivery_setting'] == 'hospital'

    # Check the first HSI is scheduled
    date_event, event = [
        ev for ev in sim.modules['HealthSystem'].find_events_for_person(mother_id) if
        isinstance(ev[1], labour.HSI_Labour_ReceivesSkilledBirthAttendanceDuringLabour)
    ][0]
    assert date_event == sim.date

    # Run the first HSI
    updated_id = int(mother_id)
    labour_hsi = labour.HSI_Labour_ReceivesSkilledBirthAttendanceDuringLabour(
        person_id=updated_id, module=sim.modules['Labour'], facility_level_of_this_hsi=2)
    labour_hsi.apply(person_id=updated_id, squeeze_factor=0.0)

    # Check she has correctly been sent to the next HSI where the caesarean occurs
    date_event, event = [
        ev for ev in sim.modules['HealthSystem'].find_events_for_person(mother_id) if
        isinstance(ev[1], labour.HSI_Labour_ReceivesComprehensiveEmergencyObstetricCare)
    ][0]
    assert date_event == sim.date

    # Run the caesarean HSI
    cs_hsi = labour.HSI_Labour_ReceivesComprehensiveEmergencyObstetricCare(
        person_id=updated_id, module=sim.modules['Labour'], timing='intrapartum')
    cs_hsi.apply(person_id=updated_id, squeeze_factor=0.0)

    # Check key variables are updated
    assert (mni[mother_id]['mode_of_delivery'] == 'caesarean_section')
    assert mni[mother_id]['amtsl_given']
    assert df.at[mother_id, 'la_previous_cs_delivery']

    # Move date forward and run the birth event
    sim.date = sim.date + pd.DateOffset(days=5)
    birth_event = labour.BirthAndPostnatalOutcomesEvent(mother_id=mother_id, module=sim.modules['Labour'])
    birth_event.apply(mother_id)


<<<<<<< HEAD
def test_application_of_risk_of_complications_in_intrapartum_and_postpartum_phases():
    """This test checks that risk of complication in the intrapartum and postpartum phase are applied to women as
    expected """
    sim = Simulation(start_date=start_date, seed=seed)
    register_modules(sim)

=======
def test_application_of_risk_of_complications_in_intrapartum_and_postpartum_phases(seed):
    """Test that functions which apply risk of complications correctly set complication properties when risk is set
    to 1"""
    sim = register_modules(ignore_cons_constraints=False, seed=seed)
>>>>>>> 1667450b
    mother_id = run_sim_for_0_days_get_mother_id(sim)
    set_pregnancy_characteristics(sim, mother_id)
    mni = sim.modules['PregnancySupervisor'].mother_and_newborn_info

    pregnancy_helper_functions.update_mni_dictionary(sim.modules['PregnancySupervisor'], mother_id)
    pregnancy_helper_functions.update_mni_dictionary(sim.modules['Labour'], mother_id)

    # Force all complications and preceding complications to occur
    params = sim.modules['Labour'].current_parameters
    params['prob_obstruction_cpd'] = 1.0
    params['prob_obstruction_malpos_malpres'] = 1.0
    params['prob_placental_abruption_during_labour'] = 1.0
    params['prob_aph_placental_abruption_labour'] = 1.0
    params['prob_sepsis_chorioamnionitis'] = 1.0
    params['prob_uterine_rupture'] = 1.0

    # Call the function responsible to applying risk of complications
    for complication in ['obstruction_cpd', 'obstruction_malpos_malpres',
                         'placental_abruption', 'antepartum_haem', 'sepsis_chorioamnionitis', 'uterine_rupture']:
        sim.modules['Labour'].set_intrapartum_complications(mother_id, complication=complication)

    # Check that this mother is experiencing all complications as she should
    assert sim.population.props.at[mother_id, 'la_obstructed_labour']
    assert mni[mother_id]['cpd']
    assert sim.population.props.at[mother_id, 'la_placental_abruption']
    assert (sim.population.props.at[mother_id, 'la_antepartum_haem'] != 'none')
    assert sim.population.props.at[mother_id, 'la_sepsis']
    assert mni[mother_id]['chorio_in_preg']
    assert sim.population.props.at[mother_id, 'la_uterine_rupture']

    # Now repeat this process checking the application of risk of complications in the immediate postpartum period
    params['prob_sepsis_endometritis'] = 1.0
    params['prob_sepsis_urinary_tract'] = 1.0
    params['prob_sepsis_skin_soft_tissue'] = 1.0
    params['prob_sepsis_other_maternal_infection_pp'] = 1.0
    params['prob_pph_uterine_atony'] = 1.0
    params['prob_pph_retained_placenta'] = 1.0
    params['prob_pph_other_causes'] = 1.0

    for complication in ['sepsis_endometritis', 'sepsis_urinary_tract', 'sepsis_skin_soft_tissue',
                         'pph_uterine_atony', 'pph_retained_placenta', 'pph_other']:
        sim.modules['Labour'].set_postpartum_complications(mother_id, complication=complication)

    assert sim.population.props.at[mother_id, 'la_sepsis_pp']
    assert mni[mother_id]['endo_pp']
    assert sim.population.props.at[mother_id, 'la_postpartum_haem']
    assert mni[mother_id]['uterine_atony']
    assert mni[mother_id]['retained_placenta']

# todo: test hypertension logic in labour


<<<<<<< HEAD
def test_logic_within_death_and_still_birth_events():
    """This test checks that risk of death and stillbirth during labour are applied as expected"""
    sim = Simulation(start_date=start_date, seed=seed)
    register_modules(sim)

=======
def test_logic_within_death_and_still_birth_events(seed):
    """Test that the LabourDeathAndStillBirthEvent correctly applies risk of death, updates variables appropriately and
    scheules the demography death event"""
    sim = register_modules(ignore_cons_constraints=False, seed=seed)
>>>>>>> 1667450b
    mother_id = run_sim_for_0_days_get_mother_id(sim)
    df = sim.population.props

    # set the intercept values for the death LMs to 1 to force death to occur
    params = sim.modules['Labour'].current_parameters
    params['cfr_sepsis'] = 1.0
    params['cfr_eclampsia'] = 1.0
    params['cfr_severe_pre_eclamp'] = 1.0
    params['cfr_aph'] = 1.0
    params['cfr_uterine_rupture'] = 1.0
    params['cfr_severe_pre_eclamp'] = 1.0
    params['cfr_pp_pph'] = 1.0

    df.at[mother_id, 'is_pregnant'] = True

    pregnancy_helper_functions.update_mni_dictionary(sim.modules['PregnancySupervisor'], mother_id)
    pregnancy_helper_functions.update_mni_dictionary(sim.modules['Labour'], mother_id)

    # set some complications to cause death
    df.at[mother_id, 'la_sepsis'] = True
    df.at[mother_id, 'la_antepartum_haem'] = 'severe'
    df.at[mother_id, 'la_uterine_rupture'] = True
    df.at[mother_id, 'ps_htn_disorders'] = 'eclampsia'

    causes = pregnancy_helper_functions.check_for_risk_of_death_from_cause_maternal(sim.modules['Labour'], mother_id)

    # ensure they are correctly captured in the death event
    assert causes

    # Rest variables to now test the postpartum application of risk
    df.at[mother_id, 'is_pregnant'] = False
    df.at[mother_id, 'la_sepsis_pp'] = True
    df.at[mother_id, 'la_postpartum_haem'] = True
    df.at[mother_id, 'pn_htn_disorders'] = 'severe_pre_eclamp'
    sim.modules['PregnancySupervisor'].mother_and_newborn_info[mother_id]['new_onset_spe'] = True

    causes = pregnancy_helper_functions.check_for_risk_of_death_from_cause_maternal(sim.modules['Labour'], mother_id)

    assert causes

    # Now we test the event as a whole...
    # set variables that allow the event to run
    set_pregnancy_characteristics(sim, mother_id)
    sim.modules['Labour'].women_in_labour.append(mother_id)
    df.at[mother_id, 'la_currently_in_labour'] = True
    pregnancy_helper_functions.update_mni_dictionary(sim.modules['Labour'], mother_id)

    sim.date = sim.date + pd.DateOffset(days=4)

    # define and run death event
    death_event = labour.LabourDeathAndStillBirthEvent(individual_id=mother_id, module=sim.modules['Labour'])
    death_event.apply(mother_id)

    # Check the mother has died
    assert not df.at[mother_id, 'is_alive']

    # clear the event queue and reset is_alive
    df.at[mother_id, 'is_alive'] = True
    df.at[mother_id, 'is_pregnant'] = True

    sim.event_queue.queue.clear()
    sim.modules['HealthSystem'].HSI_EVENT_QUEUE.clear()
    pregnancy_helper_functions.update_mni_dictionary(sim.modules['PregnancySupervisor'], mother_id)
    pregnancy_helper_functions.update_mni_dictionary(sim.modules['Labour'], mother_id)

    # set risk of death to 0 but set risk of stillbirth to 1
    params['cfr_sepsis'] = 0.0
    params['cfr_eclampsia'] = 0.0
    params['cfr_severe_pre_eclamp'] = 0.0
    params['cfr_aph'] = 0.0
    params['cfr_uterine_rupture'] = 0.0
    params['cfr_severe_pre_eclamp'] = 0.0
    params['cfr_pp_pph'] = 0.0
    params['prob_ip_still_birth'] = 1.0

    # run the event again and check the correct variables have been updated to signify stillbirth
    death_event.apply(mother_id)
    assert df.at[mother_id, 'la_intrapartum_still_birth']
    assert df.at[mother_id, 'ps_prev_stillbirth']
    assert not df.at[mother_id, 'is_pregnant']

    # todo: seperate test for the BirthPostnatal event?


<<<<<<< HEAD
def test_bemonc_treatments_are_delivered_correctly_with_no_cons_or_quality_constraints_via_functions():
    """This test checks that interventions delivered during the primary delivery HSI are correctly administered and
    effect death/outcome in the way that is expected """
    sim = Simulation(start_date=start_date, seed=seed)
    register_modules(sim)

=======
def test_bemonc_treatments_are_delivered_correctly_with_no_cons_or_quality_constraints_via_functions(seed):
    """Test all the functions that store interventions delivered within the labour module, that they behave as expected
    with no constraints and treatment is correctly delivered"""

    sim = register_modules(ignore_cons_constraints=True, seed=seed)
>>>>>>> 1667450b
    sim.make_initial_population(n=100)

    sim.simulate(end_date=sim.date + pd.DateOffset(days=0))

    df = sim.population.props
    params = sim.modules['Labour'].current_parameters

    women_repro = df.loc[df.is_alive & (df.sex == 'F') & (df.age_years > 14) & (df.age_years < 50)]
    mother_id = int(women_repro.index[0])
    df.at[mother_id, 'is_pregnant'] = True
    pregnancy_helper_functions.update_mni_dictionary(sim.modules['PregnancySupervisor'], mother_id)
    pregnancy_helper_functions.update_mni_dictionary(sim.modules['Labour'], mother_id)

    mni = sim.modules['PregnancySupervisor'].mother_and_newborn_info
    df = sim.population.props

    # create a dummy hsi event that the treatment functions will call
    from tlo.events import IndividualScopeEventMixin
    from tlo.methods.healthsystem import HSI_Event

    class HSI_Dummy(HSI_Event, IndividualScopeEventMixin):
        def __init__(self, module, person_id):
            super().__init__(module, person_id=person_id)

            self.TREATMENT_ID = 'Dummy'
            self.EXPECTED_APPT_FOOTPRINT = sim.modules['HealthSystem'].get_blank_appt_footprint()
            self.ACCEPTED_FACILITY_LEVEL = '0'
            self.ALERT_OTHER_DISEASES = []

        def apply(self, person_id, squeeze_factor):
            pass

    hsi_event = HSI_Dummy(module=sim.modules['Labour'], person_id=mother_id)

    # Set woman to have severe pre-eclampsia, run function and check that treatment (mgso4) is delivered
    df.at[mother_id, 'ps_htn_disorders'] = 'severe_pre_eclamp'
    sim.modules['PregnancySupervisor'].mother_and_newborn_info[mother_id]['new_onset_spe'] = True

    sim.modules['Labour'].assessment_and_treatment_of_severe_pre_eclampsia_mgso4(
        hsi_event=hsi_event, labour_stage='ip')
    assert df.at[mother_id, 'la_severe_pre_eclampsia_treatment']

    # Now check she also would receive antihypertensives
    sim.modules['Labour'].assessment_and_treatment_of_hypertension(hsi_event=hsi_event)
    assert df.at[mother_id, 'la_maternal_hypertension_treatment']

    # Set disease status to eclampsia and run the appropriate intervention function, check treatment delivered
    df.at[mother_id, 'ps_htn_disorders'] = 'eclampsia'
    sim.modules['Labour'].assessment_and_treatment_of_eclampsia(
        hsi_event=hsi_event, labour_stage='ip')
    assert df.at[mother_id, 'la_eclampsia_treatment']

    # Set woman to be in obstructed labour due to CPD
    df.at[mother_id, 'la_obstructed_labour'] = True
    sim.modules['PregnancySupervisor'].mother_and_newborn_info[mother_id]['cpd'] = True

    # Run the event and check she has correctly been referred for caesarean
    sim.modules['Labour'].assessment_and_treatment_of_obstructed_labour_via_avd(hsi_event=hsi_event)
    assert mni[mother_id]['referred_for_cs']

    # Remove CPD as a cause and set probability of AVD being successful to 1, call the function and check she has
    # undergone instrumental delivery
    sim.modules['PregnancySupervisor'].mother_and_newborn_info[mother_id]['cpd'] = False
    params['prob_successful_assisted_vaginal_delivery'] = 1.0
    sim.modules['Labour'].assessment_and_treatment_of_obstructed_labour_via_avd(hsi_event=hsi_event)
    assert (mni[mother_id]['mode_of_delivery'] == 'instrumental')

    # Next set the women to have sepsis and check she is treated
    df.at[mother_id, 'la_sepsis'] = True
    sim.modules['Labour'].assessment_and_treatment_of_maternal_sepsis(hsi_event=hsi_event, labour_stage='ip')
    assert df.at[mother_id, 'la_sepsis_treatment']

    # Next set the woman to having a severe antepartum haemorrhage, check she will correctly be referred for blood and
    # a caesarean section
    df.at[mother_id, 'la_antepartum_haem'] = 'severe'
    sim.modules['Labour'].assessment_and_plan_for_antepartum_haemorrhage(hsi_event=hsi_event)
    assert mni[mother_id]['referred_for_cs']
    assert mni[mother_id]['referred_for_blood']

    # Reset those properties
    mni[mother_id]['referred_for_cs'] = False
    mni[mother_id]['referred_for_blood'] = False

    # Now check a woman with uterine rupture is correctly referred for surgery, caesarean and blood
    df.at[mother_id, 'la_uterine_rupture'] = True
    sim.modules['Labour'].assessment_for_referral_uterine_rupture(hsi_event=hsi_event)
    assert mni[mother_id]['referred_for_cs']
    assert mni[mother_id]['referred_for_blood']
    assert mni[mother_id]['referred_for_surgery']

    # reset those properties
    mni[mother_id]['referred_for_cs'] = False
    mni[mother_id]['referred_for_blood'] = False
    mni[mother_id]['referred_for_surgery'] = False

    # Finally check treatment for postpartum haem. Set probablity that uterotonics will stop bleeding to 1
    df.at[mother_id, 'la_postpartum_haem'] = True
    mni[mother_id]['uterine_atony'] = True
    params['prob_haemostatis_uterotonics'] = 1.0

    # Run the event and check that the woman is referred for blood but not surgery. And that treatment is stored in
    # bitset property
    sim.modules['Labour'].assessment_and_treatment_of_pph_uterine_atony(hsi_event=hsi_event)
    assert not mni[mother_id]['referred_for_blood']
    assert not mni[mother_id]['referred_for_surgery']

    # Reset those properties and set the probability of successful medical management to 0
    params['prob_haemostatis_uterotonics'] = 0.0
    df.at[mother_id, 'la_postpartum_haem'] = True

    # Call treatment function and check she has correctly been referred for surgical management and blood
    sim.modules['Labour'].assessment_and_treatment_of_pph_uterine_atony(hsi_event=hsi_event)
    assert mni[mother_id]['referred_for_blood']
    assert mni[mother_id]['referred_for_surgery']

    # Rest those variables
    mni[mother_id]['referred_for_blood'] = False
    mni[mother_id]['referred_for_surgery'] = False

    # set retained placenta variable
    mni[mother_id]['retained_placenta'] = True

    # Now assume the bleed is due to retained placenta, set probablity of bedside removal to 1 and call function
    params['prob_successful_manual_removal_placenta'] = 1.0
    sim.modules['Labour'].assessment_and_treatment_of_pph_retained_placenta(hsi_event=hsi_event)
    assert not mni[mother_id]['referred_for_blood']
    assert not mni[mother_id]['referred_for_surgery']

    params['prob_successful_manual_removal_placenta'] = 0.0
    mni[mother_id]['retained_placenta'] = True
    df.at[mother_id, 'la_postpartum_haem'] = True

    # Now check that surgery is correctly scheduled as manual removal has failed
    sim.modules['Labour'].assessment_and_treatment_of_pph_retained_placenta(hsi_event=hsi_event)
    assert mni[mother_id]['referred_for_blood']
    assert mni[mother_id]['referred_for_surgery']


<<<<<<< HEAD
def test_cemonc_event_and_treatments_are_delivered_correct_with_no_cons_or_quality_constraints():
    """This test checks that interventions delivered during the CEmONC HSI are correctly administered and
    effect death/outcome in the way that is expected """
    sim = Simulation(start_date=start_date, seed=seed)
    register_modules(sim)

=======
def test_cemonc_event_and_treatments_are_delivered_correct_with_no_cons_or_quality_constraints(seed):
    """Test that interventions delivered within HSI_Labour_ReceivesComprehensiveEmergencyObstetricCare behave as
    expected """
    sim = register_modules(ignore_cons_constraints=True, seed=seed)
>>>>>>> 1667450b
    mother_id = run_sim_for_0_days_get_mother_id(sim)
    updated_id = int(mother_id)
    set_pregnancy_characteristics(sim, mother_id)

    mni = sim.modules['PregnancySupervisor'].mother_and_newborn_info
    df = sim.population.props
    params = sim.modules['Labour'].current_parameters

    # Run labour onset event to update additional variables
    labour_onset = labour.LabourOnsetEvent(individual_id=mother_id, module=sim.modules['Labour'])
    labour_onset.apply(mother_id)

    # Define the events (timing variable define when sheduling as this event can be called during or after labour)
    ip_cemonc_event = labour.HSI_Labour_ReceivesComprehensiveEmergencyObstetricCare(
        person_id=updated_id, module=sim.modules['Labour'], timing='intrapartum')
    pp_cemonc_event = labour.HSI_Labour_ReceivesComprehensiveEmergencyObstetricCare(
        person_id=updated_id, module=sim.modules['Labour'],  timing='postpartum')

    # Test uterine rupture surgery
    # Set variables showing woman has been referred to surgery due to uterine rupture
    mni[mother_id]['referred_for_surgery'] = True
    df.at[mother_id, 'la_uterine_rupture'] = True

    # Force success rate of surgery to 1
    params['success_rate_uterine_repair'] = 1.0

    # Run the surgery and check the treatment has been delivered
    ip_cemonc_event.apply(person_id=updated_id, squeeze_factor=0.0)
    assert df.at[mother_id, 'la_uterine_rupture_treatment']
    assert not df.at[mother_id, 'la_has_had_hysterectomy']

    # Now set the success rate of repair to 0 and run the event again, check this time the woman has undergone
    # hysterectomy
    params['success_rate_uterine_repair'] = 0.0
    ip_cemonc_event.apply(person_id=updated_id, squeeze_factor=0.0)
    assert df.at[mother_id, 'la_has_had_hysterectomy']

    # Test blood transfusion
    # Use the mni property to signify this woman needs a blood transfusion and run the event
    df.at[mother_id, 'la_uterine_rupture'] = False
    df.at[mother_id, 'la_has_had_hysterectomy'] = False

    mni[mother_id]['referred_for_blood'] = True
    ip_cemonc_event.apply(person_id=updated_id, squeeze_factor=0.0)

    # Check the transfusion is delivered
    assert mni[mother_id]['received_blood_transfusion']

    # rest the property
    mni[mother_id]['referred_for_blood'] = False

    # Test PPH surgery - uterine atony
    # Set PPH to true and the underlying cause to being uterine atony
    df.at[mother_id, 'la_postpartum_haem'] = True
    df.at[mother_id, 'la_is_postpartum'] = True
    mni[mother_id]['referred_for_surgery'] = True
    mni[mother_id]['uterine_atony'] = True

    df.at[mother_id, 'la_date_most_recent_delivery'] = sim.date + pd.DateOffset(days=4)

    # force surgery to be successful
    params['success_rate_pph_surgery'] = 1.0

    # run event, check the women underwent successful surgery and didnt have a hysterectomy
    pp_cemonc_event.apply(person_id=updated_id, squeeze_factor=0.0)
    # cant check this is set because it gets reset in the death function called at the end of this event
    # assert sim.modules['Labour'].pph_treatment.has_all(mother_id, 'surgery')
    assert not sim.modules['Labour'].pph_treatment.has_all(mother_id, 'hysterectomy')
    assert not df.at[mother_id, 'la_has_had_hysterectomy']

    # clear queues and add woman back onto labour list
    sim.event_queue.queue.clear()
    sim.modules['HealthSystem'].HSI_EVENT_QUEUE.clear()
    sim.modules['Labour'].women_in_labour.append(mother_id)

    # reset comp variables
    df.at[mother_id, 'la_currently_in_labour'] = True
    df.at[mother_id, 'la_postpartum_haem'] = True

    # now set surgery success to 0 and check that hysterectomy occurred
    params['success_rate_pph_surgery'] = 0.0
    sim.modules['Labour'].pph_treatment.unset(mother_id, 'surgery')
    pp_cemonc_event.apply(person_id=updated_id, squeeze_factor=0.0)

    assert df.at[mother_id, 'la_has_had_hysterectomy']

<<<<<<< HEAD
=======

def test_to_check_similarly_named_and_functioning_dx_tests_work_as_expected(seed):
    """Tests the dxtests called in labour """
    sim = register_modules(ignore_cons_constraints=False, seed=seed)
    sim.make_initial_population(n=100)

    params = sim.modules['Labour'].parameters
    params['sensitivity_of_assessment_of_obstructed_labour_hc'] = 1.0
    params['sensitivity_of_assessment_of_obstructed_labour_hp'] = 1.0
    params['sensitivity_of_assessment_of_hypertension_hc'] = 1.0
    params['sensitivity_of_assessment_of_hypertension_hp'] = 1.0
    params['sensitivity_of_assessment_of_sepsis_hc'] = 1.0
    params['sensitivity_of_assessment_of_sepsis_hp'] = 1.0

    sim.simulate(end_date=sim.date + pd.DateOffset(days=0))

    df = sim.population.props
    women_repro = df.loc[df.is_alive & (df.sex == 'F') & (df.age_years > 14) & (df.age_years < 50)]
    updated_id = int(women_repro.index[0])

    # Test a catagorical test
    # Confirm correct sensitivity and specificiy
    sim.modules['HealthSystem'].dx_manager.print_info_about_dx_test('assess_hypertension_hc')
    sim.modules['HealthSystem'].dx_manager.print_info_about_dx_test('assess_hypertension_hp')

    # Find all categories for blood pressure in the df
    all_categories = list(df['ps_htn_disorders'].cat.categories)

    # Find the target categories for blood pressure in the df:
    target_categories = ['gest_htn', 'mild_pre_eclamp', 'severe_gest_htn', 'severe_pre_eclamp', 'eclampsia']

    # check target categories has been specified correctly:
    assert set(target_categories) == set(
        sim.modules['HealthSystem'].dx_manager.dx_tests['assess_hypertension_hc'][0].target_categories
    )
    assert set(target_categories).issubset(target_categories)

    assert set(target_categories) == set(
        sim.modules['HealthSystem'].dx_manager.dx_tests['assess_hypertension_hp'][0].target_categories
    )
    assert set(target_categories).issubset(target_categories)

    # Make Dummy Event
    from tlo.events import IndividualScopeEventMixin
    from tlo.methods.healthsystem import HSI_Event

    class HSI_Dummy(HSI_Event, IndividualScopeEventMixin):
        def __init__(self, module, person_id):
            super().__init__(module, person_id=person_id)
            self.TREATMENT_ID = 'Dummy'
            self.EXPECTED_APPT_FOOTPRINT = sim.modules['HealthSystem'].get_blank_appt_footprint()
            self.ACCEPTED_FACILITY_LEVEL = '0'
            self.ALERT_OTHER_DISEASES = []

        def apply(self, person_id, squeeze_factor):
            pass

    hsi_event = HSI_Dummy(module=sim.modules['Labour'], person_id=updated_id)

    # for each of the categories, test that DX test give the expected answer:
    for true_value in all_categories:
        sim.population.props.at[updated_id, 'ps_htn_disorders'] = true_value
        # Run DxTest for 'blood_pressure_measurement'
        test_result = sim.modules['HealthSystem'].dx_manager.run_dx_test(
            dx_tests_to_run='assess_hypertension_hc',
            hsi_event=hsi_event
        )
        # check that result of dx test is as expected:
        assert test_result is (true_value in target_categories)

    for true_value in all_categories:
        sim.population.props.at[updated_id, 'ps_htn_disorders'] = true_value
        # Run DxTest for 'blood_pressure_measurement'
        test_result = sim.modules['HealthSystem'].dx_manager.run_dx_test(
            dx_tests_to_run='assess_hypertension_hp',
            hsi_event=hsi_event
        )
        # check that result of dx test is as expected:
        assert test_result is (true_value in target_categories)

    df.at[updated_id, 'la_obstructed_labour'] = True
    assert (sim.modules['HealthSystem'].dx_manager.dx_tests['assess_obstructed_labour_hc'][0].property == 'la_'
                                                                                                          'obstructed'
                                                                                                          '_labour')
    assert (sim.modules['HealthSystem'].dx_manager.dx_tests['assess_obstructed_labour_hp'][0].property == 'la_'
                                                                                                          'obstructed_'
                                                                                                          'labour')

    test_result = sim.modules['HealthSystem'].dx_manager.run_dx_test(
        dx_tests_to_run='assess_obstructed_labour_hc',
        hsi_event=hsi_event
    )
    assert test_result

    test_result = sim.modules['HealthSystem'].dx_manager.run_dx_test(
        dx_tests_to_run='assess_obstructed_labour_hp',
        hsi_event=hsi_event
    )
    assert test_result

    # additional examples

    sim.modules['HealthSystem'].dx_manager.print_info_about_dx_test('assess_hypertension_hc')
    sim.modules['HealthSystem'].dx_manager.print_info_about_dx_test('assess_hypertension_hp')

    df.at[updated_id, 'la_sepsis'] = True

    assert (sim.modules['HealthSystem'].dx_manager.dx_tests['assess_sepsis_hc_ip'][0].property == 'la_sepsis')
    assert (sim.modules['HealthSystem'].dx_manager.dx_tests['assess_sepsis_hp_ip'][0].property == 'la_sepsis')

    test_result = sim.modules['HealthSystem'].dx_manager.run_dx_test(
        dx_tests_to_run='assess_sepsis_hc_ip',
        hsi_event=hsi_event
    )
    assert test_result

    test_result = sim.modules['HealthSystem'].dx_manager.run_dx_test(
        dx_tests_to_run='assess_sepsis_hp_ip',
        hsi_event=hsi_event
    )
    assert test_result

>>>>>>> 1667450b
# todo: test squeeze factor logic
# todo: further CEmONC testing
# todo: test consumables constraints block interventions<|MERGE_RESOLUTION|>--- conflicted
+++ resolved
@@ -23,12 +23,8 @@
     symptommanager,
 )
 
-<<<<<<< HEAD
-seed = 1896
 start_date = Date(2010, 1, 1)
 
-=======
->>>>>>> 1667450b
 # The resource files
 try:
     resourcefilepath = Path(os.path.dirname(__file__)) / '../resources'
@@ -77,24 +73,6 @@
     """Defines sim variable and registers all modules that can be called when running the full suite of pregnancy
     modules"""
 
-<<<<<<< HEAD
-=======
-    assert f'{cause}_postpartum' in mni[individual_id]['cause_of_death_in_labour']
-    assert df.at[individual_id, 'la_maternal_death_in_labour']
-    assert (df.at[individual_id, 'la_maternal_death_in_labour_date'] == sim.date)
-
-    # Reset these variables as this function is looped over for all complications that can cause death
-    mni[individual_id]['death_postpartum'] = False
-    df.at[individual_id, 'la_maternal_death_in_labour'] = False
-    df.at[individual_id, 'la_maternal_death_in_labour_date'] = pd.NaT
-
-
-def register_modules(ignore_cons_constraints, seed):
-    """Register all modules that are required for labour to run"""
-    _cons_availability = 'all' if ignore_cons_constraints else 'none'
-
-    sim = Simulation(start_date=Date(2010, 1, 1), seed=seed)
->>>>>>> 1667450b
     sim.register(demography.Demography(resourcefilepath=resourcefilepath),
                  contraception.Contraception(resourcefilepath=resourcefilepath),
                  enhanced_lifestyle.Lifestyle(resourcefilepath=resourcefilepath),
@@ -115,21 +93,12 @@
 
 
 @pytest.mark.slow
-<<<<<<< HEAD
-def test_run_no_constraints(tmpdir):
-=======
-def test_run_no_constraints(seed):
->>>>>>> 1667450b
+def test_run_no_constraints(tmpdir, seed):
     """This test runs a simulation with a functioning health system with full service availability and no set
     constraints"""
     sim = Simulation(start_date=start_date, seed=seed, log_config={"filename": "log", "directory": tmpdir})
 
-<<<<<<< HEAD
-    register_modules(sim)
-=======
-    sim = register_modules(ignore_cons_constraints=False, seed=seed)
-
->>>>>>> 1667450b
+    register_modules(sim)
     sim.make_initial_population(n=1000)
     sim.simulate(end_date=Date(2015, 1, 1))
     check_dtypes(sim)
@@ -139,20 +108,12 @@
     assert 'error' not in output['tlo.methods.labour']
 
 
-<<<<<<< HEAD
-def test_event_scheduling_for_labour_onset_and_home_birth_no_care_seeking():
+def test_event_scheduling_for_labour_onset_and_home_birth_no_care_seeking(seed):
     """This test checks that women who choose to give birth at home will correctly deliver at home and the scheduling
     events if she chooses not to seek care following a complication"""
     sim = Simulation(start_date=start_date, seed=seed)
     register_modules(sim)
 
-=======
-def test_event_scheduling_for_labour_onset_and_home_birth_no_care_seeking(seed):
-    """Test that the right events are scheduled during the labour module (and in the right order) for women who deliver
-     at home. Spacing between events (in terms of days since labour onset) is enforced via assert functions within the
-    labour module"""
-    sim = register_modules(ignore_cons_constraints=False, seed=seed)
->>>>>>> 1667450b
     mother_id = run_sim_for_0_days_get_mother_id(sim)
     mni = sim.modules['PregnancySupervisor'].mother_and_newborn_info
     params = sim.modules['Labour'].current_parameters
@@ -209,18 +170,12 @@
     assert labour.HSI_Labour_ReceivesPostnatalCheck not in hsi_events
 
 
-<<<<<<< HEAD
-def test_event_scheduling_for_care_seeking_during_home_birth():
+def test_event_scheduling_for_care_seeking_during_home_birth(seed):
     """This test checks that women who choose to give birth at home will correctly deliver at home and the scheduling
     events if shes chooses to seek care following a complication"""
     sim = Simulation(start_date=start_date, seed=seed)
     register_modules(sim)
 
-=======
-def test_event_scheduling_for_care_seeking_during_home_birth(seed):
-    """Test that women who develop complications during a home birth are scheduled to receive care correctly """
-    sim = register_modules(ignore_cons_constraints=False, seed=seed)
->>>>>>> 1667450b
     mother_id = run_sim_for_0_days_get_mother_id(sim)
     set_pregnancy_characteristics(sim, mother_id)
 
@@ -284,19 +239,12 @@
     assert labour.HSI_Labour_ReceivesPostnatalCheck in hsi_events
 
 
-<<<<<<< HEAD
-def test_event_scheduling_for_labour_onset_and_facility_delivery():
+def test_event_scheduling_for_labour_onset_and_facility_delivery(seed):
     """This test checks that women who choose to give birth at a facility will correctly seek care and the scheduling
     of the events is correct"""
     sim = Simulation(start_date=start_date, seed=seed)
     register_modules(sim)
 
-=======
-def test_event_scheduling_for_labour_onset_and_facility_delivery(seed):
-    """Test that women who go into labour and choose to delivery in a facility are correctly scheduled to receive care
-    and the correct sequence of events is scheduled accordingly """
-    sim = register_modules(ignore_cons_constraints=False, seed=seed)
->>>>>>> 1667450b
     mother_id = run_sim_for_0_days_get_mother_id(sim)
     mni = sim.modules['PregnancySupervisor'].mother_and_newborn_info
     params = sim.modules['Labour'].current_parameters
@@ -328,19 +276,12 @@
     assert date_event == sim.date
 
 
-<<<<<<< HEAD
-def test_event_scheduling_for_admissions_from_antenatal_inpatient_ward_for_caesarean_section():
+def test_event_scheduling_for_admissions_from_antenatal_inpatient_ward_for_caesarean_section(seed):
     """This test checks that women who have been admitted from antenatal care to delivery via caesarean have the correct
      care and event scheduled"""
     sim = Simulation(start_date=start_date, seed=seed)
     register_modules(sim)
 
-=======
-def test_event_scheduling_for_admissions_from_antenatal_inpatient_ward_for_caesarean_section(seed):
-    """Test that women who are admitted via the antenatal modules for caesarean are correctly scheduled the caesarean
-     events. This also tests scheduling for all women who need caesarean (mechanism is the same)"""
-    sim = register_modules(ignore_cons_constraints=False, seed=seed)
->>>>>>> 1667450b
     mother_id = run_sim_for_0_days_get_mother_id(sim)
     mni = sim.modules['PregnancySupervisor'].mother_and_newborn_info
 
@@ -393,19 +334,12 @@
     birth_event.apply(mother_id)
 
 
-<<<<<<< HEAD
-def test_application_of_risk_of_complications_in_intrapartum_and_postpartum_phases():
+def test_application_of_risk_of_complications_in_intrapartum_and_postpartum_phases(seed):
     """This test checks that risk of complication in the intrapartum and postpartum phase are applied to women as
     expected """
     sim = Simulation(start_date=start_date, seed=seed)
     register_modules(sim)
 
-=======
-def test_application_of_risk_of_complications_in_intrapartum_and_postpartum_phases(seed):
-    """Test that functions which apply risk of complications correctly set complication properties when risk is set
-    to 1"""
-    sim = register_modules(ignore_cons_constraints=False, seed=seed)
->>>>>>> 1667450b
     mother_id = run_sim_for_0_days_get_mother_id(sim)
     set_pregnancy_characteristics(sim, mother_id)
     mni = sim.modules['PregnancySupervisor'].mother_and_newborn_info
@@ -458,18 +392,11 @@
 # todo: test hypertension logic in labour
 
 
-<<<<<<< HEAD
-def test_logic_within_death_and_still_birth_events():
+def test_logic_within_death_and_still_birth_events(seed):
     """This test checks that risk of death and stillbirth during labour are applied as expected"""
     sim = Simulation(start_date=start_date, seed=seed)
     register_modules(sim)
 
-=======
-def test_logic_within_death_and_still_birth_events(seed):
-    """Test that the LabourDeathAndStillBirthEvent correctly applies risk of death, updates variables appropriately and
-    scheules the demography death event"""
-    sim = register_modules(ignore_cons_constraints=False, seed=seed)
->>>>>>> 1667450b
     mother_id = run_sim_for_0_days_get_mother_id(sim)
     df = sim.population.props
 
@@ -554,20 +481,12 @@
     # todo: seperate test for the BirthPostnatal event?
 
 
-<<<<<<< HEAD
-def test_bemonc_treatments_are_delivered_correctly_with_no_cons_or_quality_constraints_via_functions():
+def test_bemonc_treatments_are_delivered_correctly_with_no_cons_or_quality_constraints_via_functions(seed):
     """This test checks that interventions delivered during the primary delivery HSI are correctly administered and
     effect death/outcome in the way that is expected """
     sim = Simulation(start_date=start_date, seed=seed)
     register_modules(sim)
 
-=======
-def test_bemonc_treatments_are_delivered_correctly_with_no_cons_or_quality_constraints_via_functions(seed):
-    """Test all the functions that store interventions delivered within the labour module, that they behave as expected
-    with no constraints and treatment is correctly delivered"""
-
-    sim = register_modules(ignore_cons_constraints=True, seed=seed)
->>>>>>> 1667450b
     sim.make_initial_population(n=100)
 
     sim.simulate(end_date=sim.date + pd.DateOffset(days=0))
@@ -706,19 +625,12 @@
     assert mni[mother_id]['referred_for_surgery']
 
 
-<<<<<<< HEAD
-def test_cemonc_event_and_treatments_are_delivered_correct_with_no_cons_or_quality_constraints():
+def test_cemonc_event_and_treatments_are_delivered_correct_with_no_cons_or_quality_constraints(seed):
     """This test checks that interventions delivered during the CEmONC HSI are correctly administered and
     effect death/outcome in the way that is expected """
     sim = Simulation(start_date=start_date, seed=seed)
     register_modules(sim)
 
-=======
-def test_cemonc_event_and_treatments_are_delivered_correct_with_no_cons_or_quality_constraints(seed):
-    """Test that interventions delivered within HSI_Labour_ReceivesComprehensiveEmergencyObstetricCare behave as
-    expected """
-    sim = register_modules(ignore_cons_constraints=True, seed=seed)
->>>>>>> 1667450b
     mother_id = run_sim_for_0_days_get_mother_id(sim)
     updated_id = int(mother_id)
     set_pregnancy_characteristics(sim, mother_id)
@@ -805,131 +717,6 @@
 
     assert df.at[mother_id, 'la_has_had_hysterectomy']
 
-<<<<<<< HEAD
-=======
-
-def test_to_check_similarly_named_and_functioning_dx_tests_work_as_expected(seed):
-    """Tests the dxtests called in labour """
-    sim = register_modules(ignore_cons_constraints=False, seed=seed)
-    sim.make_initial_population(n=100)
-
-    params = sim.modules['Labour'].parameters
-    params['sensitivity_of_assessment_of_obstructed_labour_hc'] = 1.0
-    params['sensitivity_of_assessment_of_obstructed_labour_hp'] = 1.0
-    params['sensitivity_of_assessment_of_hypertension_hc'] = 1.0
-    params['sensitivity_of_assessment_of_hypertension_hp'] = 1.0
-    params['sensitivity_of_assessment_of_sepsis_hc'] = 1.0
-    params['sensitivity_of_assessment_of_sepsis_hp'] = 1.0
-
-    sim.simulate(end_date=sim.date + pd.DateOffset(days=0))
-
-    df = sim.population.props
-    women_repro = df.loc[df.is_alive & (df.sex == 'F') & (df.age_years > 14) & (df.age_years < 50)]
-    updated_id = int(women_repro.index[0])
-
-    # Test a catagorical test
-    # Confirm correct sensitivity and specificiy
-    sim.modules['HealthSystem'].dx_manager.print_info_about_dx_test('assess_hypertension_hc')
-    sim.modules['HealthSystem'].dx_manager.print_info_about_dx_test('assess_hypertension_hp')
-
-    # Find all categories for blood pressure in the df
-    all_categories = list(df['ps_htn_disorders'].cat.categories)
-
-    # Find the target categories for blood pressure in the df:
-    target_categories = ['gest_htn', 'mild_pre_eclamp', 'severe_gest_htn', 'severe_pre_eclamp', 'eclampsia']
-
-    # check target categories has been specified correctly:
-    assert set(target_categories) == set(
-        sim.modules['HealthSystem'].dx_manager.dx_tests['assess_hypertension_hc'][0].target_categories
-    )
-    assert set(target_categories).issubset(target_categories)
-
-    assert set(target_categories) == set(
-        sim.modules['HealthSystem'].dx_manager.dx_tests['assess_hypertension_hp'][0].target_categories
-    )
-    assert set(target_categories).issubset(target_categories)
-
-    # Make Dummy Event
-    from tlo.events import IndividualScopeEventMixin
-    from tlo.methods.healthsystem import HSI_Event
-
-    class HSI_Dummy(HSI_Event, IndividualScopeEventMixin):
-        def __init__(self, module, person_id):
-            super().__init__(module, person_id=person_id)
-            self.TREATMENT_ID = 'Dummy'
-            self.EXPECTED_APPT_FOOTPRINT = sim.modules['HealthSystem'].get_blank_appt_footprint()
-            self.ACCEPTED_FACILITY_LEVEL = '0'
-            self.ALERT_OTHER_DISEASES = []
-
-        def apply(self, person_id, squeeze_factor):
-            pass
-
-    hsi_event = HSI_Dummy(module=sim.modules['Labour'], person_id=updated_id)
-
-    # for each of the categories, test that DX test give the expected answer:
-    for true_value in all_categories:
-        sim.population.props.at[updated_id, 'ps_htn_disorders'] = true_value
-        # Run DxTest for 'blood_pressure_measurement'
-        test_result = sim.modules['HealthSystem'].dx_manager.run_dx_test(
-            dx_tests_to_run='assess_hypertension_hc',
-            hsi_event=hsi_event
-        )
-        # check that result of dx test is as expected:
-        assert test_result is (true_value in target_categories)
-
-    for true_value in all_categories:
-        sim.population.props.at[updated_id, 'ps_htn_disorders'] = true_value
-        # Run DxTest for 'blood_pressure_measurement'
-        test_result = sim.modules['HealthSystem'].dx_manager.run_dx_test(
-            dx_tests_to_run='assess_hypertension_hp',
-            hsi_event=hsi_event
-        )
-        # check that result of dx test is as expected:
-        assert test_result is (true_value in target_categories)
-
-    df.at[updated_id, 'la_obstructed_labour'] = True
-    assert (sim.modules['HealthSystem'].dx_manager.dx_tests['assess_obstructed_labour_hc'][0].property == 'la_'
-                                                                                                          'obstructed'
-                                                                                                          '_labour')
-    assert (sim.modules['HealthSystem'].dx_manager.dx_tests['assess_obstructed_labour_hp'][0].property == 'la_'
-                                                                                                          'obstructed_'
-                                                                                                          'labour')
-
-    test_result = sim.modules['HealthSystem'].dx_manager.run_dx_test(
-        dx_tests_to_run='assess_obstructed_labour_hc',
-        hsi_event=hsi_event
-    )
-    assert test_result
-
-    test_result = sim.modules['HealthSystem'].dx_manager.run_dx_test(
-        dx_tests_to_run='assess_obstructed_labour_hp',
-        hsi_event=hsi_event
-    )
-    assert test_result
-
-    # additional examples
-
-    sim.modules['HealthSystem'].dx_manager.print_info_about_dx_test('assess_hypertension_hc')
-    sim.modules['HealthSystem'].dx_manager.print_info_about_dx_test('assess_hypertension_hp')
-
-    df.at[updated_id, 'la_sepsis'] = True
-
-    assert (sim.modules['HealthSystem'].dx_manager.dx_tests['assess_sepsis_hc_ip'][0].property == 'la_sepsis')
-    assert (sim.modules['HealthSystem'].dx_manager.dx_tests['assess_sepsis_hp_ip'][0].property == 'la_sepsis')
-
-    test_result = sim.modules['HealthSystem'].dx_manager.run_dx_test(
-        dx_tests_to_run='assess_sepsis_hc_ip',
-        hsi_event=hsi_event
-    )
-    assert test_result
-
-    test_result = sim.modules['HealthSystem'].dx_manager.run_dx_test(
-        dx_tests_to_run='assess_sepsis_hp_ip',
-        hsi_event=hsi_event
-    )
-    assert test_result
-
->>>>>>> 1667450b
 # todo: test squeeze factor logic
 # todo: further CEmONC testing
 # todo: test consumables constraints block interventions