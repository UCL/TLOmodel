--- conflicted
+++ resolved
@@ -999,10 +999,7 @@
             f"Perfect treatment does not prevent death: {_args=}"
 
 
-<<<<<<< HEAD
-=======
 @pytest.mark.slow
->>>>>>> 35a389f9
 def test_zero_deaths_when_perfect_treatment(seed):
     """Check that there are no deaths when treatment is perfect and there is perfect healthcare seeking, and no
     healthcare constraints."""
@@ -1084,15 +1081,12 @@
         do_make_treatment_perfect=False,
     )
 
-<<<<<<< HEAD
-=======
     # Some deaths with imperfect treatment and perfect healthcare seeking
     assert 0 < get_number_of_deaths_from_cohort_of_children_with_diarrhoea(
         force_any_symptom_to_lead_to_healthcareseeking=True,
         do_make_treatment_perfect=False,
     )
 
->>>>>>> 35a389f9
     # No deaths with perfect healthcare seeking and perfect treatment
     assert 0 == get_number_of_deaths_from_cohort_of_children_with_diarrhoea(
         force_any_symptom_to_lead_to_healthcareseeking=True,
