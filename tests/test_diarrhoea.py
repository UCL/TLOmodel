"""
Basic tests for the Diarrhoea Module
"""
import os
from itertools import product
from pathlib import Path

import pandas as pd
import pytest
from pandas import DateOffset

from tlo import Date, Module, Simulation, logging
from tlo.analysis.utils import parse_log_file
from tlo.methods import (
    Metadata,
    demography,
    diarrhoea,
    enhanced_lifestyle,
    healthburden,
    healthseekingbehaviour,
    healthsystem,
    simplified_births,
    symptommanager,
)
from tlo.methods.diarrhoea import (
    DiarrhoeaCureEvent,
    DiarrhoeaIncidentCase,
    DiarrhoeaNaturalRecoveryEvent,
    HSI_Diarrhoea_Treatment_Inpatient,
    HSI_Diarrhoea_Treatment_Outpatient,
    increase_incidence_of_pathogens,
    increase_risk_of_death,
    make_treatment_perfect,
)
from tlo.methods.hsi_generic_first_appts import HSI_GenericNonEmergencyFirstAppt

resourcefilepath = Path(os.path.dirname(__file__)) / '../resources'


def check_dtypes(simulation):
    # check types of columns
    df = simulation.population.props
    orig = simulation.population.new_row
    assert (df.dtypes == orig.dtypes).all()


def get_combined_log(log_filepath):
    """Merge the logs for incident_case and end_of_episode to give a record of each incident case that has ended"""
    log = parse_log_file(log_filepath)['tlo.methods.diarrhoea']
    m = log['incident_case'][[
        'person_id',
        'age_years',
        'date',
        'date_of_outcome',
        'will_die'
    ]].merge(log['end_of_case'], left_on=['person_id', 'date'], right_on=['person_id', 'date_of_onset'], how='inner',
             suffixes=['_i', '_o'])
    # <-- merging is on person_id and date_of_onset of episode
    return m


@pytest.mark.slow
def test_basic_run_of_diarrhoea_module_with_default_params(tmpdir, seed):
    """Check that the module run and that properties are maintained correctly, using health system and default
    parameters"""
    start_date = Date(2010, 1, 1)
    end_date = Date(2010, 12, 31)
    popsize = 1000

    log_config = {'filename': 'tmpfile',
                  'directory': tmpdir,
                  'custom_levels': {
                      "tlo.methods.diarrhoea": logging.INFO}
                  }

    sim = Simulation(start_date=start_date, seed=seed, log_config=log_config)

    # Register the appropriate modules
    sim.register(demography.Demography(resourcefilepath=resourcefilepath),
                 simplified_births.SimplifiedBirths(resourcefilepath=resourcefilepath),
                 enhanced_lifestyle.Lifestyle(resourcefilepath=resourcefilepath),
                 healthsystem.HealthSystem(resourcefilepath=resourcefilepath, disable_and_reject_all=True),
                 symptommanager.SymptomManager(resourcefilepath=resourcefilepath),
                 healthseekingbehaviour.HealthSeekingBehaviour(resourcefilepath=resourcefilepath),
                 healthburden.HealthBurden(resourcefilepath=resourcefilepath),
                 diarrhoea.Diarrhoea(resourcefilepath=resourcefilepath, do_checks=True),
                 diarrhoea.DiarrhoeaPropertiesOfOtherModules(),
                 )

    sim.make_initial_population(n=popsize)
    sim.simulate(end_date=end_date)
    check_dtypes(sim)

    # Get combined log and check its content as are expected
    m = get_combined_log(sim.log_filepath)
    assert (m.loc[m.will_die].outcome == 'death').all()
    assert (m.loc[~m.will_die].outcome == 'recovery').all()
    assert not (m.outcome == 'cure').any()
    assert (m['date_of_outcome'] == m['date_o']).all()


@pytest.mark.slow
def test_basic_run_of_diarrhoea_module_with_zero_incidence(seed):
    """Run with zero incidence and check for no cases or deaths"""
    start_date = Date(2010, 1, 1)
    end_date = Date(2015, 12, 31)
    popsize = 1000

    sim = Simulation(start_date=start_date, seed=seed)

    # Register the appropriate modules
    sim.register(demography.Demography(resourcefilepath=resourcefilepath),
                 simplified_births.SimplifiedBirths(resourcefilepath=resourcefilepath),
                 enhanced_lifestyle.Lifestyle(resourcefilepath=resourcefilepath),
                 healthsystem.HealthSystem(resourcefilepath=resourcefilepath, disable=True),
                 symptommanager.SymptomManager(resourcefilepath=resourcefilepath),
                 healthseekingbehaviour.HealthSeekingBehaviour(resourcefilepath=resourcefilepath),
                 healthburden.HealthBurden(resourcefilepath=resourcefilepath),
                 diarrhoea.Diarrhoea(resourcefilepath=resourcefilepath),
                 diarrhoea.DiarrhoeaPropertiesOfOtherModules(),
                 )

    # **Zero-out incidence**:
    for param_name in sim.modules['Diarrhoea'].parameters.keys():
        if param_name.startswith('base_inc_rate_diarrhoea_by_'):
            sim.modules['Diarrhoea'].parameters[param_name] = \
                [0.0 * v for v in sim.modules['Diarrhoea'].parameters[param_name]]

        # Increase symptoms (to be consistent with other checks):
        if param_name.startswith('proportion_AWD_by_'):
            sim.modules['Diarrhoea'].parameters[param_name] = 1.0
        if param_name.startswith('fever_by_'):
            sim.modules['Diarrhoea'].parameters[param_name] = 1.0
        if param_name.startswith('vomiting_by_'):
            sim.modules['Diarrhoea'].parameters[param_name] = 1.0
        if param_name.startswith('dehydration_by_'):
            sim.modules['Diarrhoea'].parameters[param_name] = 1.0

    # Increase death (to be consistent with other checks):
    increase_risk_of_death(sim.modules['Diarrhoea'])

    sim.make_initial_population(n=popsize)
    sim.simulate(end_date=end_date)
    check_dtypes(sim)

    # Check for zero-level of diarrhoea
    df = sim.population.props
    assert 0 == df.loc[df.is_alive].gi_has_diarrhoea.sum()
    assert pd.isnull(df.loc[df.is_alive, 'gi_date_end_of_last_episode']).all()

    # Check for zero level of death
    assert not df.loc[~df.is_alive & ~pd.isnull(df.date_of_birth), 'cause_of_death'].str.startswith('Diarrhoea').any()


@pytest.mark.slow
def test_basic_run_of_diarrhoea_module_with_high_incidence_and_zero_death(tmpdir, seed):
    """Check that there are incident cases, and that everyone recovers naturally"""

    start_date = Date(2010, 1, 1)
    end_date = Date(2015, 12, 31)
    popsize = 2000

    log_config = {'filename': 'tmpfile',
                  'directory': tmpdir,
                  'custom_levels': {
                      "tlo.methods.diarrhoea": logging.INFO}
                  }

    sim = Simulation(start_date=start_date, seed=seed, log_config=log_config)

    # Register the appropriate modules
    sim.register(demography.Demography(resourcefilepath=resourcefilepath),
                 simplified_births.SimplifiedBirths(resourcefilepath=resourcefilepath),
                 enhanced_lifestyle.Lifestyle(resourcefilepath=resourcefilepath),
                 healthsystem.HealthSystem(resourcefilepath=resourcefilepath, disable_and_reject_all=True),
                 symptommanager.SymptomManager(resourcefilepath=resourcefilepath),
                 healthseekingbehaviour.HealthSeekingBehaviour(resourcefilepath=resourcefilepath),
                 healthburden.HealthBurden(resourcefilepath=resourcefilepath),
                 diarrhoea.Diarrhoea(resourcefilepath=resourcefilepath, do_checks=True),
                 diarrhoea.DiarrhoeaPropertiesOfOtherModules(),
                 )

    # Increase incidence of pathogens:
    increase_incidence_of_pathogens(sim.modules['Diarrhoea'])

    # Make risk of death 0%:
    sim.modules['Diarrhoea'].parameters['case_fatality_rate_AWD'] = 0.0

    sim.make_initial_population(n=popsize)
    sim.simulate(end_date=end_date)
    check_dtypes(sim)

    # Check for non-zero-level of diarrhoea
    df = sim.population.props
    assert pd.notnull(df.loc[df.is_alive, 'gi_date_end_of_last_episode']).any()

    # Check for zero level of death
    assert not df.cause_of_death.loc[~df.is_alive].str.startswith('Diarrhoea').any()

    # Examine the log to check that logged outcomes are consistent with the expectations when case is onset and that
    # everyone recovered.
    m = get_combined_log(sim.log_filepath)
    assert not m.will_die.any()
    assert (m.outcome == 'recovery').all()
    assert (m['date_of_outcome'] == m['date_o']).all()


@pytest.mark.slow
def test_basic_run_of_diarrhoea_module_with_high_incidence_and_high_death_and_no_treatment(tmpdir, seed):
    """Check that there are incident cases, treatments and deaths occurring correctly"""
    start_date = Date(2010, 1, 1)
    end_date = Date(2015, 12, 31)
    popsize = 2000

    log_config = {'filename': 'tmpfile',
                  'directory': tmpdir,
                  'custom_levels': {
                      "tlo.methods.diarrhoea": logging.INFO}
                  }

    sim = Simulation(start_date=start_date, seed=seed, log_config=log_config)

    # Register the appropriate modules
    sim.register(demography.Demography(resourcefilepath=resourcefilepath),
                 simplified_births.SimplifiedBirths(resourcefilepath=resourcefilepath),
                 enhanced_lifestyle.Lifestyle(resourcefilepath=resourcefilepath),
                 healthsystem.HealthSystem(resourcefilepath=resourcefilepath, disable_and_reject_all=True),
                 symptommanager.SymptomManager(resourcefilepath=resourcefilepath),
                 healthseekingbehaviour.HealthSeekingBehaviour(resourcefilepath=resourcefilepath),
                 healthburden.HealthBurden(resourcefilepath=resourcefilepath),
                 diarrhoea.Diarrhoea(resourcefilepath=resourcefilepath, do_checks=True),
                 diarrhoea.DiarrhoeaPropertiesOfOtherModules(),
                 )

    # Increase incidence of pathogens:
    increase_incidence_of_pathogens(sim.modules['Diarrhoea'])

    # Increase death:
    increase_risk_of_death(sim.modules['Diarrhoea'])

    sim.make_initial_population(n=popsize)
    sim.simulate(end_date=end_date)
    check_dtypes(sim)

    # Check for non-zero-level of diarrhoea
    df = sim.population.props
    assert pd.notnull(df.loc[df.is_alive, 'gi_date_end_of_last_episode']).any()

    # Check for non-zero level of death
    assert df.cause_of_death.loc[~df.is_alive].str.startswith('Diarrhoea').any()

    # Check that those with a gi_last_diarrhoea_death_date in the past, are now dead
    # NB. Cannot guarantee that all will have a cause of death that is Diarrhoea, because OtherDeathPoll can also
    #  cause deaths.
    gi_death_date_in_past = ~pd.isnull(df.gi_scheduled_date_death) & (df.gi_scheduled_date_death < sim.date)
    assert 0 < gi_death_date_in_past.sum()
    assert not df.loc[gi_death_date_in_past, 'is_alive'].any()

    # Examine the log to check that logged outcomes are consistent with the expectations when case is onset
    m = get_combined_log(sim.log_filepath)
    assert (m.loc[m.will_die].outcome == 'death').all()
    assert (m.loc[~m.will_die].outcome == 'recovery').all()
    assert not (m.outcome == 'cure').any()
    assert (m['date_of_outcome'] == m['date_o']).all()


@pytest.mark.slow
def test_basic_run_of_diarrhoea_module_with_high_incidence_and_high_death_and_with_perfect_treatment(tmpdir, seed):
    """Run with high incidence and perfect treatment, with and without spurious symptoms of diarrhoea being generated"""

    def run(spurious_symptoms):
        # Run with everyone getting symptoms and seeking care and perfect treatment efficacy:
        # Check that everyone is cured and no deaths;
        start_date = Date(2010, 1, 1)
        end_date = Date(2010, 12, 31)  # reduce run time because with spurious_symptoms=True, things get slow
        popsize = 1000

        log_config = {'filename': 'tmpfile',
                      'directory': tmpdir,
                      'custom_levels': {
                          "tlo.methods.diarrhoea": logging.INFO}
                      }

        sim = Simulation(start_date=start_date, seed=seed, show_progress_bar=True, log_config=log_config)

        # Register the appropriate modules
        sim.register(demography.Demography(resourcefilepath=resourcefilepath),
                     simplified_births.SimplifiedBirths(resourcefilepath=resourcefilepath),
                     enhanced_lifestyle.Lifestyle(resourcefilepath=resourcefilepath),
                     healthsystem.HealthSystem(
                         resourcefilepath=resourcefilepath,
                         disable=True,
                         cons_availability='all',
                     ),
                     symptommanager.SymptomManager(resourcefilepath=resourcefilepath,
                                                   spurious_symptoms=spurious_symptoms
                                                   ),
                     healthseekingbehaviour.HealthSeekingBehaviour(
                         resourcefilepath=resourcefilepath,
                         force_any_symptom_to_lead_to_healthcareseeking=True
                         # every symptom leads to healthcare seeking
                     ),
                     diarrhoea.Diarrhoea(resourcefilepath=resourcefilepath, do_checks=True),
                     diarrhoea.DiarrhoeaPropertiesOfOtherModules(),
                     )
        # Edit rate of spurious symptoms to be limited to additional cases of diarrhoea:
        sp_symps = sim.modules['SymptomManager'].parameters['generic_symptoms_spurious_occurrence']
        for symp in sp_symps['name']:
            sp_symps.loc[
                sp_symps['name'] == symp,
                ['prob_spurious_occurrence_in_adults_per_day', 'prob_spurious_occurrence_in_children_per_day']
            ] = 5.0 / 1000 if symp == 'diarrhoea' else 0.0

        # Increase incidence of pathogens:
        increase_incidence_of_pathogens(sim.modules['Diarrhoea'])

        # Increase risk of death (and make it depend only on blood-in-diarrhoea and dehydration)
        increase_risk_of_death(sim.modules['Diarrhoea'])

        # Make treatment perfect
        make_treatment_perfect(sim.modules['Diarrhoea'])

        # Make long duration so as to allow time for healthcare seeking
        for pathogen in sim.modules['Diarrhoea'].pathogens:
            sim.modules['Diarrhoea'].parameters[f"prob_prolonged_diarr_{pathogen}"] = 1.0

        sim.make_initial_population(n=popsize)
        sim.simulate(end_date=end_date)
        check_dtypes(sim)

        # Check for non-zero-level of diarrhoea
        df = sim.population.props
        assert pd.notnull(df.loc[df.is_alive, 'gi_date_end_of_last_episode']).any()

        # check that there have not been any deaths caused by Diarrhoea
        assert not df.cause_of_death.loc[~df.is_alive].str.startswith('Diarrhoea').any()

        # open the logs to check that no one died and that there are many cures
        # (there is not a cure in the instance that the natural recovery happens first).
        m = get_combined_log(sim.log_filepath)
        assert m.loc[~m.will_die].outcome.isin(['recovery', 'cure']).all()
        assert (m.loc[m.will_die].outcome == 'cure').all()
        assert not (m.outcome == 'death').any()

    # # run without spurious symptoms
    run(spurious_symptoms=False)

    # run with spurious symptoms
    run(spurious_symptoms=True)


def test_do_when_presentation_with_diarrhoea_severe_dehydration(seed):
    """Check that when someone presents with diarrhoea and severe dehydration, the correct HSI is created"""

    start_date = Date(2010, 1, 1)
    popsize = 200  # smallest population size that works

    sim = Simulation(start_date=start_date, seed=seed)
    # Register the appropriate modules
    sim.register(demography.Demography(resourcefilepath=resourcefilepath),
                 simplified_births.SimplifiedBirths(resourcefilepath=resourcefilepath),
                 enhanced_lifestyle.Lifestyle(resourcefilepath=resourcefilepath),
                 healthsystem.HealthSystem(
                     resourcefilepath=resourcefilepath,
                     disable=False,
                     cons_availability='all'
                 ),
                 symptommanager.SymptomManager(resourcefilepath=resourcefilepath),
                 healthseekingbehaviour.HealthSeekingBehaviour(
                     resourcefilepath=resourcefilepath,
                     force_any_symptom_to_lead_to_healthcareseeking=True  # every symptom leads to health-care seeking
                 ),
                 healthburden.HealthBurden(resourcefilepath=resourcefilepath),
                 diarrhoea.Diarrhoea(resourcefilepath=resourcefilepath, do_checks=True),
                 diarrhoea.DiarrhoeaPropertiesOfOtherModules(),
                 )

    # Make DxTest for danger signs perfect:
    sim.modules['Diarrhoea'].parameters['sensitivity_severe_dehydration_visual_inspection'] = 1.0
    sim.modules['Diarrhoea'].parameters['specificity_severe_dehydration_visual_inspection'] = 1.0

    sim.make_initial_population(n=popsize)
    sim.simulate(end_date=start_date)
    df = sim.population.props

    # Set that person_id=0 is a child with bloody diarrhoea and severe dehydration
    person_id = 0
    props_new = {
        'age_years': 2,
        'age_exact_years': 2.0,
        'gi_has_diarrhoea': True,
        'gi_pathogen': 'shigella',
        'gi_type': 'bloody',
        'gi_dehydration': 'severe',
        'gi_duration_longer_than_13days': True,
        'gi_date_of_onset': sim.date,
        'gi_date_end_of_last_episode': sim.date + DateOffset(days=20),
        'gi_scheduled_date_recovery': pd.NaT,
        'gi_scheduled_date_death': sim.date + DateOffset(days=2),
        'gi_treatment_date': pd.NaT,
    }
    df.loc[person_id, props_new.keys()] = props_new.values()
    generic_hsi = HSI_GenericNonEmergencyFirstAppt(
        module=sim.modules["HealthSeekingBehaviour"], person_id=person_id
    )
<<<<<<< HEAD
    individual_properties = sim.population.individual_properties(person_id)
=======
    patient_details = sim.population.row_in_readonly_form(person_id)
    symptoms = {"diarrhoea"}
>>>>>>> fe1feef0

    def diagnosis_fn(tests, use_dict: bool = False, report_tried: bool = False):
        return generic_hsi.healthcare_system.dx_manager.run_dx_test(
            tests,
            hsi_event=generic_hsi,
            use_dict_for_single=use_dict,
            report_dxtest_tried=report_tried,
        )

    sim.modules['HealthSystem'].reset_queue()
    sim.modules['Diarrhoea'].parameters['prob_hospitalization_on_danger_signs'] = 1.0
    sim.modules["Diarrhoea"].do_at_generic_first_appt(
        person_id=person_id,
        individual_properties=individual_properties,
        schedule_hsi_event=sim.modules["HealthSystem"].schedule_hsi_event,
        diagnosis_function=diagnosis_fn,
        symptoms=symptoms,
    )
    evs = sim.modules['HealthSystem'].find_events_for_person(person_id)

    assert 1 == len(evs)
    assert isinstance(evs[0][1], HSI_Diarrhoea_Treatment_Inpatient)

    # 2) If DxTest of danger signs perfect but 0% chance of referral --> Inpatient HSI should not be created
    sim.modules['HealthSystem'].reset_queue()
    sim.modules['Diarrhoea'].parameters['prob_hospitalization_on_danger_signs'] = 0.0
    sim.modules["Diarrhoea"].do_at_generic_first_appt(
        person_id=person_id,
        individual_properties=individual_properties,
        schedule_hsi_event=sim.modules["HealthSystem"].schedule_hsi_event,
        diagnosis_function=diagnosis_fn,
        symptoms=symptoms,
    )
    evs = sim.modules['HealthSystem'].find_events_for_person(person_id)
    assert 1 == len(evs)
    assert isinstance(evs[0][1], HSI_Diarrhoea_Treatment_Outpatient)


def test_do_when_presentation_with_diarrhoea_severe_dehydration_dxtest_notfunctional(seed):
    """Check that when someone presents with diarrhoea and severe dehydration but the DxTest for danger signs
    is not functional (0% sensitivity, 0% specificity) that an Outpatient appointment is created"""

    start_date = Date(2010, 1, 1)
    popsize = 200  # smallest population size that works

    sim = Simulation(start_date=start_date, seed=seed)
    # Register the appropriate modules
    sim.register(demography.Demography(resourcefilepath=resourcefilepath),
                 simplified_births.SimplifiedBirths(resourcefilepath=resourcefilepath),
                 enhanced_lifestyle.Lifestyle(resourcefilepath=resourcefilepath),
                 healthsystem.HealthSystem(
                     resourcefilepath=resourcefilepath,
                     disable=False,
                     cons_availability='all'
                 ),
                 symptommanager.SymptomManager(resourcefilepath=resourcefilepath),
                 healthseekingbehaviour.HealthSeekingBehaviour(
                     resourcefilepath=resourcefilepath,
                     force_any_symptom_to_lead_to_healthcareseeking=True  # every symptom leads to health-care seeking
                 ),
                 healthburden.HealthBurden(resourcefilepath=resourcefilepath),
                 diarrhoea.Diarrhoea(resourcefilepath=resourcefilepath, do_checks=True),
                 diarrhoea.DiarrhoeaPropertiesOfOtherModules(),
                 )

    # Make DxTest for danger signs not functional:
    sim.modules['Diarrhoea'].parameters['sensitivity_severe_dehydration_visual_inspection'] = 0.0
    sim.modules['Diarrhoea'].parameters['specificity_severe_dehydration_visual_inspection'] = 0.0

    sim.make_initial_population(n=popsize)
    sim.simulate(end_date=start_date)
    df = sim.population.props

    # Set that person_id=0 is a child with bloody diarrhoea and severe dehydration
    person_id = 0
    props_new = {
        'age_years': 2,
        'age_exact_years': 2.0,
        'gi_has_diarrhoea': True,
        'gi_pathogen': 'shigella',
        'gi_type': 'bloody',
        'gi_dehydration': 'severe',
        'gi_duration_longer_than_13days': True,
        'gi_date_of_onset': sim.date,
        'gi_date_end_of_last_episode': sim.date + DateOffset(days=20),
        'gi_scheduled_date_recovery': pd.NaT,
        'gi_scheduled_date_death': sim.date + DateOffset(days=2),
        'gi_treatment_date': pd.NaT,
    }
    df.loc[person_id, props_new.keys()] = props_new.values()
    generic_hsi = HSI_GenericNonEmergencyFirstAppt(
        module=sim.modules['HealthSeekingBehaviour'], person_id=person_id)
<<<<<<< HEAD
    individual_properties = sim.population.individual_properties(person_id)
=======
    patient_details = sim.population.row_in_readonly_form(person_id)
    symptoms = {"diarrhoea"}
>>>>>>> fe1feef0

    def diagnosis_fn(tests, use_dict: bool = False, report_tried: bool = False):
        return generic_hsi.healthcare_system.dx_manager.run_dx_test(
            tests,
            hsi_event=generic_hsi,
            use_dict_for_single=use_dict,
            report_dxtest_tried=report_tried,
        )

    # Only an out-patient appointment should be created as the DxTest for danger signs is not functional.
    sim.modules['Diarrhoea'].parameters['prob_hospitalization_on_danger_signs'] = 0.0
    sim.modules['HealthSystem'].reset_queue()
    sim.modules["Diarrhoea"].do_at_generic_first_appt(
        person_id=person_id,
        individual_properties=individual_properties,
        schedule_hsi_event=sim.modules["HealthSystem"].schedule_hsi_event,
        diagnosis_function=diagnosis_fn,
        symptoms=symptoms,
    )
    evs = sim.modules['HealthSystem'].find_events_for_person(person_id)
    assert 1 == len(evs)
    assert isinstance(evs[0][1], HSI_Diarrhoea_Treatment_Outpatient)


def test_do_when_presentation_with_diarrhoea_non_severe_dehydration(seed):
    """Check that when someone presents with diarrhoea and non-severe dehydration, the out-patient HSI is created"""

    start_date = Date(2010, 1, 1)
    popsize = 200  # smallest population size that works

    sim = Simulation(start_date=start_date, seed=seed)
    # Register the appropriate modules
    sim.register(demography.Demography(resourcefilepath=resourcefilepath),
                 simplified_births.SimplifiedBirths(resourcefilepath=resourcefilepath),
                 enhanced_lifestyle.Lifestyle(resourcefilepath=resourcefilepath),
                 healthsystem.HealthSystem(
                     resourcefilepath=resourcefilepath,
                     disable=False,
                     cons_availability='all'
                 ),
                 symptommanager.SymptomManager(resourcefilepath=resourcefilepath),
                 healthseekingbehaviour.HealthSeekingBehaviour(
                     resourcefilepath=resourcefilepath,
                     force_any_symptom_to_lead_to_healthcareseeking=True  # every symptom leads to health-care seeking
                 ),
                 healthburden.HealthBurden(resourcefilepath=resourcefilepath),
                 diarrhoea.Diarrhoea(resourcefilepath=resourcefilepath, do_checks=True),
                 diarrhoea.DiarrhoeaPropertiesOfOtherModules(),
                 )

    # Make DxTest for danger signs perfect:
    sim.modules['Diarrhoea'].parameters['sensitivity_severe_dehydration_visual_inspection'] = 1.0
    sim.modules['Diarrhoea'].parameters['specificity_severe_dehydration_visual_inspection'] = 1.0

    sim.make_initial_population(n=popsize)
    sim.simulate(end_date=start_date)
    df = sim.population.props

    # Set that person_id=0 is a child with bloody diarrhoea and 'some' dehydration
    person_id = 0
    props_new = {
        'age_years': 2,
        'age_exact_years': 2.0,
        'gi_has_diarrhoea': True,
        'gi_pathogen': 'shigella',
        'gi_type': 'bloody',
        'gi_dehydration': 'some',
        'gi_duration_longer_than_13days': True,
        'gi_date_of_onset': sim.date,
        'gi_date_end_of_last_episode': sim.date + DateOffset(days=20),
        'gi_scheduled_date_recovery': pd.NaT,
        'gi_scheduled_date_death': sim.date + DateOffset(days=2),
        'gi_treatment_date': pd.NaT,
    }
    df.loc[person_id, props_new.keys()] = props_new.values()
    generic_hsi = HSI_GenericNonEmergencyFirstAppt(
        module=sim.modules['HealthSeekingBehaviour'], person_id=person_id)
<<<<<<< HEAD
    individual_properties = sim.population.individual_properties(person_id)
=======
    patient_details = sim.population.row_in_readonly_form(person_id)
    symptoms = {"diarrhoea"}
>>>>>>> fe1feef0

    def diagnosis_fn(tests, use_dict: bool = False, report_tried: bool = False):
        return generic_hsi.healthcare_system.dx_manager.run_dx_test(
            tests,
            hsi_event=generic_hsi,
            use_dict_for_single=use_dict,
            report_dxtest_tried=report_tried,
        )
    # 1) Outpatient HSI should be created
    sim.modules["HealthSystem"].reset_queue()
    sim.modules["Diarrhoea"].do_at_generic_first_appt(
<<<<<<< HEAD
        person_id=person_id,
        individual_properties=individual_properties,
        schedule_hsi_event=sim.modules["HealthSystem"].schedule_hsi_event,
        diagnosis_function=diagnosis_fn
=======
        patient_id=person_id,
        patient_details=patient_details,
        diagnosis_function=diagnosis_fn,
        symptoms=symptoms,
>>>>>>> fe1feef0
    )
    evs = sim.modules["HealthSystem"].find_events_for_person(person_id)

    assert 1 == len(evs)
    assert isinstance(evs[0][1], HSI_Diarrhoea_Treatment_Outpatient)


def test_run_each_of_the_HSI(seed):
    """Check that HSI specified can be run correctly"""
    start_date = Date(2010, 1, 1)
    popsize = 200  # smallest population size that works

    sim = Simulation(start_date=start_date, seed=seed)

    # Register the appropriate modules
    sim.register(demography.Demography(resourcefilepath=resourcefilepath),
                 simplified_births.SimplifiedBirths(resourcefilepath=resourcefilepath),
                 enhanced_lifestyle.Lifestyle(resourcefilepath=resourcefilepath),
                 healthsystem.HealthSystem(
                     resourcefilepath=resourcefilepath,
                     disable=False,
                     cons_availability='all'
                 ),
                 symptommanager.SymptomManager(resourcefilepath=resourcefilepath),
                 healthseekingbehaviour.HealthSeekingBehaviour(
                     resourcefilepath=resourcefilepath,
                     force_any_symptom_to_lead_to_healthcareseeking=True  # every symptom leads to health-care seeking
                 ),
                 healthburden.HealthBurden(resourcefilepath=resourcefilepath),
                 diarrhoea.Diarrhoea(resourcefilepath=resourcefilepath, do_checks=True),
                 diarrhoea.DiarrhoeaPropertiesOfOtherModules(),
                 )

    sim.make_initial_population(n=popsize)
    sim.simulate(end_date=start_date)

    # The Out-patient HSI
    hsi_outpatient = HSI_Diarrhoea_Treatment_Outpatient(person_id=0, module=sim.modules['Diarrhoea'])
    hsi_outpatient.run(squeeze_factor=0)

    # The In-patient HSI
    hsi_outpatient = HSI_Diarrhoea_Treatment_Inpatient(person_id=0, module=sim.modules['Diarrhoea'])
    hsi_outpatient.run(squeeze_factor=0)


def test_does_treatment_prevent_death(seed):
    """Check that the helper function 'does_treatment_prevent_death' works as expected."""

    start_date = Date(2010, 1, 1)
    popsize = 1000
    sim = Simulation(start_date=start_date, seed=seed)

    # Register the appropriate modules
    sim.register(demography.Demography(resourcefilepath=resourcefilepath),
                 simplified_births.SimplifiedBirths(resourcefilepath=resourcefilepath),
                 enhanced_lifestyle.Lifestyle(resourcefilepath=resourcefilepath),
                 healthsystem.HealthSystem(resourcefilepath=resourcefilepath, disable=True),
                 symptommanager.SymptomManager(resourcefilepath=resourcefilepath),
                 healthseekingbehaviour.HealthSeekingBehaviour(resourcefilepath=resourcefilepath),
                 healthburden.HealthBurden(resourcefilepath=resourcefilepath),
                 diarrhoea.Diarrhoea(resourcefilepath=resourcefilepath),
                 diarrhoea.DiarrhoeaPropertiesOfOtherModules(),
                 )

    # Increase incidence and risk of death in Diarrhoea episodes
    increase_risk_of_death(sim.modules['Diarrhoea'])
    make_treatment_perfect(sim.modules['Diarrhoea'])

    sim.make_initial_population(n=popsize)
    sim.simulate(end_date=start_date)

    does_treatment_prevent_death = sim.modules['Diarrhoea'].models.does_treatment_prevent_death

    # False if there is no change in characteristics
    assert False is does_treatment_prevent_death(
        pathogen='shigella',
        type=('bloody', 'bloody'),
        duration_longer_than_13days=False,
        dehydration=('severe', 'severe'),
        age_exact_years=2,
        ri_current_infection_status=False,
        untreated_hiv=False,
        un_clinical_acute_malnutrition='SAM'
    )

    # True some of the time if there a improvement in dehydration (severe --> none)
    assert any([does_treatment_prevent_death(
        pathogen='shigella',
        type='watery',
        duration_longer_than_13days=False,
        dehydration=('severe', 'none'),
        age_exact_years=2,
        ri_current_infection_status=False,
        untreated_hiv=False,
        un_clinical_acute_malnutrition='SAM'
    ) for _ in range(1000)])

    # True some of the time if there a improvement in type (watery --> bloody)
    assert any([does_treatment_prevent_death(
        pathogen='shigella',
        type=('bloody', 'watery'),
        duration_longer_than_13days=False,
        dehydration='none',
        age_exact_years=2,
        ri_current_infection_status=False,
        untreated_hiv=False,
        un_clinical_acute_malnutrition='SAM'
    ) for _ in range(1000)])

    # True all of the time if there a improvement in type (watery --> bloody) and dehydration
    assert all([does_treatment_prevent_death(
        pathogen='shigella',
        type=('bloody', 'watery'),
        duration_longer_than_13days=False,
        dehydration=('severe', 'none'),
        age_exact_years=2,
        ri_current_infection_status=False,
        untreated_hiv=False,
        un_clinical_acute_malnutrition='SAM'
    ) for _ in range(1000)])


def test_do_treatment_for_those_that_will_die_if_consumables_available(seed):
    """Check that when someone who will die and is provided with treatment, that the death is prevented."""

    # ** If consumables are available **:
    start_date = Date(2010, 1, 1)
    popsize = 200  # smallest population size that works
    sim = Simulation(start_date=start_date, seed=seed)
    # Register the appropriate modules
    sim.register(demography.Demography(resourcefilepath=resourcefilepath),
                 simplified_births.SimplifiedBirths(resourcefilepath=resourcefilepath),
                 enhanced_lifestyle.Lifestyle(resourcefilepath=resourcefilepath),
                 healthsystem.HealthSystem(
                     resourcefilepath=resourcefilepath,
                     disable=False,
                     cons_availability='all'
                 ),
                 symptommanager.SymptomManager(resourcefilepath=resourcefilepath),
                 healthseekingbehaviour.HealthSeekingBehaviour(
                     resourcefilepath=resourcefilepath,
                     force_any_symptom_to_lead_to_healthcareseeking=True  # every symptom leads to health-care seeking
                 ),
                 healthburden.HealthBurden(resourcefilepath=resourcefilepath),
                 diarrhoea.Diarrhoea(resourcefilepath=resourcefilepath, do_checks=True),
                 diarrhoea.DiarrhoeaPropertiesOfOtherModules(),
                 )
    increase_risk_of_death(sim.modules['Diarrhoea'])
    make_treatment_perfect(sim.modules['Diarrhoea'])

    sim.make_initial_population(n=popsize)
    sim.simulate(end_date=start_date)
    df = sim.population.props

    # Set that person_id=0 is a child with bloody diarrhoea and severe dehydration:
    person_id = 0
    props_new = {
        'age_years': 2,
        'age_exact_years': 2.0,
        'gi_has_diarrhoea': True,
        'gi_pathogen': 'shigella',
        'gi_type': 'bloody',
        'gi_dehydration': 'severe',
        'gi_duration_longer_than_13days': True,
        'gi_date_of_onset': sim.date,
        'gi_date_end_of_last_episode': sim.date + DateOffset(days=20),
        'gi_scheduled_date_recovery': pd.NaT,
        'gi_scheduled_date_death': sim.date + DateOffset(days=2),
        'gi_treatment_date': pd.NaT,
    }
    df.loc[person_id, props_new.keys()] = props_new.values()
    sim.modules['SymptomManager'].change_symptom(
        person_id=0,
        symptom_string='diarrhoea',
        add_or_remove='+',
        disease_module=sim.modules['Diarrhoea']
    )

    # Run 'do_treatment' from an in-patient HSI.
    in_patient_hsi = HSI_Diarrhoea_Treatment_Inpatient(
        module=sim.modules['Diarrhoea'], person_id=person_id)
    sim.modules['Diarrhoea'].do_treatment(person_id=person_id, hsi_event=in_patient_hsi)

    # Check that death is cancelled
    assert pd.isnull(df.at[person_id, 'gi_scheduled_date_death'])

    # Check that cure event is scheduled
    assert any([isinstance(ev[1], DiarrhoeaCureEvent) for ev in sim.find_events_for_person(person_id=person_id)])

    # Check that treatment is recorded to have occurred
    assert pd.notnull(df.at[person_id, 'gi_treatment_date'])


def test_do_treatment_for_those_that_will_die_if_consumables_not_available(seed):
    """Check that when someone who will die and is provided with treatment, but that consumables are not available,
    that the death is not prevented"""

    # ** If consumables are available **:
    start_date = Date(2010, 1, 1)
    popsize = 200  # smallest population size that works
    sim = Simulation(start_date=start_date, seed=seed)
    # Register the appropriate modules
    sim.register(demography.Demography(resourcefilepath=resourcefilepath),
                 simplified_births.SimplifiedBirths(resourcefilepath=resourcefilepath),
                 enhanced_lifestyle.Lifestyle(resourcefilepath=resourcefilepath),
                 healthsystem.HealthSystem(
                     resourcefilepath=resourcefilepath,
                     disable=False,
                     cons_availability='none'
                 ),
                 symptommanager.SymptomManager(resourcefilepath=resourcefilepath),
                 healthseekingbehaviour.HealthSeekingBehaviour(
                     resourcefilepath=resourcefilepath,
                     force_any_symptom_to_lead_to_healthcareseeking=True  # every symptom leads to health-care seeking
                 ),
                 healthburden.HealthBurden(resourcefilepath=resourcefilepath),
                 diarrhoea.Diarrhoea(resourcefilepath=resourcefilepath, do_checks=True),
                 diarrhoea.DiarrhoeaPropertiesOfOtherModules(),
                 )
    increase_risk_of_death(sim.modules['Diarrhoea'])
    make_treatment_perfect(sim.modules['Diarrhoea'])

    sim.make_initial_population(n=popsize)
    sim.simulate(end_date=start_date)
    df = sim.population.props

    # Set that person_id=0 is a child with bloody diarrhoea and severe dehydration:
    person_id = 0
    props_new = {
        'age_years': 2,
        'age_exact_years': 2.0,
        'gi_has_diarrhoea': True,
        'gi_pathogen': 'shigella',
        'gi_type': 'bloody',
        'gi_dehydration': 'severe',
        'gi_duration_longer_than_13days': True,
        'gi_date_of_onset': sim.date,
        'gi_date_end_of_last_episode': sim.date + DateOffset(days=20),
        'gi_scheduled_date_recovery': pd.NaT,
        'gi_scheduled_date_death': sim.date + DateOffset(days=2),
        'gi_treatment_date': pd.NaT,
    }
    df.loc[person_id, props_new.keys()] = props_new.values()
    sim.modules['SymptomManager'].change_symptom(
        person_id=0,
        symptom_string='diarrhoea',
        add_or_remove='+',
        disease_module=sim.modules['Diarrhoea']
    )

    # Run 'do_treatment' from an in-patient HSI.
    sim.event_queue.queue = []
    in_patient_hsi = HSI_Diarrhoea_Treatment_Inpatient(
        module=sim.modules['Diarrhoea'], person_id=person_id)
    sim.modules['Diarrhoea'].do_treatment(person_id=person_id, hsi_event=in_patient_hsi)

    # Check that death is not cancelled
    assert pd.notnull(df.at[person_id, 'gi_scheduled_date_death'])

    # Check that no cure event is scheduled
    assert not any([isinstance(ev[1], DiarrhoeaCureEvent) for ev in sim.find_events_for_person(person_id=person_id)])

    # Check that treatment is recorded to have occurred
    assert pd.notnull(df.at[person_id, 'gi_treatment_date'])


def test_do_treatment_for_those_that_will_not_die(seed):
    """Check that when someone who will not die and is provided with treatment and gets zinc, that the date of cure is
    brought forward"""

    # ** If consumables are available **:
    start_date = Date(2010, 1, 1)
    popsize = 200  # smallest population size that works
    sim = Simulation(start_date=start_date, seed=seed)
    # Register the appropriate modules
    sim.register(demography.Demography(resourcefilepath=resourcefilepath),
                 simplified_births.SimplifiedBirths(resourcefilepath=resourcefilepath),
                 enhanced_lifestyle.Lifestyle(resourcefilepath=resourcefilepath),
                 healthsystem.HealthSystem(
                     resourcefilepath=resourcefilepath,
                     disable=False,
                     cons_availability='all'
                 ),
                 symptommanager.SymptomManager(resourcefilepath=resourcefilepath),
                 healthseekingbehaviour.HealthSeekingBehaviour(
                     resourcefilepath=resourcefilepath,
                     force_any_symptom_to_lead_to_healthcareseeking=True  # every symptom leads to health-care seeking
                 ),
                 healthburden.HealthBurden(resourcefilepath=resourcefilepath),
                 diarrhoea.Diarrhoea(resourcefilepath=resourcefilepath, do_checks=True),
                 diarrhoea.DiarrhoeaPropertiesOfOtherModules(),
                 )
    sim.make_initial_population(n=popsize)
    sim.simulate(end_date=start_date)
    df = sim.population.props

    # Set that person_id=0 is a child with watery diarrhoea and 'some' dehydration:
    person_id = 0
    scheduled_date_recovery = sim.date + DateOffset(days=10)
    props_new = {
        'age_years': 2,
        'age_exact_years': 2.0,
        'gi_has_diarrhoea': True,
        'gi_pathogen': 'shigella',
        'gi_type': 'watery',
        'gi_dehydration': 'some',
        'gi_duration_longer_than_13days': True,
        'gi_date_of_onset': sim.date,
        'gi_date_end_of_last_episode': sim.date + DateOffset(days=20),
        'gi_scheduled_date_recovery': scheduled_date_recovery,
        'gi_scheduled_date_death': pd.NaT,
        'gi_treatment_date': pd.NaT,
    }
    df.loc[person_id, props_new.keys()] = props_new.values()
    sim.modules['SymptomManager'].change_symptom(
        person_id=0,
        symptom_string='diarrhoea',
        add_or_remove='+',
        disease_module=sim.modules['Diarrhoea']
    )
    # Run 'do_treatment' from an out-patient HSI.
    in_patient_hsi = HSI_Diarrhoea_Treatment_Outpatient(
        module=sim.modules['Diarrhoea'], person_id=person_id)
    sim.modules['Diarrhoea'].do_treatment(person_id=person_id, hsi_event=in_patient_hsi)

    # check that a Cure Event is scheduled for earlier
    evs = sim.find_events_for_person(person_id)
    assert 1 == len(evs)
    assert isinstance(evs[0][1], DiarrhoeaCureEvent)
    assert evs[0][0] == scheduled_date_recovery - \
           pd.DateOffset(days=sim.modules['Diarrhoea'].parameters['number_of_days_reduced_duration_with_zinc'])

    #  Run the Cure Event and check episode is ended.
    sim.date = evs[0][0]
    evs[0][1].apply(person_id=person_id)
    assert not df.at[person_id, 'gi_has_diarrhoea']

    # Check that a recovery event occurring later has no effect and does not error.
    sim.date = scheduled_date_recovery
    recovery_event = DiarrhoeaNaturalRecoveryEvent(module=sim.modules['Diarrhoea'], person_id=person_id)
    recovery_event.apply(person_id=person_id)
    assert not df.at[person_id, 'gi_has_diarrhoea']


def test_effect_of_vaccine(seed):
    """Check that if the vaccine is perfect, no one infected with rotavirus and who has the vaccine gets severe
     dehydration."""

    # Create dummy simulation
    start_date = Date(2010, 1, 1)
    popsize = 200

    sim = Simulation(start_date=start_date, seed=seed)
    sim.register(demography.Demography(resourcefilepath=resourcefilepath),
                 simplified_births.SimplifiedBirths(resourcefilepath=resourcefilepath),
                 enhanced_lifestyle.Lifestyle(resourcefilepath=resourcefilepath),
                 healthsystem.HealthSystem(resourcefilepath=resourcefilepath, disable_and_reject_all=True),
                 symptommanager.SymptomManager(resourcefilepath=resourcefilepath),
                 healthseekingbehaviour.HealthSeekingBehaviour(resourcefilepath=resourcefilepath),
                 healthburden.HealthBurden(resourcefilepath=resourcefilepath),
                 diarrhoea.Diarrhoea(resourcefilepath=resourcefilepath, do_checks=True),
                 diarrhoea.DiarrhoeaPropertiesOfOtherModules(),
                 )
    sim.make_initial_population(n=popsize)
    sim.simulate(end_date=start_date)

    # Get the method that determines dehydration
    get_dehydration = sim.modules['Diarrhoea'].models.get_dehydration

    # increase probability to ensure at least one case of severe dehydration when vaccine is imperfect
    sim.modules['Diarrhoea'].parameters['prob_dehydration_by_rotavirus'] = 1.0
    sim.modules['Diarrhoea'].parameters['prob_dehydration_by_shigella'] = 1.0

    # 1) Make effect of vaccine perfect
    sim.modules['Diarrhoea'].parameters['rr_severe_dehydration_due_to_rotavirus_with_R1_under1yo'] = 0.0
    sim.modules['Diarrhoea'].parameters['rr_severe_dehydration_due_to_rotavirus_with_R1_over1yo'] = 0.0

    # Check that if person has vaccine and is infected with rotavirus, there is never severe dehydration...
    assert 'severe' not in [get_dehydration(pathogen='rotavirus', va_rota_all_doses=True, age_years=1)
                            for _ in range(100)]
    assert 'severe' not in [get_dehydration(pathogen='rotavirus', va_rota_all_doses=True, age_years=4)
                            for _ in range(100)]

    # ... but if no vaccine or infected with another pathogen, then sometimes it is severe dehydration.
    assert 'severe' in [get_dehydration(pathogen='rotavirus', va_rota_all_doses=False, age_years=1)
                        for _ in range(100)]
    assert 'severe' in [get_dehydration(pathogen='shigella', va_rota_all_doses=True, age_years=1)
                        for _ in range(100)]

    # 2) Make effect of vaccine imperfect
    sim.modules['Diarrhoea'].parameters['rr_severe_dehydration_due_to_rotavirus_with_R1_under1yo'] = 0.5
    sim.modules['Diarrhoea'].parameters['rr_severe_dehydration_due_to_rotavirus_with_R1_over1yo'] = 0.5

    # Check that if the vaccine is imperfect and the person is infected with rotavirus, then there sometimes is severe
    # dehydration.
    assert 'severe' in [get_dehydration(pathogen='rotavirus', va_rota_all_doses=True, age_years=1)
                        for _ in range(100)]
    assert 'severe' in [get_dehydration(pathogen='rotavirus', va_rota_all_doses=True, age_years=2)
                        for _ in range(100)]


def test_check_perfect_treatment_leads_to_zero_risk_of_death(seed):
    """Check that for any permutation of condition, if the treatment is successful, then it prevents death"""

    start_date = Date(2010, 1, 1)
    popsize = 200

    sim = Simulation(start_date=start_date, seed=seed)
    sim.register(demography.Demography(resourcefilepath=resourcefilepath),
                 simplified_births.SimplifiedBirths(resourcefilepath=resourcefilepath),
                 enhanced_lifestyle.Lifestyle(resourcefilepath=resourcefilepath),
                 healthsystem.HealthSystem(resourcefilepath=resourcefilepath, disable_and_reject_all=True),
                 symptommanager.SymptomManager(resourcefilepath=resourcefilepath),
                 healthseekingbehaviour.HealthSeekingBehaviour(resourcefilepath=resourcefilepath),
                 healthburden.HealthBurden(resourcefilepath=resourcefilepath),
                 diarrhoea.Diarrhoea(resourcefilepath=resourcefilepath, do_checks=True),
                 diarrhoea.DiarrhoeaPropertiesOfOtherModules(),
                 )
    sim.make_initial_population(n=popsize)
    sim.simulate(end_date=sim.start_date)

    diarrhoea_module = sim.modules['Diarrhoea']

    for (
        _pathogen,
        _type,
        _duration_longer_than_13days,
        _dehydration,
        _age_exact_years,
        _ri_current_infection_status,
        _untreated_hiv,
        _un_clinical_acute_malnutrition
    ) in product(
        diarrhoea_module.pathogens,
        ['watery', 'bloody'],
        [False, True],
        ['none', 'some', 'severe'],
        range(0, 4, 1),
        [False, True],
        [False, True],
        ['MAM', 'SAM', 'well']
    ):
        # Define the argument to `_get_probability_that_treatment_blocks_death` to represent successful treatment
        _args = {
            'pathogen': _pathogen,
            'type': (_type, 'watery'),  # <-- successful treatment removes blood in diarrhoea
            'duration_longer_than_13days': _duration_longer_than_13days,
            'dehydration': (_dehydration, 'none'),  # <-- successful treatment removes dehydration
            'age_exact_years': _age_exact_years,
            'ri_current_infection_status': _ri_current_infection_status,
            'untreated_hiv': _untreated_hiv,
            'un_clinical_acute_malnutrition': _un_clinical_acute_malnutrition
        }

        assert 1.0 == diarrhoea_module.models._get_probability_that_treatment_blocks_death(**_args), \
            f"Perfect treatment does not prevent death: {_args=}"


@pytest.mark.slow
def test_zero_deaths_when_perfect_treatment(seed):
    """Check that there are no deaths when treatment is perfect and there is perfect healthcare seeking, and no
    healthcare constraints."""

    def get_number_of_deaths_from_cohort_of_children_with_diarrhoea(
        force_any_symptom_to_lead_to_healthcareseeking,
        do_make_treatment_perfect,
        do_increase_risk_of_death=True,
    ) -> int:
        """Run a cohort of children all with newly onset diarrhoea and return number of them that die from diarrhoea."""

        class DummyModule(Module):
            """Dummy module that will cause everyone to have diarrhoea from the first day of the simulation"""
            METADATA = {Metadata.DISEASE_MODULE}

            def read_parameters(self, data_folder):
                pass

            def initialise_population(self, population):
                pass

            def initialise_simulation(self, sim):
                diarrhoea_module = sim.modules['Diarrhoea']
                pathogens = diarrhoea_module.pathogens

                df = sim.population.props
                for idx in df[df.is_alive].index:
                    sim.schedule_event(
                        event=DiarrhoeaIncidentCase(module=diarrhoea_module,
                                                    person_id=idx,
                                                    pathogen=self.rng.choice(pathogens)),
                        date=sim.date
                    )

        start_date = Date(2010, 1, 1)
        popsize = 10_000
        sim = Simulation(start_date=start_date, seed=seed)
        # Register the appropriate modules
        sim.register(demography.Demography(resourcefilepath=resourcefilepath),
                     simplified_births.SimplifiedBirths(resourcefilepath=resourcefilepath),
                     enhanced_lifestyle.Lifestyle(resourcefilepath=resourcefilepath),
                     healthsystem.HealthSystem(
                         resourcefilepath=resourcefilepath,
                         disable=True,
                         cons_availability='all',
                     ),
                     symptommanager.SymptomManager(resourcefilepath=resourcefilepath),
                     healthseekingbehaviour.HealthSeekingBehaviour(
                         resourcefilepath=resourcefilepath,
                         force_any_symptom_to_lead_to_healthcareseeking=force_any_symptom_to_lead_to_healthcareseeking
                         # every symptom leads to health-care seeking
                     ),
                     diarrhoea.Diarrhoea(resourcefilepath=resourcefilepath, do_checks=True),
                     diarrhoea.DiarrhoeaPropertiesOfOtherModules(),
                     DummyModule(),
                     )
        # Make entire population under five years old
        sim.modules['Demography'].parameters['max_age_initial'] = 5

        # Set high risk of death and perfect treatment
        if do_increase_risk_of_death:
            increase_risk_of_death(sim.modules['Diarrhoea'])

        if do_make_treatment_perfect:
            make_treatment_perfect(sim.modules['Diarrhoea'])

        sim.make_initial_population(n=popsize)
        sim.simulate(end_date=start_date + pd.DateOffset(months=3))

        df = sim.population.props

        # Return number of children who have died with a cause of Diarrhoea
        died_of_diarrhoea = df.loc[~df.is_alive & df['cause_of_death'].str.startswith('Diarrhoea')].index
        return len(died_of_diarrhoea)

    # Some deaths with imperfect treatment and default healthcare seeking
    assert 0 < get_number_of_deaths_from_cohort_of_children_with_diarrhoea(
        force_any_symptom_to_lead_to_healthcareseeking=False,
        do_make_treatment_perfect=False,
    )

    # Some deaths with imperfect treatment and perfect healthcare seeking
    assert 0 < get_number_of_deaths_from_cohort_of_children_with_diarrhoea(
        force_any_symptom_to_lead_to_healthcareseeking=True,
        do_make_treatment_perfect=False,
    )

    # No deaths with perfect healthcare seeking and perfect treatment
    assert 0 == get_number_of_deaths_from_cohort_of_children_with_diarrhoea(
        force_any_symptom_to_lead_to_healthcareseeking=True,
        do_make_treatment_perfect=True,
    )<|MERGE_RESOLUTION|>--- conflicted
+++ resolved
@@ -403,12 +403,8 @@
     generic_hsi = HSI_GenericNonEmergencyFirstAppt(
         module=sim.modules["HealthSeekingBehaviour"], person_id=person_id
     )
-<<<<<<< HEAD
     individual_properties = sim.population.individual_properties(person_id)
-=======
-    patient_details = sim.population.row_in_readonly_form(person_id)
     symptoms = {"diarrhoea"}
->>>>>>> fe1feef0
 
     def diagnosis_fn(tests, use_dict: bool = False, report_tried: bool = False):
         return generic_hsi.healthcare_system.dx_manager.run_dx_test(
@@ -501,12 +497,8 @@
     df.loc[person_id, props_new.keys()] = props_new.values()
     generic_hsi = HSI_GenericNonEmergencyFirstAppt(
         module=sim.modules['HealthSeekingBehaviour'], person_id=person_id)
-<<<<<<< HEAD
     individual_properties = sim.population.individual_properties(person_id)
-=======
-    patient_details = sim.population.row_in_readonly_form(person_id)
     symptoms = {"diarrhoea"}
->>>>>>> fe1feef0
 
     def diagnosis_fn(tests, use_dict: bool = False, report_tried: bool = False):
         return generic_hsi.healthcare_system.dx_manager.run_dx_test(
@@ -584,12 +576,8 @@
     df.loc[person_id, props_new.keys()] = props_new.values()
     generic_hsi = HSI_GenericNonEmergencyFirstAppt(
         module=sim.modules['HealthSeekingBehaviour'], person_id=person_id)
-<<<<<<< HEAD
     individual_properties = sim.population.individual_properties(person_id)
-=======
-    patient_details = sim.population.row_in_readonly_form(person_id)
     symptoms = {"diarrhoea"}
->>>>>>> fe1feef0
 
     def diagnosis_fn(tests, use_dict: bool = False, report_tried: bool = False):
         return generic_hsi.healthcare_system.dx_manager.run_dx_test(
@@ -601,17 +589,11 @@
     # 1) Outpatient HSI should be created
     sim.modules["HealthSystem"].reset_queue()
     sim.modules["Diarrhoea"].do_at_generic_first_appt(
-<<<<<<< HEAD
         person_id=person_id,
         individual_properties=individual_properties,
         schedule_hsi_event=sim.modules["HealthSystem"].schedule_hsi_event,
         diagnosis_function=diagnosis_fn
-=======
-        patient_id=person_id,
-        patient_details=patient_details,
-        diagnosis_function=diagnosis_fn,
         symptoms=symptoms,
->>>>>>> fe1feef0
     )
     evs = sim.modules["HealthSystem"].find_events_for_person(person_id)
 
