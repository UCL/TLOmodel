--- conflicted
+++ resolved
@@ -20,9 +20,8 @@
 
     output = parse_log_file(log_file)
 
-<<<<<<< HEAD
-    assert 'tlo.methods.epilepsy' in output
-    assert set(output['tlo.methods.epilepsy'].keys()) == {'incidence_epilepsy', 'epilepsy_logging'}
+    assert output.has_key('tlo.methods.epilepsy')
+    assert set(output['tlo.methods.epilepsy'].keys()) == {'incidence_epilepsy', 'epilepsy_logging', '_metadata'}
 
 
 def test_flattening_and_unflattening_multiindex(tmpdir):
@@ -83,8 +82,4 @@
         ).iloc[0]
 
         # Check equal
-        pd.testing.assert_series_equal(original, series_unflattened.rename(None))
-=======
-    assert output.has_key('tlo.methods.epilepsy')
-    assert set(output['tlo.methods.epilepsy'].keys()) == {'incidence_epilepsy', 'epilepsy_logging', '_metadata'}
->>>>>>> 67c04c01
+        pd.testing.assert_series_equal(original, series_unflattened.rename(None))