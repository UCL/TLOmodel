--- conflicted
+++ resolved
@@ -472,30 +472,6 @@
 
 
 def test_improved_healthsystem_and_care_seeking_scenario_switcher(seed):
-<<<<<<< HEAD
-    """Check the `ScenarioSwitcher` module can update parameter values in a manner similar to them being changed
-    directly after registration in the simulation (as would be done by the Scenario class).
-    And check that these parameters can be changed mid-way through the simulation."""
-
-    sim = Simulation(start_date=Date(2010, 1, 1), seed=seed)
-    sim.register(*(
-        fullmodel(resourcefilepath=resourcefilepath) +
-        [ImprovedHealthSystemAndCareSeekingScenarioSwitcher(resourcefilepath=resourcefilepath)]
-    ))
-
-    # Check that the 'ImprovedHealthSystemAndCareSeekingScenarioSwitcher` is the first registered module.
-    assert 'ImprovedHealthSystemAndCareSeekingScenarioSwitcher' == list(sim.modules.keys())[0]
-    module = sim.modules['ImprovedHealthSystemAndCareSeekingScenarioSwitcher']
-
-    # Change the parameters for max_healthsystem_function and max_healthcare_seeking via the ScenarioSwitcher
-    max_healthsystem_function = [False, True]
-    max_healthcare_seeking = [False, True]
-    year_of_change = sim.date.year + 1
-
-    module.parameters['year_of_switch'] = year_of_change
-    module.parameters['max_healthsystem_function'] = max_healthsystem_function
-    module.parameters['max_healthcare_seeking'] = max_healthcare_seeking
-=======
     """Check the `ImprovedHealthSystemAndCareSeekingScenarioSwitcher` module can update complex parameter values in a
      manner similar to them being changed directly or mid-way through the simulation."""
 
@@ -510,7 +486,6 @@
     class CheckParametersEvent(RegularEvent, PopulationScopeEventMixin):
         def __init__(self, module):
             super().__init__(module, frequency=DateOffset(months=1))  # repeats every month
->>>>>>> 8b0698d8
 
         def apply(self, population):
             self.module.check_parameters()  # Checks parameters are as expected
@@ -535,39 +510,6 @@
 
             sim = self.sim
 
-<<<<<<< HEAD
-    def check_parameters(sim, phase_of_simulation) -> None:
-        """Check that the paramter values in the simulation currently match expectation of that phase of the
-        simulation (0=first phase before the change, 1=second phase after the change)."""
-
-        updated_values = get_parameters_for_improved_healthsystem_and_healthcare_seeking(
-            resourcefilepath=resourcefilepath,
-            max_healthsystem_function=max_healthsystem_function[phase_of_simulation],
-            max_healthcare_seeking=max_healthcare_seeking[phase_of_simulation]
-        )
-
-        for module, param in updated_values.items():
-            for name, target_value in param.items():
-
-                actual = sim.modules[module].parameters[name]
-
-                if isinstance(target_value, pd.Series):
-                    pd.testing.assert_series_equal(target_value, actual)
-                elif isinstance(target_value, pd.DataFrame):
-                    pd.testing.assert_frame_equal(target_value, actual)
-                elif isinstance(target_value, list):
-                    assert all([t == v for t, v in zip(target_value, actual)])
-                else:
-                    assert target_value == actual
-
-        # Spot check for health care seeking being forced to occur for all symptoms
-        hcs = sim.modules["HealthSeekingBehaviour"].force_any_symptom_to_lead_to_healthcareseeking
-        assert isinstance(hcs, bool) and (hcs is max_healthcare_seeking[phase_of_simulation])
-
-    # Check that all the parameter values in the simulation are updated to be the value expected at the beginning of
-    # the simulation.
-    check_parameters(sim, 0)
-=======
             # Work out if we expect to be using the first or the second values for switchers (first value is
             # for times before 1st Jan on the year of the change.
             phase_of_simulation = 0 if sim.date.year < year_of_change else 1
@@ -628,11 +570,7 @@
     # Run the simulation until well after the date of parameter change. (The checking will be occurring every month,
     # and if any errors an `AssertionError` would be raised.)
     sim.simulate(end_date=Date(year_of_change + 2, 1, 1))
->>>>>>> 8b0698d8
-
-    # Run the simulation until after the date of the change and then check the values have been updated.
-    sim.simulate(end_date=Date(year_of_change, 2, 1))
-    check_parameters(sim, 1)
+
 
 def test_summarize():
     """Check that the summarize utility function works as expected."""
