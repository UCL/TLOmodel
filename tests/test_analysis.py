--- conflicted
+++ resolved
@@ -1,13 +1,9 @@
+import os
 from pathlib import Path
 
 import numpy as np
 import pandas as pd
 
-<<<<<<< HEAD
-
-def test_parse_log():
-    log_file = Path(__file__).parent / 'resources' / 'structured_log.txt'
-=======
 from tlo import Date, Module, Simulation, logging
 from tlo.analysis.utils import (
     flatten_multi_index_series_into_dict_for_logging,
@@ -32,17 +28,12 @@
     """Check that a pd.Series with multi-index can be "flattened" (in order to log it) and "unflattened" (after reading
     the log) using `flatten_multi_index_series_into_dict_for_logging` and `unflatten_flattened_multi_index_in_logging`,
     respectively."""
->>>>>>> d5f26094
 
     def run_simulation_and_parse_log(series_to_log: pd.Series) -> pd.DataFrame:
         """Run the simulation, convert a pd.Series to a dict using `flatten_multi_index_series_into_dict_for_logging`,
         log it to a particular key on the first date of the simulation, and return the pd.DataFrame created by
         `parse_log` for that key."""
 
-<<<<<<< HEAD
-    assert 'tlo.methods.epilepsy' in output
-    assert set(output['tlo.methods.epilepsy'].keys()) == {'incidence_epilepsy', 'epilepsy_logging'}
-=======
         logger = logging.getLogger('tlo.methods.demography')
         logger.setLevel(logging.INFO)
 
@@ -91,5 +82,4 @@
         ).iloc[0]
 
         # Check equal
-        pd.testing.assert_series_equal(original, series_unflattened.rename(None))
->>>>>>> d5f26094
+        pd.testing.assert_series_equal(original, series_unflattened.rename(None))