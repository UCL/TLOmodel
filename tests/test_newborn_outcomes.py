import os
from pathlib import Path

import pandas as pd
import pytest

from tlo import Date, Simulation
from tlo.analysis.utils import parse_log_file
from tlo.methods import (
    care_of_women_during_pregnancy,
    contraception,
    demography,
    enhanced_lifestyle,
    healthburden,
    healthseekingbehaviour,
    healthsystem,
    hiv,
    labour,
    newborn_outcomes,
    postnatal_supervisor,
    pregnancy_helper_functions,
    pregnancy_supervisor,
    symptommanager,
)

start_date = Date(2010, 1, 1)

# The resource files
try:
    resourcefilepath = Path(os.path.dirname(__file__)) / '../resources'
except NameError:
    # running interactively
    resourcefilepath = 'resources'


def check_dtypes(simulation):
    # check types of columns
    df = simulation.population.props
    orig = simulation.population.new_row
    assert (df.dtypes == orig.dtypes).all()


def find_and_return_hsi_events_list(sim, individual_id):
    """Returns HSI event list for an individual"""
    health_system = sim.modules['HealthSystem']
    hsi_events = health_system.find_events_for_person(person_id=individual_id)
    hsi_events = [e.__class__ for d, e in hsi_events]
    return hsi_events


def register_modules(sim):
    """Register all modules that are required for newborn outcomes to run"""

    sim.register(demography.Demography(resourcefilepath=resourcefilepath),
                 contraception.Contraception(resourcefilepath=resourcefilepath),
                 enhanced_lifestyle.Lifestyle(resourcefilepath=resourcefilepath),
                 healthburden.HealthBurden(resourcefilepath=resourcefilepath),
                 healthsystem.HealthSystem(resourcefilepath=resourcefilepath,
                                           service_availability=['*'],
                                           cons_availability='all'),
                 newborn_outcomes.NewbornOutcomes(resourcefilepath=resourcefilepath),
                 pregnancy_supervisor.PregnancySupervisor(resourcefilepath=resourcefilepath),
                 care_of_women_during_pregnancy.CareOfWomenDuringPregnancy(resourcefilepath=resourcefilepath),
                 symptommanager.SymptomManager(resourcefilepath=resourcefilepath),
                 labour.Labour(resourcefilepath=resourcefilepath),
                 postnatal_supervisor.PostnatalSupervisor(resourcefilepath=resourcefilepath),
                 healthseekingbehaviour.HealthSeekingBehaviour(resourcefilepath=resourcefilepath),
                 hiv.DummyHivModule(),
                 )

    return sim


@pytest.mark.slow
def test_run_and_check_dtypes(tmpdir, seed):
    """Run the sim for five years and check dtypes at the end """
    sim = Simulation(start_date=start_date, seed=seed, log_config={"filename": "log", "directory": tmpdir})
    register_modules(sim)
    sim.make_initial_population(n=1000)
    sim.simulate(end_date=Date(2015, 1, 1))
    check_dtypes(sim)

    # check that no errors have been logged during the simulation run
    output = parse_log_file(sim.log_filepath)
    assert 'error' not in output['tlo.methods.newborn_outcomes']


def test_care_seeking_for_babies_delivered_at_home_who_develop_complications(seed):
    """Test that babies that are born at home and develop complications will have care sought for them as expected
    """
    sim = Simulation(start_date=start_date, seed=seed)
    register_modules(sim)
    sim.make_initial_population(n=100)

    # set risk of comps to 1 and force care seeking
    params = sim.modules['NewbornOutcomes'].parameters
    params['prob_early_onset_neonatal_sepsis_day_0'] = 1.0
    params['prob_early_breastfeeding_hb'] = 0.0
    params['prob_care_seeking_for_complication'] = 1.0
    params['prob_timings_pnc_newborns'] = [[1.0, 0.0], [1.0, 0.0]]

    sim.simulate(end_date=sim.date + pd.DateOffset(days=0))

    df = sim.population.props
    mni = sim.modules['PregnancySupervisor'].mother_and_newborn_info

    mother_id = df.loc[df.is_alive & (df.sex == "F") & (df.age_years > 14) & (df.age_years < 50)].index[0]
    df.at[mother_id, 'date_of_last_pregnancy'] = sim.date
    df.at[mother_id, 'ps_gestational_age_in_weeks'] = 38
    df.at[mother_id, 'is_pregnant'] = True

    pregnancy_helper_functions.update_mni_dictionary(sim.modules['PregnancySupervisor'], mother_id)
    pregnancy_helper_functions.update_mni_dictionary(sim.modules['Labour'], mother_id)

    # set delivery setting for the mother as home_birth
    mni[mother_id]['delivery_setting'] = 'home_birth'
    child_id = sim.do_birth(mother_id)

    # Run the on birth function and check the baby has developed the complication and care will be sought
    sim.modules['NewbornOutcomes'].on_birth(mother_id, child_id)
    df = sim.population.props
    assert df.at[child_id, 'nb_early_onset_neonatal_sepsis']

    # Check the event is scheduled
    hsi_events = find_and_return_hsi_events_list(sim, child_id)
    assert newborn_outcomes.HSI_NewbornOutcomes_ReceivesPostnatalCheck in hsi_events


def test_twin_and_single_twin_still_birth_logic_for_twins(seed):
    """Test that for women who experience a single twin stillbirth only produce one newborn child as expected"""
    sim = Simulation(start_date=start_date, seed=seed)
    register_modules(sim)
    sim.make_initial_population(n=100)
    sim.simulate(end_date=sim.date + pd.DateOffset(days=0))

    df = sim.population.props
    mni = sim.modules['PregnancySupervisor'].mother_and_newborn_info

    mother_id = df.loc[df.is_alive & (df.sex == "F") & (df.age_years > 14) & (df.age_years < 50)].index[0]

    df.at[mother_id, 'date_of_last_pregnancy'] = sim.date
    df.at[mother_id, 'ps_gestational_age_in_weeks'] = 38
    df.at[mother_id, 'is_pregnant'] = True
    pregnancy_helper_functions.update_mni_dictionary(sim.modules['PregnancySupervisor'], mother_id)
    pregnancy_helper_functions.update_mni_dictionary(sim.modules['Labour'], mother_id)

    # Show mother is pregnant with twins and has lost one twin during labour
    df.at[mother_id, 'ps_multiple_pregnancy'] = True
    mni[mother_id]['single_twin_still_birth'] = True
    mni[mother_id]['delivery_setting'] = 'health_centre'
    df.at[mother_id, 'la_due_date_current_pregnancy'] = sim.date - pd.DateOffset(days=5)
    df.at[mother_id, 'la_currently_in_labour'] = True
    sim.modules['Labour'].women_in_labour.append(mother_id)

    # Run the birth event
    birth_event = labour.BirthAndPostnatalOutcomesEvent(mother_id=mother_id, module=sim.modules['Labour'])
    birth_event.apply(mother_id)

    # Check that only one child was born, that child is of a twin pair, but has no matched sibling
    df = sim.population.props
    child = df.loc[(df.mother_id == mother_id) & df.is_alive]
    assert len(child) == 1
    for person in child.index:
        assert sim.population.props.at[person, 'nb_is_twin']
        assert sim.population.props.at[person, 'nb_twin_sibling_id'] == -1

    # Check only one twin was born again
    assert (mni[mother_id]['twin_count'] == 1)


def test_care_seeking_for_twins_delivered_at_home_who_develop_complications(seed):
    """Test that for twin births, if both develop a complication and care is sought for one twin, care will be received
    by both"""
    sim = Simulation(start_date=start_date, seed=seed)
    register_modules(sim)
    sim.make_initial_population(n=100)

    # set risk of complications to 1 so that both twins develop sepsis immediately following birth and set probability
    # of care seeking to 1
    params = sim.modules['NewbornOutcomes'].parameters
    params['prob_early_onset_neonatal_sepsis_day_0'] = 1.0
    params['prob_early_breastfeeding_hb'] = 0.0
    params['prob_pnc_check_newborn'] = 1.0

    sim.simulate(end_date=sim.date + pd.DateOffset(days=0))

    df = sim.population.props
    mni = sim.modules['PregnancySupervisor'].mother_and_newborn_info

    # Set key variables for the mother
    mother_id = df.loc[df.is_alive & (df.sex == "F") & (df.age_years > 14) & (df.age_years < 50)].index[0]
    df.at[mother_id, 'date_of_last_pregnancy'] = sim.date
    df.at[mother_id, 'ps_gestational_age_in_weeks'] = 38
    df.at[mother_id, 'ps_multiple_pregnancy'] = True
    df.at[mother_id, 'is_pregnant'] = True

    pregnancy_helper_functions.update_mni_dictionary(sim.modules['PregnancySupervisor'], mother_id)
    pregnancy_helper_functions.update_mni_dictionary(sim.modules['Labour'], mother_id)

    mni[mother_id]['delivery_setting'] = 'home_birth'

    # Define the children and run the newborn outcomes on_birth for each twin
    child_id_one = sim.do_birth(mother_id)
    child_id_two = sim.do_birth(mother_id)

    # Run the on_birth function twice as would occur for twins
    sim.modules['NewbornOutcomes'].on_birth(mother_id, child_id_one)
    sim.modules['NewbornOutcomes'].on_birth(mother_id, child_id_two)

    # check both twins have developed complications as expected
    assert sim.population.props.at[child_id_one, 'nb_early_onset_neonatal_sepsis']
    assert sim.population.props.at[child_id_two, 'nb_early_onset_neonatal_sepsis']

    # and that care will be sought
    assert sim.modules['NewbornOutcomes'].newborn_care_info[child_id_one]['will_receive_pnc'] == 'early'
    assert sim.modules['NewbornOutcomes'].newborn_care_info[child_id_two]['will_receive_pnc'] == 'early'

    # Check the event is scheduled for both twins
    hsi_events_child_one = find_and_return_hsi_events_list(sim, child_id_one)
    hsi_events_child_two = find_and_return_hsi_events_list(sim, child_id_two)

    assert newborn_outcomes.HSI_NewbornOutcomes_ReceivesPostnatalCheck in hsi_events_child_one
    assert newborn_outcomes.HSI_NewbornOutcomes_ReceivesPostnatalCheck in hsi_events_child_two


def test_on_birth_applies_risk_of_complications_and_death_in_term_newborns_delivered_at_home_correctly(seed):
    """Test that for neonates born at home that develop complications, care seeking and risk of death is applied as
    expected"""
    sim = Simulation(start_date=start_date, seed=seed)
    register_modules(sim)
    sim.make_initial_population(n=100)

    # set risk of comps to 1 and force care seeking
    params = sim.modules['NewbornOutcomes'].parameters
    params['prob_early_onset_neonatal_sepsis_day_0'] = 1.0
    params['treatment_effect_early_init_bf'] = 1.0
    params['prob_failure_to_transition'] = 1.0
    params['prob_encephalopathy'] = 1.0
    params['prob_enceph_severity'] = [[0, 0, 1],  [0, 0, 1]]
    params['prob_congenital_heart_anomaly'] = 1.0
    params['prob_limb_musc_skeletal_anomaly'] = 1.0
    params['prob_urogenital_anomaly'] = 1.0
    params['prob_digestive_anomaly'] = 1.0
    params['prob_other_anomaly'] = 1.0

    params['prob_pnc_check_newborn'] = 0

    params['cfr_preterm_birth'] = 1.0
    params['cfr_failed_to_transition'] = 1.0
    params['cfr_enceph'] = 1.0
    params['cfr_neonatal_sepsis'] = 1.0

    # Also set the risk of preterm comps to 1 and check these are not applied to this newborn as they are born term
    params['prob_retinopathy_preterm'] = 1.0
    params['prob_respiratory_distress_preterm'] = 1.0

    sim.simulate(end_date=sim.date + pd.DateOffset(days=0))

    df = sim.population.props

    # Set key maternal variables
    mother_id = df.loc[df.is_alive & (df.sex == "F") & (df.age_years > 14) & (df.age_years < 50)].index[0]
    df.at[mother_id, 'date_of_last_pregnancy'] = sim.date
    df.at[mother_id, 'ps_gestational_age_in_weeks'] = 38
    df.at[mother_id, 'is_pregnant'] = True

    pregnancy_helper_functions.update_mni_dictionary(sim.modules['PregnancySupervisor'], mother_id)
    pregnancy_helper_functions.update_mni_dictionary(sim.modules['Labour'], mother_id)
    sim.modules['PregnancySupervisor'].mother_and_newborn_info[mother_id]['delivery_setting'] = 'home_birth'

    # run on_birth
    child_id = sim.do_birth(mother_id)
    sim.modules['NewbornOutcomes'].on_birth(mother_id, child_id)

    # Check that the newborn has developed all the complications as expected
    assert sim.population.props.at[child_id, 'nb_early_onset_neonatal_sepsis']
    assert sim.population.props.at[child_id, 'nb_not_breathing_at_birth']
    assert (sim.population.props.at[child_id, 'nb_encephalopathy'] == 'severe_enceph')

    assert sim.modules['NewbornOutcomes'].congeintal_anomalies.has_all(child_id, 'heart')
    assert sim.modules['NewbornOutcomes'].congeintal_anomalies.has_all(child_id, 'limb_musc_skeletal')
    assert sim.modules['NewbornOutcomes'].congeintal_anomalies.has_all(child_id, 'urogenital')
    assert sim.modules['NewbornOutcomes'].congeintal_anomalies.has_all(child_id, 'digestive')
    assert sim.modules['NewbornOutcomes'].congeintal_anomalies.has_all(child_id, 'other')

    # Ensure no complications specific to preterm newborns have occured to this term baby (despite risk being set to 1)
    assert not sim.population.props.at[child_id, 'nb_preterm_respiratory_distress']
    assert (sim.population.props.at[child_id, 'nb_retinopathy_prem'] == 'none')

<<<<<<< HEAD
=======
    # hsi_events_child_one = find_and_return_hsi_events_list(sim, child_id)
    # assert newborn_outcomes.HSI_NewbornOutcomes_CareOfTheNewbornBySkilledAttendantAtBirth not in hsi_events_child_one

>>>>>>> 72aaf870

def test_on_birth_applies_risk_of_complications_and_death_in_preterm_newborns_delivered_at_home_correctly(seed):
    """Test that for preterm neonates (who are at risk of a different complication set) that born at home and develop
     complications, care seeking and risk of death is applied as expected"""
    sim = Simulation(start_date=start_date, seed=seed)
    register_modules(sim)
    sim.make_initial_population(n=100)

    # set risk of comps to 1 and force care seeking
    params = sim.modules['NewbornOutcomes'].parameters
    params['prob_retinopathy_preterm_early'] = 1.0
    params['prob_respiratory_distress_preterm'] = 1.0

    sim.simulate(end_date=sim.date + pd.DateOffset(days=0))

    df = sim.population.props

    # update mothers variables
    mother_id = df.loc[df.is_alive & (df.sex == "F") & (df.age_years > 14) & (df.age_years < 50)].index[0]
    df.at[mother_id, 'date_of_last_pregnancy'] = sim.date
    df.at[mother_id, 'ps_gestational_age_in_weeks'] = 32
    df.at[mother_id, 'is_pregnant'] = True

    pregnancy_helper_functions.update_mni_dictionary(sim.modules['PregnancySupervisor'], mother_id)
    pregnancy_helper_functions.update_mni_dictionary(sim.modules['Labour'], mother_id)

    sim.modules['PregnancySupervisor'].mother_and_newborn_info[mother_id]['delivery_setting'] = 'home_birth'
    sim.modules['PregnancySupervisor'].mother_and_newborn_info[mother_id]['labour_state'] = 'early_preterm_labour'

    # Run the birth event
    child_id = sim.do_birth(mother_id)
    sim.modules['NewbornOutcomes'].on_birth(mother_id, child_id)

    # check complications are applied
    assert sim.population.props.at[child_id, 'nb_preterm_respiratory_distress']
    assert sim.population.props.at[child_id, 'nb_not_breathing_at_birth']

<<<<<<< HEAD
    # check retinopathy risk applied during diasbility function
    sim.modules['NewbornOutcomes'].current_parameters['prob_retinopathy_severity_no_treatment'] = [0, 0, 0, 0, 1]
    sim.modules['NewbornOutcomes'].set_disability_status(child_id)
    assert (sim.population.props.at[child_id, 'nb_retinopathy_prem'] == 'blindness')


=======

>>>>>>> 72aaf870
def test_sba_hsi_deliveries_resuscitation_treatment_as_expected(seed):
    """ Test that resuscitation treatment is delivered as expected to newborns in respiratory distress who deliver in
    facilities """
    sim = Simulation(start_date=start_date, seed=seed)
    register_modules(sim)
    sim.make_initial_population(n=100)

    # set risk of comps very high and force care seeking
    params = sim.modules['NewbornOutcomes'].parameters
    params['prob_encephalopathy'] = 1.0
    params['prob_enceph_severity'] = [[0, 0, 1], [0, 0, 1]]
    params['treatment_effect_resuscitation'] = 0.0
    params['cfr_enceph'] = 1.0
    params['prob_pnc_check_newborn'] = 0.0

    la_params = sim.modules['Labour'].parameters
    la_params['prob_hcw_avail_neo_resus'] = 1.0
    la_params['mean_hcw_competence_hc'] = [[1.0, 1.0], [1.0, 1.0]]
    la_params['mean_hcw_competence_hp'] = [[1.0, 1.0], [1.0, 1.0]]

    sim.simulate(end_date=sim.date + pd.DateOffset(days=0))

    df = sim.population.props
    mni = sim.modules['PregnancySupervisor'].mother_and_newborn_info

    # set maternal variables
    mother_id = df.loc[df.is_alive & (df.sex == "F") & (df.age_years > 14) & (df.age_years < 50)].index[0]
    df.at[mother_id, 'date_of_last_pregnancy'] = sim.date
    df.at[mother_id, 'is_pregnant'] = True

    pregnancy_helper_functions.update_mni_dictionary(sim.modules['PregnancySupervisor'], mother_id)
    pregnancy_helper_functions.update_mni_dictionary(sim.modules['Labour'], mother_id)

    sim.modules['PregnancySupervisor'].mother_and_newborn_info[mother_id]['delivery_setting'] = 'health_centre'

    labour_hsi = labour.HSI_Labour_ReceivesSkilledBirthAttendanceDuringLabour(
        person_id=mother_id, module=sim.modules['Labour'], facility_level_of_this_hsi=2)
    labour_hsi.apply(person_id=mother_id, squeeze_factor=0.0)

    assert mni[mother_id]['neo_will_receive_resus_if_needed']

    # do the birth
    child_id = sim.do_birth(mother_id)
    sim.modules['NewbornOutcomes'].on_birth(mother_id, child_id)

    assert (sim.population.props.at[child_id, 'nb_encephalopathy'] == 'severe_enceph')
    assert sim.population.props.at[child_id, 'nb_received_neonatal_resus']
    assert sim.population.props.at[child_id, 'is_alive']


def test_newborn_postnatal_check_hsi_delivers_treatment_as_expected(seed):
    """ Test that interventions delivered as part of PNC are delivered as expected to newborns with complications"""
    sim = Simulation(start_date=start_date, seed=seed)
    register_modules(sim)
    sim.make_initial_population(n=100)

    # set risk of comps very high and force care seeking
    params = sim.modules['NewbornOutcomes'].parameters
    la_params = sim.modules['Labour'].parameters

    # set probabilities that effect delivery of treatment to 1
    params['prob_kmc_available'] = [1.0, 1.0]
    la_params['prob_hcw_avail_iv_abx'] = 1.0
    la_params['mean_hcw_competence_hc'] = [[1.0, 1.0], [1.0, 1.0]]
    la_params['mean_hcw_competence_hp'] = [[1.0, 1.0], [1.0, 1.0]]

    sim.simulate(end_date=sim.date + pd.DateOffset(days=0))

    df = sim.population.props

    # set maternal variables
    mother_id = df.loc[df.is_alive & (df.sex == "F") & (df.age_years > 14) & (df.age_years < 50)].index[0]
    df.at[mother_id, 'date_of_last_pregnancy'] = sim.date
    df.at[mother_id, 'ps_gestational_age_in_weeks'] = 32
    df.at[mother_id, 'is_pregnant'] = True

    pregnancy_helper_functions.update_mni_dictionary(sim.modules['PregnancySupervisor'], mother_id)
    pregnancy_helper_functions.update_mni_dictionary(sim.modules['Labour'], mother_id)
    sim.modules['PregnancySupervisor'].mother_and_newborn_info[mother_id]['delivery_setting'] = 'health_centre'
    sim.modules['PregnancySupervisor'].mother_and_newborn_info[mother_id]['clean_birth_practices'] = True

    # do the birth
    child_id = sim.do_birth(mother_id)
    sim.modules['NewbornOutcomes'].on_birth(mother_id, child_id)

    sim.population.props.at[child_id, 'nb_early_onset_neonatal_sepsis'] = True
    sim.population.props.at[child_id, 'nb_low_birth_weight_status'] = 'low_birth_weight'
    sim.modules['NewbornOutcomes'].newborn_care_info[child_id]['delivery_setting'] = 'hospital'

    # Run the newborn care event
    newborn_care = newborn_outcomes.HSI_NewbornOutcomes_ReceivesPostnatalCheck(
        person_id=child_id, module=sim.modules['NewbornOutcomes'])
    newborn_care.apply(person_id=child_id, squeeze_factor=0.0)

    assert (sim.population.props.at[child_id, 'nb_pnc_check'] == 1)

    assert sim.population.props.at[child_id, 'nb_supp_care_neonatal_sepsis']
    assert sim.modules['NewbornOutcomes'].newborn_care_info[child_id]['tetra_eye_d']
    assert sim.modules['NewbornOutcomes'].newborn_care_info[child_id]['vit_k']
    assert sim.population.props.at[child_id, 'nb_kangaroo_mother_care']<|MERGE_RESOLUTION|>--- conflicted
+++ resolved
@@ -125,6 +125,8 @@
     hsi_events = find_and_return_hsi_events_list(sim, child_id)
     assert newborn_outcomes.HSI_NewbornOutcomes_ReceivesPostnatalCheck in hsi_events
 
+    # todo: normal twin birth logic
+
 
 def test_twin_and_single_twin_still_birth_logic_for_twins(seed):
     """Test that for women who experience a single twin stillbirth only produce one newborn child as expected"""
@@ -287,12 +289,6 @@
     assert not sim.population.props.at[child_id, 'nb_preterm_respiratory_distress']
     assert (sim.population.props.at[child_id, 'nb_retinopathy_prem'] == 'none')
 
-<<<<<<< HEAD
-=======
-    # hsi_events_child_one = find_and_return_hsi_events_list(sim, child_id)
-    # assert newborn_outcomes.HSI_NewbornOutcomes_CareOfTheNewbornBySkilledAttendantAtBirth not in hsi_events_child_one
-
->>>>>>> 72aaf870
 
 def test_on_birth_applies_risk_of_complications_and_death_in_preterm_newborns_delivered_at_home_correctly(seed):
     """Test that for preterm neonates (who are at risk of a different complication set) that born at home and develop
@@ -330,16 +326,12 @@
     assert sim.population.props.at[child_id, 'nb_preterm_respiratory_distress']
     assert sim.population.props.at[child_id, 'nb_not_breathing_at_birth']
 
-<<<<<<< HEAD
     # check retinopathy risk applied during diasbility function
     sim.modules['NewbornOutcomes'].current_parameters['prob_retinopathy_severity_no_treatment'] = [0, 0, 0, 0, 1]
     sim.modules['NewbornOutcomes'].set_disability_status(child_id)
     assert (sim.population.props.at[child_id, 'nb_retinopathy_prem'] == 'blindness')
 
 
-=======
-
->>>>>>> 72aaf870
 def test_sba_hsi_deliveries_resuscitation_treatment_as_expected(seed):
     """ Test that resuscitation treatment is delivered as expected to newborns in respiratory distress who deliver in
     facilities """
