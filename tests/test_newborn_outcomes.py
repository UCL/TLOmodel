--- conflicted
+++ resolved
@@ -11,10 +11,12 @@
     demography,
     enhanced_lifestyle,
     healthburden,
+    healthseekingbehaviour,
     healthsystem,
     labour,
     newborn_outcomes,
-    pregnancy_supervisor, healthseekingbehaviour, symptommanager
+    pregnancy_supervisor,
+    symptommanager,
 )
 
 start_date = Date(2010, 1, 1)
@@ -26,29 +28,18 @@
 def simulation():
     resourcefilepath = Path(os.path.dirname(__file__)) / '../resources'
     sim = Simulation(start_date=start_date)
-<<<<<<< HEAD
     sim.register(demography.Demography(resourcefilepath=resourcefilepath),
                  contraception.Contraception(resourcefilepath=resourcefilepath),
                  enhanced_lifestyle.Lifestyle(resourcefilepath=resourcefilepath),
                  healthburden.HealthBurden(resourcefilepath=resourcefilepath),
                  healthsystem.HealthSystem(resourcefilepath=resourcefilepath,
                                            service_availability=[]),
-=======
-    sim.register(healthburden.HealthBurden(resourcefilepath=resourcefilepath),
-                 healthsystem.HealthSystem(resourcefilepath=resourcefilepath, mode_appt_constraints=0),
-                 demography.Demography(resourcefilepath=resourcefilepath),
->>>>>>> 57339751
                  labour.Labour(resourcefilepath=resourcefilepath),
                  newborn_outcomes.NewbornOutcomes(resourcefilepath=resourcefilepath),
                  pregnancy_supervisor.PregnancySupervisor(resourcefilepath=resourcefilepath),
-<<<<<<< HEAD
                  antenatal_care.CareOfWomenDuringPregnancy(resourcefilepath=resourcefilepath),
                  healthseekingbehaviour.HealthSeekingBehaviour(resourcefilepath=resourcefilepath),
                  symptommanager.SymptomManager(resourcefilepath=resourcefilepath))
-=======
-                 contraception.Contraception(resourcefilepath=resourcefilepath),
-                 enhanced_lifestyle.Lifestyle(resourcefilepath=resourcefilepath))
->>>>>>> 57339751
 
     sim.seed_rngs(1)
     return sim
