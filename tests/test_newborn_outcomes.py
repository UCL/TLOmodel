import os
from pathlib import Path

import pandas as pd

from tlo import Date, Simulation
from tlo.methods import (
    care_of_women_during_pregnancy,
    contraception,
    demography,
    enhanced_lifestyle,
    healthburden,
    healthseekingbehaviour,
    healthsystem,
    labour,
    newborn_outcomes,
    postnatal_supervisor,
    pregnancy_supervisor,
    symptommanager,
    joes_fake_props_module
)
from tlo.methods.hiv import DummyHivModule

seed = 8974


# The resource files
try:
    resourcefilepath = Path(os.path.dirname(__file__)) / '../resources'
except NameError:
    # running interactively
    resourcefilepath = 'resources'


def check_dtypes(simulation):
    # check types of columns
    df = simulation.population.props
    orig = simulation.population.new_row
    assert (df.dtypes == orig.dtypes).all()


def find_and_return_hsi_events_list(sim, individual_id):
    """Returns HSI event list for an individual"""
    health_system = sim.modules['HealthSystem']
    hsi_events = health_system.find_events_for_person(person_id=individual_id)
    hsi_events = [e.__class__ for d, e in hsi_events]
    return hsi_events


def register_modules(ignore_cons_constraints):
    """Register all modules that are required for newborn outcomes to run"""
    _cons_availability = 'all' if ignore_cons_constraints else 'none'

    sim = Simulation(start_date=Date(2010, 1, 1), seed=seed)
    sim.register(demography.Demography(resourcefilepath=resourcefilepath),
                 contraception.Contraception(resourcefilepath=resourcefilepath),
                 enhanced_lifestyle.Lifestyle(resourcefilepath=resourcefilepath),
                 healthburden.HealthBurden(resourcefilepath=resourcefilepath),
                 healthsystem.HealthSystem(resourcefilepath=resourcefilepath,
                                           service_availability=['*'],
<<<<<<< HEAD
                                           ignore_cons_constraints=ignore_cons_constraints),
                 joes_fake_props_module.JoesFakePropsModule(resourcefilepath=resourcefilepath),
=======
                                           cons_availability=_cons_availability),
>>>>>>> 5f15de2b
                 newborn_outcomes.NewbornOutcomes(resourcefilepath=resourcefilepath),
                 pregnancy_supervisor.PregnancySupervisor(resourcefilepath=resourcefilepath),
                 care_of_women_during_pregnancy.CareOfWomenDuringPregnancy(resourcefilepath=resourcefilepath),
                 symptommanager.SymptomManager(resourcefilepath=resourcefilepath),
                 labour.Labour(resourcefilepath=resourcefilepath),
                 postnatal_supervisor.PostnatalSupervisor(resourcefilepath=resourcefilepath),
                 healthseekingbehaviour.HealthSeekingBehaviour(resourcefilepath=resourcefilepath),

                 # - Dummy HIV module (as contraception requires the property hv_inf)
                 DummyHivModule()
                 )

    return sim


def test_run_and_check_dtypes():
    """Run the sim for five years and check dtypes at the end """
    sim = register_modules(ignore_cons_constraints=False)
    sim.make_initial_population(n=1000)
    sim.simulate(end_date=Date(2015, 1, 1))
    check_dtypes(sim)


def test_to_check_babies_delivered_in_facility_receive_post_birth_care():
    """Test that babies that are born within a health facility are correctly scheduled to receive post delivery care
    following birth """
    sim = register_modules(ignore_cons_constraints=False)
    sim.make_initial_population(n=100)
    sim.simulate(end_date=sim.date + pd.DateOffset(days=0))

    df = sim.population.props
    mni = sim.modules['PregnancySupervisor'].mother_and_newborn_info

    # Define key variables of the mother
    mother_id = df.loc[df.is_alive & (df.sex == "F") & (df.age_years > 14) & (df.age_years < 50)].index[0]
    df.at[mother_id, 'date_of_last_pregnancy'] = sim.date
    df.at[mother_id, 'ps_gestational_age_in_weeks'] = 38

    sim.modules['PregnancySupervisor'].generate_mother_and_newborn_dictionary_for_individual(mother_id)
    sim.modules['Labour'].set_labour_mni_variables(mother_id)

    # Set the variable that the mother has delivered at a facility
    mni[mother_id]['delivery_setting'] = 'hospital'

    # Run the birth event
    child_id = sim.do_birth(mother_id)
    sim.modules['NewbornOutcomes'].on_birth(mother_id, child_id)

    # check scheduling
    hsi_events = find_and_return_hsi_events_list(sim, child_id)
    assert newborn_outcomes.HSI_NewbornOutcomes_CareOfTheNewbornBySkilledAttendantAtBirth in hsi_events


def test_to_check_babies_delivered_at_home_dont_receive_post_birth_care():
    sim = register_modules(ignore_cons_constraints=False)
    sim.make_initial_population(n=100)

    sim.simulate(end_date=sim.date + pd.DateOffset(days=0))

    df = sim.population.props
    mni = sim.modules['PregnancySupervisor'].mother_and_newborn_info

    mother_id = df.loc[df.is_alive & (df.sex == "F") & (df.age_years > 14) & (df.age_years < 50)].index[0]
    df.at[mother_id, 'date_of_last_pregnancy'] = sim.date
    df.at[mother_id, 'ps_gestational_age_in_weeks'] = 38

    # Populate the minimum set of keys within the mni dict so the on_birth function will run
    sim.modules['PregnancySupervisor'].generate_mother_and_newborn_dictionary_for_individual(mother_id)
    sim.modules['Labour'].set_labour_mni_variables(mother_id)

    # Set the variable that the mother has delivered at home
    mni[mother_id]['delivery_setting'] = 'home_birth'
    child_id = sim.do_birth(mother_id)
    sim.modules['NewbornOutcomes'].on_birth(mother_id, child_id)

    # check the baby is term as expected
    assert not sim.population.props.at[child_id, 'nb_early_preterm']
    assert not sim.population.props.at[child_id, 'nb_late_preterm']

    # Check they are not scheduled to receive post birth care
    hsi_events = find_and_return_hsi_events_list(sim, child_id)
    assert newborn_outcomes.HSI_NewbornOutcomes_CareOfTheNewbornBySkilledAttendantAtBirth not in hsi_events


def test_care_seeking_for_babies_delivered_at_home_who_develop_complications():
    sim = register_modules(ignore_cons_constraints=False)
    sim.make_initial_population(n=100)

    # set risk of comps to 1 and force care seeking
    params = sim.modules['NewbornOutcomes'].current_parameters
    params['prob_early_onset_neonatal_sepsis_day_0'] = 1
    params['prob_early_breastfeeding_hb'] = 0
    params['prob_pnc_check_newborn'] = 1

    sim.simulate(end_date=sim.date + pd.DateOffset(days=0))

    df = sim.population.props
    mni = sim.modules['PregnancySupervisor'].mother_and_newborn_info

    mother_id = df.loc[df.is_alive & (df.sex == "F") & (df.age_years > 14) & (df.age_years < 50)].index[0]
    df.at[mother_id, 'date_of_last_pregnancy'] = sim.date
    df.at[mother_id, 'ps_gestational_age_in_weeks'] = 38

    sim.modules['PregnancySupervisor'].generate_mother_and_newborn_dictionary_for_individual(mother_id)
    sim.modules['Labour'].set_labour_mni_variables(mother_id)

    # set delivery setting for the mother as home_birth
    mni[mother_id]['delivery_setting'] = 'home_birth'
    child_id = sim.do_birth(mother_id)

    # Run the on birth function and check the baby has developed the complication and care will be sought
    sim.modules['NewbornOutcomes'].on_birth(mother_id, child_id)
    assert sim.population.props.at[child_id, 'nb_early_onset_neonatal_sepsis']

    # Check the event is scheduled
    hsi_events = find_and_return_hsi_events_list(sim, child_id)
    assert newborn_outcomes.HSI_NewbornOutcomes_ReceivesPostnatalCheck in hsi_events


def test_twin_and_single_twin_still_birth_logic_for_twins():
    sim = register_modules(ignore_cons_constraints=False)
    sim.make_initial_population(n=100)
    sim.simulate(end_date=sim.date + pd.DateOffset(days=0))

    df = sim.population.props
    mni = sim.modules['PregnancySupervisor'].mother_and_newborn_info

    mother_id = df.loc[df.is_alive & (df.sex == "F") & (df.age_years > 14) & (df.age_years < 50)].index[0]

    df.at[mother_id, 'date_of_last_pregnancy'] = sim.date
    df.at[mother_id, 'ps_gestational_age_in_weeks'] = 38

    # Show mother is pregnant with twins and has lost one twin during labour
    df.at[mother_id, 'ps_multiple_pregnancy'] = True
    sim.modules['PregnancySupervisor'].generate_mother_and_newborn_dictionary_for_individual(mother_id)
    sim.modules['Labour'].set_labour_mni_variables(mother_id)
    mni[mother_id]['single_twin_still_birth'] = True

    # Define the children and run the newborn outcomes on_birth for each twin
    child_id_one = sim.do_birth(mother_id)
    child_id_two = sim.do_birth(mother_id)
    sim.modules['NewbornOutcomes'].on_birth(mother_id, child_id_one)
    sim.modules['NewbornOutcomes'].on_birth(mother_id, child_id_two)
    sim.modules['NewbornOutcomes'].link_twins(child_id_one, child_id_two, mother_id)

    # check linking
    assert sim.population.props.at[child_id_one, 'nb_is_twin']
    assert sim.population.props.at[child_id_two, 'nb_is_twin']

    assert (sim.population.props.at[child_id_one, 'nb_twin_sibling_id'] == child_id_two)
    assert (sim.population.props.at[child_id_two, 'nb_twin_sibling_id'] == child_id_one)

    # Check that the event correctly logged twins in the mni
    assert (mni[mother_id]['twin_count'] == 2)

    # And using that logging registered that one twin had died intrapartum and scheduled the death event accordingly
    assert not sim.population.props.at[child_id_two, 'is_alive']


def test_care_seeking_for_twins_delivered_at_home_who_develop_complications():
    sim = register_modules(ignore_cons_constraints=False)
    sim.make_initial_population(n=100)

    # set risk of complications to 1 so that both twins develop sepsis immediately following birth and set probability
    # of care seeking to 1
    params = sim.modules['NewbornOutcomes'].current_parameters
    params['prob_early_onset_neonatal_sepsis_day_0'] = 1
    params['prob_early_breastfeeding_hb'] = 0
    params['prob_pnc_check_newborn'] = 1

    sim.simulate(end_date=sim.date + pd.DateOffset(days=0))

    df = sim.population.props
    mni = sim.modules['PregnancySupervisor'].mother_and_newborn_info

    # Set key variables for the mother
    mother_id = df.loc[df.is_alive & (df.sex == "F") & (df.age_years > 14) & (df.age_years < 50)].index[0]
    df.at[mother_id, 'date_of_last_pregnancy'] = sim.date
    df.at[mother_id, 'ps_gestational_age_in_weeks'] = 38
    df.at[mother_id, 'ps_multiple_pregnancy'] = True
    sim.modules['PregnancySupervisor'].generate_mother_and_newborn_dictionary_for_individual(mother_id)
    sim.modules['Labour'].set_labour_mni_variables(mother_id)

    mni[mother_id]['delivery_setting'] = 'home_birth'

    # Define the children and run the newborn outcomes on_birth for each twin
    child_id_one = sim.do_birth(mother_id)
    child_id_two = sim.do_birth(mother_id)

    # Run the on_birth function twice as would occur for twins
    sim.modules['NewbornOutcomes'].on_birth(mother_id, child_id_one)
    sim.modules['NewbornOutcomes'].on_birth(mother_id, child_id_two)

    # check both twins have developed complications as expected
    assert sim.population.props.at[child_id_one, 'nb_early_onset_neonatal_sepsis']
    assert sim.population.props.at[child_id_two, 'nb_early_onset_neonatal_sepsis']

    # and that care will be sought
    assert sim.modules['NewbornOutcomes'].newborn_care_info[child_id_one]['will_receive_pnc'] == 'early'
    assert sim.modules['NewbornOutcomes'].newborn_care_info[child_id_two]['will_receive_pnc'] == 'early'

    # Check the event is scheduled for both twins
    hsi_events_child_one = find_and_return_hsi_events_list(sim, child_id_one)
    hsi_events_child_two = find_and_return_hsi_events_list(sim, child_id_two)

    assert newborn_outcomes.HSI_NewbornOutcomes_ReceivesPostnatalCheck in hsi_events_child_one
    assert newborn_outcomes.HSI_NewbornOutcomes_ReceivesPostnatalCheck in hsi_events_child_two


def test_on_birth_applies_risk_of_complications_and_death_in_term_newborns_delivered_at_home_correctly():
    sim = register_modules(ignore_cons_constraints=False)
    sim.make_initial_population(n=100)

    # set risk of comps to 1 and force care seeking
    params = sim.modules['NewbornOutcomes'].current_parameters
    params['prob_early_onset_neonatal_sepsis_day_0'] = 1
    params['treatment_effect_early_init_bf'] = 1
    params['prob_failure_to_transition'] = 1
    params['prob_encephalopathy'] = 1
    params['prob_enceph_severity'] = [0, 0, 1]
    params['prob_congenital_heart_anomaly'] = 1
    params['prob_limb_musc_skeletal_anomaly'] = 1
    params['prob_urogenital_anomaly'] = 1
    params['prob_digestive_anomaly'] = 1
    params['prob_other_anomaly'] = 1

    params['prob_pnc_check_newborn'] = 0

    params['cfr_preterm_birth'] = 1
    params['cfr_failed_to_transition'] = 1
    params['cfr_enceph'] = 1
    params['cfr_neonatal_sepsis'] = 1

    # Also set the risk of preterm comps to 1 and check these are not applied to this newborn as they are born term
    params['prob_retinopathy_preterm'] = 1
    params['prob_respiratory_distress_preterm'] = 1

    sim.simulate(end_date=sim.date + pd.DateOffset(days=0))

    df = sim.population.props

    # Set key maternal variables
    mother_id = df.loc[df.is_alive & (df.sex == "F") & (df.age_years > 14) & (df.age_years < 50)].index[0]
    df.at[mother_id, 'date_of_last_pregnancy'] = sim.date
    df.at[mother_id, 'ps_gestational_age_in_weeks'] = 38

    sim.modules['PregnancySupervisor'].generate_mother_and_newborn_dictionary_for_individual(mother_id)
    sim.modules['Labour'].set_labour_mni_variables(mother_id)
    sim.modules['PregnancySupervisor'].mother_and_newborn_info[mother_id]['delivery_setting'] = 'home_birth'

    # run on_birth
    child_id = sim.do_birth(mother_id)
    sim.modules['NewbornOutcomes'].on_birth(mother_id, child_id)

    # Check that the newborn has developed all the complications as expected
    assert sim.population.props.at[child_id, 'nb_early_onset_neonatal_sepsis']
    assert sim.population.props.at[child_id, 'nb_not_breathing_at_birth']
    assert (sim.population.props.at[child_id, 'nb_encephalopathy'] == 'severe_enceph')

    assert sim.modules['NewbornOutcomes'].congeintal_anomalies.has_all(child_id, 'heart')
    assert sim.modules['NewbornOutcomes'].congeintal_anomalies.has_all(child_id, 'limb_musc_skeletal')
    assert sim.modules['NewbornOutcomes'].congeintal_anomalies.has_all(child_id, 'urogenital')
    assert sim.modules['NewbornOutcomes'].congeintal_anomalies.has_all(child_id, 'digestive')
    assert sim.modules['NewbornOutcomes'].congeintal_anomalies.has_all(child_id, 'other')

    # Ensure no complications specific to preterm newborns have occured to this term baby (despite risk being set to 1)
    assert not sim.population.props.at[child_id, 'nb_preterm_respiratory_distress']
    assert (sim.population.props.at[child_id, 'nb_retinopathy_prem'] == 'none')

    hsi_events_child_one = find_and_return_hsi_events_list(sim, child_id)
    assert newborn_outcomes.HSI_NewbornOutcomes_CareOfTheNewbornBySkilledAttendantAtBirth not in hsi_events_child_one


def test_on_birth_applies_risk_of_complications_and_death_in_preterm_newborns_delivered_at_home_correctly():

    sim = register_modules(ignore_cons_constraints=False)
    sim.make_initial_population(n=100)

    # set risk of comps to 1 and force care seeking
    params = sim.modules['NewbornOutcomes'].current_parameters
    params['prob_retinopathy_preterm'] = 1
    params['prob_respiratory_distress_preterm'] = 1
    params['prob_retinopathy_severity'] = [0, 0, 0, 1]

    sim.simulate(end_date=sim.date + pd.DateOffset(days=0))

    df = sim.population.props

    mother_id = df.loc[df.is_alive & (df.sex == "F") & (df.age_years > 14) & (df.age_years < 50)].index[0]
    df.at[mother_id, 'date_of_last_pregnancy'] = sim.date
    df.at[mother_id, 'ps_gestational_age_in_weeks'] = 32
    sim.modules['PregnancySupervisor'].generate_mother_and_newborn_dictionary_for_individual(mother_id)
    sim.modules['Labour'].set_labour_mni_variables(mother_id)

    sim.modules['PregnancySupervisor'].mother_and_newborn_info[mother_id]['delivery_setting'] = 'home_birth'
    sim.modules['PregnancySupervisor'].mother_and_newborn_info[mother_id]['labour_state'] = 'early_preterm_labour'

    child_id = sim.do_birth(mother_id)
    sim.modules['NewbornOutcomes'].on_birth(mother_id, child_id)

    assert sim.population.props.at[child_id, 'nb_preterm_respiratory_distress']
    assert sim.population.props.at[child_id, 'nb_not_breathing_at_birth']
    assert (sim.population.props.at[child_id, 'nb_retinopathy_prem'] == 'blindness')

    hsi_events_child_one = find_and_return_hsi_events_list(sim, child_id)
    assert newborn_outcomes.HSI_NewbornOutcomes_CareOfTheNewbornBySkilledAttendantAtBirth not in hsi_events_child_one


def test_newborn_sba_hsi_deliveries_resuscitation_treatment_as_expected():
    sim = register_modules(ignore_cons_constraints=True)
    sim.make_initial_population(n=100)

    # set risk of comps very high and force care seeking
    params = sim.modules['NewbornOutcomes'].current_parameters
    params['prob_encephalopathy'] = 1
    params['prob_enceph_severity'] = [0, 0, 1]
    params['treatment_effect_resuscitation'] = 0
    params['sensitivity_of_assessment_of_ftt_hc'] = 1.0
    params['cfr_enceph'] = 1

    sim.simulate(end_date=sim.date + pd.DateOffset(days=0))

    df = sim.population.props

    # set maternal variables
    mother_id = df.loc[df.is_alive & (df.sex == "F") & (df.age_years > 14) & (df.age_years < 50)].index[0]
    df.at[mother_id, 'date_of_last_pregnancy'] = sim.date
    sim.modules['PregnancySupervisor'].generate_mother_and_newborn_dictionary_for_individual(mother_id)
    sim.modules['Labour'].set_labour_mni_variables(mother_id)

    sim.modules['PregnancySupervisor'].mother_and_newborn_info[mother_id]['delivery_setting'] = 'health_centre'

    # do the birth
    child_id = sim.do_birth(mother_id)
    sim.modules['NewbornOutcomes'].on_birth(mother_id, child_id)

    assert (sim.population.props.at[child_id, 'nb_encephalopathy'] == 'severe_enceph')

    # Ensure PNC isnt sought so risk of death is applied
    sim.modules['NewbornOutcomes'].newborn_care_info[child_id]['will_receive_pnc'] = 'none'

    # Run the newborn care event
    newborn_care = newborn_outcomes.HSI_NewbornOutcomes_CareOfTheNewbornBySkilledAttendant(
        person_id=child_id, module=sim.modules['NewbornOutcomes'], facility_level_of_this_hsi='2')
    newborn_care.apply(person_id=child_id, squeeze_factor=0.0)

    assert (sim.population.props.at[child_id, 'nb_encephalopathy'] == 'severe_enceph')
    assert sim.population.props.at[child_id, 'nb_received_neonatal_resus']
    assert sim.population.props.at[child_id, 'is_alive']


def test_newborn_postnatal_check_hsi_delivers_treatment_as_expected():

    sim = register_modules(ignore_cons_constraints=True)
    sim.make_initial_population(n=100)

    # set risk of comps very high and force care seeking
    params = sim.modules['NewbornOutcomes'].current_parameters
    # set probabilities that effect delivery of treatment to 1
    params['sensitivity_of_assessment_of_neonatal_sepsis_hp'] = 1.0
    params['sensitivity_of_assessment_of_lbw_hp'] = 1.0

    sim.simulate(end_date=sim.date + pd.DateOffset(days=0))

    df = sim.population.props

    # set maternal variables
    mother_id = df.loc[df.is_alive & (df.sex == "F") & (df.age_years > 14) & (df.age_years < 50)].index[0]
    df.at[mother_id, 'date_of_last_pregnancy'] = sim.date
    df.at[mother_id, 'ps_gestational_age_in_weeks'] = 32
    sim.modules['PregnancySupervisor'].generate_mother_and_newborn_dictionary_for_individual(mother_id)
    sim.modules['Labour'].set_labour_mni_variables(mother_id)

    # do the birth
    child_id = sim.do_birth(mother_id)
    sim.modules['NewbornOutcomes'].on_birth(mother_id, child_id)

    sim.population.props.at[child_id, 'nb_early_onset_neonatal_sepsis'] = True
    sim.population.props.at[child_id, 'nb_low_birth_weight_status'] = 'low_birth_weight'
    sim.modules['NewbornOutcomes'].newborn_care_info[child_id]['delivery_setting'] = 'hospital'

    # Run the newborn care event
    newborn_care = newborn_outcomes.HSI_NewbornOutcomes_ReceivesPostnatalCheck(
        person_id=child_id, module=sim.modules['NewbornOutcomes'], facility_level_of_this_hsi=2)
    newborn_care.apply(person_id=child_id, squeeze_factor=0.0)

    assert (sim.population.props.at[child_id, 'nb_pnc_check'] == 1)

    assert sim.population.props.at[child_id, 'nb_supp_care_neonatal_sepsis']
    assert sim.population.props.at[child_id, 'nb_received_cord_care']
    assert sim.modules['NewbornOutcomes'].newborn_care_info[child_id]['tetra_eye_d']
    assert sim.modules['NewbornOutcomes'].newborn_care_info[child_id]['vit_k']
    assert sim.population.props.at[child_id, 'nb_kangaroo_mother_care']


# todo: test breastfeeding logic
# todo: test daly output
# todo: hsi did_not_run behaves as expected
# todo:treatment blocks death (?)"""<|MERGE_RESOLUTION|>--- conflicted
+++ resolved
@@ -58,12 +58,8 @@
                  healthburden.HealthBurden(resourcefilepath=resourcefilepath),
                  healthsystem.HealthSystem(resourcefilepath=resourcefilepath,
                                            service_availability=['*'],
-<<<<<<< HEAD
-                                           ignore_cons_constraints=ignore_cons_constraints),
+                                           ignore_cons_constraints=_cons_availability),
                  joes_fake_props_module.JoesFakePropsModule(resourcefilepath=resourcefilepath),
-=======
-                                           cons_availability=_cons_availability),
->>>>>>> 5f15de2b
                  newborn_outcomes.NewbornOutcomes(resourcefilepath=resourcefilepath),
                  pregnancy_supervisor.PregnancySupervisor(resourcefilepath=resourcefilepath),
                  care_of_women_during_pregnancy.CareOfWomenDuringPregnancy(resourcefilepath=resourcefilepath),
