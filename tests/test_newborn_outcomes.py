--- conflicted
+++ resolved
@@ -20,12 +20,6 @@
     symptommanager,
 )
 from tlo.methods.hiv import DummyHivModule
-<<<<<<< HEAD
-
-seed = 8974
-
-=======
->>>>>>> d5f26094
 
 # The resource files
 try:
