import os
from pathlib import Path

import pandas as pd
<<<<<<< HEAD
from pandas import DateOffset
=======
import pytest
>>>>>>> e8946620

from tlo import Date, Simulation
from tlo.methods import (
    care_of_women_during_pregnancy,
    contraception,
    demography,
    depression,
    enhanced_lifestyle,
    healthburden,
    healthseekingbehaviour,
    healthsystem,
    hiv,
    labour,
    newborn_outcomes,
    postnatal_supervisor,
    pregnancy_supervisor,
    symptommanager,
)
from tlo.methods.hiv import DummyHivModule

seed = 6987

# The resource files
try:
    resourcefilepath = Path(os.path.dirname(__file__)) / '../resources'
except NameError:
    # running interactively
    resourcefilepath = 'resources'


def check_dtypes(simulation):
    # check types of columns
    df = simulation.population.props
    orig = simulation.population.new_row
    assert (df.dtypes == orig.dtypes).all()


def generate_postnatal_women(sim):
    """Return postnatal women"""
    df = sim.population.props

    women_repro = df.loc[df.is_alive & (df.sex == 'F') & (df.age_years > 14) & (df.age_years < 50)]
    df.loc[women_repro.index, 'la_is_postpartum'] = True
    df.loc[women_repro.index, 'la_date_most_recent_delivery'] = sim.date - pd.DateOffset(weeks=2)
    for person in women_repro.index:
        sim.modules['PregnancySupervisor'].generate_mother_and_newborn_dictionary_for_individual(person)

    return women_repro


def get_mother_id_from_dataframe(sim):
    """Return individual id from dataframe for postnatal testing"""
    df = sim.population.props
    mni = sim.modules['PregnancySupervisor'].mother_and_newborn_info
    women_repro = df.loc[df.is_alive & (df.sex == 'F') & (df.age_years > 14) & (df.age_years < 50)]
    mother_id = women_repro.index[0]

    mni[mother_id] = {
        'twin_count': 0, 'single_twin_still_birth': False, 'labour_state': 'term_labour',
        'stillbirth_in_labour': False, 'abx_for_prom_given': False, 'corticosteroids_given': False,
        'delivery_setting': 'health_centre', 'clean_birth_practices': False, 'sought_care_for_twin_one': False,
        'sepsis_onset': pd.NaT, 'secondary_pph_onset': pd.NaT
    }
    return mother_id


def register_core_modules(ignore_cons_constraints):
    _cons_availability = 'all' if ignore_cons_constraints else 'none'
    sim = Simulation(start_date=Date(2010, 1, 1), seed=seed)

    sim.register(demography.Demography(resourcefilepath=resourcefilepath),
                 contraception.Contraception(resourcefilepath=resourcefilepath),
                 enhanced_lifestyle.Lifestyle(resourcefilepath=resourcefilepath),
                 healthburden.HealthBurden(resourcefilepath=resourcefilepath),
                 healthsystem.HealthSystem(resourcefilepath=resourcefilepath,
                                           service_availability=['*'],
                                           cons_availability=_cons_availability),
                 newborn_outcomes.NewbornOutcomes(resourcefilepath=resourcefilepath),
                 pregnancy_supervisor.PregnancySupervisor(resourcefilepath=resourcefilepath),
                 care_of_women_during_pregnancy.CareOfWomenDuringPregnancy(resourcefilepath=resourcefilepath),
                 symptommanager.SymptomManager(resourcefilepath=resourcefilepath),
                 labour.Labour(resourcefilepath=resourcefilepath),
                 postnatal_supervisor.PostnatalSupervisor(resourcefilepath=resourcefilepath),
                 healthseekingbehaviour.HealthSeekingBehaviour(resourcefilepath=resourcefilepath),

                 # - Dummy HIV module (as contraception requires the property hv_inf)
                 DummyHivModule()
                 )

    return sim


@pytest.mark.slow
def test_run_and_check_dtypes():
    sim = register_core_modules(ignore_cons_constraints=False)
    sim.make_initial_population(n=1000)
    sim.simulate(end_date=Date(2015, 1, 1))
    check_dtypes(sim)


def test_antenatal_disease_is_correctly_carried_over_to_postnatal_period_on_birth():
    """Test that complications which may continue from the antenatal period to the postnatal period transition as e
    xpected"""
    sim = register_core_modules(ignore_cons_constraints=False)
    sim.make_initial_population(n=100)

    # set key parameters
    params = sim.modules['PostnatalSupervisor'].parameters
    params['prob_htn_persists'] = 1

    sim.simulate(end_date=sim.date + pd.DateOffset(days=0))

    mother_id = get_mother_id_from_dataframe(sim)

    # Set properties from the antenatal period that we would expect to be carried into the postnatal period, if they
    # dont resolve before or on birth
    df = sim.population.props
    df.at[mother_id, 'date_of_last_pregnancy'] = sim.date - DateOffset(months=9)
    df.at[mother_id, 'ac_gest_htn_on_treatment'] = True
    sim.modules['PregnancySupervisor'].deficiencies_in_pregnancy.set(mother_id, 'iron')
    sim.modules['PregnancySupervisor'].deficiencies_in_pregnancy.set(mother_id, 'folate')
    sim.modules['PregnancySupervisor'].deficiencies_in_pregnancy.set(mother_id, 'b12')
    df.at[mother_id, 'ps_anaemia_in_pregnancy'] = 'moderate'
    df.at[mother_id, 'ps_htn_disorders'] = 'mild_pre_eclamp'

    # Run the birth events
    child_id = sim.do_birth(mother_id)
    sim.modules['NewbornOutcomes'].on_birth(mother_id, child_id)

    # check the properties are carried across into new postnatal properties
    assert sim.population.props.at[mother_id, 'pn_gest_htn_on_treatment']
    assert sim.population.props.at[mother_id, 'pn_anaemia_following_pregnancy'] == 'moderate'
    assert sim.population.props.at[mother_id, 'pn_htn_disorders'] == 'mild_pre_eclamp'
    assert sim.modules['PostnatalSupervisor'].deficiencies_following_pregnancy.has_all(mother_id, 'iron')
    assert sim.modules['PostnatalSupervisor'].deficiencies_following_pregnancy.has_all(mother_id, 'folate')
    assert sim.modules['PostnatalSupervisor'].deficiencies_following_pregnancy.has_all(mother_id, 'b12')

    # check that the antenatal properties are correctly reset
    assert not sim.population.props.at[mother_id, 'ac_gest_htn_on_treatment']
    assert sim.population.props.at[mother_id, 'ps_anaemia_in_pregnancy'] == 'none'
    assert sim.population.props.at[mother_id, 'ps_htn_disorders'] == 'none'
    assert not sim.modules['PregnancySupervisor'].deficiencies_in_pregnancy.has_all(mother_id, 'iron')
    assert not sim.modules['PregnancySupervisor'].deficiencies_in_pregnancy.has_all(mother_id, 'folate')
    assert not sim.modules['PregnancySupervisor'].deficiencies_in_pregnancy.has_all(mother_id, 'b12')


def test_application_of_complications_and_care_seeking_postnatal_week_one_event():
    """Test that risk of complications is correctly applied in the first week postnatal and that women seek care as
    expected"""
    sim = register_core_modules(ignore_cons_constraints=False)
    sim.make_initial_population(n=100)

    # set risk of maternal and newborn complications (occuring in week one) to one to insure risk applied as expected
    params = sim.modules['PostnatalSupervisor'].parameters
    params['prob_secondary_pph'] = 1
    params['prob_endometritis_pn'] = 1
    params['prob_urinary_tract_inf_pn'] = 1
    params['prob_skin_soft_tissue_inf_pn'] = 1
    params['prob_other_inf_pn'] = 1
    params['prob_late_sepsis_endometritis'] = 1
    params['prob_late_sepsis_urinary_tract_inf'] = 1
    params['prob_late_sepsis_skin_soft_tissue_inf'] = 1
    params['prob_late_sepsis_other_maternal_infection_pp'] = 1
    params['prob_iron_def_per_week_pn'] = 1
    params['prob_folate_def_per_week_pn'] = 1
    params['prob_b12_def_per_week_pn'] = 1
    params['baseline_prob_anaemia_per_week'] = 1
    params['prob_type_of_anaemia_pn'] = [1, 0, 0]
    params['weekly_prob_gest_htn_pn'] = 1
    params['prob_early_onset_neonatal_sepsis_week_1'] = 1
    params['prob_pnc1_at_day_7'] = 1

    sim.simulate(end_date=sim.date + pd.DateOffset(days=0))

    mni = sim.modules['PregnancySupervisor'].mother_and_newborn_info

    # Get id number of mother
    mother_id = get_mother_id_from_dataframe(sim)
    sim.population.props.at[mother_id, 'date_of_last_pregnancy'] = sim.date - DateOffset(months=9)

    # Run birth event to generate child
    child_id = sim.do_birth(mother_id)
    sim.modules['NewbornOutcomes'].on_birth(mother_id, child_id)

    # check key postnatal variables correctly set
    assert sim.population.props.at[mother_id, 'pn_id_most_recent_child'] == child_id
    assert sim.population.props.at[mother_id, 'la_date_most_recent_delivery'] == sim.date
    assert sim.population.props.at[mother_id, 'la_is_postpartum']

    # define and run the event
    postnatal_week_one = postnatal_supervisor.PostnatalWeekOneEvent(
        individual_id=mother_id, module=sim.modules['PostnatalSupervisor'])
    postnatal_week_one.apply(mother_id)

    # check that complications have been correctly set (storing dalys where appropriate)
    assert sim.modules['PostnatalSupervisor'].postpartum_infections_late.has_all(mother_id, 'endometritis')
    assert sim.modules['PostnatalSupervisor'].postpartum_infections_late.has_all(mother_id, 'urinary_tract_inf')
    assert sim.modules['PostnatalSupervisor'].postpartum_infections_late.has_all(mother_id, 'skin_soft_tissue_inf')
    assert sim.modules['PostnatalSupervisor'].postpartum_infections_late.has_all(mother_id, 'other_maternal_infection')

    assert sim.population.props.at[mother_id, 'pn_sepsis_late_postpartum']
    assert (mni[mother_id]['sepsis_onset'] == sim.date)

    assert sim.population.props.at[mother_id, 'pn_postpartum_haem_secondary']
    assert (mni[mother_id]['secondary_pph_onset'] == sim.date)

    assert sim.modules['PostnatalSupervisor'].deficiencies_following_pregnancy.has_all(mother_id, 'iron')
    assert sim.modules['PostnatalSupervisor'].deficiencies_following_pregnancy.has_all(mother_id, 'folate')
    assert sim.modules['PostnatalSupervisor'].deficiencies_following_pregnancy.has_all(mother_id, 'b12')
    assert (sim.population.props.at[mother_id, 'pn_anaemia_following_pregnancy'] == 'mild')

    assert sim.population.props.at[mother_id, 'pn_htn_disorders'] == 'gest_htn'

    assert sim.population.props.at[child_id, 'pn_sepsis_early_neonatal']

    # Check HSI has been correctly scheduled
    date_event, event = [
        ev for ev in sim.modules['HealthSystem'].find_events_for_person(mother_id) if
        isinstance(ev[1], postnatal_supervisor.HSI_PostnatalSupervisor_PostnatalCareContactOne)
    ][0]
    assert date_event == sim.date

# todo: twins logic
# todo: htn progression/resolution


def test_application_of_risk_of_death_postnatal_week_one_event():
    """Test that risk of death is applied to women and children who do not seek care for treatment of complications in
    the first week postnatal """
    sim = register_core_modules(ignore_cons_constraints=False)
    sim.make_initial_population(n=100)

    # set risk of complications at 1 so woman and child are at risk of death
    params = sim.modules['PostnatalSupervisor'].parameters
    params['prob_secondary_pph'] = 1
    params['prob_endometritis_pn'] = 1
    params['prob_urinary_tract_inf_pn'] = 1
    params['prob_skin_soft_tissue_inf_pn'] = 1
    params['prob_other_inf_pn'] = 1
    params['prob_late_sepsis_endometritis'] = 1
    params['prob_late_sepsis_urinary_tract_inf'] = 1
    params['prob_late_sepsis_skin_soft_tissue_inf'] = 1
    params['prob_late_sepsis_other_maternal_infection_pp'] = 1
    params['prob_iron_def_per_week_pn'] = 1
    params['prob_folate_def_per_week_pn'] = 1
    params['prob_b12_def_per_week_pn'] = 1
    params['baseline_prob_anaemia_per_week'] = 1
    params['prob_type_of_anaemia_pn'] = [1, 0, 0]
    params['weekly_prob_gest_htn_pn'] = 1
    params['prob_early_onset_neonatal_sepsis_week_1'] = 1

    # Prevent care seeking and set risk of death due to comps as 1
    params['prob_pnc1_at_day_7'] = 0
    params['cfr_secondary_pph'] = 1
    params['cfr_postnatal_sepsis'] = 1
    params['cfr_early_onset_neonatal_sepsis'] = 1

    sim.simulate(end_date=sim.date + pd.DateOffset(days=0))

    # Get id number of mother
    mother_id = get_mother_id_from_dataframe(sim)
    sim.population.props.at[mother_id, 'date_of_last_pregnancy'] = sim.date - DateOffset(months=9)
    child_id = sim.do_birth(mother_id)
    sim.modules['NewbornOutcomes'].on_birth(mother_id, child_id)

    postnatal_week_one = postnatal_supervisor.PostnatalWeekOneEvent(
        individual_id=mother_id, module=sim.modules['PostnatalSupervisor'])
    postnatal_week_one.apply(mother_id)

    # Check that both mother and newborn have had risk of death immediately applied after failing to seek treatment,
    # and will now die
    assert not sim.population.props.at[mother_id, 'is_alive']
    assert not sim.population.props.at[child_id, 'is_alive']


def test_application_of_risk_of_infection_and_sepsis_postnatal_supervisor_event():
    """Test that risk of infection and sepsis is applied to women via the postnatal supervisor event. Check that women
     seek care and experience risk of death as expected """
    sim = register_core_modules(ignore_cons_constraints=False)
    sim.make_initial_population(n=100)

    # set risk of infection and sepsis to 1
    params = sim.modules['PostnatalSupervisor'].parameters
    params['prob_secondary_pph'] = 1
    params['prob_endometritis_pn'] = 1
    params['prob_urinary_tract_inf_pn'] = 1
    params['prob_skin_soft_tissue_inf_pn'] = 1
    params['prob_other_inf_pn'] = 1
    params['prob_late_sepsis_endometritis'] = 1
    params['prob_late_sepsis_urinary_tract_inf'] = 1
    params['prob_late_sepsis_skin_soft_tissue_inf'] = 1
    params['prob_late_sepsis_other_maternal_infection_pp'] = 1

    # and risk of care seeking to 1
    params['prob_care_seeking_postnatal_emergency'] = 1

    sim.simulate(end_date=sim.date + pd.DateOffset(days=0))

    # Run the postnatal supervisor event
    mni = sim.modules['PregnancySupervisor'].mother_and_newborn_info
    postnatal_women = generate_postnatal_women(sim)

    post_natal_sup = postnatal_supervisor.PostnatalSupervisorEvent(module=sim.modules['PostnatalSupervisor'])
    post_natal_sup.apply(sim.population)

    # Select a mother to check properties against
    mother_id = postnatal_women.index[0]

    # Check that she has developed infections
    assert sim.modules['PostnatalSupervisor'].postpartum_infections_late.has_all(mother_id, 'endometritis')
    assert sim.modules['PostnatalSupervisor'].postpartum_infections_late.has_all(mother_id, 'urinary_tract_inf')
    assert sim.modules['PostnatalSupervisor'].postpartum_infections_late.has_all(mother_id, 'skin_soft_tissue_inf')
    assert sim.modules['PostnatalSupervisor'].postpartum_infections_late.has_all(mother_id, 'other_maternal_infection')

    # and has developed sepsis, DALYS are stored
    assert sim.population.props.at[mother_id, 'pn_sepsis_late_postpartum']
    assert (mni[mother_id]['sepsis_onset'] == sim.date)

    # finally check she will now seek care
    date_event, event = [
        ev for ev in sim.modules['HealthSystem'].find_events_for_person(mother_id) if
        isinstance(ev[1], postnatal_supervisor.HSI_PostnatalSupervisor_PostnatalWardInpatientCare)
    ][0]
    assert date_event == sim.date

    # clear event queues
    sim.event_queue.queue.clear()
    sim.modules['HealthSystem'].HSI_EVENT_QUEUE.clear()

    # reset variables
    sim.population.props.at[mother_id, 'pn_sepsis_late_postpartum'] = False
    sim.modules['PostnatalSupervisor'].postpartum_infections_late.unset(mother_id, 'endometritis')
    sim.modules['PostnatalSupervisor'].postpartum_infections_late.unset(mother_id, 'urinary_tract_inf')
    sim.modules['PostnatalSupervisor'].postpartum_infections_late.unset(mother_id, 'skin_soft_tissue_inf')
    sim.modules['PostnatalSupervisor'].postpartum_infections_late.unset(mother_id, 'other_maternal_infection')

    # set risk of care seeking to 0, risk of death to 1
    params['prob_care_seeking_postnatal_emergency'] = 0
    params['cfr_postnatal_sepsis'] = 1

    # call the event again
    post_natal_sup.apply(sim.population)

    # check women are scheduled for death not careseeking
    assert not sim.population.props.at[mother_id, 'is_alive']


def test_application_of_risk_of_spph_postnatal_supervisor_event():
    """Test that risk of secondary postpartum haemorrhage is applied to women via the postnatal supervisor event. Check
    that women seek care and experience risk of death as expected """
    sim = register_core_modules(ignore_cons_constraints=False)
    sim.make_initial_population(n=100)
    params = sim.modules['PostnatalSupervisor'].parameters
    params['prob_secondary_pph'] = 1
    params['prob_care_seeking_postnatal_emergency'] = 1
    sim.simulate(end_date=sim.date + pd.DateOffset(days=0))

    postnatal_women = generate_postnatal_women(sim)

    mni = sim.modules['PregnancySupervisor'].mother_and_newborn_info

    # Run the event
    post_natal_sup = postnatal_supervisor.PostnatalSupervisorEvent(module=sim.modules['PostnatalSupervisor'])
    post_natal_sup.apply(sim.population)

    # check that properties are set correctly
    mother_id = postnatal_women.index[0]
    assert sim.population.props.at[mother_id, 'pn_postpartum_haem_secondary']
    assert (mni[mother_id]['secondary_pph_onset'] == sim.date)

    # and care has been sought
    date_event, event = [
        ev for ev in sim.modules['HealthSystem'].find_events_for_person(mother_id) if
        isinstance(ev[1], postnatal_supervisor.HSI_PostnatalSupervisor_PostnatalWardInpatientCare)
    ][0]
    assert date_event == sim.date

    # clear event queue
    sim.event_queue.queue.clear()
    sim.modules['HealthSystem'].HSI_EVENT_QUEUE.clear()

    # reset variables
    sim.population.props.at[mother_id, 'pn_postpartum_haem_secondary'] = False

    # set risk of care seeking to 0, risk of death to 1
    params['prob_care_seeking_postnatal_emergency'] = 0
    params['cfr_secondary_pph'] = 1

    # call the event again
    post_natal_sup.apply(sim.population)

    # check women are scheduled for death not care seeking
    assert not sim.population.props.at[mother_id, 'is_alive']


def test_application_of_risk_of_anaemia_postnatal_supervisor_event():
    """Test that risk of anaemia is applied to women via the postnatal supervisor event. Check
    that women seek care and experience risk of death as expected """
    sim = register_core_modules(ignore_cons_constraints=False)
    sim.make_initial_population(n=100)
    params = sim.modules['PostnatalSupervisor'].parameters
    params['prob_iron_def_per_week_pn'] = 1
    params['prob_folate_def_per_week_pn'] = 1
    params['prob_b12_def_per_week_pn'] = 1
    params['baseline_prob_anaemia_per_week'] = 1
    params['prob_type_of_anaemia_pn'] = [1, 0, 0]
    sim.simulate(end_date=sim.date + pd.DateOffset(days=0))

    postnatal_women = generate_postnatal_women(sim)

    mni = sim.modules['PregnancySupervisor'].mother_and_newborn_info

    # run the event
    post_natal_sup = postnatal_supervisor.PostnatalSupervisorEvent(module=sim.modules['PostnatalSupervisor'])
    post_natal_sup.apply(sim.population)

    # check the properties are set correctly
    mother_id = postnatal_women.index[0]
    assert sim.modules['PostnatalSupervisor'].deficiencies_following_pregnancy.has_all(mother_id, 'iron')
    assert sim.modules['PostnatalSupervisor'].deficiencies_following_pregnancy.has_all(mother_id, 'folate')
    assert sim.modules['PostnatalSupervisor'].deficiencies_following_pregnancy.has_all(mother_id, 'b12')

    assert sim.population.props.at[mother_id, 'pn_anaemia_following_pregnancy'] == 'mild'
    assert (mni[mother_id]['mild_anaemia_pp_onset'] == sim.date)


def test_application_of_risk_of_hypertensive_disorders_postnatal_supervisor_event():
    """Test that risk of hypertensive disorders is applied to women via the postnatal supervisor event. Check
    that women seek care and experience risk of death as expected """
    sim = register_core_modules(ignore_cons_constraints=False)
    sim.make_initial_population(n=100)

    # Set parameters to force resolution and onset of disease
    params = sim.modules['PostnatalSupervisor'].parameters
    params['prob_htn_resolves'] = 1
    params['weekly_prob_pre_eclampsia_pn'] = 1

    sim.simulate(end_date=sim.date + pd.DateOffset(days=0))

    mni = sim.modules['PregnancySupervisor'].mother_and_newborn_info
    df = sim.population.props
    postnatal_women = generate_postnatal_women(sim)

    # Select two women, one who should experience resoultion of her disease during the event
    mother_id_resolve = postnatal_women.index[0]
    df.at[mother_id_resolve, 'pn_htn_disorders'] = 'mild_pre_eclamp'
    mni[mother_id_resolve]['hypertension_onset'] = sim.date - pd.DateOffset(weeks=5)

    # one who should develop disease for the first time
    mother_id_onset = postnatal_women.index[1]

    # define and run the event
    post_natal_sup = postnatal_supervisor.PostnatalSupervisorEvent(module=sim.modules['PostnatalSupervisor'])
    post_natal_sup.apply(sim.population)

    # check this mother has developed disease as expected
    assert sim.population.props.at[mother_id_onset, 'pn_htn_disorders'] == 'mild_pre_eclamp'

    # check this mother has resolved as expected
    assert sim.population.props.at[mother_id_resolve, 'pn_htn_disorders'] == 'resolved'
    assert (mni[mother_id_resolve]['hypertension_resolution'] == sim.date)

    # move date forward 1 week
    sim.date = sim.date + pd.DateOffset(weeks=1)

    # now force woman with new disease to progress to severe disease (block resolution and force care seeking)
    params['probs_for_mpe_matrix_pn'] = [0, 0, 0, 0, 1]
    params['prob_care_seeking_postnatal_emergency'] = 1
    params['prob_htn_resolves'] = 0

    # run the event and check disease has progressed
    post_natal_sup.apply(sim.population)
    assert sim.population.props.at[mother_id_onset, 'pn_htn_disorders'] == 'eclampsia'

    # Check shes correctly sort care
    date_event, event = [
        ev for ev in sim.modules['HealthSystem'].find_events_for_person(mother_id_onset) if
        isinstance(ev[1], postnatal_supervisor.HSI_PostnatalSupervisor_PostnatalWardInpatientCare)
    ][0]
    assert date_event == sim.date

    # now reset her disease to a more mild form, block care seeking and run the event again
    sim.population.props.at[mother_id_onset, 'pn_htn_disorders'] = 'mild_pre_eclamp'
    params['prob_care_seeking_postnatal_emergency'] = 0
    params['cfr_eclampsia_pn'] = 1

    post_natal_sup.apply(sim.population)

    # check this time that she will die as she didnt seek care
    assert not df.at[mother_id_onset, 'is_alive']

# todo: effect of orals on reduced risk of progression
# todo: death from severe hypertension


def test_application_of_risk_of_late_onset_neonatal_sepsis():
    """Test that risk of late onset neonatal sepsis is applied to neonates via the postnatal supervisor event. Check
    that they seek care and experience risk of death as expected """
    sim = register_core_modules(ignore_cons_constraints=False)
    sim.make_initial_population(n=100)

    # Set parameters to force onset of disease
    params = sim.modules['PostnatalSupervisor'].parameters
    params['prob_late_onset_neonatal_sepsis'] = 1
    params['prob_care_seeking_postnatal_emergency_neonate'] = 1
    params['treatment_effect_early_init_bf'] = 1

    sim.simulate(end_date=sim.date + pd.DateOffset(days=0))

    mother_id = get_mother_id_from_dataframe(sim)
    sim.population.props.at[mother_id, 'date_of_last_pregnancy'] = sim.date - DateOffset(months=9)
    child_id = sim.do_birth(mother_id)
    sim.modules['NewbornOutcomes'].on_birth(mother_id, child_id)

    # set child and mother to be in week 2 postnatal
    sim.population.props.at[mother_id, 'la_date_most_recent_delivery'] = sim.date - pd.DateOffset(days=10)
    sim.population.props.at[child_id, 'age_days'] = 10

    # define and run the event
    post_natal_sup = postnatal_supervisor.PostnatalSupervisorEvent(module=sim.modules['PostnatalSupervisor'])
    post_natal_sup.apply(sim.population)

    # check he's developed late sepsis
    assert sim.population.props.at[child_id, 'pn_sepsis_late_neonatal']

    # and care has been sought
    date_event, event = [
            ev for ev in sim.modules['HealthSystem'].find_events_for_person(child_id) if
            isinstance(ev[1], postnatal_supervisor.HSI_PostnatalSupervisor_NeonatalWardInpatientCare)
        ][0]
    assert date_event == sim.date

    # reset the property and set care seeking to 0, risk of death to 1
    sim.population.props.at[child_id, 'pn_sepsis_late_neonatal'] = False
    params['prob_care_seeking_postnatal_emergency_neonate'] = 0
    params['cfr_late_neonatal_sepsis'] = 1

    # run event again but check the child has died
    post_natal_sup.apply(sim.population)
    assert not sim.population.props.at[child_id, 'is_alive']


def test_postnatal_care():
    """Test that routine postnatal care behaves as expected. Test that women and neonates are correctly screened for
    key complications and admitted for futher interventions  """
    sim = Simulation(start_date=Date(2010, 1, 1), seed=seed)

    sim.register(demography.Demography(resourcefilepath=resourcefilepath),
                 contraception.Contraception(resourcefilepath=resourcefilepath),
                 enhanced_lifestyle.Lifestyle(resourcefilepath=resourcefilepath),
                 healthburden.HealthBurden(resourcefilepath=resourcefilepath),
                 healthsystem.HealthSystem(resourcefilepath=resourcefilepath,
                                           service_availability=['*'],
                                           cons_availability='all'),
                 symptommanager.SymptomManager(resourcefilepath=resourcefilepath),
                 hiv.Hiv(resourcefilepath=resourcefilepath),
                 depression.Depression(resourcefilepath=resourcefilepath),
                 newborn_outcomes.NewbornOutcomes(resourcefilepath=resourcefilepath),
                 pregnancy_supervisor.PregnancySupervisor(resourcefilepath=resourcefilepath),
                 care_of_women_during_pregnancy.CareOfWomenDuringPregnancy(resourcefilepath=resourcefilepath),
                 labour.Labour(resourcefilepath=resourcefilepath),
                 postnatal_supervisor.PostnatalSupervisor(resourcefilepath=resourcefilepath),
                 healthseekingbehaviour.HealthSeekingBehaviour(resourcefilepath=resourcefilepath))

    sim.make_initial_population(n=100)

    # Set the parameters which control if interventions are delivered to 1
    params = sim.modules['PostnatalSupervisor'].parameters
    params['prob_intervention_delivered_depression_screen_pnc'] = 1
    params['prob_intervention_delivered_urine_ds_pnc'] = 1
    params['prob_intervention_delivered_bp_pnc'] = 1
    params['prob_intervention_delivered_sep_assessment_pnc'] = 1
    params['prob_intervention_delivered_pph_assessment_pnc'] = 1
    params['prob_intervention_poct_pnc'] = 1
    params['prob_intervention_neonatal_sepsis_pnc'] = 1
    params['prob_intervention_delivered_hiv_test_pnc'] = 1
    params['prob_attend_pnc2'] = 1
    params['sensitivity_bp_monitoring_pn'] = 1.0
    params['specificity_bp_monitoring_pn'] = 1.0
    params['sensitivity_urine_protein_1_plus_pn'] = 1.0
    params['specificity_urine_protein_1_plus_pn'] = 1.0
    params['sensitivity_poc_hb_test_pn'] = 1.0
    params['specificity_poc_hb_test_pn'] = 1.0
    params['sensitivity_maternal_sepsis_assessment'] = 1.0
    params['sensitivity_pph_assessment'] = 1.0
    params['sensitivity_lons_assessment'] = 1.0
    params['sensitivity_eons_assessment'] = 1.0

    dep_params = sim.modules['Depression'].parameters
    dep_params['sensitivity_of_assessment_of_depression'] = 1.0

    sim.simulate(end_date=sim.date + pd.DateOffset(days=0))

    mother_id = int(get_mother_id_from_dataframe(sim))
    sim.population.props.at[mother_id, 'date_of_last_pregnancy'] = sim.date - DateOffset(months=9)
    child_id = sim.do_birth(mother_id)
    sim.modules['NewbornOutcomes'].on_birth(mother_id, child_id)

    # set mother and newborn to experience set of complications
    sim.population.props.at[mother_id, 'pn_htn_disorders'] = 'mild_pre_eclamp'
    sim.population.props.at[mother_id, 'hv_diagnosed'] = True
    sim.population.props.at[mother_id, 'de_depr'] = True
    sim.population.props.at[child_id, 'pn_sepsis_early_neonatal'] = True

    # Define and run the event
    postnatal_care_one = postnatal_supervisor.HSI_PostnatalSupervisor_PostnatalCareContactOne(
        person_id=mother_id, module=sim.modules['PostnatalSupervisor'])
    postnatal_care_one.apply(person_id=mother_id, squeeze_factor=0.0)

    # Check the event has ran and been stored
    assert sim.population.props.at[mother_id, 'pn_pnc_visits_maternal'] == 1
    assert sim.population.props.at[child_id, 'pn_pnc_visits_neonatal'] == 1

    # check her depression has been detected as part of screening
    assert (sim.population.props.at[mother_id, 'de_ever_diagnosed_depression'])

    health_system = sim.modules['HealthSystem']
    hsi_events = health_system.find_events_for_person(person_id=mother_id)
    hsi_events = [e.__class__ for d, e in hsi_events]

    # Check she has correctly been identified as needing admission due to her hypertensive disorder
    assert postnatal_supervisor.HSI_PostnatalSupervisor_PostnatalWardInpatientCare in hsi_events

    # And that she will be scheduled to return for her next PNC visits
    assert postnatal_supervisor.HSI_PostnatalSupervisor_PostnatalCareContactTwo in hsi_events

    # Then check she had her depression correctly identified and started on treatment
    assert depression.HSI_Depression_TalkingTherapy in hsi_events
    assert depression.HSI_Depression_Start_Antidepressant in hsi_events

    # check the child was correctly identified as having sepsis and will be admitted
    hsi_events_newborn = health_system.find_events_for_person(person_id=child_id)
    hsi_events_newborn = [e.__class__ for d, e in hsi_events_newborn]
    assert postnatal_supervisor.HSI_PostnatalSupervisor_NeonatalWardInpatientCare in hsi_events_newborn

    # clear the event queue and reset the properties
    sim.population.props.at[mother_id, 'de_depr'] = False
    sim.population.props.at[child_id, 'pn_sepsis_early_neonatal'] = False

    # set both mother and child to have developed sepsis between visits
    sim.population.props.at[child_id, 'pn_sepsis_late_neonatal'] = True
    sim.population.props.at[mother_id, 'pn_sepsis_late_postpartum'] = True

    # run the second postnatal event
    postnatal_care_two = postnatal_supervisor.HSI_PostnatalSupervisor_PostnatalCareContactTwo(
        person_id=mother_id, module=sim.modules['PostnatalSupervisor'])
    postnatal_care_two.apply(person_id=mother_id, squeeze_factor=0.0)

    # check stored in property
    assert sim.population.props.at[mother_id, 'pn_pnc_visits_maternal'] == 2
    assert sim.population.props.at[child_id, 'pn_pnc_visits_neonatal'] == 2

    # Check the mother and newborn have been correctly referred for treatment as in
    hsi_events = health_system.find_events_for_person(person_id=mother_id)
    hsi_events = [e.__class__ for d, e in hsi_events]
    assert postnatal_supervisor.HSI_PostnatalSupervisor_PostnatalWardInpatientCare in hsi_events

    hsi_events_newborn = health_system.find_events_for_person(person_id=child_id)
    hsi_events_newborn = [e.__class__ for d, e in hsi_events_newborn]
    assert postnatal_supervisor.HSI_PostnatalSupervisor_NeonatalWardInpatientCare in hsi_events_newborn

    # Check the child will get HIV testing at final PNC visit as mother is HIV positive
    assert hiv.HSI_Hiv_TestAndRefer in hsi_events_newborn

# todo: postnatal inpatient care<|MERGE_RESOLUTION|>--- conflicted
+++ resolved
@@ -2,11 +2,8 @@
 from pathlib import Path
 
 import pandas as pd
-<<<<<<< HEAD
+import pytest
 from pandas import DateOffset
-=======
-import pytest
->>>>>>> e8946620
 
 from tlo import Date, Simulation
 from tlo.methods import (
