import os
from pathlib import Path

import pandas as pd
import pytest
from pandas import DateOffset

from tlo import Date, Simulation
from tlo.methods import (
    care_of_women_during_pregnancy,
    contraception,
    demography,
    depression,
    enhanced_lifestyle,
    healthburden,
    healthseekingbehaviour,
    healthsystem,
    hiv,
    labour,
    newborn_outcomes,
    postnatal_supervisor,
    pregnancy_supervisor,
    symptommanager,
)
from tlo.methods.hiv import DummyHivModule
<<<<<<< HEAD

seed = 6987
=======
>>>>>>> d5f26094

# The resource files
try:
    resourcefilepath = Path(os.path.dirname(__file__)) / '../resources'
except NameError:
    # running interactively
    resourcefilepath = 'resources'


def check_dtypes(simulation):
    # check types of columns
    df = simulation.population.props
    orig = simulation.population.new_row
    assert (df.dtypes == orig.dtypes).all()


def generate_postnatal_women(sim):
    """Return postnatal women"""
    df = sim.population.props

    women_repro = df.loc[df.is_alive & (df.sex == 'F') & (df.age_years > 14) & (df.age_years < 50)]
    df.loc[women_repro.index, 'la_is_postpartum'] = True
    df.loc[women_repro.index, 'la_date_most_recent_delivery'] = sim.date - pd.DateOffset(weeks=2)
    for person in women_repro.index:
        sim.modules['PregnancySupervisor'].generate_mother_and_newborn_dictionary_for_individual(person)

    return women_repro


def get_mother_id_from_dataframe(sim):
    """Return individual id from dataframe for postnatal testing"""
    df = sim.population.props
    mni = sim.modules['PregnancySupervisor'].mother_and_newborn_info
    women_repro = df.loc[df.is_alive & (df.sex == 'F') & (df.age_years > 14) & (df.age_years < 50)]
    mother_id = women_repro.index[0]

    mni[mother_id] = {
        'twin_count': 0, 'single_twin_still_birth': False, 'labour_state': 'term_labour',
        'stillbirth_in_labour': False, 'abx_for_prom_given': False, 'corticosteroids_given': False,
        'delivery_setting': 'health_centre', 'clean_birth_practices': False, 'sought_care_for_twin_one': False,
        'sepsis_onset': pd.NaT, 'secondary_pph_onset': pd.NaT
    }
    return mother_id


def register_core_modules(ignore_cons_constraints, seed):
    _cons_availability = 'all' if ignore_cons_constraints else 'none'
    sim = Simulation(start_date=Date(2010, 1, 1), seed=seed)

    sim.register(demography.Demography(resourcefilepath=resourcefilepath),
                 contraception.Contraception(resourcefilepath=resourcefilepath),
                 enhanced_lifestyle.Lifestyle(resourcefilepath=resourcefilepath),
                 healthburden.HealthBurden(resourcefilepath=resourcefilepath),
                 healthsystem.HealthSystem(resourcefilepath=resourcefilepath,
                                           service_availability=['*'],
                                           cons_availability=_cons_availability),
                 newborn_outcomes.NewbornOutcomes(resourcefilepath=resourcefilepath),
                 pregnancy_supervisor.PregnancySupervisor(resourcefilepath=resourcefilepath),
                 care_of_women_during_pregnancy.CareOfWomenDuringPregnancy(resourcefilepath=resourcefilepath),
                 symptommanager.SymptomManager(resourcefilepath=resourcefilepath),
                 labour.Labour(resourcefilepath=resourcefilepath),
                 postnatal_supervisor.PostnatalSupervisor(resourcefilepath=resourcefilepath),
                 healthseekingbehaviour.HealthSeekingBehaviour(resourcefilepath=resourcefilepath),

                 # - Dummy HIV module (as contraception requires the property hv_inf)
                 DummyHivModule()
                 )

    return sim


@pytest.mark.slow
def test_run_and_check_dtypes(seed):
    sim = register_core_modules(ignore_cons_constraints=False, seed=seed)
    sim.make_initial_population(n=1000)
    sim.simulate(end_date=Date(2015, 1, 1))
    check_dtypes(sim)


def test_antenatal_disease_is_correctly_carried_over_to_postnatal_period_on_birth(seed):
    """Test that complications which may continue from the antenatal period to the postnatal period transition as e
    xpected"""
    sim = register_core_modules(ignore_cons_constraints=False, seed=seed)
    sim.make_initial_population(n=100)

    # set key parameters
    params = sim.modules['PostnatalSupervisor'].parameters
    params['prob_htn_persists'] = 1

    sim.simulate(end_date=sim.date + pd.DateOffset(days=0))

    mother_id = get_mother_id_from_dataframe(sim)

    # Set properties from the antenatal period that we would expect to be carried into the postnatal period, if they
    # dont resolve before or on birth
    df = sim.population.props
    df.at[mother_id, 'date_of_last_pregnancy'] = sim.date - DateOffset(months=9)
    df.at[mother_id, 'ac_gest_htn_on_treatment'] = True
    sim.modules['PregnancySupervisor'].deficiencies_in_pregnancy.set(mother_id, 'iron')
    sim.modules['PregnancySupervisor'].deficiencies_in_pregnancy.set(mother_id, 'folate')
    sim.modules['PregnancySupervisor'].deficiencies_in_pregnancy.set(mother_id, 'b12')
    df.at[mother_id, 'ps_anaemia_in_pregnancy'] = 'moderate'
    df.at[mother_id, 'ps_htn_disorders'] = 'mild_pre_eclamp'

    # Run the birth events
    child_id = sim.do_birth(mother_id)
    sim.modules['NewbornOutcomes'].on_birth(mother_id, child_id)

    # check the properties are carried across into new postnatal properties
    assert sim.population.props.at[mother_id, 'pn_gest_htn_on_treatment']
    assert sim.population.props.at[mother_id, 'pn_anaemia_following_pregnancy'] == 'moderate'
    assert sim.population.props.at[mother_id, 'pn_htn_disorders'] == 'mild_pre_eclamp'
    assert sim.modules['PostnatalSupervisor'].deficiencies_following_pregnancy.has_all(mother_id, 'iron')
    assert sim.modules['PostnatalSupervisor'].deficiencies_following_pregnancy.has_all(mother_id, 'folate')
    assert sim.modules['PostnatalSupervisor'].deficiencies_following_pregnancy.has_all(mother_id, 'b12')

    # check that the antenatal properties are correctly reset
    assert not sim.population.props.at[mother_id, 'ac_gest_htn_on_treatment']
    assert sim.population.props.at[mother_id, 'ps_anaemia_in_pregnancy'] == 'none'
    assert sim.population.props.at[mother_id, 'ps_htn_disorders'] == 'none'
    assert not sim.modules['PregnancySupervisor'].deficiencies_in_pregnancy.has_all(mother_id, 'iron')
    assert not sim.modules['PregnancySupervisor'].deficiencies_in_pregnancy.has_all(mother_id, 'folate')
    assert not sim.modules['PregnancySupervisor'].deficiencies_in_pregnancy.has_all(mother_id, 'b12')


def test_application_of_complications_and_care_seeking_postnatal_week_one_event(seed):
    """Test that risk of complications is correctly applied in the first week postnatal and that women seek care as
    expected"""
    sim = register_core_modules(ignore_cons_constraints=False, seed=seed)
    sim.make_initial_population(n=100)

    # set risk of maternal and newborn complications (occuring in week one) to one to insure risk applied as expected
    params = sim.modules['PostnatalSupervisor'].parameters
    params['prob_secondary_pph'] = 1
    params['prob_endometritis_pn'] = 1
    params['prob_urinary_tract_inf_pn'] = 1
    params['prob_skin_soft_tissue_inf_pn'] = 1
    params['prob_other_inf_pn'] = 1
    params['prob_late_sepsis_endometritis'] = 1
    params['prob_late_sepsis_urinary_tract_inf'] = 1
    params['prob_late_sepsis_skin_soft_tissue_inf'] = 1
    params['prob_late_sepsis_other_maternal_infection_pp'] = 1
    params['prob_iron_def_per_week_pn'] = 1
    params['prob_folate_def_per_week_pn'] = 1
    params['prob_b12_def_per_week_pn'] = 1
    params['baseline_prob_anaemia_per_week'] = 1
    params['prob_type_of_anaemia_pn'] = [1, 0, 0]
    params['weekly_prob_gest_htn_pn'] = 1
    params['prob_early_onset_neonatal_sepsis_week_1'] = 1
    params['prob_pnc1_at_day_7'] = 1

    sim.simulate(end_date=sim.date + pd.DateOffset(days=0))

    mni = sim.modules['PregnancySupervisor'].mother_and_newborn_info

    # Get id number of mother
    mother_id = get_mother_id_from_dataframe(sim)
    sim.population.props.at[mother_id, 'date_of_last_pregnancy'] = sim.date - DateOffset(months=9)

    # Run birth event to generate child
    child_id = sim.do_birth(mother_id)
    sim.modules['NewbornOutcomes'].on_birth(mother_id, child_id)

    # check key postnatal variables correctly set
    assert sim.population.props.at[mother_id, 'pn_id_most_recent_child'] == child_id
    assert sim.population.props.at[mother_id, 'la_date_most_recent_delivery'] == sim.date
    assert sim.population.props.at[mother_id, 'la_is_postpartum']

    # define and run the event
    postnatal_week_one = postnatal_supervisor.PostnatalWeekOneEvent(
        individual_id=mother_id, module=sim.modules['PostnatalSupervisor'])
    postnatal_week_one.apply(mother_id)

    # check that complications have been correctly set (storing dalys where appropriate)
    assert sim.modules['PostnatalSupervisor'].postpartum_infections_late.has_all(mother_id, 'endometritis')
    assert sim.modules['PostnatalSupervisor'].postpartum_infections_late.has_all(mother_id, 'urinary_tract_inf')
    assert sim.modules['PostnatalSupervisor'].postpartum_infections_late.has_all(mother_id, 'skin_soft_tissue_inf')
    assert sim.modules['PostnatalSupervisor'].postpartum_infections_late.has_all(mother_id, 'other_maternal_infection')

    assert sim.population.props.at[mother_id, 'pn_sepsis_late_postpartum']
    assert (mni[mother_id]['sepsis_onset'] == sim.date)

    assert sim.population.props.at[mother_id, 'pn_postpartum_haem_secondary']
    assert (mni[mother_id]['secondary_pph_onset'] == sim.date)

    assert sim.modules['PostnatalSupervisor'].deficiencies_following_pregnancy.has_all(mother_id, 'iron')
    assert sim.modules['PostnatalSupervisor'].deficiencies_following_pregnancy.has_all(mother_id, 'folate')
    assert sim.modules['PostnatalSupervisor'].deficiencies_following_pregnancy.has_all(mother_id, 'b12')
    assert (sim.population.props.at[mother_id, 'pn_anaemia_following_pregnancy'] == 'mild')

    assert sim.population.props.at[mother_id, 'pn_htn_disorders'] == 'gest_htn'

    assert sim.population.props.at[child_id, 'pn_sepsis_early_neonatal']

    # Check HSI has been correctly scheduled
    date_event, event = [
        ev for ev in sim.modules['HealthSystem'].find_events_for_person(mother_id) if
        isinstance(ev[1], postnatal_supervisor.HSI_PostnatalSupervisor_PostnatalCareContactOne)
    ][0]
    assert date_event == sim.date

# todo: twins logic
# todo: htn progression/resolution


def test_application_of_risk_of_death_postnatal_week_one_event(seed):
    """Test that risk of death is applied to women and children who do not seek care for treatment of complications in
    the first week postnatal """
    sim = register_core_modules(ignore_cons_constraints=False, seed=seed)
    sim.make_initial_population(n=100)

    # set risk of complications at 1 so woman and child are at risk of death
    params = sim.modules['PostnatalSupervisor'].parameters
    params['prob_secondary_pph'] = 1
    params['prob_endometritis_pn'] = 1
    params['prob_urinary_tract_inf_pn'] = 1
    params['prob_skin_soft_tissue_inf_pn'] = 1
    params['prob_other_inf_pn'] = 1
    params['prob_late_sepsis_endometritis'] = 1
    params['prob_late_sepsis_urinary_tract_inf'] = 1
    params['prob_late_sepsis_skin_soft_tissue_inf'] = 1
    params['prob_late_sepsis_other_maternal_infection_pp'] = 1
    params['prob_iron_def_per_week_pn'] = 1
    params['prob_folate_def_per_week_pn'] = 1
    params['prob_b12_def_per_week_pn'] = 1
    params['baseline_prob_anaemia_per_week'] = 1
    params['prob_type_of_anaemia_pn'] = [1, 0, 0]
    params['weekly_prob_gest_htn_pn'] = 1
    params['prob_early_onset_neonatal_sepsis_week_1'] = 1

    # Prevent care seeking and set risk of death due to comps as 1
    params['prob_pnc1_at_day_7'] = 0
    params['cfr_secondary_pph'] = 1
    params['cfr_postnatal_sepsis'] = 1
    params['cfr_early_onset_neonatal_sepsis'] = 1

    sim.simulate(end_date=sim.date + pd.DateOffset(days=0))

    # Get id number of mother
    mother_id = get_mother_id_from_dataframe(sim)
    sim.population.props.at[mother_id, 'date_of_last_pregnancy'] = sim.date - DateOffset(months=9)
    child_id = sim.do_birth(mother_id)
    sim.modules['NewbornOutcomes'].on_birth(mother_id, child_id)

    postnatal_week_one = postnatal_supervisor.PostnatalWeekOneEvent(
        individual_id=mother_id, module=sim.modules['PostnatalSupervisor'])
    postnatal_week_one.apply(mother_id)

    # Check that both mother and newborn have had risk of death immediately applied after failing to seek treatment,
    # and will now die
    assert not sim.population.props.at[mother_id, 'is_alive']
    assert not sim.population.props.at[child_id, 'is_alive']


def test_application_of_risk_of_infection_and_sepsis_postnatal_supervisor_event(seed):
    """Test that risk of infection and sepsis is applied to women via the postnatal supervisor event. Check that women
     seek care and experience risk of death as expected """
    sim = register_core_modules(ignore_cons_constraints=False, seed=seed)
    sim.make_initial_population(n=100)

    # set risk of infection and sepsis to 1
    params = sim.modules['PostnatalSupervisor'].parameters
    params['prob_secondary_pph'] = 1
    params['prob_endometritis_pn'] = 1
    params['prob_urinary_tract_inf_pn'] = 1
    params['prob_skin_soft_tissue_inf_pn'] = 1
    params['prob_other_inf_pn'] = 1
    params['prob_late_sepsis_endometritis'] = 1
    params['prob_late_sepsis_urinary_tract_inf'] = 1
    params['prob_late_sepsis_skin_soft_tissue_inf'] = 1
    params['prob_late_sepsis_other_maternal_infection_pp'] = 1

    # and risk of care seeking to 1
    params['prob_care_seeking_postnatal_emergency'] = 1

    sim.simulate(end_date=sim.date + pd.DateOffset(days=0))

    # Run the postnatal supervisor event
    mni = sim.modules['PregnancySupervisor'].mother_and_newborn_info
    postnatal_women = generate_postnatal_women(sim)

    post_natal_sup = postnatal_supervisor.PostnatalSupervisorEvent(module=sim.modules['PostnatalSupervisor'])
    post_natal_sup.apply(sim.population)

    # Select a mother to check properties against
    mother_id = postnatal_women.index[0]

    # Check that she has developed infections
    assert sim.modules['PostnatalSupervisor'].postpartum_infections_late.has_all(mother_id, 'endometritis')
    assert sim.modules['PostnatalSupervisor'].postpartum_infections_late.has_all(mother_id, 'urinary_tract_inf')
    assert sim.modules['PostnatalSupervisor'].postpartum_infections_late.has_all(mother_id, 'skin_soft_tissue_inf')
    assert sim.modules['PostnatalSupervisor'].postpartum_infections_late.has_all(mother_id, 'other_maternal_infection')

    # and has developed sepsis, DALYS are stored
    assert sim.population.props.at[mother_id, 'pn_sepsis_late_postpartum']
    assert (mni[mother_id]['sepsis_onset'] == sim.date)

    # finally check she will now seek care
    date_event, event = [
        ev for ev in sim.modules['HealthSystem'].find_events_for_person(mother_id) if
        isinstance(ev[1], postnatal_supervisor.HSI_PostnatalSupervisor_PostnatalWardInpatientCare)
    ][0]
    assert date_event == sim.date

    # clear event queues
    sim.event_queue.queue.clear()
    sim.modules['HealthSystem'].HSI_EVENT_QUEUE.clear()

    # reset variables
    sim.population.props.at[mother_id, 'pn_sepsis_late_postpartum'] = False
    sim.modules['PostnatalSupervisor'].postpartum_infections_late.unset(mother_id, 'endometritis')
    sim.modules['PostnatalSupervisor'].postpartum_infections_late.unset(mother_id, 'urinary_tract_inf')
    sim.modules['PostnatalSupervisor'].postpartum_infections_late.unset(mother_id, 'skin_soft_tissue_inf')
    sim.modules['PostnatalSupervisor'].postpartum_infections_late.unset(mother_id, 'other_maternal_infection')

    # set risk of care seeking to 0, risk of death to 1
    params['prob_care_seeking_postnatal_emergency'] = 0
    params['cfr_postnatal_sepsis'] = 1

    # call the event again
    post_natal_sup.apply(sim.population)

    # check women are scheduled for death not careseeking
    assert not sim.population.props.at[mother_id, 'is_alive']


def test_application_of_risk_of_spph_postnatal_supervisor_event(seed):
    """Test that risk of secondary postpartum haemorrhage is applied to women via the postnatal supervisor event. Check
    that women seek care and experience risk of death as expected """
    sim = register_core_modules(ignore_cons_constraints=False, seed=seed)
    sim.make_initial_population(n=100)
    params = sim.modules['PostnatalSupervisor'].parameters
    params['prob_secondary_pph'] = 1
    params['prob_care_seeking_postnatal_emergency'] = 1
    sim.simulate(end_date=sim.date + pd.DateOffset(days=0))

    postnatal_women = generate_postnatal_women(sim)

    mni = sim.modules['PregnancySupervisor'].mother_and_newborn_info

    # Run the event
    post_natal_sup = postnatal_supervisor.PostnatalSupervisorEvent(module=sim.modules['PostnatalSupervisor'])
    post_natal_sup.apply(sim.population)

    # check that properties are set correctly
    mother_id = postnatal_women.index[0]
    assert sim.population.props.at[mother_id, 'pn_postpartum_haem_secondary']
    assert (mni[mother_id]['secondary_pph_onset'] == sim.date)

    # and care has been sought
    date_event, event = [
        ev for ev in sim.modules['HealthSystem'].find_events_for_person(mother_id) if
        isinstance(ev[1], postnatal_supervisor.HSI_PostnatalSupervisor_PostnatalWardInpatientCare)
    ][0]
    assert date_event == sim.date

    # clear event queue
    sim.event_queue.queue.clear()
    sim.modules['HealthSystem'].HSI_EVENT_QUEUE.clear()

    # reset variables
    sim.population.props.at[mother_id, 'pn_postpartum_haem_secondary'] = False

    # set risk of care seeking to 0, risk of death to 1
    params['prob_care_seeking_postnatal_emergency'] = 0
    params['cfr_secondary_pph'] = 1

    # call the event again
    post_natal_sup.apply(sim.population)

    # check women are scheduled for death not care seeking
    assert not sim.population.props.at[mother_id, 'is_alive']


def test_application_of_risk_of_anaemia_postnatal_supervisor_event(seed):
    """Test that risk of anaemia is applied to women via the postnatal supervisor event. Check
    that women seek care and experience risk of death as expected """
    sim = register_core_modules(ignore_cons_constraints=False, seed=seed)
    sim.make_initial_population(n=100)
    params = sim.modules['PostnatalSupervisor'].parameters
    params['prob_iron_def_per_week_pn'] = 1
    params['prob_folate_def_per_week_pn'] = 1
    params['prob_b12_def_per_week_pn'] = 1
    params['baseline_prob_anaemia_per_week'] = 1
    params['prob_type_of_anaemia_pn'] = [1, 0, 0]
    sim.simulate(end_date=sim.date + pd.DateOffset(days=0))

    postnatal_women = generate_postnatal_women(sim)

    mni = sim.modules['PregnancySupervisor'].mother_and_newborn_info

    # run the event
    post_natal_sup = postnatal_supervisor.PostnatalSupervisorEvent(module=sim.modules['PostnatalSupervisor'])
    post_natal_sup.apply(sim.population)

    # check the properties are set correctly
    mother_id = postnatal_women.index[0]
    assert sim.modules['PostnatalSupervisor'].deficiencies_following_pregnancy.has_all(mother_id, 'iron')
    assert sim.modules['PostnatalSupervisor'].deficiencies_following_pregnancy.has_all(mother_id, 'folate')
    assert sim.modules['PostnatalSupervisor'].deficiencies_following_pregnancy.has_all(mother_id, 'b12')

    assert sim.population.props.at[mother_id, 'pn_anaemia_following_pregnancy'] == 'mild'
    assert (mni[mother_id]['mild_anaemia_pp_onset'] == sim.date)


def test_application_of_risk_of_hypertensive_disorders_postnatal_supervisor_event(seed):
    """Test that risk of hypertensive disorders is applied to women via the postnatal supervisor event. Check
    that women seek care and experience risk of death as expected """
    sim = register_core_modules(ignore_cons_constraints=False, seed=seed)
    sim.make_initial_population(n=100)

    # Set parameters to force resolution and onset of disease
    params = sim.modules['PostnatalSupervisor'].parameters
    params['prob_htn_resolves'] = 1
    params['weekly_prob_pre_eclampsia_pn'] = 1

    sim.simulate(end_date=sim.date + pd.DateOffset(days=0))

    mni = sim.modules['PregnancySupervisor'].mother_and_newborn_info
    df = sim.population.props
    postnatal_women = generate_postnatal_women(sim)

    # Select two women, one who should experience resoultion of her disease during the event
    mother_id_resolve = postnatal_women.index[0]
    df.at[mother_id_resolve, 'pn_htn_disorders'] = 'mild_pre_eclamp'
    mni[mother_id_resolve]['hypertension_onset'] = sim.date - pd.DateOffset(weeks=5)

    # one who should develop disease for the first time
    mother_id_onset = postnatal_women.index[1]

    # define and run the event
    post_natal_sup = postnatal_supervisor.PostnatalSupervisorEvent(module=sim.modules['PostnatalSupervisor'])
    post_natal_sup.apply(sim.population)

    # check this mother has developed disease as expected
    assert sim.population.props.at[mother_id_onset, 'pn_htn_disorders'] == 'mild_pre_eclamp'

    # check this mother has resolved as expected
    assert sim.population.props.at[mother_id_resolve, 'pn_htn_disorders'] == 'resolved'
    assert (mni[mother_id_resolve]['hypertension_resolution'] == sim.date)

    # move date forward 1 week
    sim.date = sim.date + pd.DateOffset(weeks=1)

    # now force woman with new disease to progress to severe disease (block resolution and force care seeking)
    params['probs_for_mpe_matrix_pn'] = [0, 0, 0, 0, 1]
    params['prob_care_seeking_postnatal_emergency'] = 1
    params['prob_htn_resolves'] = 0

    # run the event and check disease has progressed
    post_natal_sup.apply(sim.population)
    assert sim.population.props.at[mother_id_onset, 'pn_htn_disorders'] == 'eclampsia'

    # Check shes correctly sort care
    date_event, event = [
        ev for ev in sim.modules['HealthSystem'].find_events_for_person(mother_id_onset) if
        isinstance(ev[1], postnatal_supervisor.HSI_PostnatalSupervisor_PostnatalWardInpatientCare)
    ][0]
    assert date_event == sim.date

    # now reset her disease to a more mild form, block care seeking and run the event again
    sim.population.props.at[mother_id_onset, 'pn_htn_disorders'] = 'mild_pre_eclamp'
    params['prob_care_seeking_postnatal_emergency'] = 0
    params['cfr_eclampsia_pn'] = 1

    post_natal_sup.apply(sim.population)

    # check this time that she will die as she didnt seek care
    assert not df.at[mother_id_onset, 'is_alive']

# todo: effect of orals on reduced risk of progression
# todo: death from severe hypertension


def test_application_of_risk_of_late_onset_neonatal_sepsis(seed):
    """Test that risk of late onset neonatal sepsis is applied to neonates via the postnatal supervisor event. Check
    that they seek care and experience risk of death as expected """
    sim = register_core_modules(ignore_cons_constraints=False, seed=seed)
    sim.make_initial_population(n=100)

    # Set parameters to force onset of disease
    params = sim.modules['PostnatalSupervisor'].parameters
    params['prob_late_onset_neonatal_sepsis'] = 1
    params['prob_care_seeking_postnatal_emergency_neonate'] = 1
    params['treatment_effect_early_init_bf'] = 1

    sim.simulate(end_date=sim.date + pd.DateOffset(days=0))

    mother_id = get_mother_id_from_dataframe(sim)
    sim.population.props.at[mother_id, 'date_of_last_pregnancy'] = sim.date - DateOffset(months=9)
    child_id = sim.do_birth(mother_id)
    sim.modules['NewbornOutcomes'].on_birth(mother_id, child_id)

    # set child and mother to be in week 2 postnatal
    sim.population.props.at[mother_id, 'la_date_most_recent_delivery'] = sim.date - pd.DateOffset(days=10)
    sim.population.props.at[child_id, 'age_days'] = 10

    # define and run the event
    post_natal_sup = postnatal_supervisor.PostnatalSupervisorEvent(module=sim.modules['PostnatalSupervisor'])
    post_natal_sup.apply(sim.population)

    # check he's developed late sepsis
    assert sim.population.props.at[child_id, 'pn_sepsis_late_neonatal']

    # and care has been sought
    date_event, event = [
            ev for ev in sim.modules['HealthSystem'].find_events_for_person(child_id) if
            isinstance(ev[1], postnatal_supervisor.HSI_PostnatalSupervisor_NeonatalWardInpatientCare)
        ][0]
    assert date_event == sim.date

    # reset the property and set care seeking to 0, risk of death to 1
    sim.population.props.at[child_id, 'pn_sepsis_late_neonatal'] = False
    params['prob_care_seeking_postnatal_emergency_neonate'] = 0
    params['cfr_late_neonatal_sepsis'] = 1

    # run event again but check the child has died
    post_natal_sup.apply(sim.population)
    assert not sim.population.props.at[child_id, 'is_alive']


def test_postnatal_care(seed):
    """Test that routine postnatal care behaves as expected. Test that women and neonates are correctly screened for
    key complications and admitted for futher interventions  """
    sim = Simulation(start_date=Date(2010, 1, 1), seed=seed)

    sim.register(demography.Demography(resourcefilepath=resourcefilepath),
                 contraception.Contraception(resourcefilepath=resourcefilepath),
                 enhanced_lifestyle.Lifestyle(resourcefilepath=resourcefilepath),
                 healthburden.HealthBurden(resourcefilepath=resourcefilepath),
                 healthsystem.HealthSystem(resourcefilepath=resourcefilepath,
                                           service_availability=['*'],
                                           cons_availability='all'),
                 symptommanager.SymptomManager(resourcefilepath=resourcefilepath),
                 hiv.Hiv(resourcefilepath=resourcefilepath),
                 depression.Depression(resourcefilepath=resourcefilepath),
                 newborn_outcomes.NewbornOutcomes(resourcefilepath=resourcefilepath),
                 pregnancy_supervisor.PregnancySupervisor(resourcefilepath=resourcefilepath),
                 care_of_women_during_pregnancy.CareOfWomenDuringPregnancy(resourcefilepath=resourcefilepath),
                 labour.Labour(resourcefilepath=resourcefilepath),
                 postnatal_supervisor.PostnatalSupervisor(resourcefilepath=resourcefilepath),
                 healthseekingbehaviour.HealthSeekingBehaviour(resourcefilepath=resourcefilepath))

    sim.make_initial_population(n=100)

    # Set the parameters which control if interventions are delivered to 1
    params = sim.modules['PostnatalSupervisor'].parameters
    params['prob_intervention_delivered_depression_screen_pnc'] = 1
    params['prob_intervention_delivered_urine_ds_pnc'] = 1
    params['prob_intervention_delivered_bp_pnc'] = 1
    params['prob_intervention_delivered_sep_assessment_pnc'] = 1
    params['prob_intervention_delivered_pph_assessment_pnc'] = 1
    params['prob_intervention_poct_pnc'] = 1
    params['prob_intervention_neonatal_sepsis_pnc'] = 1
    params['prob_intervention_delivered_hiv_test_pnc'] = 1
    params['prob_attend_pnc2'] = 1
    params['sensitivity_bp_monitoring_pn'] = 1.0
    params['specificity_bp_monitoring_pn'] = 1.0
    params['sensitivity_urine_protein_1_plus_pn'] = 1.0
    params['specificity_urine_protein_1_plus_pn'] = 1.0
    params['sensitivity_poc_hb_test_pn'] = 1.0
    params['specificity_poc_hb_test_pn'] = 1.0
    params['sensitivity_maternal_sepsis_assessment'] = 1.0
    params['sensitivity_pph_assessment'] = 1.0
    params['sensitivity_lons_assessment'] = 1.0
    params['sensitivity_eons_assessment'] = 1.0

    dep_params = sim.modules['Depression'].parameters
    dep_params['sensitivity_of_assessment_of_depression'] = 1.0

    sim.simulate(end_date=sim.date + pd.DateOffset(days=0))

    mother_id = int(get_mother_id_from_dataframe(sim))
    sim.population.props.at[mother_id, 'date_of_last_pregnancy'] = sim.date - DateOffset(months=9)
    child_id = sim.do_birth(mother_id)
    sim.modules['NewbornOutcomes'].on_birth(mother_id, child_id)

    # set mother and newborn to experience set of complications
    sim.population.props.at[mother_id, 'pn_htn_disorders'] = 'mild_pre_eclamp'
    sim.population.props.at[mother_id, 'hv_diagnosed'] = True
    sim.population.props.at[mother_id, 'de_depr'] = True
    sim.population.props.at[child_id, 'pn_sepsis_early_neonatal'] = True

    # Define and run the event
    postnatal_care_one = postnatal_supervisor.HSI_PostnatalSupervisor_PostnatalCareContactOne(
        person_id=mother_id, module=sim.modules['PostnatalSupervisor'])
    postnatal_care_one.apply(person_id=mother_id, squeeze_factor=0.0)

    # Check the event has ran and been stored
    assert sim.population.props.at[mother_id, 'pn_pnc_visits_maternal'] == 1
    assert sim.population.props.at[child_id, 'pn_pnc_visits_neonatal'] == 1

    # check her depression has been detected as part of screening
    assert (sim.population.props.at[mother_id, 'de_ever_diagnosed_depression'])

    health_system = sim.modules['HealthSystem']
    hsi_events = health_system.find_events_for_person(person_id=mother_id)
    hsi_events = [e.__class__ for d, e in hsi_events]

    # Check she has correctly been identified as needing admission due to her hypertensive disorder
    assert postnatal_supervisor.HSI_PostnatalSupervisor_PostnatalWardInpatientCare in hsi_events

    # And that she will be scheduled to return for her next PNC visits
    assert postnatal_supervisor.HSI_PostnatalSupervisor_PostnatalCareContactTwo in hsi_events

    # Then check she had her depression correctly identified and started on treatment
    assert depression.HSI_Depression_TalkingTherapy in hsi_events
    assert depression.HSI_Depression_Start_Antidepressant in hsi_events

    # check the child was correctly identified as having sepsis and will be admitted
    hsi_events_newborn = health_system.find_events_for_person(person_id=child_id)
    hsi_events_newborn = [e.__class__ for d, e in hsi_events_newborn]
    assert postnatal_supervisor.HSI_PostnatalSupervisor_NeonatalWardInpatientCare in hsi_events_newborn

    # clear the event queue and reset the properties
    sim.population.props.at[mother_id, 'de_depr'] = False
    sim.population.props.at[child_id, 'pn_sepsis_early_neonatal'] = False

    # set both mother and child to have developed sepsis between visits
    sim.population.props.at[child_id, 'pn_sepsis_late_neonatal'] = True
    sim.population.props.at[mother_id, 'pn_sepsis_late_postpartum'] = True

    # run the second postnatal event
    postnatal_care_two = postnatal_supervisor.HSI_PostnatalSupervisor_PostnatalCareContactTwo(
        person_id=mother_id, module=sim.modules['PostnatalSupervisor'])
    postnatal_care_two.apply(person_id=mother_id, squeeze_factor=0.0)

    # check stored in property
    assert sim.population.props.at[mother_id, 'pn_pnc_visits_maternal'] == 2
    assert sim.population.props.at[child_id, 'pn_pnc_visits_neonatal'] == 2

    # Check the mother and newborn have been correctly referred for treatment as in
    hsi_events = health_system.find_events_for_person(person_id=mother_id)
    hsi_events = [e.__class__ for d, e in hsi_events]
    assert postnatal_supervisor.HSI_PostnatalSupervisor_PostnatalWardInpatientCare in hsi_events

    hsi_events_newborn = health_system.find_events_for_person(person_id=child_id)
    hsi_events_newborn = [e.__class__ for d, e in hsi_events_newborn]
    assert postnatal_supervisor.HSI_PostnatalSupervisor_NeonatalWardInpatientCare in hsi_events_newborn

    # Check the child will get HIV testing at final PNC visit as mother is HIV positive
    assert hiv.HSI_Hiv_TestAndRefer in hsi_events_newborn

# todo: postnatal inpatient care<|MERGE_RESOLUTION|>--- conflicted
+++ resolved
@@ -23,11 +23,6 @@
     symptommanager,
 )
 from tlo.methods.hiv import DummyHivModule
-<<<<<<< HEAD
-
-seed = 6987
-=======
->>>>>>> d5f26094
 
 # The resource files
 try:
