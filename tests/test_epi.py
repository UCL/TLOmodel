import os
from datetime import datetime
from pathlib import Path

import pytest

from tlo import Date, Simulation, logging
from tlo.analysis.utils import parse_log_file
from tlo.methods import (
<<<<<<< HEAD
    care_of_women_during_pregnancy,
    contraception,
=======
>>>>>>> 872237d2
    demography,
    enhanced_lifestyle,
    epi,
    healthburden,
    healthseekingbehaviour,
    healthsystem,
    simplified_births,
    symptommanager,
)

start_date = Date(2010, 1, 1)
end_date = Date(2025, 1, 1)
popsize = 500

try:
    resourcefilepath = Path(os.path.dirname(__file__)) / "../resources"
except NameError:
    # running interactively
    resourcefilepath = "resources"


def check_dtypes(simulation):
    # check types of columns
    df = simulation.population.props
    orig = simulation.population.new_row
    assert (df.dtypes == orig.dtypes).all()


# checking no vaccines administered through health system
# only hpv should stay at zero, other vaccines start as individual events (year=2010-2018)
# coverage should gradually decline for all after 2018
# hard constraints (mode=2) and zero capabilities
@pytest.mark.group2
def test_no_health_system(tmpdir):
    log_config = {
        'filename': 'test_log',
        'directory': tmpdir,
        'custom_levels': {"*": logging.FATAL, "tlo.methods.epi": logging.INFO}
    }

    sim = Simulation(start_date=start_date, seed=0, log_config=log_config)
    sim.register(
        demography.Demography(resourcefilepath=resourcefilepath),
        healthsystem.HealthSystem(
            resourcefilepath=resourcefilepath,
            service_availability=[],  # no services allowed
            mode_appt_constraints=2,  # hard constraints
            ignore_priority=True,
            capabilities_coefficient=0.0  # no officer time
        ),
        healthburden.HealthBurden(resourcefilepath=resourcefilepath),
        symptommanager.SymptomManager(resourcefilepath=resourcefilepath),
        healthseekingbehaviour.HealthSeekingBehaviour(resourcefilepath=resourcefilepath),
<<<<<<< HEAD
        contraception.Contraception(resourcefilepath=resourcefilepath),
        pregnancy_supervisor.PregnancySupervisor(resourcefilepath=resourcefilepath),
        care_of_women_during_pregnancy.CareOfWomenDuringPregnancy(resourcefilepath=resourcefilepath),
        labour.Labour(resourcefilepath=resourcefilepath),
        newborn_outcomes.NewbornOutcomes(resourcefilepath=resourcefilepath),
        postnatal_supervisor.PostnatalSupervisor(resourcefilepath=resourcefilepath),
=======
        simplified_births.SimplifiedBirths(resourcefilepath=resourcefilepath),
>>>>>>> 872237d2
        enhanced_lifestyle.Lifestyle(resourcefilepath=resourcefilepath),
        epi.Epi(resourcefilepath=resourcefilepath),
    )

    sim.make_initial_population(n=popsize)
    sim.simulate(end_date=end_date)
    check_dtypes(sim)

    # check we can read the results
    parse_log_file(sim.log_filepath)
    df = sim.population.props

    # check no vaccines being administered through health system
    # only hpv currently, all others start as individual events
    assert (df.va_hpv == 0).all()

    # check all infants born after Jan 2019 have no bcg / penta etc. through HSIs
    assert not ((df.va_bcg > 0) & (df.date_of_birth > datetime(2019, 1, 1))).any()
    assert not ((df.va_dtp > 0) & (df.date_of_birth > datetime(2019, 1, 1))).any()


# check epi module does schedule hsi events
@pytest.mark.group2
def test_epi_scheduling_hsi_events(tmpdir):

    log_config = {
        'filename': 'test_log',
        'directory': tmpdir,
        'custom_levels': {"*": logging.FATAL, "tlo.methods.epi": logging.INFO}
    }

    sim = Simulation(start_date=start_date, seed=0, log_config=log_config)

    sim.register(
        demography.Demography(resourcefilepath=resourcefilepath),
        healthsystem.HealthSystem(
            resourcefilepath=resourcefilepath,
            service_availability=["*"],  # all services allowed
            ignore_cons_constraints=True,
            ignore_priority=True,
            capabilities_coefficient=1.0,  # full capacity
            mode_appt_constraints=0,  # no constraints
            disable=False
        ),
        healthburden.HealthBurden(resourcefilepath=resourcefilepath),
        symptommanager.SymptomManager(resourcefilepath=resourcefilepath),
        healthseekingbehaviour.HealthSeekingBehaviour(resourcefilepath=resourcefilepath),
<<<<<<< HEAD
        contraception.Contraception(resourcefilepath=resourcefilepath),
        pregnancy_supervisor.PregnancySupervisor(resourcefilepath=resourcefilepath),
        care_of_women_during_pregnancy.CareOfWomenDuringPregnancy(resourcefilepath=resourcefilepath),
        labour.Labour(resourcefilepath=resourcefilepath),
        newborn_outcomes.NewbornOutcomes(resourcefilepath=resourcefilepath),
        postnatal_supervisor.PostnatalSupervisor(resourcefilepath=resourcefilepath),
=======
        simplified_births.SimplifiedBirths(resourcefilepath=resourcefilepath),
        # contraception.Contraception(resourcefilepath=resourcefilepath),
        # pregnancy_supervisor.PregnancySupervisor(resourcefilepath=resourcefilepath),
        # antenatal_care.CareOfWomenDuringPregnancy(resourcefilepath=resourcefilepath),
        # labour.Labour(resourcefilepath=resourcefilepath),
        # newborn_outcomes.NewbornOutcomes(resourcefilepath=resourcefilepath),
        # postnatal_supervisor.PostnatalSupervisor(resourcefilepath=resourcefilepath),
>>>>>>> 872237d2
        enhanced_lifestyle.Lifestyle(resourcefilepath=resourcefilepath),
        epi.Epi(resourcefilepath=resourcefilepath),
    )

    sim.make_initial_population(n=popsize)
    sim.simulate(end_date=end_date)
    check_dtypes(sim)

    # read the results
    output = parse_log_file(sim.log_filepath)
    df = sim.population.props

    # check vaccine coverage is above zero for all vaccine types post 2019
    # 2010-2018 vaccines administered through individual events
    ep_out = output["tlo.methods.epi"]["ep_vaccine_coverage"]

    # check vaccine coverage is above 0 for all vaccine types
    assert (ep_out.epBcgCoverage > 0).any()
    assert (ep_out.epDtp3Coverage > 0).any()
    assert (ep_out.epOpv3Coverage > 0).any()
    assert (ep_out.epHib3Coverage > 0).any()
    assert (ep_out.epHep3Coverage > 0).any()
    assert (ep_out.epPneumo3Coverage > 0).any()
    assert (ep_out.epRota2Coverage > 0).any()
    assert (ep_out.epMeaslesCoverage > 0).any()
    assert (ep_out.epRubellaCoverage > 0).any()
    assert (ep_out.epHpvCoverage > 0).any()

    # check only 3 doses max of dtp/pneumo
    assert (df.va_dtp <= 3).all()
    assert (df.va_pneumo <= 3).all()<|MERGE_RESOLUTION|>--- conflicted
+++ resolved
@@ -7,11 +7,6 @@
 from tlo import Date, Simulation, logging
 from tlo.analysis.utils import parse_log_file
 from tlo.methods import (
-<<<<<<< HEAD
-    care_of_women_during_pregnancy,
-    contraception,
-=======
->>>>>>> 872237d2
     demography,
     enhanced_lifestyle,
     epi,
@@ -65,16 +60,7 @@
         healthburden.HealthBurden(resourcefilepath=resourcefilepath),
         symptommanager.SymptomManager(resourcefilepath=resourcefilepath),
         healthseekingbehaviour.HealthSeekingBehaviour(resourcefilepath=resourcefilepath),
-<<<<<<< HEAD
-        contraception.Contraception(resourcefilepath=resourcefilepath),
-        pregnancy_supervisor.PregnancySupervisor(resourcefilepath=resourcefilepath),
-        care_of_women_during_pregnancy.CareOfWomenDuringPregnancy(resourcefilepath=resourcefilepath),
-        labour.Labour(resourcefilepath=resourcefilepath),
-        newborn_outcomes.NewbornOutcomes(resourcefilepath=resourcefilepath),
-        postnatal_supervisor.PostnatalSupervisor(resourcefilepath=resourcefilepath),
-=======
         simplified_births.SimplifiedBirths(resourcefilepath=resourcefilepath),
->>>>>>> 872237d2
         enhanced_lifestyle.Lifestyle(resourcefilepath=resourcefilepath),
         epi.Epi(resourcefilepath=resourcefilepath),
     )
@@ -122,14 +108,6 @@
         healthburden.HealthBurden(resourcefilepath=resourcefilepath),
         symptommanager.SymptomManager(resourcefilepath=resourcefilepath),
         healthseekingbehaviour.HealthSeekingBehaviour(resourcefilepath=resourcefilepath),
-<<<<<<< HEAD
-        contraception.Contraception(resourcefilepath=resourcefilepath),
-        pregnancy_supervisor.PregnancySupervisor(resourcefilepath=resourcefilepath),
-        care_of_women_during_pregnancy.CareOfWomenDuringPregnancy(resourcefilepath=resourcefilepath),
-        labour.Labour(resourcefilepath=resourcefilepath),
-        newborn_outcomes.NewbornOutcomes(resourcefilepath=resourcefilepath),
-        postnatal_supervisor.PostnatalSupervisor(resourcefilepath=resourcefilepath),
-=======
         simplified_births.SimplifiedBirths(resourcefilepath=resourcefilepath),
         # contraception.Contraception(resourcefilepath=resourcefilepath),
         # pregnancy_supervisor.PregnancySupervisor(resourcefilepath=resourcefilepath),
@@ -137,7 +115,6 @@
         # labour.Labour(resourcefilepath=resourcefilepath),
         # newborn_outcomes.NewbornOutcomes(resourcefilepath=resourcefilepath),
         # postnatal_supervisor.PostnatalSupervisor(resourcefilepath=resourcefilepath),
->>>>>>> 872237d2
         enhanced_lifestyle.Lifestyle(resourcefilepath=resourcefilepath),
         epi.Epi(resourcefilepath=resourcefilepath),
     )
