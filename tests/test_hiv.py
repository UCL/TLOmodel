--- conflicted
+++ resolved
@@ -21,6 +21,7 @@
     labour,
     newborn_outcomes,
     postnatal_supervisor,
+    pregnancy_helper_functions,
     pregnancy_supervisor,
     simplified_births,
     symptommanager,
@@ -89,29 +90,12 @@
         "proportion_reduction_in_risk_of_hiv_aq_if_on_prep"
     ] = 1.0
     # Let there be a 100% probability of TestAndRefer events being scheduled
-<<<<<<< HEAD
-    # sim.modules['Hiv'].parameters['prob_spontaneous_test_12m'] = 1.0
-=======
->>>>>>> d937f56a
     testing_rates = sim.modules["Hiv"].parameters["hiv_testing_rates"]
     testing_rates["annual_testing_rate_children"] = 1.0
     testing_rates["annual_testing_rate_adults"] = 1.0
 
     # Make the population
     sim.make_initial_population(n=popsize)
-    return sim
-
-
-def adjust_availability_of_consumables_for_hiv(sim, available=True):
-    all_item_codes = set()
-    for f in sim.modules['Hiv'].item_codes_for_consumables_required.values():
-        all_item_codes = all_item_codes.union(f.keys())
-
-    sim.modules["HealthSystem"].prob_item_codes_available.loc[all_item_codes] = (
-        1.0 if available else 0.0
-    )
-
-    sim.modules["HealthSystem"].determine_availability_of_consumables_today()
     return sim
 
 
@@ -457,13 +441,6 @@
 
     # Simulate for 0 days so as to complete all the initialisation steps
     sim.simulate(end_date=sim.date + pd.DateOffset(days=0))
-<<<<<<< HEAD
-
-    # Control the number of people for whom there should be a TestAndReferEvent
-    # (parameter for prob of testing is 100% for adults and children - set in get_sim()
-    # num_not_diagnosed = sum(~df.hv_diagnosed & df.is_alive)
-=======
->>>>>>> d937f56a
 
     # Run a polling event
     pollevent = hiv.HivRegularPollingEvent(module=sim.modules["Hiv"])
@@ -473,24 +450,12 @@
     dates_of_tr_events = [
         ev[1] for ev in sim.modules['HealthSystem'].HSI_EVENT_QUEUE if isinstance(ev[4], hiv.HSI_Hiv_TestAndRefer)
     ]
-<<<<<<< HEAD
-    # with testing rate=1, not all adults will test due to linear model and scaling
-    # check some tests being scheduled
-    assert len(dates_of_tr_events)
-    assert all(
-        [
-            (sim.date <= d <= (sim.date + pd.DateOffset(months=12)))
-            for d in dates_of_tr_events
-        ]
-    )
-=======
 
     df = sim.population.props
     num_not_diagnosed = sum(~df.hv_diagnosed & df.is_alive)
     # diagnosed adults can re-test, so should have more tests than undiagnosed people
     assert num_not_diagnosed <= len(dates_of_tr_events)
     assert all([(sim.date <= d <= (sim.date + pd.DateOffset(months=12))) for d in dates_of_tr_events])
->>>>>>> d937f56a
 
 
 def test_aids_symptoms_lead_to_treatment_being_initiated(seed):
@@ -588,14 +553,14 @@
     df = sim.population.props
     mother_id = df.loc[df.is_alive & (df.sex == "F")].index[0]
     df.at[mother_id, 'hv_inf'] = True
+    df.at[mother_id, 'is_pregnant'] = True
     df.at[mother_id, 'hv_date_inf'] = sim.date
     df.at[mother_id, 'date_of_last_pregnancy'] = sim.date
 
-    # Populate the minimum set of keys within the mni dict so the on_birth function will run
-    sim.modules['PregnancySupervisor'].mother_and_newborn_info[mother_id] = {
-        'twin_count': 0, 'single_twin_still_birth': False, 'labour_state': 'term_labour',
-        'stillbirth_in_labour': False, 'abx_for_prom_given': False, 'corticosteroids_given': False,
-        'delivery_setting': 'health_centre', 'clean_birth_practices': False}
+    # Populate the mni
+    pregnancy_helper_functions.update_mni_dictionary(sim.modules['PregnancySupervisor'], mother_id)
+    pregnancy_helper_functions.update_mni_dictionary(sim.modules['Labour'], mother_id)
+    sim.modules['PregnancySupervisor'].mother_and_newborn_info[mother_id]['delivery_setting'] = 'hospital'
 
     # Do birth
     child_id = sim.do_birth(mother_id)
@@ -606,18 +571,11 @@
     assert sim.population.props.at[child_id, "hv_inf"]
     assert not sim.population.props.at[child_id, "hv_diagnosed"]
 
-    # Populate the minimum set of keys within the nci dictionary so the newborn HSI will run
-    sim.modules['NewbornOutcomes'].newborn_care_info[child_id] = {
-        'ga_at_birth': df.at[mother_id, 'ps_gestational_age_in_weeks'], 'vit_k': False, 'tetra_eye_d': False,
-        'proph_abx': False, 'abx_for_prom_given': False, 'corticosteroids_given': False,
-        'delivery_setting': 'health_centre', 'clean_birth_practices': False, 'sought_care_for_complication': False,
-        'cause_of_death_after_birth': []}
-
     # Define the newborn HSI and run the event
-    newborn_care = newborn_outcomes.HSI_NewbornOutcomes_CareOfTheNewbornBySkilledAttendant(
-        module=sim.modules['NewbornOutcomes'], person_id=child_id, facility_level_of_this_hsi='2')
-
-    newborn_care.apply(person_id=child_id, squeeze_factor=0.0)
+    newborn_pnc = newborn_outcomes.HSI_NewbornOutcomes_ReceivesPostnatalCheck(
+        module=sim.modules['NewbornOutcomes'], person_id=child_id)
+
+    newborn_pnc.apply(person_id=child_id, squeeze_factor=0.0)
 
     # Check that the child has a TestAndRefer event scheduled via the newborn HSI
     date_event, event = [
@@ -1160,15 +1118,6 @@
     assert df.loc[df.is_alive, 'hv_inf'].all()
 
 
-<<<<<<< HEAD
-def test_baseline_hiv_prevalence():
-    """
-    check baseline prevalence set correctly
-    """
-    start_date = Date(2010, 1, 1)
-    popsize = 100000
-    sim = Simulation(start_date=start_date, seed=0)
-=======
 @pytest.mark.slow
 def test_baseline_hiv_prevalence(seed):
     """
@@ -1190,7 +1139,6 @@
     start_date = Date(2010, 1, 1)
     popsize = 100000
     sim = Simulation(start_date=start_date, seed=seed)
->>>>>>> d937f56a
 
     # Register the appropriate modules
     sim.register(demography.Demography(resourcefilepath=resourcefilepath),
@@ -1199,13 +1147,9 @@
                  healthsystem.HealthSystem(resourcefilepath=resourcefilepath),
                  symptommanager.SymptomManager(resourcefilepath=resourcefilepath),
                  healthseekingbehaviour.HealthSeekingBehaviour(resourcefilepath=resourcefilepath),
-<<<<<<< HEAD
-                 hiv.Hiv(resourcefilepath=resourcefilepath, run_with_checks=False)
-=======
                  epi.Epi(resourcefilepath=resourcefilepath),
                  hiv.Hiv(resourcefilepath=resourcefilepath, run_with_checks=False),
                  tb.Tb(resourcefilepath=resourcefilepath),
->>>>>>> d937f56a
                  )
 
     # Make the population
@@ -1215,26 +1159,14 @@
     adult_prev_1549 = len(
         df[df.hv_inf & df.is_alive & df.age_years.between(15, 49)]
     ) / len(df[df.is_alive & df.age_years.between(15, 49)])
-<<<<<<< HEAD
-    assert adult_prev_1549 > 0.1
-=======
     assert np.isclose(adult_prev_1549, adult_prev_1549_data, rtol=0.05)
->>>>>>> d937f56a
 
     female_prev_1549 = len(
         df[df.hv_inf & df.is_alive & df.age_years.between(15, 49) & (df.sex == "F")]
     ) / len(df[df.is_alive & df.age_years.between(15, 49) & (df.sex == "F")])
-<<<<<<< HEAD
-    assert female_prev_1549 > 0.11
-=======
     assert np.isclose(female_prev_1549, female_prev_1549_data, rtol=0.05)
->>>>>>> d937f56a
 
     male_prev_1549 = len(
         df[df.hv_inf & df.is_alive & df.age_years.between(15, 49) & (df.sex == "M")]
     ) / len(df[df.is_alive & df.age_years.between(15, 49) & (df.sex == "M")])
-<<<<<<< HEAD
-    assert male_prev_1549 > 0.08
-=======
-    assert np.isclose(male_prev_1549, male_prev_1549_data, rtol=0.05)
->>>>>>> d937f56a
+    assert np.isclose(male_prev_1549, male_prev_1549_data, rtol=0.05)