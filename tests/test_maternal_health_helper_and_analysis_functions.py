--- conflicted
+++ resolved
@@ -172,11 +172,7 @@
     when they run"""
     sim = Simulation(start_date=start_date, seed=seed, resourcefilepath=resourcefilepath)
     sim.register(*fullmodel())
-<<<<<<< HEAD
-    sim.make_initial_population(n=100)
-=======
-
->>>>>>> 76ced6d6
+
     lparams = sim.modules['Labour'].parameters
     pparams = sim.modules['PregnancySupervisor'].parameters
 
@@ -236,10 +232,6 @@
 def test_analysis_analysis_events_run_as_expected_when_using_sensitivity_max_parameters(seed):
     sim = Simulation(start_date=start_date, seed=seed, resourcefilepath=resourcefilepath)
     sim.register(*fullmodel())
-<<<<<<< HEAD
-    sim.make_initial_population(n=100)
-=======
->>>>>>> 76ced6d6
     lparams = sim.modules['Labour'].parameters
     pparams = sim.modules['PregnancySupervisor'].parameters
 
@@ -291,10 +283,6 @@
 def test_analysis_analysis_events_run_as_expected_when_using_sensitivity_min_parameters(seed):
     sim = Simulation(start_date=start_date, seed=seed, resourcefilepath=resourcefilepath)
     sim.register(*fullmodel())
-<<<<<<< HEAD
-    sim.make_initial_population(n=100)
-=======
->>>>>>> 76ced6d6
     lparams = sim.modules['Labour'].parameters
     pparams = sim.modules['PregnancySupervisor'].parameters
 
@@ -421,10 +409,6 @@
     via some pre-defined analysis parameter and not via the health system within the SBA HSIs"""
     sim = Simulation(start_date=start_date, seed=seed, resourcefilepath=resourcefilepath)
     sim.register(*fullmodel())
-<<<<<<< HEAD
-    sim.make_initial_population(n=100)
-=======
->>>>>>> 76ced6d6
 
     # Set the analysis event to run at simulation start
     lparams = sim.modules['Labour'].parameters
@@ -561,10 +545,6 @@
     via some pre-defined analysis parameter and not via the health system within the PNC HSIs"""
     sim = Simulation(start_date=start_date, seed=seed, resourcefilepath=resourcefilepath)
     sim.register(*fullmodel())
-<<<<<<< HEAD
-    sim.make_initial_population(n=100)
-=======
->>>>>>> 76ced6d6
 
     # Set the analysis event to run at simulation start
     lparams = sim.modules['Labour'].parameters
@@ -703,10 +683,6 @@
     functions can run"""
     sim = Simulation(start_date=start_date, seed=seed, resourcefilepath=resourcefilepath)
     sim.register(*fullmodel())
-<<<<<<< HEAD
-    sim.make_initial_population(n=100)
-=======
->>>>>>> 76ced6d6
 
     # Set the analysis event to run at simulation start
     lparams = sim.modules['Labour'].parameters
