import os
from pathlib import Path

import pandas as pd

from tlo import Date, Simulation
from tlo.methods import (
    care_of_women_during_pregnancy,
    labour,
    newborn_outcomes,
    pregnancy_helper_functions,
)
from tlo.methods.fullmodel import fullmodel
from tlo.methods.hsi_event import FacilityInfo

start_date = Date(2010, 1, 1)

# The resource files
try:
    resourcefilepath = Path(os.path.dirname(__file__)) / '../resources'
except NameError:
    # running interactively
    resourcefilepath = 'resources'


def get_dummy_hsi(sim, mother_id, id, fl):
    """create dummy HSI to test that consumables truly are unavailable when using standard method"""
    from tlo.events import IndividualScopeEventMixin
    from tlo.methods.hsi_event import HSI_Event

    class HSI_Dummy(HSI_Event, IndividualScopeEventMixin):
        def __init__(self, module, person_id):
            super().__init__(module, person_id=person_id)

            self.TREATMENT_ID = 'Dummy'
            self.EXPECTED_APPT_FOOTPRINT = sim.modules['HealthSystem'].get_blank_appt_footprint()
            self.ACCEPTED_FACILITY_LEVEL = fl
            self.ALERT_OTHER_DISEASES = []

        def apply(self, person_id, squeeze_factor):
            pass

    # Pass some facility info to the HSI so it will run
    hsi_event = HSI_Dummy(module=sim.modules['CareOfWomenDuringPregnancy'], person_id=mother_id)
    hsi_event.facility_info = FacilityInfo(id=id,
                                           name=f'Facility_Level_{fl}_Balaka',
                                           level=fl,
                                           region='Southern')

    return hsi_event

def test_interventions_are_delivered_as_expected_not_during_analysis(seed):
<<<<<<< HEAD
    sim = Simulation(start_date=start_date, seed=seed)
    sim.register(*fullmodel(resourcefilepath=resourcefilepath))
=======
    sim = Simulation(start_date=start_date, seed=seed, resourcefilepath=resourcefilepath)
    sim.register(*fullmodel())
>>>>>>> 4da419f5
    sim.make_initial_population(n=100)

    cw_params = sim.modules['CareOfWomenDuringPregnancy'].parameters
    cw_params['sensitivity_bp_monitoring'] = 1.0
    cw_params['specificity_bp_monitoring'] = 1.0
    cw_params['sensitivity_urine_protein_1_plus'] = 1.0
    cw_params['specificity_urine_protein_1_plus'] = 1.0
    cw_params['sensitivity_poc_hb_test'] = 1.0
    cw_params['specificity_poc_hb_test'] = 1.0
    cw_params['sensitivity_fbc_hb_test'] = 1.0
    cw_params['specificity_fbc_hb_test'] = 1.0
    cw_params['sensitivity_blood_test_glucose'] = 1.0
    cw_params['specificity_blood_test_glucose'] = 1.0
    cw_params['sensitivity_blood_test_syphilis'] = 1.0
    cw_params['specificity_blood_test_syphilis'] = 1.0

    sim.simulate(end_date=Date(2010, 1, 2))

    df = sim.population.props
    women_repro = df.loc[df.is_alive & (df.sex == 'F') & (df.age_years > 14) & (df.age_years < 50)]
    mother_id = women_repro.index[0]

    int_function = pregnancy_helper_functions.check_int_deliverable

    hsi_event = get_dummy_hsi(sim, mother_id, id=0, fl=0)

    def override_dummy_cons(value):
<<<<<<< HEAD
        updated_cons = {k: value for (k, v) in sim.modules['Labour'].item_codes_lab_consumables['delivery_core'].items()}
=======
        updated_cons = {k: value for (k, v) in
                        sim.modules['Labour'].item_codes_lab_consumables['delivery_core'].items()}
>>>>>>> 4da419f5
        sim.modules['HealthSystem'].override_availability_of_consumables(updated_cons)
        sim.modules['HealthSystem'].consumables._refresh_availability_of_consumables(date=sim.date)
        return sim.modules['Labour'].item_codes_lab_consumables['delivery_core']

    pparams = sim.modules['PregnancySupervisor'].current_parameters

    for intervention in pparams['all_interventions']:
        assert not int_function(sim.modules['PregnancySupervisor'], intervention, hsi_event, q_param=[0.0],
                              cons=override_dummy_cons(0.0))
        assert not int_function(sim.modules['PregnancySupervisor'], intervention, hsi_event, q_param=[1.0],
                              cons=override_dummy_cons(0.0))
        assert not int_function(sim.modules['PregnancySupervisor'], intervention, hsi_event, q_param=[0.0],
                                cons=override_dummy_cons(1.0))
        assert int_function(sim.modules['PregnancySupervisor'], intervention, hsi_event, q_param=[1.0],
                                cons=override_dummy_cons(1.0))

    dx_tests = [('ps_htn_disorders', 'severe_pre_eclamp', 'bp_measurement', 'blood_pressure_measurement'),
                ('ps_htn_disorders', 'severe_pre_eclamp', 'urine_dipstick', 'urine_dipstick_protein'),
                ('ps_anaemia_in_pregnancy', 'moderate', 'hb_test', 'point_of_care_hb_test'),
                ('ps_anaemia_in_pregnancy', 'moderate', 'full_blood_count', 'full_blood_count_hb'),
                ('ps_gest_diab', 'uncontrolled', 'gdm_test', 'blood_test_glucose'),
                ('ps_syphilis', True, 'syphilis_test', 'blood_test_syphilis'),
                ('pn_anaemia_following_pregnancy', 'moderate', 'full_blood_count', 'full_blood_count_hb_pn')]

    for test in dx_tests:
        df.at[mother_id, test[0]] = test[1]
        assert int_function(sim.modules['CareOfWomenDuringPregnancy'],
                            test[2], hsi_event, q_param=[1.0],
                            cons=override_dummy_cons(1.0), dx_test=test[3])

        assert not int_function(sim.modules['CareOfWomenDuringPregnancy'],
                            test[2], hsi_event, q_param=[0.0],
                            cons=override_dummy_cons(1.0), dx_test=test[3])

        assert not int_function(sim.modules['CareOfWomenDuringPregnancy'],
                                test[2], hsi_event, q_param=[1.0],
                                cons=override_dummy_cons(0.0), dx_test=test[3])


def test_interventions_are_delivered_as_expected_during_analysis(seed):
<<<<<<< HEAD
    sim = Simulation(start_date=start_date, seed=seed)
    sim.register(*fullmodel(resourcefilepath=resourcefilepath))
=======
    sim = Simulation(start_date=start_date, seed=seed, resourcefilepath=resourcefilepath)
    sim.register(*fullmodel())
>>>>>>> 4da419f5
    sim.make_initial_population(n=100)

    pparams = sim.modules['PregnancySupervisor'].parameters
    pparams['analysis_year'] = 2010
    pparams['interventions_analysis'] = True

    sim.simulate(end_date=Date(2010, 1, 2))

    pparams = sim.modules['PregnancySupervisor'].current_parameters
    assert pparams['ps_analysis_in_progress']

    df = sim.population.props
    women_repro = df.loc[df.is_alive & (df.sex == 'F') & (df.age_years > 14) & (df.age_years < 50)]
    mother_id = women_repro.index[0]

    int_function = pregnancy_helper_functions.check_int_deliverable
    hsi_event = get_dummy_hsi(sim, mother_id, id=0, fl=0)

    def override_dummy_cons(value):
<<<<<<< HEAD
        updated_cons = {k: value for (k, v) in sim.modules['Labour'].item_codes_lab_consumables['delivery_core'].items()}
=======
        updated_cons = {k: value for (k, v) in
                        sim.modules['Labour'].item_codes_lab_consumables['delivery_core'].items()}
>>>>>>> 4da419f5
        sim.modules['HealthSystem'].override_availability_of_consumables(updated_cons)
        sim.modules['HealthSystem'].consumables._refresh_availability_of_consumables(date=sim.date)
        return sim.modules['Labour'].item_codes_lab_consumables['delivery_core']

    for intervention in sim.modules['PregnancySupervisor'].parameters['all_interventions']:
        pparams['interventions_under_analysis'] = [intervention]
        pparams['intervention_analysis_availability'] = 1.0

        assert int_function(sim.modules['PregnancySupervisor'], intervention, hsi_event, q_param=[0.0],
                            cons=override_dummy_cons(0.0))

        assert int_function(sim.modules['PregnancySupervisor'], intervention, hsi_event, q_param=[1.0],
                            cons=override_dummy_cons(0.0))

        assert int_function(sim.modules['PregnancySupervisor'], intervention, hsi_event, q_param=[0.0],
                     cons=override_dummy_cons(1.0))

        pparams['intervention_analysis_availability'] = 0.0

        assert not int_function(sim.modules['PregnancySupervisor'], intervention, hsi_event, q_param=[1.0],
                            cons=override_dummy_cons(1.0))


def test_analysis_analysis_events_run_as_expected_and_update_parameters(seed):
    """Test that the analysis events run when scheduled and that they update the correct parameters as expected
    when they run"""
<<<<<<< HEAD
    sim = Simulation(start_date=start_date, seed=seed)
    sim.register(*fullmodel(resourcefilepath=resourcefilepath))
=======
    sim = Simulation(start_date=start_date, seed=seed, resourcefilepath=resourcefilepath)
    sim.register(*fullmodel())
>>>>>>> 4da419f5

    lparams = sim.modules['Labour'].parameters
    pparams = sim.modules['PregnancySupervisor'].parameters

    # set the events to run 1/1/2010
    lparams['analysis_year'] = 2010
    pparams['analysis_year'] = 2010

    # set some availability probability
    new_avail_prob = 0.5
    new_avail_odds = 1.5

    # set variables that trigger updates within analysis events
    pparams['alternative_anc_coverage'] = True
    pparams['alternative_anc_quality'] = True
    pparams['anc_availability_probability'] = new_avail_prob

    lparams['alternative_bemonc_availability'] = True
    lparams['alternative_cemonc_availability'] = True
    lparams['bemonc_availability'] = new_avail_prob
    lparams['cemonc_availability'] = new_avail_prob
    lparams['alternative_pnc_coverage'] = True
    lparams['alternative_pnc_quality'] = True
    lparams['pnc_availability_probability'] = new_avail_prob
    lparams['pnc_availability_odds'] = new_avail_odds

    # store the parameters determining care seeking before the change
    unchanged_odds_anc = pparams['odds_early_init_anc4'][0]
    unchanged_odds_pnc = lparams['odds_will_attend_pnc'][0]

    sim.make_initial_population(n=100)
    # run the model for 1 day
    sim.make_initial_population(n=100)
    sim.simulate(end_date=Date(2010, 1, 2))

    p_current_params = sim.modules['PregnancySupervisor'].current_parameters
    l_current_params = sim.modules['Labour'].current_parameters
    nbparams = sim.modules['NewbornOutcomes'].current_parameters

    assert p_current_params['ps_analysis_in_progress']
    assert l_current_params['la_analysis_in_progress']

    # Check antenatal parameters correctly updated
    assert p_current_params['prob_anc1_months_2_to_4'] == [1.0, 0, 0]
    assert p_current_params['prob_late_initiation_anc4'] == 0
    assert p_current_params['odds_early_init_anc4'] != unchanged_odds_anc

    # Now check corrent labour/newborn/postnatal parameters have been updated
    assert l_current_params['prob_intervention_delivered_anaemia_assessment_pnc'] == new_avail_prob

    assert l_current_params['odds_will_attend_pnc'] != unchanged_odds_pnc
    assert l_current_params['prob_timings_pnc'] == [1.0, 0.0]

    assert nbparams['prob_pnc_check_newborn'] == \
           l_current_params['pnc_availability_odds'] / (l_current_params['pnc_availability_odds'] + 1)
    assert nbparams['prob_timings_pnc_newborns'] == [1.0, 0.0]


def test_analysis_analysis_events_run_as_expected_when_using_sensitivity_max_parameters(seed):
<<<<<<< HEAD
    sim = Simulation(start_date=start_date, seed=seed)
    sim.register(*fullmodel(resourcefilepath=resourcefilepath))

=======
    sim = Simulation(start_date=start_date, seed=seed, resourcefilepath=resourcefilepath)
    sim.register(*fullmodel())
>>>>>>> 4da419f5
    lparams = sim.modules['Labour'].parameters
    pparams = sim.modules['PregnancySupervisor'].parameters

    # set the events to run 1/1/2010
    lparams['analysis_year'] = 2010
    pparams['analysis_year'] = 2010

    # set variables that trigger updates within analysis events
    pparams['sens_analysis_max'] = True
    lparams['sba_sens_analysis_max'] = True
    lparams['pnc_sens_analysis_max'] = True

    pnc_avail_prob = 1.0
    lparams['pnc_availability_probability'] = pnc_avail_prob

    sim.make_initial_population(n=100)
    sim.simulate(end_date=Date(2010, 1, 2))

    p_current_params = sim.modules['PregnancySupervisor'].current_parameters
    c_current_params = sim.modules['CareOfWomenDuringPregnancy'].current_parameters
    l_current_params = sim.modules['Labour'].current_parameters
    pn_current_params = sim.modules['PostnatalSupervisor'].current_parameters
    nb_current_params = sim.modules['NewbornOutcomes'].current_parameters

    assert p_current_params['ps_analysis_in_progress']
    assert l_current_params['la_analysis_in_progress']

    # Check ANC max
    for parameter in ['prob_seek_anc5', 'prob_seek_anc6',
                      'prob_seek_anc7', 'prob_seek_anc8']:
        assert c_current_params[parameter] == 1.0

    assert p_current_params['prob_seek_care_pregnancy_complication'] == 1.0

    # Check labour max
    assert l_current_params['odds_deliver_at_home'] == 0.0

    # Check PNC max
    assert l_current_params['prob_timings_pnc'] == [pnc_avail_prob, (1 - pnc_avail_prob)]
    assert l_current_params['prob_careseeking_for_complication_pn'] == pnc_avail_prob
    assert pn_current_params['prob_care_seeking_postnatal_emergency'] == pnc_avail_prob

    assert nb_current_params['prob_pnc_check_newborn'] == pnc_avail_prob
    assert nb_current_params['prob_timings_pnc_newborns'] == [pnc_avail_prob, (1 - pnc_avail_prob)]
    assert nb_current_params['prob_care_seeking_for_complication'] == pnc_avail_prob
    assert pn_current_params['prob_care_seeking_postnatal_emergency_neonate'] == pnc_avail_prob


def test_analysis_analysis_events_run_as_expected_when_using_sensitivity_min_parameters(seed):
<<<<<<< HEAD
    sim = Simulation(start_date=start_date, seed=seed)
    sim.register(*fullmodel(resourcefilepath=resourcefilepath))
=======
    sim = Simulation(start_date=start_date, seed=seed, resourcefilepath=resourcefilepath)
    sim.register(*fullmodel())
>>>>>>> 4da419f5
    lparams = sim.modules['Labour'].parameters
    pparams = sim.modules['PregnancySupervisor'].parameters

    # set the events to run 1/1/2010
    lparams['analysis_year'] = 2010
    pparams['analysis_year'] = 2010

    # set variables that trigger updates within analysis events
    pparams['sens_analysis_min'] = True
    lparams['pnc_sens_analysis_min'] = True

    pnc_avail_prob = 0.0
    lparams['pnc_availability_probability'] = pnc_avail_prob

    sim.make_initial_population(n=100)
    sim.simulate(end_date=Date(2010, 1, 2))

    p_current_params = sim.modules['PregnancySupervisor'].current_parameters
    l_current_params = sim.modules['Labour'].current_parameters
    pn_current_params = sim.modules['PostnatalSupervisor'].current_parameters
    nb_current_params = sim.modules['NewbornOutcomes'].current_parameters

    assert p_current_params['ps_analysis_in_progress']
    assert l_current_params['la_analysis_in_progress']

    assert p_current_params['prob_seek_care_pregnancy_complication'] == 0.0

    # Check PNC min
    assert l_current_params['prob_timings_pnc'] == [pnc_avail_prob, (1 - pnc_avail_prob)]
    assert l_current_params['prob_careseeking_for_complication_pn'] == pnc_avail_prob
    assert pn_current_params['prob_care_seeking_postnatal_emergency'] == pnc_avail_prob

    assert nb_current_params['prob_pnc_check_newborn'] == pnc_avail_prob
    assert nb_current_params['prob_timings_pnc_newborns'] == [pnc_avail_prob, (1 - pnc_avail_prob)]
    assert nb_current_params['prob_care_seeking_for_complication'] == pnc_avail_prob
    assert pn_current_params['prob_care_seeking_postnatal_emergency_neonate'] == pnc_avail_prob


def test_analysis_events_force_availability_of_consumables_when_scheduled_in_anc(seed):
    """Test that when analysis is being conducted during a simulation that consumable availability is determined
    via some pre-defined analysis parameter and not via the health system within the ANC HSIs"""
<<<<<<< HEAD
    sim = Simulation(start_date=start_date, seed=seed)
    sim.register(*fullmodel(resourcefilepath=resourcefilepath))
=======
    sim = Simulation(start_date=start_date, seed=seed, resourcefilepath=resourcefilepath)
    sim.register(*fullmodel())
    sim.make_initial_population(n=100)
>>>>>>> 4da419f5

    # Set the analysis event to run on the first day of the simulation
    pparams = sim.modules['PregnancySupervisor'].parameters
    pparams['analysis_year'] = 2010
    pparams['alternative_anc_quality'] = True
    pparams['anc_availability_probability'] = 1.0

    cparams = sim.modules['CareOfWomenDuringPregnancy'].parameters
    cparams['sensitivity_blood_test_syphilis'] = [1.0, 1.0]
    cparams['specificity_blood_test_syphilis'] = [1.0, 1.0]

    sim.make_initial_population(n=100)
    sim.simulate(end_date=Date(2010, 1, 2))

    # check the event ran
    assert sim.modules['PregnancySupervisor'].current_parameters['ps_analysis_in_progress']

    df = sim.population.props
    women_repro = df.loc[df.is_alive & (df.sex == 'F') & (df.age_years > 14) & (df.age_years < 50)]
    mother_id = women_repro.index[0]

    # Set key pregnancy variables so ANC will run
    df.at[mother_id, 'is_pregnant'] = True
    df.at[mother_id, 'date_of_last_pregnancy'] = start_date
    df.at[mother_id, 'ps_gestational_age_in_weeks'] = 26
    df.at[mother_id, 'ps_date_of_anc1'] = start_date + pd.DateOffset(days=2)
    df.at[mother_id, 'li_bmi'] = 1
    df.at[mother_id, 'la_parity'] = 0
    df.at[mother_id, 'ps_syphilis'] = True

    pregnancy_helper_functions.update_mni_dictionary(sim.modules['PregnancySupervisor'], mother_id)
    pregnancy_helper_functions.update_mni_dictionary(sim.modules['Labour'], mother_id)

    for params in ['prob_adherent_ifa', 'prob_intervention_delivered_syph_test']:
        sim.modules['CareOfWomenDuringPregnancy'].current_parameters[params] = 1.0

    # Override the availability of the consumables within the health system- set to 0. If analysis was not running no
    # interventions requiring these consumable would run
    module = sim.modules['CareOfWomenDuringPregnancy']
    iron = module.item_codes_preg_consumables['iron_folic_acid']
    protein = module.item_codes_preg_consumables['balanced_energy_protein']
    calcium = module.item_codes_preg_consumables['calcium']
    syph_test = module.item_codes_preg_consumables['syphilis_test']
    syph_treat = module.item_codes_preg_consumables['syphilis_treatment']

    for cons in 'iron_folic_acid', 'balanced_energy_protein', 'calcium', 'syphilis_test', 'syphilis_treatment':
        updated_cons = {k: v * 0 for (k, v) in module.item_codes_preg_consumables[cons].items()}
        sim.modules['HealthSystem'].override_availability_of_consumables(updated_cons)

    # refresh the consumables
    sim.modules['HealthSystem'].consumables._refresh_availability_of_consumables(date=sim.date)

    # create dummy HSI to test that consumables truly are unavailable when using standard method
    hsi_event = get_dummy_hsi(sim, mother_id, id=0, fl=0)

    # check that none of the consumables are available
    for cons in iron, protein, calcium, syph_test, syph_treat:
        available = hsi_event.get_consumables(item_codes=cons)
        assert not available

    # Then run normal ANC event to check that the analysis logic ensure that consumable availability has been set to 1.0
    # as described above - meaning all interventions will be delivered
    first_anc = care_of_women_during_pregnancy.HSI_CareOfWomenDuringPregnancy_FirstAntenatalCareContact(
        module=sim.modules['CareOfWomenDuringPregnancy'], person_id=mother_id)
    first_anc.facility_info = FacilityInfo(id=1,
                                           name='Facility_Level_1a_Balaka',
                                           level='1a',
                                           region='Southern')
    first_anc.apply(person_id=mother_id, squeeze_factor=0.0)

    # Check that the function in pregnancy_helper_functions has correctly circumnavigated the availability of the
    # consumable and the intervention has been delivered
    assert df.at[mother_id, 'ac_receiving_iron_folic_acid']
    assert df.at[mother_id, 'ac_receiving_bep_supplements']
    assert df.at[mother_id, 'ac_receiving_calcium_supplements']
    assert not df.at[mother_id, 'ps_syphilis']


def test_analysis_events_force_availability_of_consumables_for_sba_analysis(seed):
    """Test that when analysis is being conducted during a simulation that consumable availability is determined
    via some pre-defined analysis parameter and not via the health system within the SBA HSIs"""
<<<<<<< HEAD
    sim = Simulation(start_date=start_date, seed=seed)
    sim.register(*fullmodel(resourcefilepath=resourcefilepath))
=======
    sim = Simulation(start_date=start_date, seed=seed, resourcefilepath=resourcefilepath)
    sim.register(*fullmodel())
>>>>>>> 4da419f5

    # Set the analysis event to run at simulation start
    lparams = sim.modules['Labour'].parameters
    lparams['analysis_year'] = 2010
    lparams['alternative_bemonc_availability'] = True
    lparams['alternative_cemonc_availability'] = True

    # Set availability
    lparams['bemonc_availability'] = 1.0
    lparams['cemonc_availability'] = 1.0

    sim.make_initial_population(n=100)
    sim.simulate(end_date=Date(2010, 1, 2))

    params = sim.modules['Labour'].current_parameters
    assert params['la_analysis_in_progress']

    df = sim.population.props
    mni = sim.modules['PregnancySupervisor'].mother_and_newborn_info

    women_repro = df.loc[df.is_alive & (df.sex == 'F') & (df.age_years > 14) & (df.age_years < 50)]
    mother_id = women_repro.index[0]

    # Set key pregnancy variables so SBA will run
    df.at[mother_id, 'is_pregnant'] = True
    df.at[mother_id, 'la_currently_in_labour'] = True
    df.at[mother_id, 'date_of_last_pregnancy'] = start_date - pd.DateOffset(weeks=33)
    df.at[mother_id, 'ps_gestational_age_in_weeks'] = 35

    pregnancy_helper_functions.update_mni_dictionary(sim.modules['PregnancySupervisor'], mother_id)
    pregnancy_helper_functions.update_mni_dictionary(sim.modules['Labour'], mother_id)

    # Add some complications so that treatment should be delivered
    df.at[mother_id, 'ps_premature_rupture_of_membranes'] = True
    df.at[mother_id, 'ps_htn_disorders'] = 'severe_pre_eclamp'
    df.at[mother_id, 'la_obstructed_labour'] = True

    df.at[mother_id, 'la_sepsis'] = True

    mni[mother_id]['cpd'] = False
    mni[mother_id]['new_onset_spe'] = True
    mni[mother_id]['labour_state'] = 'late_preterm_labour'

    params['prob_progression_severe_pre_eclamp'] = 0.0

    # Override the availability of the consumables within the health system. set to 0.
    module = sim.modules['Labour']
    abx_prom = module.item_codes_lab_consumables['abx_for_prom']
    steroids = module.item_codes_lab_consumables['antenatal_steroids']
    cbp = module.item_codes_lab_consumables['delivery_core']
    ol = module.item_codes_lab_consumables['vacuum']
    mag_sulf = module.item_codes_lab_consumables['magnesium_sulfate']
    htns = module.item_codes_lab_consumables['iv_antihypertensives']
    seps = module.item_codes_lab_consumables['maternal_sepsis_core']
    resus = module.item_codes_lab_consumables['resuscitation']

    for cons in abx_prom, steroids, cbp, ol, mag_sulf, htns, seps, resus:
        for item in cons:
            sim.modules['HealthSystem'].override_availability_of_consumables(
                {item: 0.0})

    # refresh the consumables
    sim.modules['HealthSystem'].consumables._refresh_availability_of_consumables(date=sim.date)

    # create dummy HSI to test that consumables truly are unavailable when using standard method
    hsi_event = get_dummy_hsi(sim, mother_id, id=3, fl=2)
    for cons in abx_prom, steroids, cbp, ol, mag_sulf, htns, seps, resus:
        available = hsi_event.get_consumables(item_codes=cons)
        assert not available

    # Ensure AVD can occur
    params['prob_successful_assisted_vaginal_delivery'] = 1.0

    # Next define the actual HSI of interest
    sba = labour.HSI_Labour_ReceivesSkilledBirthAttendanceDuringLabour(
        module=sim.modules['Labour'], person_id=mother_id, facility_level_of_this_hsi=2)
    sba.facility_info = FacilityInfo(id=3,
                                     name='Facility_Level_2_Balaka',
                                     level='2',
                                     region='Southern')

    sba.apply(person_id=mother_id, squeeze_factor=0.0)

    # Check that the interventions are delivered as expected
    assert mni[mother_id]['abx_for_prom_given']
    assert mni[mother_id]['corticosteroids_given']
    assert df.at[mother_id, 'la_severe_pre_eclampsia_treatment']
    assert df.at[mother_id, 'la_maternal_hypertension_treatment']
    assert mni[mother_id]['mode_of_delivery'] == 'instrumental'
    assert df.at[mother_id, 'la_sepsis_treatment']
    assert mni[mother_id]['clean_birth_practices']
    assert mni[mother_id]['neo_will_receive_resus_if_needed']

    # Now repeat to test the CEmONC event
    params['success_rate_uterine_repair'] = 1.0

    df.at[mother_id, 'la_uterine_rupture'] = True
    mni[mother_id]['referred_for_surgery'] = True
    mni[mother_id]['referred_for_blood'] = True
    mni[mother_id]['referred_for_cs'] = True
    mni[mother_id]['cs_indication'] = 'ur'

    cs = module.item_codes_lab_consumables['caesarean_delivery_core']
    blood = module.item_codes_lab_consumables['blood_transfusion']

    for cons in cs, blood:
        for item in cons:
            sim.modules['HealthSystem'].override_availability_of_consumables(
                {item: 0.0})

    # refresh the consumables
    sim.modules['HealthSystem'].consumables._refresh_availability_of_consumables(date=sim.date)

    for cons in cs, blood:
        available = hsi_event.get_consumables(item_codes=cons)
        assert not available

    cemonc = labour.HSI_Labour_ReceivesComprehensiveEmergencyObstetricCare(
        module=sim.modules['Labour'], person_id=mother_id, timing='intrapartum', facility_level_of_this_hsi='1b')
    cemonc.facility_info = FacilityInfo(id=3,
                                        name='Facility_Level_2_Balaka',
                                        level='2',
                                        region='Southern')

    cemonc.apply(person_id=mother_id, squeeze_factor=0.0)

    assert mni[mother_id]['mode_of_delivery'] == 'caesarean_section'
    assert df.at[mother_id, 'la_uterine_rupture_treatment']
    assert mni[mother_id]['received_blood_transfusion']


def test_analysis_events_force_availability_of_consumables_for_pnc_analysis(seed):
    """Test that when analysis is being conducted during a simulation that consumable availability is determined
    via some pre-defined analysis parameter and not via the health system within the PNC HSIs"""
<<<<<<< HEAD
    sim = Simulation(start_date=start_date, seed=seed)
    sim.register(*fullmodel(resourcefilepath=resourcefilepath))
=======
    sim = Simulation(start_date=start_date, seed=seed, resourcefilepath=resourcefilepath)
    sim.register(*fullmodel())
>>>>>>> 4da419f5

    # Set the analysis event to run at simulation start
    lparams = sim.modules['Labour'].parameters
    lparams['analysis_year'] = 2010
    lparams['alternative_pnc_coverage'] = True
    lparams['alternative_pnc_quality'] = True

    # Set availability
    lparams['pnc_availability_probability'] = 1.0

    sim.make_initial_population(n=100)
    sim.simulate(end_date=Date(2010, 1, 2))

    params = sim.modules['Labour'].current_parameters
    assert params['la_analysis_in_progress']

    df = sim.population.props
    mni = sim.modules['PregnancySupervisor'].mother_and_newborn_info

    women_repro = df.loc[df.is_alive & (df.sex == 'F') & (df.age_years > 14) & (df.age_years < 50)]
    mother_id = women_repro.index[0]

    # Set key pregnancy variables so SBA will run
    pregnancy_helper_functions.update_mni_dictionary(sim.modules['PregnancySupervisor'], mother_id)
    pregnancy_helper_functions.update_mni_dictionary(sim.modules['Labour'], mother_id)
    df.at[mother_id, 'la_is_postpartum'] = True
    df.at[mother_id, 'la_date_most_recent_delivery'] = sim.date
    mni[mother_id]['will_receive_pnc'] = 'early'

    # This MNI variable blocks death being calculated which resets treatment variables - therfore setting as true
    # allows for test on treatment variables after the event runs
    mni[mother_id]['referred_for_surgery'] = True

    # set some complications
    df.at[mother_id, 'la_sepsis_pp'] = True

    module = sim.modules['Labour']
    sep_cons = module.item_codes_lab_consumables['maternal_sepsis_core']

    for item in sep_cons:
        sim.modules['HealthSystem'].override_availability_of_consumables({item: 0.0})

    # refresh the consumables
    sim.modules['HealthSystem'].consumables._refresh_availability_of_consumables(date=sim.date)

    hsi_event = get_dummy_hsi(sim, mother_id, id=3, fl=2)
    for cons in sep_cons:
        available = hsi_event.get_consumables(item_codes=cons)
        assert not available

    # Next define the actual HSI of interest
    pnc = labour.HSI_Labour_ReceivesPostnatalCheck(
            module=sim.modules['Labour'], person_id=mother_id)
    pnc.facility_info = FacilityInfo(id=3,
                                     name='Facility_Level_2_Balaka',
                                     level='2',
                                     region='Southern')

    pnc.apply(person_id=mother_id, squeeze_factor=0.0)

    assert df.at[mother_id, 'la_sepsis_treatment']


def test_analysis_events_force_availability_of_consumables_for_newborn_hsi(seed):
    """Test that when analysis is being conducted during a simulation that consumable availability is determined
    via some pre-defined analysis parameter and not via the health system within the newborn HSIs"""
<<<<<<< HEAD
    sim = Simulation(start_date=start_date, seed=seed)
    sim.register(*fullmodel(resourcefilepath=resourcefilepath))
=======
    sim = Simulation(start_date=start_date, seed=seed, resourcefilepath=resourcefilepath)
    sim.register(*fullmodel())
    sim.make_initial_population(n=100)
>>>>>>> 4da419f5

    # Set the analysis event to run at simulation start
    lparams = sim.modules['Labour'].parameters
    lparams['analysis_date'] = Date(2010, 1, 1)
    lparams['alternative_bemonc_availability'] = True
    lparams['alternative_pnc_coverage'] = True
    lparams['alternative_pnc_quality'] = True

    # Set availability
    lparams['pnc_availability_probability'] = 1.0
    lparams['bemonc_availability'] = 1.0

    sim.make_initial_population(n=100)
    sim.simulate(end_date=Date(2010, 1, 2))

    df = sim.population.props
    mni = sim.modules['PregnancySupervisor'].mother_and_newborn_info

    mother_id = df.loc[df.is_alive & (df.sex == "F") & (df.age_years > 14) & (df.age_years < 50)].index[0]
    df.at[mother_id, 'date_of_last_pregnancy'] = sim.date
    df.at[mother_id, 'ps_gestational_age_in_weeks'] = 38
    df.at[mother_id, 'is_pregnant'] = True
    df.at[mother_id, 'co_contraception'] = "not_using"

    # Populate the minimum set of keys within the mni dict so the on_birth function will run
    pregnancy_helper_functions.update_mni_dictionary(sim.modules['PregnancySupervisor'], mother_id)
    pregnancy_helper_functions.update_mni_dictionary(sim.modules['Labour'], mother_id)

    # Set the variable that the mother has delivered at home
    mni[mother_id]['delivery_setting'] = 'hospital'
    child_id = sim.do_birth(mother_id)
    sim.modules['NewbornOutcomes'].on_birth(mother_id, child_id)

    # set comps
    df.at[child_id, 'nb_encephalopathy'] = 'severe_enceph'

    # refresh the consumables
    sim.modules['HealthSystem'].consumables._refresh_availability_of_consumables(date=sim.date)
    hsi_event = get_dummy_hsi(sim, mother_id, id=3, fl=2)

    # set postnatal comps
    df.at[child_id, 'pn_sepsis_early_neonatal'] = True

    sepsis_care = sim.modules['NewbornOutcomes'].item_codes_nb_consumables['sepsis_supportive_care_core']
    for item in sepsis_care:
        sim.modules['HealthSystem'].override_availability_of_consumables({item: 0.0})

    sim.modules['HealthSystem'].consumables._refresh_availability_of_consumables(date=sim.date)

    available = hsi_event.get_consumables(item_codes=sepsis_care)
    assert not available

    # Next define the actual HSI of interest
    nb_pnc = newborn_outcomes.HSI_NewbornOutcomes_ReceivesPostnatalCheck(
        module=sim.modules['NewbornOutcomes'], person_id=child_id)
    nb_pnc.facility_info = FacilityInfo(id=3,
                                        name='Facility_Level_2_Balaka',
                                        level='2',
                                        region='Southern')

    nb_pnc.apply(person_id=mother_id, squeeze_factor=0.0)

    assert df.at[child_id, 'nb_supp_care_neonatal_sepsis']


def test_analysis_events_circumnavigates_sf_and_competency_parameters(seed):
    """Test that the analysis event correctly overrides the parameters which controle whether the B/CEmONC signal
    functions can run"""
<<<<<<< HEAD
    sim = Simulation(start_date=start_date, seed=seed)
    sim.register(*fullmodel(resourcefilepath=resourcefilepath))
=======
    sim = Simulation(start_date=start_date, seed=seed, resourcefilepath=resourcefilepath)
    sim.register(*fullmodel())
>>>>>>> 4da419f5

    # Set the analysis event to run at simulation start
    lparams = sim.modules['Labour'].parameters
    lparams['analysis_year'] = 2010
    lparams['alternative_bemonc_availability'] = True
    lparams['alternative_cemonc_availability'] = True

    # Set availability
    lparams['bemonc_availability'] = 1.0
    lparams['cemonc_availability'] = 1.0

    sim.make_initial_population(n=100)
    sim.simulate(end_date=Date(2010, 1, 2))

    params = sim.modules['Labour'].current_parameters
    assert params['la_analysis_in_progress']

    df = sim.population.props
    mni = sim.modules['PregnancySupervisor'].mother_and_newborn_info

    women_repro = df.loc[df.is_alive & (df.sex == 'F') & (df.age_years > 14) & (df.age_years < 50)]
    mother_id = women_repro.index[0]

    # Set key pregnancy variables so SBA will run
    df.at[mother_id, 'is_pregnant'] = True
    df.at[mother_id, 'la_currently_in_labour'] = True
    df.at[mother_id, 'date_of_last_pregnancy'] = start_date - pd.DateOffset(weeks=33)
    df.at[mother_id, 'ps_gestational_age_in_weeks'] = 35

    pregnancy_helper_functions.update_mni_dictionary(sim.modules['PregnancySupervisor'], mother_id)
    pregnancy_helper_functions.update_mni_dictionary(sim.modules['Labour'], mother_id)

    # Add some complications so that treatment should be delivered
    df.at[mother_id, 'ps_premature_rupture_of_membranes'] = True
    df.at[mother_id, 'ps_htn_disorders'] = 'severe_pre_eclamp'
    df.at[mother_id, 'la_obstructed_labour'] = True
    df.at[mother_id, 'la_sepsis'] = True

    mni[mother_id]['cpd'] = False
    mni[mother_id]['new_onset_spe'] = True
    mni[mother_id]['labour_state'] = 'late_preterm_labour'

    params['prob_progression_severe_pre_eclamp'] = 0.0

    # Override sf parameters which would block intervention delivery if analysis wasnt being conducted
    params['prob_hcw_avail_iv_abx'] = 0.0
    params['prob_hcw_avail_anticonvulsant'] = 0.0
    params['prob_hcw_avail_avd'] = 0.0
    params['mean_hcw_competence_hp'] = 0.0
    params['mean_hcw_competence_hc'] = 0.0

    # Ensure AVD can occur
    params['prob_successful_assisted_vaginal_delivery'] = 1.0

    # Next define the actual HSI of interest
    from tlo.methods.hsi_event import FacilityInfo

    # run the event and check the interventions were delivered as expected
    sba = labour.HSI_Labour_ReceivesSkilledBirthAttendanceDuringLabour(
        module=sim.modules['Labour'], person_id=mother_id, facility_level_of_this_hsi=2)
    sba.facility_info = FacilityInfo(id=3,
                                     name='Facility_Level_2_Balaka',
                                     level='2',
                                     region='Southern')

    sba.apply(person_id=mother_id, squeeze_factor=0.0)

    assert df.at[mother_id, 'la_severe_pre_eclampsia_treatment']
    assert mni[mother_id]['mode_of_delivery'] == 'instrumental'
    assert df.at[mother_id, 'la_sepsis_treatment']<|MERGE_RESOLUTION|>--- conflicted
+++ resolved
@@ -50,13 +50,8 @@
     return hsi_event
 
 def test_interventions_are_delivered_as_expected_not_during_analysis(seed):
-<<<<<<< HEAD
-    sim = Simulation(start_date=start_date, seed=seed)
-    sim.register(*fullmodel(resourcefilepath=resourcefilepath))
-=======
-    sim = Simulation(start_date=start_date, seed=seed, resourcefilepath=resourcefilepath)
-    sim.register(*fullmodel())
->>>>>>> 4da419f5
+    sim = Simulation(start_date=start_date, seed=seed, resourcefilepath=resourcefilepath)
+    sim.register(*fullmodel())
     sim.make_initial_population(n=100)
 
     cw_params = sim.modules['CareOfWomenDuringPregnancy'].parameters
@@ -84,12 +79,7 @@
     hsi_event = get_dummy_hsi(sim, mother_id, id=0, fl=0)
 
     def override_dummy_cons(value):
-<<<<<<< HEAD
         updated_cons = {k: value for (k, v) in sim.modules['Labour'].item_codes_lab_consumables['delivery_core'].items()}
-=======
-        updated_cons = {k: value for (k, v) in
-                        sim.modules['Labour'].item_codes_lab_consumables['delivery_core'].items()}
->>>>>>> 4da419f5
         sim.modules['HealthSystem'].override_availability_of_consumables(updated_cons)
         sim.modules['HealthSystem'].consumables._refresh_availability_of_consumables(date=sim.date)
         return sim.modules['Labour'].item_codes_lab_consumables['delivery_core']
@@ -130,13 +120,8 @@
 
 
 def test_interventions_are_delivered_as_expected_during_analysis(seed):
-<<<<<<< HEAD
     sim = Simulation(start_date=start_date, seed=seed)
     sim.register(*fullmodel(resourcefilepath=resourcefilepath))
-=======
-    sim = Simulation(start_date=start_date, seed=seed, resourcefilepath=resourcefilepath)
-    sim.register(*fullmodel())
->>>>>>> 4da419f5
     sim.make_initial_population(n=100)
 
     pparams = sim.modules['PregnancySupervisor'].parameters
@@ -156,12 +141,7 @@
     hsi_event = get_dummy_hsi(sim, mother_id, id=0, fl=0)
 
     def override_dummy_cons(value):
-<<<<<<< HEAD
         updated_cons = {k: value for (k, v) in sim.modules['Labour'].item_codes_lab_consumables['delivery_core'].items()}
-=======
-        updated_cons = {k: value for (k, v) in
-                        sim.modules['Labour'].item_codes_lab_consumables['delivery_core'].items()}
->>>>>>> 4da419f5
         sim.modules['HealthSystem'].override_availability_of_consumables(updated_cons)
         sim.modules['HealthSystem'].consumables._refresh_availability_of_consumables(date=sim.date)
         return sim.modules['Labour'].item_codes_lab_consumables['delivery_core']
@@ -188,13 +168,8 @@
 def test_analysis_analysis_events_run_as_expected_and_update_parameters(seed):
     """Test that the analysis events run when scheduled and that they update the correct parameters as expected
     when they run"""
-<<<<<<< HEAD
-    sim = Simulation(start_date=start_date, seed=seed)
-    sim.register(*fullmodel(resourcefilepath=resourcefilepath))
-=======
-    sim = Simulation(start_date=start_date, seed=seed, resourcefilepath=resourcefilepath)
-    sim.register(*fullmodel())
->>>>>>> 4da419f5
+    sim = Simulation(start_date=start_date, seed=seed, resourcefilepath=resourcefilepath)
+    sim.register(*fullmodel())
 
     lparams = sim.modules['Labour'].parameters
     pparams = sim.modules['PregnancySupervisor'].parameters
@@ -227,7 +202,6 @@
 
     sim.make_initial_population(n=100)
     # run the model for 1 day
-    sim.make_initial_population(n=100)
     sim.simulate(end_date=Date(2010, 1, 2))
 
     p_current_params = sim.modules['PregnancySupervisor'].current_parameters
@@ -254,14 +228,8 @@
 
 
 def test_analysis_analysis_events_run_as_expected_when_using_sensitivity_max_parameters(seed):
-<<<<<<< HEAD
-    sim = Simulation(start_date=start_date, seed=seed)
-    sim.register(*fullmodel(resourcefilepath=resourcefilepath))
-
-=======
-    sim = Simulation(start_date=start_date, seed=seed, resourcefilepath=resourcefilepath)
-    sim.register(*fullmodel())
->>>>>>> 4da419f5
+    sim = Simulation(start_date=start_date, seed=seed, resourcefilepath=resourcefilepath)
+    sim.register(*fullmodel())
     lparams = sim.modules['Labour'].parameters
     pparams = sim.modules['PregnancySupervisor'].parameters
 
@@ -311,13 +279,8 @@
 
 
 def test_analysis_analysis_events_run_as_expected_when_using_sensitivity_min_parameters(seed):
-<<<<<<< HEAD
-    sim = Simulation(start_date=start_date, seed=seed)
-    sim.register(*fullmodel(resourcefilepath=resourcefilepath))
-=======
-    sim = Simulation(start_date=start_date, seed=seed, resourcefilepath=resourcefilepath)
-    sim.register(*fullmodel())
->>>>>>> 4da419f5
+    sim = Simulation(start_date=start_date, seed=seed, resourcefilepath=resourcefilepath)
+    sim.register(*fullmodel())
     lparams = sim.modules['Labour'].parameters
     pparams = sim.modules['PregnancySupervisor'].parameters
 
@@ -359,14 +322,9 @@
 def test_analysis_events_force_availability_of_consumables_when_scheduled_in_anc(seed):
     """Test that when analysis is being conducted during a simulation that consumable availability is determined
     via some pre-defined analysis parameter and not via the health system within the ANC HSIs"""
-<<<<<<< HEAD
-    sim = Simulation(start_date=start_date, seed=seed)
-    sim.register(*fullmodel(resourcefilepath=resourcefilepath))
-=======
-    sim = Simulation(start_date=start_date, seed=seed, resourcefilepath=resourcefilepath)
-    sim.register(*fullmodel())
-    sim.make_initial_population(n=100)
->>>>>>> 4da419f5
+    sim = Simulation(start_date=start_date, seed=seed, resourcefilepath=resourcefilepath)
+    sim.register(*fullmodel())
+    sim.make_initial_population(n=100)
 
     # Set the analysis event to run on the first day of the simulation
     pparams = sim.modules['PregnancySupervisor'].parameters
@@ -448,13 +406,8 @@
 def test_analysis_events_force_availability_of_consumables_for_sba_analysis(seed):
     """Test that when analysis is being conducted during a simulation that consumable availability is determined
     via some pre-defined analysis parameter and not via the health system within the SBA HSIs"""
-<<<<<<< HEAD
-    sim = Simulation(start_date=start_date, seed=seed)
-    sim.register(*fullmodel(resourcefilepath=resourcefilepath))
-=======
-    sim = Simulation(start_date=start_date, seed=seed, resourcefilepath=resourcefilepath)
-    sim.register(*fullmodel())
->>>>>>> 4da419f5
+    sim = Simulation(start_date=start_date, seed=seed, resourcefilepath=resourcefilepath)
+    sim.register(*fullmodel())
 
     # Set the analysis event to run at simulation start
     lparams = sim.modules['Labour'].parameters
@@ -589,13 +542,8 @@
 def test_analysis_events_force_availability_of_consumables_for_pnc_analysis(seed):
     """Test that when analysis is being conducted during a simulation that consumable availability is determined
     via some pre-defined analysis parameter and not via the health system within the PNC HSIs"""
-<<<<<<< HEAD
-    sim = Simulation(start_date=start_date, seed=seed)
-    sim.register(*fullmodel(resourcefilepath=resourcefilepath))
-=======
-    sim = Simulation(start_date=start_date, seed=seed, resourcefilepath=resourcefilepath)
-    sim.register(*fullmodel())
->>>>>>> 4da419f5
+    sim = Simulation(start_date=start_date, seed=seed, resourcefilepath=resourcefilepath)
+    sim.register(*fullmodel())
 
     # Set the analysis event to run at simulation start
     lparams = sim.modules['Labour'].parameters
@@ -662,14 +610,9 @@
 def test_analysis_events_force_availability_of_consumables_for_newborn_hsi(seed):
     """Test that when analysis is being conducted during a simulation that consumable availability is determined
     via some pre-defined analysis parameter and not via the health system within the newborn HSIs"""
-<<<<<<< HEAD
-    sim = Simulation(start_date=start_date, seed=seed)
-    sim.register(*fullmodel(resourcefilepath=resourcefilepath))
-=======
-    sim = Simulation(start_date=start_date, seed=seed, resourcefilepath=resourcefilepath)
-    sim.register(*fullmodel())
-    sim.make_initial_population(n=100)
->>>>>>> 4da419f5
+    sim = Simulation(start_date=start_date, seed=seed, resourcefilepath=resourcefilepath)
+    sim.register(*fullmodel())
+    sim.make_initial_population(n=100)
 
     # Set the analysis event to run at simulation start
     lparams = sim.modules['Labour'].parameters
@@ -738,13 +681,8 @@
 def test_analysis_events_circumnavigates_sf_and_competency_parameters(seed):
     """Test that the analysis event correctly overrides the parameters which controle whether the B/CEmONC signal
     functions can run"""
-<<<<<<< HEAD
-    sim = Simulation(start_date=start_date, seed=seed)
-    sim.register(*fullmodel(resourcefilepath=resourcefilepath))
-=======
-    sim = Simulation(start_date=start_date, seed=seed, resourcefilepath=resourcefilepath)
-    sim.register(*fullmodel())
->>>>>>> 4da419f5
+    sim = Simulation(start_date=start_date, seed=seed, resourcefilepath=resourcefilepath)
+    sim.register(*fullmodel())
 
     # Set the analysis event to run at simulation start
     lparams = sim.modules['Labour'].parameters
