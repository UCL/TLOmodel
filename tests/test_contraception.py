import os
from pathlib import Path

import numpy as np
import pandas as pd
import pytest

from tlo import Date, Simulation, logging
from tlo.analysis.utils import parse_log_file
from tlo.methods import contraception, demography, enhanced_lifestyle, healthsystem, symptommanager
from tlo.methods.hiv import DummyHivModule


def run_sim(tmpdir,
            seed,
            use_healthsystem=False,
            disable=False,
            healthsystem_disable_and_reject_all=False,
            consumables_available=True,
            run=True,
            no_discontinuation=False,
            incr_prob_of_failure=False,
            popsize=1000,
            end_date=Date(2011, 12, 31),
            no_changes_in_contraception=False,
            no_initial_contraception_use=False,
            equalised_risk_of_preg=None,
            ):
    """Run basic checks on function of contraception module"""

    def __check_properties(df):
        """basic checks on configuration of properties"""
        assert not ((~df.date_of_birth.isna()) & (df.sex == 'M') & (df.co_contraception != 'not_using')).any()
        assert not ((~df.date_of_birth.isna()) & (df.age_years < 15) & (df.co_contraception != 'not_using')).any()
        assert not ((~df.date_of_birth.isna()) & (df.sex == 'M') & df.is_pregnant).any()

    def __check_dtypes(simulation):
        """check types of columns"""
        df = simulation.population.props
        orig = simulation.population.new_row
        assert (df.dtypes == orig.dtypes).all()

    _cons_available = 'all' if consumables_available else 'none'

    resourcefilepath = Path(os.path.dirname(__file__)) / '../resources'

    start_date = Date(2010, 1, 1)

    log_config = {
        'filename': 'temp',
        'directory': tmpdir,
        'custom_levels': {
            "*": logging.WARNING,
            "tlo.methods.contraception": logging.INFO,
            "tlo.methods.demography": logging.INFO
        }
    }

    sim = Simulation(start_date=start_date, log_config=log_config, seed=seed)

    sim.register(
        # - core modules:
        demography.Demography(resourcefilepath=resourcefilepath),
        enhanced_lifestyle.Lifestyle(resourcefilepath=resourcefilepath),
        symptommanager.SymptomManager(resourcefilepath=resourcefilepath),
        healthsystem.HealthSystem(resourcefilepath=resourcefilepath,
                                  disable=disable,
                                  disable_and_reject_all=healthsystem_disable_and_reject_all,
                                  cons_availability=_cons_available,
                                  ),

        # - modules for mechanistic representation of contraception -> pregnancy -> labour -> delivery etc.
        contraception.Contraception(resourcefilepath=resourcefilepath, use_healthsystem=use_healthsystem),
        contraception.SimplifiedPregnancyAndLabour(),

        # - Dummy HIV module (as contraception requires the property hv_inf): but set prevalence to be 0%
        DummyHivModule(hiv_prev=0.0)
    )
    states = sim.modules['Contraception'].all_contraception_states

    if no_initial_contraception_use:
        sim.modules['Contraception'].parameters['Method_Use_In_2010'].loc[:, 'not_using'] = 1.0
        sim.modules['Contraception'].parameters['Method_Use_In_2010'].loc[:, list(states - {'not_using'})] = 0.0

    sim.make_initial_population(n=popsize)
    __check_dtypes(sim)
    __check_properties(sim.population.props)

    if no_discontinuation:
        # Let there be no discontinuation of any method
        sim.modules['Contraception'].processed_params['p_stop_per_month'] = zero_param(
            sim.modules['Contraception'].processed_params['p_stop_per_month'])

    if incr_prob_of_failure:
        # Let the probability of failure of contraceptives be high
        sim.modules['Contraception'].processed_params['p_pregnancy_with_contraception_per_month'] = \
            (sim.modules['Contraception'].processed_params['p_pregnancy_with_contraception_per_month'] * 100).clip(
                upper=1.0)

    if no_changes_in_contraception:
        # Make there be no changes over time in the risk of starting/stopping a contraceptive
        sim.modules['Contraception'].processed_params['p_start_per_month'] = zero_param(
            sim.modules['Contraception'].processed_params['p_start_per_month']
        )
        sim.modules['Contraception'].processed_params['p_stop_per_month'] = zero_param(
            sim.modules['Contraception'].processed_params['p_stop_per_month']
        )
        sim.modules['Contraception'].processed_params['p_switch_from_per_month'] *= 0.0

        sim.modules['Contraception'].processed_params['p_start_after_birth']['not_using'] = 1.0
        sim.modules['Contraception'].processed_params['p_start_after_birth'][list(states - {'not_using'})] = 0.0

    if equalised_risk_of_preg is not None:
        sim.modules['Contraception'].processed_params['p_pregnancy_no_contraception_per_month'].loc[:, :] = \
            equalised_risk_of_preg
        sim.modules['Contraception'].processed_params['p_pregnancy_with_contraception_per_month'].loc[:, :] = \
            equalised_risk_of_preg

    if not run:
        return sim

    sim.simulate(end_date=end_date)
    __check_dtypes(sim)
    __check_properties(sim.population.props)

    return sim


def zero_param(p):
    return {k: 0.0 * v for k, v in p.items()}


def incr_param(p):
    return {k: 100.0 * v for k, v in p.items()}


def __check_some_starting_switching_and_stopping(sim):
    """Check that there is at least some usage of contraceptives and some starting, switching and stopping."""

    logs = parse_log_file(sim.log_filepath)

    # Check that summary logs are as expected and that some use of contraception is happening:
    ys = logs['tlo.methods.contraception']['contraception_use_summary']
    ys = ys.set_index('date')
    assert set(ys.columns) == sim.modules['Contraception'].all_contraception_states
    assert (ys.drop(columns=['not_using']).sum(axis=1) > 0).all()

    # Check that there is some starting, switching and stopping:
    contraception_change = logs['tlo.methods.contraception']['contraception_change']

    # some starting
    assert len(contraception_change.loc[contraception_change.switch_from == "not_using"])

    # some stopping
    assert len(contraception_change.loc[contraception_change.switch_to == "not_using"])

    # some switching
    assert len(contraception_change.loc[
                   (contraception_change.switch_from != "not_using") & (contraception_change.switch_to != "not_using")])


def __check_no_illegal_switches(sim):
    """Check that there are no illegal switches happening (from `female_sterilization` or to if if age <30).
    This is especially important when the configuration is such that people are defaulting from methods when
    HealthSystem/consumables are not available."""
    logs = parse_log_file(sim.log_filepath)

    # Check for no illegal changes
    if 'tlo.methods.contraception' in logs:
        if 'contraception_change' in logs['tlo.methods.contraception']:
            con = logs['tlo.methods.contraception']['contraception_change']
            assert not (con.switch_from == 'female_sterilization').any()  # no switching from female_sterilization
            assert not (con.loc[con['age_years'] <= 30, 'switch_to'] == 'female_sterilization').any()  # no switching to
            # female_sterilization if age less than 30 (or equal to, in case they have aged since an HSI was scheduled)


@pytest.mark.slow
def test_starting_and_stopping_contraceptive_use(seed):
    """Check that initiation and discontinuation rates work as expected."""
    popsize = 10_000

    def create_dummy_sim():
        """Create dummy simulation"""
        resourcefilepath = Path(os.path.dirname(__file__)) / '../resources'
        start_date = Date(2010, 1, 1)
        _sim = Simulation(start_date=start_date, seed=seed)
        _sim.register(
            # - core modules:
            demography.Demography(resourcefilepath=resourcefilepath),
            enhanced_lifestyle.Lifestyle(resourcefilepath=resourcefilepath),
            symptommanager.SymptomManager(resourcefilepath=resourcefilepath),
            healthsystem.HealthSystem(resourcefilepath=resourcefilepath, disable=True),
            contraception.Contraception(resourcefilepath=resourcefilepath, use_healthsystem=False),
            contraception.SimplifiedPregnancyAndLabour(),

            # - Dummy HIV module (as contraception requires the property hv_inf)
            DummyHivModule()
        )
        return _sim

    def sim_contraceptive_poll(sim):
        """Do a "manual" simulation of the contraceptive poll"""
        poll = contraception.ContraceptionPoll(module=sim.modules['Contraception'], run_do_pregnancy=False)
        _usage_by_age = dict()
        for date in pd.date_range(sim.date, Date(2019, 12, 31), freq=pd.DateOffset(months=1)):
            sim.date = date

            _usage_by_age[date] = sim.population.props.loc[(sim.population.props.sex == 'F') & (
                sim.population.props.age_years.between(15, 49))].groupby(by=['co_contraception', 'age_range']).size()

            poll.apply(sim.population)
        return _usage_by_age

    # Set rates of initiation and discontinuation to zero: --> no changes in contraceptive use
    sim = create_dummy_sim()
    sim.make_initial_population(n=popsize)
    sim.modules['Contraception'].processed_params['p_start_per_month'] = zero_param(
        sim.modules['Contraception'].processed_params['p_start_per_month'])
    sim.modules['Contraception'].processed_params['p_stop_per_month'] = zero_param(
        sim.modules['Contraception'].processed_params['p_stop_per_month'])
    sim.modules['Contraception'].processed_params['p_switch_from_per_month'] *= 0.0
    usage = sim_contraceptive_poll(sim)
    assert all([(usage[Date(2010, 1, 1)] == usage[d]).all() for d in usage])

    # Set rates of initiation to "high" and rates of discontinuation to zero: --> all on contraception
    sim = create_dummy_sim()
    sim.make_initial_population(n=popsize)
    sim.modules['Contraception'].processed_params['p_start_per_month'] = incr_param(
        sim.modules['Contraception'].processed_params['p_start_per_month'])
    sim.modules['Contraception'].processed_params['p_stop_per_month'] = zero_param(
        sim.modules['Contraception'].processed_params['p_stop_per_month'])
    sim.modules['Contraception'].processed_params['p_switch_from_per_month'] *= 0.0
    usage = sim_contraceptive_poll(sim)
    end_usage = usage[list(usage.keys())[-1]].unstack()
    assert 0 == end_usage.loc['not_using'].sum()

    # Set rates of initiation to zero and rates of discontinuation to "high": --> all off contraception
    sim = create_dummy_sim()
    sim.make_initial_population(n=popsize)
    sim.modules['Contraception'].processed_params['p_start_per_month'] = zero_param(
        sim.modules['Contraception'].processed_params['p_start_per_month'])
    sim.modules['Contraception'].processed_params['p_stop_per_month'] = incr_param(
        sim.modules['Contraception'].processed_params['p_stop_per_month'])
    sim.modules['Contraception'].processed_params['p_switch_from_per_month'] *= 0.0
    usage = sim_contraceptive_poll(sim)
    end_usage = usage[list(usage.keys())[-1]].unstack()
    assert 0 == end_usage.drop(index=['not_using', 'female_sterilization']).sum().sum()


@pytest.mark.slow
def test_pregnancies_and_births_occurring(tmpdir, seed):
    """Test that pregnancies occur for those who are on contraception and those who are not."""
    # Run simulation without use of HealthSystem stuff and with high risk of failure of contraceptive
    sim = run_sim(tmpdir=tmpdir, seed=seed, use_healthsystem=False, disable=True, incr_prob_of_failure=True)

    # Check pregnancies
    logs = parse_log_file(sim.log_filepath)
    pregs = logs['tlo.methods.contraception']['pregnancy']

    assert len(pregs) > 0
    assert (pregs['contraception'] == "not_using").any()
    assert (pregs['contraception'] != "not_using").any()

    # Check births
    births = logs['tlo.methods.demography']['on_birth']
    assert len(births) > 0

    # Check that births are occurring during the first 9 months of the simulation (from unidentified mothers).
    after9months = pd.to_datetime(births.date) >= (sim.start_date + pd.DateOffset(months=9))
    assert len(births[~after9months])

    # Check that unidentified mothers are given as the mother for some (but not all) of the births before 9 months.
    assert -1 in births.loc[~after9months, 'mother'].values

    # Check that after 9 months, every birth has a specific mother identified (i.e. not mother_id = -1)
    assert (births.loc[after9months, 'mother'] != -1).all()

    # Check that, for any birth associated with a mother, the mother was pregnant
    assert (set(births.loc[after9months, 'mother']) - {-1}).issubset(set(pregs['woman_id']))


<<<<<<< HEAD
def test_woman_starting_contraceptive_after_birth(tmpdir, seed):
    """Check that woman can start a contraceptive after birth."""
    sim = run_sim(tmpdir=tmpdir, seed=seed, run=False)
=======
def test_woman_starting_contraceptive_after_birth(tmpdir):
    """Check that woman re-start the same contraceptive after birth."""
    sim = run_sim(tmpdir=tmpdir, run=False)
>>>>>>> 8c877c4c

    # Select a woman to be a mother
    person_id = 0
    sim.population.props.loc[person_id, [
        "is_alive",
        "sex",
        "age_years"]
    ] = (
        True,
        "F",
        30
    )

    # Run `select_contraceptive_following_birth` for the woman many times
    co_after_birth = list()
    for _ in range(1000):
        # Reset woman to be "not_using"
        sim.population.props.at[person_id, 'co_contraception'] = "not_using"

        # Run `select_contraceptive_following_birth`
        sim.modules['Contraception'].select_contraceptive_following_birth(person_id)

        # Get new status
        co_after_birth.append(sim.population.props.at[person_id, 'co_contraception'])

    # Check that updated contraceptive status is not "not_using" on at least some occasions
    assert any([x != "not_using" for x in co_after_birth])


def test_occurrence_of_HSI_for_maintaining_on_and_switching_to_methods(tmpdir, seed):
    """Check HSI for the maintenance of a person on a contraceptive are scheduled as expected.."""

    # Create a simulation that has run for zero days and clear the event queue
    sim = run_sim(tmpdir,
                  seed=seed,
                  use_healthsystem=True,
                  disable=False,
                  consumables_available=True,
                  end_date=Date(2010, 1, 1)
                  )
    sim.event_queue.queue = []
    sim.modules['HealthSystem'].reset_queue()

    # Let there be no chance of switching or discontinuing
    pp = sim.modules['Contraception'].processed_params
    pp['p_stop_per_month'] = zero_param(pp['p_stop_per_month'])
    pp['p_switch_from_per_month'] = zero_param(pp['p_switch_from_per_month'])

    # Set that person_id=0 is a woman on a contraceptive for longer than six months
    person_id = 0
    df = sim.population.props
    original_props = {
        'sex': 'F',
        'age_years': 30,
        'date_of_birth': sim.date - pd.DateOffset(years=30),
        'co_contraception': 'pill',  # <-- requires appointments for maintenance
        'is_pregnant': False,
        'date_of_last_pregnancy': pd.NaT,
        'co_unintended_preg': False,
        'co_date_of_last_fp_appt': sim.date - pd.DateOffset(months=7)
    }
    df.loc[person_id, original_props.keys()] = original_props.values()

    # Run the ContraceptivePoll
    poll = contraception.ContraceptionPoll(module=sim.modules['Contraception'])
    poll.apply(sim.population)

    # Confirm that an HSI_FamilyPlanningAppt has been made for her (within 28 days as she is due an appointment already)
    events = sim.modules['HealthSystem'].find_events_for_person(person_id)
    assert 1 == len(events)
    ev = events[0]
    assert isinstance(ev[1], contraception.HSI_Contraception_FamilyPlanningAppt)

    date_of_hsi = ev[0]
    assert date_of_hsi <= (sim.date + pd.DateOffset(days=28))

    # Run that HSI_FamilyPlanningAppt and confirm there is no change in her state except that the date of last
    # appointment has been updated.
    sim.date = date_of_hsi
    ev[1].apply(person_id=person_id, squeeze_factor=0.0)

    df = sim.population.props  # update shortcut df
    props_to_be_same = [k for k in original_props.keys() if k != "co_date_of_last_fp_appt"]
    assert list(df.loc[person_id, props_to_be_same].values) == [original_props[p] for p in props_to_be_same]
    assert sim.population.props.at[person_id, "co_date_of_last_fp_appt"] == sim.date

    # CLear the HealthSystem queue and run the ContraceptivePoll again
    sim.modules['HealthSystem'].reset_queue()
    poll.apply(sim.population)

    # Confirm that no HSI_FamilyPlanningAppt has been scheduled (now that there is less time elapsed since her last
    # appointment)
    assert not len(sim.modules['HealthSystem'].find_events_for_person(person_id))


@pytest.mark.slow
<<<<<<< HEAD
def test_defaulting_off_method_if_no_healthsystem_or_consumable_at_individual_level(tmpdir, seed):
    """Check that if someone is on a method that requires an HSI, and if consumable is not available and/or the health
    system cannot do the appointment, then that the person defaults to not using after they become due for a
    maintenance appointment."""
=======
def test_defaulting_off_method_if_no_healthsystem_or_consumable_at_individual_level(tmpdir):
    """Check that if someone is on a method that requires an HSI for maintenance, and if consumable is not available
     and/or the health system cannot do the appointment, then that the person defaults to not using after they become
     due for a maintenance appointment."""
>>>>>>> 8c877c4c

    def check_that_persons_on_contraceptive_default(sim):
        """Before simulaton starts, put women on a contraceptive, and make some due an appointment. Then run the
        simulation. Check that those who are on a contraceptive that requires HSI and consumables default to "not_using"
        by the end of the simulation."""

        df = sim.population.props
        contraceptives = sorted(sim.modules['Contraception'].all_contraception_states)

        # Set that person_id=0-10 are woman on each of the contraceptive and are due an appointment next month (these
        # women will default if on a contraceptive that requires a consumable).
        person_ids_due_appt = list(range(len(contraceptives)))

        # Set that person_id=12-25 are women each of the contraceptives and are not due an appointment during the
        # simulation. These women will not default.
        person_ids_not_due_appt = [i + len(contraceptives) for i in person_ids_due_appt]

        for i, contraceptive in enumerate(contraceptives):
            original_props = {
                'sex': 'F',
                'age_years': 30,
                'date_of_birth': sim.date - pd.DateOffset(years=30),
                'co_contraception': contraceptive,
                'is_pregnant': False,
                'date_of_last_pregnancy': pd.NaT,
                'co_unintended_preg': False,
                'co_date_of_last_fp_appt': sim.date - pd.DateOffset(months=5)
                # <-- due for an appointment in 1 mo
            }
            df.loc[person_ids_due_appt[i], original_props.keys()] = original_props.values()

            original_props['co_date_of_last_fp_appt'] = sim.date - pd.DateOffset(days=1)
            # <--not due an appointment
            df.loc[person_ids_not_due_appt[i], original_props.keys()] = original_props.values()

        # Check they are using the correct contraceptive
        for i, _c in enumerate(contraceptives):
            assert df.at[person_ids_due_appt[i], "co_contraception"] == _c
            assert df.at[person_ids_not_due_appt[i], "co_contraception"] == _c

        # Run simulation
        sim.simulate(end_date=sim.start_date + pd.DateOffset(months=3))
        __check_no_illegal_switches(sim)

        # Those on a contraceptive that requires HSI for maintenance should have defaulted to "not_using".
        # NB. All defaulters will move to "not_using" because not other kind of natural switching is allowed in this
        #  simulation.
        for i, _c in enumerate(contraceptives):

            if _c in sim.modules['Contraception'].states_that_may_require_HSI_to_maintain_on:
                assert df.at[person_ids_due_appt[i], "co_contraception"] == "not_using"
            else:
                assert df.at[person_ids_due_appt[i], "co_contraception"] == _c

            # Those not due an appointment will not have defaulted (were not due an appointment)
            assert df.at[person_ids_not_due_appt[i], "co_contraception"] == _c

    # Check when no HSI occur
    sim = run_sim(tmpdir,
                  seed=seed,
                  use_healthsystem=True,
                  healthsystem_disable_and_reject_all=True,
                  consumables_available=True,
                  no_changes_in_contraception=True,
                  run=False,
                  popsize=50
                  )
    check_that_persons_on_contraceptive_default(sim)

    # Check when HSI occur but consumables are not available
    sim = run_sim(tmpdir,
                  seed=seed,
                  use_healthsystem=True,
                  disable=False,
                  consumables_available=False,
                  no_changes_in_contraception=True,
                  run=False,
                  popsize=50
                  )
    check_that_persons_on_contraceptive_default(sim)


@pytest.mark.slow
def test_defaulting_off_method_if_no_healthsystem_at_population_level(tmpdir, seed):
    """Check that if switching and initiation use the HealthSystem but no HSI can occur, then all those already
     on a contraceptive requiring an HSI to maintain use will default to not_using, and there is no initiation or
     switching to any contraceptive that requires an HSI."""

    # Run simulation whereby contraception requires HSI but the HealthSystem prevent HSI occurring
    sim = run_sim(tmpdir=tmpdir, seed=seed, use_healthsystem=True, healthsystem_disable_and_reject_all=True)
    __check_no_illegal_switches(sim)

    log = parse_log_file(sim.log_filepath)['tlo.methods.contraception']

    # Check there is no record of persons being maintained on contraceptives that require an HSI
    states_that_may_require_HSI_to_maintain_on = sim.modules['Contraception'].states_that_may_require_HSI_to_maintain_on
    ys = log['contraception_use_summary']
    after_everyone_has_appt = pd.to_datetime(ys['date']) > (sim.start_date + pd.DateOffset(months=7))  # 7 months allow
    # time for an appointment to become due for everyone (allowing for the monthly occurrence of the poll.)
    assert (ys.loc[after_everyone_has_appt, states_that_may_require_HSI_to_maintain_on] == 0).all().all()

    # Check there is no record of starting/switching-to contraception of anything that requires an HSI
    states_that_may_require_HSI_to_switch_to = sim.modules['Contraception'].states_that_may_require_HSI_to_switch_to
    changes = log["contraception_change"]
    assert not changes["switch_to"].isin(states_that_may_require_HSI_to_switch_to).any()
<<<<<<< HEAD
=======

    # Check that all switches from things that require an HSI are to not something that does not require HSI
    states_that_do_require_HSI_to_switch_to = \
        sim.modules['Contraception'].all_contraception_states - states_that_may_require_HSI_to_switch_to
    assert changes.loc[changes["switch_from"].isin(states_that_may_require_HSI_to_maintain_on), "switch_to"].isin(
        states_that_do_require_HSI_to_switch_to).all()
>>>>>>> 8c877c4c


@pytest.mark.slow
def test_defaulting_off_method_if_no_consumables_at_population_level(tmpdir, seed):
    """Check that if switching and initiation use the HealthSystem but there are no consumables, then all those already
     on a contraceptive requiring a consumable to maintain use will default to not_using, and there is no initiation or
      switching to any contraceptive that requires a consumable."""

    # Run simulation whereby contraception requires HSI, HSI run, but there are no consumables
    # Let there be no discontinuation (so that every would otherwise stay on contraception)
    sim = run_sim(tmpdir=tmpdir, seed=seed, use_healthsystem=True, disable=False, consumables_available=False,
                  no_discontinuation=True)
    __check_no_illegal_switches(sim)

    log = parse_log_file(sim.log_filepath)['tlo.methods.contraception']

    states_that_may_require_HSI_to_switch_to = sim.modules['Contraception'].states_that_may_require_HSI_to_switch_to
    states_that_may_require_HSI_to_maintain_on = sim.modules['Contraception'].states_that_may_require_HSI_to_maintain_on
    states_that_do_require_HSI_to_switch_to = \
        sim.modules['Contraception'].all_contraception_states - states_that_may_require_HSI_to_switch_to

    # Check that, after six months of simulation time, no one is on a contraceptive that requires a consumable for
    # maintenance.
    num_on_contraceptives = log['contraception_use_summary']
    after_everyone_has_appt = pd.to_datetime(num_on_contraceptives['date']) > (sim.start_date + pd.DateOffset(months=7))
    # (7 months allow time for an appointment to become due for everyone (allowing for the monthly occurrence of the
    # poll.)
    assert (num_on_contraceptives.loc[after_everyone_has_appt, states_that_may_require_HSI_to_maintain_on] == 0
            ).all().all()

    # Check that people are not switching to those contraceptives that require consumables to switch to.
    changes = log["contraception_change"]
    assert not changes["switch_to"].isin(states_that_may_require_HSI_to_switch_to).any()

    # ... but are only switching_from them to something that does not require an HSI to switch to (mostly "not_using",
    # but others if the switch was "natural")
    assert changes["switch_from"].isin(states_that_may_require_HSI_to_maintain_on).any()
    assert changes.loc[changes["switch_from"].isin(states_that_may_require_HSI_to_maintain_on), "switch_to"].isin(
        states_that_do_require_HSI_to_switch_to).all()


@pytest.mark.slow
def test_outcomes_same_if_using_or_not_using_healthsystem(tmpdir, seed):
    """Test that the contraception module functions and that exactly the same patterns of usage, switching, etc occur
    when action do not use the HealthsSystem as when they do (and the HealthSystem allow every change to occur)."""

    # Run basic check, for the case when the model is using the healthsystem and when not and check the logs
    sim_does_not_use_healthsystem = run_sim(run=True, tmpdir=tmpdir, seed=seed, use_healthsystem=False, disable=True)
    __check_no_illegal_switches(sim_does_not_use_healthsystem)
    __check_some_starting_switching_and_stopping(sim_does_not_use_healthsystem)

    sim_uses_healthsystem = run_sim(run=True, tmpdir=tmpdir, seed=seed, use_healthsystem=True, disable=True)
    __check_no_illegal_switches(sim_uses_healthsystem)
    __check_some_starting_switching_and_stopping(sim_uses_healthsystem)

    # Check that the output of these two simulations are the same (apart from day of the month, which may change as
    # HSI dates are intentionally scattered over the month.)

    def format_log(_log):
        """Format the log so that date is replaced with only the month and year"""
        _log["year_month"] = pd.to_datetime(_log['date']).dt.to_period('M')
        return _log.drop(columns=['date', 'age_years']).sort_values(['year_month', 'woman_id']).reset_index(drop=True)

    for key in {'pregnancy', 'contraception_change'}:
        pd.testing.assert_frame_equal(
            format_log(parse_log_file(sim_uses_healthsystem.log_filepath)['tlo.methods.contraception'][key]),
            format_log(parse_log_file(sim_does_not_use_healthsystem.log_filepath)['tlo.methods.contraception'][key])
        )


def test_correct_number_of_live_births_created(tmpdir):
    """Check that the actual number of births simulated (in one month) matches expectations"""

    # Run a simulation in which every woman has the same chance of becoming pregnant.
    _risk_of_pregnancy = 0.05
    sim = run_sim(tmpdir,
                  end_date=Date(2010, 11, 1),
                  popsize=100_000,
                  disable=True,
                  equalised_risk_of_preg=_risk_of_pregnancy
                  )
    log = parse_log_file(sim.log_filepath)

    age_group_lookup = sim.modules['Demography'].AGE_RANGE_LOOKUP
    adult_age_groups = ['15-19', '20-24', '25-29', '30-34', '35-39', '40-44', '45-49']

    def get_births_in_a_month_by_age_range_of_mother_at_pregnancy(_df, year, month):
        _df = _df.drop(_df.index[_df.mother == -1])  # ignore pregnancies generated in first 9mo by other method
        _df = _df.assign(year=_df['date'].dt.year)
        _df = _df.assign(month=_df['date'].dt.month)
        _df['mother_age_range'] = _df['mother_age_at_pregnancy'].map(age_group_lookup)
        return _df.loc[(_df.year == year) & (_df.month == month)].groupby(by='mother_age_range').size()

    def get_num_adult_women_in_a_year_by_age_range(_df, year):
        _df = _df.assign(year=_df['date'].dt.year)
        _df = _df.set_index(_df['year'], drop=True)
        return _df.loc[year, adult_age_groups]

    # Compute the ASFR for the month of October 2010 (the first month when pregnancies could occur caused by
    # the Contraception Module's parameters for pregnancy risk, at the beginning of which no woman is pregnant.)
    av_num_adult_women_in_2010 = get_num_adult_women_in_a_year_by_age_range(
        log["tlo.methods.demography"]["age_range_f"], year=2010)

    num_births_in_Oct2010 = get_births_in_a_month_by_age_range_of_mother_at_pregnancy(
        log["tlo.methods.demography"]["on_birth"], year=2010, month=10)
    totfr_per_month_Oct2010 = num_births_in_Oct2010.sum() / av_num_adult_women_in_2010.sum()

    _prob_live_birth = sim.modules['Labour'].parameters['prob_live_birth']

    assert np.isclose(totfr_per_month_Oct2010, _risk_of_pregnancy * _prob_live_birth, rtol=0.10)


def test_initial_distribution_of_contraception(tmpdir):
    """Check that the initial population distribution has the expected distribution of use of contraceptive methods."""

    sim = run_sim(tmpdir, end_date=Date(2010, 1, 1), popsize=100_000)  # large simulation, run just to initialise pop

    df = sim.population.props
    pp = sim.modules['Contraception'].processed_params

    adult_age_groups = ['15-19', '20-24', '25-29', '30-34', '35-39', '40-44', '45-49']
    age_group_lookup = sim.modules['Demography'].AGE_RANGE_LOOKUP

    # 1) Check that initial distribution of use of contraceptives matches the parameters for initial distribution
    expected = pp['initial_method_use']
    expected_by_age_range = expected.groupby(expected.index.map(age_group_lookup)).mean()

    actual = df.loc[df.is_alive & (df.sex == 'F') & df.age_years.between(15, 49)
                    ].groupby(by=['co_contraception', 'age_range']).size().sort_index().unstack().T.apply(
        lambda row: row / row.sum(), axis=1
    ).loc[adult_age_groups]
    assert (abs(actual - expected_by_age_range) < 0.03).all().all()<|MERGE_RESOLUTION|>--- conflicted
+++ resolved
@@ -279,15 +279,9 @@
     assert (set(births.loc[after9months, 'mother']) - {-1}).issubset(set(pregs['woman_id']))
 
 
-<<<<<<< HEAD
 def test_woman_starting_contraceptive_after_birth(tmpdir, seed):
-    """Check that woman can start a contraceptive after birth."""
+     """Check that woman re-start the same contraceptive after birth."""
     sim = run_sim(tmpdir=tmpdir, seed=seed, run=False)
-=======
-def test_woman_starting_contraceptive_after_birth(tmpdir):
-    """Check that woman re-start the same contraceptive after birth."""
-    sim = run_sim(tmpdir=tmpdir, run=False)
->>>>>>> 8c877c4c
 
     # Select a woman to be a mother
     person_id = 0
@@ -384,17 +378,10 @@
 
 
 @pytest.mark.slow
-<<<<<<< HEAD
 def test_defaulting_off_method_if_no_healthsystem_or_consumable_at_individual_level(tmpdir, seed):
-    """Check that if someone is on a method that requires an HSI, and if consumable is not available and/or the health
-    system cannot do the appointment, then that the person defaults to not using after they become due for a
-    maintenance appointment."""
-=======
-def test_defaulting_off_method_if_no_healthsystem_or_consumable_at_individual_level(tmpdir):
     """Check that if someone is on a method that requires an HSI for maintenance, and if consumable is not available
-     and/or the health system cannot do the appointment, then that the person defaults to not using after they become
-     due for a maintenance appointment."""
->>>>>>> 8c877c4c
+    and/or the health system cannot do the appointment, then that the person defaults to not using after they become
+    due for a maintenance appointment."""
 
     def check_that_persons_on_contraceptive_default(sim):
         """Before simulaton starts, put women on a contraceptive, and make some due an appointment. Then run the
@@ -500,15 +487,12 @@
     states_that_may_require_HSI_to_switch_to = sim.modules['Contraception'].states_that_may_require_HSI_to_switch_to
     changes = log["contraception_change"]
     assert not changes["switch_to"].isin(states_that_may_require_HSI_to_switch_to).any()
-<<<<<<< HEAD
-=======
 
     # Check that all switches from things that require an HSI are to not something that does not require HSI
     states_that_do_require_HSI_to_switch_to = \
         sim.modules['Contraception'].all_contraception_states - states_that_may_require_HSI_to_switch_to
     assert changes.loc[changes["switch_from"].isin(states_that_may_require_HSI_to_maintain_on), "switch_to"].isin(
         states_that_do_require_HSI_to_switch_to).all()
->>>>>>> 8c877c4c
 
 
 @pytest.mark.slow
