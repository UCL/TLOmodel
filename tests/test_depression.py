import os
from pathlib import Path

import numpy as np
import pandas as pd

from tlo import Date, Simulation, logging
from tlo.analysis.utils import parse_log_file
from tlo.lm import LinearModel, LinearModelType
from tlo.methods import (
<<<<<<< HEAD
    care_of_women_during_pregnancy,
    contraception,
=======
>>>>>>> 872237d2
    demography,
    depression,
    enhanced_lifestyle,
    healthburden,
    healthseekingbehaviour,
    healthsystem,
    simplified_births,
    symptommanager,
)

try:
    resourcefilepath = Path(os.path.dirname(__file__)) / '../resources'
except NameError:
    # running interactively
    resourcefilepath = Path('./resources')


def test_configuration_of_properties():
    # --------------------------------------------------------------------------
    # Create and run a short but big population simulation for use in the tests
    sim = Simulation(start_date=Date(year=2010, month=1, day=1), seed=0)

    # Register the appropriate modules
    sim.register(demography.Demography(resourcefilepath=resourcefilepath),
                 simplified_births.SimplifiedBirths(resourcefilepath=resourcefilepath),
                 enhanced_lifestyle.Lifestyle(resourcefilepath=resourcefilepath),
                 healthsystem.HealthSystem(resourcefilepath=resourcefilepath, disable=True),
                 symptommanager.SymptomManager(resourcefilepath=resourcefilepath),
                 healthseekingbehaviour.HealthSeekingBehaviour(resourcefilepath=resourcefilepath),
                 healthburden.HealthBurden(resourcefilepath=resourcefilepath),
<<<<<<< HEAD
                 pregnancy_supervisor.PregnancySupervisor(resourcefilepath=resourcefilepath),
                 care_of_women_during_pregnancy.CareOfWomenDuringPregnancy(resourcefilepath=resourcefilepath),
                 labour.Labour(resourcefilepath=resourcefilepath),
                 newborn_outcomes.NewbornOutcomes(resourcefilepath=resourcefilepath),
                 postnatal_supervisor.PostnatalSupervisor(resourcefilepath=resourcefilepath),
=======
>>>>>>> 872237d2
                 depression.Depression(resourcefilepath=resourcefilepath))

    sim.make_initial_population(n=2000)
    sim.simulate(end_date=Date(year=2013, month=1, day=1))
    # --------------------------------------------------------------------------

    # Check types of columns
    df = sim.population.props
    orig = sim.population.new_row
    assert (df.dtypes == orig.dtypes).all()

    # Check that all value of all properties for depression make sesne
    df = sim.population.props

    def check_ever_vs_now_properties(col_of_ever, col_of_now):
        # Confirms logical consistency between an property for ever occurrence of something and its current occurrence
        assert set(col_of_now.loc[col_of_now].index).issubset(col_of_ever.loc[col_of_ever].index)

    check_ever_vs_now_properties(df['de_ever_depr'], df['de_depr'])
    assert (pd.isnull(df['de_intrinsic_3mo_risk_of_depr_resolution']) == ~df['de_depr']).all()

    never_had_an_episode = ~df['de_ever_depr']
    assert (pd.isnull(df.loc[never_had_an_episode, 'de_date_init_most_rec_depr'])).all()
    assert (pd.isnull(df.loc[never_had_an_episode, 'de_date_depr_resolved'])).all()
    assert (pd.isnull(df.loc[never_had_an_episode, 'de_intrinsic_3mo_risk_of_depr_resolution'])).all()
    assert (False == (df.loc[never_had_an_episode, 'de_ever_diagnosed_depression'])).all()
    assert (False == (df.loc[never_had_an_episode, 'de_on_antidepr'])).all()
    assert (False == (df.loc[never_had_an_episode, 'de_ever_talk_ther'])).all()
    assert (False == (df.loc[never_had_an_episode, 'de_ever_non_fatal_self_harm_event'])).all()

    had_an_episode_now_resolved = (
        ~pd.isnull(df['de_date_init_most_rec_depr']) & (~pd.isnull(df['de_date_depr_resolved'])))
    assert (df.loc[had_an_episode_now_resolved, 'de_ever_depr']).all()
    assert not (df.loc[had_an_episode_now_resolved, 'de_depr']).any()
    assert (df.loc[had_an_episode_now_resolved, 'de_date_depr_resolved'] <= sim.date).all()

    had_an_episode_still_ongoing = (
        ~pd.isnull(df['de_date_init_most_rec_depr']) & pd.isnull(df['de_date_depr_resolved']))
    assert (df.loc[had_an_episode_still_ongoing, 'de_ever_depr']).all()
    assert (df.loc[had_an_episode_still_ongoing, 'de_depr']).all()

    # check access to intervention
    # NB. These tests assume that no one who is not depressed would be wrongly diagnosed as depressed.
    # (i.e. the specificity of the DxTest = 1.0)
    check_ever_vs_now_properties(df['de_ever_depr'], df['de_ever_non_fatal_self_harm_event'])
    check_ever_vs_now_properties(df['de_ever_diagnosed_depression'], df['de_ever_talk_ther'])
    check_ever_vs_now_properties(df['de_ever_diagnosed_depression'], df['de_on_antidepr'])

    # Check No one aged less than 15 is depressed
    assert not (df.loc[df['age_years'] < 15, 'de_depr']).any()
    assert not (df.loc[df['age_years'] < 15, 'de_ever_depr']).any()
    assert pd.isnull(df.loc[df['age_years'] < 15, 'de_date_init_most_rec_depr']).all()
    assert pd.isnull(df.loc[df['age_years'] < 15, 'de_date_depr_resolved']).all()
    assert pd.isnull(df.loc[df['age_years'] < 15, 'de_intrinsic_3mo_risk_of_depr_resolution']).all()
    assert not (df.loc[df['age_years'] < 15, 'de_ever_diagnosed_depression']).any()
    assert not (df.loc[df['age_years'] < 15, 'de_on_antidepr']).any()
    assert not (df.loc[df['age_years'] < 15, 'de_ever_talk_ther']).any()
    assert not (df.loc[df['age_years'] < 15, 'de_ever_non_fatal_self_harm_event']).any()
    assert not (df.loc[df['age_years'] < 15, 'de_ever_diagnosed_depression']).any()

    # There is some non-zero prevalence of ever having had depression in the initial population
    assert df.loc[df['date_of_birth'] < sim.start_date, 'de_ever_depr'].sum()


def test_hsi_functions(tmpdir):
    # With health seeking and healthsystem functioning and no constraints --
    #   --- people should have both talking therapies and antidepressants
    # --------------------------------------------------------------------------
    # Create and run a longer simulation on a small population.
    sim = Simulation(start_date=Date(year=2010, month=1, day=1), seed=0)

    # Register the appropriate modules
    sim.register(demography.Demography(resourcefilepath=resourcefilepath),
                 # contraception.Contraception(resourcefilepath=resourcefilepath),
                 simplified_births.SimplifiedBirths(resourcefilepath=resourcefilepath),
                 enhanced_lifestyle.Lifestyle(resourcefilepath=resourcefilepath),
                 healthsystem.HealthSystem(resourcefilepath=resourcefilepath,
                                           mode_appt_constraints=0,
                                           ignore_cons_constraints=True),
                 symptommanager.SymptomManager(resourcefilepath=resourcefilepath),
                 healthseekingbehaviour.HealthSeekingBehaviour(resourcefilepath=resourcefilepath),
                 healthburden.HealthBurden(resourcefilepath=resourcefilepath),
<<<<<<< HEAD
                 pregnancy_supervisor.PregnancySupervisor(resourcefilepath=resourcefilepath),
                 care_of_women_during_pregnancy.CareOfWomenDuringPregnancy(resourcefilepath=resourcefilepath),
                 labour.Labour(resourcefilepath=resourcefilepath),
                 newborn_outcomes.NewbornOutcomes(resourcefilepath=resourcefilepath),
                 postnatal_supervisor.PostnatalSupervisor(resourcefilepath=resourcefilepath),
=======
                 # pregnancy_supervisor.PregnancySupervisor(resourcefilepath=resourcefilepath),
                 # antenatal_care.CareOfWomenDuringPregnancy(resourcefilepath=resourcefilepath),
                 # labour.Labour(resourcefilepath=resourcefilepath),
                 # newborn_outcomes.NewbornOutcomes(resourcefilepath=resourcefilepath),
                 # postnatal_supervisor.PostnatalSupervisor(resourcefilepath=resourcefilepath),
>>>>>>> 872237d2
                 depression.Depression(resourcefilepath=resourcefilepath))

    # Make it more likely that individual with depression seeks care
    sim.modules['Depression'].parameters['prob_3m_selfharm_depr'] = 0.25
    sim.modules['Depression'].linearModels['Risk_of_SelfHarm_per3mo'] = LinearModel(
        LinearModelType.MULTIPLICATIVE,
        sim.modules['Depression'].parameters['prob_3m_selfharm_depr']
    )

    f = sim.configure_logging("log", directory=tmpdir, custom_levels={"*": logging.INFO})

    sim.make_initial_population(n=2000)

    df = sim.population.props

    # zero-out all instances of current or ever depression, or ever talking therapies
    df['de_depr'] = False
    df['de_ever_depr'] = False
    df['de_date_init_most_rec_depr'] = pd.NaT
    df['de_date_depr_resolved'] = pd.NaT
    df['de_intrinsic_3mo_risk_of_depr_resolution'] = np.NaN
    df['de_ever_diagnosed_depression'] = False
    df['de_on_antidepr'] = False
    df['de_ever_talk_ther'] = False
    df['de_ever_non_fatal_self_harm_event'] = False

    sim.simulate(end_date=Date(year=2012, month=1, day=1))
    # --------------------------------------------------------------------------

    df = sim.population.props

    output = parse_log_file(f)

    # Check that there have been been some cases of Talking Therapy and anti-depressants
    assert df['de_ever_talk_ther'].sum()

    hsi = output['tlo.methods.healthsystem']['HSI_Event']
    assert 'Depression_TalkingTherapy' in hsi['TREATMENT_ID'].values
    assert 'Depression_Antidepressant_Start' in hsi['TREATMENT_ID'].values
    assert 'Depression_Antidepressant_Refill' in hsi['TREATMENT_ID'].values


def test_hsi_functions_no_medication_available(tmpdir):
    # With health seeking and healthsystem functioning but no medication available ---
    #   --- people should have talking therapy but not antidepressants,
    #       (though appointments to try to start them can occur)

    # --------------------------------------------------------------------------
    # Create and run a longer simulation on a small population
    sim = Simulation(start_date=Date(year=2010, month=1, day=1), seed=0)

    # Register the appropriate modules
    sim.register(demography.Demography(resourcefilepath=resourcefilepath),
                 # contraception.Contraception(resourcefilepath=resourcefilepath),
                 simplified_births.SimplifiedBirths(resourcefilepath=resourcefilepath),
                 enhanced_lifestyle.Lifestyle(resourcefilepath=resourcefilepath),
                 healthsystem.HealthSystem(resourcefilepath=resourcefilepath,
                                           mode_appt_constraints=0),
                 symptommanager.SymptomManager(resourcefilepath=resourcefilepath),
                 healthseekingbehaviour.HealthSeekingBehaviour(resourcefilepath=resourcefilepath),
                 healthburden.HealthBurden(resourcefilepath=resourcefilepath),
<<<<<<< HEAD
                 pregnancy_supervisor.PregnancySupervisor(resourcefilepath=resourcefilepath),
                 care_of_women_during_pregnancy.CareOfWomenDuringPregnancy(resourcefilepath=resourcefilepath),
                 labour.Labour(resourcefilepath=resourcefilepath),
                 newborn_outcomes.NewbornOutcomes(resourcefilepath=resourcefilepath),
                 postnatal_supervisor.PostnatalSupervisor(resourcefilepath=resourcefilepath),
=======
                 # pregnancy_supervisor.PregnancySupervisor(resourcefilepath=resourcefilepath),
                 # antenatal_care.CareOfWomenDuringPregnancy(resourcefilepath=resourcefilepath),
                 # labour.Labour(resourcefilepath=resourcefilepath),
                 # newborn_outcomes.NewbornOutcomes(resourcefilepath=resourcefilepath),
                 # postnatal_supervisor.PostnatalSupervisor(resourcefilepath=resourcefilepath),
>>>>>>> 872237d2
                 depression.Depression(resourcefilepath=resourcefilepath))

    # Make it more likely that individual with depression seeks care
    sim.modules['Depression'].parameters['prob_3m_selfharm_depr'] = 0.25
    sim.modules['Depression'].linearModels['Risk_of_SelfHarm_per3mo'] = LinearModel(
        LinearModelType.MULTIPLICATIVE,
        sim.modules['Depression'].parameters['prob_3m_selfharm_depr']
    )

    f = sim.configure_logging("log", directory=tmpdir, custom_levels={"*": logging.INFO})

    sim.make_initial_population(n=2000)

    df = sim.population.props

    # zero-out all instances of current or ever depression, or ever talking therapies
    df['de_depr'] = False
    df['de_ever_depr'] = False
    df['de_date_init_most_rec_depr'] = pd.NaT
    df['de_date_depr_resolved'] = pd.NaT
    df['de_intrinsic_3mo_risk_of_depr_resolution'] = np.NaN
    df['de_ever_diagnosed_depression'] = False
    df['de_on_antidepr'] = False
    df['de_ever_talk_ther'] = False
    df['de_ever_non_fatal_self_harm_event'] = False

    # zero-out the availability of the consumable that is required for the treatment of antidepressants
    item_code = sim.modules['Depression'].parameters['anti_depressant_medication_item_code']
    sim.modules['HealthSystem'].prob_item_codes_available.loc[item_code] = 0.0

    sim.simulate(end_date=Date(year=2012, month=1, day=1))
    # --------------------------------------------------------------------------

    df = sim.population.props

    output = parse_log_file(f)

    # Check that there have been been some cases of Talking Therapy but no-one on anti-depressants
    assert df['de_ever_talk_ther'].sum()
    assert 0 == df['de_on_antidepr'].sum()

    hsi = output['tlo.methods.healthsystem']['HSI_Event']
    assert 'Depression_TalkingTherapy' in hsi['TREATMENT_ID'].values
    assert 'Depression_Antidepressant_Start' in hsi['TREATMENT_ID'].values
    assert 'Depression_Antidepressant_Refill' not in hsi['TREATMENT_ID'].values

    # Check no anti-depressants used
    assert all(
        [item_code not in x.keys() for x in output[
            'tlo.methods.healthsystem']['Consumables']['Item_Available'].apply(eval)]
    )


def test_hsi_functions_no_healthsystem_capability(tmpdir):
    # With health seeking and healthsystem functioning and no medication ---
    #   --- people should have nothing (no talking therapy or antidepressants) and no HSI events run at all

    # --------------------------------------------------------------------------
    log_config = {
        "filename": "log",   # The prefix for the output file. A timestamp will be added to this.
        "directory": tmpdir,  # The default output path is `./output`. Change it here, if necessary
    }

    # Create and run a longer simulation on a small population
    sim = Simulation(start_date=Date(year=2010, month=1, day=1), seed=0, log_config=log_config)

    # Register the appropriate modules
    sim.register(demography.Demography(resourcefilepath=resourcefilepath),
                 # contraception.Contraception(resourcefilepath=resourcefilepath),
                 simplified_births.SimplifiedBirths(resourcefilepath=resourcefilepath),
                 enhanced_lifestyle.Lifestyle(resourcefilepath=resourcefilepath),
                 healthsystem.HealthSystem(resourcefilepath=resourcefilepath,
                                           mode_appt_constraints=2,
                                           ignore_cons_constraints=True,
                                           capabilities_coefficient=0.0),
                 symptommanager.SymptomManager(resourcefilepath=resourcefilepath),
                 healthseekingbehaviour.HealthSeekingBehaviour(resourcefilepath=resourcefilepath),
                 healthburden.HealthBurden(resourcefilepath=resourcefilepath),
<<<<<<< HEAD
                 pregnancy_supervisor.PregnancySupervisor(resourcefilepath=resourcefilepath),
                 care_of_women_during_pregnancy.CareOfWomenDuringPregnancy(resourcefilepath=resourcefilepath),
                 labour.Labour(resourcefilepath=resourcefilepath),
                 newborn_outcomes.NewbornOutcomes(resourcefilepath=resourcefilepath),
                 postnatal_supervisor.PostnatalSupervisor(resourcefilepath=resourcefilepath),
=======
                 # pregnancy_supervisor.PregnancySupervisor(resourcefilepath=resourcefilepath),
                 # antenatal_care.CareOfWomenDuringPregnancy(resourcefilepath=resourcefilepath),
                 # labour.Labour(resourcefilepath=resourcefilepath),
                 # newborn_outcomes.NewbornOutcomes(resourcefilepath=resourcefilepath),
                 # postnatal_supervisor.PostnatalSupervisor(resourcefilepath=resourcefilepath),
>>>>>>> 872237d2
                 depression.Depression(resourcefilepath=resourcefilepath))

    # Make it more likely that individual with depression seeks care
    sim.modules['Depression'].parameters['prob_3m_selfharm_depr'] = 0.25
    sim.modules['Depression'].linearModels['Risk_of_SelfHarm_per3mo'] = LinearModel(
        LinearModelType.MULTIPLICATIVE,
        sim.modules['Depression'].parameters['prob_3m_selfharm_depr']
    )

    sim.make_initial_population(n=2000)

    df = sim.population.props

    # zero-out all instances of current or ever depression, or ever talking therapies
    df['de_depr'] = False
    df['de_ever_depr'] = False
    df['de_date_init_most_rec_depr'] = pd.NaT
    df['de_date_depr_resolved'] = pd.NaT
    df['de_intrinsic_3mo_risk_of_depr_resolution'] = np.NaN
    df['de_ever_diagnosed_depression'] = False
    df['de_on_antidepr'] = False
    df['de_ever_talk_ther'] = False
    df['de_ever_non_fatal_self_harm_event'] = False

    sim.simulate(end_date=Date(year=2012, month=1, day=1))
    # --------------------------------------------------------------------------

    df = sim.population.props

    output = parse_log_file(sim.log_filepath)

    # Check that there have been been no some cases of talking Therapy and anti-depressants
    assert 0 == df['de_ever_talk_ther'].sum()
    assert 0 == df['de_on_antidepr'].sum()

    hsi = output['tlo.methods.healthsystem']['HSI_Event']
    assert 0 == hsi['did_run'].sum()

    # Check no antidepresants used
    assert 'Consumables' not in output['tlo.methods.healthsystem']<|MERGE_RESOLUTION|>--- conflicted
+++ resolved
@@ -8,11 +8,6 @@
 from tlo.analysis.utils import parse_log_file
 from tlo.lm import LinearModel, LinearModelType
 from tlo.methods import (
-<<<<<<< HEAD
-    care_of_women_during_pregnancy,
-    contraception,
-=======
->>>>>>> 872237d2
     demography,
     depression,
     enhanced_lifestyle,
@@ -43,14 +38,6 @@
                  symptommanager.SymptomManager(resourcefilepath=resourcefilepath),
                  healthseekingbehaviour.HealthSeekingBehaviour(resourcefilepath=resourcefilepath),
                  healthburden.HealthBurden(resourcefilepath=resourcefilepath),
-<<<<<<< HEAD
-                 pregnancy_supervisor.PregnancySupervisor(resourcefilepath=resourcefilepath),
-                 care_of_women_during_pregnancy.CareOfWomenDuringPregnancy(resourcefilepath=resourcefilepath),
-                 labour.Labour(resourcefilepath=resourcefilepath),
-                 newborn_outcomes.NewbornOutcomes(resourcefilepath=resourcefilepath),
-                 postnatal_supervisor.PostnatalSupervisor(resourcefilepath=resourcefilepath),
-=======
->>>>>>> 872237d2
                  depression.Depression(resourcefilepath=resourcefilepath))
 
     sim.make_initial_population(n=2000)
@@ -133,19 +120,11 @@
                  symptommanager.SymptomManager(resourcefilepath=resourcefilepath),
                  healthseekingbehaviour.HealthSeekingBehaviour(resourcefilepath=resourcefilepath),
                  healthburden.HealthBurden(resourcefilepath=resourcefilepath),
-<<<<<<< HEAD
-                 pregnancy_supervisor.PregnancySupervisor(resourcefilepath=resourcefilepath),
-                 care_of_women_during_pregnancy.CareOfWomenDuringPregnancy(resourcefilepath=resourcefilepath),
-                 labour.Labour(resourcefilepath=resourcefilepath),
-                 newborn_outcomes.NewbornOutcomes(resourcefilepath=resourcefilepath),
-                 postnatal_supervisor.PostnatalSupervisor(resourcefilepath=resourcefilepath),
-=======
                  # pregnancy_supervisor.PregnancySupervisor(resourcefilepath=resourcefilepath),
                  # antenatal_care.CareOfWomenDuringPregnancy(resourcefilepath=resourcefilepath),
                  # labour.Labour(resourcefilepath=resourcefilepath),
                  # newborn_outcomes.NewbornOutcomes(resourcefilepath=resourcefilepath),
                  # postnatal_supervisor.PostnatalSupervisor(resourcefilepath=resourcefilepath),
->>>>>>> 872237d2
                  depression.Depression(resourcefilepath=resourcefilepath))
 
     # Make it more likely that individual with depression seeks care
@@ -207,19 +186,11 @@
                  symptommanager.SymptomManager(resourcefilepath=resourcefilepath),
                  healthseekingbehaviour.HealthSeekingBehaviour(resourcefilepath=resourcefilepath),
                  healthburden.HealthBurden(resourcefilepath=resourcefilepath),
-<<<<<<< HEAD
-                 pregnancy_supervisor.PregnancySupervisor(resourcefilepath=resourcefilepath),
-                 care_of_women_during_pregnancy.CareOfWomenDuringPregnancy(resourcefilepath=resourcefilepath),
-                 labour.Labour(resourcefilepath=resourcefilepath),
-                 newborn_outcomes.NewbornOutcomes(resourcefilepath=resourcefilepath),
-                 postnatal_supervisor.PostnatalSupervisor(resourcefilepath=resourcefilepath),
-=======
                  # pregnancy_supervisor.PregnancySupervisor(resourcefilepath=resourcefilepath),
                  # antenatal_care.CareOfWomenDuringPregnancy(resourcefilepath=resourcefilepath),
                  # labour.Labour(resourcefilepath=resourcefilepath),
                  # newborn_outcomes.NewbornOutcomes(resourcefilepath=resourcefilepath),
                  # postnatal_supervisor.PostnatalSupervisor(resourcefilepath=resourcefilepath),
->>>>>>> 872237d2
                  depression.Depression(resourcefilepath=resourcefilepath))
 
     # Make it more likely that individual with depression seeks care
@@ -298,19 +269,11 @@
                  symptommanager.SymptomManager(resourcefilepath=resourcefilepath),
                  healthseekingbehaviour.HealthSeekingBehaviour(resourcefilepath=resourcefilepath),
                  healthburden.HealthBurden(resourcefilepath=resourcefilepath),
-<<<<<<< HEAD
-                 pregnancy_supervisor.PregnancySupervisor(resourcefilepath=resourcefilepath),
-                 care_of_women_during_pregnancy.CareOfWomenDuringPregnancy(resourcefilepath=resourcefilepath),
-                 labour.Labour(resourcefilepath=resourcefilepath),
-                 newborn_outcomes.NewbornOutcomes(resourcefilepath=resourcefilepath),
-                 postnatal_supervisor.PostnatalSupervisor(resourcefilepath=resourcefilepath),
-=======
                  # pregnancy_supervisor.PregnancySupervisor(resourcefilepath=resourcefilepath),
                  # antenatal_care.CareOfWomenDuringPregnancy(resourcefilepath=resourcefilepath),
                  # labour.Labour(resourcefilepath=resourcefilepath),
                  # newborn_outcomes.NewbornOutcomes(resourcefilepath=resourcefilepath),
                  # postnatal_supervisor.PostnatalSupervisor(resourcefilepath=resourcefilepath),
->>>>>>> 872237d2
                  depression.Depression(resourcefilepath=resourcefilepath))
 
     # Make it more likely that individual with depression seeks care
