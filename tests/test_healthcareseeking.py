--- conflicted
+++ resolved
@@ -61,29 +61,19 @@
             for event_queue_item in sim.modules['HealthSystem'].HSI_EVENT_QUEUE  # <-- events scheduled
         ]
     )
-<<<<<<< HEAD
-
-=======
->>>>>>> d75a6de7
+
 
 def get_events_run_and_scheduled_for_person(_sim, person_ids: Iterable) -> List:
     """Returns a list of HSI_Events that have been run already or are scheduled to run, for a particular set of
     persons"""
 
-<<<<<<< HEAD
-=======
-def get_events_run_and_scheduled_for_person(_sim, person_ids: Iterable) -> List:
-    """Returns a list of HSI_Events that have been run already or are scheduled to run, for a particular set of
-    persons"""
-
->>>>>>> d75a6de7
     return (
         get_hsi_events_that_ran(_sim, person_ids)  # <-- events already run
         +
         [
-<<<<<<< HEAD
-            e[4].__class__.__name__ for e in _sim.modules['HealthSystem'].HSI_EVENT_QUEUE
-            if e[4].target in person_ids  # <-- events scheduled
+            type(queue_item.hsi_event).__name__
+            for queue_item in _sim.modules['HealthSystem'].HSI_EVENT_QUEUE
+            if queue_item.hsi_event.target in person_ids  # <-- events scheduled
         ]
     )
 
@@ -103,15 +93,6 @@
     return count_df
 
 
-=======
-            type(queue_item.hsi_event).__name__
-            for queue_item in _sim.modules['HealthSystem'].HSI_EVENT_QUEUE
-            if queue_item.hsi_event.target in person_ids  # <-- events scheduled
-        ]
-    )
-
-
->>>>>>> d75a6de7
 def test_healthcareseeking_does_occur_from_symptom_that_does_give_healthcareseeking_behaviour(seed, tmpdir):
     """test that a symptom that gives healthcare seeking results in generic HSI scheduled (and that those without the
     symptom do not seek care)."""
@@ -186,13 +167,8 @@
 
     # Check that there is no HSI for those with no symptom
     assert 0 == len(get_events_run_and_scheduled_for_person(sim, idx_no_symptom))
-<<<<<<< HEAD
-
-
-=======
-
-
->>>>>>> d75a6de7
+
+
 def test_healthcareseeking_does_not_occurs_from_symptom_that_do_not_give_healthcareseeking_behaviour(seed, tmpdir):
     """test that a symptom that should not give healthseeeking does not give health seeking."""
 
@@ -357,13 +333,8 @@
     assert 'HSI_EmergencyCare_SpuriousSymptom' not in events_run_and_scheduled
 
 
-<<<<<<< HEAD
 def test_healthcareseeking_occurs_with_nonemergency_spurious_symptoms_only(seed, tmpdir):
     """Non-emergency spurious symptoms should generate non-emergency HSI"""
-=======
-def test_healthcareseeking_occurs_with_spurious_symptoms_only(seed, tmpdir):
-    """spurious symptoms should generate non-emergency HSI"""
->>>>>>> d75a6de7
     start_date = Date(2010, 1, 1)
     sim = Simulation(start_date=start_date, seed=seed, log_config=log_config(tmpdir))
 
@@ -411,7 +382,6 @@
         assert 0 < len(sim.modules['SymptomManager'].has_what(person))
 
 
-<<<<<<< HEAD
 def test_healthcareseeking_occurs_with_emergency_spurious_symptom_only(seed, tmpdir):
     """Spurious emergency symptom should generate SpuriousEmergencyCare, and with such care provided,
     the symptom should be removed. Also, because SpuriousEmergencyCare is the secondary HSI and
@@ -473,12 +443,8 @@
 
 def test_healthcareseeking_no_error_if_hsi_emergencycare_spurioussymptom_is_run_on_a_dead_person(seed):
     """Check that running HSI_EmergencyCare_SpuriousSymptom does not cause an error and returns a blank footprint"""
-=======
-def test_healthcareseeking_occurs_with_spurious_symptoms_and_disease_modules(seed, tmpdir):
-    """Mockitis and Chronic Syndrome should lead to there being emergency and non-emergency generic HSI"""
->>>>>>> d75a6de7
-    start_date = Date(2010, 1, 1)
-    sim = Simulation(start_date=start_date, seed=seed, log_config=log_config(tmpdir))
+    start_date = Date(2010, 1, 1)
+    sim = Simulation(start_date=start_date, seed=seed)
 
     # Register the core modules
     sim.register(demography.Demography(resourcefilepath=resourcefilepath),
