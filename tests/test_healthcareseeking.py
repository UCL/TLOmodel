--- conflicted
+++ resolved
@@ -278,10 +278,6 @@
                  bed_days.BedDays(resourcefilepath=resourcefilepath),
                  symptommanager.SymptomManager(resourcefilepath=resourcefilepath, spurious_symptoms=True),
                  healthseekingbehaviour.HealthSeekingBehaviour(resourcefilepath=resourcefilepath),
-<<<<<<< HEAD
-                 simplified_births.SimplifiedBirths(resourcefilepath=resourcefilepath),
-=======
->>>>>>> cc66b44a
                  )
 
     # Make spurious symptoms certain to occur and cause non-emergency care-seeking:
