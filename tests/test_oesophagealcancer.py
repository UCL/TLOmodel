import os
from pathlib import Path

import pandas as pd

from tlo import Date, Simulation
from tlo.methods import (
<<<<<<< HEAD
    care_of_women_during_pregnancy,
    contraception,
=======
>>>>>>> 872237d2
    demography,
    enhanced_lifestyle,
    healthburden,
    healthseekingbehaviour,
    healthsystem,
    oesophagealcancer,
    simplified_births,
    symptommanager,
)

# %% Setup:
try:
    resourcefilepath = Path(os.path.dirname(__file__)) / '../resources'
except NameError:
    # running interactively
    resourcefilepath = Path('./resources')

# parameters for whole suite of tests:
start_date = Date(2010, 1, 1)
popsize = 1000


# %% Construction of simulation objects:
def make_simulation_healthsystemdisabled():
    """Make the simulation with:
    * the demography module with the OtherDeathsPoll not running
    """
    sim = Simulation(start_date=start_date)

    # Register the appropriate modules
    sim.register(demography.Demography(resourcefilepath=resourcefilepath),
                 simplified_births.SimplifiedBirths(resourcefilepath=resourcefilepath),
                 enhanced_lifestyle.Lifestyle(resourcefilepath=resourcefilepath),
                 healthsystem.HealthSystem(resourcefilepath=resourcefilepath, disable=True),
                 symptommanager.SymptomManager(resourcefilepath=resourcefilepath),
                 healthseekingbehaviour.HealthSeekingBehaviour(resourcefilepath=resourcefilepath),
                 healthburden.HealthBurden(resourcefilepath=resourcefilepath),
<<<<<<< HEAD
                 pregnancy_supervisor.PregnancySupervisor(resourcefilepath=resourcefilepath),
                 labour.Labour(resourcefilepath=resourcefilepath),
                 newborn_outcomes.NewbornOutcomes(resourcefilepath=resourcefilepath),
                 care_of_women_during_pregnancy.CareOfWomenDuringPregnancy(resourcefilepath=resourcefilepath),
                 postnatal_supervisor.PostnatalSupervisor(resourcefilepath=resourcefilepath),
=======
>>>>>>> 872237d2
                 oesophagealcancer.OesophagealCancer(resourcefilepath=resourcefilepath)
                 )
    sim.seed_rngs(0)
    return sim


def make_simulation_nohsi():
    """Make the simulation with:
    * the healthsystem enable but with no service availabilty (so no HSI run)
    """
    sim = Simulation(start_date=start_date)

    # Register the appropriate modules
    sim.register(demography.Demography(resourcefilepath=resourcefilepath),
                 simplified_births.SimplifiedBirths(resourcefilepath=resourcefilepath),
                 enhanced_lifestyle.Lifestyle(resourcefilepath=resourcefilepath),
                 healthsystem.HealthSystem(resourcefilepath=resourcefilepath, service_availability=[]),
                 symptommanager.SymptomManager(resourcefilepath=resourcefilepath),
                 healthseekingbehaviour.HealthSeekingBehaviour(resourcefilepath=resourcefilepath),
                 healthburden.HealthBurden(resourcefilepath=resourcefilepath),
<<<<<<< HEAD
                 pregnancy_supervisor.PregnancySupervisor(resourcefilepath=resourcefilepath),
                 labour.Labour(resourcefilepath=resourcefilepath),
                 newborn_outcomes.NewbornOutcomes(resourcefilepath=resourcefilepath),
                 care_of_women_during_pregnancy.CareOfWomenDuringPregnancy(resourcefilepath=resourcefilepath),
                 postnatal_supervisor.PostnatalSupervisor(resourcefilepath=resourcefilepath),
=======
>>>>>>> 872237d2
                 oesophagealcancer.OesophagealCancer(resourcefilepath=resourcefilepath)
                 )
    sim.seed_rngs(0)
    return sim


# %% Manipulation of parameters:
def zero_out_init_prev(sim):
    # Set initial prevalence to zero:
    sim.modules['OesophagealCancer'].parameters['init_prop_oes_cancer_stage'] = [0.0] * 6
    return sim


def seed_init_prev_in_first_stage_only(sim):
    # Set initial prevalence to zero:
    sim.modules['OesophagealCancer'].parameters['init_prop_oes_cancer_stage'] = [0.0] * 6
    # Put everyone in first stage ('low-grade-dysplasia')
    sim.modules['OesophagealCancer'].parameters['init_prop_oes_cancer_stage'][0] = 1.0
    return sim


def make_high_init_prev(sim):
    # Set initial prevalence to a high value:
    sim.modules['OesophagealCancer'].parameters['init_prop_oes_cancer_stage'] = [0.1] * 6
    return sim


def incr_rate_of_onset_lgd(sim):
    # Rate of cancer onset per 3 months:
    sim.modules['OesophagealCancer'].parameters['r_low_grade_dysplasia_none'] = 0.05
    return sim


def zero_rate_of_onset_lgd(sim):
    # Rate of cancer onset per 3 months:
    sim.modules['OesophagealCancer'].parameters['r_low_grade_dysplasia_none'] = 0.00
    return sim


def incr_rates_of_progression(sim):
    # Rates of cancer progression per 3 months:
    sim.modules['OesophagealCancer'].parameters['r_high_grade_dysplasia_low_grade_dysp'] *= 5
    sim.modules['OesophagealCancer'].parameters['r_stage1_high_grade_dysp'] *= 5
    sim.modules['OesophagealCancer'].parameters['r_stage2_stage1'] *= 5
    sim.modules['OesophagealCancer'].parameters['r_stage3_stage2'] *= 5
    sim.modules['OesophagealCancer'].parameters['r_stage4_stage3'] *= 5
    return sim


def make_treatment_ineffective(sim):
    # Treatment effect of 1.0 will not retard progression
    sim.modules['OesophagealCancer'].parameters['rr_high_grade_dysp_undergone_curative_treatment'] = 1.0
    sim.modules['OesophagealCancer'].parameters['rr_stage1_undergone_curative_treatment'] = 1.0
    sim.modules['OesophagealCancer'].parameters['rr_stage2_undergone_curative_treatment'] = 1.0
    sim.modules['OesophagealCancer'].parameters['rr_stage3_undergone_curative_treatment'] = 1.0
    sim.modules['OesophagealCancer'].parameters['rr_stage4_undergone_curative_treatment'] = 1.0
    return sim


def make_treamtment_perfectly_effective(sim):
    # Treatment effect of 0.0 will stop progression
    sim.modules['OesophagealCancer'].parameters['rr_high_grade_dysp_undergone_curative_treatment'] = 0.0
    sim.modules['OesophagealCancer'].parameters['rr_stage1_undergone_curative_treatment'] = 0.0
    sim.modules['OesophagealCancer'].parameters['rr_stage2_undergone_curative_treatment'] = 0.0
    sim.modules['OesophagealCancer'].parameters['rr_stage3_undergone_curative_treatment'] = 0.0
    sim.modules['OesophagealCancer'].parameters['rr_stage4_undergone_curative_treatment'] = 0.0
    return sim


# %% Checks:
def check_dtypes(sim):
    # check types of columns
    df = sim.population.props
    orig = sim.population.new_row
    assert (df.dtypes == orig.dtypes).all()


def check_configuration_of_population(sim):
    # get df for alive persons:
    df = sim.population.props.loc[sim.population.props.is_alive]

    # for convenience, define a bool for any stage of dysplasia of cancer
    df['oc_status_any_dysplasia_or_cancer'] = df.oc_status != 'none'

    # check that no one under twenty has cancer
    assert not df.loc[df.age_years < 20].oc_status_any_dysplasia_or_cancer.any()

    # check that diagnosis and treatment is never applied to someone who has never had cancer:
    assert pd.isnull(df.loc[df.oc_status == 'none', 'oc_date_diagnosis']).all()
    assert pd.isnull(df.loc[df.oc_status == 'none', 'oc_date_treatment']).all()
    assert pd.isnull(df.loc[df.oc_status == 'none', 'oc_date_palliative_care']).all()
    assert (df.loc[df.oc_status == 'none', 'oc_stage_at_which_treatment_applied'] == 'none').all()

    # check that treatment is never done for those with oc_status 'stage4'
    assert 0 == (df.oc_stage_at_which_treatment_applied == 'level4').sum()
    assert 0 == (df.loc[~pd.isnull(df.oc_date_treatment)].oc_stage_at_which_treatment_applied == 'none').sum()

    # check that those with symptom are a subset of those with cancer:
    assert set(sim.modules['SymptomManager'].who_has('dysphagia')).issubset(df.index[df.oc_status != 'none'])

    # check that those diagnosed are a subset of those with the symptom (and that the date makes sense):
    assert set(df.index[~pd.isnull(df.oc_date_diagnosis)]).issubset(df.index[df.oc_status_any_dysplasia_or_cancer])
    assert set(df.index[~pd.isnull(df.oc_date_diagnosis)]).issubset(sim.modules['SymptomManager'].who_has('dysphagia'))
    assert (df.loc[~pd.isnull(df.oc_date_diagnosis)].oc_date_diagnosis <= sim.date).all()

    # check that date diagnosed is consistent with the age of the person (ie. not before they were 20.0
    age_at_dx = (df.loc[~pd.isnull(df.oc_date_diagnosis)].oc_date_diagnosis - df.loc[
        ~pd.isnull(df.oc_date_diagnosis)].date_of_birth)
    assert all([int(x.days / 365.25) >= 20 for x in age_at_dx])

    # check that those treated are a subset of those diagnosed (and that the order of dates makes sense):
    assert set(df.index[~pd.isnull(df.oc_date_treatment)]).issubset(df.index[~pd.isnull(df.oc_date_diagnosis)])
    assert (df.loc[~pd.isnull(df.oc_date_treatment)].oc_date_diagnosis <= df.loc[
        ~pd.isnull(df.oc_date_treatment)].oc_date_treatment).all()

    # check that those on palliative care are a subset of those diagnosed (and that the order of dates makes sense):
    assert set(df.index[~pd.isnull(df.oc_date_palliative_care)]).issubset(df.index[~pd.isnull(df.oc_date_diagnosis)])
    assert (df.loc[~pd.isnull(df.oc_date_palliative_care)].oc_date_diagnosis <= df.loc[
        ~pd.isnull(df.oc_date_palliative_care)].oc_date_diagnosis).all()


# %% Tests:
def test_initial_config_of_pop_high_prevalence():
    """Tests of the the way the population is configured: with high initial prevalence values """
    sim = make_simulation_healthsystemdisabled()
    sim = make_high_init_prev(sim)
    sim.make_initial_population(n=popsize)
    check_dtypes(sim)
    check_configuration_of_population(sim)


def test_initial_config_of_pop_zero_prevalence():
    """Tests of the the way the population is configured: with zero initial prevalence values """
    sim = make_simulation_healthsystemdisabled()
    sim = zero_out_init_prev(sim)
    sim.make_initial_population(n=popsize)
    check_dtypes(sim)
    check_configuration_of_population(sim)


def test_initial_config_of_pop_usual_prevalence():
    """Tests of the the way the population is configured: with usual initial prevalence values"""
    sim = make_simulation_healthsystemdisabled()
    sim.make_initial_population(n=popsize)
    check_dtypes(sim)
    check_configuration_of_population(sim)


def test_run_sim_from_high_prevalence():
    """Run the simulation from the usual prevalence values and high rates of incidence and check configuration of
    properties at the end"""
    sim = make_simulation_healthsystemdisabled()
    sim = make_high_init_prev(sim)
    sim = incr_rates_of_progression(sim)
    sim = incr_rate_of_onset_lgd(sim)
    sim.make_initial_population(n=popsize)
    check_dtypes(sim)
    check_configuration_of_population(sim)
    sim.simulate(end_date=Date(2012, 1, 1))
    check_dtypes(sim)
    check_configuration_of_population(sim)


def test_check_progression_through_stages_is_happeneing():
    """Put all people into the first stage, let progression happen (with no treatment effect) and check that people end
    up in late stages and some die of this cause.
    Use a functioning healthsystem that allows HSI and check that diagnosis, treatment and palliative care is happening.
    """
    sim = make_simulation_healthsystemdisabled()

    # set initial prevalence to be zero
    sim = zero_out_init_prev(sim)

    # no incidence of new cases
    sim = zero_rate_of_onset_lgd(sim)

    # remove effect of treatment:
    sim = make_treatment_ineffective(sim)

    # increase progression rates:
    sim = incr_rates_of_progression(sim)

    # make initial population
    sim.make_initial_population(n=popsize)

    # force that all persons aged over 20 are in the low_grade dysplasia stage to begin with:
    sim.population.props.loc[
        sim.population.props.is_alive & (sim.population.props.age_years >= 20), "oc_status"] = 'low_grade_dysplasia'
    check_configuration_of_population(sim)

    # Simulate
    sim.simulate(end_date=Date(2015, 1, 1))
    check_dtypes(sim)
    check_configuration_of_population(sim)

    # check that there are now some people in each of the later stages:
    df = sim.population.props
    assert len(df.loc[df.is_alive & (df.oc_status != 'none')]) > 0
    assert not (~df.date_of_birth.isna() & df.oc_status.isna()).any()
    assert (df.loc[df.is_alive].oc_status.value_counts().drop(index='none') > 0).all()

    # check that some people have died of oesophagal cancer
    yll = sim.modules['HealthBurden'].YearsLifeLost
    assert yll['YLL_OesophagealCancer_OesophagealCancer'].sum() > 0

    # check that people are being diagnosed, going onto treatment and palliative care:
    assert (df.oc_date_diagnosis > start_date).any()
    assert (df.oc_date_treatment > start_date).any()
    assert (df.oc_stage_at_which_treatment_applied != 'none').any()
    assert (df.oc_date_palliative_care > start_date).any()


def test_that_there_is_no_treatment_without_the_hsi_running():
    """Put all people into the first stage, let progression happen (with no treatment effect) and check that people end
    up in late stages and some die of this cause.
    Use a healthsystem that does not allows HSI and check that diagnosis, treatment and palliative care do not occur.
    """
    sim = make_simulation_nohsi()

    # set initial prevalence to be zero
    sim = zero_out_init_prev(sim)

    # no incidence of new cases
    sim = zero_rate_of_onset_lgd(sim)

    # remove effect of treatment:
    sim = make_treatment_ineffective(sim)

    # increase progression rates:
    sim = incr_rates_of_progression(sim)

    # make initial population
    sim.make_initial_population(n=popsize)

    # force that all persons aged over 20 are in the low_grade dysplasia stage to begin with:
    sim.population.props.loc[
        sim.population.props.is_alive & (sim.population.props.age_years >= 20), "oc_status"] = 'low_grade_dysplasia'
    check_configuration_of_population(sim)

    # Simulate
    sim.simulate(end_date=Date(2015, 1, 1))
    check_dtypes(sim)
    check_configuration_of_population(sim)

    # check that there are now some people in each of the later stages:
    df = sim.population.props
    assert len(df.loc[df.is_alive & (df.oc_status != 'none')]) > 0
    assert not (~df.date_of_birth.isna() & df.oc_status.isna()).any()
    assert (df.loc[df.is_alive].oc_status.value_counts().drop(index='none') > 0).all()

    # check that some people have died of oesophagal cancer
    yll = sim.modules['HealthBurden'].YearsLifeLost
    assert yll['YLL_OesophagealCancer_OesophagealCancer'].sum() > 0

    # w/o healthsystem - check that people are NOT being diagnosed, going onto treatment and palliative care:
    assert not (~df.date_of_birth.isna() & (df.oc_date_diagnosis > start_date)).any()
    assert not (~df.date_of_birth.isna() & (df.oc_date_treatment > start_date)).any()
    assert not (~df.date_of_birth.isna() & (df.oc_stage_at_which_treatment_applied != 'none')).any()
    assert not (~df.date_of_birth.isna() & (df.oc_date_palliative_care > start_date)).any()


def test_check_progression_through_stages_is_blocked_by_treatment():
    """Put all people into the first stage but on treatment, let progression happen, and check that people do move into
    a late stage or die"""
    sim = make_simulation_healthsystemdisabled()

    # set initial prevalence to be zero
    sim = zero_out_init_prev(sim)

    # no incidence of new cases
    sim = zero_rate_of_onset_lgd(sim)

    # remove effect of treatment:
    sim = make_treamtment_perfectly_effective(sim)

    # increase progression rates:
    sim = incr_rates_of_progression(sim)

    # make inital popuation
    sim.make_initial_population(n=popsize)

    # force that all persons aged over 20 are in the low_grade dysplasis stage to begin with:
    has_lgd = sim.population.props.is_alive & (sim.population.props.age_years >= 20)
    sim.population.props.loc[has_lgd, "oc_status"] = 'low_grade_dysplasia'

    # force that they are all symptomatic, diagnosed and already on treatment:
    sim.modules['SymptomManager'].change_symptom(
        person_id=has_lgd.index[has_lgd].tolist(),
        symptom_string='dysphagia',
        add_or_remove='+',
        disease_module=sim.modules['OesophagealCancer']
    )
    sim.population.props.loc[
        sim.population.props.is_alive & (sim.population.props.age_years >= 20), "oc_date_diagnosis"] = sim.date
    sim.population.props.loc[
        sim.population.props.is_alive & (sim.population.props.age_years >= 20), "oc_date_treatment"] = sim.date
    sim.population.props.loc[sim.population.props.is_alive & (
            sim.population.props.age_years >= 20), "oc_stage_at_which_treatment_applied"] = 'low_grade_dysplasia'
    check_configuration_of_population(sim)

    # Simulate
    sim.simulate(end_date=Date(2015, 1, 1))
    check_dtypes(sim)
    check_configuration_of_population(sim)

    # check that there are not any people in each of the later stages and everyone is still in 'low_grade_dysplasia':
    df = sim.population.props
    assert len(df.loc[df.is_alive & (df.age_years >= 20), "oc_status"]) > 0
    assert (df.loc[df.is_alive & (df.age_years >= 20), "oc_status"].isin(["none", "low_grade_dysplasia"])).all()
    assert (df.loc[has_lgd.index[has_lgd].tolist(), "oc_status"] == "low_grade_dysplasia").all()

    # check that no people have died of oesophageal cancer
    yll = sim.modules['HealthBurden'].YearsLifeLost
    assert 'YLL_OesophagealCancer_OesophagealCancer' not in yll.columns<|MERGE_RESOLUTION|>--- conflicted
+++ resolved
@@ -5,11 +5,6 @@
 
 from tlo import Date, Simulation
 from tlo.methods import (
-<<<<<<< HEAD
-    care_of_women_during_pregnancy,
-    contraception,
-=======
->>>>>>> 872237d2
     demography,
     enhanced_lifestyle,
     healthburden,
@@ -47,14 +42,6 @@
                  symptommanager.SymptomManager(resourcefilepath=resourcefilepath),
                  healthseekingbehaviour.HealthSeekingBehaviour(resourcefilepath=resourcefilepath),
                  healthburden.HealthBurden(resourcefilepath=resourcefilepath),
-<<<<<<< HEAD
-                 pregnancy_supervisor.PregnancySupervisor(resourcefilepath=resourcefilepath),
-                 labour.Labour(resourcefilepath=resourcefilepath),
-                 newborn_outcomes.NewbornOutcomes(resourcefilepath=resourcefilepath),
-                 care_of_women_during_pregnancy.CareOfWomenDuringPregnancy(resourcefilepath=resourcefilepath),
-                 postnatal_supervisor.PostnatalSupervisor(resourcefilepath=resourcefilepath),
-=======
->>>>>>> 872237d2
                  oesophagealcancer.OesophagealCancer(resourcefilepath=resourcefilepath)
                  )
     sim.seed_rngs(0)
@@ -75,14 +62,6 @@
                  symptommanager.SymptomManager(resourcefilepath=resourcefilepath),
                  healthseekingbehaviour.HealthSeekingBehaviour(resourcefilepath=resourcefilepath),
                  healthburden.HealthBurden(resourcefilepath=resourcefilepath),
-<<<<<<< HEAD
-                 pregnancy_supervisor.PregnancySupervisor(resourcefilepath=resourcefilepath),
-                 labour.Labour(resourcefilepath=resourcefilepath),
-                 newborn_outcomes.NewbornOutcomes(resourcefilepath=resourcefilepath),
-                 care_of_women_during_pregnancy.CareOfWomenDuringPregnancy(resourcefilepath=resourcefilepath),
-                 postnatal_supervisor.PostnatalSupervisor(resourcefilepath=resourcefilepath),
-=======
->>>>>>> 872237d2
                  oesophagealcancer.OesophagealCancer(resourcefilepath=resourcefilepath)
                  )
     sim.seed_rngs(0)
