"""
a function 'analyse_contraception' defined to be used for pre-simulated data (using the scenario file
run_analysis_contraception_no_diseases.py) called from the script analysis_contraception_plot_table.py, plots use of
contraception over time, use of contraception methods over time, pregnancies over time, dependency ratio over time,
and/or calculates data for a table of use and costs of contraception methods and interventions (whichever are required
according to the setting in the analysis_contraception_plot_table.py script).
"""

import logging
import warnings
from collections import Counter
from pathlib import Path

import numpy as np
import pandas as pd
from matplotlib import pyplot as plt

from tlo import Date
from tlo.analysis.utils import extract_results, parse_log_file, summarize


def analyse_contraception(
    in_id: str,
    in_log_file: str,
    in_suffix: str,
    in_plot_use_time_bool: bool = False,
    in_plot_use_time_method_bool: bool = False,
    in_plot_pregnancies_bool: bool = False,
    in_plot_depend_ratio_bool: bool = False,
    in_set_ylims_bool: bool = False,
    in_ylims_l: list = [],
    in_contraceptives_order: list = [
        "pill",
        "IUD",
        "injections",
        "implant",
        "male_condom",
        "female_sterilization",
        "other_modern",
    ],
    in_calc_use_costs_bool: bool = False,
    in_required_time_period_starts: list = [],
    in_calc_intervention_costs_bool: bool = False,
    in_use_output: str = "mean",
):
    """
    Performs analysis of contraception for pre-simulated data (data given by
    'in_log_file'), saves figure(s) and/or calculates contraception use and
    costs to be included in a table, according to what is (not) required
    (requirements set by inputs in_xx_bool). The name of output figs includes
     'in_id' to be assigned to correct simulations.

    :param in_id: simulation id to be included in output files names
    :param in_log_file: log file from which the simulations logging is
        downloaded
    :param in_suffix: A suffix added to the end of Figs output filenames.
    :param in_plot_use_time_bool: True if we want to plot use of any
        contraception over time (default: False)
    :param in_plot_use_time_method_bool: True if we want to plot use of
        individual contraception methods over time (default: False)
    :param in_plot_pregnancies_bool: True if we want to plot pregnancies over
        time (default: False)
    :param in_plot_depend_ratio_bool: True if we want to plot dependency ratio
        over time (default: False)
    :param in_set_ylims_bool: True if we want to set upper limits for the y-axes
        for the 3 plots. (default: False)
    :param in_ylims_l: list of the upper limits for y-axes of the figures in the
        order [Use, Use By Method, Pregnancies] (default: [] -- as we don't need
        it if 'in_set_ylims_bool' is False)
    :param in_contraceptives_order: list of modern contraceptives ordered as we
        want them to appear in the plots and tables
    :param in_calc_use_costs_bool: True if we want to calculate use and costs of
        contraception methods in time periods (time periods
        'in_required_time_period_starts' needs to be given as input)
        (default: False)
    :param in_required_time_period_starts: a list of years determining the time
        periods for which we require the calculations, first year inc.,
        last year excl. (default: [] -- as we don't need it if
        'in_calc_use_costs_bool' is False)
    :param in_calc_intervention_costs_bool: True if we want to calculate
        contraception Pop and PPFP intervention costs over time (default: False)
    :param in_use_output: "mean" or "max", according to which output of numbers,
        and percentage of women using contraception methods we want to display
        in the table (default: "mean")


    :return: Four data frames by time periods:
        * number of women using contraception methods,
        * percentage of women using contraception methods,
        * costs of contraception methods,
        (if 'in_calc_use_costs_bool' is False, returns 3 empty lists for the above)
        * costs of contraception interventions (Pop, PPFP, Pop+PPFP)
        (if 'in_calc_use_costs_bool' or 'in_calc_intervention_costs_bool' is False,
        returns an empty DataFrame for the above)
    """

    # Where will outputs go - by default, wherever this script is run
    outputpath = Path("./outputs")  # folder for convenience of storing outputs

    # Load without simulating again - parse the simulation logfile to get the
    # output dataframes
    log_df = parse_log_file("outputs/" + in_log_file, level=logging.DEBUG)
    # last year simulated
    co_sum_df = log_df["tlo.methods.contraception"]["contraception_use_summary"].copy()
    co_sum_df["year"] = co_sum_df["date"].dt.year
    last_year_simulated = co_sum_df.loc[co_sum_df.shape[0] - 1, "year"]
    last_day_simulated = co_sum_df.loc[co_sum_df.shape[0] - 1, "date"]
    # Load scaling factor to rescale nmbs from simulated pop_size to pop size of Malawi
    df_scale = (
        log_df["tlo.methods.population"]["scaling_factor"].set_index("date").copy()
    )
    scaling_factor = df_scale.loc["2010-01-01", "scaling_factor"]

    # Define line styles
    if (
        not in_calc_intervention_costs_bool
    ):  # used as approximation of sim without interv
        # => TODO: fix for an option of when we analyse sim with intervention without this calculation
        line_style = "-"
    else:
        line_style = "--"
    ls_start_interv = ":"

    def rgb_perc(nmb_r, nmb_g, nmb_b):
        return nmb_r / 255, nmb_g / 255, nmb_b / 255
        """
        Converts 0-255 RGB colors to 0-1 RGB.
        """

    # %% Plot Contraception Use (By Method) Over Time?
    if (
        in_plot_use_time_bool
        or in_plot_use_time_method_bool
        or in_plot_pregnancies_bool
    ):

        # Load Model Results
        co_df = (
            log_df["tlo.methods.contraception"]["contraception_use_summary"]
            .set_index("date")
            .copy()
        )
        model_months = pd.to_datetime(co_df.index)
        # Keep only data up to 2050
        if (model_months.year[-1]) > 2050:
            plot_months = model_months[model_months.year <= 2050]
        else:
            plot_months = model_months
            if (model_months.year[-1]) < 2050:
                # warn that the sim ended before 2050, hence the plots will be prepared till then only
                warnings.warn(
                    "\nWarning: The simulation ended before the year 2050, specifically in "
                    + str(model_months.year[-1])
                    + ", hence all the figs are till then only."
                )

        # %% Plot Contraception Use Over time:
        if in_plot_use_time_bool:

            # Load Model Results
            women1549_total = co_df.sum(axis=1)[0 : len(plot_months)]
            women_not_using = co_df.not_using[0 : len(plot_months)]
            women_using = women1549_total - women_not_using

            # Plot total values
            fig, ax = plt.subplots()
            ax.plot(
                np.asarray(plot_months), women1549_total * scaling_factor, ls=line_style
            )
            ax.plot(
                np.asarray(plot_months), women_not_using * scaling_factor, ls=line_style
            )
            ax.plot(
                np.asarray(plot_months),
                women_using * scaling_factor,
                color=(rgb_perc(51, 160, 44)),
                ls=line_style,
            )
            plt.axvline(
                x=Date(2023, 1, 1),
                ls=ls_start_interv,
                color="gray",
                label="interventions start",
            )
            if in_set_ylims_bool:
                ax.set_ylim([0, in_ylims_l[0]])
            plt.title("Contraception Use")
            plt.xlabel("Year")
            plt.ylabel("Number of women")
            # plt.gca().set_xlim(Date(2010, 1, 1), Date(2023, 1, 1)) to see only 2010-2023 (excl)
            plt.legend(
                [
                    "Total women age 15-49 years",
                    "Not Using Contraception",
                    "Using Contraception",
                ]
            )
            plt.savefig(
                outputpath
                / (
                    "Contraception Use "
                    + in_id
                    + "_UpTo"
                    + str(plot_months.year[-1])
                    + in_suffix
                    + ".png"
                ),
                format="png",
            )

            # Plot proportions within 15-49 population
            fig, ax = plt.subplots()
            # # Since when (incl) are more than 50% women using
            # women_using_prop = women_using / women1549_total
            # women_using_prop_gt_half = women_using_prop[women_using_prop.gt(0.5)].index[0]
            # print("Since when (incl) are more than 50% women using")
            # print(women_using_prop_gt_half)
            ax.plot(
                np.asarray(plot_months), women_using / women1549_total, ls=line_style
            )
            plt.axvline(
                x=Date(2023, 1, 1),
                ls=ls_start_interv,
                color="gray",
                label="interventions start",
            )
            if in_set_ylims_bool:
                ax.set_ylim([0, in_ylims_l[1]])
            plt.title("Proportion of Females 15-49 Using Contraceptive over Time")
            plt.xlabel("Year")
            plt.ylabel("Proportion")
            plt.savefig(
                outputpath
                / (
                    "Prop Fem1549 Using Contraceptive Over Time "
                    + in_id
                    + "_UpTo"
                    + str(plot_months.year[-1])
                    + in_suffix
                    + ".png"
                ),
                format="png",
            )

            print("Figs: Contraception Use Over time saved.")

        # %% Plot Contraception Use By Method Over time:
        if in_plot_use_time_method_bool:

            # Load Model Results
            Model_pill = co_df.pill[0 : len(plot_months)]
            Model_IUD = co_df.IUD[0 : len(plot_months)]
            Model_injections = co_df.injections[0 : len(plot_months)]
            Model_implant = co_df.implant[0 : len(plot_months)]
            Model_male_condom = co_df.male_condom[0 : len(plot_months)]
            Model_female_sterilization = co_df.female_sterilization[
                0 : len(plot_months)
            ]
            Model_other_modern = co_df.other_modern[0 : len(plot_months)]
            Model_periodic_abstinence = co_df.periodic_abstinence[0 : len(plot_months)]
            Model_withdrawal = co_df.withdrawal[0 : len(plot_months)]
            Model_other_traditional = co_df.other_traditional[0 : len(plot_months)]

            # TODO: add comments with names of the colours
            # Define colours for all contraception methods
            colours_all_meths = [
                rgb_perc(166, 206, 227),
                rgb_perc(227, 26, 28),
                rgb_perc(51, 160, 44),
                rgb_perc(253, 191, 111),
                rgb_perc(31, 120, 180),
                rgb_perc(255, 127, 0),
                rgb_perc(178, 223, 138),
                rgb_perc(251, 154, 153),
                rgb_perc(202, 178, 214),
                rgb_perc(106, 61, 154),
            ]
            # TODO: Find better way to use own colour palette.

            # Plot absolut values
            fig, ax = plt.subplots()
            ax.plot(
                np.asarray(plot_months),
                Model_pill * scaling_factor,
                color=colours_all_meths[0],
                ls=line_style,
            )
            ax.plot(
                np.asarray(plot_months),
                Model_IUD * scaling_factor,
                color=colours_all_meths[1],
                ls=line_style,
            )
            ax.plot(
                np.asarray(plot_months),
                Model_injections * scaling_factor,
                color=colours_all_meths[2],
                ls=line_style,
            )
            ax.plot(
                np.asarray(plot_months),
                Model_implant * scaling_factor,
                color=colours_all_meths[3],
                ls=line_style,
            )
            ax.plot(
                np.asarray(plot_months),
                Model_male_condom * scaling_factor,
                color=colours_all_meths[4],
                ls=line_style,
            )
            ax.plot(
                np.asarray(plot_months),
                Model_female_sterilization * scaling_factor,
                color=colours_all_meths[5],
                ls=line_style,
            )
            ax.plot(
                np.asarray(plot_months),
                Model_other_modern * scaling_factor,
                color=colours_all_meths[6],
                ls=line_style,
            )
            ax.plot(
                np.asarray(plot_months),
                Model_periodic_abstinence * scaling_factor,
                color=colours_all_meths[7],
                ls=line_style,
            )
            ax.plot(
                np.asarray(plot_months),
                Model_withdrawal * scaling_factor,
                color=colours_all_meths[8],
                ls=line_style,
            )
            ax.plot(
                np.asarray(plot_months),
                Model_other_traditional * scaling_factor,
                color=colours_all_meths[9],
                ls=line_style,
            )
            plt.axvline(
                x=Date(2023, 1, 1),
                ls=ls_start_interv,
                color="gray",
                label="interventions start",
            )
            if in_set_ylims_bool:
                ax.set_ylim([0, in_ylims_l[2]])
            contraceptives_order_all_meths = in_contraceptives_order + [
                "periodic_abstinence",
                "withdrawal",
                "other_traditional",
            ]
            # TODO: make the order of non-modern methods as input parameter
            #  (then join ordered modern & non-modern methods)
            plt.title("Contraception Use By Method")
            plt.xlabel("Year")
            plt.ylabel("Number of women using method")
            plt.legend(contraceptives_order_all_meths)
            plt.savefig(
                outputpath
                / (
                    "Contraception Use By Method "
                    + in_id
                    + "_UpTo"
                    + str(plot_months.year[-1])
                    + in_suffix
                    + ".png"
                ),
                format="png",
            )

            # Plot proportions within 15-49 population
            def get_annual_mean_usage(_df):
                _x = (
                    _df.assign(year=_df["date"].dt.year)
                    .set_index("year")
                    .drop(columns=["date"])
                    .apply(lambda row: row / row.sum(), axis=1)
                )
                return _x.groupby(_x.index).mean().stack()

            if (
                in_log_file
                == "run_analysis_contraception_no_diseases__2023-05-06T170512.log"
            ):
                # without interv, 250K till 2050; final costs update EHP & OHT + rebased on master
                # + pregn test corrected
                results_folder_name = (
                    "run_analysis_contraception_no_diseases-2023-05-06T170253Z"
                )
            elif (
                in_log_file
                == "run_analysis_contraception_no_diseases__2023-05-06T170612.log"
            ):
                # with interv, 250K till 2050; final costs update EHP & OHT + rebased on master + pregn test corrected
                results_folder_name = (
                    "run_analysis_contraception_no_diseases-2023-05-06T170359Z"
                )
            elif (
                in_log_file
                == "run_analysis_contraception_no_diseases__2023-04-26T141435.log"
            ):
                # without interv, 2K till 2099, final costs update EHP & OHT + pregn test to initiate co
                results_folder_name = (
                    "run_analysis_contraception_no_diseases-2023-04-26T141159Z"
                )
            elif (
                in_log_file
                == "run_analysis_contraception_no_diseases__2023-04-26T141545.log"
            ):
                # with interv, 2K till 2099, final costs update EHP & OHT + pregn test to initiate co
                results_folder_name = (
                    "run_analysis_contraception_no_diseases-2023-04-26T141321ZZ"
                )
            else:
                raise ValueError(
                    "Unknown results_folder_name for the log file "
                    + str(in_log_file)
                    + ". Needs to be defined in the code for Figs: Contraception Use By Method Over time."
                )
            results_folder = Path("./outputs/sejjej5@ucl.ac.uk/" + results_folder_name)
            # TODO: make the whole analysis to take the results from the folder
            #  (hence no need of extracting the log file)

            mean_usage = summarize(
                extract_results(
                    results_folder,
                    module="tlo.methods.contraception",
                    key="contraception_use_summary",
                    custom_generate_series=get_annual_mean_usage,
                    do_scaling=False,
                ),
                collapse_columns=True,
                only_mean=True,
            ).unstack()

            # print("Mean usage of injections")
            # print("by 2030: " + str(mean_usage.loc[2030, 'injections']) + "; by 2050: "
            #       + str(mean_usage.loc[2050, 'injections']))

            contraceptives_order_notusing_all_meths = ["not_using"]
            contraceptives_order_notusing_all_meths.extend(
                contraceptives_order_all_meths
            )
            # Define a colour for not using
            colours_notusing_all_meths = [
                rgb_perc(255, 255, 153)
            ]  # pale canary yellow green ~ ie light yellow
            colours_notusing_all_meths.extend(colours_all_meths)

            # Keep only data up to 2050
            mean_usage = mean_usage[0 : (2050 - 2010 + 1)]
            # Reverse methods so the last method is plotted lowest
            mean_usage = mean_usage.loc[
                :, reversed(contraceptives_order_notusing_all_meths)
            ]
            mean_usage = mean_usage.loc[
                :, reversed(contraceptives_order_notusing_all_meths)
            ]

            fig, ax = plt.subplots()
            # colours defined in the same order as methods, hence need to be reversed too
            mean_usage.plot.area(
                stacked=True,
                ax=ax,
                legend=False,
                color=list(reversed(colours_notusing_all_meths)),
            )
            plt.axvline(x=2023, ls=ls_start_interv, color="white")
            plt.title("Proportions of Females 15-49 Using Contraception Methods", x=0.7)
            plt.xlabel("Year")
            plt.ylabel("Proportion")
            # Move the fig title, so it fits with others in the panel
            handles, labels = ax.get_legend_handles_labels()
            fig.legend(handles[::-1], labels[::-1], title="Contraception Method", loc=7)
            fig.subplots_adjust(right=0.65)
            plt.savefig(
                outputpath
                / (
                    "Prop Fem1549 Using Method "
                    + in_id
                    + "_UpTo"
                    + str(plot_months.year[-1])
                    + in_suffix
                    + ".png"
                ),
                format="png",
            )

            print("Figs: Contraception Use By Method Over time saved.")

        # %% Plot Pregnancies Over time:
        if in_plot_pregnancies_bool:

            # Load Model Results by Months up to 2050
            women1549_total = co_df.sum(axis=1)[0 : len(plot_months)]
            preg_df_by_months = (
                log_df["tlo.methods.contraception"]["pregnancy"]
                .set_index("date")
                .copy()
            )
            if preg_df_by_months.index.year[-1] > 2050:
                preg_df_by_months = preg_df_by_months[
                    preg_df_by_months.index.year <= 2050
                ]
            # If not warn yet, warn that the sim ended before 2050, hence the plots will be prepared till then only
            elif (
                preg_df_by_months.index.year[-1] < 2050
                and not in_plot_use_time_bool
                and not in_plot_use_time_method_bool
            ):
                warnings.warn(
                    "\nWarning: The simulation ended before the year 2050, specifically in "
                    + str(preg_df_by_months.index.year[-1])
                    + ", hence all the figs are till then only."
                )
            # Create Data by Years (NB. Figs by Months are too noisy.)
            preg_df_by_years = preg_df_by_months.copy()
            preg_df_by_years.index = pd.to_datetime(preg_df_by_years.index).year
            num_pregs_by_year = preg_df_by_years.groupby(
                by=preg_df_by_years.index
            ).size()
            plot_years = num_pregs_by_year.index
            pregnancy_by_years = num_pregs_by_year.values

            # Plot total pregnancies per Year
            fig, ax = plt.subplots()
            ax.plot(
                np.asarray(plot_years),
                pregnancy_by_years * scaling_factor,
                ls=line_style,
            )
            plt.axvline(
                x=2023, ls=ls_start_interv, color="gray", label="interventions start"
            )
            if in_set_ylims_bool:
                ax.set_ylim([0, in_ylims_l[3]])
            plt.title("Pregnancies per Year")
            plt.xlabel("Year")
            plt.ylabel("Number of pregnancies")
            plt.savefig(
                outputpath
                / (
                    "Pregnancies per Year "
                    + in_id
                    + "_UpTo"
                    + str(plot_years[-1])
                    + in_suffix
                    + ".png"
                ),
                format="png",
            )

            # Calculate Means of Pregnancies Proportions within Women 15-49 per Year
            # (women1549_total are monthly data, hence pregnancy monthly data used to calculate the means )
            num_pregs_by_months = preg_df_by_months.groupby(
                by=preg_df_by_months.index
            ).size()
            model_pregnancy_by_month = num_pregs_by_months.values
            preg_props = model_pregnancy_by_month / women1549_total
            preg_props.index = pd.to_datetime(preg_props.index).year
            mean_preg_props_by_year = preg_props.groupby(by=preg_props.index).mean()

            # Plot mean proportion of pregnancies in 15-49 women pop per Years
            fig, ax = plt.subplots()
            ax.plot(np.asarray(plot_years), mean_preg_props_by_year, ls=line_style)
            plt.axvline(
                x=2023, ls=ls_start_interv, color="gray", label="interventions start"
            )
            if in_set_ylims_bool:
                ax.set_ylim([0, in_ylims_l[4]])
            plt.title("Mean Proportion of Females 15-49 Becoming Pregnant per Year")
            plt.xlabel("Year")
            plt.ylabel("Mean proportion of pregnancies")
            plt.savefig(
                outputpath
                / (
                    "Mean Prop of Fem15-49 Becom Preg per Year "
                    + in_id
                    + "_UpTo"
                    + str(plot_years[-1])
                    + in_suffix
                    + ".png"
                ),
                format="png",
            )

            print("Figs: Pregnancies Over time saved.")

    # %% Plot Dependency Ratio Over time:
    if in_plot_depend_ratio_bool:

        # Load Demographic Results by Age groups by Years up to 2050
        demog_df_f_by_years = (
            log_df["tlo.methods.demography"]["age_range_f"].set_index("date").copy()
        )
        demog_df_m_by_years = (
            log_df["tlo.methods.demography"]["age_range_m"].set_index("date").copy()
        )

        def demog_gend_labor(in_demog_gend_df_by_years):
            """
            :param in_demog_gend_df_by_years: A dataframe with demographic data for a gender (age groups:
                0-4  5-9  10-14  15-19  20-24  25-29  30-34  35-39  40-44  45-49  50-54  55-59  60-64  65-69  70-74
                75-79 80-84  85-89
            :return: The dataframe with two new columns: 'labor_force' = nmb of individuals of the gender in the labor
                force (age of 15-64), and 'non-labor_force' = the nmb of individuals who are not typically in the labor
                force (age of 0-14 or 65+).
            """
            out_demog_gend_df_by_years = in_demog_gend_df_by_years.copy()
            if out_demog_gend_df_by_years.index.year[-1] > 2050:
                out_demog_gend_df_by_years = out_demog_gend_df_by_years[
                    out_demog_gend_df_by_years.index.year <= 2050
                ]
            out_demog_gend_df_by_years["year"] = pd.to_datetime(
                out_demog_gend_df_by_years.index
            ).year
            out_demog_gend_df_by_years.index = pd.to_datetime(
                out_demog_gend_df_by_years.index
            ).year
            out_demog_gend_df_by_years.index.name = "year"
            out_demog_gend_df_by_years["labor_force"] = out_demog_gend_df_by_years.loc[
                :,
                [
                    "15-19",
                    "20-24",
                    "25-29",
                    "30-34",
                    "35-39",
                    "40-44",
                    "45-49",
                    "50-54",
                    "55-59",
                    "60-64",
                ],
            ].sum(axis=1)
            out_demog_gend_df_by_years["non-labor_force"] = (
                out_demog_gend_df_by_years.loc[
                    :,
                    [
                        "0-4",
                        "5-9",
                        "10-14",
                        "65-69",
                        "70-74",
                        "75-79",
                        "80-84",
                        "85-89",
                    ],
                ].sum(axis=1)
            )
            return out_demog_gend_df_by_years

        # Add total females & males labor force & non-labor force
        demog_df_f_by_years = demog_gend_labor(demog_df_f_by_years)
        demog_df_m_by_years = demog_gend_labor(demog_df_m_by_years)

        # Calculate dependency ratio by Years
        popsize_labor_force = (
            demog_df_f_by_years["labor_force"] + demog_df_m_by_years["labor_force"]
        )
        popsize_nonlabor_force = (
            demog_df_f_by_years["non-labor_force"]
            + demog_df_m_by_years["non-labor_force"]
        )
        # total females & males non-labor force:
        depend_ratio_df = pd.DataFrame(
            {"Dependency ratio": popsize_nonlabor_force / popsize_labor_force}
        )
        plot_years = depend_ratio_df.index

        # Plot dependency ratio by Years
        fig, ax = plt.subplots()
        ax.plot(np.asarray(plot_years), depend_ratio_df, ls=line_style)
        plt.axvline(
            x=2023, ls=ls_start_interv, color="gray", label="interventions start"
        )
        if in_set_ylims_bool:
            ax.set_ylim([0, in_ylims_l[5]])
        plt.title("Dependency Ratio per Year")
        plt.xlabel("Year")
        plt.ylabel("Dependency ratio")
        plt.savefig(
            outputpath
            / (
                "Dependency Ratio over Time "
                + in_id
                + "_UpTo"
                + str(plot_years[-1])
                + in_suffix
                + ".png"
            ),
            format="png",
        )

        print("Fig: Dependency Ratio Over time saved.")

    # TODO: create the multipanel figs (Fig 3, Fig A6.1)

    # %% Calculate Use and Consumables Costs of Contraception methods within
    # some time periods:
    if in_calc_use_costs_bool:
        # time period starts should be given as input
        assert in_required_time_period_starts != [], (
            "The calculations of use and costs are requested (ie input 'in_calc_use_costs_bool' set as True, "
            + "but no periods starts are provided (ie input 'TimePeriods_starts' is empty)."
        )

        # this input needs to include at least 3 values
        assert (
            len(
                [
                    y
                    for y in in_required_time_period_starts
                    if y <= last_year_simulated + 1
                ]
            )
            > 2
        ), (
            "The input 'TimePeriods_starts' needs to include at least 3 years within simulated range + 1 year, ie up "
            "to "
            + str(last_year_simulated + 1)
            + ", to define at least 2 time periods."
        )
        # time period starts should be ordered
        assert all(
            in_required_time_period_starts[i] <= in_required_time_period_starts[i + 1]
            for i in range(len(in_required_time_period_starts) - 1)
        ), "The 'TimePeriods_starts' needs to be in chronological order."
        #  ###### USE ##################################################################
        # Load Contraception Use Results
        # ['date', 'IUD', 'female_sterilization', 'implant', 'injections',
        # 'male_condom', 'not_using', 'other_modern', 'other_traditional',
        # 'periodic_abstinence', 'pill', 'withdrawal']:
        co_use_df = log_df["tlo.methods.contraception"][
            "contraception_use_summary"
        ].copy()
        co_use_df["women_total"] = co_use_df.sum(axis=1)
        cols_to_keep = in_contraceptives_order.copy()
        cols_to_keep.append("date")
        cols_to_keep.append("women_total")
        co_use_modern_df = co_use_df.loc[:, cols_to_keep].copy()
        co_use_modern_df["co_modern_total"] = co_use_modern_df.loc[
            :, in_contraceptives_order
        ].sum(axis=1)
        co_use_modern_df["year"] = co_use_modern_df["date"].dt.year
        print("Nmb of women at the initiation:", co_use_df["women_total"][0])
        print(
            "Years simulated:",
            co_use_modern_df.loc[1, "year"],
            "-",
            last_year_simulated,
        )
        print()

        # Keep only records within required time periods and assign the time
        # periods they belong to
        def assign_time_period(in_year, in_l_time_period_start):
            """
            For an input year returns a time period to which the year belongs
            according to the list of time period starts (in_l_time_period_start).
            The input year should be within these time periods.

            :param in_year: a year
            :param in_l_time_period_start: list of time period starts, dividing
                individual time periods

            :return: A time period to which the input year belongs.
            """

            time_period_pos = (
                next(i for i, v in enumerate(in_l_time_period_start) if v > in_year) - 1
            )
            return (
                str(in_l_time_period_start[time_period_pos])
                + "-"
                + str(in_l_time_period_start[time_period_pos + 1] - 1)
            )

        def create_time_period_data(in_l_time_period_start, in_df):
            """
            Keeps only data within the required time periods and then assigns
            each record the time period it belongs to, based on the 'year' the
            record was performed.

            :param in_l_time_period_start: a list of starts of the time periods,
                first year incl., last year excl.,
            :param in_df: the data with records that include the column 'year'
                when the record was performed

            :return: A new data frame that includes only records from the required
                time periods, and includes a new column 'Time_Period'.
            """
            # Keep only the data from the required time periods
            tp_df = in_df.loc[
                (in_l_time_period_start[0] <= in_df["year"])
                & (in_df["year"] < in_l_time_period_start[-1])
            ].copy()
            tp_df["Time_Period"] = tp_df["year"].apply(
                assign_time_period, in_l_time_period_start=in_l_time_period_start
            )
            return tp_df

        co_use_modern_tp_df = create_time_period_data(
            in_required_time_period_starts, co_use_modern_df
        )

        co_use_modern_tp_df = co_use_modern_tp_df.loc[
            :,
            (
                (co_use_modern_tp_df.columns != "date")
                & (co_use_modern_tp_df.columns != "year")
            ),
        ]

        def create_percentage_use_df(in_df_use_incl_women_total):
            """
            Based on mean/max use creates a data frame with mean/max percentage
            use.

            :param in_df_use_incl_women_total: data frame of contraceptive use,
                grouped by 'Time_Period', for all modern contraception methods,
                including a column 'women_total'

            :return: Data frame grouped by 'Time_Period' of percentage use for
                all modern contraception methods, including a column
                'women_total' (ie 100%).
            """
            df_percentage_use = in_df_use_incl_women_total.copy()
            df_percentage_use.iloc[:, :-1] = (
                df_percentage_use.iloc[:, :-1]
                .div(df_percentage_use["women_total"], axis=0)
                .mul(100, axis=0)
            )
            # we can exclude the column with women_total as it is no more
            # needed
            return df_percentage_use.loc[:, df_percentage_use.columns != "women_total"]

        co_percentage_use_df = create_percentage_use_df(co_use_modern_tp_df)
        # Remove women_total from co_use_modern_tp_df too
        co_use_modern_tp_df = co_use_modern_tp_df.loc[
            :, co_use_modern_tp_df.columns != "women_total"
        ]

        # Rescale the numbers of contraception use to the population size of Malawi
        # (from the nmbs for simulation pop_size)
        co_use_modern_tp_df.loc[:, co_use_modern_tp_df.columns != "Time_Period"] = (
            co_use_modern_tp_df.loc[:, co_use_modern_tp_df.columns != "Time_Period"]
            * scaling_factor
        )

        def sum_use_all_times(in_df_use_by_tp, in_output_type):
            """
            Adds a row with mean/max use in all time periods.
            :param in_df_use_by_tp: 'Time_Period' as index, mean/max use of
                contraception methods in columns
            :param in_output_type: The type of output, "mean" or "max".

            :return: The sum row to append to the input df.
            """
            # tp of all times, ie very first to very last year of time periods
            y_first = in_df_use_by_tp.index[0].split("-")[0]
            y_last = in_df_use_by_tp.index[len(in_df_use_by_tp) - 1].split("-")[1]
            sum_tp = str(y_first) + "-" + str(y_last)
            l_summation = []
            for c in in_df_use_by_tp:
                # outputs (min/max) for contraceptives within all times
                if in_output_type == "mean":
                    l_summation.append(in_df_use_by_tp[c].mean())
                if in_output_type == "max":
                    l_summation.append(in_df_use_by_tp[c].max())
            return pd.DataFrame(
                [l_summation], columns=list(in_df_use_by_tp.columns), index=[sum_tp]
            )

        # Output (default: "mean", may be changed to "max") of contraception use
        # within the tp (= time period)
        if in_use_output == "mean":
            co_output_use_modern_tp_df = co_use_modern_tp_df.groupby(
                "Time_Period"
            ).mean()
            # Store copy as mean_use to work with it separately
            mean_use_df = co_output_use_modern_tp_df.copy()
            # Include the output summation for all time periods:
            co_output_use_modern_tp_df = co_output_use_modern_tp_df.append(
                sum_use_all_times(co_output_use_modern_tp_df, in_use_output)
            )

            co_output_percentage_use_df = co_percentage_use_df.groupby(
                "Time_Period"
            ).mean()
            # Include the output summation for all time periods:
            co_output_percentage_use_df = co_output_percentage_use_df.append(
                sum_use_all_times(co_output_percentage_use_df, in_use_output)
            )
        elif in_use_output == "max":
            co_output_use_modern_tp_df = co_use_modern_tp_df.groupby(
                "Time_Period"
            ).max()
            co_output_use_modern_tp_df = co_output_use_modern_tp_df.append(
                sum_use_all_times(co_output_use_modern_tp_df, in_use_output)
            )
            co_output_percentage_use_df = co_percentage_use_df.groupby(
                "Time_Period"
            ).max()
            co_output_percentage_use_df = co_output_percentage_use_df.append(
                sum_use_all_times(co_output_percentage_use_df, in_use_output)
            )
            # we still need the mean use to calculate costs of condoms
            mean_use_df = co_use_modern_tp_df.groupby("Time_Period").mean()
        else:
            raise ValueError(
                "Unrecognised use output:"
                + str(in_use_output)
                + ". The type of use output ('in_use_output') can only be 'mean' or 'max'."
            )

        co_output_use_modern_tp_df.index.name = (
            co_output_percentage_use_df.index.name
        ) = mean_use_df.index.name = "Time_Period"

        print("Calculations of Contraception Methods Use finished.")

        #  ###### CONSUMABLES COSTS ##########################################################
        # Add a column with the nmb of years within the time periods to mean_use_df
        def calculate_tp_len(in_tp_as_string):
            l_start_end_tp = [int(x) for x in in_tp_as_string.split("-")]
            return l_start_end_tp[1] - l_start_end_tp[0] + 1

        # Add length of time periods to mean_use_df
        mean_use_df["tp_len"] = mean_use_df.index.map(calculate_tp_len)

        # Load Consumables results
        cons_df = log_df["tlo.methods.contraception"][
            "Contraception_consumables"
        ].copy()
        cons_df["date"] = pd.to_datetime(cons_df["date"])
        cons_df["year"] = cons_df["date"].dt.year

        # Drop any entry that is not related to Contraception
        cons_df = cons_df.loc[cons_df.TREATMENT_ID.str.startswith("Contraception")]

        # Get individual requests from which some items were Available,
        # some NotAvailable.
        def merge_dicts(in_l_dicts):
            """
            Merges a list of dictionaries into one dictionary.

            :param in_l_dicts: list of dictionaries
            :return: One dictionary.
            """
            c = Counter()
            for d in in_l_dicts:
                c.update(d)
            return dict(c)

        def join_avail_notavail_items(in_df):
            l_requests = []
            for i in range(len(in_df.index)):
                l_requests.append(
                    merge_dicts(
                        [
                            eval(in_df.loc[i]["Item_Available"]),
                            eval(in_df.loc[i]["Item_NotAvailable"]),
                        ]
                    )
                )
            return l_requests

        cons_df["Request"] = join_avail_notavail_items(cons_df)

        # Limit consumables data to those which were processed (contraception
        # was given to a woman as all items were available)
        # TODO: make it to work with essential and optional items
        #  (here we assume that all requested items are essential)
        cons_processed_df = cons_df.loc[cons_df["Item_NotAvailable"] == "{}"].copy()

        # Assign a contraceptive method to each record according to the request.
        resource_items_pkgs_df = pd.read_csv(
            "resources/healthsystem/consumables/ResourceFile_Consumables_Items_and_Packages.csv"
        )

        def get_contraceptive_method_for_request(in_d):
            """
            Based on a dictionary of requested items returns what contraception
            method was requested.

            :param in_d: a dictionary of requested items

            :return: Contraception method as string.
            """
            # TODO: soft code this (use resource_items_pkgs_df)
            #  (note: similar thing done in co_test in analyses combined branch)
            # TODO: remove zeros from logging
            if dict({1: 3.75}).items() <= in_d.items():
                return "pill"
            if in_d == dict({2: 30}):
                return "male_condom"
            if dict({3: 1, 1933: 1, 98: 1, 5: 1, 75: 1}).items() <= in_d.items():
                return "injections"
            if dict({1933: 2, 7: 1}).items() <= in_d.items():
                return "IUD"
            if (
                dict({1933: 3, 8: 2, 5: 1, 9: 2, 10: 0.1, 11: 1, 12: 1, 75: 1}).items()
                <= in_d.items()
            ):
                return "implant"
            if (
                dict(
                    {
                        8: 1,
                        307: 0.5,
                        15: 1,
                        1960: 3,
                        75: 2,
                        2676: 3,
                        2677: 3,
                        21: 0.25,
                        112: 2,
                        23: 8,
                        5: 2,
                        49: 0.2,
                    }
                ).items()
                <= in_d.items()
            ):
                return "female_sterilization"
            if in_d == dict({25: 30}):
                return "other_modern"
            else:
                raise ValueError("There is an unrecognised request: " + str(in_d) + ".")

        cons_processed_df["Contraceptive_Method"] = cons_processed_df["Request"].apply(
            get_contraceptive_method_for_request
        )

        cons_time_and_method_df = create_time_period_data(
            in_required_time_period_starts, cons_processed_df
        )

        # Group consumables data by time period and contraceptive method:
        cons_time_and_method_df = cons_time_and_method_df.set_index(
            ["Time_Period", "Contraceptive_Method"]
        )

        cons_avail_grouped_by_time_and_method_df = (
            cons_time_and_method_df.loc[:, "Item_Available"]
            .dropna()
            .groupby(["Time_Period", "Contraceptive_Method"])
            .agg(lambda x: list(x))
            .copy()
            .to_frame()
        )

        # Sum the counts of all item types that were actually used
        # (i.e. were available when requested) per time period per method.

        def string_to_dict(in_l_d_as_string):
            """
            Transforms a dictionary written as string to actual dictionaries.

            :param in_l_d_as_string: a list of dictionaries written as string

            :return: A list of dictionaries as dictionaries.
            """
            l_dicts = []
            for d_as_string in in_l_d_as_string:
                l_dicts.append(eval(d_as_string))
            return l_dicts

        cons_avail_grouped_by_time_and_method_df["Item_Available_summation"] = (
            cons_avail_grouped_by_time_and_method_df["Item_Available"]
            .apply(string_to_dict)
            .apply(merge_dicts)
        )

        def get_intervention_pkg_name(in_co_meth_name):
            """
            Returns Intervention_Pkg name used in a ResourceFile for the input co. method name.

            :param in_co_meth_name: name of the contraception method

            :return: Intervention_Pkg name used in a ResourceFile.
            """
            if in_co_meth_name == "pill":
                return "Pill"
            if in_co_meth_name == "male_condom":
                return "Male condom"
            if in_co_meth_name == "other_modern":
                return "Female Condom"
            if in_co_meth_name == "IUD":
                return "IUD"
            if in_co_meth_name == "injections":
                return "Injectable"
            if in_co_meth_name == "implant":
                return "Implant"
            if in_co_meth_name == "female_sterilization":
                return "Female sterilization"
            else:
                raise ValueError(
                    "There is an unrecognised co. method name: "
                    + str(in_co_meth_name)
                    + "."
                )

        # Calculate the costs of available items for all except male_condom
        # & other_modern (= female condom only currently)
        # TODO in future?: change if Male sterilization is modelled as other_modern as well
        def calculate_costs(
            in_df_resource_items_pkgs,
            in_df_cons_avail_by_time_and_method,
            in_df_mean_use,
        ):
            """
            Calculates costs of available items per time period per method rescaled (from the nmbs for simulated
            pop_size) to the population size of Malawi.

            :param in_df_resource_items_pkgs: resource data frame with
                information about items and pkgs for contraception methods only
                (such as 'Contraceptive_Method', 'Item_Code',
                'Expected_Units_Per_Case', 'Unit_Cost', etc.)
            :param in_df_cons_avail_by_time_and_method: data frame grouped by
                'Time_Period' and 'Contraceptive_Method' including available
                items as individual records 'Item_Available' and as one
                summation record 'Item_Available_summation'
            :param in_df_mean_use: data frame with mean numbers of women using
                the contraceptives within the 'Time_Period' and including also
                the length of the time period 'tp_len'

             :return: List of costs per time period per contraceptive method.
            """
            l_costs = []
            for i in in_df_cons_avail_by_time_and_method.index:
                costs = 0
                # Calculate costs from the logs and rescale to the pop. size of Malawi
                item_avail_dict = in_df_cons_avail_by_time_and_method.loc[
                    i, "Item_Available_summation"
                ]
                for time_method_key in list(item_avail_dict.keys()):
                    # TODO: change the below to be any of items form the 'Contraception initiation' pkg
                    if time_method_key == 2019:
                        unit_cost = float(
                            in_df_resource_items_pkgs["Unit_Cost"].loc[
                                (
                                    in_df_resource_items_pkgs["Intervention_Pkg"]
                                    == "Contraception initiation"
                                )
                                & (
                                    in_df_resource_items_pkgs["Item_Code"]
                                    == time_method_key
                                )
                            ]
                        )
                        costs = costs + (unit_cost * item_avail_dict[time_method_key])
                    else:
                        unit_cost = float(
                            in_df_resource_items_pkgs["Unit_Cost"].loc[
                                (
                                    in_df_resource_items_pkgs["Intervention_Pkg"]
                                    == get_intervention_pkg_name(i[1])
                                )
                                & (
                                    in_df_resource_items_pkgs["Item_Code"]
                                    == time_method_key
                                )
                            ]
                        )
                        costs = costs + (unit_cost * item_avail_dict[time_method_key])
                costs = costs * scaling_factor
                l_costs.append(costs)
            return l_costs

        cons_avail_grouped_by_time_and_method_df["Costs"] = calculate_costs(
            resource_items_pkgs_df,
            cons_avail_grouped_by_time_and_method_df,
            mean_use_df,
        )

        def sum_costs_all_times(in_df_costs_by_tp):
            """
            Adds a row with sum of costs in all time periods.
            :param in_df_costs_by_tp: 'Time_Period' and 'Contraceptive_Method'
                as index, 'Costs' as a column.

            :return: The sum rows for each contraceptive method to append to the
                input df.
            """
            # tp of all times, ie very first to very last year of time periods
            y_first = in_df_costs_by_tp.index[0][0].split("-")[0]
            y_last = in_df_costs_by_tp.index[len(in_df_costs_by_tp) - 1][0].split("-")[
                1
            ]
            sum_tp = str(y_first) + "-" + str(y_last)
            # Sum the costs in all time periods for each contraceptive method
            sum_costs = in_df_costs_by_tp.groupby(level=[1]).sum()
            return pd.DataFrame(
                list(sum_costs.loc[:, "Costs"]),
                columns=["Costs"],
                index=[[sum_tp] * len(sum_costs.index), sum_costs.index],
            )

        cons_costs_by_time_and_method_df = (
            cons_avail_grouped_by_time_and_method_df.loc[:, "Costs"].copy().to_frame()
        )
        cons_costs_by_time_and_method_df = cons_costs_by_time_and_method_df.append(
            sum_costs_all_times(cons_costs_by_time_and_method_df)
        )

        print("Calculations of Consumables Costs finished.")

        # If calculation of intervention costs requested,
        # warn if simulation ends before the interventions are implemented
        calc_intervention_costs_bool = in_calc_intervention_costs_bool
        if in_calc_intervention_costs_bool:
            interv_info_df = (
                log_df["tlo.methods.contraception"]["interventions_start_date"]
                .set_index("date")
                .copy()
            )
            interv_implem_date = Date(
                interv_info_df.loc["2010-01-01", "date_co_interv_implemented"]
            )
            if Date(last_day_simulated) < interv_implem_date:
                warnings.warn(
                    "\nWarning: Calculations of intervention costs are not provided as the simulation ends before"
                    " interventions are introduced."
                )
                calc_intervention_costs_bool = False
        # %% Calculate annual Pop and PPFP intervention costs:
        if calc_intervention_costs_bool:
            # @@ Load Population Totals (Demography Model Results)
            # females 15-49 by year
            demog_df_f = (
                log_df["tlo.methods.demography"]["age_range_f"].set_index("date").copy()
            )
            demog_df_f["year"] = pd.to_datetime(demog_df_f.index).year
            demog_df_f.index = pd.to_datetime(demog_df_f.index).year
            demog_df_f.index.name = "year"
            demog_df_f["15-49"] = demog_df_f.loc[
                :, ["15-19", "20-24", "25-29", "30-34", "35-39", "40-44", "45-49"]
            ].sum(axis=1)
            # males 15-49 by year
            demog_df_m = (
                log_df["tlo.methods.demography"]["age_range_m"].set_index("date").copy()
            )
            demog_df_m["year"] = pd.to_datetime(demog_df_m.index).year
            demog_df_m.index = pd.to_datetime(demog_df_m.index).year
            demog_df_m.index.name = "year"
            demog_df_m["15-49"] = demog_df_m.loc[
                :, ["15-19", "20-24", "25-29", "30-34", "35-39", "40-44", "45-49"]
            ].sum(axis=1)
            # total females & males 15-49 as both targeted by Pop and PPFP interventions, by year
            popsize1549 = demog_df_f["15-49"] + demog_df_m["15-49"]
            popsize1549 = pd.DataFrame(popsize1549)
            popsize1549["year"] = demog_df_f["year"]
            # Calculate ratio of population of reproductive age compared to 2016 as base year (a year for which Pop and
            # PPFP intervention implementation costs are estimated)
            popsize1549["ratio"] = (
                popsize1549.loc[:, "15-49"] / popsize1549.loc[2016, "15-49"]
            )
            # Multiply Pop and PPFP intervention costs by this ratio for each year:
            # cost of Pop and PPFP intervention implementations for whole population of Malawi at the end of 2015
            # (MWK - Malawi Kwacha) with inflation rate of 81% to 2020
            # TODO?: these 2 parameters are approximated from costs for 2016-2020 - ie not approximation for pop of 2016
            #  as we use it, hence may be used rather as approximation for average pop of 2016-2020 if decided to
<<<<<<< HEAD
            co_analysis_params = pd.read_csv(
                "resources/ResourceFile_ContraceptionAnalysisParams.csv"
            )
            pop_interv_cost_2016 = (
                float(
                    co_analysis_params["value"].loc[
                        co_analysis_params["parameter_name"] == "pop_intervention_cost"
                    ]
                )
                * 1.81
            )
            ppfp_interv_cost_2016 = (
                float(
                    co_analysis_params["value"].loc[
                        co_analysis_params["parameter_name"] == "ppfp_intervention_cost"
                    ]
                )
                * 1.81
            )
=======
            co_analysis_params = pd.read_csv('resources/contraception/ResourceFile_ContraceptionAnalysisParams.csv')
            pop_interv_cost_2016 = float(co_analysis_params['value'].loc[co_analysis_params['parameter_name'] ==
                                                                         'pop_intervention_cost']) * 1.81
            ppfp_interv_cost_2016 = float(co_analysis_params['value'].loc[co_analysis_params['parameter_name'] ==
                                                                          'ppfp_intervention_cost']) * 1.81
>>>>>>> 8bdbacc2
            # Calculate interventions costs for each year (proportional to popsize of reproductive age)
            popsize1549["pop_intervention_cost"] = (
                popsize1549["ratio"] * pop_interv_cost_2016
            )
            popsize1549["ppfp_intervention_cost"] = (
                popsize1549["ratio"] * ppfp_interv_cost_2016
            )
            popsize1549["interventions_total"] = (
                popsize1549["pop_intervention_cost"]
                + popsize1549["ppfp_intervention_cost"]
            )
            # interventions costs before implementation = 0
            popsize1549.loc[
                range(2010, interv_implem_date.year),
                [
                    "pop_intervention_cost",
                    "ppfp_intervention_cost",
                    "interventions_total",
                ],
            ] = 0
            # Assign time_periods to the data
            co_interv_costs_tp_df = create_time_period_data(
                in_required_time_period_starts, popsize1549
            )
            # Group intervention costs by time period
            co_interv_costs_tp_df.index = co_interv_costs_tp_df["Time_Period"]
            co_interv_costs_sum_by_tp_df = (
                co_interv_costs_tp_df.loc[
                    :,
                    [
                        "pop_intervention_cost",
                        "ppfp_intervention_cost",
                        "interventions_total",
                    ],
                ]
                .dropna()
                .groupby(["Time_Period"])
                .sum()
            )

            def sum_interv_costs_all_times(in_df_interv_costs_by_tp):
                """
                Adds a row with sum of intervention costs in all time periods.
                :param in_df_interv_costs_by_tp: 'Time_Period' as index;
                    'pop_intervention_cost', 'ppfp_intervention_cost', 'interventions_total' as columns.
                :return: The sum row with interventions costs in all time periods.
                """
                # tp of all times, ie very first to very last year of time periods
                y_first = in_df_interv_costs_by_tp.index[0].split("-")[0]
                y_last = in_df_interv_costs_by_tp.index[
                    len(in_df_interv_costs_by_tp) - 1
                ].split("-")[1]
                sum_tp = str(y_first) + "-" + str(y_last)
                # Sum the costs in all time periods
                sum_costs = in_df_interv_costs_by_tp.sum(axis=0).to_frame().transpose()
                sum_costs.index = [sum_tp]
                return sum_costs

            co_interv_costs_sum_by_tp_df = co_interv_costs_sum_by_tp_df.append(
                sum_interv_costs_all_times(co_interv_costs_sum_by_tp_df)
            )

            print("Calculations of Intervention Costs finished.")

        # If calculation of intervention costs is not required:
        else:
            co_interv_costs_sum_by_tp_df = pd.DataFrame(
                {
                    "pop_intervention_cost": [],
                    "ppfp_intervention_cost": [],
                    "interventions_total": [],
                }
            )

    # If calculation of Use and Consumables Costs of Contraception methods are not required,
    # and hence also no intervention costs calculated:
    else:
        (
            co_output_use_modern_tp_df,
            co_output_percentage_use_df,
            cons_costs_by_time_and_method_df,
        ) = ([], [], [])
        co_interv_costs_sum_by_tp_df = pd.DataFrame(
            {
                "pop_intervention_cost": [],
                "ppfp_intervention_cost": [],
                "interventions_total": [],
            }
        )

    return (
        co_output_use_modern_tp_df,
        co_output_percentage_use_df,
        cons_costs_by_time_and_method_df,
        co_interv_costs_sum_by_tp_df,
        scaling_factor,
    )<|MERGE_RESOLUTION|>--- conflicted
+++ resolved
@@ -5,7 +5,6 @@
 and/or calculates data for a table of use and costs of contraception methods and interventions (whichever are required
 according to the setting in the analysis_contraception_plot_table.py script).
 """
-
 import logging
 import warnings
 from collections import Counter
@@ -19,30 +18,18 @@
 from tlo.analysis.utils import extract_results, parse_log_file, summarize
 
 
-def analyse_contraception(
-    in_id: str,
-    in_log_file: str,
-    in_suffix: str,
-    in_plot_use_time_bool: bool = False,
-    in_plot_use_time_method_bool: bool = False,
-    in_plot_pregnancies_bool: bool = False,
-    in_plot_depend_ratio_bool: bool = False,
-    in_set_ylims_bool: bool = False,
-    in_ylims_l: list = [],
-    in_contraceptives_order: list = [
-        "pill",
-        "IUD",
-        "injections",
-        "implant",
-        "male_condom",
-        "female_sterilization",
-        "other_modern",
-    ],
-    in_calc_use_costs_bool: bool = False,
-    in_required_time_period_starts: list = [],
-    in_calc_intervention_costs_bool: bool = False,
-    in_use_output: str = "mean",
-):
+def analyse_contraception(in_id: str, in_log_file: str, in_suffix: str,
+                          in_plot_use_time_bool: bool = False,
+                          in_plot_use_time_method_bool: bool = False,
+                          in_plot_pregnancies_bool: bool = False,
+                          in_plot_depend_ratio_bool: bool = False,
+                          in_set_ylims_bool: bool = False, in_ylims_l: list = [],
+                          in_contraceptives_order: list = ['pill', 'IUD', 'injections', 'implant', 'male_condom',
+                                                           'female_sterilization', 'other_modern'],
+                          in_calc_use_costs_bool: bool = False, in_required_time_period_starts: list = [],
+                          in_calc_intervention_costs_bool: bool = False,
+                          in_use_output: str = "mean"
+                          ):
     """
     Performs analysis of contraception for pre-simulated data (data given by
     'in_log_file'), saves figure(s) and/or calculates contraception use and
@@ -99,47 +86,35 @@
 
     # Load without simulating again - parse the simulation logfile to get the
     # output dataframes
-    log_df = parse_log_file("outputs/" + in_log_file, level=logging.DEBUG)
+    log_df = parse_log_file('outputs/' + in_log_file, level=logging.DEBUG)
     # last year simulated
-    co_sum_df = log_df["tlo.methods.contraception"]["contraception_use_summary"].copy()
-    co_sum_df["year"] = co_sum_df["date"].dt.year
-    last_year_simulated = co_sum_df.loc[co_sum_df.shape[0] - 1, "year"]
-    last_day_simulated = co_sum_df.loc[co_sum_df.shape[0] - 1, "date"]
+    co_sum_df = log_df['tlo.methods.contraception']['contraception_use_summary'].copy()
+    co_sum_df['year'] = co_sum_df['date'].dt.year
+    last_year_simulated = co_sum_df.loc[co_sum_df.shape[0] - 1, 'year']
+    last_day_simulated = co_sum_df.loc[co_sum_df.shape[0] - 1, 'date']
     # Load scaling factor to rescale nmbs from simulated pop_size to pop size of Malawi
-    df_scale = (
-        log_df["tlo.methods.population"]["scaling_factor"].set_index("date").copy()
-    )
-    scaling_factor = df_scale.loc["2010-01-01", "scaling_factor"]
+    df_scale = log_df['tlo.methods.population']['scaling_factor'].set_index('date').copy()
+    scaling_factor = df_scale.loc['2010-01-01', 'scaling_factor']
 
     # Define line styles
-    if (
-        not in_calc_intervention_costs_bool
-    ):  # used as approximation of sim without interv
+    if not in_calc_intervention_costs_bool:  # used as approximation of sim without interv
         # => TODO: fix for an option of when we analyse sim with intervention without this calculation
-        line_style = "-"
+        line_style = '-'
     else:
-        line_style = "--"
-    ls_start_interv = ":"
+        line_style = '--'
+    ls_start_interv = ':'
 
     def rgb_perc(nmb_r, nmb_g, nmb_b):
-        return nmb_r / 255, nmb_g / 255, nmb_b / 255
+        return nmb_r/255, nmb_g/255, nmb_b/255
         """
         Converts 0-255 RGB colors to 0-1 RGB.
         """
 
     # %% Plot Contraception Use (By Method) Over Time?
-    if (
-        in_plot_use_time_bool
-        or in_plot_use_time_method_bool
-        or in_plot_pregnancies_bool
-    ):
+    if in_plot_use_time_bool or in_plot_use_time_method_bool or in_plot_pregnancies_bool:
 
         # Load Model Results
-        co_df = (
-            log_df["tlo.methods.contraception"]["contraception_use_summary"]
-            .set_index("date")
-            .copy()
-        )
+        co_df = log_df['tlo.methods.contraception']['contraception_use_summary'].set_index('date').copy()
         model_months = pd.to_datetime(co_df.index)
         # Keep only data up to 2050
         if (model_months.year[-1]) > 2050:
@@ -149,64 +124,32 @@
             if (model_months.year[-1]) < 2050:
                 # warn that the sim ended before 2050, hence the plots will be prepared till then only
                 warnings.warn(
-                    "\nWarning: The simulation ended before the year 2050, specifically in "
-                    + str(model_months.year[-1])
-                    + ", hence all the figs are till then only."
-                )
+                    '\nWarning: The simulation ended before the year 2050, specifically in ' +
+                    str(model_months.year[-1]) + ', hence all the figs are till then only.')
 
         # %% Plot Contraception Use Over time:
         if in_plot_use_time_bool:
 
             # Load Model Results
-            women1549_total = co_df.sum(axis=1)[0 : len(plot_months)]
-            women_not_using = co_df.not_using[0 : len(plot_months)]
+            women1549_total = co_df.sum(axis=1)[0:len(plot_months)]
+            women_not_using = co_df.not_using[0:len(plot_months)]
             women_using = women1549_total - women_not_using
 
             # Plot total values
             fig, ax = plt.subplots()
-            ax.plot(
-                np.asarray(plot_months), women1549_total * scaling_factor, ls=line_style
-            )
-            ax.plot(
-                np.asarray(plot_months), women_not_using * scaling_factor, ls=line_style
-            )
-            ax.plot(
-                np.asarray(plot_months),
-                women_using * scaling_factor,
-                color=(rgb_perc(51, 160, 44)),
-                ls=line_style,
-            )
-            plt.axvline(
-                x=Date(2023, 1, 1),
-                ls=ls_start_interv,
-                color="gray",
-                label="interventions start",
-            )
+            ax.plot(np.asarray(plot_months), women1549_total * scaling_factor, ls=line_style)
+            ax.plot(np.asarray(plot_months), women_not_using * scaling_factor, ls=line_style)
+            ax.plot(np.asarray(plot_months), women_using * scaling_factor, color=(rgb_perc(51, 160, 44)), ls=line_style)
+            plt.axvline(x=Date(2023, 1, 1), ls=ls_start_interv, color='gray', label='interventions start')
             if in_set_ylims_bool:
                 ax.set_ylim([0, in_ylims_l[0]])
             plt.title("Contraception Use")
             plt.xlabel("Year")
             plt.ylabel("Number of women")
             # plt.gca().set_xlim(Date(2010, 1, 1), Date(2023, 1, 1)) to see only 2010-2023 (excl)
-            plt.legend(
-                [
-                    "Total women age 15-49 years",
-                    "Not Using Contraception",
-                    "Using Contraception",
-                ]
-            )
-            plt.savefig(
-                outputpath
-                / (
-                    "Contraception Use "
-                    + in_id
-                    + "_UpTo"
-                    + str(plot_months.year[-1])
-                    + in_suffix
-                    + ".png"
-                ),
-                format="png",
-            )
+            plt.legend(['Total women age 15-49 years', 'Not Using Contraception', 'Using Contraception'])
+            plt.savefig(outputpath / ('Contraception Use ' + in_id + "_UpTo" + str(plot_months.year[-1]) + in_suffix
+                                      + '.png'), format='png')
 
             # Plot proportions within 15-49 population
             fig, ax = plt.subplots()
@@ -215,32 +158,15 @@
             # women_using_prop_gt_half = women_using_prop[women_using_prop.gt(0.5)].index[0]
             # print("Since when (incl) are more than 50% women using")
             # print(women_using_prop_gt_half)
-            ax.plot(
-                np.asarray(plot_months), women_using / women1549_total, ls=line_style
-            )
-            plt.axvline(
-                x=Date(2023, 1, 1),
-                ls=ls_start_interv,
-                color="gray",
-                label="interventions start",
-            )
+            ax.plot(np.asarray(plot_months), women_using / women1549_total, ls=line_style)
+            plt.axvline(x=Date(2023, 1, 1), ls=ls_start_interv, color='gray', label='interventions start')
             if in_set_ylims_bool:
                 ax.set_ylim([0, in_ylims_l[1]])
             plt.title("Proportion of Females 15-49 Using Contraceptive over Time")
             plt.xlabel("Year")
-            plt.ylabel("Proportion")
-            plt.savefig(
-                outputpath
-                / (
-                    "Prop Fem1549 Using Contraceptive Over Time "
-                    + in_id
-                    + "_UpTo"
-                    + str(plot_months.year[-1])
-                    + in_suffix
-                    + ".png"
-                ),
-                format="png",
-            )
+            plt.ylabel('Proportion')
+            plt.savefig(outputpath / ('Prop Fem1549 Using Contraceptive Over Time ' + in_id +
+                                      "_UpTo" + str(plot_months.year[-1]) + in_suffix + '.png'), format='png')
 
             print("Figs: Contraception Use Over time saved.")
 
@@ -248,246 +174,138 @@
         if in_plot_use_time_method_bool:
 
             # Load Model Results
-            Model_pill = co_df.pill[0 : len(plot_months)]
-            Model_IUD = co_df.IUD[0 : len(plot_months)]
-            Model_injections = co_df.injections[0 : len(plot_months)]
-            Model_implant = co_df.implant[0 : len(plot_months)]
-            Model_male_condom = co_df.male_condom[0 : len(plot_months)]
-            Model_female_sterilization = co_df.female_sterilization[
-                0 : len(plot_months)
-            ]
-            Model_other_modern = co_df.other_modern[0 : len(plot_months)]
-            Model_periodic_abstinence = co_df.periodic_abstinence[0 : len(plot_months)]
-            Model_withdrawal = co_df.withdrawal[0 : len(plot_months)]
-            Model_other_traditional = co_df.other_traditional[0 : len(plot_months)]
+            Model_pill = co_df.pill[0:len(plot_months)]
+            Model_IUD = co_df.IUD[0:len(plot_months)]
+            Model_injections = co_df.injections[0:len(plot_months)]
+            Model_implant = co_df.implant[0:len(plot_months)]
+            Model_male_condom = co_df.male_condom[0:len(plot_months)]
+            Model_female_sterilization = co_df.female_sterilization[0:len(plot_months)]
+            Model_other_modern = co_df.other_modern[0:len(plot_months)]
+            Model_periodic_abstinence = co_df.periodic_abstinence[0:len(plot_months)]
+            Model_withdrawal = co_df.withdrawal[0:len(plot_months)]
+            Model_other_traditional = co_df.other_traditional[0:len(plot_months)]
 
             # TODO: add comments with names of the colours
             # Define colours for all contraception methods
-            colours_all_meths = [
-                rgb_perc(166, 206, 227),
-                rgb_perc(227, 26, 28),
-                rgb_perc(51, 160, 44),
-                rgb_perc(253, 191, 111),
-                rgb_perc(31, 120, 180),
-                rgb_perc(255, 127, 0),
-                rgb_perc(178, 223, 138),
-                rgb_perc(251, 154, 153),
-                rgb_perc(202, 178, 214),
-                rgb_perc(106, 61, 154),
-            ]
+            colours_all_meths = [rgb_perc(166, 206, 227),
+                                 rgb_perc(227, 26, 28),
+                                 rgb_perc(51, 160, 44),
+                                 rgb_perc(253, 191, 111),
+                                 rgb_perc(31, 120, 180),
+                                 rgb_perc(255, 127, 0),
+                                 rgb_perc(178, 223, 138),
+                                 rgb_perc(251, 154, 153),
+                                 rgb_perc(202, 178, 214),
+                                 rgb_perc(106, 61, 154)]
             # TODO: Find better way to use own colour palette.
 
             # Plot absolut values
             fig, ax = plt.subplots()
-            ax.plot(
-                np.asarray(plot_months),
-                Model_pill * scaling_factor,
-                color=colours_all_meths[0],
-                ls=line_style,
-            )
-            ax.plot(
-                np.asarray(plot_months),
-                Model_IUD * scaling_factor,
-                color=colours_all_meths[1],
-                ls=line_style,
-            )
-            ax.plot(
-                np.asarray(plot_months),
-                Model_injections * scaling_factor,
-                color=colours_all_meths[2],
-                ls=line_style,
-            )
-            ax.plot(
-                np.asarray(plot_months),
-                Model_implant * scaling_factor,
-                color=colours_all_meths[3],
-                ls=line_style,
-            )
-            ax.plot(
-                np.asarray(plot_months),
-                Model_male_condom * scaling_factor,
-                color=colours_all_meths[4],
-                ls=line_style,
-            )
-            ax.plot(
-                np.asarray(plot_months),
-                Model_female_sterilization * scaling_factor,
-                color=colours_all_meths[5],
-                ls=line_style,
-            )
-            ax.plot(
-                np.asarray(plot_months),
-                Model_other_modern * scaling_factor,
-                color=colours_all_meths[6],
-                ls=line_style,
-            )
-            ax.plot(
-                np.asarray(plot_months),
-                Model_periodic_abstinence * scaling_factor,
-                color=colours_all_meths[7],
-                ls=line_style,
-            )
-            ax.plot(
-                np.asarray(plot_months),
-                Model_withdrawal * scaling_factor,
-                color=colours_all_meths[8],
-                ls=line_style,
-            )
-            ax.plot(
-                np.asarray(plot_months),
-                Model_other_traditional * scaling_factor,
-                color=colours_all_meths[9],
-                ls=line_style,
-            )
-            plt.axvline(
-                x=Date(2023, 1, 1),
-                ls=ls_start_interv,
-                color="gray",
-                label="interventions start",
-            )
+            ax.plot(np.asarray(plot_months), Model_pill * scaling_factor, color=colours_all_meths[0],
+                    ls=line_style)
+            ax.plot(np.asarray(plot_months), Model_IUD * scaling_factor, color=colours_all_meths[1],
+                    ls=line_style)
+            ax.plot(np.asarray(plot_months), Model_injections * scaling_factor, color=colours_all_meths[2],
+                    ls=line_style)
+            ax.plot(np.asarray(plot_months), Model_implant * scaling_factor, color=colours_all_meths[3],
+                    ls=line_style)
+            ax.plot(np.asarray(plot_months), Model_male_condom * scaling_factor, color=colours_all_meths[4],
+                    ls=line_style)
+            ax.plot(np.asarray(plot_months), Model_female_sterilization * scaling_factor, color=colours_all_meths[5],
+                    ls=line_style)
+            ax.plot(np.asarray(plot_months), Model_other_modern * scaling_factor, color=colours_all_meths[6],
+                    ls=line_style)
+            ax.plot(np.asarray(plot_months), Model_periodic_abstinence * scaling_factor, color=colours_all_meths[7],
+                    ls=line_style)
+            ax.plot(np.asarray(plot_months), Model_withdrawal * scaling_factor, color=colours_all_meths[8],
+                    ls=line_style)
+            ax.plot(np.asarray(plot_months), Model_other_traditional * scaling_factor, color=colours_all_meths[9],
+                    ls=line_style)
+            plt.axvline(x=Date(2023, 1, 1), ls=ls_start_interv, color='gray', label='interventions start')
             if in_set_ylims_bool:
                 ax.set_ylim([0, in_ylims_l[2]])
-            contraceptives_order_all_meths = in_contraceptives_order + [
-                "periodic_abstinence",
-                "withdrawal",
-                "other_traditional",
-            ]
+            contraceptives_order_all_meths = in_contraceptives_order +\
+                ['periodic_abstinence', 'withdrawal', 'other_traditional']
             # TODO: make the order of non-modern methods as input parameter
             #  (then join ordered modern & non-modern methods)
             plt.title("Contraception Use By Method")
             plt.xlabel("Year")
             plt.ylabel("Number of women using method")
             plt.legend(contraceptives_order_all_meths)
-            plt.savefig(
-                outputpath
-                / (
-                    "Contraception Use By Method "
-                    + in_id
-                    + "_UpTo"
-                    + str(plot_months.year[-1])
-                    + in_suffix
-                    + ".png"
-                ),
-                format="png",
-            )
+            plt.savefig(outputpath / ('Contraception Use By Method ' + in_id +
+                                      "_UpTo" + str(plot_months.year[-1]) + in_suffix + '.png'), format='png')
 
             # Plot proportions within 15-49 population
             def get_annual_mean_usage(_df):
-                _x = (
-                    _df.assign(year=_df["date"].dt.year)
-                    .set_index("year")
-                    .drop(columns=["date"])
-                    .apply(lambda row: row / row.sum(), axis=1)
-                )
+                _x = _df \
+                    .assign(year=_df['date'].dt.year) \
+                    .set_index('year') \
+                    .drop(columns=['date']) \
+                    .apply(lambda row: row / row.sum(),
+                           axis=1
+                           )
                 return _x.groupby(_x.index).mean().stack()
 
-            if (
-                in_log_file
-                == "run_analysis_contraception_no_diseases__2023-05-06T170512.log"
-            ):
+            if in_log_file == 'run_analysis_contraception_no_diseases__2023-05-06T170512.log':
                 # without interv, 250K till 2050; final costs update EHP & OHT + rebased on master
                 # + pregn test corrected
-                results_folder_name = (
-                    "run_analysis_contraception_no_diseases-2023-05-06T170253Z"
-                )
-            elif (
-                in_log_file
-                == "run_analysis_contraception_no_diseases__2023-05-06T170612.log"
-            ):
+                results_folder_name = 'run_analysis_contraception_no_diseases-2023-05-06T170253Z'
+            elif in_log_file == 'run_analysis_contraception_no_diseases__2023-05-06T170612.log':
                 # with interv, 250K till 2050; final costs update EHP & OHT + rebased on master + pregn test corrected
-                results_folder_name = (
-                    "run_analysis_contraception_no_diseases-2023-05-06T170359Z"
-                )
-            elif (
-                in_log_file
-                == "run_analysis_contraception_no_diseases__2023-04-26T141435.log"
-            ):
+                results_folder_name = 'run_analysis_contraception_no_diseases-2023-05-06T170359Z'
+            elif in_log_file == 'run_analysis_contraception_no_diseases__2023-04-26T141435.log':
                 # without interv, 2K till 2099, final costs update EHP & OHT + pregn test to initiate co
-                results_folder_name = (
-                    "run_analysis_contraception_no_diseases-2023-04-26T141159Z"
-                )
-            elif (
-                in_log_file
-                == "run_analysis_contraception_no_diseases__2023-04-26T141545.log"
-            ):
+                results_folder_name = 'run_analysis_contraception_no_diseases-2023-04-26T141159Z'
+            elif in_log_file == 'run_analysis_contraception_no_diseases__2023-04-26T141545.log':
                 # with interv, 2K till 2099, final costs update EHP & OHT + pregn test to initiate co
-                results_folder_name = (
-                    "run_analysis_contraception_no_diseases-2023-04-26T141321ZZ"
-                )
+                results_folder_name = 'run_analysis_contraception_no_diseases-2023-04-26T141321ZZ'
             else:
                 raise ValueError(
-                    "Unknown results_folder_name for the log file "
-                    + str(in_log_file)
-                    + ". Needs to be defined in the code for Figs: Contraception Use By Method Over time."
+                    "Unknown results_folder_name for the log file " + str(in_log_file) +
+                    ". Needs to be defined in the code for Figs: Contraception Use By Method Over time."
                 )
-            results_folder = Path("./outputs/sejjej5@ucl.ac.uk/" + results_folder_name)
+            results_folder = Path('./outputs/sejjej5@ucl.ac.uk/' + results_folder_name)
             # TODO: make the whole analysis to take the results from the folder
             #  (hence no need of extracting the log file)
 
-            mean_usage = summarize(
-                extract_results(
-                    results_folder,
-                    module="tlo.methods.contraception",
-                    key="contraception_use_summary",
-                    custom_generate_series=get_annual_mean_usage,
-                    do_scaling=False,
-                ),
-                collapse_columns=True,
-                only_mean=True,
-            ).unstack()
+            mean_usage = summarize(extract_results(results_folder,
+                                                   module="tlo.methods.contraception",
+                                                   key="contraception_use_summary",
+                                                   custom_generate_series=get_annual_mean_usage,
+                                                   do_scaling=False),
+                                   collapse_columns=True,
+                                   only_mean=True
+                                   ).unstack()
 
             # print("Mean usage of injections")
             # print("by 2030: " + str(mean_usage.loc[2030, 'injections']) + "; by 2050: "
             #       + str(mean_usage.loc[2050, 'injections']))
 
             contraceptives_order_notusing_all_meths = ["not_using"]
-            contraceptives_order_notusing_all_meths.extend(
-                contraceptives_order_all_meths
-            )
+            contraceptives_order_notusing_all_meths.extend(contraceptives_order_all_meths)
             # Define a colour for not using
-            colours_notusing_all_meths = [
-                rgb_perc(255, 255, 153)
-            ]  # pale canary yellow green ~ ie light yellow
+            colours_notusing_all_meths = [rgb_perc(255, 255, 153)]  # pale canary yellow green ~ ie light yellow
             colours_notusing_all_meths.extend(colours_all_meths)
 
             # Keep only data up to 2050
-            mean_usage = mean_usage[0 : (2050 - 2010 + 1)]
+            mean_usage = mean_usage[0:(2050-2010+1)]
             # Reverse methods so the last method is plotted lowest
-            mean_usage = mean_usage.loc[
-                :, reversed(contraceptives_order_notusing_all_meths)
-            ]
-            mean_usage = mean_usage.loc[
-                :, reversed(contraceptives_order_notusing_all_meths)
-            ]
+            mean_usage = mean_usage.loc[:, reversed(contraceptives_order_notusing_all_meths)]
+            mean_usage = mean_usage.loc[:, reversed(contraceptives_order_notusing_all_meths)]
 
             fig, ax = plt.subplots()
             # colours defined in the same order as methods, hence need to be reversed too
-            mean_usage.plot.area(
-                stacked=True,
-                ax=ax,
-                legend=False,
-                color=list(reversed(colours_notusing_all_meths)),
-            )
-            plt.axvline(x=2023, ls=ls_start_interv, color="white")
-            plt.title("Proportions of Females 15-49 Using Contraception Methods", x=0.7)
-            plt.xlabel("Year")
-            plt.ylabel("Proportion")
+            mean_usage.plot.area(stacked=True, ax=ax, legend=False, color=list(reversed(colours_notusing_all_meths)))
+            plt.axvline(x=2023, ls=ls_start_interv, color='white')
+            plt.title('Proportions of Females 15-49 Using Contraception Methods', x=0.7)
+            plt.xlabel('Year')
+            plt.ylabel('Proportion')
             # Move the fig title, so it fits with others in the panel
             handles, labels = ax.get_legend_handles_labels()
-            fig.legend(handles[::-1], labels[::-1], title="Contraception Method", loc=7)
+            fig.legend(handles[::-1], labels[::-1], title='Contraception Method', loc=7)
             fig.subplots_adjust(right=0.65)
-            plt.savefig(
-                outputpath
-                / (
-                    "Prop Fem1549 Using Method "
-                    + in_id
-                    + "_UpTo"
-                    + str(plot_months.year[-1])
-                    + in_suffix
-                    + ".png"
-                ),
-                format="png",
-            )
+            plt.savefig(outputpath / ('Prop Fem1549 Using Method ' + in_id +
+                                      "_UpTo" + str(plot_months.year[-1]) + in_suffix + '.png'), format='png')
 
             print("Figs: Contraception Use By Method Over time saved.")
 
@@ -495,69 +313,38 @@
         if in_plot_pregnancies_bool:
 
             # Load Model Results by Months up to 2050
-            women1549_total = co_df.sum(axis=1)[0 : len(plot_months)]
-            preg_df_by_months = (
-                log_df["tlo.methods.contraception"]["pregnancy"]
-                .set_index("date")
-                .copy()
-            )
+            women1549_total = co_df.sum(axis=1)[0:len(plot_months)]
+            preg_df_by_months = log_df['tlo.methods.contraception']['pregnancy'].set_index('date').copy()
             if preg_df_by_months.index.year[-1] > 2050:
-                preg_df_by_months = preg_df_by_months[
-                    preg_df_by_months.index.year <= 2050
-                ]
+                preg_df_by_months = preg_df_by_months[preg_df_by_months.index.year <= 2050]
             # If not warn yet, warn that the sim ended before 2050, hence the plots will be prepared till then only
-            elif (
-                preg_df_by_months.index.year[-1] < 2050
-                and not in_plot_use_time_bool
-                and not in_plot_use_time_method_bool
-            ):
+            elif preg_df_by_months.index.year[-1] < 2050\
+                    and not in_plot_use_time_bool and not in_plot_use_time_method_bool:
                 warnings.warn(
-                    "\nWarning: The simulation ended before the year 2050, specifically in "
-                    + str(preg_df_by_months.index.year[-1])
-                    + ", hence all the figs are till then only."
-                )
+                    '\nWarning: The simulation ended before the year 2050, specifically in ' +
+                    str(preg_df_by_months.index.year[-1]) + ', hence all the figs are till then only.')
             # Create Data by Years (NB. Figs by Months are too noisy.)
             preg_df_by_years = preg_df_by_months.copy()
             preg_df_by_years.index = pd.to_datetime(preg_df_by_years.index).year
-            num_pregs_by_year = preg_df_by_years.groupby(
-                by=preg_df_by_years.index
-            ).size()
+            num_pregs_by_year = preg_df_by_years.groupby(by=preg_df_by_years.index).size()
             plot_years = num_pregs_by_year.index
             pregnancy_by_years = num_pregs_by_year.values
 
             # Plot total pregnancies per Year
             fig, ax = plt.subplots()
-            ax.plot(
-                np.asarray(plot_years),
-                pregnancy_by_years * scaling_factor,
-                ls=line_style,
-            )
-            plt.axvline(
-                x=2023, ls=ls_start_interv, color="gray", label="interventions start"
-            )
+            ax.plot(np.asarray(plot_years), pregnancy_by_years * scaling_factor, ls=line_style)
+            plt.axvline(x=2023, ls=ls_start_interv, color='gray', label='interventions start')
             if in_set_ylims_bool:
                 ax.set_ylim([0, in_ylims_l[3]])
             plt.title("Pregnancies per Year")
             plt.xlabel("Year")
             plt.ylabel("Number of pregnancies")
-            plt.savefig(
-                outputpath
-                / (
-                    "Pregnancies per Year "
-                    + in_id
-                    + "_UpTo"
-                    + str(plot_years[-1])
-                    + in_suffix
-                    + ".png"
-                ),
-                format="png",
-            )
+            plt.savefig(outputpath / ('Pregnancies per Year ' + in_id +
+                                      "_UpTo" + str(plot_years[-1]) + in_suffix + '.png'), format='png')
 
             # Calculate Means of Pregnancies Proportions within Women 15-49 per Year
             # (women1549_total are monthly data, hence pregnancy monthly data used to calculate the means )
-            num_pregs_by_months = preg_df_by_months.groupby(
-                by=preg_df_by_months.index
-            ).size()
+            num_pregs_by_months = preg_df_by_months.groupby(by=preg_df_by_months.index).size()
             model_pregnancy_by_month = num_pregs_by_months.values
             preg_props = model_pregnancy_by_month / women1549_total
             preg_props.index = pd.to_datetime(preg_props.index).year
@@ -566,26 +353,14 @@
             # Plot mean proportion of pregnancies in 15-49 women pop per Years
             fig, ax = plt.subplots()
             ax.plot(np.asarray(plot_years), mean_preg_props_by_year, ls=line_style)
-            plt.axvline(
-                x=2023, ls=ls_start_interv, color="gray", label="interventions start"
-            )
+            plt.axvline(x=2023, ls=ls_start_interv, color='gray', label='interventions start')
             if in_set_ylims_bool:
                 ax.set_ylim([0, in_ylims_l[4]])
             plt.title("Mean Proportion of Females 15-49 Becoming Pregnant per Year")
             plt.xlabel("Year")
             plt.ylabel("Mean proportion of pregnancies")
-            plt.savefig(
-                outputpath
-                / (
-                    "Mean Prop of Fem15-49 Becom Preg per Year "
-                    + in_id
-                    + "_UpTo"
-                    + str(plot_years[-1])
-                    + in_suffix
-                    + ".png"
-                ),
-                format="png",
-            )
+            plt.savefig(outputpath / ('Mean Prop of Fem15-49 Becom Preg per Year ' + in_id +
+                                      "_UpTo" + str(plot_years[-1]) + in_suffix + '.png'), format='png')
 
             print("Figs: Pregnancies Over time saved.")
 
@@ -593,12 +368,8 @@
     if in_plot_depend_ratio_bool:
 
         # Load Demographic Results by Age groups by Years up to 2050
-        demog_df_f_by_years = (
-            log_df["tlo.methods.demography"]["age_range_f"].set_index("date").copy()
-        )
-        demog_df_m_by_years = (
-            log_df["tlo.methods.demography"]["age_range_m"].set_index("date").copy()
-        )
+        demog_df_f_by_years = log_df['tlo.methods.demography']['age_range_f'].set_index('date').copy()
+        demog_df_m_by_years = log_df['tlo.methods.demography']['age_range_m'].set_index('date').copy()
 
         def demog_gend_labor(in_demog_gend_df_by_years):
             """
@@ -611,46 +382,16 @@
             """
             out_demog_gend_df_by_years = in_demog_gend_df_by_years.copy()
             if out_demog_gend_df_by_years.index.year[-1] > 2050:
-                out_demog_gend_df_by_years = out_demog_gend_df_by_years[
-                    out_demog_gend_df_by_years.index.year <= 2050
-                ]
-            out_demog_gend_df_by_years["year"] = pd.to_datetime(
-                out_demog_gend_df_by_years.index
-            ).year
-            out_demog_gend_df_by_years.index = pd.to_datetime(
-                out_demog_gend_df_by_years.index
-            ).year
-            out_demog_gend_df_by_years.index.name = "year"
-            out_demog_gend_df_by_years["labor_force"] = out_demog_gend_df_by_years.loc[
-                :,
-                [
-                    "15-19",
-                    "20-24",
-                    "25-29",
-                    "30-34",
-                    "35-39",
-                    "40-44",
-                    "45-49",
-                    "50-54",
-                    "55-59",
-                    "60-64",
-                ],
-            ].sum(axis=1)
-            out_demog_gend_df_by_years["non-labor_force"] = (
-                out_demog_gend_df_by_years.loc[
-                    :,
-                    [
-                        "0-4",
-                        "5-9",
-                        "10-14",
-                        "65-69",
-                        "70-74",
-                        "75-79",
-                        "80-84",
-                        "85-89",
-                    ],
-                ].sum(axis=1)
-            )
+                out_demog_gend_df_by_years = out_demog_gend_df_by_years[out_demog_gend_df_by_years.index.year <= 2050]
+            out_demog_gend_df_by_years['year'] = pd.to_datetime(out_demog_gend_df_by_years.index).year
+            out_demog_gend_df_by_years.index = pd.to_datetime(out_demog_gend_df_by_years.index).year
+            out_demog_gend_df_by_years.index.name = 'year'
+            out_demog_gend_df_by_years['labor_force'] =\
+                out_demog_gend_df_by_years.loc[:, ['15-19', '20-24', '25-29', '30-34', '35-39', '40-44', '45-49',
+                                                   '50-54', '55-59', '60-64']].sum(axis=1)
+            out_demog_gend_df_by_years['non-labor_force'] =\
+                out_demog_gend_df_by_years.loc[:, ['0-4', '5-9', '10-14', '65-69', '70-74', '75-79', '80-84', '85-89']]\
+                .sum(axis=1)
             return out_demog_gend_df_by_years
 
         # Add total females & males labor force & non-labor force
@@ -658,42 +399,23 @@
         demog_df_m_by_years = demog_gend_labor(demog_df_m_by_years)
 
         # Calculate dependency ratio by Years
-        popsize_labor_force = (
-            demog_df_f_by_years["labor_force"] + demog_df_m_by_years["labor_force"]
-        )
-        popsize_nonlabor_force = (
-            demog_df_f_by_years["non-labor_force"]
-            + demog_df_m_by_years["non-labor_force"]
-        )
+        popsize_labor_force = demog_df_f_by_years['labor_force'] + demog_df_m_by_years['labor_force']
+        popsize_nonlabor_force = demog_df_f_by_years['non-labor_force'] + demog_df_m_by_years['non-labor_force']
         # total females & males non-labor force:
-        depend_ratio_df = pd.DataFrame(
-            {"Dependency ratio": popsize_nonlabor_force / popsize_labor_force}
-        )
+        depend_ratio_df = pd.DataFrame({"Dependency ratio": popsize_nonlabor_force/popsize_labor_force})
         plot_years = depend_ratio_df.index
 
         # Plot dependency ratio by Years
         fig, ax = plt.subplots()
         ax.plot(np.asarray(plot_years), depend_ratio_df, ls=line_style)
-        plt.axvline(
-            x=2023, ls=ls_start_interv, color="gray", label="interventions start"
-        )
+        plt.axvline(x=2023, ls=ls_start_interv, color='gray', label='interventions start')
         if in_set_ylims_bool:
             ax.set_ylim([0, in_ylims_l[5]])
         plt.title("Dependency Ratio per Year")
         plt.xlabel("Year")
         plt.ylabel("Dependency ratio")
-        plt.savefig(
-            outputpath
-            / (
-                "Dependency Ratio over Time "
-                + in_id
-                + "_UpTo"
-                + str(plot_years[-1])
-                + in_suffix
-                + ".png"
-            ),
-            format="png",
-        )
+        plt.savefig(outputpath / ('Dependency Ratio over Time ' + in_id +
+                                  "_UpTo" + str(plot_years[-1]) + in_suffix + '.png'), format='png')
 
         print("Fig: Dependency Ratio Over time saved.")
 
@@ -703,56 +425,34 @@
     # some time periods:
     if in_calc_use_costs_bool:
         # time period starts should be given as input
-        assert in_required_time_period_starts != [], (
-            "The calculations of use and costs are requested (ie input 'in_calc_use_costs_bool' set as True, "
-            + "but no periods starts are provided (ie input 'TimePeriods_starts' is empty)."
-        )
+        assert in_required_time_period_starts != [], \
+            "The calculations of use and costs are requested (ie input 'in_calc_use_costs_bool' set as True, " +\
+            "but no periods starts are provided (ie input 'TimePeriods_starts' is empty)."
 
         # this input needs to include at least 3 values
-        assert (
-            len(
-                [
-                    y
-                    for y in in_required_time_period_starts
-                    if y <= last_year_simulated + 1
-                ]
-            )
-            > 2
-        ), (
-            "The input 'TimePeriods_starts' needs to include at least 3 years within simulated range + 1 year, ie up "
-            "to "
-            + str(last_year_simulated + 1)
-            + ", to define at least 2 time periods."
-        )
+        assert len([y for y in in_required_time_period_starts if y <= last_year_simulated + 1]) > 2, \
+            "The input 'TimePeriods_starts' needs to include at least 3 years within simulated range + 1 year, ie up " \
+            "to " + str(last_year_simulated + 1) + ", to define at least 2 time periods."
         # time period starts should be ordered
-        assert all(
-            in_required_time_period_starts[i] <= in_required_time_period_starts[i + 1]
-            for i in range(len(in_required_time_period_starts) - 1)
-        ), "The 'TimePeriods_starts' needs to be in chronological order."
-        #  ###### USE ##################################################################
+        assert all(in_required_time_period_starts[i] <= in_required_time_period_starts[i + 1]
+                   for i in range(len(in_required_time_period_starts) - 1)), \
+            "The 'TimePeriods_starts' needs to be in chronological order."
+#  ###### USE ##################################################################
         # Load Contraception Use Results
         # ['date', 'IUD', 'female_sterilization', 'implant', 'injections',
         # 'male_condom', 'not_using', 'other_modern', 'other_traditional',
         # 'periodic_abstinence', 'pill', 'withdrawal']:
-        co_use_df = log_df["tlo.methods.contraception"][
-            "contraception_use_summary"
-        ].copy()
-        co_use_df["women_total"] = co_use_df.sum(axis=1)
+        co_use_df = log_df['tlo.methods.contraception']['contraception_use_summary'].copy()
+        co_use_df['women_total'] = co_use_df.sum(axis=1)
         cols_to_keep = in_contraceptives_order.copy()
-        cols_to_keep.append("date")
-        cols_to_keep.append("women_total")
+        cols_to_keep.append('date')
+        cols_to_keep.append('women_total')
         co_use_modern_df = co_use_df.loc[:, cols_to_keep].copy()
-        co_use_modern_df["co_modern_total"] = co_use_modern_df.loc[
-            :, in_contraceptives_order
-        ].sum(axis=1)
-        co_use_modern_df["year"] = co_use_modern_df["date"].dt.year
-        print("Nmb of women at the initiation:", co_use_df["women_total"][0])
-        print(
-            "Years simulated:",
-            co_use_modern_df.loc[1, "year"],
-            "-",
-            last_year_simulated,
-        )
+        co_use_modern_df['co_modern_total'] = co_use_modern_df.loc[:, in_contraceptives_order].sum(axis=1)
+        co_use_modern_df['year'] = co_use_modern_df['date'].dt.year
+        print("Nmb of women at the initiation:", co_use_df['women_total'][0])
+        print("Years simulated:",
+              co_use_modern_df.loc[1, 'year'], "-", last_year_simulated)
         print()
 
         # Keep only records within required time periods and assign the time
@@ -770,14 +470,9 @@
             :return: A time period to which the input year belongs.
             """
 
-            time_period_pos = (
-                next(i for i, v in enumerate(in_l_time_period_start) if v > in_year) - 1
-            )
-            return (
-                str(in_l_time_period_start[time_period_pos])
-                + "-"
-                + str(in_l_time_period_start[time_period_pos + 1] - 1)
-            )
+            time_period_pos = next(i for i, v in enumerate(in_l_time_period_start) if v > in_year) - 1
+            return str(in_l_time_period_start[time_period_pos]) + "-"\
+                + str(in_l_time_period_start[time_period_pos+1] - 1)
 
         def create_time_period_data(in_l_time_period_start, in_df):
             """
@@ -794,26 +489,21 @@
                 time periods, and includes a new column 'Time_Period'.
             """
             # Keep only the data from the required time periods
-            tp_df = in_df.loc[
-                (in_l_time_period_start[0] <= in_df["year"])
-                & (in_df["year"] < in_l_time_period_start[-1])
-            ].copy()
-            tp_df["Time_Period"] = tp_df["year"].apply(
-                assign_time_period, in_l_time_period_start=in_l_time_period_start
-            )
+            tp_df = in_df.loc[(in_l_time_period_start[0] <= in_df['year']) &
+                              (in_df['year'] < in_l_time_period_start[-1])].copy()
+            tp_df['Time_Period'] = \
+                tp_df['year'].apply(assign_time_period,
+                                    in_l_time_period_start=in_l_time_period_start)
             return tp_df
 
-        co_use_modern_tp_df = create_time_period_data(
-            in_required_time_period_starts, co_use_modern_df
-        )
-
-        co_use_modern_tp_df = co_use_modern_tp_df.loc[
-            :,
-            (
-                (co_use_modern_tp_df.columns != "date")
-                & (co_use_modern_tp_df.columns != "year")
-            ),
-        ]
+        co_use_modern_tp_df = \
+            create_time_period_data(in_required_time_period_starts,
+                                    co_use_modern_df)
+
+        co_use_modern_tp_df = \
+            co_use_modern_tp_df.loc[
+                :, ((co_use_modern_tp_df.columns != 'date') & (co_use_modern_tp_df.columns != 'year'))
+            ]
 
         def create_percentage_use_df(in_df_use_incl_women_total):
             """
@@ -829,27 +519,21 @@
                 'women_total' (ie 100%).
             """
             df_percentage_use = in_df_use_incl_women_total.copy()
-            df_percentage_use.iloc[:, :-1] = (
-                df_percentage_use.iloc[:, :-1]
-                .div(df_percentage_use["women_total"], axis=0)
-                .mul(100, axis=0)
-            )
+            df_percentage_use.iloc[:, :-1] = df_percentage_use.iloc[:, :-1]\
+                .div(df_percentage_use['women_total'], axis=0).mul(100, axis=0)
             # we can exclude the column with women_total as it is no more
             # needed
-            return df_percentage_use.loc[:, df_percentage_use.columns != "women_total"]
+            return df_percentage_use.loc[:, df_percentage_use.columns != 'women_total']
 
         co_percentage_use_df = create_percentage_use_df(co_use_modern_tp_df)
         # Remove women_total from co_use_modern_tp_df too
-        co_use_modern_tp_df = co_use_modern_tp_df.loc[
-            :, co_use_modern_tp_df.columns != "women_total"
-        ]
+        co_use_modern_tp_df =\
+            co_use_modern_tp_df.loc[:, co_use_modern_tp_df.columns != 'women_total']
 
         # Rescale the numbers of contraception use to the population size of Malawi
         # (from the nmbs for simulation pop_size)
-        co_use_modern_tp_df.loc[:, co_use_modern_tp_df.columns != "Time_Period"] = (
-            co_use_modern_tp_df.loc[:, co_use_modern_tp_df.columns != "Time_Period"]
-            * scaling_factor
-        )
+        co_use_modern_tp_df.loc[:, co_use_modern_tp_df.columns != 'Time_Period'] =\
+            co_use_modern_tp_df.loc[:, co_use_modern_tp_df.columns != 'Time_Period'] * scaling_factor
 
         def sum_use_all_times(in_df_use_by_tp, in_output_type):
             """
@@ -863,7 +547,7 @@
             # tp of all times, ie very first to very last year of time periods
             y_first = in_df_use_by_tp.index[0].split("-")[0]
             y_last = in_df_use_by_tp.index[len(in_df_use_by_tp) - 1].split("-")[1]
-            sum_tp = str(y_first) + "-" + str(y_last)
+            sum_tp = (str(y_first) + "-" + str(y_last))
             l_summation = []
             for c in in_df_use_by_tp:
                 # outputs (min/max) for contraceptives within all times
@@ -871,76 +555,69 @@
                     l_summation.append(in_df_use_by_tp[c].mean())
                 if in_output_type == "max":
                     l_summation.append(in_df_use_by_tp[c].max())
-            return pd.DataFrame(
-                [l_summation], columns=list(in_df_use_by_tp.columns), index=[sum_tp]
-            )
+            return pd.DataFrame([l_summation], columns=list(in_df_use_by_tp.columns), index=[sum_tp])
 
         # Output (default: "mean", may be changed to "max") of contraception use
         # within the tp (= time period)
         if in_use_output == "mean":
-            co_output_use_modern_tp_df = co_use_modern_tp_df.groupby(
-                "Time_Period"
-            ).mean()
+            co_output_use_modern_tp_df = \
+                co_use_modern_tp_df.groupby('Time_Period').mean()
             # Store copy as mean_use to work with it separately
             mean_use_df = co_output_use_modern_tp_df.copy()
             # Include the output summation for all time periods:
-            co_output_use_modern_tp_df = co_output_use_modern_tp_df.append(
-                sum_use_all_times(co_output_use_modern_tp_df, in_use_output)
-            )
-
-            co_output_percentage_use_df = co_percentage_use_df.groupby(
-                "Time_Period"
-            ).mean()
+            co_output_use_modern_tp_df = \
+                co_output_use_modern_tp_df \
+                .append(sum_use_all_times(co_output_use_modern_tp_df, in_use_output))
+
+            co_output_percentage_use_df =\
+                co_percentage_use_df.groupby('Time_Period').mean()
             # Include the output summation for all time periods:
-            co_output_percentage_use_df = co_output_percentage_use_df.append(
-                sum_use_all_times(co_output_percentage_use_df, in_use_output)
-            )
+            co_output_percentage_use_df = \
+                co_output_percentage_use_df\
+                .append(sum_use_all_times(co_output_percentage_use_df, in_use_output))
         elif in_use_output == "max":
-            co_output_use_modern_tp_df = co_use_modern_tp_df.groupby(
-                "Time_Period"
-            ).max()
-            co_output_use_modern_tp_df = co_output_use_modern_tp_df.append(
-                sum_use_all_times(co_output_use_modern_tp_df, in_use_output)
-            )
-            co_output_percentage_use_df = co_percentage_use_df.groupby(
-                "Time_Period"
-            ).max()
-            co_output_percentage_use_df = co_output_percentage_use_df.append(
-                sum_use_all_times(co_output_percentage_use_df, in_use_output)
-            )
+            co_output_use_modern_tp_df = \
+                co_use_modern_tp_df.groupby('Time_Period').max()
+            co_output_use_modern_tp_df = \
+                co_output_use_modern_tp_df \
+                .append(sum_use_all_times(co_output_use_modern_tp_df, in_use_output))
+            co_output_percentage_use_df =\
+                co_percentage_use_df.groupby('Time_Period').max()
+            co_output_percentage_use_df = \
+                co_output_percentage_use_df\
+                .append(sum_use_all_times(co_output_percentage_use_df, in_use_output))
             # we still need the mean use to calculate costs of condoms
-            mean_use_df = co_use_modern_tp_df.groupby("Time_Period").mean()
+            mean_use_df = \
+                co_use_modern_tp_df.groupby('Time_Period').mean()
         else:
             raise ValueError(
-                "Unrecognised use output:"
-                + str(in_use_output)
-                + ". The type of use output ('in_use_output') can only be 'mean' or 'max'."
+                "Unrecognised use output:" + str(in_use_output) +
+                ". The type of use output ('in_use_output') can only be 'mean' or 'max'."
             )
 
-        co_output_use_modern_tp_df.index.name = (
-            co_output_percentage_use_df.index.name
-        ) = mean_use_df.index.name = "Time_Period"
+        co_output_use_modern_tp_df.index.name =\
+            co_output_percentage_use_df.index.name = mean_use_df.index.name =\
+            'Time_Period'
 
         print("Calculations of Contraception Methods Use finished.")
 
-        #  ###### CONSUMABLES COSTS ##########################################################
+#  ###### CONSUMABLES COSTS ##########################################################
         # Add a column with the nmb of years within the time periods to mean_use_df
         def calculate_tp_len(in_tp_as_string):
             l_start_end_tp = [int(x) for x in in_tp_as_string.split("-")]
             return l_start_end_tp[1] - l_start_end_tp[0] + 1
 
         # Add length of time periods to mean_use_df
-        mean_use_df["tp_len"] = mean_use_df.index.map(calculate_tp_len)
+        mean_use_df['tp_len'] = mean_use_df.index.map(calculate_tp_len)
 
         # Load Consumables results
-        cons_df = log_df["tlo.methods.contraception"][
-            "Contraception_consumables"
-        ].copy()
-        cons_df["date"] = pd.to_datetime(cons_df["date"])
-        cons_df["year"] = cons_df["date"].dt.year
+        cons_df = log_df['tlo.methods.contraception']['Contraception_consumables'].copy()
+        cons_df['date'] = pd.to_datetime(cons_df['date'])
+        cons_df['year'] = cons_df['date'].dt.year
 
         # Drop any entry that is not related to Contraception
-        cons_df = cons_df.loc[cons_df.TREATMENT_ID.str.startswith("Contraception")]
+        cons_df =\
+            cons_df.loc[cons_df.TREATMENT_ID.str.startswith('Contraception')]
 
         # Get individual requests from which some items were Available,
         # some NotAvailable.
@@ -959,27 +636,24 @@
         def join_avail_notavail_items(in_df):
             l_requests = []
             for i in range(len(in_df.index)):
-                l_requests.append(
-                    merge_dicts(
-                        [
-                            eval(in_df.loc[i]["Item_Available"]),
-                            eval(in_df.loc[i]["Item_NotAvailable"]),
-                        ]
-                    )
+                l_requests.append(merge_dicts([
+                    eval(in_df.loc[i]['Item_Available']),
+                    eval(in_df.loc[i]['Item_NotAvailable'])
+                    ])
                 )
             return l_requests
 
-        cons_df["Request"] = join_avail_notavail_items(cons_df)
+        cons_df['Request'] = join_avail_notavail_items(cons_df)
 
         # Limit consumables data to those which were processed (contraception
         # was given to a woman as all items were available)
         # TODO: make it to work with essential and optional items
         #  (here we assume that all requested items are essential)
-        cons_processed_df = cons_df.loc[cons_df["Item_NotAvailable"] == "{}"].copy()
+        cons_processed_df = cons_df.loc[cons_df['Item_NotAvailable'] == "{}"].copy()
 
         # Assign a contraceptive method to each record according to the request.
         resource_items_pkgs_df = pd.read_csv(
-            "resources/healthsystem/consumables/ResourceFile_Consumables_Items_and_Packages.csv"
+            'resources/healthsystem/consumables/ResourceFile_Consumables_Items_and_Packages.csv'
         )
 
         def get_contraceptive_method_for_request(in_d):
@@ -991,68 +665,42 @@
 
             :return: Contraception method as string.
             """
-            # TODO: soft code this (use resource_items_pkgs_df)
-            #  (note: similar thing done in co_test in analyses combined branch)
-            # TODO: remove zeros from logging
+        # TODO: soft code this (use resource_items_pkgs_df)
+        #  (note: similar thing done in co_test in analyses combined branch)
+        # TODO: remove zeros from logging
             if dict({1: 3.75}).items() <= in_d.items():
-                return "pill"
+                return 'pill'
             if in_d == dict({2: 30}):
-                return "male_condom"
+                return 'male_condom'
             if dict({3: 1, 1933: 1, 98: 1, 5: 1, 75: 1}).items() <= in_d.items():
-                return "injections"
+                return 'injections'
             if dict({1933: 2, 7: 1}).items() <= in_d.items():
-                return "IUD"
-            if (
-                dict({1933: 3, 8: 2, 5: 1, 9: 2, 10: 0.1, 11: 1, 12: 1, 75: 1}).items()
-                <= in_d.items()
-            ):
-                return "implant"
-            if (
-                dict(
-                    {
-                        8: 1,
-                        307: 0.5,
-                        15: 1,
-                        1960: 3,
-                        75: 2,
-                        2676: 3,
-                        2677: 3,
-                        21: 0.25,
-                        112: 2,
-                        23: 8,
-                        5: 2,
-                        49: 0.2,
-                    }
-                ).items()
-                <= in_d.items()
-            ):
-                return "female_sterilization"
+                return 'IUD'
+            if dict({1933: 3, 8: 2, 5: 1, 9: 2, 10: 0.1, 11: 1, 12: 1, 75: 1}).items() <= in_d.items():
+                return 'implant'
+            if dict({8: 1, 307: 0.5, 15: 1, 1960: 3, 75: 2, 2676: 3, 2677: 3, 21: 0.25, 112: 2, 23: 8, 5: 2,
+                     49: 0.2}).items() <= in_d.items():
+                return 'female_sterilization'
             if in_d == dict({25: 30}):
-                return "other_modern"
+                return 'other_modern'
             else:
-                raise ValueError("There is an unrecognised request: " + str(in_d) + ".")
-
-        cons_processed_df["Contraceptive_Method"] = cons_processed_df["Request"].apply(
-            get_contraceptive_method_for_request
-        )
-
-        cons_time_and_method_df = create_time_period_data(
-            in_required_time_period_starts, cons_processed_df
-        )
+                raise ValueError(
+                    "There is an unrecognised request: " + str(in_d) + "."
+                )
+
+        cons_processed_df['Contraceptive_Method'] = \
+            cons_processed_df['Request'].apply(get_contraceptive_method_for_request)
+
+        cons_time_and_method_df =\
+            create_time_period_data(in_required_time_period_starts, cons_processed_df)
 
         # Group consumables data by time period and contraceptive method:
-        cons_time_and_method_df = cons_time_and_method_df.set_index(
-            ["Time_Period", "Contraceptive_Method"]
-        )
-
-        cons_avail_grouped_by_time_and_method_df = (
-            cons_time_and_method_df.loc[:, "Item_Available"]
-            .dropna()
-            .groupby(["Time_Period", "Contraceptive_Method"])
-            .agg(lambda x: list(x))
-            .copy()
-            .to_frame()
-        )
+        cons_time_and_method_df =\
+            cons_time_and_method_df.set_index(['Time_Period', 'Contraceptive_Method'])
+
+        cons_avail_grouped_by_time_and_method_df =\
+            cons_time_and_method_df.loc[:, 'Item_Available']\
+            .dropna().groupby(['Time_Period', 'Contraceptive_Method']).agg(lambda x: list(x)).copy().to_frame()
 
         # Sum the counts of all item types that were actually used
         # (i.e. were available when requested) per time period per method.
@@ -1070,11 +718,8 @@
                 l_dicts.append(eval(d_as_string))
             return l_dicts
 
-        cons_avail_grouped_by_time_and_method_df["Item_Available_summation"] = (
-            cons_avail_grouped_by_time_and_method_df["Item_Available"]
-            .apply(string_to_dict)
-            .apply(merge_dicts)
-        )
+        cons_avail_grouped_by_time_and_method_df['Item_Available_summation'] =\
+            cons_avail_grouped_by_time_and_method_df['Item_Available'].apply(string_to_dict).apply(merge_dicts)
 
         def get_intervention_pkg_name(in_co_meth_name):
             """
@@ -1084,35 +729,31 @@
 
             :return: Intervention_Pkg name used in a ResourceFile.
             """
-            if in_co_meth_name == "pill":
-                return "Pill"
-            if in_co_meth_name == "male_condom":
-                return "Male condom"
-            if in_co_meth_name == "other_modern":
-                return "Female Condom"
-            if in_co_meth_name == "IUD":
-                return "IUD"
-            if in_co_meth_name == "injections":
-                return "Injectable"
-            if in_co_meth_name == "implant":
-                return "Implant"
-            if in_co_meth_name == "female_sterilization":
-                return "Female sterilization"
+            if in_co_meth_name == 'pill':
+                return 'Pill'
+            if in_co_meth_name == 'male_condom':
+                return 'Male condom'
+            if in_co_meth_name == 'other_modern':
+                return 'Female Condom'
+            if in_co_meth_name == 'IUD':
+                return 'IUD'
+            if in_co_meth_name == 'injections':
+                return 'Injectable'
+            if in_co_meth_name == 'implant':
+                return 'Implant'
+            if in_co_meth_name == 'female_sterilization':
+                return 'Female sterilization'
             else:
                 raise ValueError(
-                    "There is an unrecognised co. method name: "
-                    + str(in_co_meth_name)
-                    + "."
+                    "There is an unrecognised co. method name: " + str(in_co_meth_name) + "."
                 )
 
         # Calculate the costs of available items for all except male_condom
         # & other_modern (= female condom only currently)
         # TODO in future?: change if Male sterilization is modelled as other_modern as well
-        def calculate_costs(
-            in_df_resource_items_pkgs,
-            in_df_cons_avail_by_time_and_method,
-            in_df_mean_use,
-        ):
+        def calculate_costs(in_df_resource_items_pkgs,
+                            in_df_cons_avail_by_time_and_method,
+                            in_df_mean_use):
             """
             Calculates costs of available items per time period per method rescaled (from the nmbs for simulated
             pop_size) to the population size of Malawi.
@@ -1136,47 +777,28 @@
                 costs = 0
                 # Calculate costs from the logs and rescale to the pop. size of Malawi
                 item_avail_dict = in_df_cons_avail_by_time_and_method.loc[
-                    i, "Item_Available_summation"
+                    i, 'Item_Available_summation'
                 ]
                 for time_method_key in list(item_avail_dict.keys()):
                     # TODO: change the below to be any of items form the 'Contraception initiation' pkg
                     if time_method_key == 2019:
-                        unit_cost = float(
-                            in_df_resource_items_pkgs["Unit_Cost"].loc[
-                                (
-                                    in_df_resource_items_pkgs["Intervention_Pkg"]
-                                    == "Contraception initiation"
-                                )
-                                & (
-                                    in_df_resource_items_pkgs["Item_Code"]
-                                    == time_method_key
-                                )
-                            ]
-                        )
+                        unit_cost = float(in_df_resource_items_pkgs['Unit_Cost'].loc[
+                                (in_df_resource_items_pkgs['Intervention_Pkg'] == 'Contraception initiation')
+                                & (in_df_resource_items_pkgs['Item_Code'] == time_method_key)])
                         costs = costs + (unit_cost * item_avail_dict[time_method_key])
                     else:
-                        unit_cost = float(
-                            in_df_resource_items_pkgs["Unit_Cost"].loc[
-                                (
-                                    in_df_resource_items_pkgs["Intervention_Pkg"]
-                                    == get_intervention_pkg_name(i[1])
-                                )
-                                & (
-                                    in_df_resource_items_pkgs["Item_Code"]
-                                    == time_method_key
-                                )
-                            ]
-                        )
+                        unit_cost = float(in_df_resource_items_pkgs['Unit_Cost'].loc[
+                                (in_df_resource_items_pkgs['Intervention_Pkg'] == get_intervention_pkg_name(i[1]))
+                                & (in_df_resource_items_pkgs['Item_Code'] == time_method_key)])
                         costs = costs + (unit_cost * item_avail_dict[time_method_key])
                 costs = costs * scaling_factor
                 l_costs.append(costs)
             return l_costs
 
-        cons_avail_grouped_by_time_and_method_df["Costs"] = calculate_costs(
-            resource_items_pkgs_df,
-            cons_avail_grouped_by_time_and_method_df,
-            mean_use_df,
-        )
+        cons_avail_grouped_by_time_and_method_df['Costs'] =\
+            calculate_costs(resource_items_pkgs_df,
+                            cons_avail_grouped_by_time_and_method_df,
+                            mean_use_df)
 
         def sum_costs_all_times(in_df_costs_by_tp):
             """
@@ -1189,24 +811,21 @@
             """
             # tp of all times, ie very first to very last year of time periods
             y_first = in_df_costs_by_tp.index[0][0].split("-")[0]
-            y_last = in_df_costs_by_tp.index[len(in_df_costs_by_tp) - 1][0].split("-")[
-                1
-            ]
-            sum_tp = str(y_first) + "-" + str(y_last)
+            y_last = in_df_costs_by_tp.index[len(in_df_costs_by_tp) - 1][0].split("-")[1]
+            sum_tp = (str(y_first) + "-" + str(y_last))
             # Sum the costs in all time periods for each contraceptive method
             sum_costs = in_df_costs_by_tp.groupby(level=[1]).sum()
-            return pd.DataFrame(
-                list(sum_costs.loc[:, "Costs"]),
-                columns=["Costs"],
-                index=[[sum_tp] * len(sum_costs.index), sum_costs.index],
-            )
-
-        cons_costs_by_time_and_method_df = (
-            cons_avail_grouped_by_time_and_method_df.loc[:, "Costs"].copy().to_frame()
-        )
-        cons_costs_by_time_and_method_df = cons_costs_by_time_and_method_df.append(
-            sum_costs_all_times(cons_costs_by_time_and_method_df)
-        )
+            return pd.DataFrame(list(sum_costs.loc[:, 'Costs']),
+                                columns=['Costs'],
+                                index=[[sum_tp] * len(sum_costs.index),
+                                       sum_costs.index]
+                                )
+
+        cons_costs_by_time_and_method_df =\
+            cons_avail_grouped_by_time_and_method_df.loc[:, 'Costs'].copy().to_frame()
+        cons_costs_by_time_and_method_df =\
+            cons_costs_by_time_and_method_df\
+            .append(sum_costs_all_times(cons_costs_by_time_and_method_df))
 
         print("Calculations of Consumables Costs finished.")
 
@@ -1214,123 +833,67 @@
         # warn if simulation ends before the interventions are implemented
         calc_intervention_costs_bool = in_calc_intervention_costs_bool
         if in_calc_intervention_costs_bool:
-            interv_info_df = (
-                log_df["tlo.methods.contraception"]["interventions_start_date"]
-                .set_index("date")
-                .copy()
-            )
-            interv_implem_date = Date(
-                interv_info_df.loc["2010-01-01", "date_co_interv_implemented"]
-            )
+            interv_info_df =\
+                log_df['tlo.methods.contraception']['interventions_start_date'].set_index('date').copy()
+            interv_implem_date = Date(interv_info_df.loc['2010-01-01', 'date_co_interv_implemented'])
             if Date(last_day_simulated) < interv_implem_date:
                 warnings.warn(
-                    "\nWarning: Calculations of intervention costs are not provided as the simulation ends before"
-                    " interventions are introduced."
+                    '\nWarning: Calculations of intervention costs are not provided as the simulation ends before'
+                    ' interventions are introduced.'
                 )
                 calc_intervention_costs_bool = False
         # %% Calculate annual Pop and PPFP intervention costs:
         if calc_intervention_costs_bool:
             # @@ Load Population Totals (Demography Model Results)
             # females 15-49 by year
-            demog_df_f = (
-                log_df["tlo.methods.demography"]["age_range_f"].set_index("date").copy()
-            )
-            demog_df_f["year"] = pd.to_datetime(demog_df_f.index).year
+            demog_df_f = log_df['tlo.methods.demography']['age_range_f'].set_index('date').copy()
+            demog_df_f['year'] = pd.to_datetime(demog_df_f.index).year
             demog_df_f.index = pd.to_datetime(demog_df_f.index).year
-            demog_df_f.index.name = "year"
-            demog_df_f["15-49"] = demog_df_f.loc[
-                :, ["15-19", "20-24", "25-29", "30-34", "35-39", "40-44", "45-49"]
-            ].sum(axis=1)
+            demog_df_f.index.name = 'year'
+            demog_df_f['15-49'] =\
+                demog_df_f.loc[:, ['15-19', '20-24', '25-29', '30-34', '35-39', '40-44', '45-49']].sum(axis=1)
             # males 15-49 by year
-            demog_df_m = (
-                log_df["tlo.methods.demography"]["age_range_m"].set_index("date").copy()
-            )
-            demog_df_m["year"] = pd.to_datetime(demog_df_m.index).year
+            demog_df_m = log_df['tlo.methods.demography']['age_range_m'].set_index('date').copy()
+            demog_df_m['year'] = pd.to_datetime(demog_df_m.index).year
             demog_df_m.index = pd.to_datetime(demog_df_m.index).year
-            demog_df_m.index.name = "year"
-            demog_df_m["15-49"] = demog_df_m.loc[
-                :, ["15-19", "20-24", "25-29", "30-34", "35-39", "40-44", "45-49"]
-            ].sum(axis=1)
+            demog_df_m.index.name = 'year'
+            demog_df_m['15-49'] =\
+                demog_df_m.loc[:, ['15-19', '20-24', '25-29', '30-34', '35-39', '40-44', '45-49']].sum(axis=1)
             # total females & males 15-49 as both targeted by Pop and PPFP interventions, by year
-            popsize1549 = demog_df_f["15-49"] + demog_df_m["15-49"]
+            popsize1549 = demog_df_f['15-49'] + demog_df_m['15-49']
             popsize1549 = pd.DataFrame(popsize1549)
-            popsize1549["year"] = demog_df_f["year"]
+            popsize1549['year'] = demog_df_f['year']
             # Calculate ratio of population of reproductive age compared to 2016 as base year (a year for which Pop and
             # PPFP intervention implementation costs are estimated)
-            popsize1549["ratio"] = (
-                popsize1549.loc[:, "15-49"] / popsize1549.loc[2016, "15-49"]
-            )
+            popsize1549['ratio'] = popsize1549.loc[:, '15-49'] / popsize1549.loc[2016, '15-49']
             # Multiply Pop and PPFP intervention costs by this ratio for each year:
             # cost of Pop and PPFP intervention implementations for whole population of Malawi at the end of 2015
             # (MWK - Malawi Kwacha) with inflation rate of 81% to 2020
             # TODO?: these 2 parameters are approximated from costs for 2016-2020 - ie not approximation for pop of 2016
             #  as we use it, hence may be used rather as approximation for average pop of 2016-2020 if decided to
-<<<<<<< HEAD
-            co_analysis_params = pd.read_csv(
-                "resources/ResourceFile_ContraceptionAnalysisParams.csv"
-            )
-            pop_interv_cost_2016 = (
-                float(
-                    co_analysis_params["value"].loc[
-                        co_analysis_params["parameter_name"] == "pop_intervention_cost"
-                    ]
-                )
-                * 1.81
-            )
-            ppfp_interv_cost_2016 = (
-                float(
-                    co_analysis_params["value"].loc[
-                        co_analysis_params["parameter_name"] == "ppfp_intervention_cost"
-                    ]
-                )
-                * 1.81
-            )
-=======
             co_analysis_params = pd.read_csv('resources/contraception/ResourceFile_ContraceptionAnalysisParams.csv')
             pop_interv_cost_2016 = float(co_analysis_params['value'].loc[co_analysis_params['parameter_name'] ==
                                                                          'pop_intervention_cost']) * 1.81
             ppfp_interv_cost_2016 = float(co_analysis_params['value'].loc[co_analysis_params['parameter_name'] ==
                                                                           'ppfp_intervention_cost']) * 1.81
->>>>>>> 8bdbacc2
             # Calculate interventions costs for each year (proportional to popsize of reproductive age)
-            popsize1549["pop_intervention_cost"] = (
-                popsize1549["ratio"] * pop_interv_cost_2016
-            )
-            popsize1549["ppfp_intervention_cost"] = (
-                popsize1549["ratio"] * ppfp_interv_cost_2016
-            )
-            popsize1549["interventions_total"] = (
-                popsize1549["pop_intervention_cost"]
-                + popsize1549["ppfp_intervention_cost"]
-            )
+            popsize1549['pop_intervention_cost'] = popsize1549['ratio'] * pop_interv_cost_2016
+            popsize1549['ppfp_intervention_cost'] = popsize1549['ratio'] * ppfp_interv_cost_2016
+            popsize1549['interventions_total'] =\
+                popsize1549['pop_intervention_cost'] + popsize1549['ppfp_intervention_cost']
             # interventions costs before implementation = 0
-            popsize1549.loc[
-                range(2010, interv_implem_date.year),
-                [
-                    "pop_intervention_cost",
-                    "ppfp_intervention_cost",
-                    "interventions_total",
-                ],
-            ] = 0
+            popsize1549.loc[range(2010, interv_implem_date.year),
+                            ['pop_intervention_cost', 'ppfp_intervention_cost', 'interventions_total']] = 0
             # Assign time_periods to the data
-            co_interv_costs_tp_df = create_time_period_data(
-                in_required_time_period_starts, popsize1549
-            )
+            co_interv_costs_tp_df = \
+                create_time_period_data(in_required_time_period_starts,
+                                        popsize1549)
             # Group intervention costs by time period
-            co_interv_costs_tp_df.index = co_interv_costs_tp_df["Time_Period"]
-            co_interv_costs_sum_by_tp_df = (
+            co_interv_costs_tp_df.index = co_interv_costs_tp_df['Time_Period']
+            co_interv_costs_sum_by_tp_df =\
                 co_interv_costs_tp_df.loc[
-                    :,
-                    [
-                        "pop_intervention_cost",
-                        "ppfp_intervention_cost",
-                        "interventions_total",
-                    ],
-                ]
-                .dropna()
-                .groupby(["Time_Period"])
-                .sum()
-            )
+                    :, ['pop_intervention_cost', 'ppfp_intervention_cost', 'interventions_total']
+                ].dropna().groupby(['Time_Period']).sum()
 
             def sum_interv_costs_all_times(in_df_interv_costs_by_tp):
                 """
@@ -1341,10 +904,8 @@
                 """
                 # tp of all times, ie very first to very last year of time periods
                 y_first = in_df_interv_costs_by_tp.index[0].split("-")[0]
-                y_last = in_df_interv_costs_by_tp.index[
-                    len(in_df_interv_costs_by_tp) - 1
-                ].split("-")[1]
-                sum_tp = str(y_first) + "-" + str(y_last)
+                y_last = in_df_interv_costs_by_tp.index[len(in_df_interv_costs_by_tp) - 1].split("-")[1]
+                sum_tp = (str(y_first) + "-" + str(y_last))
                 # Sum the costs in all time periods
                 sum_costs = in_df_interv_costs_by_tp.sum(axis=0).to_frame().transpose()
                 sum_costs.index = [sum_tp]
@@ -1358,34 +919,16 @@
 
         # If calculation of intervention costs is not required:
         else:
-            co_interv_costs_sum_by_tp_df = pd.DataFrame(
-                {
-                    "pop_intervention_cost": [],
-                    "ppfp_intervention_cost": [],
-                    "interventions_total": [],
-                }
-            )
+            co_interv_costs_sum_by_tp_df =\
+                pd.DataFrame({'pop_intervention_cost': [], 'ppfp_intervention_cost': [], 'interventions_total': []})
 
     # If calculation of Use and Consumables Costs of Contraception methods are not required,
     # and hence also no intervention costs calculated:
     else:
-        (
-            co_output_use_modern_tp_df,
-            co_output_percentage_use_df,
-            cons_costs_by_time_and_method_df,
-        ) = ([], [], [])
-        co_interv_costs_sum_by_tp_df = pd.DataFrame(
-            {
-                "pop_intervention_cost": [],
-                "ppfp_intervention_cost": [],
-                "interventions_total": [],
-            }
-        )
-
-    return (
-        co_output_use_modern_tp_df,
-        co_output_percentage_use_df,
-        cons_costs_by_time_and_method_df,
-        co_interv_costs_sum_by_tp_df,
-        scaling_factor,
-    )+        co_output_use_modern_tp_df, co_output_percentage_use_df, cons_costs_by_time_and_method_df = [], [], []
+        co_interv_costs_sum_by_tp_df = \
+            pd.DataFrame({'pop_intervention_cost': [], 'ppfp_intervention_cost': [], 'interventions_total': []})
+
+    return co_output_use_modern_tp_df, co_output_percentage_use_df, \
+        cons_costs_by_time_and_method_df, co_interv_costs_sum_by_tp_df, \
+        scaling_factor