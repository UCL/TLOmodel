"""Description of the HSI that run.
N.B. This script uses the package `squarify`: so run, `pip install squarify` first.
"""
from collections import defaultdict
from pathlib import Path

import numpy as np
import pandas as pd
import squarify
from matplotlib import pyplot as plt

from tlo import Date
from tlo.analysis.utils import (
    extract_results,
<<<<<<< HEAD
    get_scenario_outputs,
    summarize,
    unflatten_flattened_multi_index_in_logging,
    create_pickles_locally,
=======
    summarize,
    unflatten_flattened_multi_index_in_logging,
>>>>>>> bdb7e3f0
)

# todo - ** PLOTTING AESTHETICS **
#  * define a colormap for TREATMENT_ID short and use this in Figure 1 and 3
#  * selective labelling of only the biggest blocks.


<<<<<<< HEAD
# %% Declare the name of the file that specified the scenarios used in this run.
scenario_filename = 'long_run_all_diseases.py'


# %% Declare usual paths.
outputspath = Path('./outputs/tbh03@ic.ac.uk')
rfp = Path('./resources')

# Find results folder (most recent run generated using that scenario_filename)
results_folder = get_scenario_outputs(scenario_filename, outputspath)[-1]

# create_pickles_locally(results_folder, compressed_file_name_prefix="long_run")  # <-- sometimes needed after download

# Declare period for which the results will be generated (defined inclusively)
TARGET_PERIOD = (Date(2010, 1, 1), Date(2010, 12, 31))

# Declare path for output graphs from this script
make_graph_file_name = lambda stub: results_folder / f"{stub}.png"  # noqa: E731

# Define colours to use:
colors = {
    'Model': 'royalblue',
    'Census': 'darkred',
    'WPP': 'forestgreen',
    'GBD': 'plum'
}


# %% Declare helper functions

def drop_outside_period(_df):
    """Return a dataframe which only includes for which the date is within the limits defined by TARGET_PERIOD"""
    return _df.drop(index=_df.index[~_df['date'].between(*TARGET_PERIOD)])


def formatting_hsi_df(_df):
    """Standard formatting for the HSI_Event log."""

    # Remove entries for those HSI that did not run
    _df = drop_outside_period(_df)\
        .drop(_df.index[~_df.did_run]) \
        .reset_index(drop=True) \
        .drop(columns=['Person_ID', 'Squeeze_Factor', 'Facility_ID', 'did_run'])

    # Unpack the dictionary in `Number_By_Appt_Type_Code`.
    _df = _df.join(_df['Number_By_Appt_Type_Code'].apply(pd.Series).fillna(0.0)).drop(
        columns='Number_By_Appt_Type_Code')

    # Produce course version of TREATMENT_ID (just first level, which is the module)
    _df['TREATMENT_ID_SHORT'] = _df['TREATMENT_ID'].str.split('_').apply(lambda x: x[0])

    return _df


def get_colors(x):
    cmap = plt.cm.get_cmap('jet')
    return [cmap(i) for i in np.arange(0, 1, 1.0 / len(x))]


# %% "Figure 1": The Distribution of HSI_Events that occur by TREATMENT_ID

def get_counts_of_hsi_by_treatment_id(_df):
    return formatting_hsi_df(_df).groupby(by='TREATMENT_ID').size()


def get_counts_of_hsi_by_treatment_id_short(_df):
    return formatting_hsi_df(_df).groupby(by='TREATMENT_ID_SHORT').size()


counts_of_hsi_by_treatment_id = summarize(
    extract_results(
        results_folder,
        module='tlo.methods.healthsystem',
        key='HSI_Event',
        custom_generate_series=get_counts_of_hsi_by_treatment_id,
        do_scaling=True
    ),
    only_mean=True
)

counts_of_hsi_by_treatment_id_short = summarize(
    extract_results(
        results_folder,
        module='tlo.methods.healthsystem',
        key='HSI_Event',
        custom_generate_series=get_counts_of_hsi_by_treatment_id_short,
        do_scaling=True
    ),
    only_mean=True
)


fig, ax = plt.subplots()
name_of_plot = 'Proportion of HSI Events by TREATMENT_ID'
squarify.plot(
    sizes=counts_of_hsi_by_treatment_id.values,
    label=counts_of_hsi_by_treatment_id.index,
    color=get_colors(counts_of_hsi_by_treatment_id_short.values),
    alpha=1,
    pad=True,
    ax=ax,
    text_kwargs={'color': 'black', 'size': 8},
)
ax.set_axis_off()
ax.set_title(name_of_plot, {'size': 12, 'color': 'black'})
fig.savefig(make_graph_file_name(name_of_plot.replace(' ', '_')))
fig.show()

fig, ax = plt.subplots()
name_of_plot = 'HSI Events by TREATMENT_ID (Short)'
squarify.plot(
    sizes=counts_of_hsi_by_treatment_id_short.values,
    label=counts_of_hsi_by_treatment_id_short.index,
    color=get_colors(counts_of_hsi_by_treatment_id_short.values),
    alpha=1,
    pad=True,
    ax=ax,
    text_kwargs={'color': 'black', 'size': 8}
)
ax.set_axis_off()
ax.set_title(name_of_plot, {'size': 12, 'color': 'black'})
fig.savefig(make_graph_file_name(name_of_plot.replace(' ', '_')))
fig.show()


# %% "Figure 2": The Appointments Used

def get_counts_of_appt_type_by_treatment_id_short(_df):
    return formatting_hsi_df(_df) \
        .drop(columns=['date', 'TREATMENT_ID', 'Facility_Level']) \
        .melt(id_vars=['TREATMENT_ID_SHORT'], var_name='Appt_Type', value_name='Num') \
        .groupby(by=['TREATMENT_ID_SHORT', 'Appt_Type'])['Num'].sum()


counts_of_appt_by_treatment_id_short = summarize(
    extract_results(
        results_folder,
        module='tlo.methods.healthsystem',
        key='HSI_Event',
        custom_generate_series=get_counts_of_appt_type_by_treatment_id_short,
        do_scaling=True
    ),
    only_mean=True,
    collapse_columns=True,
)

fig, ax = plt.subplots()
name_of_plot = 'Appointment Types Used'
(counts_of_appt_by_treatment_id_short / 1e6).unstack().plot.bar(ax=ax, stacked=True)
ax.spines['top'].set_visible(False)
ax.spines['right'].set_visible(False)
ax.legend(ncol=3, prop={'size': 6}, loc='upper left')
ax.set_ylabel('Number of appointments (millions)')
ax.set_xlabel('TREATMENT_ID (Short)')
ax.set_ylim(0, 80)
ax.set_title(name_of_plot, {'size': 12, 'color': 'black'})
fig.tight_layout()
fig.savefig(make_graph_file_name(name_of_plot.replace(' ', '_')))
fig.show()


# %% "Figure 3": The Fraction of the time of each HCW used by each TREATMENT_ID (Short)

def get_share_of_time_for_hw_by_short_treatment_id(_df):
    appts = formatting_hsi_df(_df) \
        .drop(columns=['date', 'TREATMENT_ID']) \
        .melt(id_vars=['Facility_Level', 'TREATMENT_ID_SHORT'], var_name='Appt_Type', value_name='Num') \
        .groupby(by=['TREATMENT_ID_SHORT', 'Facility_Level', 'Appt_Type'])['Num'].sum() \
        .reset_index()

    # Find the time of each HealthCareWorker (HCW) for each appointment at eahc level
    att = pd.pivot_table(
        pd.read_csv(rfp / 'healthsystem' / 'human_resources' / 'definitions' / 'ResourceFile_Appt_Time_Table.csv'),
        index=['Appt_Type_Code', 'Facility_Level'],
        columns='Officer_Category',
        values='Time_Taken_Mins',
        fill_value=0.0
    ).reset_index()

    m = appts.merge(att,
                    left_on=['Appt_Type', 'Facility_Level'],
                    right_on=['Appt_Type_Code', 'Facility_Level'],
                    how='left') \
        .drop(columns=['Facility_Level', 'Appt_Type', 'Appt_Type_Code']) \
        .set_index('TREATMENT_ID_SHORT')

    return m.apply(lambda row: row * row['Num'], axis=1) \
        .drop(columns='Num') \
        .groupby(level=0).sum() \
        .apply(lambda col: col / col.sum(), axis=0) \
        .stack()


share_of_time_for_hw_by_short_treatment_id = summarize(
    extract_results(
        results_folder,
        module='tlo.methods.healthsystem',
        key='HSI_Event',
        custom_generate_series=get_share_of_time_for_hw_by_short_treatment_id,
        do_scaling=False
    ),
    only_mean=True,
    collapse_columns=True
)


def drop_zero_rows(ser):
    return ser.drop(ser[ser == 0].index)


all_cadres = share_of_time_for_hw_by_short_treatment_id.index.levels[1]
cadres_to_plot = ['DCSA', 'Nursing_and_Midwifery', 'Clinical', 'Pharmacy']

fig, ax = plt.subplots(nrows=2, ncols=2)
name_of_plot = 'Proportion of Time Used For Selected Cadre by TREATMENT_ID (Short)'
for _cadre, _ax in zip(cadres_to_plot, ax.reshape(-1)):
    _x = drop_zero_rows(share_of_time_for_hw_by_short_treatment_id.loc[(slice(None), _cadre)])
    squarify.plot(
        sizes=_x.values,
        label=_x.index,
        color=get_colors(_x),
        alpha=1,
        pad=True,
        ax=_ax,
        text_kwargs={'color': 'black', 'size': 8},
    )
    _ax.set_axis_off()
    _ax.set_title(f'{_cadre}', {'size': 10, 'color': 'black'})
fig.suptitle(name_of_plot, fontproperties={'size': 12})
fig.savefig(make_graph_file_name(name_of_plot.replace(' ', '_')))
fig.show()


# %% "Figure 4": The level of usage of the HealthSystem HR Resources

def get_share_of_time_for_hw_in_each_facility_by_short_treatment_id(_df):
    _df = drop_outside_period(_df)
    _df = _df.set_index('date')
    _all = _df['Frac_Time_Used_Overall']
    _df = _df['Frac_Time_Used_By_Facility_ID'].apply(pd.Series)
    _df.columns = _df.columns.astype(int)
    _df = _df.reindex(columns=sorted(_df.columns))
    _df['All'] = _all
    return _df.groupby(pd.Grouper(freq="M")).mean().stack()  # find monthly averages and stack into series


def get_share_of_time_used_for_each_officer_at_each_level(_df):
    _df = drop_outside_period(_df)
    _df = _df.set_index('date')
    _df = _df['Frac_Time_Used_By_OfficerType'].apply(pd.Series).mean()  # find mean over the period
    _df.index = unflatten_flattened_multi_index_in_logging(_df.index)
    return _df


capacity_by_facility = summarize(
    extract_results(
        results_folder,
        module='tlo.methods.healthsystem',
        key='Capacity',
        custom_generate_series=get_share_of_time_for_hw_in_each_facility_by_short_treatment_id,
        do_scaling=False
    ),
    only_mean=True,
    collapse_columns=True
)

capacity_by_officer = summarize(
    extract_results(
        results_folder,
        module='tlo.methods.healthsystem',
        key='Capacity',
        custom_generate_series=get_share_of_time_used_for_each_officer_at_each_level,
        do_scaling=False
    ),
    only_mean=True,
    collapse_columns=True
)


# Find the levels of each facility
mfl = pd.read_csv(rfp / 'healthsystem' / 'organisation' / 'ResourceFile_Master_Facilities_List.csv'
                  ).set_index('Facility_ID')


def find_level_for_facility(id):
    return mfl.loc[id].Facility_Level


color_for_level = {'0': 'blue', '1a': 'yellow', '1b': 'green', '2': 'grey', '3': 'orange', '4': 'black', '5': 'white'}

fig, ax = plt.subplots()
name_of_plot = 'Usage of Healthcare Worker Time By Month'
capacity_unstacked = capacity_by_facility.unstack()
for i in capacity_unstacked.columns:
    if i != 'All':
        level = find_level_for_facility(i)
        h1, = ax.plot(capacity_unstacked[i].index, capacity_unstacked[i].values,
                      color=color_for_level[level], linewidth=0.5, label=f'Facility_Level {level}')

h2, = ax.plot(capacity_unstacked['All'].index, capacity_unstacked['All'].values, color='red', linewidth=1.5)
ax.set_title(name_of_plot)
ax.set_xlabel('Month')
ax.set_ylabel('Fraction of all time used\n(Average for the month)')
ax.legend([h1, h2], ['Each Facility', 'All Facilities'])
ax.spines['top'].set_visible(False)
ax.spines['right'].set_visible(False)
fig.tight_layout()
fig.savefig(make_graph_file_name(name_of_plot.replace(' ', '_')))
fig.show()


fig, ax = plt.subplots()
name_of_plot = 'Usage of Healthcare Worker Time (Average)'
capacity_unstacked_average = capacity_by_facility.unstack().mean()
levels = [find_level_for_facility(i) if i != 'All' else 'All' for i in capacity_unstacked_average.index]
xpos_for_level = dict(zip((color_for_level.keys()), range(len(color_for_level))))
for id, val in capacity_unstacked_average.iteritems():
    if id != 'All':
        _level = find_level_for_facility(id)
        if _level != '5':
            xpos = xpos_for_level[_level]
            scatter = (np.random.rand() - 0.5) * 0.25
            h1, = ax.plot(xpos + scatter, val * 100, color=color_for_level[_level],
                          marker='.', markersize=15, label='Each Facility', linestyle='none')
h2 = ax.axhline(y=capacity_unstacked_average['All'] * 100,
                color='red', linestyle='--', label='Average')
ax.set_title(name_of_plot)
ax.set_xlabel('Facility_Level')
ax.set_xticks(list(xpos_for_level.values()))
ax.set_xticklabels(xpos_for_level.keys())
ax.set_ylabel('Percent of Time Available That is Used\n')
ax.legend(handles=[h1, h2])
ax.spines['top'].set_visible(False)
ax.spines['right'].set_visible(False)
fig.tight_layout()
fig.savefig(make_graph_file_name(name_of_plot.replace(' ', '_')))
fig.show()


fig, ax = plt.subplots()
name_of_plot = 'Usage of Healthcare Worker Time by Cadre and Facility_Level'
(100.0 * capacity_by_officer.unstack()).T.plot.bar(ax=ax)
ax.legend()
ax.set_xlabel('Facility_Level')
ax.set_ylabel('Percent of time that is used')
ax.spines['top'].set_visible(False)
ax.spines['right'].set_visible(False)
ax.set_title(name_of_plot)
fig.tight_layout()
fig.savefig(make_graph_file_name(name_of_plot.replace(' ', '_')))
fig.show()


# %% "Figure 5": The level of usage of the Beds in the HealthSystem

def get_frac_of_beddays_used(_df):
    _df = drop_outside_period(_df)
    _df = _df.set_index('date')
    return _df.mean()


frac_of_beddays_used = summarize(
    extract_results(
        results_folder,
        module='tlo.methods.healthsystem.summary',
        key='FractionOfBedDaysUsed',
        custom_generate_series=get_frac_of_beddays_used,
        do_scaling=False
    ),
    only_mean=True,
    collapse_columns=True
)

fig, ax = plt.subplots()
name_of_plot = 'Usage of Bed-Days Used'
(100.0 * frac_of_beddays_used).plot.bar(ax=ax)
ax.legend()
ax.set_xlabel('Type of Bed')
ax.set_ylabel('Percent of time that is used')
ax.spines['top'].set_visible(False)
ax.spines['right'].set_visible(False)
ax.set_title(name_of_plot)
ax.get_legend().remove()
fig.tight_layout()
fig.savefig(make_graph_file_name(name_of_plot.replace(' ', '_')))
fig.show()


# %% "Figure 6": Usage of consumables in the HealthSystem

def get_counts_of_items_requested(_df):
    _df = drop_outside_period(_df)

    counts_of_available = defaultdict(int)
    counts_of_not_available = defaultdict(int)

    for _, row in _df.iterrows():
        for item, num in eval(row['Item_Available']).items():
            counts_of_available[item] += num
        for item, num in eval(row['Item_NotAvailable']).items():
            counts_of_not_available[item] += num

    return pd.concat(
        {'Available': pd.Series(counts_of_available), 'Not_Available': pd.Series(counts_of_not_available)},
        axis=1
    ).fillna(0).astype(int).stack()


cons_req = summarize(
    extract_results(
        results_folder,
        module='tlo.methods.healthsystem',
        key='Consumables',
        custom_generate_series=get_counts_of_items_requested,
        do_scaling=True
    ),
    only_mean=True,
    collapse_columns=True
)

# Merge in item names and prepare to plot:
cons = cons_req.unstack()
cons_names = pd.read_csv(rfp / 'healthsystem' / 'consumables' / 'ResourceFile_Consumables_Items_and_Packages.csv'
                         )[['Item_Code', 'Items']].set_index('Item_Code').drop_duplicates()
cons = cons.merge(cons_names, left_index=True, right_index=True, how='left').set_index('Items').astype(int)
cons = cons.assign(total=cons.sum(1)).sort_values('total', ascending=False).drop(columns='total')

fig, ax = plt.subplots()
name_of_plot = 'Demand For Consumables'
(cons / 1e6).head(20).plot.barh(ax=ax, stacked=True)
ax.set_title(name_of_plot)
ax.set_ylabel('Item (20 most requested)')
ax.set_xlabel('Number of requests (Millions)')
ax.yaxis.set_tick_params(labelsize=7)
ax.spines['top'].set_visible(False)
ax.spines['right'].set_visible(False)
ax.legend()
fig.tight_layout()
fig.savefig(make_graph_file_name(name_of_plot.replace(' ', '_')))
fig.show()

fig, ax = plt.subplots()
name_of_plot = 'Consumables Not Available'
(cons['Not_Available'] / 1e6).sort_values(ascending=False).head(20).plot.barh(ax=ax)
ax.set_title(name_of_plot)
ax.set_ylabel('Item (20 most frequently not available when requested)')
ax.set_xlabel('Number of requests (Millions)')
ax.yaxis.set_tick_params(labelsize=7)
ax.spines['top'].set_visible(False)
ax.spines['right'].set_visible(False)
fig.tight_layout()
fig.savefig(make_graph_file_name(name_of_plot.replace(' ', '_')))
fig.show()


# HSI affected by missing consumables

def get_treatment_id_affecting_by_missing_consumables(_df):
    """Return frequency that a TREATMENT_ID suffers from consumables not being available."""
    _df = drop_outside_period(_df)
    _df = _df.loc[(_df['Item_NotAvailable'] != '{}'), ['TREATMENT_ID', 'Item_NotAvailable']]
    return _df['TREATMENT_ID'].value_counts()


treatment_id_affecting_by_missing_consumables = summarize(
    extract_results(
        results_folder,
        module='tlo.methods.healthsystem',
        key='Consumables',
        custom_generate_series=get_treatment_id_affecting_by_missing_consumables,
        do_scaling=True
    ),
    only_mean=True,
    collapse_columns=True
)

fig, ax = plt.subplots()
name_of_plot = 'HSI Affected by Unavailable Consumables (by TREATMENT_ID)'
squarify.plot(
    sizes=treatment_id_affecting_by_missing_consumables.values,
    label=treatment_id_affecting_by_missing_consumables.index,
    alpha=1,
    ax=ax,
    text_kwargs={'color': 'black', 'size': 4}
)
ax.set_axis_off()
ax.set_title(name_of_plot, {'size': 12, 'color': 'black'})
fig.savefig(make_graph_file_name(name_of_plot.replace(' ', '_')))
fig.show()
=======
def apply(results_folder: Path, output_folder: Path, resourcefilepath: Path = None):
    # Declare period for which the results will be generated (defined inclusively)
    TARGET_PERIOD = (Date(2010, 1, 1), Date(2010, 12, 31))

    # Declare path for output graphs from this script
    make_graph_file_name = lambda stub: output_folder / f"{stub}.png"  # noqa: E731

    # %% Declare helper functions

    def drop_outside_period(_df):
        """Return a dataframe which only includes for which the date is within the limits defined by TARGET_PERIOD"""
        return _df.drop(index=_df.index[~_df['date'].between(*TARGET_PERIOD)])

    def formatting_hsi_df(_df):
        """Standard formatting for the HSI_Event log."""

        # Remove entries for those HSI that did not run
        _df = drop_outside_period(_df) \
            .drop(_df.index[~_df.did_run]) \
            .reset_index(drop=True) \
            .drop(columns=['Person_ID', 'Squeeze_Factor', 'Facility_ID', 'did_run'])

        # Unpack the dictionary in `Number_By_Appt_Type_Code`.
        _df = _df.join(_df['Number_By_Appt_Type_Code'].apply(pd.Series).fillna(0.0)).drop(
            columns='Number_By_Appt_Type_Code')

        # Produce course version of TREATMENT_ID (just first level, which is the module)
        _df['TREATMENT_ID_SHORT'] = _df['TREATMENT_ID'].str.split('_').apply(lambda x: x[0])

        return _df

    def get_colors(x):
        cmap = plt.cm.get_cmap('jet')
        return [cmap(i) for i in np.arange(0, 1, 1.0 / len(x))]

    # %% "Figure 1": The Distribution of HSI_Events that occur by TREATMENT_ID

    def get_counts_of_hsi_by_treatment_id(_df):
        return formatting_hsi_df(_df).groupby(by='TREATMENT_ID').size()

    def get_counts_of_hsi_by_treatment_id_short(_df):
        return formatting_hsi_df(_df).groupby(by='TREATMENT_ID_SHORT').size()

    counts_of_hsi_by_treatment_id = summarize(
        extract_results(
            results_folder,
            module='tlo.methods.healthsystem',
            key='HSI_Event',
            custom_generate_series=get_counts_of_hsi_by_treatment_id,
            do_scaling=True
        ),
        only_mean=True
    )

    counts_of_hsi_by_treatment_id_short = summarize(
        extract_results(
            results_folder,
            module='tlo.methods.healthsystem',
            key='HSI_Event',
            custom_generate_series=get_counts_of_hsi_by_treatment_id_short,
            do_scaling=True
        ),
        only_mean=True
    )

    fig, ax = plt.subplots()
    name_of_plot = 'Proportion of HSI Events by TREATMENT_ID'
    squarify.plot(
        sizes=counts_of_hsi_by_treatment_id.values,
        label=counts_of_hsi_by_treatment_id.index,
        color=get_colors(counts_of_hsi_by_treatment_id_short.values),
        alpha=1,
        pad=True,
        ax=ax,
        text_kwargs={'color': 'black', 'size': 8},
    )
    ax.set_axis_off()
    ax.set_title(name_of_plot, {'size': 12, 'color': 'black'})
    fig.savefig(make_graph_file_name(name_of_plot.replace(' ', '_')))
    fig.show()

    fig, ax = plt.subplots()
    name_of_plot = 'HSI Events by TREATMENT_ID (Short)'
    squarify.plot(
        sizes=counts_of_hsi_by_treatment_id_short.values,
        label=counts_of_hsi_by_treatment_id_short.index,
        color=get_colors(counts_of_hsi_by_treatment_id_short.values),
        alpha=1,
        pad=True,
        ax=ax,
        text_kwargs={'color': 'black', 'size': 8}
    )
    ax.set_axis_off()
    ax.set_title(name_of_plot, {'size': 12, 'color': 'black'})
    fig.savefig(make_graph_file_name(name_of_plot.replace(' ', '_')))
    fig.show()

    # %% "Figure 2": The Appointments Used

    def get_counts_of_appt_type_by_treatment_id_short(_df):
        return formatting_hsi_df(_df) \
            .drop(columns=['date', 'TREATMENT_ID', 'Facility_Level']) \
            .melt(id_vars=['TREATMENT_ID_SHORT'], var_name='Appt_Type', value_name='Num') \
            .groupby(by=['TREATMENT_ID_SHORT', 'Appt_Type'])['Num'].sum()

    counts_of_appt_by_treatment_id_short = summarize(
        extract_results(
            results_folder,
            module='tlo.methods.healthsystem',
            key='HSI_Event',
            custom_generate_series=get_counts_of_appt_type_by_treatment_id_short,
            do_scaling=True
        ),
        only_mean=True,
        collapse_columns=True,
    )

    fig, ax = plt.subplots()
    name_of_plot = 'Appointment Types Used'
    (counts_of_appt_by_treatment_id_short / 1e6).unstack().plot.bar(ax=ax, stacked=True)
    ax.spines['top'].set_visible(False)
    ax.spines['right'].set_visible(False)
    ax.legend(ncol=3, prop={'size': 6}, loc='upper left')
    ax.set_ylabel('Number of appointments (millions)')
    ax.set_xlabel('TREATMENT_ID (Short)')
    ax.set_ylim(0, 80)
    ax.set_title(name_of_plot, {'size': 12, 'color': 'black'})
    fig.tight_layout()
    fig.savefig(make_graph_file_name(name_of_plot.replace(' ', '_')))
    fig.show()

    # %% "Figure 3": The Fraction of the time of each HCW used by each TREATMENT_ID (Short)

    def get_share_of_time_for_hw_by_short_treatment_id(_df):
        appts = formatting_hsi_df(_df) \
            .drop(columns=['date', 'TREATMENT_ID']) \
            .melt(id_vars=['Facility_Level', 'TREATMENT_ID_SHORT'], var_name='Appt_Type', value_name='Num') \
            .groupby(by=['TREATMENT_ID_SHORT', 'Facility_Level', 'Appt_Type'])['Num'].sum() \
            .reset_index()

        # Find the time of each HealthCareWorker (HCW) for each appointment at eahc level
        att = pd.pivot_table(
            pd.read_csv(
                resourcefilepath / 'healthsystem' / 'human_resources' / 'definitions' /
                'ResourceFile_Appt_Time_Table.csv'
            ),
            index=['Appt_Type_Code', 'Facility_Level'],
            columns='Officer_Category',
            values='Time_Taken_Mins',
            fill_value=0.0
        ).reset_index()

        m = appts.merge(att,
                        left_on=['Appt_Type', 'Facility_Level'],
                        right_on=['Appt_Type_Code', 'Facility_Level'],
                        how='left') \
            .drop(columns=['Facility_Level', 'Appt_Type', 'Appt_Type_Code']) \
            .set_index('TREATMENT_ID_SHORT')

        return m.apply(lambda row: row * row['Num'], axis=1) \
            .drop(columns='Num') \
            .groupby(level=0).sum() \
            .apply(lambda col: col / col.sum(), axis=0) \
            .stack()

    share_of_time_for_hw_by_short_treatment_id = summarize(
        extract_results(
            results_folder,
            module='tlo.methods.healthsystem',
            key='HSI_Event',
            custom_generate_series=get_share_of_time_for_hw_by_short_treatment_id,
            do_scaling=False
        ),
        only_mean=True,
        collapse_columns=True
    )

    def drop_zero_rows(ser):
        return ser.drop(ser[ser == 0].index)

    # all_cadres = share_of_time_for_hw_by_short_treatment_id.index.levels[1]
    cadres_to_plot = ['DCSA', 'Nursing_and_Midwifery', 'Clinical', 'Pharmacy']

    fig, ax = plt.subplots(nrows=2, ncols=2)
    name_of_plot = 'Proportion of Time Used For Selected Cadre by TREATMENT_ID (Short)'
    for _cadre, _ax in zip(cadres_to_plot, ax.reshape(-1)):
        _x = drop_zero_rows(share_of_time_for_hw_by_short_treatment_id.loc[(slice(None), _cadre)])
        squarify.plot(
            sizes=_x.values,
            label=_x.index,
            color=get_colors(_x),
            alpha=1,
            pad=True,
            ax=_ax,
            text_kwargs={'color': 'black', 'size': 8},
        )
        _ax.set_axis_off()
        _ax.set_title(f'{_cadre}', {'size': 10, 'color': 'black'})
    fig.suptitle(name_of_plot, fontproperties={'size': 12})
    fig.savefig(make_graph_file_name(name_of_plot.replace(' ', '_')))
    fig.show()

    # %% "Figure 4": The level of usage of the HealthSystem HR Resources

    def get_share_of_time_for_hw_in_each_facility_by_short_treatment_id(_df):
        _df = drop_outside_period(_df)
        _df = _df.set_index('date')
        _all = _df['Frac_Time_Used_Overall']
        _df = _df['Frac_Time_Used_By_Facility_ID'].apply(pd.Series)
        _df.columns = _df.columns.astype(int)
        _df = _df.reindex(columns=sorted(_df.columns))
        _df['All'] = _all
        return _df.groupby(pd.Grouper(freq="M")).mean().stack()  # find monthly averages and stack into series

    def get_share_of_time_used_for_each_officer_at_each_level(_df):
        _df = drop_outside_period(_df)
        _df = _df.set_index('date')
        _df = _df['Frac_Time_Used_By_OfficerType'].apply(pd.Series).mean()  # find mean over the period
        _df.index = unflatten_flattened_multi_index_in_logging(_df.index)
        return _df

    capacity_by_facility = summarize(
        extract_results(
            results_folder,
            module='tlo.methods.healthsystem',
            key='Capacity',
            custom_generate_series=get_share_of_time_for_hw_in_each_facility_by_short_treatment_id,
            do_scaling=False
        ),
        only_mean=True,
        collapse_columns=True
    )

    capacity_by_officer = summarize(
        extract_results(
            results_folder,
            module='tlo.methods.healthsystem',
            key='Capacity',
            custom_generate_series=get_share_of_time_used_for_each_officer_at_each_level,
            do_scaling=False
        ),
        only_mean=True,
        collapse_columns=True
    )

    # Find the levels of each facility
    mfl = pd.read_csv(
        resourcefilepath / 'healthsystem' / 'organisation' / 'ResourceFile_Master_Facilities_List.csv'
    ).set_index('Facility_ID')

    def find_level_for_facility(id):
        return mfl.loc[id].Facility_Level

    color_for_level = {'0': 'blue', '1a': 'yellow', '1b': 'green', '2': 'grey', '3': 'orange', '4': 'black',
                       '5': 'white'}

    fig, ax = plt.subplots()
    name_of_plot = 'Usage of Healthcare Worker Time By Month'
    capacity_unstacked = capacity_by_facility.unstack()
    for i in capacity_unstacked.columns:
        if i != 'All':
            level = find_level_for_facility(i)
            h1, = ax.plot(capacity_unstacked[i].index, capacity_unstacked[i].values,
                          color=color_for_level[level], linewidth=0.5, label=f'Facility_Level {level}')

    h2, = ax.plot(capacity_unstacked['All'].index, capacity_unstacked['All'].values, color='red', linewidth=1.5)
    ax.set_title(name_of_plot)
    ax.set_xlabel('Month')
    ax.set_ylabel('Fraction of all time used\n(Average for the month)')
    ax.legend([h1, h2], ['Each Facility', 'All Facilities'])
    ax.spines['top'].set_visible(False)
    ax.spines['right'].set_visible(False)
    fig.tight_layout()
    fig.savefig(make_graph_file_name(name_of_plot.replace(' ', '_')))
    fig.show()

    fig, ax = plt.subplots()
    name_of_plot = 'Usage of Healthcare Worker Time (Average)'
    capacity_unstacked_average = capacity_by_facility.unstack().mean()
    # levels = [find_level_for_facility(i) if i != 'All' else 'All' for i in capacity_unstacked_average.index]
    xpos_for_level = dict(zip((color_for_level.keys()), range(len(color_for_level))))
    for id, val in capacity_unstacked_average.iteritems():
        if id != 'All':
            _level = find_level_for_facility(id)
            if _level != '5':
                xpos = xpos_for_level[_level]
                scatter = (np.random.rand() - 0.5) * 0.25
                h1, = ax.plot(xpos + scatter, val * 100, color=color_for_level[_level],
                              marker='.', markersize=15, label='Each Facility', linestyle='none')
    h2 = ax.axhline(y=capacity_unstacked_average['All'] * 100,
                    color='red', linestyle='--', label='Average')
    ax.set_title(name_of_plot)
    ax.set_xlabel('Facility_Level')
    ax.set_xticks(list(xpos_for_level.values()))
    ax.set_xticklabels(xpos_for_level.keys())
    ax.set_ylabel('Percent of Time Available That is Used\n')
    ax.legend(handles=[h1, h2])
    ax.spines['top'].set_visible(False)
    ax.spines['right'].set_visible(False)
    fig.tight_layout()
    fig.savefig(make_graph_file_name(name_of_plot.replace(' ', '_')))
    fig.show()

    fig, ax = plt.subplots()
    name_of_plot = 'Usage of Healthcare Worker Time by Cadre and Facility_Level'
    (100.0 * capacity_by_officer.unstack()).T.plot.bar(ax=ax)
    ax.legend()
    ax.set_xlabel('Facility_Level')
    ax.set_ylabel('Percent of time that is used')
    ax.spines['top'].set_visible(False)
    ax.spines['right'].set_visible(False)
    ax.set_title(name_of_plot)
    fig.tight_layout()
    fig.savefig(make_graph_file_name(name_of_plot.replace(' ', '_')))
    fig.show()

    # %% "Figure 5": The level of usage of the Beds in the HealthSystem

    def get_frac_of_beddays_used(_df):
        _df = drop_outside_period(_df)
        _df = _df.set_index('date')
        return _df.mean()

    frac_of_beddays_used = summarize(
        extract_results(
            results_folder,
            module='tlo.methods.healthsystem.summary',
            key='FractionOfBedDaysUsed',
            custom_generate_series=get_frac_of_beddays_used,
            do_scaling=False
        ),
        only_mean=True,
        collapse_columns=True
    )

    fig, ax = plt.subplots()
    name_of_plot = 'Usage of Bed-Days Used'
    (100.0 * frac_of_beddays_used).plot.bar(ax=ax)
    ax.legend()
    ax.set_xlabel('Type of Bed')
    ax.set_ylabel('Percent of time that is used')
    ax.spines['top'].set_visible(False)
    ax.spines['right'].set_visible(False)
    ax.set_title(name_of_plot)
    ax.get_legend().remove()
    fig.tight_layout()
    fig.savefig(make_graph_file_name(name_of_plot.replace(' ', '_')))
    fig.show()

    # %% "Figure 6": Usage of consumables in the HealthSystem

    def get_counts_of_items_requested(_df):
        _df = drop_outside_period(_df)

        counts_of_available = defaultdict(int)
        counts_of_not_available = defaultdict(int)

        for _, row in _df.iterrows():
            for item, num in eval(row['Item_Available']).items():
                counts_of_available[item] += num
            for item, num in eval(row['Item_NotAvailable']).items():
                counts_of_not_available[item] += num

        return pd.concat(
            {'Available': pd.Series(counts_of_available), 'Not_Available': pd.Series(counts_of_not_available)},
            axis=1
        ).fillna(0).astype(int).stack()

    cons_req = summarize(
        extract_results(
            results_folder,
            module='tlo.methods.healthsystem',
            key='Consumables',
            custom_generate_series=get_counts_of_items_requested,
            do_scaling=True
        ),
        only_mean=True,
        collapse_columns=True
    )

    # Merge in item names and prepare to plot:
    cons = cons_req.unstack()
    cons_names = pd.read_csv(
        resourcefilepath / 'healthsystem' / 'consumables' / 'ResourceFile_Consumables_Items_and_Packages.csv'
    )[['Item_Code', 'Items']].set_index('Item_Code').drop_duplicates()
    cons = cons.merge(cons_names, left_index=True, right_index=True, how='left').set_index('Items').astype(int)
    cons = cons.assign(total=cons.sum(1)).sort_values('total', ascending=False).drop(columns='total')

    fig, ax = plt.subplots()
    name_of_plot = 'Demand For Consumables'
    (cons / 1e6).head(20).plot.barh(ax=ax, stacked=True)
    ax.set_title(name_of_plot)
    ax.set_ylabel('Item (20 most requested)')
    ax.set_xlabel('Number of requests (Millions)')
    ax.yaxis.set_tick_params(labelsize=7)
    ax.spines['top'].set_visible(False)
    ax.spines['right'].set_visible(False)
    ax.legend()
    fig.tight_layout()
    fig.savefig(make_graph_file_name(name_of_plot.replace(' ', '_')))
    fig.show()

    fig, ax = plt.subplots()
    name_of_plot = 'Consumables Not Available'
    (cons['Not_Available'] / 1e6).sort_values(ascending=False).head(20).plot.barh(ax=ax)
    ax.set_title(name_of_plot)
    ax.set_ylabel('Item (20 most frequently not available when requested)')
    ax.set_xlabel('Number of requests (Millions)')
    ax.yaxis.set_tick_params(labelsize=7)
    ax.spines['top'].set_visible(False)
    ax.spines['right'].set_visible(False)
    fig.tight_layout()
    fig.savefig(make_graph_file_name(name_of_plot.replace(' ', '_')))
    fig.show()

    # HSI affected by missing consumables

    def get_treatment_id_affecting_by_missing_consumables(_df):
        """Return frequency that a TREATMENT_ID suffers from consumables not being available."""
        _df = drop_outside_period(_df)
        _df = _df.loc[(_df['Item_NotAvailable'] != '{}'), ['TREATMENT_ID', 'Item_NotAvailable']]
        return _df['TREATMENT_ID'].value_counts()

    treatment_id_affecting_by_missing_consumables = summarize(
        extract_results(
            results_folder,
            module='tlo.methods.healthsystem',
            key='Consumables',
            custom_generate_series=get_treatment_id_affecting_by_missing_consumables,
            do_scaling=True
        ),
        only_mean=True,
        collapse_columns=True
    )

    fig, ax = plt.subplots()
    name_of_plot = 'HSI Affected by Unavailable Consumables (by TREATMENT_ID)'
    squarify.plot(
        sizes=treatment_id_affecting_by_missing_consumables.values,
        label=treatment_id_affecting_by_missing_consumables.index,
        alpha=1,
        ax=ax,
        text_kwargs={'color': 'black', 'size': 4}
    )
    ax.set_axis_off()
    ax.set_title(name_of_plot, {'size': 12, 'color': 'black'})
    fig.savefig(make_graph_file_name(name_of_plot.replace(' ', '_')))
    fig.show()
>>>>>>> bdb7e3f0
<|MERGE_RESOLUTION|>--- conflicted
+++ resolved
@@ -12,15 +12,8 @@
 from tlo import Date
 from tlo.analysis.utils import (
     extract_results,
-<<<<<<< HEAD
-    get_scenario_outputs,
     summarize,
     unflatten_flattened_multi_index_in_logging,
-    create_pickles_locally,
-=======
-    summarize,
-    unflatten_flattened_multi_index_in_logging,
->>>>>>> bdb7e3f0
 )
 
 # todo - ** PLOTTING AESTHETICS **
@@ -28,497 +21,6 @@
 #  * selective labelling of only the biggest blocks.
 
 
-<<<<<<< HEAD
-# %% Declare the name of the file that specified the scenarios used in this run.
-scenario_filename = 'long_run_all_diseases.py'
-
-
-# %% Declare usual paths.
-outputspath = Path('./outputs/tbh03@ic.ac.uk')
-rfp = Path('./resources')
-
-# Find results folder (most recent run generated using that scenario_filename)
-results_folder = get_scenario_outputs(scenario_filename, outputspath)[-1]
-
-# create_pickles_locally(results_folder, compressed_file_name_prefix="long_run")  # <-- sometimes needed after download
-
-# Declare period for which the results will be generated (defined inclusively)
-TARGET_PERIOD = (Date(2010, 1, 1), Date(2010, 12, 31))
-
-# Declare path for output graphs from this script
-make_graph_file_name = lambda stub: results_folder / f"{stub}.png"  # noqa: E731
-
-# Define colours to use:
-colors = {
-    'Model': 'royalblue',
-    'Census': 'darkred',
-    'WPP': 'forestgreen',
-    'GBD': 'plum'
-}
-
-
-# %% Declare helper functions
-
-def drop_outside_period(_df):
-    """Return a dataframe which only includes for which the date is within the limits defined by TARGET_PERIOD"""
-    return _df.drop(index=_df.index[~_df['date'].between(*TARGET_PERIOD)])
-
-
-def formatting_hsi_df(_df):
-    """Standard formatting for the HSI_Event log."""
-
-    # Remove entries for those HSI that did not run
-    _df = drop_outside_period(_df)\
-        .drop(_df.index[~_df.did_run]) \
-        .reset_index(drop=True) \
-        .drop(columns=['Person_ID', 'Squeeze_Factor', 'Facility_ID', 'did_run'])
-
-    # Unpack the dictionary in `Number_By_Appt_Type_Code`.
-    _df = _df.join(_df['Number_By_Appt_Type_Code'].apply(pd.Series).fillna(0.0)).drop(
-        columns='Number_By_Appt_Type_Code')
-
-    # Produce course version of TREATMENT_ID (just first level, which is the module)
-    _df['TREATMENT_ID_SHORT'] = _df['TREATMENT_ID'].str.split('_').apply(lambda x: x[0])
-
-    return _df
-
-
-def get_colors(x):
-    cmap = plt.cm.get_cmap('jet')
-    return [cmap(i) for i in np.arange(0, 1, 1.0 / len(x))]
-
-
-# %% "Figure 1": The Distribution of HSI_Events that occur by TREATMENT_ID
-
-def get_counts_of_hsi_by_treatment_id(_df):
-    return formatting_hsi_df(_df).groupby(by='TREATMENT_ID').size()
-
-
-def get_counts_of_hsi_by_treatment_id_short(_df):
-    return formatting_hsi_df(_df).groupby(by='TREATMENT_ID_SHORT').size()
-
-
-counts_of_hsi_by_treatment_id = summarize(
-    extract_results(
-        results_folder,
-        module='tlo.methods.healthsystem',
-        key='HSI_Event',
-        custom_generate_series=get_counts_of_hsi_by_treatment_id,
-        do_scaling=True
-    ),
-    only_mean=True
-)
-
-counts_of_hsi_by_treatment_id_short = summarize(
-    extract_results(
-        results_folder,
-        module='tlo.methods.healthsystem',
-        key='HSI_Event',
-        custom_generate_series=get_counts_of_hsi_by_treatment_id_short,
-        do_scaling=True
-    ),
-    only_mean=True
-)
-
-
-fig, ax = plt.subplots()
-name_of_plot = 'Proportion of HSI Events by TREATMENT_ID'
-squarify.plot(
-    sizes=counts_of_hsi_by_treatment_id.values,
-    label=counts_of_hsi_by_treatment_id.index,
-    color=get_colors(counts_of_hsi_by_treatment_id_short.values),
-    alpha=1,
-    pad=True,
-    ax=ax,
-    text_kwargs={'color': 'black', 'size': 8},
-)
-ax.set_axis_off()
-ax.set_title(name_of_plot, {'size': 12, 'color': 'black'})
-fig.savefig(make_graph_file_name(name_of_plot.replace(' ', '_')))
-fig.show()
-
-fig, ax = plt.subplots()
-name_of_plot = 'HSI Events by TREATMENT_ID (Short)'
-squarify.plot(
-    sizes=counts_of_hsi_by_treatment_id_short.values,
-    label=counts_of_hsi_by_treatment_id_short.index,
-    color=get_colors(counts_of_hsi_by_treatment_id_short.values),
-    alpha=1,
-    pad=True,
-    ax=ax,
-    text_kwargs={'color': 'black', 'size': 8}
-)
-ax.set_axis_off()
-ax.set_title(name_of_plot, {'size': 12, 'color': 'black'})
-fig.savefig(make_graph_file_name(name_of_plot.replace(' ', '_')))
-fig.show()
-
-
-# %% "Figure 2": The Appointments Used
-
-def get_counts_of_appt_type_by_treatment_id_short(_df):
-    return formatting_hsi_df(_df) \
-        .drop(columns=['date', 'TREATMENT_ID', 'Facility_Level']) \
-        .melt(id_vars=['TREATMENT_ID_SHORT'], var_name='Appt_Type', value_name='Num') \
-        .groupby(by=['TREATMENT_ID_SHORT', 'Appt_Type'])['Num'].sum()
-
-
-counts_of_appt_by_treatment_id_short = summarize(
-    extract_results(
-        results_folder,
-        module='tlo.methods.healthsystem',
-        key='HSI_Event',
-        custom_generate_series=get_counts_of_appt_type_by_treatment_id_short,
-        do_scaling=True
-    ),
-    only_mean=True,
-    collapse_columns=True,
-)
-
-fig, ax = plt.subplots()
-name_of_plot = 'Appointment Types Used'
-(counts_of_appt_by_treatment_id_short / 1e6).unstack().plot.bar(ax=ax, stacked=True)
-ax.spines['top'].set_visible(False)
-ax.spines['right'].set_visible(False)
-ax.legend(ncol=3, prop={'size': 6}, loc='upper left')
-ax.set_ylabel('Number of appointments (millions)')
-ax.set_xlabel('TREATMENT_ID (Short)')
-ax.set_ylim(0, 80)
-ax.set_title(name_of_plot, {'size': 12, 'color': 'black'})
-fig.tight_layout()
-fig.savefig(make_graph_file_name(name_of_plot.replace(' ', '_')))
-fig.show()
-
-
-# %% "Figure 3": The Fraction of the time of each HCW used by each TREATMENT_ID (Short)
-
-def get_share_of_time_for_hw_by_short_treatment_id(_df):
-    appts = formatting_hsi_df(_df) \
-        .drop(columns=['date', 'TREATMENT_ID']) \
-        .melt(id_vars=['Facility_Level', 'TREATMENT_ID_SHORT'], var_name='Appt_Type', value_name='Num') \
-        .groupby(by=['TREATMENT_ID_SHORT', 'Facility_Level', 'Appt_Type'])['Num'].sum() \
-        .reset_index()
-
-    # Find the time of each HealthCareWorker (HCW) for each appointment at eahc level
-    att = pd.pivot_table(
-        pd.read_csv(rfp / 'healthsystem' / 'human_resources' / 'definitions' / 'ResourceFile_Appt_Time_Table.csv'),
-        index=['Appt_Type_Code', 'Facility_Level'],
-        columns='Officer_Category',
-        values='Time_Taken_Mins',
-        fill_value=0.0
-    ).reset_index()
-
-    m = appts.merge(att,
-                    left_on=['Appt_Type', 'Facility_Level'],
-                    right_on=['Appt_Type_Code', 'Facility_Level'],
-                    how='left') \
-        .drop(columns=['Facility_Level', 'Appt_Type', 'Appt_Type_Code']) \
-        .set_index('TREATMENT_ID_SHORT')
-
-    return m.apply(lambda row: row * row['Num'], axis=1) \
-        .drop(columns='Num') \
-        .groupby(level=0).sum() \
-        .apply(lambda col: col / col.sum(), axis=0) \
-        .stack()
-
-
-share_of_time_for_hw_by_short_treatment_id = summarize(
-    extract_results(
-        results_folder,
-        module='tlo.methods.healthsystem',
-        key='HSI_Event',
-        custom_generate_series=get_share_of_time_for_hw_by_short_treatment_id,
-        do_scaling=False
-    ),
-    only_mean=True,
-    collapse_columns=True
-)
-
-
-def drop_zero_rows(ser):
-    return ser.drop(ser[ser == 0].index)
-
-
-all_cadres = share_of_time_for_hw_by_short_treatment_id.index.levels[1]
-cadres_to_plot = ['DCSA', 'Nursing_and_Midwifery', 'Clinical', 'Pharmacy']
-
-fig, ax = plt.subplots(nrows=2, ncols=2)
-name_of_plot = 'Proportion of Time Used For Selected Cadre by TREATMENT_ID (Short)'
-for _cadre, _ax in zip(cadres_to_plot, ax.reshape(-1)):
-    _x = drop_zero_rows(share_of_time_for_hw_by_short_treatment_id.loc[(slice(None), _cadre)])
-    squarify.plot(
-        sizes=_x.values,
-        label=_x.index,
-        color=get_colors(_x),
-        alpha=1,
-        pad=True,
-        ax=_ax,
-        text_kwargs={'color': 'black', 'size': 8},
-    )
-    _ax.set_axis_off()
-    _ax.set_title(f'{_cadre}', {'size': 10, 'color': 'black'})
-fig.suptitle(name_of_plot, fontproperties={'size': 12})
-fig.savefig(make_graph_file_name(name_of_plot.replace(' ', '_')))
-fig.show()
-
-
-# %% "Figure 4": The level of usage of the HealthSystem HR Resources
-
-def get_share_of_time_for_hw_in_each_facility_by_short_treatment_id(_df):
-    _df = drop_outside_period(_df)
-    _df = _df.set_index('date')
-    _all = _df['Frac_Time_Used_Overall']
-    _df = _df['Frac_Time_Used_By_Facility_ID'].apply(pd.Series)
-    _df.columns = _df.columns.astype(int)
-    _df = _df.reindex(columns=sorted(_df.columns))
-    _df['All'] = _all
-    return _df.groupby(pd.Grouper(freq="M")).mean().stack()  # find monthly averages and stack into series
-
-
-def get_share_of_time_used_for_each_officer_at_each_level(_df):
-    _df = drop_outside_period(_df)
-    _df = _df.set_index('date')
-    _df = _df['Frac_Time_Used_By_OfficerType'].apply(pd.Series).mean()  # find mean over the period
-    _df.index = unflatten_flattened_multi_index_in_logging(_df.index)
-    return _df
-
-
-capacity_by_facility = summarize(
-    extract_results(
-        results_folder,
-        module='tlo.methods.healthsystem',
-        key='Capacity',
-        custom_generate_series=get_share_of_time_for_hw_in_each_facility_by_short_treatment_id,
-        do_scaling=False
-    ),
-    only_mean=True,
-    collapse_columns=True
-)
-
-capacity_by_officer = summarize(
-    extract_results(
-        results_folder,
-        module='tlo.methods.healthsystem',
-        key='Capacity',
-        custom_generate_series=get_share_of_time_used_for_each_officer_at_each_level,
-        do_scaling=False
-    ),
-    only_mean=True,
-    collapse_columns=True
-)
-
-
-# Find the levels of each facility
-mfl = pd.read_csv(rfp / 'healthsystem' / 'organisation' / 'ResourceFile_Master_Facilities_List.csv'
-                  ).set_index('Facility_ID')
-
-
-def find_level_for_facility(id):
-    return mfl.loc[id].Facility_Level
-
-
-color_for_level = {'0': 'blue', '1a': 'yellow', '1b': 'green', '2': 'grey', '3': 'orange', '4': 'black', '5': 'white'}
-
-fig, ax = plt.subplots()
-name_of_plot = 'Usage of Healthcare Worker Time By Month'
-capacity_unstacked = capacity_by_facility.unstack()
-for i in capacity_unstacked.columns:
-    if i != 'All':
-        level = find_level_for_facility(i)
-        h1, = ax.plot(capacity_unstacked[i].index, capacity_unstacked[i].values,
-                      color=color_for_level[level], linewidth=0.5, label=f'Facility_Level {level}')
-
-h2, = ax.plot(capacity_unstacked['All'].index, capacity_unstacked['All'].values, color='red', linewidth=1.5)
-ax.set_title(name_of_plot)
-ax.set_xlabel('Month')
-ax.set_ylabel('Fraction of all time used\n(Average for the month)')
-ax.legend([h1, h2], ['Each Facility', 'All Facilities'])
-ax.spines['top'].set_visible(False)
-ax.spines['right'].set_visible(False)
-fig.tight_layout()
-fig.savefig(make_graph_file_name(name_of_plot.replace(' ', '_')))
-fig.show()
-
-
-fig, ax = plt.subplots()
-name_of_plot = 'Usage of Healthcare Worker Time (Average)'
-capacity_unstacked_average = capacity_by_facility.unstack().mean()
-levels = [find_level_for_facility(i) if i != 'All' else 'All' for i in capacity_unstacked_average.index]
-xpos_for_level = dict(zip((color_for_level.keys()), range(len(color_for_level))))
-for id, val in capacity_unstacked_average.iteritems():
-    if id != 'All':
-        _level = find_level_for_facility(id)
-        if _level != '5':
-            xpos = xpos_for_level[_level]
-            scatter = (np.random.rand() - 0.5) * 0.25
-            h1, = ax.plot(xpos + scatter, val * 100, color=color_for_level[_level],
-                          marker='.', markersize=15, label='Each Facility', linestyle='none')
-h2 = ax.axhline(y=capacity_unstacked_average['All'] * 100,
-                color='red', linestyle='--', label='Average')
-ax.set_title(name_of_plot)
-ax.set_xlabel('Facility_Level')
-ax.set_xticks(list(xpos_for_level.values()))
-ax.set_xticklabels(xpos_for_level.keys())
-ax.set_ylabel('Percent of Time Available That is Used\n')
-ax.legend(handles=[h1, h2])
-ax.spines['top'].set_visible(False)
-ax.spines['right'].set_visible(False)
-fig.tight_layout()
-fig.savefig(make_graph_file_name(name_of_plot.replace(' ', '_')))
-fig.show()
-
-
-fig, ax = plt.subplots()
-name_of_plot = 'Usage of Healthcare Worker Time by Cadre and Facility_Level'
-(100.0 * capacity_by_officer.unstack()).T.plot.bar(ax=ax)
-ax.legend()
-ax.set_xlabel('Facility_Level')
-ax.set_ylabel('Percent of time that is used')
-ax.spines['top'].set_visible(False)
-ax.spines['right'].set_visible(False)
-ax.set_title(name_of_plot)
-fig.tight_layout()
-fig.savefig(make_graph_file_name(name_of_plot.replace(' ', '_')))
-fig.show()
-
-
-# %% "Figure 5": The level of usage of the Beds in the HealthSystem
-
-def get_frac_of_beddays_used(_df):
-    _df = drop_outside_period(_df)
-    _df = _df.set_index('date')
-    return _df.mean()
-
-
-frac_of_beddays_used = summarize(
-    extract_results(
-        results_folder,
-        module='tlo.methods.healthsystem.summary',
-        key='FractionOfBedDaysUsed',
-        custom_generate_series=get_frac_of_beddays_used,
-        do_scaling=False
-    ),
-    only_mean=True,
-    collapse_columns=True
-)
-
-fig, ax = plt.subplots()
-name_of_plot = 'Usage of Bed-Days Used'
-(100.0 * frac_of_beddays_used).plot.bar(ax=ax)
-ax.legend()
-ax.set_xlabel('Type of Bed')
-ax.set_ylabel('Percent of time that is used')
-ax.spines['top'].set_visible(False)
-ax.spines['right'].set_visible(False)
-ax.set_title(name_of_plot)
-ax.get_legend().remove()
-fig.tight_layout()
-fig.savefig(make_graph_file_name(name_of_plot.replace(' ', '_')))
-fig.show()
-
-
-# %% "Figure 6": Usage of consumables in the HealthSystem
-
-def get_counts_of_items_requested(_df):
-    _df = drop_outside_period(_df)
-
-    counts_of_available = defaultdict(int)
-    counts_of_not_available = defaultdict(int)
-
-    for _, row in _df.iterrows():
-        for item, num in eval(row['Item_Available']).items():
-            counts_of_available[item] += num
-        for item, num in eval(row['Item_NotAvailable']).items():
-            counts_of_not_available[item] += num
-
-    return pd.concat(
-        {'Available': pd.Series(counts_of_available), 'Not_Available': pd.Series(counts_of_not_available)},
-        axis=1
-    ).fillna(0).astype(int).stack()
-
-
-cons_req = summarize(
-    extract_results(
-        results_folder,
-        module='tlo.methods.healthsystem',
-        key='Consumables',
-        custom_generate_series=get_counts_of_items_requested,
-        do_scaling=True
-    ),
-    only_mean=True,
-    collapse_columns=True
-)
-
-# Merge in item names and prepare to plot:
-cons = cons_req.unstack()
-cons_names = pd.read_csv(rfp / 'healthsystem' / 'consumables' / 'ResourceFile_Consumables_Items_and_Packages.csv'
-                         )[['Item_Code', 'Items']].set_index('Item_Code').drop_duplicates()
-cons = cons.merge(cons_names, left_index=True, right_index=True, how='left').set_index('Items').astype(int)
-cons = cons.assign(total=cons.sum(1)).sort_values('total', ascending=False).drop(columns='total')
-
-fig, ax = plt.subplots()
-name_of_plot = 'Demand For Consumables'
-(cons / 1e6).head(20).plot.barh(ax=ax, stacked=True)
-ax.set_title(name_of_plot)
-ax.set_ylabel('Item (20 most requested)')
-ax.set_xlabel('Number of requests (Millions)')
-ax.yaxis.set_tick_params(labelsize=7)
-ax.spines['top'].set_visible(False)
-ax.spines['right'].set_visible(False)
-ax.legend()
-fig.tight_layout()
-fig.savefig(make_graph_file_name(name_of_plot.replace(' ', '_')))
-fig.show()
-
-fig, ax = plt.subplots()
-name_of_plot = 'Consumables Not Available'
-(cons['Not_Available'] / 1e6).sort_values(ascending=False).head(20).plot.barh(ax=ax)
-ax.set_title(name_of_plot)
-ax.set_ylabel('Item (20 most frequently not available when requested)')
-ax.set_xlabel('Number of requests (Millions)')
-ax.yaxis.set_tick_params(labelsize=7)
-ax.spines['top'].set_visible(False)
-ax.spines['right'].set_visible(False)
-fig.tight_layout()
-fig.savefig(make_graph_file_name(name_of_plot.replace(' ', '_')))
-fig.show()
-
-
-# HSI affected by missing consumables
-
-def get_treatment_id_affecting_by_missing_consumables(_df):
-    """Return frequency that a TREATMENT_ID suffers from consumables not being available."""
-    _df = drop_outside_period(_df)
-    _df = _df.loc[(_df['Item_NotAvailable'] != '{}'), ['TREATMENT_ID', 'Item_NotAvailable']]
-    return _df['TREATMENT_ID'].value_counts()
-
-
-treatment_id_affecting_by_missing_consumables = summarize(
-    extract_results(
-        results_folder,
-        module='tlo.methods.healthsystem',
-        key='Consumables',
-        custom_generate_series=get_treatment_id_affecting_by_missing_consumables,
-        do_scaling=True
-    ),
-    only_mean=True,
-    collapse_columns=True
-)
-
-fig, ax = plt.subplots()
-name_of_plot = 'HSI Affected by Unavailable Consumables (by TREATMENT_ID)'
-squarify.plot(
-    sizes=treatment_id_affecting_by_missing_consumables.values,
-    label=treatment_id_affecting_by_missing_consumables.index,
-    alpha=1,
-    ax=ax,
-    text_kwargs={'color': 'black', 'size': 4}
-)
-ax.set_axis_off()
-ax.set_title(name_of_plot, {'size': 12, 'color': 'black'})
-fig.savefig(make_graph_file_name(name_of_plot.replace(' ', '_')))
-fig.show()
-=======
 def apply(results_folder: Path, output_folder: Path, resourcefilepath: Path = None):
     # Declare period for which the results will be generated (defined inclusively)
     TARGET_PERIOD = (Date(2010, 1, 1), Date(2010, 12, 31))
@@ -966,5 +468,4 @@
     ax.set_axis_off()
     ax.set_title(name_of_plot, {'size': 12, 'color': 'black'})
     fig.savefig(make_graph_file_name(name_of_plot.replace(' ', '_')))
-    fig.show()
->>>>>>> bdb7e3f0
+    fig.show()