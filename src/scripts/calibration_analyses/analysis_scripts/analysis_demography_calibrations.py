--- conflicted
+++ resolved
@@ -571,7 +571,6 @@
         wpp.Variant.isin(['WPP_Estimates', 'WPP_Medium variant']), ['Age_Grp', 'Period', 'asfr']
     ].groupby(by=['Age_Grp', 'Period'])['asfr'].mean().unstack().T
 
-<<<<<<< HEAD
     fig, axs = plt.subplots(nrows=2, sharex=True, sharey=True)
     for ax, _period in zip(axs, ['2010-2014', '2015-2019']):
         to_plot = pd.concat([model_asfr.loc[_period], data_asfr.loc[_period]], axis=1)
@@ -582,18 +581,6 @@
         ax.set_ylabel('Live births per woman-year')
         ax.set_title(f'{_period}')
         ax.legend()
-=======
-    fig, ax = plt.subplots()
-    _period = '2015-2019'
-    to_plot = pd.concat([model_asfr.loc[_period], data_asfr.loc[_period]], axis=1)
-    ax.plot(to_plot.index, to_plot[_period], label='WPP', color=colors['WPP'])
-    ax.plot(to_plot.index, to_plot['mean'], label='Model', color=colors['Model'])
-    ax.fill_between(to_plot.index, to_plot['lower'], to_plot['upper'], color=colors['Model'], alpha=0.2)
-    ax.set_xlabel('Age at Conception')
-    ax.set_ylabel('Live births per woman-year')
-    ax.set_title(f'{_period}')
-    ax.legend()
->>>>>>> f3666bcb
     fig.suptitle('Live Births By Age of Mother At Conception')
     fig.tight_layout()
     fig.savefig(make_graph_file_name("asfr_model_vs_data_average_by_age_2015-2019"))
@@ -753,19 +740,11 @@
                     tot_deaths_byage['WPP_Medium variant'] / 1e3,
                     label='WPP',
                     color=colors['WPP'])
-<<<<<<< HEAD
                 #ax[i].fill_between(
                 #    tot_deaths_byage.index,
                 #    tot_deaths_byage['WPP_Low variant'] / 1e3,
                 #    tot_deaths_byage['WPP_High variant'] / 1e3,
                 #    facecolor=colors['WPP'], alpha=0.2)
-=======
-                ax.fill_between(
-                    tot_deaths_byage.index,
-                    tot_deaths_byage['WPP_Low variant'] / 1e3,
-                    tot_deaths_byage['WPP_High variant'] / 1e3,
-                    facecolor=colors['WPP'], alpha=0.2)
->>>>>>> f3666bcb
             else:
                 ax.plot(
                     tot_deaths_byage.index,
@@ -779,38 +758,22 @@
                     tot_deaths_byage['GBD_Est'] / 1e3,
                     label='GBD',
                     color=colors['GBD'])
-<<<<<<< HEAD
                 #ax[i].fill_between(
                 #    tot_deaths_byage.index,
                 #    tot_deaths_byage['GBD_Lower'] / 1e3,
                 #    tot_deaths_byage['GBD_Upper'] / 1e3,
                 #    facecolor=colors['GBD'], alpha=0.2)
-=======
-                ax.fill_between(
-                    tot_deaths_byage.index,
-                    tot_deaths_byage['GBD_Lower'] / 1e3,
-                    tot_deaths_byage['GBD_Upper'] / 1e3,
-                    facecolor=colors['GBD'], alpha=0.2)
->>>>>>> f3666bcb
 
             ax.plot(
                 tot_deaths_byage.index,
                 tot_deaths_byage['Model_mean'] / 1e3,
                 label='Model',
                 color=colors['Model'])
-<<<<<<< HEAD
             #ax[i].fill_between(
             #    tot_deaths_byage.index,
             #    tot_deaths_byage['Model_lower'] / 1e3,
             #    tot_deaths_byage['Model_upper'] / 1e3,
             #    facecolor=colors['Model'], alpha=0.2)
-=======
-            ax.fill_between(
-                tot_deaths_byage.index,
-                tot_deaths_byage['Model_lower'] / 1e3,
-                tot_deaths_byage['Model_upper'] / 1e3,
-                facecolor=colors['Model'], alpha=0.2)
->>>>>>> f3666bcb
 
             ax.set_xticks(np.arange(len(tot_deaths_byage.index)))
             ax.set_xticklabels(tot_deaths_byage.index, rotation=90)
