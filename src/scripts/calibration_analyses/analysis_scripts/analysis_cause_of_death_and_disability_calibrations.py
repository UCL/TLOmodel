"""
Produce comparisons between model and GBD of deaths by cause in a particular period.

This uses the results of the Scenario defined in: src/scripts/long_run/long_run.py but it can edited to look at other
results (change 'scenario_filename').
"""

from pathlib import Path

import numpy as np
import pandas as pd
from matplotlib import pyplot as plt

from tlo.analysis.utils import (
    extract_results,
    format_gbd,
    get_color_cause_of_death_or_daly_label,
    get_scenario_outputs,
    load_pickled_dataframes,
    make_age_grp_lookup,
    make_age_grp_types,
    make_calendar_period_lookup,
    make_calendar_period_type,
    order_of_cause_of_death_or_daly_label,
    plot_clustered_stacked,
    summarize,
)

PREFIX_ON_FILENAME = '2'


def apply(results_folder: Path, output_folder: Path, resourcefilepath: Path = None):
    # Declare path for output graphs from this script
    make_graph_file_name = lambda stub: output_folder / f"{PREFIX_ON_FILENAME}_{stub}.png"  # noqa: E731

    # Define colours to use:
    colors = {
        'Model': 'royalblue',
        'Census': 'darkred',
        'WPP': 'forestgreen',
        'GBD': 'plum'
    }

    # %% Load and process the GBD data
    gbd_all = format_gbd(pd.read_csv(resourcefilepath / 'gbd' / 'ResourceFile_Deaths_And_DALYS_GBD2019.csv'))

    # update columns name
    gbd_all = gbd_all.rename(columns={
        'Sex': 'sex',
        'Age_Grp': 'age_grp',
        'Period': 'period',
        'GBD_Est': 'mean',
        'GBD_Lower': 'lower',
        'GBD_Upper': 'upper'})

    # update name of DALYS in the gbd dataset:
    gbd_all['measure_name'] = gbd_all['measure_name'].replace({'DALYs (Disability-Adjusted Life Years)': 'DALYs'})

    def make_std_graphs(what, period):
        """Make the standard Graphs for a specific period for either 'Deaths' or 'DALYS'"""

        assert type(what) is str
        assert what in ('Deaths', 'DALYs')
        assert type(period) is str
        assert period in make_calendar_period_lookup()[0]

        # limit to the subject of interest (either 'Deaths' or 'DALYS')
        gbd = gbd_all.loc[gbd_all['measure_name'] == what].copy()

        # %% Load modelling results:

        # Extract results, summing by sex, year, age & label
        if what == 'Deaths':
            results = extract_results(
                results_folder,
                module="tlo.methods.demography",
                key="death",
                custom_generate_series=(
                    lambda df_: df_.assign(
                        year=df_['date'].dt.year
                    ).groupby(['sex', 'year', 'age', 'label'])['person_id'].count()
                ),
                do_scaling=True
            )
        else:
            results = extract_results(
                results_folder,
                module="tlo.methods.healthburden",
                key="dalys_stacked_by_age_and_time",  # <-- for DALYS stacked by age and time
                custom_generate_series=(
                    lambda df_: df_.drop(
                        columns='date'
                    ).rename(
                        columns={'age_range': 'age_grp'}
                    ).groupby(['sex', 'year', 'age_grp']).sum().stack()
                ),
                do_scaling=True
            )
            results.index = results.index.set_names('label', level=3)

        # Update index to give results by five-year age-group and five-year calendar period
        agegrps, agegrplookup = make_age_grp_lookup()
        calperiods, calperiodlookup = make_calendar_period_lookup()
        results = results.reset_index()
        if 'age_grp' not in results.columns:
            results['age_grp'] = results['age'].map(agegrplookup)
            results = results.drop(columns=['age'])
        results['age_grp'] = results['age_grp'].astype(make_age_grp_types())
        results['period'] = results['year'].map(calperiodlookup).astype(make_calendar_period_type())
        results = results.drop(columns=['year'])

        # groupby, sum and divide by five to give the average number of deaths per year within the five year period:
        results = results.groupby(['period', 'sex', 'age_grp', 'label']).sum().div(5.0)

        # todo - this grouping could be inside the function for the extraction like done in
        #  `analysis_effect_of_each_treatment`...?

        # %% Load the cause-of-deaths mappers and use them to populate the 'label' for gbd outputs
        if what == 'Deaths':
            demoglog = load_pickled_dataframes(results_folder)['tlo.methods.demography']
            mapper_from_gbd_causes = pd.Series(
                demoglog['mapper_from_gbd_cause_to_common_label'].drop(columns={'date'}).loc[0]
            ).to_dict()
        else:
            hblog = load_pickled_dataframes(results_folder)['tlo.methods.healthburden']
            mapper_from_gbd_causes = pd.Series(
                hblog['mapper_from_gbd_cause_to_common_label'].drop(columns={'date'}).loc[0]
                ).to_dict()
        gbd['label'] = gbd['cause_name'].map(mapper_from_gbd_causes)
        assert not gbd['label'].isna().any()

        # %% Make comparable pivot-tables of the GBD and Model Outputs:
        # Summarize results for average number of outcomes (per unified cause) per year within five-year periods and
        # five-year age-groups. (index=sex/age, columns=unified_cause). (Fr the particular period specified.)

        outcome_by_age_pt = dict()

        # - GBD:
        outcome_by_age_pt['GBD'] = gbd.loc[gbd.period == period].groupby(
            ['sex', 'age_grp', 'label'])[['mean', 'lower', 'upper']].sum().unstack().div(5.0)
        # NB. division by 5.0 to make it the average number of outcomes per year within the five-year period.

        # - TLO Model:
        outcome_by_age_pt['Model'] = \
            summarize(results, collapse_columns=True).reset_index().loc[lambda x: (x.period == period)].groupby(
                by=['sex', 'age_grp', 'label']
            )[['mean', 'lower', 'upper']].sum().unstack(fill_value=0.0)

        # %% Define useful things for the plotting:
        dats = ['GBD', 'Model']
        sexes = ['F', 'M']

        all_causes = sorted(list(results.index.levels[3]), key=order_of_cause_of_death_or_daly_label)

        sexname = lambda x: 'Females' if x == 'F' else 'Males'  # noqa: E731
        reformat_cause = lambda x: x.replace(' / ', '_')  # noqa: E731

        # %% Make figures of overall summaries of outcomes by cause
        def _sort_columns(df):
            """ Reverse the standard order of the columns so that 'Other' is at base"""
            return df.sort_index(axis=1, key=order_of_cause_of_death_or_daly_label, ascending=False)

        for sex in sexes:
            for scaled in (False, True):

                _dat = {_dat: outcome_by_age_pt[_dat].loc[sex].loc[:, pd.IndexSlice['mean']].pipe(_sort_columns)
                        for _dat in outcome_by_age_pt.keys()}

                # For scaled plots, zero-out models for age-groups where GBD is zero:
                if scaled:
                    _dat['Model'].loc[(_dat['GBD'].sum(axis=1) == 0.0)] = 0.0

                fig, ax = plt.subplots()
                plot_clustered_stacked(ax=ax,
                                       dfall=_dat,
                                       color_for_column_map=get_color_cause_of_death_or_daly_label,
                                       scaled=scaled,
                                       legends=False,
                                       H='',
                                       edgecolor='black',
                                       linewidth=0.4,
                                       )
                ax.set_title(f'{what}: {sexname(sex)}, {period}', fontsize=18)
                ax.set_xlabel('Age Group')
                ax.set_xticklabels(ax.get_xticklabels(), rotation=90)

                # ax.set_xlim([0, 17.5])
                if scaled:
                    ax.set_ylim([0, 1.05])
                else:
                    ax.grid(axis='y')
                    if what == 'Deaths':
                        ax.set_ylabel(f"{what} per year\n")
                        ax.set_ylim([0, 25_000])
                        ax.set_yticks(np.arange(0, 30_000, 5_000))
                    else:
                        ax.set_ylabel(f"{what} per year\n")

                # Create figure legend and remove duplicated entries, but keep the first entries
                handles, labels = ax.get_legend_handles_labels()
                lgd = dict()
                for k, v in zip(labels, handles):
                    lgd.setdefault(k, v)
                ax.legend(reversed(lgd.values()), reversed(lgd.keys()), loc="upper right", ncol=2, fontsize=8)

                fig.tight_layout()
                fig.savefig(make_graph_file_name(
                    f"{what}_{period}_{sex}_StackedBars_ModelvsGBD_{'scaled' if scaled else ''}"))

                # ax.text(
                # 5.2, 11_000, 'GBD || Model', horizontalalignment='left',  verticalalignment='bottom', fontsize=8)
                ax.legend().set_visible(False)

                fig.show()
                plt.close(fig)

        # Simple pie-charts of just TLO estimates
        normalize_series = lambda ser: ser / ser.sum()  # noqa: E731

        def shift_row_to_top(df, index_to_shift):
            idx = [i for i in df.index if i != index_to_shift]
            return df.loc[[index_to_shift] + idx]

        fig, ax = plt.subplots(figsize=(10, 10))
        slices = normalize_series(
            outcome_by_age_pt['Model'].sum().loc['mean'].sort_values(ascending=True)
        )
        slices = shift_row_to_top(slices, 'Other')
        wedges, texts, autotexts = ax.pie(
            slices.values,
            labels=slices.index,
            colors=map(get_color_cause_of_death_or_daly_label, slices.index),
            startangle=90,
            autopct='%1.1f%%',
        )

        threshold = 3.0
        for label, pct_label in zip(texts, autotexts):
            pct_value = pct_label.get_text().rstrip('%')
            if float(pct_value) < threshold:
                label.set_text('')
                pct_label.set_text('')

        ax.set_title(f'TLO Model: {what}: {period}', fontsize=18)
        ax.legend(
                  title="Causes",
                  bbox_to_anchor=(0.9, -0.05),
                  ncol=2,
        )
        fig.tight_layout()
        fig.savefig(make_graph_file_name(f"{what}_{period}_PieChart_Model"))
        fig.show()
        plt.close(fig)

        # %% Plots of age-breakdown of outcomes patten for each cause:
        for cause in all_causes:
            try:
                outcomes_this_cause = pd.concat(
                    {dat: outcome_by_age_pt[dat].loc[:, (slice(None), cause)] for dat in outcome_by_age_pt.keys()},
                    axis=1
                ).fillna(0.0) / 1e3

                x = list(outcomes_this_cause.index.levels[1])
                xs = np.arange(len(x))

                fig, ax = plt.subplots(ncols=1, nrows=2, sharey=True, sharex=True)
                for row, sex in enumerate(sexes):
                    for dat in dats:
                        ax[row].plot(
                            xs,
                            outcomes_this_cause.loc[(sex,), (dat, 'mean', cause)].values,
                            label=dat,
                            color=colors[dat]
                        )
                       # ax[row].fill_between(
                       #     xs,
                       #     outcomes_this_cause.loc[(sex,), (dat, 'upper', cause)].values,
                       #     outcomes_this_cause.loc[(sex,), (dat, 'lower', cause)].values,
                       #     facecolor=colors[dat], alpha=0.2
                       # )
                    ax[row].legend()
                    ax[row].set_xticks(xs)
                    ax[row].set_xticklabels(x, rotation=90)
                    ax[row].set_xlabel('Age Group')
                    ax[row].set_ylabel(f'{what} per year (thousands)')
                    ax[row].set_title(f"{cause}: {sexname(sex)}, {period}")
                    ax[row].legend()

                fig.patch.set_edgecolor(get_color_cause_of_death_or_daly_label(cause))
                fig.patch.set_linewidth(8)
                fig.tight_layout()
                fig.savefig(make_graph_file_name(
                    f"B_{what}_{period}_AgeAndSexSpecificLineGraph_{reformat_cause(cause)}")
                )
                fig.show()
                plt.close(fig)

            except KeyError:
                print(f"Could not produce plot for {what}: {reformat_cause(cause)}")

        # %% "Scatter" Plots comparing between model and actual across all ages and sexes:

        tot_outcomes_by_cause = pd.concat(
            {
                dat: outcome_by_age_pt[dat].sum(axis=0) for dat in outcome_by_age_pt.keys()
            }, axis=1
        )
        # todo N.B. For GBD, should really use all ages and all sex numbers from GBD to get correct uncertainty bounds
        #  (the addition of the bounds for the sub-categories - as done here - is not strictly correct.)
        #  ... OR use formula to make my own explicit assumption about correlation of uncertainty in different age-grps.

        select_labels = []

        fig, ax = plt.subplots()
        xylim = tot_outcomes_by_cause.loc[('upper', slice(None))].max().max() / 1e3
        line_x = np.linspace(0, xylim)
        ax.plot(line_x, line_x, 'k--')
<<<<<<< HEAD
        #ax.fill_between(line_x, line_x*0.9, line_x*1.1, color='grey', alpha=0.5)
=======
        # ax.fill_between(line_x, line_x*0.9, line_x*1.1, color='grey', alpha=0.5)  # grey ribbon around 1:1 line
>>>>>>> f3666bcb
        ax.set(xlim=(0, xylim), ylim=(0, xylim))

        for cause in all_causes:

            vals = tot_outcomes_by_cause.loc[(slice(None), cause), ] / 1e3

            x = vals.at[('mean', cause), 'GBD']
            xerr = np.array([
                x - vals.at[('lower', cause), 'GBD'],
                vals.at[('upper', cause), 'GBD'] - x
            ]).reshape(2, 1)
            y = vals.at[('mean', cause), 'Model']
            yerr = np.array([
                y - vals.at[('lower', cause), 'Model'],
                vals.at[('upper', cause), 'Model'] - y
            ]).reshape(2, 1)

            ax.errorbar(
                x=x,
                y=y,
                xerr=xerr,
                yerr=yerr,
                label=cause,
                color=get_color_cause_of_death_or_daly_label(cause)
            )

            # add labels to selected points
            if cause in select_labels:
                ax.annotate(cause,
                            (x, y),
                            textcoords="offset points",
                            xytext=(0, 10),
                            ha='center'
                            )

        ax.set_xlabel('GBD (thousands)')
        ax.set_ylabel('Model (thousands)')
        ax.set_title(f'{what} per year by Cause {period}')
        ax.legend(ncol=1, prop={'size': 8}, loc='lower right')
        ax.legend().set_visible(False)
        plt.savefig(make_graph_file_name(f"A_{what}_{period}_Scatter_Plot"))
        plt.show()
        plt.close(fig)

        # %% Assess the "coverage" of the model: i.e. the fraction of deaths/dalys that are causes that are represented
        # the model.

        # Causes of death/dalys not in the model and the fraction of total deaths they cause
        unmodelled_causes = gbd \
            .loc[(period == period) & (gbd['measure_name'] == what)] \
            .assign(frac_cause=lambda df: df['mean'] / df['mean'].sum()) \
            .groupby(by=['cause_name', 'label'])['frac_cause'].sum() \
            .sort_values(ascending=False) \
            .pipe(lambda df: df.loc[(slice(None), "Other")])

        top_five_causes_not_modelled = ''.join([
            f"* {_cause} ({round(100 * _percent_deaths, 1)}%)\n"
            for _cause, _percent_deaths in unmodelled_causes[0:10].items() if _percent_deaths >= 0.005
        ])

        outcomes = outcome_by_age_pt['GBD'][("mean")]
        fraction_causes_modelled = (1.0 - outcomes['Other'] / outcomes.sum(axis=1))
        fig, ax = plt.subplots()
        for sex in sexes:
            fraction_causes_modelled.loc[(sex, slice(None))].droplevel(0).plot(
                ax=ax,
                color=get_color_cause_of_death_or_daly_label('Other'),
                linestyle=':' if sex == 'F' else '-',
                label=sexname(sex),
                lw=5,
            )
        ax.legend()
        ax.set_ylim(0, 1.0)
        xticks = fraction_causes_modelled.index.levels[1]
        ax.set_xticks(range(len(xticks)))
        ax.set_xticklabels(xticks, rotation=90)
        ax.grid(axis='y')
        ax.set_xlabel('Age-Group')
        ax.set_ylabel('Fraction')
        ax.set_title(f"Fraction of {what} Represented in the Model")
        ax.text(x=0.5, y=0.05, s=('Main causes not included explicitly:\n\n' + top_five_causes_not_modelled),
                bbox={'edgecolor': 'r', 'facecolor': 'w'})
        fig.tight_layout()
        plt.savefig(make_graph_file_name(f"C_{what}_{period}_coverage"))
        plt.show()
        plt.close(fig)

    # %% Make graphs for each of Deaths and DALYS for a specific period
    # make_std_graphs(what='Deaths', period='2010-2014')
    # make_std_graphs(what='DALYs', period='2010-2014')

    make_std_graphs(what='DALYs', period='2015-2019')
    make_std_graphs(what='Deaths', period='2015-2019')


if __name__ == "__main__":
    outputspath = Path('./outputs/tbh03@ic.ac.uk')
    rfp = Path('./resources')

    # Find results folder (most recent run generated using that scenario_filename)
    scenario_filename = 'long_run_all_diseases.py'
    results_folder = get_scenario_outputs(scenario_filename, outputspath)[-1]

    apply(results_folder=results_folder, output_folder=results_folder, resourcefilepath=rfp)<|MERGE_RESOLUTION|>--- conflicted
+++ resolved
@@ -315,11 +315,7 @@
         xylim = tot_outcomes_by_cause.loc[('upper', slice(None))].max().max() / 1e3
         line_x = np.linspace(0, xylim)
         ax.plot(line_x, line_x, 'k--')
-<<<<<<< HEAD
-        #ax.fill_between(line_x, line_x*0.9, line_x*1.1, color='grey', alpha=0.5)
-=======
         # ax.fill_between(line_x, line_x*0.9, line_x*1.1, color='grey', alpha=0.5)  # grey ribbon around 1:1 line
->>>>>>> f3666bcb
         ax.set(xlim=(0, xylim), ylim=(0, xylim))
 
         for cause in all_causes:
