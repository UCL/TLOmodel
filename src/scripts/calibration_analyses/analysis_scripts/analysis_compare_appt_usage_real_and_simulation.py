--- conflicted
+++ resolved
@@ -405,54 +405,16 @@
     ax.axhline(1.0, color='r')
     format_and_save(fig, ax, name_of_plot)
 
-<<<<<<< HEAD
-    # Plot two stacked bars for Model and Data to compare the total appt usage,
-    # to show the overall and main appts like OPD have been calibrated well.
-=======
     # Plot two stacked bars for Model and Data to compare the usage of overall and individual appts
     # format data
->>>>>>> 692a35d0
     real_usage_all = real_usage.sum(axis=0).reset_index().rename(columns={0: 'Data'})
     simulation_usage_all = simulation_usage.sum(axis=0).reset_index().rename(columns={'index': 'Appt_Type', 0: 'Model'})
     usage_all = simulation_usage_all.merge(real_usage_all, on='Appt_Type', how='inner').melt(
         id_vars='Appt_Type', value_vars=['Model', 'Data'], var_name='Type', value_name='Value').pivot(
         index='Type', columns='Appt_Type', values='Value')
     usage_all = usage_all / 1e6
-<<<<<<< HEAD
-    appt_color_dict = {
-        'OPD': 'lightpink',
-        'IPAdmission': 'palevioletred',
-        'InpatientDays': 'mediumvioletred',
-
-        'U5Malnutr': 'orchid',
-
-        'FamPlan': 'darkseagreen',
-        'AntenatalTotal': 'green',
-        'Delivery': 'limegreen',
-        'Csection': 'springgreen',
-        'EPI': 'paleturquoise',
-        'STI': 'mediumaquamarine',
-
-        'AccidentsandEmerg': 'orange',
-
-        'TBNew': 'yellow',
-
-        'VCTTests': 'lightsteelblue',
-        'NewAdult': 'cornflowerblue',
-        'EstAdult': 'royalblue',
-        'Peds': 'lightskyblue',
-        'PMTCT': 'deepskyblue',
-        'MaleCirc': 'mediumslateblue',
-
-        'MentalAll': 'darkgrey',
-
-        'DentalAll': 'silver',
-    }
-
-=======
 
     # plot
->>>>>>> 692a35d0
     name_of_plot = 'Model vs Data on average annual health service volume'
     fig, ax = plt.subplots()
     usage_all.plot(kind='bar', stacked=True, color=appt_color_dict, rot=0, ax=ax)
