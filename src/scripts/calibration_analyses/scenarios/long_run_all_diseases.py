"""
This file defines a batch run of a large population for a long time with all disease modules and full use of HSIs
It's used for calibrations (demographic patterns, health burdens and healthsytstem usage)

Run on the batch system using:
```tlo batch-submit src/scripts/calibration_analyses/scenarios/long_run_all_diseases.py```

or locally using:
    ```tlo scenario-run src/scripts/calibration_analyses/scenarios/long_run_all_diseases.py```

"""

from tlo import Date, logging
<<<<<<< HEAD
from tlo.methods.wholemodel import fullmodel
=======
from tlo.methods import (
    alri,
    bladder_cancer,
    breast_cancer,
    cardio_metabolic_disorders,
    care_of_women_during_pregnancy,
    contraception,
    demography,
    depression,
    diarrhoea,
    enhanced_lifestyle,
    epi,
    epilepsy,
    healthburden,
    healthseekingbehaviour,
    healthsystem,
    hiv,
    labour,
    malaria,
    measles,
    newborn_outcomes,
    oesophagealcancer,
    other_adult_cancers,
    postnatal_supervisor,
    pregnancy_supervisor,
    prostate_cancer,
    rti,
    schisto,
    stunting,
    symptommanager,
    wasting,
)
>>>>>>> a8a0af0e
from tlo.scenario import BaseScenario


class LongRun(BaseScenario):
    def __init__(self):
        super().__init__()
        self.seed = 0
        self.start_date = Date(2010, 1, 1)
        self.end_date = Date(2029, 12, 31)
<<<<<<< HEAD
        self.pop_size = 20_000  # <- recommended population size for the runs
=======
        self.pop_size = 50_000  # <- recommended population size for the runs
>>>>>>> a8a0af0e
        self.number_of_draws = 1  # <- one scenario
        self.runs_per_draw = 10  # <- repeated this many times

    def log_configuration(self):
        return {
            'filename': 'long_run',  # <- (specified only for local running)
            'directory': './outputs',  # <- (specified only for local running)
            'custom_levels': {
                '*': logging.WARNING,
                'tlo.methods.demography': logging.INFO,
                'tlo.methods.healthburden': logging.INFO,
                'tlo.methods.healthsystem': logging.INFO,
                'tlo.methods.healthsystem.summary': logging.INFO
            }
        }

    def modules(self):
<<<<<<< HEAD
        return fullmodel(resourcefilepath=self.resources)
=======
        return [
            # Core Modules
            demography.Demography(resourcefilepath=self.resources),
            enhanced_lifestyle.Lifestyle(resourcefilepath=self.resources),
            symptommanager.SymptomManager(resourcefilepath=self.resources, spurious_symptoms=False),
            healthseekingbehaviour.HealthSeekingBehaviour(resourcefilepath=self.resources),
            healthburden.HealthBurden(resourcefilepath=self.resources),

            # Representations of the Healthcare System
            healthsystem.HealthSystem(resourcefilepath=self.resources),
            epi.Epi(resourcefilepath=self.resources),

            # - Contraception, Pregnancy and Labour
            contraception.Contraception(resourcefilepath=self.resources, use_healthsystem=True),
            pregnancy_supervisor.PregnancySupervisor(resourcefilepath=self.resources),
            care_of_women_during_pregnancy.CareOfWomenDuringPregnancy(resourcefilepath=self.resources),
            labour.Labour(resourcefilepath=self.resources),
            newborn_outcomes.NewbornOutcomes(resourcefilepath=self.resources),
            postnatal_supervisor.PostnatalSupervisor(resourcefilepath=self.resources),

            # - Conditions of Early Childhood
            diarrhoea.Diarrhoea(resourcefilepath=self.resources),
            alri.Alri(resourcefilepath=self.resources),
            stunting.Stunting(resourcefilepath=self.resources),
            wasting.Wasting(resourcefilepath=self.resources),

            # - Communicable Diseases
            hiv.Hiv(resourcefilepath=self.resources),
            malaria.Malaria(resourcefilepath=self.resources),
            measles.Measles(resourcefilepath=self.resources),
            schisto.Schisto(resourcefilepath=self.resources),

            # - Non-Communicable Conditions
            # -- Cancers
            bladder_cancer.BladderCancer(resourcefilepath=self.resources),
            breast_cancer.BreastCancer(resourcefilepath=self.resources),
            oesophagealcancer.OesophagealCancer(resourcefilepath=self.resources),
            other_adult_cancers.OtherAdultCancer(resourcefilepath=self.resources),
            prostate_cancer.ProstateCancer(resourcefilepath=self.resources),

            # -- Cardio-metabolic Disorders
            cardio_metabolic_disorders.CardioMetabolicDisorders(resourcefilepath=self.resources),

            # -- Injuries
            rti.RTI(resourcefilepath=self.resources),

            # -- Other Non-Communicable Conditions
            depression.Depression(resourcefilepath=self.resources),
            epilepsy.Epilepsy(resourcefilepath=self.resources),
        ]
>>>>>>> a8a0af0e

    def draw_parameters(self, draw_number, rng):
        return  # Using default parameters in all cases


if __name__ == '__main__':
    from tlo.cli import scenario_run

    scenario_run([__file__])<|MERGE_RESOLUTION|>--- conflicted
+++ resolved
@@ -11,42 +11,7 @@
 """
 
 from tlo import Date, logging
-<<<<<<< HEAD
-from tlo.methods.wholemodel import fullmodel
-=======
-from tlo.methods import (
-    alri,
-    bladder_cancer,
-    breast_cancer,
-    cardio_metabolic_disorders,
-    care_of_women_during_pregnancy,
-    contraception,
-    demography,
-    depression,
-    diarrhoea,
-    enhanced_lifestyle,
-    epi,
-    epilepsy,
-    healthburden,
-    healthseekingbehaviour,
-    healthsystem,
-    hiv,
-    labour,
-    malaria,
-    measles,
-    newborn_outcomes,
-    oesophagealcancer,
-    other_adult_cancers,
-    postnatal_supervisor,
-    pregnancy_supervisor,
-    prostate_cancer,
-    rti,
-    schisto,
-    stunting,
-    symptommanager,
-    wasting,
-)
->>>>>>> a8a0af0e
+from tlo.methods.fullmodel import fullmodel
 from tlo.scenario import BaseScenario
 
 
@@ -56,11 +21,7 @@
         self.seed = 0
         self.start_date = Date(2010, 1, 1)
         self.end_date = Date(2029, 12, 31)
-<<<<<<< HEAD
-        self.pop_size = 20_000  # <- recommended population size for the runs
-=======
         self.pop_size = 50_000  # <- recommended population size for the runs
->>>>>>> a8a0af0e
         self.number_of_draws = 1  # <- one scenario
         self.runs_per_draw = 10  # <- repeated this many times
 
@@ -78,60 +39,7 @@
         }
 
     def modules(self):
-<<<<<<< HEAD
         return fullmodel(resourcefilepath=self.resources)
-=======
-        return [
-            # Core Modules
-            demography.Demography(resourcefilepath=self.resources),
-            enhanced_lifestyle.Lifestyle(resourcefilepath=self.resources),
-            symptommanager.SymptomManager(resourcefilepath=self.resources, spurious_symptoms=False),
-            healthseekingbehaviour.HealthSeekingBehaviour(resourcefilepath=self.resources),
-            healthburden.HealthBurden(resourcefilepath=self.resources),
-
-            # Representations of the Healthcare System
-            healthsystem.HealthSystem(resourcefilepath=self.resources),
-            epi.Epi(resourcefilepath=self.resources),
-
-            # - Contraception, Pregnancy and Labour
-            contraception.Contraception(resourcefilepath=self.resources, use_healthsystem=True),
-            pregnancy_supervisor.PregnancySupervisor(resourcefilepath=self.resources),
-            care_of_women_during_pregnancy.CareOfWomenDuringPregnancy(resourcefilepath=self.resources),
-            labour.Labour(resourcefilepath=self.resources),
-            newborn_outcomes.NewbornOutcomes(resourcefilepath=self.resources),
-            postnatal_supervisor.PostnatalSupervisor(resourcefilepath=self.resources),
-
-            # - Conditions of Early Childhood
-            diarrhoea.Diarrhoea(resourcefilepath=self.resources),
-            alri.Alri(resourcefilepath=self.resources),
-            stunting.Stunting(resourcefilepath=self.resources),
-            wasting.Wasting(resourcefilepath=self.resources),
-
-            # - Communicable Diseases
-            hiv.Hiv(resourcefilepath=self.resources),
-            malaria.Malaria(resourcefilepath=self.resources),
-            measles.Measles(resourcefilepath=self.resources),
-            schisto.Schisto(resourcefilepath=self.resources),
-
-            # - Non-Communicable Conditions
-            # -- Cancers
-            bladder_cancer.BladderCancer(resourcefilepath=self.resources),
-            breast_cancer.BreastCancer(resourcefilepath=self.resources),
-            oesophagealcancer.OesophagealCancer(resourcefilepath=self.resources),
-            other_adult_cancers.OtherAdultCancer(resourcefilepath=self.resources),
-            prostate_cancer.ProstateCancer(resourcefilepath=self.resources),
-
-            # -- Cardio-metabolic Disorders
-            cardio_metabolic_disorders.CardioMetabolicDisorders(resourcefilepath=self.resources),
-
-            # -- Injuries
-            rti.RTI(resourcefilepath=self.resources),
-
-            # -- Other Non-Communicable Conditions
-            depression.Depression(resourcefilepath=self.resources),
-            epilepsy.Epilepsy(resourcefilepath=self.resources),
-        ]
->>>>>>> a8a0af0e
 
     def draw_parameters(self, draw_number, rng):
         return  # Using default parameters in all cases
