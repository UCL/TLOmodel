"""
This file defines a batch run of a large population for a long time with all disease modules and full use of HSIs
It's used for calibrations (demographic patterns, health burdens and healthsystem usage)

Run on the batch system using:
```tlo batch-submit src/scripts/calibration_analyses/scenarios/long_run_all_diseases.py```

or locally using:
    ```tlo scenario-run src/scripts/calibration_analyses/scenarios/long_run_all_diseases.py```

"""

from tlo import Date, logging
from tlo.methods.fullmodel import fullmodel
from tlo.scenario import BaseScenario


class LongRun(BaseScenario):
    def __init__(self):
        super().__init__()
        self.seed = 0
        self.start_date = Date(2010, 1, 1)
        self.end_date = Date(2019, 12, 31)
        self.pop_size = 50_000  # <- recommended population size for the runs
        self.number_of_draws = 1  # <- one scenario
<<<<<<< HEAD
        self.runs_per_draw = 3  # <- repeated this many times
=======
        self.runs_per_draw = 10  # <- repeated this many times
>>>>>>> ea30c78e

    def log_configuration(self):
        return {
            'filename': 'long_run',  # <- (specified only for local running)
            'directory': './outputs',  # <- (specified only for local running)
            'custom_levels': {
                '*': logging.WARNING,
                'tlo.methods.demography': logging.INFO,
                'tlo.methods.demography.detail': logging.WARNING,
                'tlo.methods.healthburden': logging.INFO,
                'tlo.methods.healthsystem': logging.WARNING,
                'tlo.methods.healthsystem.summary': logging.INFO,
                "tlo.methods.contraception": logging.INFO,
            }
        }

    def modules(self):
        return fullmodel(resourcefilepath=self.resources)

    def draw_parameters(self, draw_number, rng):
        return  # Using default parameters in all cases


if __name__ == '__main__':
    from tlo.cli import scenario_run

    scenario_run([__file__])<|MERGE_RESOLUTION|>--- conflicted
+++ resolved
@@ -23,11 +23,7 @@
         self.end_date = Date(2019, 12, 31)
         self.pop_size = 50_000  # <- recommended population size for the runs
         self.number_of_draws = 1  # <- one scenario
-<<<<<<< HEAD
-        self.runs_per_draw = 3  # <- repeated this many times
-=======
         self.runs_per_draw = 10  # <- repeated this many times
->>>>>>> ea30c78e
 
     def log_configuration(self):
         return {
@@ -38,7 +34,7 @@
                 'tlo.methods.demography': logging.INFO,
                 'tlo.methods.demography.detail': logging.WARNING,
                 'tlo.methods.healthburden': logging.INFO,
-                'tlo.methods.healthsystem': logging.WARNING,
+                'tlo.methods.healthsystem': logging.INFO,
                 'tlo.methods.healthsystem.summary': logging.INFO,
                 "tlo.methods.contraception": logging.INFO,
             }
