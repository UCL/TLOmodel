--- conflicted
+++ resolved
@@ -9,31 +9,22 @@
     ```tlo scenario-run src/scripts/calibration_analyses/scenarios/long_run_all_diseases.py```
 
 """
-from pathlib import Path
+
 from tlo import Date, logging
 from tlo.analysis.utils import get_parameters_for_status_quo
-from tlo.methods import (
-    chronicsyndrome,
-    demography,
-    enhanced_lifestyle,
-    healthseekingbehaviour,
-    healthsystem,
-    mockitis,
-    simplified_births,
-    symptommanager,
-)
+from tlo.methods.fullmodel import fullmodel
 from tlo.scenario import BaseScenario
 
-resourcefilepath = Path("./resources")
+
 class LongRun(BaseScenario):
     def __init__(self):
         super().__init__()
         self.seed = 0
-        self.start_date = Date(2026, 1, 1)
-        self.end_date = Date(2026, 1, 12)  # The simulation will stop before reaching this date.
-        self.pop_size = 5000
+        self.start_date = Date(2010, 1, 1)
+        self.end_date = Date(2031, 1, 1)  # The simulation will stop before reaching this date.
+        self.pop_size = 20_000
         self.number_of_draws = 1
-        self.runs_per_draw = 1
+        self.runs_per_draw = 10
 
     def log_configuration(self):
         return {
@@ -51,22 +42,7 @@
         }
 
     def modules(self):
-<<<<<<< HEAD
-        return [demography.Demography(resourcefilepath=resourcefilepath),
-        enhanced_lifestyle.Lifestyle(resourcefilepath=resourcefilepath),
-
-        healthsystem.HealthSystem(resourcefilepath=resourcefilepath,
-                                  climate_ssp = 'ssp585',
-                                  climate_model_ensemble_model='mean',
-                                  services_affected_precip = 'none'),
-        symptommanager.SymptomManager(resourcefilepath=resourcefilepath),
-        healthseekingbehaviour.HealthSeekingBehaviour(resourcefilepath=resourcefilepath),
-        mockitis.Mockitis(),
-        chronicsyndrome.ChronicSyndrome(),
-        simplified_births.SimplifiedBirths(resourcefilepath=resourcefilepath),]
-=======
         return fullmodel()
->>>>>>> 9b8112d4
 
     def draw_parameters(self, draw_number, rng):
         return get_parameters_for_status_quo()
