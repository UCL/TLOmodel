"""
this file runs the malaria module and outputs graphs with data for comparison
"""
import datetime
import pickle
import time
from pathlib import Path

from tlo import Date, Simulation, logging
from tlo.analysis.utils import parse_log_file
<<<<<<< HEAD
from tlo.methods import (
    demography,
    enhanced_lifestyle,
    healthburden,
    healthseekingbehaviour,
    healthsystem,
    schisto,
    simplified_births,
    symptommanager,
    epi,
)

import warnings

warnings.filterwarnings("ignore", category=FutureWarning)  # Ignore all FutureWarnings

t0 = time.time()

# Where will outputs go
outputpath = Path("./outputs")  # folder for convenience of storing outputs

# date-stamp to label log files and any other outputs
datestamp = datetime.date.today().strftime("__%Y_%m_%d")

# The resource files
resourcefilepath = Path("./resources")

start_date = Date(2010, 1, 1)
end_date = Date(2024, 1, 1)
popsize = 1000

# set up the log config
log_config = {
    "filename": "test_runs",
    "directory": outputpath,
    "custom_levels": {
        "*": logging.WARNING,
        "tlo.methods.demography": logging.INFO,
        "tlo.methods.schisto": logging.INFO,
        "tlo.methods.enhanced_lifestyle": logging.INFO,
        # "tlo.methods.healthsystem.summary": logging.INFO,
    },
}
seed = 20
sim = Simulation(start_date=start_date, seed=seed, log_config=log_config)

# Register the appropriate modules
sim.register(
    demography.Demography(resourcefilepath=resourcefilepath),
    simplified_births.SimplifiedBirths(resourcefilepath=resourcefilepath),
    healthsystem.HealthSystem(
        resourcefilepath=resourcefilepath,
        service_availability=["*"],
        mode_appt_constraints=1,
        cons_availability='default',
        ignore_priority=True,
        capabilities_coefficient=1.0,
        disable=False,
    ),
    symptommanager.SymptomManager(resourcefilepath=resourcefilepath, spurious_symptoms=True),
    healthseekingbehaviour.HealthSeekingBehaviour(resourcefilepath=resourcefilepath),
    healthburden.HealthBurden(resourcefilepath=resourcefilepath),
    enhanced_lifestyle.Lifestyle(resourcefilepath=resourcefilepath),
    schisto.Schisto(
        resourcefilepath=resourcefilepath,
    ),
    epi.Epi(
        resourcefilepath=resourcefilepath,
    )
)


# Run the simulation and flush the logger
sim.make_initial_population(n=popsize)
sim.simulate(end_date=end_date)

# parse the results
output = parse_log_file(sim.log_filepath)

# save the results, argument 'wb' means write using binary mode. use 'rb' for reading file
with open(outputpath / "schisto_test.pickle", "wb") as f:
    # Pickle the 'data' dictionary using the highest protocol available.
    pickle.dump(dict(output), f, pickle.HIGHEST_PROTOCOL)

with open(outputpath / "schisto_test.pickle", "rb") as f:
    output = pickle.load(f)
=======
from tlo.methods import contraception, demography, healthburden, healthsystem, schisto


def run_simulation(popsize=10000, haem=True, mansoni=True, mda_execute=True):
    outputpath = Path("./outputs")  # folder for convenience of storing outputs
    # The resource files
    resourcefilepath = Path("./resources")
    start_date = Date(2010, 1, 1)
    end_date = Date(2011, 2, 1)
    popsize = popsize

    # Sets all modules to WARNING threshold, then alters schisto to INFO
    log_config = {
        'filename': 'LogFile',
        'directory': outputpath,
        'custom_levels ': {"*": logging.WARNING,
                           "tlo.methods.schisto": logging.INFO,
                           }
    }

    # Establish the simulation object
    sim = Simulation(start_date=start_date, log_config=log_config)

    # Register the appropriate modules
    sim.register(demography.Demography(resourcefilepath=resourcefilepath))
    sim.register(healthsystem.HealthSystem(resourcefilepath=resourcefilepath))
    sim.register(healthburden.HealthBurden(resourcefilepath=resourcefilepath))
    sim.register(contraception.Contraception(resourcefilepath=resourcefilepath))
    sim.register(schisto.Schisto(resourcefilepath=resourcefilepath, mda_execute=mda_execute))
    if haem:
        sim.register(schisto.Schisto_Haematobium(resourcefilepath=resourcefilepath, symptoms_and_HSI=False))
    if mansoni:
        sim.register(schisto.Schisto_Mansoni(resourcefilepath=resourcefilepath, symptoms_and_HSI=False))

    # Run the simulation
    sim.seed_rngs(int(np.random.uniform(0, 1) * 0 + 1000))
    # initialise the population
    sim.make_initial_population(n=popsize)

    # # start the simulation
    sim.simulate(end_date=end_date)
    # fh.flush()
    output = parse_log_file(sim.log_filepath)
    return sim, output


sim, output = run_simulation(popsize=10000, haem=True, mansoni=False, mda_execute=False)


# ---------------------------------------------------------------------------------------------------------
#   Saving the results - prevalence, mwb, dalys and parameters used
# ---------------------------------------------------------------------------------------------------------


# prevalence, mean worm burden and states count
def get_timestamp():
    timestamp = str(datetime.datetime.now().replace(microsecond=0))
    timestamp = timestamp.replace(" ", "_")
    timestamp = timestamp.replace(":", "-")
    return timestamp


timestamp = get_timestamp()
print(timestamp)


def save_inf_outputs(infection, save_the_districts=False):
    output_path = 'C:/Users/ieh19/Desktop/Project 1/model_outputs/'
    savepath = output_path + "output_" + infection + '_' + timestamp + ".csv"
    savepath_districts_prev = output_path + "output_districts_prev_" + infection + '_' + timestamp + ".csv"

    output_states = pd.DataFrame([])
    for age_group in ['PSAC', 'SAC', 'Adults', 'All']:
        output['tlo.methods.schisto'][age_group + '_' + infection]['Age_group'] = age_group
        output_states = \
            output_states.append(output['tlo.methods.schisto'][age_group + '_' + infection], ignore_index=True)
    output_states.to_csv(savepath, index=False)

    if save_the_districts:
        districts = ['Blantyre', 'Chiradzulu', 'Mulanje', 'Nsanje', 'Nkhotakota', 'Phalombe']
        distr_end_data = pd.DataFrame(columns=['District', 'Prevalence', 'MWB', 'High-infection-prevalence'])
        for distr in districts:
            prev = output['tlo.methods.schisto'][distr + '_' + infection]['Prevalence'].values[-1]
            mwb = output['tlo.methods.schisto'][distr + '_' + infection]['MeanWormBurden'].values[-1]
            high_inf = output['tlo.methods.schisto'][distr + '_' + infection]['High_infections'].values[-1]
            low_inf = output['tlo.methods.schisto'][distr + '_' + infection]['Low_infections'].values[-1]
            non_inf = output['tlo.methods.schisto'][distr + '_' + infection]['Non_infected'].values[-1]
            high_inf_p = high_inf / (non_inf + low_inf + high_inf)
            new_row = {'District': distr, 'Prevalence': prev, 'MWB': mwb,
                       'High-infection-prevalence': high_inf_p}
            distr_end_data = distr_end_data.append(new_row, ignore_index=True)

        distr_end_data.to_csv(savepath_districts_prev, index=False)


def save_general_outputs_and_params():
    output_path = 'C:/Users/ieh19/Desktop/Project 1/model_outputs/'
    # savepath = output_path + "output_Total" + '_' + timestamp + ".csv"
    savepath_full_pop = output_path + "output_population_" + timestamp + ".csv"
    savepath_prevalent_years = output_path + "output_prevalent_years_" + timestamp + ".csv"
    # savepath_daly = output_path + "output_daly_" + timestamp + ".csv"
    savepath_params = output_path + "input_" + timestamp + ".xlsx"

    df = sim.population.props
    df = df[df['is_alive']]
    df.to_csv(savepath_full_pop, index=False)

    output_states = pd.DataFrame([])
    # for age_group in ['PSAC', 'SAC', 'Adults', 'All']:
    #     output['tlo.methods.schisto'][age_group + '_Total']['Age_group'] = age_group
    #     output_states = output_states.append(output['tlo.methods.schisto'][age_group + '_Total'], ignore_index=True)
    # output_states.to_csv(savepath, index=False)

    # Prevalent years
    for age_group in ['PSAC', 'SAC', 'Adults', 'All']:
        output['tlo.methods.schisto'][age_group + '_PrevalentYears']['Age_group'] = age_group
        output_states = \
            output_states.append(output['tlo.methods.schisto'][age_group + '_PrevalentYears'], ignore_index=True)
    output_states.to_csv(savepath_prevalent_years, index=False)

    # loger_DALY_All = output['tlo.methods.healthburden']['DALYS']
    # loger_DALY_All.to_csv(savepath_daly, index=False)

    # parameters spreadsheet
    parameters_used = pd.read_excel(Path("./resources/ResourceFile_Schisto.xlsx"), sheet_name=None)
    writer = pd.ExcelWriter(savepath_params)
    for sheet_name in parameters_used.keys():
        parameters_used[sheet_name].to_excel(writer, sheet_name=sheet_name)
    writer.save()


save_inf_outputs('Haematobium', True)
# save_inf_outputs('Mansoni', False)
save_general_outputs_and_params()
# ---------------------------------------------------------------------------------------------------------
#   INSPECTING & PLOTTING
# ---------------------------------------------------------------------------------------------------------
df = sim.population.props
df = df[df['is_alive']]
df = df[df['district_of_residence'].isin(['Blantyre', 'Chiradzulu', 'Mulanje', 'Nsanje', 'Nkhotakota', 'Phalombe'])]


def get_logger(infection, cut_off_left=False):
    assert infection in ['Total', 'Haematobium', 'Mansoni'], 'Wrong infection type!'

    loger_PSAC = output['tlo.methods.schisto']['PSAC' + '_' + infection]
    loger_SAC = output['tlo.methods.schisto']['SAC' + '_' + infection]
    loger_Adults = output['tlo.methods.schisto']['Adults' + '_' + infection]
    loger_All = output['tlo.methods.schisto']['All' + '_' + infection]

    loger_PSAC.date = pd.to_datetime(loger_PSAC.date)
    loger_SAC.date = pd.to_datetime(loger_SAC.date)
    loger_Adults.date = pd.to_datetime(loger_Adults.date)
    loger_All.date = pd.to_datetime(loger_All.date)

    if cut_off_left:
        # remove the period of "equilibrating"
        loger_PSAC.date = loger_PSAC.date - np.timedelta64(15, 'Y')
        loger_SAC.date = loger_SAC.date - np.timedelta64(15, 'Y')
        loger_Adults.date = loger_Adults.date - np.timedelta64(15, 'Y')
        loger_All.date = loger_All.date - np.timedelta64(15, 'Y')
        # remove the period of "equilibrating"
        loger_PSAC = loger_PSAC[loger_PSAC.date >= pd.Timestamp(datetime.date(2014, 1, 1))]
        loger_SAC = loger_SAC[loger_SAC.date >= pd.Timestamp(datetime.date(2014, 1, 1))]
        loger_Adults = loger_Adults[loger_Adults.date >= pd.Timestamp(datetime.date(2014, 1, 1))]
        loger_All = loger_All[loger_All.date >= pd.Timestamp(datetime.date(2014, 1, 1))]

    log_dict = {'loger_PSAC': loger_PSAC, 'loger_SAC': loger_SAC,
                'loger_Adults': loger_Adults, 'loger_All': loger_All}
    return log_dict


# Prevalence
def plot_prevalence(loger_inf, infection):
    fig1, ax = plt.subplots(figsize=(9, 7))
    for log in loger_inf.keys():
        ax.plot(loger_inf[log].date, loger_inf[log].Prevalence, label=log[6:])
        ax.xaxis_date()
    ax.xaxis.set_major_locator(mdates.MonthLocator(interval=12))
    ax.xaxis.set_major_formatter(DateFormatter("%Y"))
    plt.xticks(rotation='vertical')
    plt.ylim([0, 1])
    plt.legend()
    plt.title('Prevalence per date, S.' + infection)
    plt.ylabel('fraction of infected sub-population')
    plt.xlabel('logging date')
    plt.show()


def plot_high_inf_prevalence(loger_inf, infection):
    fig1, ax = plt.subplots(figsize=(9, 7))
    for log in loger_inf.keys():
        ax.plot(loger_inf[log].date, loger_inf[log]['High-inf_Prevalence'], label=log[6:])
        ax.xaxis_date()
    ax.xaxis.set_major_locator(mdates.MonthLocator(interval=12))
    ax.xaxis.set_major_formatter(DateFormatter("%Y"))
    plt.xticks(rotation='vertical')
    plt.ylim([0, 1])
    plt.legend()
    plt.title('High-infection prevalence per date, S.' + infection)
    plt.ylabel('fraction of infected sub-population')
    plt.xlabel('logging date')
    plt.show()


plot_prevalence(get_logger('Haematobium', False), 'Haematobium')
# plot_prevalence(get_logger('Mansoni', True), 'Mansoni')
# plot_prevalence(get_logger('Total'), 'Total')
plot_high_inf_prevalence(get_logger('Haematobium'), 'Haematobium')


# Final prevalence for every district
def get_values_per_district(infection):
    districts = ['Blantyre', 'Chiradzulu', 'Mulanje', 'Nsanje', 'Nkhotakota', 'Phalombe']
    # districts = list(df.district_of_residence.unique())
    districts.sort()
    districts_prevalence = {}
    districts_mwb = {}
    districts_high_inf_prev = {}
    for distr in districts:
        prev = output['tlo.methods.schisto'][distr + '_' + infection].Prevalence.values[-1]
        mwb = output['tlo.methods.schisto'][distr + '_' + infection].MeanWormBurden.values[-1]
        high_inf = output['tlo.methods.schisto'][distr + '_' + infection]['High_infections'].values[-1]
        low_inf = output['tlo.methods.schisto'][distr + '_' + infection]['Low_infections'].values[-1]
        non_inf = output['tlo.methods.schisto'][distr + '_' + infection]['Non_infected'].values[-1]
        high_inf_p = high_inf / (non_inf + low_inf + high_inf)
        districts_prevalence.update({distr: prev})
        districts_mwb.update({distr: mwb})
        districts_high_inf_prev.update({distr: high_inf_p})
    return districts_prevalence, districts_mwb, districts_high_inf_prev


def get_expected_prevalence(infection):
    expected_district_prevalence = pd.read_excel(Path("./resources") / 'ResourceFile_Schisto.xlsx',
                                                 sheet_name='District_Params_' + infection.lower())
    expected_district_prevalence = \
        expected_district_prevalence[expected_district_prevalence['District'].isin(['Blantyre',
                                                                                    'Chiradzulu', 'Mulanje', 'Nsanje',
                                                                                    'Nkhotakota', 'Phalombe'])]
    expected_district_prevalence.set_index("District", inplace=True)
    expected_district_prevalence = expected_district_prevalence.loc[:, 'Prevalence'].to_dict()
    return expected_district_prevalence


def plot_prevalence_per_district(infection, model_prev, expected_prev):
    plt.bar(*zip(*model_prev.items()), alpha=0.5, label='model')
    plt.scatter(*zip(*expected_prev.items()), label='data')
    plt.xticks(rotation=90)
    plt.xlabel('District')
    plt.ylabel('Prevalence')
    plt.legend()
    plt.title('Prevalence per district, S.' + infection)
    plt.show()


def plot_mwb_per_district(infection, mwb_distr):
    plt.bar(*zip(*mwb_distr.items()), alpha=0.5, label='model')
    plt.xticks(rotation=90)
    plt.xlabel('District')
    plt.ylabel('Mean Worm Burden')
    plt.legend()
    plt.title('Mean Worm Burden per district, S.' + infection)
    plt.show()


def plot_prev_high_infection_per_district(infection, high_inf_distr):
    plt.bar(*zip(*high_inf_distr.items()), alpha=0.5, label='model')
    plt.xticks(rotation=90)
    plt.xlabel('District')
    plt.ylabel('Prevalence')
    plt.legend()
    plt.title('Prevalence of high infections per district, S.' + infection)
    plt.show()


districts_prevalence, districts_mwb, districts_high_inf_prev = get_values_per_district('Haematobium')
expected_district_prevalence = get_expected_prevalence('Haematobium')
plot_prevalence_per_district('Haematobium', districts_prevalence, expected_district_prevalence)


# plot_mwb_per_district('Haematobium', districts_mwb)
# plot_prev_high_infection_per_district('Haematobium', districts_high_inf_prev)


# Mean Worm Burden per month
def plot_mwb_monthly(loger_inf, infection):
    fig, ax = plt.subplots(figsize=(9, 7))
    for log in loger_inf.keys():
        ax.plot(loger_inf[log].date, loger_inf[log].MeanWormBurden, label=log[6:])
        ax.xaxis_date()
    plt.xticks(rotation='vertical')
    ax.xaxis.set_major_locator(mdates.MonthLocator(interval=36))
    ax.xaxis.set_major_formatter(DateFormatter("%Y"))
    plt.legend()
    # plt.ylim([0, 20])
    plt.title('Mean Worm Burden per date, S.' + infection)
    plt.ylabel('Mean number of worms')
    plt.xlabel('logging date')
    plt.show()


# Worm burden distribution at the end of the simulation & fitted NegBin
def plot_worm_burden_histogram(infection):
    if infection == 'Haematobium':
        prefix = 'sh'
    else:
        prefix = 'sm'
    wb = df[prefix + '_aggregate_worm_burden'].values
    # r = 0.1238771
    # p = 0.00902744486919016
    # print('clumping param k=', r, ', mean = ', p)
    # negbin = np.random.negative_binomial(r, p, size=len(wb))
    plt.hist(wb, bins=100, density=True, label='model')
    # x = np.linspace(0, len(wb))
    # plt.plot(x, negbin, label = 'parameter fit')
    # plt.hist(negbin, bins=100, density=True, label='param fit, k= ' + str(round(r, 2)), alpha=0.3)
    plt.xlabel('Worm burden')
    plt.ylabel('Count')
    # plt.xlim([0, 200])
    plt.legend()
    plt.title('Aggregate worm burden distribution, S.' + infection)
    plt.show()


# Harbouring rates distributions
def plot_harbouring_rates(infection):
    if infection == 'Haematobium':
        prefix = 'sh'
    else:
        prefix = 'sm'
    hr = df[prefix + '_harbouring_rate'].values
    plt.hist(hr, bins=1000, density=True)
    plt.xlabel('Harbouring rates')
    plt.ylabel('Count')
    plt.title('Harbouring rates distribution, S.' + infection)
    plt.show()


# Mean worm burden per age group - bar plots - at the end of the simulation
def plot_mwb_bar_plots(infection):
    if infection == 'Haematobium':
        prefix = 'sh'
    else:
        prefix = 'sm'
    age_map = {'0-4': 'PSAC', '5-9': 'SAC', '10-14': 'SAC'}
    df['age_group'] = df['age_range'].map(age_map)
    df['age_group'].fillna('Adults', inplace=True)  # the reminder will be Adults
    mwb_adults = df[df['age_group'] == 'Adults'][prefix + '_aggregate_worm_burden'].values.mean()
    mwb_sac = df[df['age_group'] == 'SAC'][prefix + '_aggregate_worm_burden'].values.mean()
    mwb_psac = df[df['age_group'] == 'PSAC'][prefix + '_aggregate_worm_burden'].values.mean()
    plt.bar(x=['PSAC', 'SAC', 'Adults'], height=[mwb_psac, mwb_sac, mwb_adults])
    print([mwb_psac, mwb_sac, mwb_adults])
    plt.title('Mean worm burden per age group, S.' + infection)
    plt.ylabel('MWB')
    plt.xlabel('Age group')
    plt.show()


# Mean worm burden age profile - every age - at the end of the simulation
def get_mwb_per_age(infection, age):
    if infection == 'Haematobium':
        prefix = 'sh'
    else:
        prefix = 'sm'
    mean = df[df['age_years'] == age][prefix + '_aggregate_worm_burden'].values.mean()
    return mean


def plot_mwb_age_profile(infection):
    ages = np.arange(0, 80, 1).tolist()
    mean_wb = [get_mwb_per_age(infection, x) for x in ages]
    plt.scatter(ages, mean_wb)
    plt.xlabel('age')
    plt.ylabel('mean worm burden')
    plt.title('Mean Worm Burden age profile, S.' + infection)
    plt.show()


plot_mwb_monthly(get_logger('Haematobium'), 'Haematobium')
plot_worm_burden_histogram('Haematobium')
plot_harbouring_rates('Haematobium')
plot_mwb_bar_plots('Haematobium')
plot_mwb_age_profile('Haematobium')


# Prevalent years
def plot_prevalent_years():
    loger_PrevalentYears_All = output['tlo.methods.schisto']['PrevalentYears_All']
    loger_PrevalentYears_All.date = pd.to_datetime(loger_PrevalentYears_All.date)
    fig, ax = plt.subplots(figsize=(9, 7))
    ax.plot(loger_PrevalentYears_All.date, loger_PrevalentYears_All.Prevalent_years_this_year_total, label='All')
    ax.xaxis_date()
    ax.xaxis.set_major_locator(mdates.MonthLocator(interval=60))
    ax.xaxis.set_major_formatter(DateFormatter("%Y"))
    plt.xticks(rotation='vertical')
    plt.legend()
    plt.title('Prevalent years per year')
    plt.ylabel('Years infected')
    plt.xlabel('logging date')
    plt.show()


def plot_high_inf_years():
    loger_High_inf_years = output['tlo.methods.schisto']['PrevalentYears_All']
    loger_High_inf_years.date = pd.to_datetime(loger_High_inf_years.date)
    fig, ax = plt.subplots(figsize=(9, 7))
    ax.plot(loger_High_inf_years.date, loger_High_inf_years.High_infection_years_this_year_total, label='All')
    ax.xaxis_date()
    ax.xaxis.set_major_locator(mdates.MonthLocator(interval=60))
    ax.xaxis.set_major_formatter(DateFormatter("%Y"))
    plt.xticks(rotation='vertical')
    plt.legend()
    plt.title('High-infection years per year')
    plt.ylabel('Years infected')
    plt.xlabel('logging date')
    plt.show()


plot_prevalent_years()
plot_high_inf_years()

# DALYS
loger_daly = output['tlo.methods.healthburden']["DALYS"]
loger_daly.drop(columns=['sex', 'YLL_Demography_Other'], inplace=True)
# this adds M and F
loger_daly = loger_daly.groupby(['date', 'age_range'],
                                as_index=False)['YLD_Schisto_Haematobium_Schisto_Haematobium_Symptoms'].sum()
age_map = {'0-4': 'PSAC', '5-9': 'SAC', '10-14': 'SAC'}
loger_daly['age_group'] = loger_daly['age_range'].map(age_map)
loger_daly.fillna('Adults', inplace=True)  # the reminder will be Adults
loger_daly.drop(columns=['age_range'], inplace=True)
loger_daly = loger_daly.groupby(['date', 'age_range'],
                                as_index=False)['YLD_Schisto_Haematobium_Schisto_Haematobium_Symptoms'].sum()
plt.scatter(loger_daly.date[loger_daly.age_group == 'Adults'],
            loger_daly.YLD_Schisto_Haematobium_Schisto_Haematobium_Symptoms[loger_daly.age_group == 'Adults'],
            label='Adults')
plt.scatter(loger_daly.date[loger_daly.age_group == 'PSAC'],
            loger_daly.YLD_Schisto_Haematobium_Schisto_Haematobium_Symptoms[loger_daly.age_group == 'PSAC'],
            label='PSAC')
plt.scatter(loger_daly.date[loger_daly.age_group == 'SAC'],
            loger_daly.YLD_Schisto_Haematobium_Schisto_Haematobium_Symptoms[loger_daly.age_group == 'SAC'],
            label='SAC')
plt.xticks(rotation='vertical')
plt.legend()
plt.title('DALYs due to schistosomiasis')
plt.ylabel('DALYs')
plt.xlabel('logging date')
plt.show()


def count_district_states(df, district):
    df_distr = df[((df.is_alive) & (df['district_of_residence'] == district))].copy()

    count_states = {'Non-infected': 0, 'Low-infection': 0, 'High-infection': 0}
    count_states.update(df_distr['sh_infection_status'].value_counts().to_dict())
    count_states.update({'infected_any': count_states['Low-infection'] + count_states['High-infection']})
    count_states.update({'total_pop_alive': count_states['infected_any'] + count_states['Non-infected']})
    if count_states['total_pop_alive'] != 0.0:
        count_states.update({'Prevalence': count_states['infected_any'] / count_states['total_pop_alive']})
    else:
        count_states.update({'Prevalence': 0.0})
    return count_states['Prevalence']


districts_prevalence = {}
for district in ['Blantyre', 'Chiradzulu', 'Mulanje', 'Nsanje', 'Nkhotakota', 'Phalombe']:
    districts_prevalence.update({district: count_district_states(df, district)})
>>>>>>> df25c764
<|MERGE_RESOLUTION|>--- conflicted
+++ resolved
@@ -1,101 +1,17 @@
-"""
-this file runs the malaria module and outputs graphs with data for comparison
-"""
+"""This file is part of the MRes work by Iwona Hawryluk. The model has been updated since this script was created and
+it does not run in full."""
+
 import datetime
-import pickle
-import time
 from pathlib import Path
+
+import matplotlib.dates as mdates
+import matplotlib.pyplot as plt
+import numpy as np
+import pandas as pd
+from matplotlib.dates import DateFormatter
 
 from tlo import Date, Simulation, logging
 from tlo.analysis.utils import parse_log_file
-<<<<<<< HEAD
-from tlo.methods import (
-    demography,
-    enhanced_lifestyle,
-    healthburden,
-    healthseekingbehaviour,
-    healthsystem,
-    schisto,
-    simplified_births,
-    symptommanager,
-    epi,
-)
-
-import warnings
-
-warnings.filterwarnings("ignore", category=FutureWarning)  # Ignore all FutureWarnings
-
-t0 = time.time()
-
-# Where will outputs go
-outputpath = Path("./outputs")  # folder for convenience of storing outputs
-
-# date-stamp to label log files and any other outputs
-datestamp = datetime.date.today().strftime("__%Y_%m_%d")
-
-# The resource files
-resourcefilepath = Path("./resources")
-
-start_date = Date(2010, 1, 1)
-end_date = Date(2024, 1, 1)
-popsize = 1000
-
-# set up the log config
-log_config = {
-    "filename": "test_runs",
-    "directory": outputpath,
-    "custom_levels": {
-        "*": logging.WARNING,
-        "tlo.methods.demography": logging.INFO,
-        "tlo.methods.schisto": logging.INFO,
-        "tlo.methods.enhanced_lifestyle": logging.INFO,
-        # "tlo.methods.healthsystem.summary": logging.INFO,
-    },
-}
-seed = 20
-sim = Simulation(start_date=start_date, seed=seed, log_config=log_config)
-
-# Register the appropriate modules
-sim.register(
-    demography.Demography(resourcefilepath=resourcefilepath),
-    simplified_births.SimplifiedBirths(resourcefilepath=resourcefilepath),
-    healthsystem.HealthSystem(
-        resourcefilepath=resourcefilepath,
-        service_availability=["*"],
-        mode_appt_constraints=1,
-        cons_availability='default',
-        ignore_priority=True,
-        capabilities_coefficient=1.0,
-        disable=False,
-    ),
-    symptommanager.SymptomManager(resourcefilepath=resourcefilepath, spurious_symptoms=True),
-    healthseekingbehaviour.HealthSeekingBehaviour(resourcefilepath=resourcefilepath),
-    healthburden.HealthBurden(resourcefilepath=resourcefilepath),
-    enhanced_lifestyle.Lifestyle(resourcefilepath=resourcefilepath),
-    schisto.Schisto(
-        resourcefilepath=resourcefilepath,
-    ),
-    epi.Epi(
-        resourcefilepath=resourcefilepath,
-    )
-)
-
-
-# Run the simulation and flush the logger
-sim.make_initial_population(n=popsize)
-sim.simulate(end_date=end_date)
-
-# parse the results
-output = parse_log_file(sim.log_filepath)
-
-# save the results, argument 'wb' means write using binary mode. use 'rb' for reading file
-with open(outputpath / "schisto_test.pickle", "wb") as f:
-    # Pickle the 'data' dictionary using the highest protocol available.
-    pickle.dump(dict(output), f, pickle.HIGHEST_PROTOCOL)
-
-with open(outputpath / "schisto_test.pickle", "rb") as f:
-    output = pickle.load(f)
-=======
 from tlo.methods import contraception, demography, healthburden, healthsystem, schisto
 
 
@@ -562,5 +478,4 @@
 
 districts_prevalence = {}
 for district in ['Blantyre', 'Chiradzulu', 'Mulanje', 'Nsanje', 'Nkhotakota', 'Phalombe']:
-    districts_prevalence.update({district: count_district_states(df, district)})
->>>>>>> df25c764
+    districts_prevalence.update({district: count_district_states(df, district)})