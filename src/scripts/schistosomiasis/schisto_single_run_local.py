--- conflicted
+++ resolved
@@ -16,14 +16,9 @@
     healthburden,
     healthseekingbehaviour,
     healthsystem,
-<<<<<<< HEAD
-    healthburden,
-    really_simplified_births,
-=======
->>>>>>> b2963bf7
     schisto,
     simplified_births,
-    symptommanager, healthburden,
+    symptommanager,
 )
 
 warnings.simplefilter(action='ignore', category=FutureWarning)
@@ -51,11 +46,7 @@
                    mda_execute,
                    single_district):
     start_date = Date(2010, 1, 1)
-<<<<<<< HEAD
-    end_date = Date(2019, 12, 31)
-=======
     end_date = Date(2014, 12, 31)
->>>>>>> b2963bf7
     # For logging
     custom_levels = {
         "*": logging.WARNING,
@@ -70,18 +61,6 @@
     }
 
     # Establish the simulation object
-<<<<<<< HEAD
-    sim = Simulation(start_date=start_date, seed=0, log_config={"filename": "schisto_test_runs",
-                                                                "custom_levels": custom_levels, })
-    sim.register(demography.Demography(resourcefilepath=resourcefilepath,
-                                       equal_allocation_by_district=equal_allocation_by_district),
-                 enhanced_lifestyle.Lifestyle(resourcefilepath=resourcefilepath),
-                 symptommanager.SymptomManager(resourcefilepath=resourcefilepath),
-                 healthseekingbehaviour.HealthSeekingBehaviour(resourcefilepath=resourcefilepath),
-                 healthburden.HealthBurden(resourcefilepath=resourcefilepath),
-                 healthsystem.HealthSystem(resourcefilepath=resourcefilepath,
-                                           disable_and_reject_all=hs_disable_and_reject_all,
-=======
     sim = Simulation(start_date=start_date, seed=0,
                      log_config={"filename": "schisto_test_runs", "custom_levels": custom_levels, },
                      resourcefilepath=resourcefilepath)
@@ -91,7 +70,6 @@
                  healthburden.HealthBurden(),
                  healthseekingbehaviour.HealthSeekingBehaviour(),
                  healthsystem.HealthSystem(disable_and_reject_all=hs_disable_and_reject_all,
->>>>>>> b2963bf7
                                            cons_availability='all'),
                  simplified_births.SimplifiedBirths(),
                  schisto.Schisto(mda_execute=mda_execute,
@@ -99,19 +77,11 @@
                  )
 
     # sim.modules["Schisto"].parameters["calibration_scenario"] = 0
-<<<<<<< HEAD
-    sim.modules["Schisto"].parameters["scaleup_WASH"] = 'pause'  # 1.0=True
-    sim.modules["Schisto"].parameters["scaleup_WASH_start_year"] = 2011
-    sim.modules["Schisto"].parameters['mda_coverage'] = 0.8
-    sim.modules["Schisto"].parameters['mda_target_group'] = 'SAC'
-    sim.modules["Schisto"].parameters['mda_frequency_months'] = 12
-=======
     # sim.modules["Schisto"].parameters["scaleup_WASH"] = 0.0  # 1.0=True
     # sim.modules["Schisto"].parameters["scaleup_WASH_start_year"] = 2011
     # sim.modules["Schisto"].parameters['mda_coverage'] = 0
     # sim.modules["Schisto"].parameters['mda_target_group'] = 'SAC'
     # sim.modules["Schisto"].parameters['mda_frequency_months'] = 12
->>>>>>> b2963bf7
 
     # initialise the population
     sim.make_initial_population(n=popsize)
@@ -165,14 +135,12 @@
 
 def get_expected_prevalence_by_district(species: str):
     """Get the prevalence of a particular species from the data (which is for year 2010/2011)."""
-    expected_district_prevalence = pd.read_csv(
-        resourcefilepath / f"ResourceFile_Schisto/InitialData_{species.lower()}.csv"
-    )
-
+
+    file_path = Path(resourcefilepath).joinpath('ResourceFile_Schisto', 'District_Params_' + species.lower() + '.csv')
+    expected_district_prevalence = pd.read_csv(file_path)
     expected_district_prevalence.set_index("District", inplace=True)
-    expected_district_prevalence["mean_prevalence"] /= 100
-
-    expected_district_prevalence = expected_district_prevalence.loc[:, 'mean_prevalence'].to_dict()
+    expected_district_prevalence = expected_district_prevalence.loc[:, 'Prevalence'].to_dict()
+
     return expected_district_prevalence
 
 
@@ -270,33 +238,3 @@
 fig.tight_layout()
 # fig.savefig(make_graph_file_name('annual_prev_in_districts'))
 fig.show()
-
-
-# PROPORTION SUSCEPTIBLE
-
-def plot_susceptibility(dfs_susc: dict):
-    """
-    Plot susceptibility over time for each species.
-
-    Args:
-    dfs_susc (dict): A dictionary where each key is a species name and the value is a DataFrame
-                     containing susceptibility data with 'date' as the index.
-    """
-    for species, df in dfs_susc.items():
-        plt.figure(figsize=(10, 6))
-        for column in df.columns:
-            plt.plot(df.index, df[column], label=column)
-
-        plt.title(f'Proportion susceptible {species.capitalize()}')
-        plt.xlabel('Date')
-        plt.ylabel('Proportion susceptible')
-        plt.legend(title="Districts", bbox_to_anchor=(0.5, -0.2), loc="upper center", ncol=4)
-        plt.grid(True)
-        plt.ylim(0, 1.0)
-        plt.xticks(rotation=45)
-        plt.tight_layout()
-        plt.show()
-
-
-# Example usage
-plot_susceptibility(dfs_susc)