import datetime
import logging
import os
from pathlib import Path

from tlo import Date, Simulation
from tlo.analysis.utils import parse_log_file
from tlo.methods import (
    demography,
    healthburden,
    healthsystem,
    hiv,
    lifestyle,
    male_circumcision,
    tb,
)

# Where will output go
# outputpath = './src/scripts/outputLogs/'
# TODO; NB that outputlogs is not a part of the directory structure in the git repo, so address here will fail.
outputpath = ""

# date-stamp to label log files and any other outputs
datestamp = datetime.date.today().strftime("__%Y_%m_%d")

# The resource files
resourcefilepath = Path(os.path.dirname(__file__)) / '../../../resources'
<<<<<<< HEAD

=======
>>>>>>> b13ec263
start_date = Date(2010, 1, 1)
end_date = Date(2015, 1, 1)
popsize = 5000

# Establish the simulation object
sim = Simulation(start_date=start_date)

# Establish the logger
logfile = outputpath + "LogFile" + datestamp + ".log"

if os.path.exists(logfile):
    os.remove(logfile)
fh = logging.FileHandler(logfile)
fr = logging.Formatter("%(levelname)s|%(name)s|%(message)s")
fh.setFormatter(fr)
logging.getLogger().addHandler(fh)

# ----- Control over the types of intervention that can occur -----
# Make a list that contains the treatment_id that will be allowed. Empty list means nothing allowed.
# '*' means everything. It will allow any treatment_id that begins with a stub (e.g. Mockitis*)
service_availability = ["*"]

logging.getLogger("tlo.methods.demography").setLevel(logging.WARNING)
logging.getLogger("tlo.methods.lifestyle").setLevel(logging.WARNING)
logging.getLogger("tlo.methods.healthburden").setLevel(logging.WARNING)
logging.getLogger("tlo.methods.hiv").setLevel(logging.INFO)
logging.getLogger("tlo.methods.tb").setLevel(logging.INFO)
logging.getLogger("tlo.methods.male_circumcision").setLevel(logging.INFO)

# Register the appropriate modules
sim.register(demography.Demography(resourcefilepath=resourcefilepath))
sim.register(healthsystem.HealthSystem(resourcefilepath=resourcefilepath))
sim.register(healthburden.HealthBurden(resourcefilepath=resourcefilepath))
sim.register(lifestyle.Lifestyle())
sim.register(hiv.hiv(resourcefilepath=resourcefilepath))
sim.register(tb.tb(resourcefilepath=resourcefilepath))
sim.register(male_circumcision.male_circumcision(resourcefilepath=resourcefilepath))

# Run the simulation and flush the logger
sim.seed_rngs(0)
sim.make_initial_population(n=popsize)
sim.simulate(end_date=end_date)
fh.flush()
# fh.close()

# %% read the results

output = parse_log_file(logfile)


# outputpath = './src/scripts/outputLogs/'
# TODO: I am removing the redef of outputpath (see above)

# date-stamp to label log files and any other outputs
# datestamp = datetime.date.today().strftime("__%Y_%m_%d")
# logfile = outputpath + 'LogFile' + datestamp + '.log'
# output = parse_log_file(logfile)
#
# deaths_df = output['tlo.methods.demography']['death']
# deaths_df['date'] = pd.to_datetime(deaths_df['date'])
# deaths_df['year'] = deaths_df['date'].dt.year
# death_by_cause = deaths_df.groupby(['year','cause'])['person_id'].size()
# #

# TODO: Maybe add some graphs here to demonstrate the results? For example....
# %% Demonstrate the HIV epidemic and it's impact on the population<|MERGE_RESOLUTION|>--- conflicted
+++ resolved
@@ -25,10 +25,6 @@
 
 # The resource files
 resourcefilepath = Path(os.path.dirname(__file__)) / '../../../resources'
-<<<<<<< HEAD
-
-=======
->>>>>>> b13ec263
 start_date = Date(2010, 1, 1)
 end_date = Date(2015, 1, 1)
 popsize = 5000
