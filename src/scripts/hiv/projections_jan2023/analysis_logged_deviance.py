--- conflicted
+++ resolved
@@ -34,13 +34,8 @@
 
 # %% Run the simulation
 start_date = Date(2010, 1, 1)
-<<<<<<< HEAD
-end_date = Date(2015, 1, 1)
-popsize = 50000
-=======
 end_date = Date(2022, 1, 1)
 popsize = 5000
->>>>>>> 58a2a413
 
 # scenario = 1
 
