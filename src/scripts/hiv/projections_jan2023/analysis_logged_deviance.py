--- conflicted
+++ resolved
@@ -35,11 +35,7 @@
 # %% Run the simulation
 start_date = Date(2010, 1, 1)
 end_date = Date(2014, 1, 1)
-<<<<<<< HEAD
-popsize = 1000
-=======
 popsize = 25000
->>>>>>> a928bff2
 
 # scenario = 1
 
@@ -91,15 +87,9 @@
 )
 
 # set the scenario
-<<<<<<< HEAD
-# sim.modules["Hiv"].parameters["beta"] = 0.129671
-# sim.modules["Tb"].parameters["scaling_factor_WHO"] = 1.5
-# sim.modules["Tb"].parameters["scenario"] = scenario
-=======
 sim.modules["Hiv"].parameters["do_scaleup"] = True
 sim.modules["Hiv"].parameters["scaleup_start_year"] = 2019
 sim.modules["Tb"].parameters["first_line_test"] = 'xpert'
->>>>>>> a928bff2
 # sim.modules["Tb"].parameters["scenario_start_date"] = Date(2010, 1, 1)
 # sim.modules["Tb"].parameters["scenario_SI"] = "z"
 
