"""
This file runs the CardioMetabolicDisorders module and outputs graphs with data for comparison for incidence,
prevalence, and deaths. It also produces a csv file of prevalence of different co-morbidities.
"""

import datetime
from pathlib import Path

import matplotlib.pyplot as plt
import numpy as np
import pandas as pd

from tlo import Date, Simulation
from tlo.analysis.utils import compare_number_of_deaths, parse_log_file
from tlo.methods import (
    cardio_metabolic_disorders,
    care_of_women_during_pregnancy,
    contraception,
    demography,
    depression,
    enhanced_lifestyle,
    healthburden,
    healthseekingbehaviour,
    healthsystem,
    labour,
    newborn_outcomes,
    postnatal_supervisor,
    pregnancy_supervisor,
    simplified_births,
    symptommanager,
)

# %%
resourcefilepath = Path("./resources")
outputpath = Path("./outputs")  # folder for convenience of storing outputs
datestamp = datetime.date.today().strftime("__%Y_%m_%d")


# ------------------------------------------------- RUN THE SIMULATION -------------------------------------------------

def runsim(seed=0):
    log_config = {'filename': 'LogFile'}
    # add file handler for the purpose of logging

    start_date = Date(2010, 1, 1)
<<<<<<< HEAD
    end_date = Date(2019, 12, 31)
    popsize = 100000
=======
    end_date = Date(2012, 12, 31)
    popsize = 10000
>>>>>>> e36a242e

    sim = Simulation(start_date=start_date, seed=0, log_config=log_config)

    # run the simulation
    sim.register(demography.Demography(resourcefilepath=resourcefilepath),
                 #care_of_women_during_pregnancy.CareOfWomenDuringPregnancy(resourcefilepath=resourcefilepath),
                 #contraception.Contraception(resourcefilepath=resourcefilepath),
                 enhanced_lifestyle.Lifestyle(resourcefilepath=resourcefilepath),
                 healthsystem.HealthSystem(resourcefilepath=resourcefilepath, disable=False,
                                           ignore_cons_constraints=True),
                 symptommanager.SymptomManager(resourcefilepath=resourcefilepath),
                 healthseekingbehaviour.HealthSeekingBehaviour(resourcefilepath=resourcefilepath),
                 healthburden.HealthBurden(resourcefilepath=resourcefilepath),
<<<<<<< HEAD
                 #labour.Labour(resourcefilepath=resourcefilepath),
                 #newborn_outcomes.NewbornOutcomes(resourcefilepath=resourcefilepath),
                 #postnatal_supervisor.PostnatalSupervisor(resourcefilepath=resourcefilepath),
                 #pregnancy_supervisor.PregnancySupervisor(resourcefilepath=resourcefilepath),
                 simplified_births.SimplifiedBirths(resourcefilepath=resourcefilepath),
=======
                 labour.Labour(resourcefilepath=resourcefilepath),
                 newborn_outcomes.NewbornOutcomes(resourcefilepath=resourcefilepath),
                 postnatal_supervisor.PostnatalSupervisor(resourcefilepath=resourcefilepath),
                 pregnancy_supervisor.PregnancySupervisor(resourcefilepath=resourcefilepath),
                 cardio_metabolic_disorders.CardioMetabolicDisorders(resourcefilepath=resourcefilepath,
                                                                     do_condition_combos=True),
>>>>>>> e36a242e
                 depression.Depression(resourcefilepath=resourcefilepath),
                 cardio_metabolic_disorders.CardioMetabolicDisorders(resourcefilepath=resourcefilepath, do_log_df=False,
                                                                     do_condition_combos=True)
                 )

    sim.make_initial_population(n=popsize)
    sim.simulate(end_date=end_date)
    return sim


sim = runsim()

output = parse_log_file(sim.log_filepath)

# ---------------------------------------- COMPARE OUTPUTS OF MODEL TO DATA -------------------------------------

# Get comparison
comparison = compare_number_of_deaths(logfile=sim.log_filepath, resourcefilepath=resourcefilepath)
<<<<<<< HEAD
comparison.to_csv('GBD_and_model_Deaths.csv')
condition_names = ["Diabetes", "Heart Disease", "Kidney Disease", "Stroke"]

df_t = pd.DataFrame(index=['M', 'F'], columns=condition_names)
age_cats = ['20-24', '25-29', '30-34', '35-39', '40-44', '45-49', '50-54', '55-59', '60-64',
                '65-69', '70-74', '75-79', '80-84', '85-89', '90-94', '95-99']
for cond in condition_names:
    deaths_men = []
    deaths_women = []
    for age_cat in age_cats:
        deaths_men.append(comparison.loc[('2015-2019', 'M', f'{age_cat}', f'{cond}')]['model'])
        deaths_women.append(comparison.loc[('2015-2019', 'F', f'{age_cat}', f'{cond}')]['model'])
    deaths_men_sum = sum(deaths_men)
    deaths_women_sum = sum(deaths_women)
    df_t.at['M', f'{cond}'] = deaths_men_sum
    df_t.at['F', f'{cond}'] = deaths_women_sum

df_t.to_csv('Sum_Deaths.csv')

for cond in condition_names:

    age_cats = ['20-24', '25-29', '30-34', '35-39', '40-44', '45-49', '50-54', '55-59', '60-64',
                '65-69', '70-74', '75-79', '80-84', '85-89', '90-94', '95-99']

    men_GBD = []
    men_GBD_lower = []
    men_GBD_upper = []
    men_model = []
    for age_cat in age_cats:
        men_GBD.append(comparison.loc[('2015-2019', 'M', f'{age_cat}', f'{cond}')]['GBD_mean'])
        men_GBD_lower.append(comparison.loc[('2015-2019', 'M', f'{age_cat}', f'{cond}')]['GBD_lower'])
        men_GBD_upper.append(comparison.loc[('2015-2019', 'M', f'{age_cat}', f'{cond}')]['GBD_upper'])
        men_model.append(comparison.loc[('2015-2019', 'M', f'{age_cat}', f'{cond}')]['model'])

    men_GBD_error = [([mean - lower for mean, lower in zip(men_GBD, men_GBD_lower)]),
                     ([upper - mean for upper, mean in zip(men_GBD_upper, men_GBD)])]

    x = np.arange(len(age_cats))
    width = 0.5

    fig, ax = plt.subplots()
    ax.bar(x, men_model, width, color='#ADD8E6', label='Model')
    ax.errorbar(x, men_GBD, yerr=men_GBD_error, fmt='o', color='#23395d', label="GBD")

    # Add some text for labels, title and custom x-axis tick labels, etc.
    ax.set_ylabel('Deaths')
    ax.set_title(f'Mean Annual Deaths from {cond} (Men, 2015-2019)')
    ax.set_xticks(x)
    ax.set_xticklabels(age_cats, rotation=90)
    ax.legend()

    fig.tight_layout()

    plt.show()

    women_GBD = []
    women_model = []
    women_GBD_lower = []
    women_GBD_upper = []
    for age_cat in age_cats:
        women_GBD.append(comparison.loc[('2015-2019', 'F', f'{age_cat}', f'{cond}')]['GBD_mean'])
        women_GBD_lower.append(comparison.loc[('2015-2019', 'F', f'{age_cat}', f'{cond}')]['GBD_lower'])
        women_GBD_upper.append(comparison.loc[('2015-2019', 'F', f'{age_cat}', f'{cond}')]['GBD_upper'])
        women_model.append(comparison.loc[('2015-2019', 'F', f'{age_cat}', f'{cond}')]['model'])

    women_GBD_error = [([mean - lower for mean, lower in zip(women_GBD, women_GBD_lower)]),
                     ([upper - mean for upper, mean in zip(women_GBD_upper, women_GBD)])]

    x = np.arange(len(age_cats))
    width = 0.5

    fig, ax = plt.subplots()
    ax.bar(x, women_model, width, color='#ADD8E6', label='Model')
    ax.errorbar(x, women_GBD, yerr=women_GBD_error, fmt='o', color='#23395d', label="GBD")

    # Add some text for labels, title and custom x-axis tick labels, etc.
    ax.set_ylabel('Deaths')
    ax.set_title(f'Mean Annual Deaths from {cond} (Women, 2015-2019)')
    ax.set_xticks(x)
    ax.set_xticklabels(age_cats, rotation=90)
    ax.legend()

    fig.tight_layout()

    plt.show()

=======

# Make a simple bar chart
comparison.loc[('2010-2014', slice(None), '50-54', 'Heart Disease')].sum().plot.bar()
plt.title('Deaths per year due to Heart Disease, 2010-2014')
plt.tight_layout()
plt.show()

age_cats = ['20-24', '25-29', '30-34', '35-39', '40-44', '45-49', '50-54', '55-59', '60-64',
            '65-69', '70-74', '75-79', '80-84', '85-89', '90-94', '95-99']

men_GBD = []
men_model = []
for age_cat in age_cats:
    men_GBD.append(comparison.loc[('2015-2019', 'M', f'{age_cat}', 'Heart Disease')]['GBD_mean'])
    men_model.append(comparison.loc[('2015-2019', 'M', f'{age_cat}', 'Heart Disease')]['model'])

x = np.arange(len(age_cats))
width = 0.35

fig, ax = plt.subplots()
rects1 = ax.bar(x - width/2, men_GBD, width, label='GBD mean')
rects2 = ax.bar(x + width/2, men_model, width, label='Model')

# Add some text for labels, title and custom x-axis tick labels, etc.
ax.set_ylabel('Deaths')
ax.set_title('Deaths (Men, 2015-2019)')
ax.set_xticks(x)
ax.set_xticklabels(age_cats, rotation=90)
ax.legend()

fig.tight_layout()

plt.show()


labels_f = ['F/20-24', 'F/25-29', 'F/30-34', 'F/35-39', 'F/40-44', 'F/45-49', 'F/50-54', 'F/55-59', 'F/60-64',
            'F/65-69', 'F/70-74', 'F/75-79', 'F/80-84', 'F/85-89', 'F/90-94', 'F/95-99', 'F/100+']
>>>>>>> e36a242e
# ----------------------------------------------- SET UP FUNCTIONS ----------------------------------------------

# list all of the conditions in the module to loop through
conditions = sim.modules['CardioMetabolicDisorders'].conditions
events = sim.modules['CardioMetabolicDisorders'].events
age_range = sim.modules['Demography'].AGE_RANGE_CATEGORIES


# set up some functions
def transform_output(x):
    return pd.concat([pd.Series(name=x.iloc[i]['date'], data=x.iloc[i]['data']) for i in range(len(x))], axis=1,
                     sort=False).transpose()


def restore_multi_index(dat):
    """restore the multi-index that had to be flattened to pass through the logger"""
    cols = dat.columns
    index_value_list = list()
    for col in cols.str.split('__'):
        index_value_list.append(tuple(component.split('=')[1] for component in col))
    index_name_list = tuple(component.split('=')[0] for component in cols[0].split('__'))
    dat.columns = pd.MultiIndex.from_tuples(index_value_list, names=index_name_list)
    return dat


def convert_output(output_path):
    output_path['year'] = pd.to_datetime(output_path['date']).dt.year
    output_path.drop(columns='date', inplace=True)
    output_path.set_index(
        'year',
        drop=True,
        inplace=True
    )
    return output_path


# ----------------------------------------------- CREATE PREVALENCE PLOTS ----------------------------------------------

for condition in conditions:
    # Capitalize and replace underscores with spaces for title
    condition_title = condition.replace("_", " ")
    condition_title = condition_title.title()

    # Plot prevalence by age and sex for each condition
    prev_condition_age_sex = restore_multi_index(
        transform_output(
            output['tlo.methods.cardio_metabolic_disorders'][f'{condition}_prevalence_by_age_and_sex']
        )
    )

    # get prevalence + lower and upper values
    prev_range = pd.read_excel("resources/cmd/ResourceFile_cmd_condition_prevalence.xlsx", sheet_name=None)
    baseline_error = [(prev_range[f'{condition}']['value'].values - prev_range[f'{condition}']['lower'].values),
                          (prev_range[f'{condition}']['upper'].values - prev_range[f'{condition}']['value'].values)]
    if 'gbd_value' in prev_range[f'{condition}']:
        gbd_error = [(prev_range[f'{condition}']['gbd_value'].values - prev_range[f'{condition}'][
            'gbd_lower'].values),
                          (prev_range[f'{condition}']['gbd_upper'].values - prev_range[
                              f'{condition}']['gbd_value'].values)]
    if 'steps_value' in prev_range[f'{condition}']:
        steps_error = [(prev_range[f'{condition}']['steps_value'].values - prev_range[f'{condition}']['steps_lower'].values),
                          (prev_range[f'{condition}']['steps_upper'].values - prev_range[
                              f'{condition}']['steps_value'].values)]

    bar_width = 0.75
    opacity = 0.25

    prev_df = pd.DataFrame(index=["M/0-4", "M/5-9", "M/10-14", "M/15-19", "M/20-24", "M/25-29", "M/30-34", "M/35-39",
                                  "M/40-44", "M/45-49", "M/50-54", "M/55-59", "M/60-64", "M/65-69", "M/70-74",
                                  "M/75-79", "M/80-84", "M/85-89", "M/90-94", "M/95-99", "M/100+", "F/0-4", "F/5-9",
                                  "F/10-14", "F/15-19", "F/20-24", "F/25-29",
                                  "F/30-34", "F/35-39", "F/40-44", "F/45-49", "F/50-54", "F/55-59", "F/60-64",
                                  "F/65-69", "F/70-74", "F/75-79", "F/80-84", "F/85-89", "F/90-94", "F/95-99",
                                  "F/100+", ])
    prev_df['model_prevalence'] = prev_condition_age_sex.iloc[-1].transpose().values

    bar = plt.bar(prev_df.index, prev_df['model_prevalence'], bar_width,
                  alpha=opacity,
                  color='b',
                  label='Model')

    if condition == 'diabetes':
        scatter = plt.scatter(prev_range[f'{condition}'].index, prev_range[f'{condition}']['gbd_value'].values, s=8,
                              alpha=0.8,
                              color='gray',
                              label="GBD 2019")
        scatter_price = plt.scatter(prev_range[f'{condition}'].index, prev_range[f'{condition}']['value'].values,
                                    s=8,
                                    alpha=0.8,
                                    color='hotpink',
                                    label="Price et al. 2018")
        scatter_steps = plt.scatter(prev_range[f'{condition}'].index, prev_range[f'{condition}']['steps_value'].values,
                                    s=8,
                                    alpha=0.8,
                                    color='#23395d',
                                    label="STEPS Survey 2017")
        plt.xticks(rotation=90)
        plt.errorbar(prev_range[f'{condition}'].index, prev_range[f'{condition}']['gbd_value'].values,
                     yerr=gbd_error,
                     fmt='x', c='gray')
        plt.errorbar(prev_range[f'{condition}'].index, prev_range[f'{condition}']['value'].values,
                     yerr=baseline_error,
                     fmt='o', c='hotpink')
        plt.errorbar(prev_range[f'{condition}'].index, prev_range[f'{condition}']['steps_value'].values,
                     yerr=steps_error,
                     fmt='*', c='#23395d')
        plt.ylabel(f'Proportion With {condition_title}')
        plt.title(f'Prevalence of {condition_title} by Age and Sex')
        plt.legend([bar, scatter, scatter_price, scatter_steps], ['Model', 'GBD 2019', 'Price et al. 2018',
                                                                  'STEPS Survey 2017'])
        plt.savefig(outputpath / f'prevalence_{condition_title}_by_age_sex.pdf')
        # plt.ylim([0, 1])
        plt.tight_layout()
        plt.show()
    elif condition == 'hypertension':
        scatter_price = plt.scatter(prev_range[f'{condition}'].index, prev_range[f'{condition}']['value'].values,
                                    s=8,
                                    alpha=0.8,
                                    color='hotpink',
                                    label="Price et al. 2018")
        scatter_steps = plt.scatter(prev_range[f'{condition}'].index, prev_range[f'{condition}']['steps_value'].values,
                                    s=8,
                                    alpha=0.8,
                                    color='#23395d',
                                    label="STEPS Survey 2017")
        plt.xticks(rotation=90)
        plt.errorbar(prev_range[f'{condition}'].index, prev_range[f'{condition}']['value'].values,
                     yerr=baseline_error,
                     fmt='o', c='hotpink')
        plt.errorbar(prev_range[f'{condition}'].index, prev_range[f'{condition}']['steps_value'].values,
                     yerr=steps_error,
                     fmt='*', c='#23395d')
        plt.ylabel(f'Proportion With {condition_title}')
        plt.title(f'Prevalence of {condition_title} by Age and Sex')
        plt.legend([bar, scatter_price, scatter_steps], ['Model', 'Price et al. 2018', 'STEPS Survey 2017'])
        plt.savefig(outputpath / f'prevalence_{condition_title}_by_age_sex.pdf')
        # plt.ylim([0, 1])
        plt.tight_layout()
        plt.show()
    elif condition == 'chronic_kidney_disease':
        scatter_price = plt.scatter(prev_range[f'{condition}'].index, prev_range[f'{condition}']['value'].values,
                                    s=8,
                                    alpha=0.8,
                                    color='hotpink',
                                    label="Nakanga et al. 2020")
        scatter = plt.scatter(prev_range[f'{condition}'].index, prev_range[f'{condition}']['gbd_value'].values,
                              s=8,
                              alpha=0.8,
                              color='gray',
                              label="GBD 2019")
        plt.xticks(rotation=90)
        plt.errorbar(prev_range[f'{condition}'].index, prev_range[f'{condition}']['gbd_value'].values,
                     yerr=gbd_error,
                     fmt='x', c='gray')
        plt.errorbar(prev_range[f'{condition}'].index, prev_range[f'{condition}']['value'].values,
                     yerr=0,
                     fmt='o', c='hotpink')
        plt.ylabel(f'Proportion With {condition_title}')
        plt.title(f'Prevalence of {condition_title} by Age and Sex')
        plt.legend([bar, scatter_price, scatter], ['Model', 'Nakanga et al. 2020', 'GBD 2019'])
        plt.savefig(outputpath / f'prevalence_{condition_title}_by_age_sex.pdf')
        # plt.ylim([0, 1])
        plt.tight_layout()
        plt.show()
    else:
        scatter = plt.scatter(prev_range[f'{condition}'].index, prev_range[f'{condition}']['value'].values, s=8,
                              alpha=0.8,
                              color='gray',
                              label="GBD 2019")
        plt.xticks(rotation=90)
        plt.errorbar(prev_range[f'{condition}'].index, prev_range[f'{condition}']['value'].values, yerr=baseline_error,
                 fmt='x', c='gray')
        plt.ylabel(f'Proportion With {condition_title}')
        plt.title(f'Prevalence of {condition_title} by Age and Sex')
        plt.legend([bar, scatter], ['Model', 'GBD 2019'])
        plt.savefig(outputpath / f'prevalence_{condition_title}_by_age_sex.pdf')
        # plt.ylim([0, 1])
        plt.tight_layout()
        plt.show()

    # Plot prevalence among all adults over time for each condition
    prev_condition_all = output['tlo.methods.cardio_metabolic_disorders'][f'{condition}_prevalence']
    plt.plot(prev_condition_all)
    plt.ylabel(f'Prevalence of {condition_title} Over Time (Ages 20+)')
    plt.xlabel('Year')
    plt.ylim([0, 0.4])
    plt.tight_layout()
    plt.savefig(outputpath / f'prevalence_{condition_title}_over_time.pdf')
    plt.show()

    # Plot diagnosis among all adults with condition over time
    diagnosis_by_condition = output['tlo.methods.cardio_metabolic_disorders'][f'{condition}_diagnosis_prevalence']
    plt.plot(diagnosis_by_condition['date'], diagnosis_by_condition[f'{condition}_diagnosis_prevalence'])
    plt.ylabel(f'Proportion Diagnosed with {condition_title} Over Time (Ages 20+)')
    plt.xlabel('Year')
    plt.tight_layout()
    plt.savefig(outputpath / f'diagnosis_{condition_title}_over_time.pdf')
    plt.show()

    # Plot those on medication among all adults with condition over time
    medication_by_condition = output['tlo.methods.cardio_metabolic_disorders'][f'{condition}_medication_prevalence']
    plt.plot(medication_by_condition['date'], medication_by_condition[f'{condition}_medication_prevalence'])
    plt.ylabel(f'Proportion on Medication for {condition_title} Over Time (Ages 20+)')
    plt.xlabel('Year')
    plt.tight_layout()
    plt.savefig(outputpath / f'medication_{condition_title}_over_time.pdf')
    plt.show()

for event in events:
    # Capitalize and replace underscores with spaces for title
    event_title = event.replace("ever_", " ")
    event_title = event_title.title()

    # Plot prevalence by age and sex for each condition
    prev_event_age_sex = restore_multi_index(
        transform_output(
            output['tlo.methods.cardio_metabolic_disorders'][f'{event}_prevalence_by_age_and_sex']
        )
    )

    # get prevalence + lower and upper values
    prev_range = pd.read_excel("resources/cmd/ResourceFile_cmd_event_prevalence.xlsx", sheet_name=None)
    asymptomatic_error = [(prev_range[f'{event}']['value'].values - prev_range[f'{event}']['lower'].values),
                          (prev_range[f'{event}']['upper'].values - prev_range[f'{event}']['value'].values)]

    bar_width = 0.75
    opacity = 0.25

    prev_df = pd.DataFrame(index=["M/0-4", "M/5-9", "M/10-14", "M/15-19", "M/20-24", "M/25-29", "M/30-34", "M/35-39",
                                  "M/40-44", "M/45-49", "M/50-54", "M/55-59", "M/60-64", "M/65-69", "M/70-74",
                                  "M/75-79", "M/80-84", "M/85-89", "M/90-94", "M/95-99", "M/100+", "F/0-4", "F/5-9",
                                  "F/10-14", "F/15-19", "F/20-24", "F/25-29",
                                  "F/30-34", "F/35-39", "F/40-44", "F/45-49", "F/50-54", "F/55-59", "F/60-64",
                                  "F/65-69", "F/70-74", "F/75-79", "F/80-84", "F/85-89", "F/90-94", "F/95-99",
                                  "F/100+", ])
    prev_df['model_prevalence'] = prev_event_age_sex.iloc[-1].transpose().values

    bar = plt.bar(prev_df.index, prev_df['model_prevalence'], bar_width,
                  alpha=opacity,
                  color='b',
                  label='Model')
    scatter = plt.scatter(prev_range[f'{event}'].index, prev_range[f'{event}']['value'].values, s=20,
                          alpha=1.0,
                          color='gray',
                          label="GBD 2019")
    plt.xticks(rotation=90)
    plt.errorbar(prev_range[f'{event}'].index, prev_range[f'{event}']['value'].values, yerr=asymptomatic_error,
                 fmt='o', c='gray')
    plt.ylabel(f'Proportion With {event_title}')
    plt.title(f'Prevalence of {event_title} by Age and Sex')
    plt.legend([bar, scatter], ['Model', 'Data'])
    plt.savefig(outputpath / f'prevalence_{event_title}_by_age_sex.pdf')
    # plt.ylim([0, 1])
    plt.tight_layout()
    plt.show()

    # Plot prevalence among all adults over time for each condition
    prev_event_all = output['tlo.methods.cardio_metabolic_disorders'][f'{event}_prevalence']
    plt.plot(prev_event_all)
    plt.ylabel(f'Prevalence of {event_title} Over Time (Ages 20+)')
    plt.xlabel('Year')
    plt.ylim([0, 0.4])
    plt.tight_layout()
    plt.savefig(outputpath / f'prevalence_{event_title}_over_time.pdf')
    plt.show()

# Plot snapshot of % diagnosed and % on medication

diagnosis_df = pd.DataFrame(index=['diagnosis_prev'])

for condition in conditions:
    diagnosis = output['tlo.methods.cardio_metabolic_disorders'][f'{condition}_diagnosis_prevalence']
    diagnosis_df[f'{condition}'] = diagnosis[f'{condition}_diagnosis_prevalence'].iloc[-1]
diagnosis_df = diagnosis_df.transpose()
bar = plt.bar(diagnosis_df.index, diagnosis_df['diagnosis_prev'],
              alpha=0.25,
              color='b',
              label='Model')
steps_data = [0.5, 0.479]
scatter_steps = plt.scatter(['diabetes', 'hypertension'], steps_data, s=20,
                          alpha=1.0,
                          color='#23395d',
                          label="STEPS Survey 2017")
steps_error = [[0.447, 0.16], [0.184, 0.207]]
plt.errorbar(['diabetes', 'hypertension'], steps_data, yerr=steps_error,
                 fmt='o', c='#23395d')
price_data = [0.3846, 0.3797]
scatter_price = plt.scatter(['diabetes', 'hypertension'], price_data, s=20,
                          alpha=1.0,
                          color='hotpink',
                          label="Price et al. 2018")
plt.xticks(rotation=90)
plt.ylabel(f'Proportion Diagnosed with Condition')
plt.title(f'Proportion Diagnosed with CMD Conditions in 2019')
plt.legend([bar, scatter_steps, scatter_price], ['Model', 'STEPS Survey 2017', 'Price et al. 2018'])
plt.savefig(outputpath / f'diagnosis_by_condition.pdf')
plt.tight_layout()
plt.show()

# plot prevalence of multi-morbidities
age_range = sim.modules['Demography'].AGE_RANGE_CATEGORIES
prev_mm_age_all = convert_output(output['tlo.methods.cardio_metabolic_disorders']['mm_prevalence_by_age_all'])
last_year = prev_mm_age_all.iloc[-1, :].to_frame(name="counts")
n_conditions_by_age = pd.DataFrame(index=last_year.index, columns=age_range)
for age_grp in age_range:
    n_conditions_by_age[age_grp] = last_year['counts'].apply(lambda x: x.get(f'{age_grp}')).dropna()

n_conditions_by_age.T.plot.bar(stacked=True)
plt.title("Prevalence of number of co-morbidities by age")
plt.ylabel("Prevalence of number of co-morbidities")
plt.xticks(rotation=90)
plt.legend(loc=(1.04, 0))
plt.tight_layout()
plt.savefig(outputpath / ("N_comorbidities_by_age_all" + datestamp + ".pdf"), format='pdf')
plt.show()

# ----------------------------------------------- COMBINATIONS OF CONDITIONS ----------------------------------

prop_combos = convert_output(output['tlo.methods.cardio_metabolic_disorders']['prop_combos'])
last_year = prop_combos.iloc[-1, :].to_frame(name="props")
props_by_age = pd.DataFrame(index=last_year.index, columns=age_range)
for age_grp in age_range:
    props_by_age[age_grp] = last_year['props'].apply(lambda x: x.get(f'{age_grp}')).dropna()

props_by_age.to_csv('condition_combos.csv')


# ----------------------------------------------- CREATE INCIDENCE PLOTS ----------------------------------------------

# Extract the relevant outputs and make a graph:
def get_incidence_rate_and_death_numbers_from_logfile(logfile):
    output = parse_log_file(logfile)

    # Calculate the "incidence rate" from the output counts of incidence
    counts = convert_output(output['tlo.methods.cardio_metabolic_disorders']['incidence_count_by_condition'])

    # create empty dict to store incidence rates
    inc_rate = dict()

    for condition in conditions:
        # get person-years of time lived without condition
        py_ = output['tlo.methods.cardio_metabolic_disorders'][f'person_years_{condition}']
        years = pd.to_datetime(py_['date']).dt.year
        py = pd.DataFrame(index=years, columns=age_range)

        for year in years:
            tot_py = (
                (py_.loc[pd.to_datetime(py_['date']).dt.year == year]['M']).apply(pd.Series) +
                (py_.loc[pd.to_datetime(py_['date']).dt.year == year]['F']).apply(pd.Series)
            ).transpose()
            py.loc[year, :] = tot_py.T.iloc[0]
            py = py.replace(0, np.nan)

        condition_counts = pd.DataFrame(index=years, columns=age_range)

        for age_grp in age_range:
            # extract specific condition counts from counts df
            condition_counts[age_grp] = counts[f'{condition}'].apply(lambda x: x.get(f'{age_grp}')).dropna()
            individual_condition = condition_counts[age_grp].apply(pd.Series).div(py[age_grp],
                                                                                  axis=0).dropna()
            individual_condition.columns = [f'{condition}']
            if condition == conditions[0]:
                inc_rate[age_grp] = condition_counts[age_grp].apply(pd.Series).div(py[age_grp],
                                                                                   axis=0).dropna()
                inc_rate[age_grp].columns = [f'{condition}']
            else:
                inc_rate[age_grp] = inc_rate[age_grp].join(individual_condition)

    # Produce mean incidence rates of incidence rate during the simulation:
    inc_mean = pd.DataFrame()
    for age_grp in age_range:
        inc_mean[age_grp] = inc_rate[age_grp].mean()

    # replace NaNs and inf's with 0s
    inc_mean = inc_mean.replace([np.inf, -np.inf, np.nan], 0)

    return inc_mean

# Extract the relevant outputs and make a graph:
def get_incidence_rate_and_death_numbers_from_logfile_events(logfile, type):
    output = parse_log_file(logfile)

    # Calculate the "incidence rate" from the output counts of incidence
    incident_counts = convert_output(
        output['tlo.methods.cardio_metabolic_disorders'][f'incidence_count_by_{type}_event'])

    # create empty dict to store incidence rates
    inc_rate = dict()

    for event in events:
        # get person-years of time lived without condition
        py_ = output['tlo.methods.cardio_metabolic_disorders'][f'person_years_{event}']
        years = pd.to_datetime(py_['date']).dt.year
        py = pd.DataFrame(index=years, columns=age_range)

        for year in years:
            tot_py = (
                (py_.loc[pd.to_datetime(py_['date']).dt.year == year]['M']).apply(pd.Series) +
                (py_.loc[pd.to_datetime(py_['date']).dt.year == year]['F']).apply(pd.Series)
            ).transpose()
            py.loc[year, :] = tot_py.T.iloc[0]
            py = py.replace(0, np.nan)

        event_counts = pd.DataFrame(index=years, columns=age_range)

        for age_grp in age_range:
            # extract specific condition counts from counts df
            event_counts[age_grp] = incident_counts[f'{event}'].apply(lambda x: x.get(f'{age_grp}')).dropna()
            individual_condition = event_counts[age_grp].apply(pd.Series).div(py[age_grp],
                                                                                  axis=0).dropna()
            individual_condition.columns = [f'{event}']
            if event == events[0]:
                inc_rate[age_grp] = event_counts[age_grp].apply(pd.Series).div(py[age_grp],
                                                                                   axis=0).dropna()
                inc_rate[age_grp].columns = [f'{event}']
            else:
                inc_rate[age_grp] = inc_rate[age_grp].join(individual_condition)

    # Produce mean incidence rates of incidence rate during the simulation:
    inc_mean = pd.DataFrame()
    for age_grp in age_range:
        inc_mean[age_grp] = inc_rate[age_grp].mean()

    # replace NaNs and inf's with 0s
    inc_mean = inc_mean.replace([np.inf, -np.inf, np.nan], 0)

    return inc_mean


inc_by_condition = get_incidence_rate_and_death_numbers_from_logfile(sim.log_filepath)
inc_by_incident_event = get_incidence_rate_and_death_numbers_from_logfile_events(sim.log_filepath, type='incident')
inc_by_prevalent_event = get_incidence_rate_and_death_numbers_from_logfile_events(sim.log_filepath, type='prevalent')


# def plot_for_column_of_interest(results, column_of_interest):
    # summary_table = dict()
    # summary_table.update({'No_Treatment': results[column_of_interest]})
    # data = 100 * pd.concat(summary_table, axis=1)
    # data.plot.bar()
    # plt.title(f'Incidence rate (/100 py): {column_of_interest}')
    # plt.savefig(outputpath / ("CardioMetabolicDisorders_inc_rate_by_scenario" + datestamp + ".pdf"), format='pdf')
    # plt.tight_layout()
    # plt.show()


# Plot incidence by condition

# for column_of_interest in inc_by_condition.columns:
    # plot_for_column_of_interest(inc_by_condition, column_of_interest)

# for column_of_interest in inc_by_event.columns:
    # plot_for_column_of_interest(inc_by_event, column_of_interest)

def make_incidence_plot(condition, type):
    # Capitalize and replace underscores with spaces for title
    condition_title = condition.replace("_", " ")
    condition_title = condition_title.title()

    if type == 'incidence':
        inc_range = pd.read_excel(f"resources/cmd/ResourceFile_cmd_condition_and_events_{type}.xlsx", sheet_name=None)
    else:
        inc_range = pd.read_excel(f"resources/cmd/ResourceFile_cmd_event_{type}.xlsx", sheet_name=None)
    asymptomatic_error = [(inc_range[f'{condition}']['value'].values - inc_range[f'{condition}']['lower'].values),
                          (inc_range[f'{condition}']['upper'].values - inc_range[f'{condition}']['value'].values)]

    bar_width = 0.75
    opacity = 0.25

    inc_df = pd.DataFrame(index=["0-4", "5-9", "10-14", "15-19", "20-24", "25-29", "30-34", "35-39",
                                  "40-44", "45-49", "50-54", "55-59", "60-64", "65-69", "70-74",
                                  "75-79", "80-84", "85-89", "90-94", "95-99", "100+"])
    if condition == 'ever_stroke':
        if type == 'incidence':
            inc_df['model_incidence'] = inc_by_incident_event.loc[f'{condition}'].transpose().values
        else:
            inc_df['model_incidence'] = inc_by_prevalent_event.loc[f'{condition}'].transpose().values
    else:
        inc_df['model_incidence'] = inc_by_condition.loc[f'{condition}'].transpose().values

    inc_df['model_incidence'] = inc_df['model_incidence'] * 100

    bar = plt.bar(inc_df.index, inc_df['model_incidence'], bar_width,
                  alpha=opacity,
                  color='b',
                  label='Model')
    scatter = plt.scatter(inc_range[f'{condition}'].index, inc_range[f'{condition}']['value'].values, s=20,
                          alpha=1.0,
                          color='gray',
                          label="Data")
    plt.xticks(rotation=90)
    plt.errorbar(inc_range[f'{condition}'].index, inc_range[f'{condition}']['value'].values, yerr=asymptomatic_error,
                 fmt='o', c='gray')
    if condition == 'ever_stroke':
        if type == 'incidence':
            plt.ylabel(f'Incidence of Incident Strokes per 100 PY')
            plt.title(f'Incidence of Incident Strokes by Age')
            plt.legend([bar, scatter], ['Model', 'GBD 2019'])
            plt.savefig(outputpath / f'incidence_{condition_title}_incident_cases_by_age.pdf')
            plt.tight_layout()
            plt.show()
        else:
            plt.ylabel(f'Incidence of Prevalent Strokes per 100 PY')
            plt.title(f'Incidence of Prevalent Strokes by Age')
            plt.legend([bar, scatter], ['Model', 'GBD 2019'])
            plt.savefig(outputpath / f'incidence_{condition_title}_prevalent_cases_by_age.pdf')
            plt.tight_layout()
            plt.show()
    else:
        plt.ylabel(f'Incidence of {condition_title} per 100 PY')
        plt.title(f'Incidence of {condition_title} by Age')
        plt.legend([bar, scatter], ['Model', 'GBD 2019'])
        plt.savefig(outputpath / f'incidence_{condition_title}_by_age.pdf')
        plt.tight_layout()
        plt.show()

conditions_and_events_for_incidence = ['diabetes', 'chronic_kidney_disease', 'chronic_ischemic_hd',
                                       'chronic_lower_back_pain', 'ever_stroke']

for condition in conditions_and_events_for_incidence:
    if condition.startswith('ever'):
        make_incidence_plot(condition, type='incidence')
        make_incidence_plot(condition, type='prevalence')
    else:
        make_incidence_plot(condition, type='incidence')
<|MERGE_RESOLUTION|>--- conflicted
+++ resolved
@@ -13,6 +13,7 @@
 from tlo import Date, Simulation
 from tlo.analysis.utils import compare_number_of_deaths, parse_log_file
 from tlo.methods import (
+    bladder_cancer,
     cardio_metabolic_disorders,
     care_of_women_during_pregnancy,
     contraception,
@@ -43,43 +44,28 @@
     # add file handler for the purpose of logging
 
     start_date = Date(2010, 1, 1)
-<<<<<<< HEAD
     end_date = Date(2019, 12, 31)
     popsize = 100000
-=======
-    end_date = Date(2012, 12, 31)
-    popsize = 10000
->>>>>>> e36a242e
 
     sim = Simulation(start_date=start_date, seed=0, log_config=log_config)
 
     # run the simulation
     sim.register(demography.Demography(resourcefilepath=resourcefilepath),
-                 #care_of_women_during_pregnancy.CareOfWomenDuringPregnancy(resourcefilepath=resourcefilepath),
-                 #contraception.Contraception(resourcefilepath=resourcefilepath),
+                 care_of_women_during_pregnancy.CareOfWomenDuringPregnancy(resourcefilepath=resourcefilepath),
+                 contraception.Contraception(resourcefilepath=resourcefilepath),
                  enhanced_lifestyle.Lifestyle(resourcefilepath=resourcefilepath),
                  healthsystem.HealthSystem(resourcefilepath=resourcefilepath, disable=False,
                                            ignore_cons_constraints=True),
                  symptommanager.SymptomManager(resourcefilepath=resourcefilepath),
                  healthseekingbehaviour.HealthSeekingBehaviour(resourcefilepath=resourcefilepath),
                  healthburden.HealthBurden(resourcefilepath=resourcefilepath),
-<<<<<<< HEAD
-                 #labour.Labour(resourcefilepath=resourcefilepath),
-                 #newborn_outcomes.NewbornOutcomes(resourcefilepath=resourcefilepath),
-                 #postnatal_supervisor.PostnatalSupervisor(resourcefilepath=resourcefilepath),
-                 #pregnancy_supervisor.PregnancySupervisor(resourcefilepath=resourcefilepath),
-                 simplified_births.SimplifiedBirths(resourcefilepath=resourcefilepath),
-=======
                  labour.Labour(resourcefilepath=resourcefilepath),
                  newborn_outcomes.NewbornOutcomes(resourcefilepath=resourcefilepath),
                  postnatal_supervisor.PostnatalSupervisor(resourcefilepath=resourcefilepath),
                  pregnancy_supervisor.PregnancySupervisor(resourcefilepath=resourcefilepath),
                  cardio_metabolic_disorders.CardioMetabolicDisorders(resourcefilepath=resourcefilepath,
                                                                      do_condition_combos=True),
->>>>>>> e36a242e
                  depression.Depression(resourcefilepath=resourcefilepath),
-                 cardio_metabolic_disorders.CardioMetabolicDisorders(resourcefilepath=resourcefilepath, do_log_df=False,
-                                                                     do_condition_combos=True)
                  )
 
     sim.make_initial_population(n=popsize)
@@ -95,7 +81,6 @@
 
 # Get comparison
 comparison = compare_number_of_deaths(logfile=sim.log_filepath, resourcefilepath=resourcefilepath)
-<<<<<<< HEAD
 comparison.to_csv('GBD_and_model_Deaths.csv')
 condition_names = ["Diabetes", "Heart Disease", "Kidney Disease", "Stroke"]
 
@@ -182,45 +167,6 @@
 
     plt.show()
 
-=======
-
-# Make a simple bar chart
-comparison.loc[('2010-2014', slice(None), '50-54', 'Heart Disease')].sum().plot.bar()
-plt.title('Deaths per year due to Heart Disease, 2010-2014')
-plt.tight_layout()
-plt.show()
-
-age_cats = ['20-24', '25-29', '30-34', '35-39', '40-44', '45-49', '50-54', '55-59', '60-64',
-            '65-69', '70-74', '75-79', '80-84', '85-89', '90-94', '95-99']
-
-men_GBD = []
-men_model = []
-for age_cat in age_cats:
-    men_GBD.append(comparison.loc[('2015-2019', 'M', f'{age_cat}', 'Heart Disease')]['GBD_mean'])
-    men_model.append(comparison.loc[('2015-2019', 'M', f'{age_cat}', 'Heart Disease')]['model'])
-
-x = np.arange(len(age_cats))
-width = 0.35
-
-fig, ax = plt.subplots()
-rects1 = ax.bar(x - width/2, men_GBD, width, label='GBD mean')
-rects2 = ax.bar(x + width/2, men_model, width, label='Model')
-
-# Add some text for labels, title and custom x-axis tick labels, etc.
-ax.set_ylabel('Deaths')
-ax.set_title('Deaths (Men, 2015-2019)')
-ax.set_xticks(x)
-ax.set_xticklabels(age_cats, rotation=90)
-ax.legend()
-
-fig.tight_layout()
-
-plt.show()
-
-
-labels_f = ['F/20-24', 'F/25-29', 'F/30-34', 'F/35-39', 'F/40-44', 'F/45-49', 'F/50-54', 'F/55-59', 'F/60-64',
-            'F/65-69', 'F/70-74', 'F/75-79', 'F/80-84', 'F/85-89', 'F/90-94', 'F/95-99', 'F/100+']
->>>>>>> e36a242e
 # ----------------------------------------------- SET UP FUNCTIONS ----------------------------------------------
 
 # list all of the conditions in the module to loop through
