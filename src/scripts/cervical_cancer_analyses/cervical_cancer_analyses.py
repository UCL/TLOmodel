--- conflicted
+++ resolved
@@ -66,12 +66,8 @@
 
 # Set parameters for the simulation
 start_date = Date(2010, 1, 1)
-<<<<<<< HEAD
-end_date = Date(2025, 1, 1)
-=======
 end_date = Date(2030, 1, 1)
 malawi_country_pop = 17000000
->>>>>>> fea6310d
 popsize = 17000
 
 def run_sim(service_availability):
