--- conflicted
+++ resolved
@@ -28,7 +28,7 @@
 # Where will outputs go
 outputpath = Path("./outputs")  # folder for convenience of storing outputs
 
-# date-stamp to cause_of_death log files and any other outputs
+# date-stamp to label log files and any other outputs
 datestamp = datetime.date.today().strftime("__%Y_%m_%d")
 
 # The resource files
@@ -53,21 +53,12 @@
 
 # Register the appropriate modules
 sim.register(demography.Demography(resourcefilepath=resourcefilepath),
-<<<<<<< HEAD
-             # contraception.Contraception(path_for_saved_files=path_for_saved_files),
-=======
->>>>>>> 821715d0
              enhanced_lifestyle.Lifestyle(resourcefilepath=resourcefilepath),
              healthsystem.HealthSystem(resourcefilepath=resourcefilepath,
                                        disable=True),
              symptommanager.SymptomManager(resourcefilepath=resourcefilepath),
              healthseekingbehaviour.HealthSeekingBehaviour(resourcefilepath=resourcefilepath),
              healthburden.HealthBurden(resourcefilepath=resourcefilepath),
-<<<<<<< HEAD
-             # labour.Labour(path_for_saved_files=path_for_saved_files),
-             # pregnancy_supervisor.PregnancySupervisor(path_for_saved_files=path_for_saved_files),
-=======
->>>>>>> 821715d0
              bladder_cancer.BladderCancer(resourcefilepath=resourcefilepath),
              )
 
