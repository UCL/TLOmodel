--- conflicted
+++ resolved
@@ -3,11 +3,10 @@
 import pandas as pd
 from matplotlib import pyplot as plt
 
-from src.scripts.maternal_perinatal_analyses import analysis_utility_functions
-from tlo.analysis.utils import get_scenario_outputs  # create_pickles_locally
-from tlo.analysis.utils import extract_results
-
-<<<<<<< HEAD
+from tlo.analysis.utils import extract_results, get_scenario_outputs
+
+from .. import analysis_utility_functions
+
 plt.style.use('seaborn')
 
 
@@ -674,676 +673,6 @@
         custom_generate_series=(
             lambda df: df.assign(year=df['date'].dt.year).groupby(['year', 'anaemia_status'])['year'].count()
         ),
-=======
-from .. import analysis_utility_functions
-
-plt.style.use('seaborn')
-
-
-def output_key_outcomes_from_scenario_file(scenario_filename, pop_size, outputspath, sim_years, show_and_store_graphs):
-    """
-    :param scenario_filename:
-    :param pop_size:
-    :param outputspath:
-    :param sim_years:
-    :param show_and_store_graphs:
-    :return:
-    """
-
-    # Find results folder (most recent run generated using that scenario_filename)
-    results_folder = get_scenario_outputs(scenario_filename, outputspath)[-1]
-
-    # Create folder to store graphs (if it hasnt already been created when ran previously)
-    path = f'{outputspath}/calibration_output_graphs_{pop_size}_{results_folder.name}'
-    if not os.path.isdir(path):
-        os.makedirs(f'{outputspath}/calibration_output_graphs_{pop_size}_{results_folder.name}')
-
-    graph_location = path
-
-    # create_pickles_locally(results_folder)
-
-    # ============================================HELPER FUNCTIONS... =================================================
-    def get_modules_maternal_complication_dataframes(module):
-        complications_df = extract_results(
-            results_folder,
-            module=f"tlo.methods.{module}",
-            key="maternal_complication",
-            custom_generate_series=(
-                lambda df_: df_.assign(year=df_['date'].dt.year).groupby(['year', 'type'])['person'].count()),
-            do_scaling=False
-        )
-
-        return complications_df
-
-    #  COMPLICATION DATA FRAMES....
-    an_comps = get_modules_maternal_complication_dataframes('pregnancy_supervisor')
-    la_comps = get_modules_maternal_complication_dataframes('labour')
-    pn_comps = get_modules_maternal_complication_dataframes('postnatal_supervisor')
-
-    # ============================================  DENOMINATORS... ===================================================
-    # ---------------------------------------------Total_pregnancies...------------------------------------------------
-    pregnancy_poll_results = extract_results(
-        results_folder,
-        module="tlo.methods.contraception",
-        key="pregnancy",
-        custom_generate_series=(
-            lambda df: df.assign(year=pd.to_datetime(df['date']).dt.year).groupby(['year'])['year'].count()
-        ))
-
-    preg_data = analysis_utility_functions.get_mean_and_quants(pregnancy_poll_results, sim_years)
-
-    analysis_utility_functions.simple_line_chart_with_ci(
-        sim_years, preg_data, 'Pregnancies (mean)', 'Mean number of pregnancies', 'pregnancies', graph_location)
-
-    # -----------------------------------------------------Total births...---------------------------------------------
-    births_results = extract_results(
-        results_folder,
-        module="tlo.methods.demography",
-        key="on_birth",
-        custom_generate_series=(
-            lambda df: df.assign(year=df['date'].dt.year).groupby(['year'])['year'].count()
-        ),
-     )
-
-    births_results_exc_2010 = extract_results(
-                results_folder,
-                module="tlo.methods.demography",
-                key="on_birth",
-                custom_generate_series=(
-                    lambda df:
-                    df.loc[(df['mother'] != -1)].assign(year=df['date'].dt.year).groupby(['year'])['year'].count()))
-
-    birth_data = analysis_utility_functions.get_mean_and_quants(births_results, sim_years)
-
-    analysis_utility_functions.simple_line_chart_with_ci(
-        sim_years, birth_data, 'Births (mean)', 'Mean number of Births per Year', 'births', graph_location)
-
-    # todo: some testing looking at live births vs total births...
-
-    # -------------------------------------------------Completed pregnancies...----------------------------------------
-    ectopic_mean_numbers_per_year = analysis_utility_functions.get_mean_and_quants_from_str_df(
-        an_comps, 'ectopic_unruptured', sim_years)[0]
-
-    ia_mean_numbers_per_year = analysis_utility_functions.get_mean_and_quants_from_str_df(
-        an_comps, 'induced_abortion', sim_years)[0]
-
-    sa_mean_numbers_per_year = analysis_utility_functions.get_mean_and_quants_from_str_df(
-        an_comps, 'spontaneous_abortion', sim_years)[0]
-
-    an_stillbirth_results = extract_results(
-        results_folder,
-        module="tlo.methods.pregnancy_supervisor",
-        key="antenatal_stillbirth",
-        custom_generate_series=(
-            lambda df: df.assign(year=df['date'].dt.year).groupby(['year'])['year'].count()
-        ),
-    )
-
-    ip_stillbirth_results = extract_results(
-        results_folder,
-        module="tlo.methods.labour",
-        key="intrapartum_stillbirth",
-        custom_generate_series=(
-            lambda df: df.assign(year=df['date'].dt.year).groupby(['year'])['year'].count()
-        ),
-    )
-
-    an_still_birth_data = analysis_utility_functions.get_mean_and_quants(an_stillbirth_results, sim_years)
-    ip_still_birth_data = analysis_utility_functions.get_mean_and_quants(ip_stillbirth_results, sim_years)
-
-    total_completed_pregnancies_per_year = [a + b + c + d + e for a, b, c, d, e in zip(birth_data[0],
-                                                                                       ectopic_mean_numbers_per_year,
-                                                                                       ia_mean_numbers_per_year,
-                                                                                       sa_mean_numbers_per_year,
-                                                                                       an_still_birth_data[0])]
-
-    # ================================== PROPORTION OF PREGNANCIES ENDING IN BIRTH... ================================
-    total_pregnancy_losses = [a + b + c + d + e for a, b, c, d, e in zip(ectopic_mean_numbers_per_year,
-                                                                         ia_mean_numbers_per_year,
-                                                                         sa_mean_numbers_per_year,
-                                                                         an_still_birth_data[0],
-                                                                         ip_still_birth_data[0])]
-
-    prop_lost_pregnancies = [(x/y) * 100 for x, y in zip(total_pregnancy_losses, preg_data[0])]
-
-    analysis_utility_functions.simple_bar_chart(
-        prop_lost_pregnancies, 'Year', '% of Total Pregnancies',
-        'Proportion of total pregnancies ending in pregnancy loss', 'preg_loss_proportion', sim_years,
-        graph_location)
-
-    # todo IP stillbirths need to be added to total births and shouldnt count as a pregnancy loss
-
-    # ========================================== INTERVENTION COVERAGE... =============================================
-    # 1.) Antenatal Care... # TODO: THIS COULD CERTAINLY BE SIMPLIFIED
-    # Mean proportion of women (across draws) who have given birth that have attended ANC1, ANC4+ and ANC8+ per year...
-    results = extract_results(
-        results_folder,
-        module="tlo.methods.care_of_women_during_pregnancy",
-        key="anc_count_on_birth",
-        custom_generate_series=(
-            lambda df_: df_.assign(year=df_['date'].dt.year).groupby(['year', 'total_anc'])['person_id'].count()),
-        do_scaling=False
-    )
-
-    anc_count_df = pd.DataFrame(columns=sim_years, index=[0, 1, 2, 3, 4, 5, 6, 7, 8])
-
-    # get yearly outputs
-    for year in sim_years:
-        for row in anc_count_df.index:
-            if row in results.loc[year].index:
-                x = results.loc[year, row]
-                mean = x.mean()
-                lq = x.quantile(0.025)
-                uq = x.quantile(0.925)
-                anc_count_df.at[row, year] = [mean, lq, uq]
-            else:
-                anc_count_df.at[row, year] = [0, 0, 0]
-
-    yearly_anc1_rates = list()
-    anc1_lqs = list()
-    anc1_uqs = list()
-    yearly_anc4_rates = list()
-    anc4_lqs = list()
-    anc4_uqs = list()
-    yearly_anc8_rates = list()
-
-    for year in sim_years:
-        anc_total = 0
-        four_or_more_visits = 0
-        eight_or_more_visits = 0
-
-        for row in anc_count_df[year]:
-            anc_total += row[0]
-
-        yearly_anc1_rates.append(100 - ((anc_count_df.at[0, year][0] / anc_total) * 100))
-        anc1_lqs.append(100 - ((anc_count_df.at[0, year][1] / anc_total) * 100))
-        anc1_uqs.append(100 - ((anc_count_df.at[0, year][2] / anc_total) * 100))
-
-        four_or_more_visits_slice = anc_count_df.loc[anc_count_df.index > 3]
-        f_lqs = 0
-        f_uqs = 0
-        for row in four_or_more_visits_slice[year]:
-            four_or_more_visits += row[0]
-            f_lqs += row[1]
-            f_uqs += row[2]
-
-        yearly_anc4_rates.append((four_or_more_visits / anc_total) * 100)
-        anc4_lqs.append((f_lqs / anc_total) * 100)
-        anc4_uqs.append((f_uqs / anc_total) * 100)
-
-        eight_or_more_visits_slice = anc_count_df.loc[anc_count_df.index > 7]
-        for row in eight_or_more_visits_slice[year]:
-            eight_or_more_visits += row[0]
-
-        yearly_anc8_rates.append((eight_or_more_visits / anc_total) * 100)
-
-    target_anc1_dict = {'double': True,
-                        'first': {'year': 2010, 'value': 94, 'label': 'DHS 2010', 'ci': 0},
-                        'second': {'year': 2015, 'value': 95, 'label': 'DHS 2015', 'ci': 0}}
-    target_anc4_dict = {'double': True,
-                        'first': {'year': 2010, 'value': 45.5, 'label': 'DHS 2010', 'ci': 0},
-                        'second': {'year': 2015, 'value': 51, 'label': 'DHS 2015', 'ci': 0}}
-
-    analysis_utility_functions.line_graph_with_ci_and_target_rate(
-        sim_years, yearly_anc1_rates, anc1_lqs, anc1_uqs, target_anc1_dict, '% of total births',
-        'Proportion of women attending >= 1 ANC contact per year', graph_location, 'anc_prop_anc1')
-
-    analysis_utility_functions.line_graph_with_ci_and_target_rate(
-        sim_years, yearly_anc4_rates, anc4_lqs, anc4_uqs, target_anc4_dict, '% total births',
-        'Proportion of women attending >= 4 ANC contact per year', graph_location, 'anc_prop_anc4')
-
-    plt.plot(sim_years, yearly_anc1_rates,  label="anc1", color='palevioletred')
-    plt.plot(sim_years, yearly_anc4_rates,   label="anc4+", color='crimson')
-    plt.plot(sim_years, yearly_anc8_rates,  label="anc8+", color='pink')
-    plt.xlabel('Year')
-    plt.ylabel('% total births')
-    plt.title('Proportion of women attending ANC1, AN4, ANC8 ')
-    plt.legend()
-    plt.savefig(f'{graph_location}/anc_coverage.png')
-    plt.show()
-
-    anc_count_df = anc_count_df.drop([0])
-    for year in sim_years:
-        total_per_year = 0
-        for row in anc_count_df[year]:
-            total_per_year += row[0]
-
-        if total_per_year != 0:
-            for index in anc_count_df.index:
-                anc_count_df.at[index, year] = (anc_count_df.at[index, year][0]/total_per_year) * 100
-
-    labels = sim_years
-    width = 0.35       # the width of the bars: can also be len(x) sequence
-    fig, ax = plt.subplots()
-    ax.bar(labels, anc_count_df.loc[8], width, label=8, bottom=anc_count_df.loc[1] + anc_count_df.loc[2] +
-           anc_count_df.loc[3] + anc_count_df.loc[4] + anc_count_df.loc[5] + anc_count_df.loc[6] + anc_count_df.loc[7])
-    ax.bar(labels, anc_count_df.loc[7], width, label=7, bottom=anc_count_df.loc[1] + anc_count_df.loc[2] +
-           anc_count_df.loc[3] + anc_count_df.loc[4] + anc_count_df.loc[5] + anc_count_df.loc[6])
-    ax.bar(labels, anc_count_df.loc[6], width, label=6, bottom=anc_count_df.loc[1] + anc_count_df.loc[2] +
-           anc_count_df.loc[3] + anc_count_df.loc[4] + anc_count_df.loc[5])
-    ax.bar(labels, anc_count_df.loc[5], width, label=5, bottom=anc_count_df.loc[1] + anc_count_df.loc[2] +
-           anc_count_df.loc[3] + anc_count_df.loc[4])
-    ax.bar(labels, anc_count_df.loc[4], width, label=4, bottom=anc_count_df.loc[1] + anc_count_df.loc[2] +
-           anc_count_df.loc[3])
-    ax.bar(labels, anc_count_df.loc[3], width, label=3, bottom=anc_count_df.loc[1] + anc_count_df.loc[2])
-    ax.bar(labels, anc_count_df.loc[2], width, label=2, bottom=anc_count_df.loc[1])
-    ax.bar(labels, anc_count_df.loc[1], width, label=1,)
-    ax.set_ylabel('% of total yearly visits')
-    ax.set_title('Number of ANC visits at birth per year')
-    ax.legend()
-    plt.savefig(f'{graph_location}/anc_total_visits.png')
-    plt.show()
-
-    # Mean proportion of women who attended at least one ANC visit that attended at < 4, 4-5, 6-7 and > 8 months
-    # gestation...
-    anc_ga_first_visit = extract_results(
-        results_folder,
-        module="tlo.methods.care_of_women_during_pregnancy",
-        key="anc_count_on_birth",
-        custom_generate_series=(
-            lambda df_: df_.assign(year=df_['date'].dt.year) .groupby(
-                ['year', 'total_anc', 'ga_anc_one'])['person_id'].count()),
-        do_scaling=False
-    )
-
-    anc_before_four_months = list()
-    early_anc_4_list = list()
-    late_anc_4_list = list()
-    anc_before_four_five_months = list()
-    anc_before_six_seven_months = list()
-    anc_before_eight_plus_months = list()
-
-    def get_means(df):
-        mean_list = 0
-        for index in df.index:
-            mean_list += df.loc[index].mean()
-        return mean_list
-
-    for year in sim_years:
-        year_df = anc_ga_first_visit.loc[year]
-        total_women_that_year = 0
-        for index in year_df.index:
-            total_women_that_year += year_df.loc[index].mean()
-
-        anc1 = get_means(year_df.loc[0, 0:len(year_df.columns)])
-
-        total_women_anc = total_women_that_year - anc1
-
-        early_anc = year_df.loc[(slice(1, 8), slice(0, 13)), 0:len(year_df.columns)]
-        early_anc4 = year_df.loc[(slice(4, 8), slice(0, 17)), 0:len(year_df.columns)]
-        late_anc4 = year_df.loc[(slice(4, 8), slice(18, 50)), 0:len(year_df.columns)]
-        four_to_five = year_df.loc[(slice(1, 8), slice(14, 22)), 0:len(year_df.columns)]
-        six_to_seven = year_df.loc[(slice(1, 8), slice(23, 31)), 0:len(year_df.columns)]
-        eight_plus = year_df.loc[(slice(1, 8), slice(32, 50)), 0:len(year_df.columns)]
-
-        sum_means_early = get_means(early_anc)
-        sum_means_early_anc4 = get_means(early_anc4)
-        sum_means_late_anc4 = get_means(late_anc4)
-        sum_four = get_means(four_to_five)
-        sum_six = get_means(six_to_seven)
-        sum_eight = get_means(eight_plus)
-
-        early_anc_4_list.append((sum_means_early_anc4 / total_women_anc) * 100)
-        late_anc_4_list.append((sum_means_late_anc4 / total_women_anc) * 100)
-        anc_before_four_months.append((sum_means_early/total_women_anc) * 100)
-        anc_before_four_five_months.append((sum_four/total_women_anc) * 100)
-        anc_before_six_seven_months.append((sum_six/total_women_anc) * 100)
-        anc_before_eight_plus_months.append((sum_eight/total_women_anc) * 100)
-
-    labels = sim_years
-    width = 0.35       # the width of the bars: can also be len(x) sequence
-    fig, ax = plt.subplots()
-    ax.bar(labels, anc_before_eight_plus_months, width, label='>8m',
-           bottom=[x + y + z for x, y, z in zip(anc_before_four_months, anc_before_four_five_months,
-                                                anc_before_six_seven_months)])
-    ax.bar(labels, anc_before_six_seven_months, width, label='6-7m',
-           bottom=[x + y for x, y in zip(anc_before_four_months, anc_before_four_five_months)])
-    ax.bar(labels, anc_before_four_five_months, width, label='4-5m',
-           bottom=anc_before_four_months)
-    ax.bar(labels, anc_before_four_months, width, label='<4m')
-    ax.set_ylabel('% of ANC1 visits by gestational age')
-    ax.set_title('Gestational age at first ANC visit by Year')
-    ax.legend()
-    plt.savefig(f'{graph_location}/anc_ga_first_visit_update.png')
-    plt.show()
-
-    target_rate_eanc4 = list()
-    for year in sim_years:
-        if year < 2015:
-            target_rate_eanc4.append(24.5)
-        else:
-            target_rate_eanc4.append(36.7)
-
-    analysis_utility_functions.simple_line_chart_with_target(
-        sim_years, early_anc_4_list, target_rate_eanc4, '% total deliveries',
-        'Proportion of women attending attending ANC4+ with first visit early', 'anc_prop_early_anc4', graph_location)
-
-    total_anc4 = [x + y for x, y in zip(late_anc_4_list, early_anc_4_list)]
-    prop_early = [(x / y) * 100 for x, y in zip(early_anc_4_list, total_anc4)]
-    prop_late = [(x / y) * 100 for x, y in zip(late_anc_4_list, total_anc4)]
-
-    labels = sim_years
-    width = 0.35
-    fig, ax = plt.subplots()
-    ax.bar(labels, prop_early, width, label='Early ANC4+', bottom=prop_late)
-    ax.bar(labels, prop_late, width, label='Late ANC4+')
-    ax.set_ylabel('% of women attending ANC4+')
-    ax.set_title('Early vs Late initation of ANC4+')
-    ax.legend()
-    plt.savefig(f'{graph_location}/early_late_ANC4+.png')
-    plt.show()
-
-    # TODO: quartiles, median month ANC1
-    # todo: target rates
-
-    # 2.) Facility delivery
-    # Total FDR per year (denominator - total births)
-
-    # WE EXCLUDE 2010 ADDED BIRTHS HERE TODO: ADD DOCUMENTATION
-    birth_data_ex2010 = analysis_utility_functions.get_mean_and_quants(births_results_exc_2010, sim_years)
-
-    deliver_setting_results = extract_results(
-            results_folder,
-            module="tlo.methods.labour",
-            key="delivery_setting_and_mode",
-            custom_generate_series=(
-                lambda df_: df_.assign(year=df_['date'].dt.year).groupby(['year', 'facility_type'])['mother'].count()),
-            do_scaling=False
-        )
-
-    hb_data = analysis_utility_functions.get_mean_and_quants_from_str_df(
-        deliver_setting_results, 'home_birth', sim_years)
-
-    hp_data = analysis_utility_functions.get_mean_and_quants_from_str_df(
-        deliver_setting_results, 'hospital', sim_years)
-
-    hc_data = analysis_utility_functions.get_mean_and_quants_from_str_df(
-        deliver_setting_results, 'health_centre', sim_years)
-
-    all_deliveries = [x + y + z for x, y, z in zip(hb_data[0], hc_data[0], hp_data[0])]
-
-    home_birth_rate = [(x / y) * 100 for x, y in zip(hb_data[0], all_deliveries)]
-
-    health_centre_rate = [(x / y) * 100 for x, y in zip(hc_data[0], all_deliveries)]
-    health_centre_lq = [(x / y) * 100 for x, y in zip(hc_data[1], all_deliveries)]
-    health_centre_uq = [(x / y) * 100 for x, y in zip(hc_data[2], all_deliveries)]
-
-    hospital_rate = [(x / y) * 100 for x, y in zip(hp_data[0], all_deliveries)]
-    hospital_lq = [(x / y) * 100 for x, y in zip(hp_data[1], all_deliveries)]
-    hospital_uq = [(x / y) * 100 for x, y in zip(hp_data[2], all_deliveries)]
-
-    total_fd_rate = [x + y for x, y in zip(health_centre_rate, hospital_rate)]
-    fd_lqs = [x + y for x, y in zip(health_centre_lq, hospital_lq)]
-    fd_uqs = [x + y for x, y in zip(health_centre_uq, hospital_uq)]
-
-    target_fd_dict = {'double': True,
-                      'first': {'year': 2010, 'value': 73, 'label': 'DHS 2010', 'ci': 0},
-                      'second': {'year': 2015, 'value': 91, 'label': 'DHS 2015', 'ci': 0}}
-
-    analysis_utility_functions.line_graph_with_ci_and_target_rate(
-        sim_years, total_fd_rate, fd_lqs, fd_uqs, target_fd_dict, '% of total births',
-        'Proportion of Women Delivering in a Health Facility per Year', graph_location, 'sba_prop_facility_deliv')
-
-    labels = sim_years
-    width = 0.35       # the width of the bars: can also be len(x) sequence
-    fig, ax = plt.subplots()
-
-    ax.bar(labels, hospital_rate, width, label='Hospital Birth',
-           bottom=[x + y for x, y in zip(home_birth_rate, health_centre_rate)])
-    ax.bar(labels, health_centre_rate, width, label='Health Centre Birth',
-           bottom=home_birth_rate)
-    ax.bar(labels, home_birth_rate, width, label='Home Birth')
-    ax.set_ylabel('% of Births by Location')
-    ax.set_title('Proportion of Total Births by Location of Delivery')
-    ax.legend()
-    plt.savefig(f'{graph_location}/sba_delivery_location.png')
-    plt.show()
-
-    # 3.) Postnatal Care
-    pnc_results_maternal = extract_results(
-        results_folder,
-        module="tlo.methods.postnatal_supervisor",
-        key="total_mat_pnc_visits",
-        custom_generate_series=(
-            lambda df: df.loc[df['visits'] > 0].assign(year=df['date'].dt.year).groupby(['year'])['mother'].count()),
-        do_scaling=False
->>>>>>> f9df7546
-    )
-    pnc_results_newborn = extract_results(
-        results_folder,
-        module="tlo.methods.postnatal_supervisor",
-        key="total_neo_pnc_visits",
-        custom_generate_series=(
-            lambda df: df.loc[df['visits'] > 0].assign(year=df['date'].dt.year).groupby(['year'])['child'].count()),
-        do_scaling=False
-    )
-    pn_mat_data = analysis_utility_functions.get_mean_and_quants(pnc_results_maternal, sim_years)
-    pn_neo_data = analysis_utility_functions.get_mean_and_quants(pnc_results_newborn, sim_years)
-
-    pnc_1_plus_rate_mat = [(x / y) * 100 for x, y in zip(pn_mat_data[0], birth_data_ex2010[0])]
-    pnc_mat_lqs = [(x / y) * 100 for x, y in zip(pn_mat_data[1], birth_data_ex2010[0])]
-    pnc_mat_uqs = [(x / y) * 100 for x, y in zip(pn_mat_data[2], birth_data_ex2010[0])]
-
-    pnc1_plus_rate_neo = [(x / y) * 100 for x, y in zip(pn_neo_data[0], birth_data_ex2010[0])]
-    pnc_neo_lqs = [(x / y) * 100 for x, y in zip(pn_neo_data[1], birth_data_ex2010[0])]
-    pnc_neo_uqs = [(x / y) * 100 for x, y in zip(pn_neo_data[2], birth_data_ex2010[0])]
-
-    target_mpnc_dict = {'double': True,
-                        'first': {'year': 2010, 'value': 50, 'label': 'DHS 2010', 'ci': 0},
-                        'second': {'year': 2015, 'value': 48, 'label': 'DHS 2015', 'ci': 0}}
-
-    target_npnc_dict = {'double': False,
-                        'first': {'year': 2015, 'value': 60, 'label': 'DHS 2015', 'ci': 0}}
-
-    analysis_utility_functions.line_graph_with_ci_and_target_rate(
-        sim_years, pnc_1_plus_rate_mat, pnc_mat_lqs, pnc_mat_uqs, target_mpnc_dict, '% of total births',
-        'Proportion of Women post-delivery attending PNC per year', graph_location, 'pnc_mat')
-
-    analysis_utility_functions.line_graph_with_ci_and_target_rate(
-        sim_years, pnc1_plus_rate_neo, pnc_neo_lqs, pnc_neo_uqs, target_npnc_dict, '% of total births',
-        'Proportion of Neonates per year attending PNC', graph_location, 'pnc_neo')
-
-    def get_early_late_pnc_split(module, target, file_name):
-        pnc = extract_results(
-            results_folder,
-            module=f"tlo.methods.{module}",
-            key="postnatal_check",
-            custom_generate_series=(
-                lambda df: df.assign(year=df['date'].dt.year).groupby(['year', 'timing',
-                                                                       'visit_number'])['person_id'].count()
-            ),
-        )
-        early_rate = list()
-        late_rate = list()
-
-        for year in sim_years:
-            total = pnc.loc[year, 'early', 0].mean() + pnc.loc[year, 'late', 0].mean() + pnc.loc[year, 'none', 0].mean()
-            early = (pnc.loc[year, 'early', 0].mean() / total) * 100
-            late = ((pnc.loc[year, 'late', 0].mean() + pnc.loc[year, 'none', 0].mean()) / total) * 100
-            early_rate.append(early)
-            late_rate.append(late)
-
-        labels = sim_years
-        width = 0.35       # the width of the bars: can also be len(x) sequence
-        fig, ax = plt.subplots()
-        ax.bar(labels, early_rate, width, label='< 48hrs')
-        ax.bar(labels, late_rate, width, bottom=early_rate, label='>48hrs')
-        ax.set_ylabel('% of PNC 1 visits')
-        ax.set_title(f'Proportion of {target} PNC1 Visits occurring pre/post 48hrs Postnatal')
-        ax.legend()
-        plt.savefig(f'{graph_location}/{file_name}.png')
-        plt.show()
-
-    get_early_late_pnc_split('labour', 'Maternal', 'pnc_maternal_early')
-    get_early_late_pnc_split('newborn_outcomes', 'Neonatal', 'pnc_neonatal_early')
-
-    # ========================================== COMPLICATION/DISEASE RATES.... =======================================
-    # ---------------------------------------- Twinning Rate... -------------------------------------------------------
-    # % Twin births/Total Births per year
-    twins_results = extract_results(
-        results_folder,
-        module="tlo.methods.newborn_outcomes",
-        key="twin_birth",
-        custom_generate_series=(
-            lambda df: df.assign(year=df['date'].dt.year).groupby(['year'])['year'].count()
-        ),
-    )
-
-    twin_data = analysis_utility_functions.get_mean_and_quants(twins_results, sim_years)
-
-    total_deliveries = [x - y for x, y in zip(birth_data_ex2010[0], twin_data[0])]
-
-    final_twining_rate = [(x / y) * 100 for x, y in zip(twin_data[0], total_deliveries)]
-    lq_rate = [(x / y) * 100 for x, y in zip(twin_data[1], total_deliveries)]
-    uq_rate = [(x / y) * 100 for x, y in zip(twin_data[2], total_deliveries)]
-
-    target_twin_dict = {'double': False,
-                        'first': {'year': 2010, 'value': 3.9, 'label': 'DHS 2010', 'ci': 0}}
-
-    # todo: ADD additional HIV report data?
-    analysis_utility_functions.line_graph_with_ci_and_target_rate(
-        sim_years, final_twining_rate, lq_rate, uq_rate, target_twin_dict, 'Rate per 100 pregnancies',
-        'Yearly trends for Twin Births', graph_location, 'twin_rate')
-
-    # ---------------------------------------- Early Pregnancy Loss... ------------------------------------------------
-    # Ectopic pregnancies/Total pregnancies
-    ectopic_data = analysis_utility_functions.get_comp_mean_and_rate(
-        'ectopic_unruptured', preg_data[0], an_comps, 1000, sim_years)
-
-    target_ect_dict = {'double': True,
-                       'first': {'year': 2010, 'value': 4.9, 'label': 'GBD 2010', 'ci': 0},
-                       'second': {'year': 2015, 'value': 3.6, 'label': 'GBD 2015', 'ci': 0}}
-
-    # todo: if were using GBD data why cant we have this rate yearly?
-
-    analysis_utility_functions.line_graph_with_ci_and_target_rate(
-        sim_years, ectopic_data[0], ectopic_data[1], ectopic_data[2], target_ect_dict, 'Rate per 100 pregnancies',
-        'Yearly trends for Ectopic Pregnancy', graph_location, 'ectopic_rate')
-
-    # Ruptured ectopic pregnancies / Total Pregnancies
-    mean_unrup_ectopics = analysis_utility_functions.get_mean_and_quants_from_str_df(
-        an_comps, 'ectopic_unruptured', sim_years)[0]
-
-    proportion_of_ectopics_that_rupture_per_year = analysis_utility_functions.get_comp_mean_and_rate(
-        'ectopic_ruptured', mean_unrup_ectopics, an_comps, 100, sim_years)[0]
-
-    proportion_of_ectopics_that_rupture_per_year = [100 if i > 100 else i for i in
-                                                    proportion_of_ectopics_that_rupture_per_year]
-
-    target_rate_rup = list()
-    for year in sim_years:
-        target_rate_rup.append(92)
-
-    analysis_utility_functions.simple_line_chart_with_target(
-        sim_years, proportion_of_ectopics_that_rupture_per_year, target_rate_rup, 'Proportion of all Ectopic Cases',
-        'Proportion of Ectopic Pregnancies Leading to Rupture per year', 'ectopic_rupture_prop', graph_location)
-
-    # Spontaneous Abortions....
-    spotaneous_abortion_data = analysis_utility_functions.get_comp_mean_and_rate(
-        'spontaneous_abortion', total_completed_pregnancies_per_year, an_comps, 1000, sim_years)
-
-    target_sa_dict = {'double': False,
-                      'first': {'year': 2016, 'value': 130, 'label': 'Dellicour et al.', 'ci': 0}}
-
-    analysis_utility_functions.line_graph_with_ci_and_target_rate(
-        sim_years, spotaneous_abortion_data[0], spotaneous_abortion_data[1], spotaneous_abortion_data[2],
-        target_sa_dict, 'Rate per 1000 completed pregnancies', 'Yearly rate of Miscarriage', graph_location,
-        'miscarriage_rate')
-
-    # Complicated SA / Total SA
-    mean_complicated_sa = analysis_utility_functions.get_mean_and_quants_from_str_df(
-        an_comps, 'spontaneous_abortion', sim_years)[0]
-
-    proportion_of_complicated_sa_per_year = analysis_utility_functions.get_comp_mean_and_rate(
-        'complicated_spontaneous_abortion', mean_complicated_sa, an_comps, 100, sim_years)[0]
-
-    analysis_utility_functions.simple_bar_chart(
-        proportion_of_complicated_sa_per_year, 'Year', '% of Total Miscarriages',
-        'Proportion of miscarriages leading to complications', 'miscarriage_prop_complicated', sim_years,
-        graph_location)
-
-    # Induced Abortions...
-    id_data = analysis_utility_functions.get_comp_mean_and_rate(
-        'induced_abortion', total_completed_pregnancies_per_year, an_comps, 1000, sim_years)
-
-    target_ia_dict = {'double': True,
-                      'first': {'year': 2010, 'value': 86, 'label': 'Levandowski et al.', 'ci': 0},
-                      'second': {'year': 2015, 'value': 159, 'label': 'Polis et al.', 'ci': 0},
-                      }
-
-    analysis_utility_functions.line_graph_with_ci_and_target_rate(
-        sim_years, id_data[0], id_data[1], id_data[2], target_ia_dict, 'Rate per 1000 completed pregnancies',
-        'Yearly rate of Induced Abortion',  graph_location, 'abortion_rate')
-
-    # Complicated IA / Total IA
-    mean_complicated_ia = analysis_utility_functions.get_mean_and_quants_from_str_df(
-        an_comps, 'induced_abortion', sim_years)[0]
-
-    proportion_of_complicated_ia_per_year = analysis_utility_functions.get_comp_mean_and_rate(
-        'complicated_induced_abortion', mean_complicated_ia, an_comps, 100, sim_years)[0]
-
-    analysis_utility_functions.simple_bar_chart(
-        proportion_of_complicated_ia_per_year, 'Year', '% of Total Abortions',
-        'Proportion of Abortions leading to complications', 'abortion_prop_complicated', sim_years, graph_location)
-
-    # --------------------------------------------------- Syphilis Rate... --------------------------------------------
-    syphilis_data = analysis_utility_functions.get_comp_mean_and_rate(
-        'syphilis', total_completed_pregnancies_per_year, an_comps, 1000, sim_years)
-
-    target_syph_dict = {'double': False,
-                        'first': {'year': 2018, 'value': 20, 'label': 'HIV rpt data', 'ci': 0}}
-
-    analysis_utility_functions.line_graph_with_ci_and_target_rate(
-        sim_years, syphilis_data[0], syphilis_data[1],  syphilis_data[2], target_syph_dict,
-        'Rate per 1000 completed pregnancies', 'Yearly rate of Syphilis', graph_location, 'syphilis_rate')
-
-    # ------------------------------------------------ Gestational Diabetes... ----------------------------------------
-    gdm_data = analysis_utility_functions.get_comp_mean_and_rate(
-        'gest_diab', total_completed_pregnancies_per_year, an_comps, 1000, sim_years)
-
-    target_gdm_dict = {'double': False,
-                       'first': {'year': 2019, 'value': 16, 'label': 'Phiri et al.', 'ci': 0}}
-
-    analysis_utility_functions.line_graph_with_ci_and_target_rate(
-        sim_years, gdm_data[0], gdm_data[1], gdm_data[2], target_gdm_dict, 'Rate per 1000 completed pregnancies',
-        'Yearly rate of Gestational Diabetes', graph_location, 'gest_diab_rate', )
-
-    # ------------------------------------------------ PROM... --------------------------------------------------------
-    prom_data = analysis_utility_functions.get_comp_mean_and_rate('PROM', birth_data_ex2010[0], an_comps, 1000,
-                                                                  sim_years)
-
-    target_prm_dict = {'double': False,
-                       'first': {'year': 2020, 'value': 27, 'label': 'Onwughara et al.', 'ci': 0}}
-
-    analysis_utility_functions.line_graph_with_ci_and_target_rate(
-        sim_years, prom_data[0], prom_data[1], prom_data[2], target_prm_dict, 'Rate per 1000 births',
-        'Yearly rate of PROM', graph_location, 'prom_rate')
-
-    # ---------------------------------------------- Anaemia... -------------------------------------------------------
-    # Total prevalence of Anaemia at birth (total cases of anaemia at birth/ total births per year) and by severity
-    anaemia_results = extract_results(
-        results_folder,
-        module="tlo.methods.pregnancy_supervisor",
-        key="anaemia_on_birth",
-        custom_generate_series=(
-            lambda df: df.loc[df['anaemia_status'] != 'none'].assign(year=df['date'].dt.year).groupby(['year'])[
-                'year'].count()))
-
-    pnc_anaemia = extract_results(
-        results_folder,
-        module="tlo.methods.postnatal_supervisor",
-        key="total_mat_pnc_visits",
-        custom_generate_series=(
-            lambda df: df.loc[df['anaemia'] != 'none'].assign(year=df['date'].dt.year).groupby(['year'])[
-                'year'].count()))
-
-    preg_an_severity = extract_results(
-        results_folder,
-        module="tlo.methods.pregnancy_supervisor",
-        key="anaemia_on_birth",
-        custom_generate_series=(
-            lambda df: df.assign(year=df['date'].dt.year).groupby(['year', 'anaemia_status'])['year'].count()
-        ),
     )
 
     pn_pn_severity = extract_results(
@@ -1425,7 +754,6 @@
     target_sgh_dict = {'double': False,
                        'first': {'year': 2019, 'value': 8.1, 'label': 'Noubiap et al.', 'ci': 0},
                        }
-<<<<<<< HEAD
 
     analysis_utility_functions.line_graph_with_ci_and_target_rate(
         sim_years, sgh_data[0], sgh_data[1], sgh_data[2], target_sgh_dict, 'Rate per 1000 births',
@@ -1596,178 +924,6 @@
         sim_years, lbw_data[0], lbw_data[1], lbw_data[2], target_lbw_dict, 'Proportion of total births',
         'Yearly Prevalence of Low Birth Weight', graph_location, 'neo_lbw_prev')
 
-=======
-
-    analysis_utility_functions.line_graph_with_ci_and_target_rate(
-        sim_years, sgh_data[0], sgh_data[1], sgh_data[2], target_sgh_dict, 'Rate per 1000 births',
-        'Rate of Severe Gestational Hypertension per Year', graph_location, 'severe_gest_htn_rate', )
-
-    target_mpe_dict = {'double': False,
-                       'first': {'year': 2019, 'value': 44, 'label': 'Noubiap et al', 'ci': 0},
-                       }
-
-    analysis_utility_functions.line_graph_with_ci_and_target_rate(
-        sim_years, mpe_data[0], mpe_data[1], mpe_data[2], target_mpe_dict, 'Rate per 1000 births',
-        'Rate of Mild pre-eclampsia per Year', graph_location, 'mild_pre_eclampsia_rate')
-
-    target_spe_dict = {'double': False,
-                       'first': {'year': 2019, 'value': 22, 'label': 'Noubiap et al', 'ci': 0},
-                       }
-
-    analysis_utility_functions.line_graph_with_ci_and_target_rate(
-        sim_years, spe_data[0], spe_data[1], spe_data[2], target_spe_dict, 'Rate per 1000 births',
-        'Rate of Severe pre-eclampsia per Year', graph_location,  'severe_pre_eclampsia_rate')
-
-    target_ec_dict = {'double': False,
-                      'first': {'year': 2019, 'value': 10, 'label': 'Vousden et al.', 'ci': 0},
-                      }
-    analysis_utility_functions.line_graph_with_ci_and_target_rate(
-        sim_years, ec_data[0], ec_data[1], ec_data[2], target_ec_dict, 'Rate per 1000 births',
-        'Rate of Eclampsia per Year', graph_location, 'eclampsia_rate')
-
-    #  ---------------------------------------------Placenta praevia... ----------------------------------------------
-    pp_data = analysis_utility_functions.get_comp_mean_and_rate(
-        'placenta_praevia', preg_data[0], an_comps, 1000, sim_years)
-
-    target_pp_dict = {'double': False,
-                      'first': {'year': 2017, 'value': 5.67, 'label': 'Senkoro et al.', 'ci': 0},
-                      }
-    analysis_utility_functions.line_graph_with_ci_and_target_rate(
-        sim_years, pp_data[0], pp_data[1], pp_data[2], target_pp_dict, 'Rate per 1000 pregnancies',
-        'Rate of Placenta Praevia per Year', graph_location, 'praevia_rate')
-
-    #  ---------------------------------------------Placental abruption... --------------------------------------------
-    pa_data = analysis_utility_functions.get_comp_mean_and_rate_across_multiple_dataframes(
-        'placental_abruption', birth_data_ex2010[0], 1000, [an_comps, la_comps], sim_years)
-
-    target_pa_dict = {'double': False,
-                      'first': {'year': 2015, 'value': 3, 'label': 'Macheku et al.', 'ci': 0},
-                      }
-
-    analysis_utility_functions.line_graph_with_ci_and_target_rate(
-        sim_years, pa_data[0], pa_data[1], pa_data[2], target_pa_dict, 'Rate per 1000 births',
-        'Rate of Placental Abruption per Year', graph_location, 'abruption_rate')
-
-    # --------------------------------------------- Antepartum Haemorrhage... -----------------------------------------
-    # Rate of APH/total births (antenatal and labour)
-    mm_aph_data = analysis_utility_functions.get_comp_mean_and_rate_across_multiple_dataframes(
-        'mild_mod_antepartum_haemorrhage', birth_data_ex2010[0], 1000, [an_comps, la_comps], sim_years)
-
-    s_aph_data = analysis_utility_functions.get_comp_mean_and_rate_across_multiple_dataframes(
-        'severe_antepartum_haemorrhage', birth_data_ex2010[0], 1000, [an_comps, la_comps], sim_years)
-
-    total_aph_rates = [x + y for x, y in zip(mm_aph_data[0], s_aph_data[0])]
-    aph_lqs = [x + y for x, y in zip(mm_aph_data[1], s_aph_data[1])]
-    aph_uqs = [x + y for x, y in zip(mm_aph_data[2], s_aph_data[2])]
-
-    target_aph_dict = {'double': False,
-                       'first': {'year': 2015, 'value': 6.4, 'label': 'BEmONC.', 'ci': 0},
-                       }
-
-    analysis_utility_functions.line_graph_with_ci_and_target_rate(
-        sim_years, total_aph_rates, aph_lqs, aph_uqs, target_aph_dict, 'Rate per 1000 births',
-        'Rate of Antepartum Haemorrhage per Year', graph_location, 'aph_rate')
-
-    # --------------------------------------------- Preterm birth ... ------------------------------------------------
-    early_ptl_data = analysis_utility_functions.get_comp_mean_and_rate(
-        'early_preterm_labour', birth_data_ex2010[0], la_comps, 100, sim_years)
-    late_ptl_data = analysis_utility_functions.get_comp_mean_and_rate(
-        'late_preterm_labour', birth_data_ex2010[0], la_comps, 100, sim_years)
-
-    target_ptl_dict = {'double': True,
-                       'first': {'year': 2012, 'value': 19.8, 'label': 'Antony et al.', 'ci': 0},
-                       'second': {'year': 2014, 'value': 10, 'label': 'Chawanpaiboon et al.', 'ci': (14.3-7.4)/2},
-                       }
-
-    total_ptl_rates = [x + y for x, y in zip(early_ptl_data[0], late_ptl_data[0])]
-    ptl_lqs = [x + y for x, y in zip(early_ptl_data[1], late_ptl_data[1])]
-    ltl_uqs = [x + y for x, y in zip(early_ptl_data[2], late_ptl_data[2])]
-
-    analysis_utility_functions.line_graph_with_ci_and_target_rate(
-        sim_years, total_ptl_rates, ptl_lqs, ltl_uqs, target_ptl_dict, 'Proportion of total births',
-        'Preterm birth rate', graph_location, 'ptb_rate')
-
-    prop_early = [(x / y) * 100 for x, y in zip(early_ptl_data[0], total_ptl_rates)]
-    prop_late = [(x / y) * 100 for x, y in zip(late_ptl_data[0], total_ptl_rates)]
-
-    labels = sim_years
-    width = 0.35       # the width of the bars: can also be len(x) sequence
-    fig, ax = plt.subplots()
-
-    ax.bar(labels, prop_early, width, label='Early Preterm',
-           bottom=prop_late)
-    ax.bar(labels, prop_late, width, label='Late Preterm')
-    ax.set_ylabel('% of total Preterm Births')
-    ax.set_title('Early vs Late Preterm Births')
-    ax.legend()
-    plt.savefig(f'{graph_location}/early_late_preterm.png')
-    plt.show()
-
-    # todo plot early and late seperated
-
-    # --------------------------------------------- Post term birth ... -----------------------------------------------
-    potl_data = analysis_utility_functions.get_comp_mean_and_rate(
-        'post_term_labour', birth_data_ex2010[0], la_comps, 100, sim_years)
-
-    target_potl_dict = {'double': False,
-                        'first': {'year': 2014, 'value': 3.2, 'label': 'van den Broek et al.', 'ci': 0},
-                        }
-
-    analysis_utility_functions.line_graph_with_ci_and_target_rate(
-        sim_years, potl_data[0], potl_data[1], potl_data[2], target_potl_dict, 'Proportion of total births',
-        'Post term birth rate', graph_location, 'potl_rate')
-
-    # ------------------------------------------- Antenatal Stillbirth ... -------------------------------------------
-    an_sbr_per_year = [(x/y) * 1000 for x, y in zip(an_still_birth_data[0], birth_data_ex2010[0])]
-    an_sbr_lqs = [(x/y) * 1000 for x, y in zip(an_still_birth_data[1], birth_data_ex2010[0])]
-    an_sbr_uqs = [(x/y) * 1000 for x, y in zip(an_still_birth_data[2], birth_data_ex2010[0])]
-
-    target_ansbr_dict = {'double': True,
-                         'first': {'year': 2010, 'value': 10, 'label': 'UN est.', 'ci': 0},
-                         'second': {'year': 2015, 'value': 8.15, 'label': 'UN est.', 'ci': 0},
-                         }
-
-    analysis_utility_functions.line_graph_with_ci_and_target_rate(
-        sim_years, an_sbr_per_year, an_sbr_lqs, an_sbr_uqs, target_ansbr_dict, 'Rate per 1000 births',
-        'Antenatal Stillbirth Rate per Year', graph_location, 'sbr_an')
-
-    # ------------------------------------------------- Birth weight... -----------------------------------------------
-    nb_outcomes_df = extract_results(
-            results_folder,
-            module="tlo.methods.newborn_outcomes",
-            key="newborn_complication",
-            custom_generate_series=(
-                lambda df_: df_.assign(year=df_['date'].dt.year).groupby(['year', 'type'])['newborn'].count()),
-            do_scaling=False
-        )
-
-    nb_outcomes_pn_df = extract_results(
-            results_folder,
-            module="tlo.methods.postnatal_supervisor",
-            key="newborn_complication",
-            custom_generate_series=(
-                lambda df_: df_.assign(year=df_['date'].dt.year).groupby(['year', 'type'])['newborn'].count()),
-            do_scaling=False
-        )
-
-    lbw_data = analysis_utility_functions.get_comp_mean_and_rate(
-        'low_birth_weight', birth_data_ex2010[0], nb_outcomes_df, 100, sim_years)
-
-    macro_data = analysis_utility_functions.get_comp_mean_and_rate(
-        'macrosomia', birth_data_ex2010[0], nb_outcomes_df, 100, sim_years)
-
-    sga_data = analysis_utility_functions.get_comp_mean_and_rate(
-        'small_for_gestational_age', birth_data_ex2010[0], nb_outcomes_df, 100, sim_years)
-
-    target_lbw_dict = {'double': True,
-                       'first': {'year': 2010, 'value': 12, 'label': 'DHS 2010', 'ci': 0},
-                       'second': {'year': 2015, 'value': 12, 'label': 'DHS 2015', 'ci': 0}}
-
-    analysis_utility_functions.line_graph_with_ci_and_target_rate(
-        sim_years, lbw_data[0], lbw_data[1], lbw_data[2], target_lbw_dict, 'Proportion of total births',
-        'Yearly Prevalence of Low Birth Weight', graph_location, 'neo_lbw_prev')
-
->>>>>>> f9df7546
     target_mac_dict = {'double': False,
                        'first': {'year': 2019, 'value': 5.13, 'label': 'Ngwira et al.', 'ci': 0}}
 
