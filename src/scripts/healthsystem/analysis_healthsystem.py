import datetime
import logging
import os

from tlo import Date, Simulation
from tlo.analysis.utils import parse_log_file
from tlo.methods import chronicsyndrome, demography, healthburden, healthsystem, lifestyle, mockitis

# [NB. Working directory must be set to the root of TLO: TLOmodel/]

# Where will output go
outputpath = ''

# date-stamp to label log files and any other outputs
datestamp = datetime.date.today().strftime("__%Y_%m_%d")

# The resource files
resourcefilepath = 'resources'

start_date = Date(year=2010, month=1, day=1)
<<<<<<< HEAD
end_date = Date(year=2012, month=12, day=31)
popsize = 100
=======
end_date = Date(year=2010, month=12, day=31)
popsize = 50
>>>>>>> 0792dc19

# Establish the simulation object
sim = Simulation(start_date=start_date)

# Establish the logger
logfile = outputpath + 'LogFile' + datestamp + '.log'

if os.path.exists(logfile):
    os.remove(logfile)
fh = logging.FileHandler(logfile)
fr = logging.Formatter("%(levelname)s|%(name)s|%(message)s")
fh.setFormatter(fr)
logging.getLogger().addHandler(fh)


# ----- Control over the types of intervention that can occur -----
# Make a list that contains the treatment_id that will be allowed. Empty list means nothing allowed.
# '*' means everything. It will allow any treatment_id that begins with a stub (e.g. Mockitis*)
service_availability = ['*']

# -----------------------------------------------------------------

# Register the appropriate modules
sim.register(demography.Demography(resourcefilepath=resourcefilepath))
sim.register(healthsystem.HealthSystem(resourcefilepath=resourcefilepath,
                                       service_availability=service_availability,
                                       mode_appt_constraints=2,
                                       capabilities_coefficient=0.0))


sim.register(healthburden.HealthBurden(resourcefilepath=resourcefilepath))
sim.register(lifestyle.Lifestyle())
sim.register(mockitis.Mockitis())
sim.register(chronicsyndrome.ChronicSyndrome())

# Run the simulation and flush the logger
sim.seed_rngs(0)
sim.make_initial_population(n=popsize)
sim.simulate(end_date=end_date)
fh.flush()

# %% read the results
output = parse_log_file(logfile)

# TODO: demonstrate the role of the squeee factors-- force overloading etc<|MERGE_RESOLUTION|>--- conflicted
+++ resolved
@@ -18,13 +18,8 @@
 resourcefilepath = 'resources'
 
 start_date = Date(year=2010, month=1, day=1)
-<<<<<<< HEAD
-end_date = Date(year=2012, month=12, day=31)
-popsize = 100
-=======
 end_date = Date(year=2010, month=12, day=31)
 popsize = 50
->>>>>>> 0792dc19
 
 # Establish the simulation object
 sim = Simulation(start_date=start_date)
