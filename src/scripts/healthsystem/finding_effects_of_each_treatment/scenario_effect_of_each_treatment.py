"""
This scenario runs the full model under a set of scenario in which each one TREATMENT_ID is excluded.

* No spurious symptoms
* Appts Contraints: Mode 0 (No Constraints)
* Consumables Availability: All
* Health care seeking as per defaults

Run on the batch system using:
```tlo batch-submit src/scripts/healthsystem/finding_effects_of_each_treatment/scenario_effect_of_each_treatment.py```

or locally using:
    ```tlo scenario-run src/scripts/healthsystem/finding_effects_of_each_treatment/scenario_effect_of_each_treatment.py
    ```

"""
from pathlib import Path
from typing import Dict, List

from tlo import Date, logging
from tlo.analysis.utils import get_filtered_treatment_ids
from tlo.methods.fullmodel import fullmodel
from tlo.scenario import BaseScenario


class EffectOfEachTreatment(BaseScenario):
    def __init__(self):
        super().__init__()
        self.seed = 0
        self.start_date = Date(2010, 1, 1)
        self.end_date = Date(2014, 12, 31)
        self.pop_size = 50_000
        self._scenarios = self._get_scenarios()
        self.number_of_draws = len(self._scenarios)
        self.runs_per_draw = 3  # <- repeated this many times (per draw)

    def log_configuration(self):
        return {
            'filename': 'effect_of_each_treatment',
            'directory': Path('./outputs'),  # <- (specified only for local running)
            'custom_levels': {
                '*': logging.WARNING,
                'tlo.methods.demography': logging.INFO,
                'tlo.methods.demography.detail': logging.WARNING,
                'tlo.methods.healthburden': logging.INFO,
                'tlo.methods.healthsystem.summary': logging.INFO,
            }
        }

    def modules(self):
        return fullmodel(resourcefilepath=self.resources, healthsystem_mode_appt_constraints=0)

    def draw_parameters(self, draw_number, rng):
        return {
            'HealthSystem': {
                'Service_Availability': list(self._scenarios.values())[draw_number],
                'cons_availability': 'all',
                },
        }

    def _get_scenarios(self) -> Dict[str, List[str]]:
        """Return the Dict with values for the parameter `Service_Availability` keyed by a name for the scenario.
        The sequences of scenarios systematically omits one of the TREATMENT_ID's that is defined in the model. The
<<<<<<< HEAD
        complete list of TREATMENT_ID's is found by running `tlo_hsi_events.py`."""
=======
        complete list of TREATMENT_ID's is found by running `hsi_events.py`."""
>>>>>>> 35a389f9

        # Generate list of TREATMENT_IDs and filter to the resolution needed
        treatments = get_filtered_treatment_ids(depth=1)

        # Return 'Service_Availability' values, with scenarios for everything, nothing, and ones for which each
        # treatment is omitted
        service_availability = dict({"Everything": ["*"], "Nothing": []})
        service_availability.update(
            {f"No {t}": [x for x in treatments if x != t] for t in treatments}
        )

        return service_availability


if __name__ == '__main__':
    from tlo.cli import scenario_run

    scenario_run([__file__])<|MERGE_RESOLUTION|>--- conflicted
+++ resolved
@@ -60,12 +60,7 @@
 
     def _get_scenarios(self) -> Dict[str, List[str]]:
         """Return the Dict with values for the parameter `Service_Availability` keyed by a name for the scenario.
-        The sequences of scenarios systematically omits one of the TREATMENT_ID's that is defined in the model. The
-<<<<<<< HEAD
-        complete list of TREATMENT_ID's is found by running `tlo_hsi_events.py`."""
-=======
-        complete list of TREATMENT_ID's is found by running `hsi_events.py`."""
->>>>>>> 35a389f9
+        The sequences of scenarios systematically omits one of the TREATMENT_ID's that is defined in the model."""
 
         # Generate list of TREATMENT_IDs and filter to the resolution needed
         treatments = get_filtered_treatment_ids(depth=1)
