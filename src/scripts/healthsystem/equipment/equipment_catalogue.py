--- conflicted
+++ resolved
@@ -102,14 +102,9 @@
     # requested details only CSV name
     time_index = 'year' if catalog_by_time == 'annual' else 'date'
     output_focused_file_name = \
-<<<<<<< HEAD
-        'equipment_' + catalog_by_time + '_counts__by_' + time_index + '_' + '_'.join(catalog_by_details) + '.csv'
-    output_summary_file_name = 'equipment_summary__module_name_event_name_treatment_id.csv'
-=======
         'equipment_' + catalog_by_time + '_counts__by_' + time_index + '_' + '_'.join(catalog_by_details) + \
         suffix_file_names + '.csv'
     output_summary_file_name = 'equipment_summary__module_name_event_name_treatment_id)' + suffix_file_names + '.csv'
->>>>>>> bf83c61f
     # ---
 
     # %% Catalog equipment by all HSI event details
