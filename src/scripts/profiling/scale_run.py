"""
A run of the full model at scale (20k population size) using all disease modules currently included in Master for 20
years, including all the modules for birth/labour/newborn outcome. (No logging)

For use in profiling.

NB. This has the same model configuration as 'scale_run_with_extensive_logging.py' without the logging -- so could be
removed.

"""
from pathlib import Path

import pandas as pd
import shared

from tlo import Date, Simulation, logging
from tlo.methods import (
    care_of_women_during_pregnancy,
    contraception,
    demography,
    depression,
    diarrhoea,
    dx_algorithm_adult,
    dx_algorithm_child,
    enhanced_lifestyle,
    epi,
    epilepsy,
    healthburden,
    healthseekingbehaviour,
    healthsystem,
    hiv,
    labour,
    malaria,
<<<<<<< HEAD
    ncds,
    newborn_outcomes,
    oesophagealcancer,
    other_adult_cancers,
=======
    newborn_outcomes,
    oesophagealcancer,
>>>>>>> d717f1e4
    postnatal_supervisor,
    pregnancy_supervisor,
    symptommanager,
)

# Key parameters about the simulation:
start_date = Date(2010, 1, 1)
end_date = start_date + pd.DateOffset(years=20)

<<<<<<< HEAD
pop_size = 20_000
=======
pop_size = 10_000
>>>>>>> d717f1e4

# The resource files
resourcefilepath = Path("./resources")

log_config = {
    "filename": "for_profiling",
    "directory": "./outputs",
    "custom_levels": {"*": logging.WARNING}
}

sim = Simulation(start_date=start_date, seed=0, log_config=log_config)

# Register the appropriate modules
sim.register(
    # Standard modules:
<<<<<<< HEAD
    demography.Demography(resourcefilepath=resourcefilepath),
    enhanced_lifestyle.Lifestyle(resourcefilepath=resourcefilepath),
    symptommanager.SymptomManager(resourcefilepath=resourcefilepath, spurious_symptoms=True),
    healthseekingbehaviour.HealthSeekingBehaviour(resourcefilepath=resourcefilepath),
    healthburden.HealthBurden(resourcefilepath=resourcefilepath),

    # HealthSystem
    healthsystem.HealthSystem(resourcefilepath=resourcefilepath,
                              mode_appt_constraints=2,
                              capabilities_coefficient=0.01
                              ),
    dx_algorithm_child.DxAlgorithmChild(resourcefilepath=resourcefilepath),
    dx_algorithm_adult.DxAlgorithmAdult(resourcefilepath=resourcefilepath),

    # Modules for birth/labour/newborns
    contraception.Contraception(resourcefilepath=resourcefilepath),
    pregnancy_supervisor.PregnancySupervisor(resourcefilepath=resourcefilepath),
    care_of_women_during_pregnancy.CareOfWomenDuringPregnancy(resourcefilepath=resourcefilepath),
    labour.Labour(resourcefilepath=resourcefilepath),
    newborn_outcomes.NewbornOutcomes(resourcefilepath=resourcefilepath),
    postnatal_supervisor.PostnatalSupervisor(resourcefilepath=resourcefilepath),

=======
    demography.Demography(resourcefilepath=rfp),
    enhanced_lifestyle.Lifestyle(resourcefilepath=rfp),
    healthsystem.HealthSystem(resourcefilepath=rfp),
    symptommanager.SymptomManager(resourcefilepath=rfp),
    healthseekingbehaviour.HealthSeekingBehaviour(resourcefilepath=rfp),
    healthburden.HealthBurden(resourcefilepath=rfp),
    contraception.Contraception(resourcefilepath=rfp),
    newborn_outcomes.NewbornOutcomes(resourcefilepath=rfp),
    postnatal_supervisor.PostnatalSupervisor(resourcefilepath=rfp),
    labour.Labour(resourcefilepath=rfp),
    care_of_women_during_pregnancy.CareOfWomenDuringPregnancy(resourcefilepath=rfp),
    pregnancy_supervisor.PregnancySupervisor(resourcefilepath=rfp),
    dx_algorithm_child.DxAlgorithmChild(resourcefilepath=rfp),
    dx_algorithm_adult.DxAlgorithmAdult(resourcefilepath=rfp),
    #
>>>>>>> d717f1e4
    # Disease modules considered complete:
    depression.Depression(resourcefilepath=resourcefilepath),
    diarrhoea.Diarrhoea(resourcefilepath=resourcefilepath),
    epi.Epi(resourcefilepath=resourcefilepath),
    epilepsy.Epilepsy(resourcefilepath=resourcefilepath),
    hiv.Hiv(resourcefilepath=resourcefilepath),
    malaria.Malaria(resourcefilepath=resourcefilepath),
    ncds.Ncds(resourcefilepath=resourcefilepath),
    oesophagealcancer.OesophagealCancer(resourcefilepath=resourcefilepath),
    other_adult_cancers.OtherAdultCancer(resourcefilepath=resourcefilepath)
)

# Run the simulation
sim.make_initial_population(n=pop_size)
shared.schedule_profile_log(sim)
sim.simulate(end_date=end_date)
shared.print_checksum(sim)<|MERGE_RESOLUTION|>--- conflicted
+++ resolved
@@ -31,15 +31,10 @@
     hiv,
     labour,
     malaria,
-<<<<<<< HEAD
     ncds,
     newborn_outcomes,
     oesophagealcancer,
     other_adult_cancers,
-=======
-    newborn_outcomes,
-    oesophagealcancer,
->>>>>>> d717f1e4
     postnatal_supervisor,
     pregnancy_supervisor,
     symptommanager,
@@ -49,11 +44,7 @@
 start_date = Date(2010, 1, 1)
 end_date = start_date + pd.DateOffset(years=20)
 
-<<<<<<< HEAD
 pop_size = 20_000
-=======
-pop_size = 10_000
->>>>>>> d717f1e4
 
 # The resource files
 resourcefilepath = Path("./resources")
@@ -69,7 +60,7 @@
 # Register the appropriate modules
 sim.register(
     # Standard modules:
-<<<<<<< HEAD
+
     demography.Demography(resourcefilepath=resourcefilepath),
     enhanced_lifestyle.Lifestyle(resourcefilepath=resourcefilepath),
     symptommanager.SymptomManager(resourcefilepath=resourcefilepath, spurious_symptoms=True),
@@ -92,23 +83,6 @@
     newborn_outcomes.NewbornOutcomes(resourcefilepath=resourcefilepath),
     postnatal_supervisor.PostnatalSupervisor(resourcefilepath=resourcefilepath),
 
-=======
-    demography.Demography(resourcefilepath=rfp),
-    enhanced_lifestyle.Lifestyle(resourcefilepath=rfp),
-    healthsystem.HealthSystem(resourcefilepath=rfp),
-    symptommanager.SymptomManager(resourcefilepath=rfp),
-    healthseekingbehaviour.HealthSeekingBehaviour(resourcefilepath=rfp),
-    healthburden.HealthBurden(resourcefilepath=rfp),
-    contraception.Contraception(resourcefilepath=rfp),
-    newborn_outcomes.NewbornOutcomes(resourcefilepath=rfp),
-    postnatal_supervisor.PostnatalSupervisor(resourcefilepath=rfp),
-    labour.Labour(resourcefilepath=rfp),
-    care_of_women_during_pregnancy.CareOfWomenDuringPregnancy(resourcefilepath=rfp),
-    pregnancy_supervisor.PregnancySupervisor(resourcefilepath=rfp),
-    dx_algorithm_child.DxAlgorithmChild(resourcefilepath=rfp),
-    dx_algorithm_adult.DxAlgorithmAdult(resourcefilepath=rfp),
-    #
->>>>>>> d717f1e4
     # Disease modules considered complete:
     depression.Depression(resourcefilepath=resourcefilepath),
     diarrhoea.Diarrhoea(resourcefilepath=resourcefilepath),
