--- conflicted
+++ resolved
@@ -34,13 +34,9 @@
 resourcefilepath = Path("./resources")
 
 start_date = Date(2010, 1, 1)
-<<<<<<< HEAD
 end_date = Date(2016, 1, 1)
 popsize = 300
-=======
-end_date = Date(2011, 1, 1)
-popsize = 100
->>>>>>> 864fa9cd
+
 
 # set up the log config
 log_config = {
