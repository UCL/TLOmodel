--- conflicted
+++ resolved
@@ -1,5 +1,4 @@
 """Script for calibrating the copd module """
-
 import datetime
 from pathlib import Path
 
@@ -8,16 +7,8 @@
 from matplotlib import pyplot as plt
 from matplotlib.font_manager import FontProperties
 
-<<<<<<< HEAD
-from tlo import Date, Simulation
-from tlo.analysis.utils import (
-    parse_log_file,
-    unflatten_flattened_multi_index_in_logging,
-)
-=======
 from tlo import Date, Simulation, logging
 from tlo.analysis.utils import parse_log_file, unflatten_flattened_multi_index_in_logging
->>>>>>> 7c20a2e2
 from tlo.methods import (
     copd,
     demography,
@@ -31,109 +22,82 @@
 
 
 class CopdCalibrations:
-    """A class demonstrate how closer the copd model is to the real data"""
+    """ A class demonstrate how closer the copd model is to the real data """
 
     def __init__(self, logfile_path):
-        """called each time the Copd calibration class is initialised
-
-        :param logfile_path: path to a folder which contains the logfile to be analysed
-        """
+        """ called each time the Copd calibration class is initialised
+
+        :param logfile_path: path to a folder which contains the logfile to be analysed """
 
         self.__logfile_path = logfile_path  # path to copd logs
 
         # create copd logs dictionary
-        self.__logs_dict = parse_log_file(self.__logfile_path)["tlo.methods.copd"]
+        self.__logs_dict = parse_log_file(self.__logfile_path)['tlo.methods.copd']
 
         # create a DataFrame that contains copd prevalence data
-        self.__copd_prev = self.construct_dfs()["copd_prevalence"]
+        self.__copd_prev = self.construct_dfs()['copd_prevalence']
 
         # initialise lung function categories
-        self.__lung_func_cats = [
-            "category 0",
-            "category 1",
-            "category 2",
-            "category 3",
-            "category 4",
-            "category 5",
-            "category 6",
-        ]
+        self.__lung_func_cats = ['category 0', 'category 1', 'category 2',
+                                 'category 3', 'category 4', 'category 5',
+                                 'category 6']
 
         # a dictionary to describe individual's tobacco status
-        self.__smokers_desc = {"True": "Smokers", "False": "Non-smokers"}
+        self.__smokers_desc = {
+            'True': "Smokers",
+            'False': 'Non-smokers'
+        }
 
         # gender descriptions dictionary
-        self.__gender_desc = {"M": "Males", "F": "Females"}
+        self.__gender_desc = {'M': 'Males',
+                              'F': 'Females'
+                              }
 
         # colors for plotting
-        self.__plot_colors = [
-            "#239B56",
-            "#58D68D",
-            "#ABEBC6",
-            "#EDBB99",
-            "#EB984E",
-            "#D35400",
-            "#641E16",
-        ]
+        self.__plot_colors = ['#239B56', '#58D68D', '#ABEBC6', '#EDBB99', '#EB984E', '#D35400', '#641E16']
 
     def construct_dfs(self) -> dict:
-        """Create dict of pd.DataFrames containing counts of different lifestyle properties by date, sex and
-        age-group"""
+        """ Create dict of pd.DataFrames containing counts of different lifestyle properties by date, sex and
+        age-group """
         return {
-            k: unflatten_flattened_multi_index_in_logging(v.set_index("date"))
-            for k, v in self.__logs_dict.items()
-            if k in ["copd_prevalence"]
+            k: unflatten_flattened_multi_index_in_logging(v.set_index('date'))
+            for k, v in self.__logs_dict.items() if k in ['copd_prevalence']
         }
 
     def copd_prevalence(self):
-        """calibrate the prevalence of mild, moderate, severe, very severe COPD at mean age 49 (SD 17 years)*"""
+        """ calibrate the prevalence of mild, moderate, severe, very severe COPD at mean age 49 (SD 17 years)* """
         re_ordered_copd_prev = self.__copd_prev.reorder_levels([1, 2, 3, 0], axis=1)
 
-        re_ordered_copd_prev = re_ordered_copd_prev.iloc[:, 50:].reorder_levels(
-            [2, 3, 0, 1], axis=1
-        )
+        re_ordered_copd_prev = re_ordered_copd_prev.iloc[:, 50:].reorder_levels([2, 3, 0, 1], axis=1)
         plot_df = pd.DataFrame()
         for _lung_func, _ in enumerate(self.__lung_func_cats):
-            plot_df[_lung_func] = re_ordered_copd_prev[f"{_lung_func}"].sum(axis=1)
-
-        plot_df["date"] = plot_df.index.year
+            plot_df[_lung_func] = re_ordered_copd_prev[f'{_lung_func}'].sum(axis=1)
+
+        plot_df['date'] = plot_df.index.year
         plot_df = plot_df.groupby(plot_df.date).sum()
         plot_df = plot_df.apply(lambda row: row / row.sum(), axis=1)
 
-        plot_df[
-            ["observed_data_3", "observed_data_4", "observed_data_5", "observed_data_6"]
-        ] = np.nan
-        plot_df.loc[
-            2021,
-            [
-                "observed_data_3",
-                "observed_data_4",
-                "observed_data_5",
-                "observed_data_6",
-            ],
-        ] = [0.098, 0.095, 0.016, 0.006]
-
-        lung_categories = [
-            "mild COPD",
-            "moderate COPD",
-            "severe COPD",
-            "very severe COPD",
-        ]
+        plot_df[['observed_data_3', 'observed_data_4', 'observed_data_5', 'observed_data_6']] = np.nan
+        plot_df.loc[2021, ['observed_data_3', 'observed_data_4', 'observed_data_5', 'observed_data_6']] \
+            = [0.098, 0.095, 0.016, 0.006]
+
+        lung_categories = ['mild COPD', 'moderate COPD', 'severe COPD', 'very severe COPD']
         _col_counter: int = 0  # a counter for plotting. setting rows
         fig, axes = plt.subplots(ncols=4, sharey=True)  # plot setup
 
         for _lung_func in [3, 4, 5, 6]:
             # do plotting
-            ax = plot_df.plot.line(
-                ax=axes[_col_counter],
-                title=f"{lung_categories[_col_counter]} plot",
-                y=[_lung_func],
-                ylim=[0, 0.18],
-                xlabel="Year",
-                ylabel="Proportions",
-            )
+            ax = plot_df.plot.line(ax=axes[_col_counter], title=f"{lung_categories[_col_counter]} plot",
+                                   y=[_lung_func],
+                                   ylim=[0, 0.18],
+                                   xlabel="Year",
+                                   ylabel="Proportions")
 
             plot_df.plot.line(
-                y=[f"observed_data_{_lung_func}"], marker="^", color="red", ax=ax
+                y=[f'observed_data_{_lung_func}'],
+                marker='^',
+                color='red',
+                ax=ax
             )
             ax.legend(["modal", "observed data"])
             _col_counter += 1  # increment column counter
@@ -159,77 +123,6 @@
 
         # Get the number of deaths each year in each category of lung function
         output = parse_log_file(self.__logfile_path)  # parse output file
-<<<<<<< HEAD
-        demog = output["tlo.methods.demography"][
-            "death"
-        ]  # read deaths from demography module
-
-        model = (
-            demog.assign(year=lambda x: x["date"].dt.year)
-            .groupby(["year", "sex", "age", "cause"])["person_id"]
-            .count()
-        )
-
-        # extract copd deaths:
-        copd_deaths = (
-            pd.concat(
-                {
-                    "mild": (
-                        model.loc[
-                            (slice(None), slice(None), slice(None), ["COPD_cat1"])
-                        ]
-                        .groupby("year")
-                        .sum()
-                        + model.loc[
-                            (slice(None), slice(None), slice(None), ["COPD_cat2"])
-                        ]
-                        .groupby("year")
-                        .sum()
-                    ),
-                    "moderate": (
-                        model.loc[
-                            (slice(None), slice(None), slice(None), ["COPD_cat3"])
-                        ]
-                        .groupby("year")
-                        .sum()
-                        + model.loc[
-                            (slice(None), slice(None), slice(None), ["COPD_cat4"])
-                        ]
-                        .groupby("year")
-                        .sum()
-                    ),
-                    "severe": model.loc[
-                        (slice(None), slice(None), slice(None), ["COPD_cat5"])
-                    ]
-                    .groupby("year")
-                    .sum(),
-                    "very_severe": model.loc[
-                        (slice(None), slice(None), slice(None), ["COPD_cat6"])
-                    ]
-                    .groupby("year")
-                    .sum(),
-                },
-                axis=1,
-            )
-            .fillna(0)
-            .astype(float)
-        )
-
-        # Get the number of person each year in each category of lung function (irrespective of sex/age/smokingstatus)
-        # average within the year
-        prev = self.construct_dfs()["copd_prevalence"]
-        prev = (
-            prev.groupby(axis=1, by=prev.columns.droplevel([0, 1, 2]))
-            .sum()
-            .groupby(axis=0, by=prev.index.year)
-            .mean()
-        )
-        prev["mild"] = prev["1"] + prev["2"]
-        prev["moderate"] = prev["3"] + prev["4"]
-        prev["severe"] = prev["5"]
-        prev["very_severe"] = prev["6"]
-        prev = prev.drop(columns=["0", "1", "2", "3", "4", "5", "6"])
-=======
 
         # read deaths from demography detail logger
         demog = output['tlo.methods.demography.detail']['properties_of_deceased_persons']
@@ -261,7 +154,6 @@
         prev['severe'] = prev['5']
         prev['very_severe'] = prev['6']
         prev = prev.drop(columns=['0', '1', '2', '3', '4', '5', '6'])
->>>>>>> 7c20a2e2
 
         # Compute fraction that die each year in each category of lung function, average over many years and compare to
         # data
@@ -363,23 +255,17 @@
 
 resourcefilepath = Path("./resources")  # Path to resource files
 
-outputpath = Path("./outputs")  # path to outputs folder
-
-datestamp = datetime.date.today().strftime(
-    "__%Y_%m_%d"
-) + datetime.datetime.now().strftime("%H_%M_%S")
+outputpath = Path('./outputs')  # path to outputs folder
+
+datestamp = datetime.date.today().strftime("__%Y_%m_%d") + datetime.datetime.now().strftime("%H_%M_%S")
 
 
 def get_simulation(popsize):
-    """Return a simulation object"""
+    """ Return a simulation object """
     sim = Simulation(
         start_date=start_date,
         seed=0,
         log_config={
-<<<<<<< HEAD
-            "filename": "copd_analyses",
-            "directory": outputpath,
-=======
             'filename': 'copd_analyses',
             'directory': outputpath,
             'custom_levels': {
@@ -387,39 +273,27 @@
                 'tlo.methods.demography.detail': logging.INFO,
                 'tlo.methods.copd': logging.INFO,
             }
->>>>>>> 7c20a2e2
         },
     )
-    sim.register(
-        demography.Demography(resourcefilepath=resourcefilepath),
-        simplified_births.SimplifiedBirths(resourcefilepath=resourcefilepath),
-        enhanced_lifestyle.Lifestyle(resourcefilepath=resourcefilepath),
-        healthsystem.HealthSystem(
-            resourcefilepath=resourcefilepath, disable=False, cons_availability="all"
-        ),
-        symptommanager.SymptomManager(resourcefilepath=resourcefilepath),
-        healthseekingbehaviour.HealthSeekingBehaviour(
-            resourcefilepath=resourcefilepath
-        ),
-        healthburden.HealthBurden(resourcefilepath=resourcefilepath),
-        copd.Copd(resourcefilepath=resourcefilepath),
-    )
+    sim.register(demography.Demography(resourcefilepath=resourcefilepath),
+                 simplified_births.SimplifiedBirths(resourcefilepath=resourcefilepath),
+                 enhanced_lifestyle.Lifestyle(resourcefilepath=resourcefilepath),
+                 healthsystem.HealthSystem(resourcefilepath=resourcefilepath,
+                                           disable=False,
+                                           cons_availability='all'),
+                 symptommanager.SymptomManager(resourcefilepath=resourcefilepath),
+                 healthseekingbehaviour.HealthSeekingBehaviour(resourcefilepath=resourcefilepath),
+                 healthburden.HealthBurden(resourcefilepath=resourcefilepath),
+                 copd.Copd(resourcefilepath=resourcefilepath),
+                 )
     sim.make_initial_population(n=popsize)
     sim.simulate(end_date=end_date)
     return sim
 
 
 # run simulation and store logfile path
-<<<<<<< HEAD
-# sim = get_simulation(50000)
-# path_to_logfile = sim.log_filepath
-path_to_logfile = Path(
-    "/Users/tbh03/GitHub/TLOmodel/outputs/copd/copd_analyses__2023-08-24T170704.log"
-)
-=======
 sim = get_simulation(50000)
 path_to_logfile = sim.log_filepath
->>>>>>> 7c20a2e2
 
 # initialise Copd analyses class
 copd_analyses = CopdCalibrations(logfile_path=path_to_logfile)
