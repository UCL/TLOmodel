--- conflicted
+++ resolved
@@ -44,11 +44,7 @@
     }
 }
 
-<<<<<<< HEAD
 sim = Simulation(start_date=start_date, seed=0, log_config=log_config, resourcefilepath=resourcefilepath)
-=======
-sim = Simulation(start_date=start_date, seed=0, log_config=log_config, show_progress_bar=True)
->>>>>>> b94f99e9
 
 # make a dataframe that contains the switches for which interventions are allowed or not allowed
 # during this run. NB. These must use the exact 'registered strings' that the disease modules allow
