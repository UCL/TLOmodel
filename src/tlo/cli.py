"""The TLOmodel command-line interface"""
import configparser
import datetime
import json
import math
import os
import tempfile
from collections import defaultdict
from pathlib import Path
from typing import Dict

import click
import dateutil.parser
import pandas as pd
from azure import batch
from azure.batch import batch_auth
from azure.batch import models as batch_models
from azure.batch.models import BatchErrorException
from azure.core.exceptions import ResourceExistsError, ResourceNotFoundError
from azure.identity import DefaultAzureCredential
from azure.keyvault.secrets import SecretClient
from azure.storage.fileshare import ShareClient, ShareDirectoryClient, ShareFileClient
from git import Repo

from tlo.scenario import SampleRunner, ScenarioLoader

JOB_LABEL_PADDING = len("State transition time")


@click.group()
@click.option("--config-file", type=click.Path(exists=False), default="tlo.conf", hidden=True)
@click.option("--verbose", "-v", is_flag=True, default=False)
@click.pass_context
def cli(ctx, config_file, verbose):
    """tlo - the TLOmodel command line utility.

    * run scenarios locally
    * submit scenarios to batch system
    * query batch system about job and tasks
    * download output results for completed job
    """
    ctx.ensure_object(dict)
    ctx.obj["config_file"] = config_file
    ctx.obj["verbose"] = verbose


@cli.command()
@click.argument("scenario_file", type=click.Path(exists=True))
@click.option("--draw-only", is_flag=True, help="Only generate draws; do not run the simulation")
@click.option("--draw", "-d", nargs=2, type=int)
@click.option("--output-dir", type=str)
def scenario_run(scenario_file, draw_only, draw: tuple, output_dir=None):
    """Run the specified scenario locally.

    SCENARIO_FILE is path to file containing a scenario class
    """
    scenario = load_scenario(scenario_file)
    config = scenario.save_draws(return_config=True)
    json_string = json.dumps(config, indent=2)

    if draw_only:
        # pretty-print json
        print(json_string)
        return

    # Write the JSON config to a temporary file (to prevent clobbering by multiple processes running same scenario)
    # We set delete=False on the file, otherwise Windows does not allow the opening of the file multiple times
    tmp = tempfile.NamedTemporaryFile(delete=False, mode='w')
    tmp.write(json_string)
    tmp.flush()

    # SampleRunner loads the scenario information from the JSON config file
    filename = tmp.name
    runner = SampleRunner(filename)

    # Runner has been created - clean up (we have to do this ourselves because we set delete=False)
    tmp.close()
    os.unlink(filename)

    if draw:
        runner.run_sample_by_number(output_directory=output_dir, draw_number=draw[0], sample_number=draw[1])
    else:
        runner.run()


@cli.command()
@click.argument("scenario_file", type=click.Path(exists=True))
@click.option("--keep-pool-alive", type=bool, default=False, is_flag=True, hidden=True)
@click.pass_context
def batch_submit(ctx, scenario_file, keep_pool_alive):
    """Submit a scenario to the batch system.

    SCENARIO_FILE is path to file containing scenario class.

    Your working branch must have all changes committed and pushed to the remote repository.
    This is to ensure that the copy of the code used by Azure Batch is identical to your own.
    """
    print(">Setting up scenario\r", end="")
    scenario_file = Path(scenario_file).as_posix()

    current_branch = is_file_clean(scenario_file)
    if current_branch is False:
        return

    scenario = load_scenario(scenario_file)

    # get the commit we're going to submit to run on batch, and save the run config for that commit
    # it's the most recent commit on current branch
    repo = Repo(".")
    commit = next(repo.iter_commits(max_count=1))
    run_json = scenario.save_draws(commit=commit.hexsha)

    print(">Setting up batch\r", end="")

    config = load_config(ctx.obj['config_file'])

    # ID of the Batch job.
    timestamp = datetime.datetime.utcnow().strftime("%Y-%m-%dT%H%M%SZ")
    job_id = Path(scenario_file).stem + "-" + timestamp

    # Path in Azure storage where to store the files for this job
    azure_directory = f"{config['DEFAULT']['USERNAME']}/{job_id}"

    batch_client = get_batch_client(
        config["BATCH"]["NAME"],
        config["BATCH"]["KEY"],
        config["BATCH"]["URL"]
    )

    create_file_share(
        config["STORAGE"]["CONNECTION_STRING"],
        config["STORAGE"]["FILESHARE"]
    )

    # Recursively create all nested directories,
    for idx in range(len(os.path.split(azure_directory))):
        create_directory(config["STORAGE"]["CONNECTION_STRING"],
                         config["STORAGE"]["FILESHARE"],
                         "/".join(os.path.split(azure_directory)[:idx+1]),
                         )

    upload_local_file(config["STORAGE"]["CONNECTION_STRING"],
                      run_json,
                      config["STORAGE"]["FILESHARE"],
                      azure_directory + "/" + os.path.basename(run_json),
                      )

    # Configuration of the pool: type of machines and number of nodes.
    vm_size = config["BATCH"]["POOL_VM_SIZE"]
    # TODO: cap the number of nodes in the pool?  Take the number of nodes in
    # input from the user, but always at least 2?
    pool_node_count = max(2, math.ceil(scenario.number_of_draws * scenario.runs_per_draw))

    # User identity in the Batch tasks
    auto_user = batch_models.AutoUserSpecification(
        elevation_level=batch_models.ElevationLevel.admin,
        scope=batch_models.AutoUserScope.task,
    )

    user_identity = batch_models.UserIdentity(
        auto_user=auto_user,
    )

    # URL of the Azure File share
    azure_file_url = "https://{}.file.core.windows.net/{}".format(
        config["STORAGE"]["NAME"],
        config["STORAGE"]["FILESHARE"],
    )

    # Specify a container registry
    container_registry = batch_models.ContainerRegistry(
        registry_server=config["REGISTRY"]["SERVER"],
        user_name=config["REGISTRY"]["NAME"],
        password=config["REGISTRY"]["KEY"],
    )

    # Name of the image in the registry
    image_name = config["REGISTRY"]["SERVER"] + "/" + config["REGISTRY"]["IMAGE_NAME"]

    # Create container configuration, prefetching Docker images from the container registry
    container_conf = batch_models.ContainerConfiguration(
        container_image_names=[image_name],
        container_registries=[container_registry],
    )

    # Options for running the Docker container
    container_run_options = "--rm --workdir /TLOmodel"

    # Directory where the file share will be mounted, relative to
    # ${AZ_BATCH_NODE_MOUNTS_DIR}.
    file_share_mount_point = "mnt"

    azure_file_share_configuration = batch_models.AzureFileShareConfiguration(
        account_name=config["STORAGE"]["NAME"],
        azure_file_url=azure_file_url,
        account_key=config["STORAGE"]["KEY"],
        relative_mount_path=file_share_mount_point,
        mount_options="-o rw",
    )

    mount_configuration = batch_models.MountConfiguration(
        azure_file_share_configuration=azure_file_share_configuration,
    )

    azure_directory = "${{AZ_BATCH_NODE_MOUNTS_DIR}}/" + \
        f"{file_share_mount_point}/{azure_directory}"
    azure_run_json = f"{azure_directory}/{os.path.basename(run_json)}"
    working_dir = "${{AZ_BATCH_TASK_WORKING_DIR}}"
    task_dir = "${{AZ_BATCH_TASK_DIR}}"
    gzip_pattern_match = "{{txt,log}}"
    command = f"""
    git fetch origin {commit.hexsha}
    git checkout {commit.hexsha}
    pip install -r requirements/base.txt
    tlo --config-file tlo.example.conf batch-run {azure_run_json} {working_dir} {{draw_number}} {{run_number}}
    cp {task_dir}/std*.txt {working_dir}/{{draw_number}}/{{run_number}}/.
    gzip {working_dir}/{{draw_number}}/{{run_number}}/*.{gzip_pattern_match}
    cp -r {working_dir}/* {azure_directory}/.
    """
    command = f"/bin/bash -c '{command}'"

    try:
        # Create the job that will run the tasks.
        create_job(batch_client, vm_size, pool_node_count, job_id,
                   container_conf, [mount_configuration], keep_pool_alive)

        # Add the tasks to the job.
        add_tasks(batch_client, user_identity, job_id, image_name,
                  container_run_options, scenario, command)

    except batch_models.BatchErrorException as err:
        print_batch_exception(err)
        raise

    print(f"Job ID: {job_id}")


@cli.command(hidden=True)
@click.argument("path_to_json", type=click.Path(exists=True))
@click.argument("work_directory", type=click.Path(exists=True))
@click.argument("draw", type=int)
@click.argument("sample", type=int)
def batch_run(path_to_json, work_directory, draw, sample):
    """Runs the specified draw and sample for the Scenario"""
    runner = SampleRunner(path_to_json)
    output_directory = Path(work_directory) / f"{draw}/{sample}"
    output_directory.mkdir(parents=True, exist_ok=True)
    runner.run_sample_by_number(output_directory, draw, sample)


@cli.command()
@click.argument("job_id", type=str)
@click.pass_context
def batch_terminate(ctx, job_id):
<<<<<<< HEAD
=======
    """Terminate running job having the specified JOB_ID.
    Note, you can only terminate your own jobs (user configured in tlo.conf)"""

>>>>>>> 1dfe2b66
    # we check that directory has been created for this job in the user's folder
    # (set up when the job is submitted)
    config = load_config(ctx.obj["config_file"])
    username = config["DEFAULT"]["USERNAME"]
    directory = f"{username}/{job_id}"
    share_client = ShareClient.from_connection_string(config['STORAGE']['CONNECTION_STRING'],
                                                      config['STORAGE']['FILESHARE'])

    try:
        directories = share_client.list_directories_and_files(directory)
        assert len(list(directories)) > 0
    except ResourceNotFoundError:
        print("ERROR: directory ", directory, "not found.")
        return

    batch_client = get_batch_client(
        config["BATCH"]["NAME"],
        config["BATCH"]["KEY"],
        config["BATCH"]["URL"]
    )

    # check the job is running
    try:
        job = batch_client.job.get(job_id=job_id)
    except BatchErrorException:
        print("ERROR: job ", job_id, "not found.")
        return

    if job.state == "completed":
        print("ERROR: Job already finished.")
        return

    # job is running & not finished - terminate the job
    batch_client.job.terminate(job_id=job_id)
    print(f"Job {job_id} terminated.")
    print("To download output run:")
    print(f"\ttlo batch-download {job_id}")


@cli.command()
@click.argument("job_id", type=str)
@click.option("show_tasks", "--tasks", is_flag=True, default=False, help="Display task information")
@click.option("--raw", default=False, help="Display raw output (only when retrieving using --id)",
              is_flag=True, hidden=True)
@click.pass_context
def batch_job(ctx, job_id, raw, show_tasks):
    """Display information about a specific job."""
    print(">Querying batch system\r", end="")
    config = load_config(ctx.obj['config_file'])
    batch_client = get_batch_client(
        config["BATCH"]["NAME"],
        config["BATCH"]["KEY"],
        config["BATCH"]["URL"]
    )
    tasks = None

    try:
        job = batch_client.job.get(job_id=job_id)
        if show_tasks:
            tasks = batch_client.task.list(job_id)
    except BatchErrorException as e:
        print(e.message.value)
        return

    job = job.as_dict()

    if raw:
        print(json.dumps(job, sort_keys=True, indent=2))
        print(json.dumps(tasks, sort_keys=True, indent=2))
        return

    print_basic_job_details(job)

    if tasks is not None:
        print()
        print("Tasks\n-----")
        total = 0
        state_counts = defaultdict(int)
        for task in tasks:
            task = task.as_dict()
            dt = dateutil.parser.isoparse(task['state_transition_time'])
            dt = dt.strftime("%d %b %Y %H:%M")
            total += 1
            state_counts[task['state']] += 1
            running_time = ""
            if task["state"] == "completed":
                if "execution_info" in task:
                    start_time = dateutil.parser.isoparse(task["execution_info"]["start_time"])
                    end_time = dateutil.parser.isoparse(task["execution_info"]["end_time"])
                    running_time = str(end_time - start_time).split(".")[0]
            print(f"{task['id']}\t\t{task['state']}\t\t{dt}\t\t{running_time}")
        print()
        status_line = []
        for k, v in state_counts.items():
            status_line.append(f"{k}: {v}")
        status_line.append(f"total: {total}")
        print("; ".join(status_line))

    if job["state"] == "completed":
        print("\nTo download output run:\n")
        print(f"\ttlo batch-download {job_id}")


@cli.command()
@click.option("--find", "-f", type=str, default=None, help="Show jobs where identifier contains supplied string")
@click.option("--completed", "status", flag_value="completed", default=False, help="Only display completed jobs")
@click.option("--active", "status", flag_value="active", default=False, help="Only display active jobs")
@click.option("-n", default=5, type=int, help="Maximum number of jobs to list (default is 5)")
@click.option("--username", type=str, hidden=True)
@click.pass_context
def batch_list(ctx, status, n, find, username):
    """List and find running and completed jobs."""
    print("Querying Batch...")
    config = load_config(ctx.obj["config_file"])

    if username is None:
        username = config["DEFAULT"]["USERNAME"]

    batch_client = get_batch_client(
        config["BATCH"]["NAME"],
        config["BATCH"]["KEY"],
        config["BATCH"]["URL"]
    )

    # create client to connect to file share
    share_client = ShareClient.from_connection_string(config['STORAGE']['CONNECTION_STRING'],
                                                      config['STORAGE']['FILESHARE'])

    # get list of all directories in user_directory
    directories = list(share_client.list_directories_and_files(f"{username}/"))

    if len(directories) == 0:
        print("No jobs found.")
        return

    # convert directories to set
    directories = set([directory["name"] for directory in directories])

    # get all jobs in batch system
    jobs_list = list(batch_client.job.list(
        job_list_options=batch_models.JobListOptions(
            expand='stats'
        )
    ))

    # create a dataframe of the jobs, using the job.as_dict() record
    # filter the list of jobs by those ids in the directories
    jobs_list = [job.as_dict() for job in jobs_list if job.id in directories]
    jobs: pd.DataFrame = pd.DataFrame(jobs_list)
    jobs = jobs[["id", "creation_time", "state"]]

    # get subset where id contains the find string
    if find is not None:
        jobs = jobs[jobs["id"].str.contains(find)]

    # filter by status
    if status is not None:
        jobs = jobs[jobs["state"] == status]

    if len(jobs) == 0:
        print("No jobs found.")
        return

    # sort by creation time
    jobs = jobs.sort_values("creation_time", ascending=False)

    # get the first n rows
    jobs = jobs.head(n)

    # print the dataframe
    print(jobs.to_string(index=False))


def print_basic_job_details(job: dict):
    """Display basic job information"""
    job_labels = {
        "id": "ID",
        "creation_time": "Creation time",
        "state": "State",
        "state_transition_time": "State transition time"
    }
    for _k, _v in job_labels.items():
        if _v.endswith("time"):
            _dt = dateutil.parser.isoparse(job[_k])
            _dt = _dt.strftime("%d %b %Y %H:%M")
            print(f"{_v.ljust(JOB_LABEL_PADDING)}: {_dt}")
        else:
            print(f"{_v.ljust(JOB_LABEL_PADDING)}: {job[_k]}")


@cli.command()
@click.argument("job_id", type=str)
@click.option("--username", type=str, hidden=True)
@click.option("--verbose", default=False, is_flag=True, hidden=True)
@click.pass_context
def batch_download(ctx, job_id, username, verbose):
    """Download output files for a job."""
    config = load_config(ctx.obj["config_file"])

    directory_count = 0

    def walk_fileshare(dir_name):
        """Recursively visit directories, create local directories and download files"""
        nonlocal directory_count
        try:
            directories = list(share_client.list_directories_and_files(dir_name))
        except ResourceNotFoundError as e:
            print("ERROR:", dir_name, "not found.")
            print()
            print(e.message)
            return
        create_dir = Path(".", "outputs", dir_name)
        os.makedirs(create_dir, exist_ok=True)
        if verbose:
            print("Creating directory", str(create_dir))
            print("Downloading", dir_name)

        for item in directories:
            if item["is_directory"]:
                walk_fileshare(f"{dir_name}/{item['name']}")
                print(f"\r{directory_count} directories downloaded", end="")
                directory_count += 1
            else:
                filepath = f"{dir_name}/{item['name']}"
                file_client = share_client.get_file_client(filepath)
                dest_file_name = Path(".", "outputs", dir_name, item["name"])
                if verbose:
                    print("File:", filepath, "\n\t->", dest_file_name)
                with open(dest_file_name, "wb") as data:
                    # Download the file from Azure into a stream
                    stream = file_client.download_file()
                    # Write the stream to the local file
                    data.write(stream.readall())

    if username is None:
        username = config["DEFAULT"]["USERNAME"]

    share_client = ShareClient.from_connection_string(config['STORAGE']['CONNECTION_STRING'],
                                                      config['STORAGE']['FILESHARE'])

    # if the job directory exist, exit with error
    top_level = f"{username}/{job_id}"
    destination = Path(".", "outputs", top_level)
    if os.path.exists(destination):
        print("ERROR: Local directory already exists. Please move or delete.")
        print("Directory:", destination)
        return

    print(f"Downloading {top_level}")
    walk_fileshare(top_level)
    print("\rDownload complete.              ")


def load_config(config_file):
    """Load configuration for accessing Batch services"""
    config = configparser.ConfigParser()
    config.read(config_file)
    server_config = load_server_config(config["AZURE"]["KV_URI"], config["AZURE"]["TENANT_ID"])
    merged_config = {**config, **server_config}
    return merged_config


def load_server_config(kv_uri, tenant_id) -> Dict[str, Dict]:
    """Retrieve the server configuration for running Batch using the user's Azure credentials

    Allows user to login using credentials from Azure CLI or interactive browser.

    On Windows, login might fail because pywin32 is not installed correctly. Resolve by
    running (as Administrator) `python Scripts\\pywin32_postinstall.py -install`
    For more information, see https://github.com/mhammond/pywin32/issues/1431
    """
    credential = DefaultAzureCredential(
        interactive_browser_tenant_id=tenant_id,
        exclude_cli_credential=False,
        exclude_interactive_browser_credential=False,
        exclude_environment_credential=True,
        exclude_managed_identity_credential=True,
        exclude_visual_studio_code_credential=True,
        exclude_shared_token_cache_credential=True
    )

    client = SecretClient(vault_url=kv_uri, credential=credential)
    storage_config = json.loads(client.get_secret("storageaccount").value)
    batch_config = json.loads(client.get_secret("batchaccount").value)
    registry_config = json.loads(client.get_secret("registryserver").value)

    return {"STORAGE": storage_config, "BATCH": batch_config, "REGISTRY": registry_config}


def get_batch_client(name, key, url):
    """Create a Batch service client"""
    credentials = batch_auth.SharedKeyCredentials(name, key)
    batch_client = batch.BatchServiceClient(credentials, batch_url=url)
    return batch_client


def load_scenario(scenario_file):
    """Load the Scenario class from the specified file"""
    scenario_path = Path(scenario_file)
    scenario_class = ScenarioLoader(scenario_path.parent / scenario_path.name).get_scenario()
    print(f"Found class {scenario_class.__class__.__name__} in {scenario_path}")
    return scenario_class


def is_file_clean(scenario_file):
    """Checks whether the scenario file and current branch is clean and unchanged.

    :returns: current branch name if all okay, False otherwise
    """
    repo = Repo(".")  # assumes you're running tlo command from TLOmodel root directory

    if scenario_file in repo.untracked_files:
        click.echo(
            f"ERROR: Untracked file {scenario_file}. Add file to repository, commit and push."
        )
        return False

    if repo.is_dirty(path=scenario_file):
        click.echo(
            f"ERROR: Uncommitted changes in file {scenario_file}. Rollback or commit+push changes."
        )
        return False

    current_branch = repo.head.reference
    commits_ahead = list(repo.iter_commits(f"origin/{current_branch}..{current_branch}"))
    commits_behind = list(repo.iter_commits(f"{current_branch}..origin/{current_branch}"))
    if not len(commits_behind) == len(commits_ahead) == 0:
        click.echo(f"ERROR: Branch '{current_branch}' isn't in-sync with remote: "
                   f"{len(commits_ahead)} ahead; {len(commits_behind)} behind. "
                   "Push and/or pull changes.")
        return False

    return current_branch


def print_batch_exception(batch_exception):
    """Prints the contents of the specified Batch exception.

    :param batch_exception:
    """
    print("-------------------------------------------")
    print("Exception encountered:")
    if batch_exception.error and \
            batch_exception.error.message and \
            batch_exception.error.message.value:
        print(batch_exception.error.message.value)
        if batch_exception.error.values:
            print()
            for mesg in batch_exception.error.values:
                print(f"{mesg.key}:\t{mesg.value}")
    print("-------------------------------------------")


def create_file_share(connection_string, share_name):
    """Uses a ShareClient object to create a share if it does not exist."""
    try:
        # Create a ShareClient from a connection string
        share_client = ShareClient.from_connection_string(
            connection_string, share_name)

        print("Creating share:", share_name)
        share_client.create_share()

    except ResourceExistsError as ex:
        print("ResourceExistsError:", ex.message.splitlines()[0])


def create_directory(connection_string, share_name, dir_name):
    """Creates a directory in the root of the specified file share by using a
    ShareDirectoryClient object.
    """
    try:
        # Create a ShareDirectoryClient from a connection string
        dir_client = ShareDirectoryClient.from_connection_string(
            connection_string, share_name, dir_name)

        print("Creating directory:", share_name + "/" + dir_name)
        dir_client.create_directory()

    except ResourceExistsError as ex:
        print("ResourceExistsError:", ex.message.splitlines()[0])


def upload_local_file(connection_string, local_file_path, share_name, dest_file_path):
    """Uploads the contents of the specified file into the specified directory in
    the specified Azure file share.
    """
    try:
        source_file = open(local_file_path, "rb")
        data = source_file.read()

        # Create a ShareFileClient from a connection string
        file_client = ShareFileClient.from_connection_string(
            connection_string, share_name, dest_file_path)

        print("Uploading to:", share_name + "/" + dest_file_path)
        file_client.upload_file(data)

    except ResourceExistsError as ex:
        print("ResourceExistsError:", ex.message)

    except ResourceNotFoundError as ex:
        print("ResourceNotFoundError:", ex.message)


def create_job(batch_service_client, vm_size, pool_node_count, job_id,
               container_conf, mount_configuration, keep_pool_alive):
    """Creates a job with the specified ID, associated with the specified pool.

    :param batch_service_client: A Batch service client.
    :type batch_service_client: `azure.batch.BatchServiceClient`
    :param str vm_size: Type of virtual machine to use as pool.
    :param int pool_node_count: Number of nodes in the pool.
    :param str job_id: The ID for the job.
    :param container_conf: Configuration of a container.
    :type container_conf: `azure.batch.models.ContainerConfiguration`
    :param mount_configuration: Configuration of the images to mount on the nodes.
    :type mount_configuration: `list[azure.batch.models.MountConfiguration]`
    :param bool keep_pool_alive: auto pool lifetime configuration - use to debug
    """
    print("Creating job.")

    # From https://docs.microsoft.com/en-us/azure/batch/batch-docker-container-workloads#linux-support
    # We require Ubuntu image with container support (publisher microsoft-azure-batch; offer microsoft-azure-batch)
    # Get the latest SKU by inspecting output of `az batch pool supported-images list` for publisher+offer
    # Update node_agent_sku_id (below), if necessary
    image_reference = batch_models.ImageReference(
        publisher="microsoft-azure-batch",
        offer="ubuntu-server-container",
        sku="20-04-lts",
        version="latest",
    )

    virtual_machine_configuration = batch_models.VirtualMachineConfiguration(
        image_reference=image_reference,
        container_configuration=container_conf,
        node_agent_sku_id="batch.node.ubuntu 20.04",
    )

    pool = batch_models.PoolSpecification(
        virtual_machine_configuration=virtual_machine_configuration,
        vm_size=vm_size,
        target_dedicated_nodes=pool_node_count,
        mount_configuration=mount_configuration,
        task_slots_per_node=1
    )

    auto_pool_specification = batch_models.AutoPoolSpecification(
        pool_lifetime_option="job",
        pool=pool,
        keep_alive=keep_pool_alive,
    )

    pool_info = batch_models.PoolInformation(
        auto_pool_specification=auto_pool_specification,
    )

    job = batch_models.JobAddParameter(
        id=job_id,
        pool_info=pool_info,
        on_all_tasks_complete="terminateJob",
    )

    batch_service_client.job.add(job)


def add_tasks(batch_service_client, user_identity, job_id,
              image_name, container_run_options, scenario, command):
    """Adds the simulation tasks in the collection to the specified job.

    :param batch_service_client: A Batch service client.
    :type batch_service_client: `azure.batch.BatchServiceClient`
    :param user_identity: User account to use in the jobs.
    :type user_identity: `azure.batch.models.UserIdentity`
    :param str job_id: The ID of the job to which to add the tasks.
    :param str image_name: Name of the Docker image to mount for the task.
    :param str container_run_options: Options to pass to Docker to run the image.
    :param scenario.Scenario scenario: instance of Scenario we're running
    :param str command: Command to run during the taks inside the Docker image.
    """

    print("Adding {} task(s) to job.".format(scenario.number_of_draws * scenario.runs_per_draw))

    tasks = list()

    task_container_settings = batch_models.TaskContainerSettings(
        image_name=image_name,
        container_run_options=container_run_options,
    )

    for draw_number in range(0, scenario.number_of_draws):
        for run_number in range(0, scenario.runs_per_draw):
            cmd = command.format(draw_number=draw_number, run_number=run_number)
            task = batch_models.TaskAddParameter(
                id=f"draw_{draw_number}-run_{run_number}",
                command_line=cmd,
                container_settings=task_container_settings,
                user_identity=user_identity,
            )
            tasks.append(task)

    batch_service_client.task.add_collection(job_id, tasks)


if __name__ == '__main__':
    cli(obj={})<|MERGE_RESOLUTION|>--- conflicted
+++ resolved
@@ -252,12 +252,9 @@
 @click.argument("job_id", type=str)
 @click.pass_context
 def batch_terminate(ctx, job_id):
-<<<<<<< HEAD
-=======
     """Terminate running job having the specified JOB_ID.
     Note, you can only terminate your own jobs (user configured in tlo.conf)"""
 
->>>>>>> 1dfe2b66
     # we check that directory has been created for this job in the user's folder
     # (set up when the job is submitted)
     config = load_config(ctx.obj["config_file"])
