--- conflicted
+++ resolved
@@ -1,12 +1,7 @@
 """The Person and Population classes."""
-
+from __future__ import annotations
 import math
-<<<<<<< HEAD
-from collections import namedtuple
-from typing import Any, Tuple, Type, TypeAlias
-=======
 from typing import Any, Dict
->>>>>>> de94ffa1
 
 import pandas as pd
 
@@ -14,10 +9,6 @@
 
 logger = logging.getLogger(__name__)
 logger.setLevel(logging.INFO)
-
-PatientDetails: TypeAlias = Tuple[Any]
-PatientDetailsType: TypeAlias = Type[Tuple[Any]]
-
 
 class PatientDetails:
     """Read-only memoized view of population dataframe row."""
@@ -57,7 +48,6 @@
     """
 
     __slots__ = (
-        "_patient_details_readonly_type",
         "props",
         "sim",
         "initial_size",
@@ -100,12 +90,6 @@
 
         # use the person_id of the next person to be added to the dataframe to increase capacity
         self.next_person_id = initial_size
-
-        # create the PatientDetails type now the DataFrame rows have been fixed.
-        # This saves reconstructing the PatientDetailsType each time we want to read a row.
-        self._patient_details_readonly_type: PatientDetailsType = namedtuple(
-            "PatientDetails", self.props.columns
-        )
 
     def _create_props(self, size):
         """Internal helper function to create a properties dataframe.
@@ -170,18 +154,6 @@
 
     def row_in_readonly_form(self, patient_index: int) -> PatientDetails:
         """
-<<<<<<< HEAD
-        Extract a row from the population DataFrame in read-only format.
-        
-        The object returned is a subclass of Tuple, with named attributes
-        corresponding to the DataFrame columns. tHese attributes can be
-        referenced by the . syntax or getattr methods.
-
-        :param patient_index: Row index of the DataFrame row to extract.
-        :returns: DataFrame row values for the requested row.
-        """
-        return self._patient_details_readonly_type(*self.props.loc[patient_index])
-=======
         Extract a lazily evaluated, read-only view of a row of the population dataframe.
         
         The object returned represents the properties of an individual with properties
@@ -191,5 +163,4 @@
         :param patient_index: Row index of the dataframe row to extract.
         :returns: Object allowing read-only access to an individuals properties.
         """
-        return PatientDetails(self.props, patient_index)
->>>>>>> de94ffa1
+        return PatientDetails(self.props, patient_index)