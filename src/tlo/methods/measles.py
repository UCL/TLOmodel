from __future__ import annotations

import math
import os
from typing import TYPE_CHECKING, List

import pandas as pd

from tlo import DateOffset, Module, Parameter, Property, Types, logging
from tlo.events import Event, IndividualScopeEventMixin, PopulationScopeEventMixin, RegularEvent
from tlo.methods import Metadata
from tlo.methods.causes import Cause
from tlo.methods.hsi_event import HSI_Event
from tlo.methods.hsi_generic_first_appts import GenericFirstAppointmentsMixin
from tlo.methods.symptommanager import Symptom
from tlo.util import random_date

if TYPE_CHECKING:
    from tlo.methods.hsi_generic_first_appts import HSIEventScheduler

logger = logging.getLogger(__name__)
logger.setLevel(logging.INFO)


class Measles(Module, GenericFirstAppointmentsMixin):
    """This module represents measles infections and disease."""

    INIT_DEPENDENCIES = {'Demography', 'HealthSystem', 'SymptomManager'}

    OPTIONAL_INIT_DEPENDENCIES = {'HealthBurden'}

    # declare metadata
    METADATA = {
        Metadata.DISEASE_MODULE,
        Metadata.USES_HEALTHBURDEN,
        Metadata.USES_HEALTHSYSTEM,
        Metadata.USES_SYMPTOMMANAGER
    }

    # Declare Causes of Death
    CAUSES_OF_DEATH = {
        "Measles":
            Cause(gbd_causes={'Measles'},
                  label='Measles')
    }

    # Declare Causes of Disability
    CAUSES_OF_DISABILITY = {
        "Measles":
            Cause(gbd_causes={'Measles'},
                  label='Measles')
    }

    PARAMETERS = {
        "beta_baseline": Parameter(
            Types.REAL, "Baseline measles transmission probability"),
        "beta_scale": Parameter(
            Types.REAL, "Scale value for measles transmission probability sinusoidal function"),
        "phase_shift": Parameter(
            Types.REAL, "Phase shift for measles transmission probability sinusoidal function"),
        "period": Parameter(
            Types.REAL, "Period for measles transmission probability sinusoidal function"),
        "vaccine_efficacy_1": Parameter(
            Types.REAL, "Efficacy of first measles vaccine dose against measles infection"),
        "vaccine_efficacy_2": Parameter(
            Types.REAL, "Efficacy of second measles vaccine dose against measles infection"),
        "prob_severe": Parameter(
            Types.REAL, "Probability of severe measles infection, requiring hospitalisation"),
        "risk_death_on_treatment": Parameter(
            Types.REAL, "Risk of scheduled death occurring if on treatment for measles complications"),
        "symptom_prob": Parameter(
            Types.DATA_FRAME, "Probability of each symptom with measles infection"),
        "case_fatality_rate": Parameter(
            Types.DICT, "Probability that case of measles will result in death if not treated")
    }

    PROPERTIES = {
        "me_has_measles": Property(Types.BOOL, "Measles infection status"),
        "me_date_measles": Property(Types.DATE, "Date of onset of measles"),
        "me_on_treatment": Property(Types.BOOL, "Currently on treatment for measles complications"),
    }

    def __init__(self, name=None, resourcefilepath=None):

        super().__init__(name)
        self.resourcefilepath = resourcefilepath

        # Declare the symptoms that this module will use:
        self.symptoms = {
            'rash',
            'fever',
            'diarrhoea',
            'encephalitis',
            'otitis_media',
            'respiratory_symptoms',  # pneumonia
            'eye_complaint'
        }
        self.symptom_probs = None  # (will store the probabilities of symptom onset by age)

        self.consumables = None  # (will store item_codes for consumables used in HSI)

    def read_parameters(self, data_folder):
        """Read parameter values from file
        """

        workbook = pd.read_excel(
            os.path.join(self.resourcefilepath, "ResourceFile_Measles.xlsx"),
            sheet_name=None,
        )
        self.load_parameters_from_dataframe(workbook["parameters"])

        self.parameters["symptom_prob"] = workbook["symptoms"]
        self.parameters["case_fatality_rate"] = workbook["cfr"].set_index('age')["probability"].to_dict()

        # moderate symptoms all mapped to moderate_measles, pneumonia/encephalitis mapped to severe_measles
        if "HealthBurden" in self.sim.modules.keys():
            self.parameters["daly_wts"] = {
                "rash": self.sim.modules["HealthBurden"].get_daly_weight(sequlae_code=205),
                "fever": self.sim.modules["HealthBurden"].get_daly_weight(sequlae_code=205),
                "diarrhoea": self.sim.modules["HealthBurden"].get_daly_weight(sequlae_code=205),
                "encephalitis": self.sim.modules["HealthBurden"].get_daly_weight(sequlae_code=206),
                "otitis_media": self.sim.modules["HealthBurden"].get_daly_weight(sequlae_code=205),
                "respiratory_symptoms": self.sim.modules["HealthBurden"].get_daly_weight(sequlae_code=206),
                "eye_complaint": self.sim.modules["HealthBurden"].get_daly_weight(sequlae_code=205),
            }

        # Declare symptoms that this module will cause and which are not included in the generic symptoms:
        self.sim.modules['SymptomManager'].register_symptom(
            Symptom(name='rash',
                    odds_ratio_health_seeking_in_children=2.5,
                    odds_ratio_health_seeking_in_adults=2.5)  # non-emergencies
        )

        self.sim.modules['SymptomManager'].register_symptom(
            Symptom(name='otitis_media',
                    odds_ratio_health_seeking_in_children=2.5,
                    odds_ratio_health_seeking_in_adults=2.5)  # non-emergencies
        )

        self.sim.modules['SymptomManager'].register_symptom(Symptom.emergency('encephalitis'))

    def pre_initialise_population(self):
        self.process_parameters()

    def initialise_population(self, population):
        """Set our property values for the initial population.
        set whole population to measles-free for 1st jan
        """
        df = population.props

        df.loc[df.is_alive, "me_has_measles"] = False  # default: no individuals infected
        df.loc[df.is_alive, "me_date_measles"] = pd.NaT
        df.loc[df.is_alive, "me_on_treatment"] = False

    def initialise_simulation(self, sim):
        """Schedule measles event to start straight away. Each month it will assign new infections"""
        sim.schedule_event(MeaslesEvent(self), sim.date)
        sim.schedule_event(MeaslesLoggingEvent(self), sim.date)
        sim.schedule_event(MeaslesLoggingFortnightEvent(self), sim.date)
        sim.schedule_event(MeaslesLoggingAnnualEvent(self), sim.date)

        # Look-up item_codes for the consumables used in the associated HSI
        self.consumables = {
            'vit_A':
                self.sim.modules['HealthSystem'].get_item_code_from_item_name("Vitamin A, caplet, 100,000 IU"),
            'severe_diarrhoea':
                self.sim.modules['HealthSystem'].get_item_code_from_item_name("ORS, sachet"),
            'severe_pneumonia':
                self.sim.modules['HealthSystem'].get_item_code_from_item_name("Oxygen, 1000 liters, primarily with "
                                                                              "oxygen cylinders")
        }

    def on_birth(self, mother_id, child_id):
        """Initialise our properties for a newborn individual
        assume all newborns are uninfected

        :param mother_id: the ID for the mother for this child
        :param child_id: the ID for the new child
        """
        df = self.sim.population.props  # shortcut to the population props dataframe
        df.at[child_id, "me_has_measles"] = False
        df.at[child_id, "me_date_measles"] = pd.NaT
        df.at[child_id, "me_on_treatment"] = False

    def report_daly_values(self):
        # This must send back a pd.Series or pd.DataFrame that reports on the average daly-weights that have been
        # experienced by persons in the previous month. Only rows for alive-persons must be returned.
        # The names of the series of columns is taken to be the label of the cause of this disability.
        # It will be recorded by the healthburden module as <ModuleName>_<Cause>.

        df = self.sim.population.props
        health_values = pd.Series(index=df.index[df.is_alive], data=0.0)

        for symptom, daly_wt in self.parameters["daly_wts"].items():
            health_values.loc[
                self.sim.modules["SymptomManager"].who_has(symptom)] += daly_wt

        return health_values

    def report_prevalence(self):
        # This returns dataframe that reports on the prevalence of measles for all individuals
        df = self.sim.population.props
        total_prev = len(
            df[df.is_alive & df.me_has_measles]
        ) / len(df[df.is_alive])

<<<<<<< HEAD
        return total_prev
=======
        return {'Measles': total_prev}
>>>>>>> 0901eb30

    def process_parameters(self):
        """Process the parameters (following being read-in) prior to the simulation starting.
        Make `self.symptom_probs` to be a dictionary keyed by age, with values of dictionaries keyed by symptoms and
        the probability of symptom onset."""
        probs = self.parameters["symptom_prob"].set_index(["age", "symptom"])["probability"]
        self.symptom_probs = {level: probs.loc[(level, slice(None))].to_dict() for level in probs.index.levels[0]}

        # Check that a sensible value for a probability of symptom onset is declared for each symptom and for each age
        # up to and including age 30
        for _age in range(30 + 1):
            assert set(self.symptoms) == set(self.symptom_probs.get(_age).keys())
            assert all([0.0 <= x <= 1.0 for x in self.symptom_probs.get(_age).values()])

    def do_at_generic_first_appt(
        self,
        person_id: int,
        symptoms: List[str],
        schedule_hsi_event: HSIEventScheduler,
        **kwargs,
    ) -> None:
        if "rash" in symptoms:
            event = HSI_Measles_Treatment(person_id=person_id, module=self)
            schedule_hsi_event(event, priority=0, topen=self.sim.date)


class MeaslesEvent(RegularEvent, PopulationScopeEventMixin):
    """ MeaslesEvent runs every month and creates a number of new infections which are scattered across the month.
    * Seasonality is captured by the risk of infection changing according to the month.
    * Vaccination lowers an individual's likelihood of getting the infection (one dose will be 85% protective and two
      doses will be 99% protective).
    """

    def __init__(self, module):
        super().__init__(module, frequency=DateOffset(months=1))
        assert isinstance(module, Measles)

    def apply(self, population):
        df = population.props
        p = self.module.parameters
        rng = self.module.rng

        month = self.sim.date.month  # integer month

        # transmission probability follows a sinusoidal function with peak in May
        # value is per person per month
        trans_prob = p["beta_baseline"] * (1 + p["beta_scale"] *
                                           math.cos((2 + math.pi * (month - p["phase_shift"])) / p["period"]))

        # get individual levels of protection due to vaccine
        protected_by_vaccine = pd.Series(1, index=df.index)  # all fully susceptible

        if "Epi" in self.sim.modules:
            protected_by_vaccine.loc[~df.is_alive] = 0  # not susceptible
            protected_by_vaccine.loc[(df.va_measles == 1)] *= (1 - p["vaccine_efficacy_1"])  # partially susceptible
            protected_by_vaccine.loc[(df.va_measles > 1)] *= (1 - p["vaccine_efficacy_2"])  # partially susceptible

        # Find persons to be newly infected (no risk to children under 6 months as protected by maternal immunity)
        new_inf = df.index[~df.me_has_measles & (df.age_exact_years >= 0.5) &
                           (rng.random_sample(size=len(df)) < (trans_prob * protected_by_vaccine))]

        logger.debug(key="MeaslesEvent",
                     data=f"Measles Event: new infections scheduled for {new_inf}")

        # if any are new cases
        if new_inf.any():
            # schedule the infections
            for person_index in new_inf:
                self.sim.schedule_event(
                    MeaslesOnsetEvent(self.module, person_index),
                    random_date(start=self.sim.date, end=self.sim.date + pd.DateOffset(months=1), rng=rng)
                )


class MeaslesOnsetEvent(Event, IndividualScopeEventMixin):
    def __init__(self, module, person_id):
        super().__init__(module, person_id=person_id)

    def apply(self, person_id):
        """Onset a case of Measles"""

        df = self.sim.population.props  # shortcut to the dataframe
        rng = self.module.rng

        if not df.at[person_id, "is_alive"]:
            return

        ref_age = df.at[person_id, "age_years"].clip(max=30)  # (For purpose of look-up age limit is 30 years)

        # Determine if the person has "untreated HIV", which is defined as a person in any stage of HIV but not on
        # successful treatment currently.

        logger.debug(key="MeaslesOnsetEvent",
                     data=f"MeaslesOnsetEvent: new infections scheduled for {person_id}")

        df.at[person_id, "me_has_measles"] = True
        df.at[person_id, "me_date_measles"] = self.sim.date
        df.at[person_id, "me_on_treatment"] = False

        symp_onset = self.assign_symptoms(ref_age)  # Assign symptoms for this person
        prob_death = self.get_prob_death(ref_age)  # Look-up the probability of death for this person

        # Schedule either the DeathEvent of the SymptomResolution event, depending on the expected outcome of this case
        if rng.random_sample() < prob_death:
            logger.debug(key="MeaslesOnsetEvent",
                         data=f"This is MeaslesOnsetEvent, scheduling measles death for {person_id}")

            # make that death event
            death_event = MeaslesDeathEvent(self.module, person_id=person_id)

            # schedule the death
            self.sim.schedule_event(
                death_event, symp_onset + DateOffset(days=rng.randint(3, 7)))

        else:
            # schedule symptom resolution without treatment - this only occurs if death doesn't happen first
            symp_resolve = symp_onset + DateOffset(days=rng.randint(7, 14))
            self.sim.schedule_event(MeaslesSymptomResolveEvent(self.module, person_id), symp_resolve)

    def assign_symptoms(self, _age):
        """Assign symptoms for this case and returns the date on which symptom onset.
        (Parameter values specify that everybody gets rash, fever and eye complain.)"""

        rng = self.module.rng
        person_id = self.target
        symptom_probs_for_this_person = self.module.symptom_probs.get(_age)
        date_of_symp_onset = self.sim.date + DateOffset(days=rng.randint(7, 21))

        symptoms_to_onset = [
            _symp for (_symp, _prob), _rand in zip(
                symptom_probs_for_this_person.items(), rng.random_sample(len(symptom_probs_for_this_person))
            ) if _rand < _prob
        ]

        # schedule symptoms onset
        self.sim.modules["SymptomManager"].change_symptom(
            person_id=person_id,
            symptom_string=symptoms_to_onset,
            add_or_remove="+",
            disease_module=self.module,
            date_of_onset=date_of_symp_onset,
        )

        return date_of_symp_onset

    def get_prob_death(self, _age):
        """Returns the probability of death for this person based on their age and whether they have untreated HIV."""
        p = self.module.parameters
        return p["case_fatality_rate"].get(_age)


class MeaslesSymptomResolveEvent(Event, IndividualScopeEventMixin):
    def __init__(self, module, person_id):
        super().__init__(module, person_id=person_id)

    def apply(self, person_id):
        """ this event is called by MeaslesOnsetEvent and HSI_Measles_Treatment
        """

        df = self.sim.population.props  # shortcut to the dataframe

        logger.debug(key="MeaslesSymptomResolve Event",
                     data=f"MeaslesSymptomResolveEvent: symptoms resolved for {person_id}")

        # check if person still alive, has measles (therefore has symptoms)
        if df.at[person_id, "is_alive"] and df.at[person_id, "me_has_measles"]:
            # clear symptoms
            self.sim.modules["SymptomManager"].clear_symptoms(
                person_id=person_id, disease_module=self.module)

            # change measles status
            df.at[person_id, "me_has_measles"] = False

            # change treatment status if needed
            if df.at[person_id, "me_on_treatment"]:
                df.at[person_id, "me_on_treatment"] = False


class MeaslesDeathEvent(Event, IndividualScopeEventMixin):
    """
    Performs the Death operation on an individual and logs it.
    """

    def __init__(self, module, person_id):
        super().__init__(module, person_id=person_id)

    def apply(self, person_id):
        df = self.sim.population.props

        if not df.at[person_id, "is_alive"]:
            return

        # reduction in risk of death if being treated for measles complications
        # check still infected (symptoms not resolved)
        if df.at[person_id, "me_has_measles"]:

            if df.at[person_id, "me_on_treatment"]:

                reduction_in_death_risk = 0.6

                # Certain death (100%) is reduced by specified amount
                p_death_with_treatment = 1. - reduction_in_death_risk

                # If below that probability, death goes ahead
                if self.module.rng.random_sample() < p_death_with_treatment:
                    logger.debug(key="MeaslesDeathEvent",
                                 data=f"MeaslesDeathEvent: scheduling death for treated {person_id} on {self.sim.date}")

                    self.sim.modules['Demography'].do_death(individual_id=person_id,
                                                            cause="Measles",
                                                            originating_module=self.module)

            else:
                logger.debug(key="MeaslesDeathEvent",
                             data=f"MeaslesDeathEvent: scheduling death for untreated {person_id} on {self.sim.date}")

                self.sim.modules['Demography'].do_death(individual_id=person_id,
                                                        cause="Measles",
                                                        originating_module=self.module)


# ---------------------------------------------------------------------------------
# Health System Interaction Events
# ---------------------------------------------------------------------------------


class HSI_Measles_Treatment(HSI_Event, IndividualScopeEventMixin):
    """
    Health System Interaction Event
    It is the event when a person with diagnosed measles receives treatment
    """

    def __init__(self, module, person_id):
        super().__init__(module, person_id=person_id)
        assert isinstance(module, Measles)

        self.TREATMENT_ID = "Measles_Treatment"
        self.EXPECTED_APPT_FOOTPRINT = self.make_appt_footprint({
            ('Under5OPD' if self.sim.population.props.at[person_id, "age_years"] < 5 else 'Over5OPD'): 1})
        self.ACCEPTED_FACILITY_LEVEL = '1a'

    def apply(self, person_id, squeeze_factor):
        logger.debug(key="HSI_Measles_Treatment",
                     data=f"HSI_Measles_Treatment: treat person {person_id} for measles")

        df = self.sim.population.props
        symptoms = self.sim.modules["SymptomManager"].has_what(person_id=person_id)

        # for non-complicated measles
        item_codes = [self.module.consumables['vit_A']]

        # for measles with severe diarrhoea
        if "diarrhoea" in symptoms:
            item_codes.append(self.module.consumables['severe_diarrhoea'])

        # for measles with pneumonia
        if "respiratory_symptoms" in symptoms:
            item_codes.append(self.module.consumables['severe_pneumonia'])

        # request the treatment
        if self.get_consumables(item_codes):
            logger.debug(key="HSI_Measles_Treatment",
                         data=f"HSI_Measles_Treatment: giving required measles treatment to person {person_id}")

            if "respiratory_symptoms" in symptoms:
                self.add_equipment({'Oxygen concentrator', 'Oxygen cylinder, with regulator'})

            # modify person property which is checked when scheduled death occurs (or shouldn't occur)
            df.at[person_id, "me_on_treatment"] = True

            # schedule symptom resolution following treatment
            self.sim.schedule_event(MeaslesSymptomResolveEvent(self.module, person_id),
                                    self.sim.date + DateOffset(days=7))

    def did_not_run(self):
        logger.debug(key="HSI_Measles_Treatment",
                     data="HSI_Measles_Treatment: did not run"
                     )
        pass


# ---------------------------------------------------------------------------------
# Logging Events
# ---------------------------------------------------------------------------------

class MeaslesLoggingEvent(RegularEvent, PopulationScopeEventMixin):
    def __init__(self, module):
        self.repeat = 1
        super().__init__(module, frequency=DateOffset(months=self.repeat))

    def apply(self, population):
        """Log Summary Statistics Monthly"""

        df = population.props
        now = self.sim.date

        # ------------------------------------ INCIDENCE ------------------------------------

        # infected in the last time-step
        # incidence rate per 1000 people per month
        # include those cases that have died in the case load
        tmp = len(
            df.loc[(df.me_date_measles > (now - DateOffset(months=self.repeat)))]
        )
        pop = len(df[df.is_alive])

        inc_1000people = (tmp / pop) * 1000

        incidence_summary = {
            "number_new_cases": tmp,
            "population": pop,
            "inc_1000people": inc_1000people,
        }

        logger.info(key="incidence",
                    data=incidence_summary,
                    description="summary of measles incidence per 1000 people per month")


class MeaslesLoggingFortnightEvent(RegularEvent, PopulationScopeEventMixin):
    def __init__(self, module):
        self.repeat = 2
        super().__init__(module, frequency=DateOffset(weeks=self.repeat))

    def apply(self, population):
        """Log Summary Statistics Every Two Weeks"""

        df = population.props

        # ------------------------------------ SYMPTOMS ------------------------------------
        # this will check for all measles cases in the past two weeks (average symptom duration)
        # and look at current symptoms
        # so if symptoms have resolved they won't be included

        symptom_list = self.module.symptoms
        symptom_output = dict()
        symptom_output['Key'] = symptom_list

        # currently infected and has rash (every case)
        tmp = len(
            df.index[df.is_alive & df.me_has_measles & (df.sy_rash > 0)]
        )

        # get distribution of all symptoms
        # only measles running currently, no other causes of symptoms
        # if they have died, who_has does not count them
        for symptom in symptom_list:
            # sum who has each symptom
            number_with_symptom = len(self.sim.modules['SymptomManager'].who_has(symptom))
            if tmp:
                proportion_with_symptom = number_with_symptom / tmp
            else:
                proportion_with_symptom = 0.0
            symptom_output[symptom] = proportion_with_symptom

        logger.info(key="measles_symptoms",
                    data=symptom_output,
                    description="summary of measles symptoms each month")


class MeaslesLoggingAnnualEvent(RegularEvent, PopulationScopeEventMixin):
    def __init__(self, module):
        self.repeat = 1
        super().__init__(module, frequency=DateOffset(years=self.repeat))

    def apply(self, population):
        """Log Summary Statistics Annually"""

        df = population.props
        now = self.sim.date

        # get annual distribution of cases by age-range

        # ------------------------------------ ANNUAL INCIDENCE ------------------------------------

        # infected in the last time-step

        age_count = df[df.is_alive].groupby('age_range').size()

        logger.info(key='pop_age_range', data=age_count.to_dict(), description="population sizes by age range")

        # get the numbers infected by age group
        infected_age_counts = df[(df.me_date_measles > (now - DateOffset(months=self.repeat)))].groupby(
            'age_range').size()
        total_infected = len(
            df.loc[(df.me_date_measles > (now - DateOffset(months=self.repeat)))]
        )
        if total_infected:
            prop_infected_by_age = infected_age_counts / total_infected
        else:
            prop_infected_by_age = infected_age_counts.astype("float")  # just output the series of zeros by age group

        logger.info(key='measles_incidence_age_range', data=prop_infected_by_age.to_dict(),
                    description="measles incidence by age group")<|MERGE_RESOLUTION|>--- conflicted
+++ resolved
@@ -204,11 +204,7 @@
             df[df.is_alive & df.me_has_measles]
         ) / len(df[df.is_alive])
 
-<<<<<<< HEAD
-        return total_prev
-=======
         return {'Measles': total_prev}
->>>>>>> 0901eb30
 
     def process_parameters(self):
         """Process the parameters (following being read-in) prior to the simulation starting.
