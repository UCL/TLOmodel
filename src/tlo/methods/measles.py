--- conflicted
+++ resolved
@@ -1,6 +1,7 @@
 from __future__ import annotations
 
 import math
+from pathlib import Path
 from typing import TYPE_CHECKING, List
 
 import pandas as pd
@@ -101,15 +102,7 @@
     def read_parameters(self, resourcefilepath = None):
         """Read parameter values from file
         """
-<<<<<<< HEAD
-
-        workbook = pd.read_excel(
-            os.path.join(resourcefilepath, "ResourceFile_Measles.xlsx"),
-            sheet_name=None,
-        )
-=======
-        workbook = read_csv_files(self.resourcefilepath/'ResourceFile_Measles', files=None)
->>>>>>> b94f99e9
+        workbook = read_csv_files(Path(resourcefilepath)/'ResourceFile_Measles', files=None)
         self.load_parameters_from_dataframe(workbook["parameters"])
 
         self.parameters["symptom_prob"] = workbook["symptoms"]
