--- conflicted
+++ resolved
@@ -14,7 +14,6 @@
 
 from tlo import DateOffset, Module, Parameter, Property, Types
 from tlo.events import Event, IndividualScopeEventMixin, PopulationScopeEventMixin, RegularEvent
-from tlo.methods import labour
 
 logger = logging.getLogger(__name__)
 logger.setLevel(logging.INFO)
@@ -95,11 +94,6 @@
         'date_of_death': Property(Types.DATE, 'Date of death of this individual'),
         'sex': Property(Types.CATEGORICAL, 'Male or female', categories=['M', 'F']),
         'mother_id': Property(Types.INT, 'Unique identifier of mother of this individual'),
-<<<<<<< HEAD
-        'is_pregnant': Property(Types.BOOL, 'Whether this individual is currently pregnant'),
-        'date_of_last_pregnancy': Property(Types.DATE, 'Date of the last pregnancy of this individual'),
-=======
->>>>>>> b9af73e7
         'is_married': Property(Types.BOOL, 'Whether this individual is currently married'),
         # Age calculation is handled by demography module
         'age_exact_years': Property(Types.REAL, 'The age of the individual in exact years'),
@@ -123,11 +117,6 @@
                                  sheet_name=None)
 
         self.parameters['interpolated_pop'] = workbook['Interpolated Pop Structure']
-<<<<<<< HEAD
-        self.parameters['fertility_schedule'] = workbook['Age_spec fertility']
- #       self.parmeters['risk_multiple_gestation'] = 0.02
-=======
->>>>>>> b9af73e7
 
         # create new variable that will align with population.sex
         ms = workbook['Mortality Rate']
@@ -251,12 +240,6 @@
         df.at[child_id, 'sex'] = self.rng.choice(['M', 'F'], p=[f_male, 1 - f_male])
 
         df.at[child_id, 'mother_id'] = mother_id
-<<<<<<< HEAD
-        df.at[child_id, 'is_pregnant'] = False
-        df.at[child_id, 'la_due_date'] = pd.NaT
-        df.at[child_id, 'date_of_last_pregnancy'] = pd.NaT
-=======
->>>>>>> b9af73e7
 
         df.at[child_id, 'is_married'] = False
 
@@ -268,23 +251,14 @@
         df.at[child_id, 'region_of_residence'] = df.at[mother_id, 'region_of_residence']
         df.at[child_id, 'district_of_residence'] = df.at[mother_id, 'district_of_residence']
 
-        # Log all births (live and intrapartum stillbirth): #todo: this isnt counting antepartum stillbirth
+        # Log the birth:
         logger.info('%s|on_birth|%s',
-                        self.sim.date,
+                    self.sim.date,
                     {
                         'mother': mother_id,
                         'child': child_id,
                         'mother_age': df.at[mother_id, 'age_years']
                     })
-        # Log only live births:
-        if ~df.at[mother_id,'la_intrapartum_still_birth']:
-            logger.info('%s|live_births|%s',
-                        self.sim.date,
-                    {
-                        'mother': mother_id,
-                        'child': child_id,
-                        'mother_age': df.at[mother_id, 'age_years']
-                    })
 
 
 class AgeUpdateEvent(RegularEvent, PopulationScopeEventMixin):
@@ -307,70 +281,6 @@
         df.loc[df.is_alive, 'age_days'] = age_in_days.dt.days
 
 
-<<<<<<< HEAD
-class PregnancyPoll(RegularEvent, PopulationScopeEventMixin):
-    """
-    This event looks across each woman in the population to determine who will become pregnant
-    """
-
-    def __init__(self, module):
-        super().__init__(module, frequency=DateOffset(months=1))
-        self.age_low = 15
-        self.age_high = 49
-
-    def apply(self, population):
-
-        params = self.module.parameters
-
-        logger.debug('Checking to see if anyone should become pregnant....')
-
-        if self.sim.date > Date(2035, 1, 1):
-            logger.debug('Now after 2035')
-
-        df = population.props  # get the population dataframe
-
-        # get the subset of women from the population dataframe and relevant characteristics
-        subset = (df.sex == 'F') & df.is_alive & df.age_years.between(self.age_low, self.age_high) & ~df.is_pregnant
-        females = df.loc[subset, ['contraception', 'age_years']]
-
-        # load the fertility schedule (imported datasheet from excel workbook)
-        fertility_schedule = self.module.parameters['fertility_schedule']
-
-        # --------
-
-        # get the probability of pregnancy for each woman in the model, through merging with the fert_schedule data
-        len_before_merge = len(females)
-        females = females.reset_index().merge(fertility_schedule,
-                                              left_on=['age_years', 'contraception'],
-                                              right_on=['age', 'cmeth'],
-                                              how='inner').set_index('person')
-        assert len(females) == len_before_merge
-
-        # flipping the coin to determine if this woman will become pregnant
-        newly_pregnant = (self.module.rng.random_sample(size=len(females)) < females.basefert_dhs / 12)
-
-        # the imported number is a yearly proportion. So adjust the rate according
-        # to the frequency with which the event is recurring
-        # TODO: this should be linked to the self.frequency value
-
-        newly_pregnant_ids = females.index[newly_pregnant]
-
-        # updating the pregnancy status for that women
-
-        df.loc[newly_pregnant_ids, 'is_pregnant'] = True
-        df.loc[newly_pregnant_ids, 'date_of_last_pregnancy'] = self.sim.date
-
-        # All newly pregnant women then move to the labour module where it will be determine if they experience an
-        # early pregnancy loss. If there is no miscarriage, labour and birth are scheduled
-
-        for female_id in newly_pregnant_ids:
-            logger.debug('female %d pregnant at age: %d', female_id, females.at[female_id, 'age_years'])
-            self.sim.schedule_event(labour.LabourScheduler(self.sim.modules['Labour'], female_id, cause='pregnancy')
-                                    , self.sim.date)
-
-
-=======
->>>>>>> b9af73e7
 class OtherDeathPoll(RegularEvent, PopulationScopeEventMixin):
     """
     This event looks across each person in the population to see if they should die.
