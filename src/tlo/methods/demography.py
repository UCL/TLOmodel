--- conflicted
+++ resolved
@@ -194,107 +194,6 @@
                   'mother_age': df.at[mother_id, 'age_years']}
         )
 
-    def calc_py_lived_in_last_year(self):
-        """
-        This is a helper method to compute the person-years that were lived in the previous year.
-        It outputs a pd.DataFrame with the index being single year of age
-        """
-        # Making a working data-frame that is limited to those who were alive one year ago
-        df_calc = self.sim.population.props.loc[
-            (self.sim.population.props['date_of_birth'] <= (self.sim.date - DateOffset(years=1)))
-            & ~(self.sim.population.props['date_of_death'] < (self.sim.date - DateOffset(years=1))),
-            ['sex', 'date_of_birth', 'date_of_death', 'age_years', 'age_exact_years', 'is_alive']]
-
-        # Define the time-window that is of interest (the year-long period immediately preceding)
-        df_calc['year_start'] = self.sim.date - DateOffset(years=1)
-        df_calc['year_end'] = self.sim.date
-        duration_of_window_in_days = (self.sim.date - (self.sim.date - DateOffset(years=1))).days
-
-        # Define each person's entry and exit to the time-window
-        df_calc['entry_to_window'] = df_calc[['date_of_birth', 'year_start']].max(axis=1)
-        df_calc['exit_from_window'] = df_calc[['date_of_death', 'year_end']].min(axis=1)
-        df_calc['days_in_window'] = (df_calc['exit_from_window'] - df_calc['entry_to_window']).dt.days
-
-        def find_first_day_month_between_two_dates(day, month, start_date, end_date):
-            # Find the first time that birthday (specified by day and month) occurs between two dates.
-            # NB. If the date is 29th February, then for these purposes, it is interpreted as being 28th February
-            # (... as this date cannot be guaranteed to occur even if the span in the dates is a year or more.)
-            if (day == 29) and (month == 2):
-                day = 28
-
-            date_range = pd.date_range(
-                start=start_date,
-                end=end_date,
-                freq='D')
-            x = date_range[np.logical_and(
-                np.array(date_range.day == day),
-                np.array(date_range.month == month)
-            )]
-            if len(x) > 0:
-                return x[0]
-
-        # Define the time spent at each age during the window
-        df_calc[
-            'birthday_during_window'] = self.sim.date  # Putting a datetime object there to initialise in the right way
-        for i in df_calc.index:
-            df_calc.at[i, 'birthday_during_window'] = find_first_day_month_between_two_dates(
-                day=df_calc.at[i, 'date_of_birth'].day,
-                month=df_calc.at[i, 'date_of_birth'].month,
-                start_date=df_calc.at[i, 'year_start'],
-                end_date=df_calc.at[i, 'year_end']
-            )
-        # Persons less than a year-old did not have a birthday in the last year,so remove thier 'birthday_during_window'
-        df_calc.loc[df_calc['age_exact_years'] < 1.0, 'birthday_during_window'] = pd.NaT
-
-        df_calc['days_at_younger_age_in_window'] = 0
-        df_calc.loc[df_calc['days_in_window'] > 0, 'days_at_younger_age_in_window'] = (
-            df_calc[['exit_from_window', 'birthday_during_window']].min(axis=1) - df_calc['entry_to_window']).dt.days
-        df_calc['days_at_older_age_in_window'] = df_calc['days_in_window'] - df_calc['days_at_younger_age_in_window']
-        df_calc['older_age'] = df_calc['age_years']
-        df_calc['younger_age'] = (df_calc['older_age'] - 1).clip(lower=0.0)
-
-        # Check that results are sensible:
-        assert all(df_calc['days_in_window'] <= duration_of_window_in_days)
-        assert all(df_calc['days_at_younger_age_in_window'] >= 0)
-        assert all(df_calc['days_at_older_age_in_window'] >= 0)
-        assert all((df_calc['days_at_older_age_in_window'] + df_calc['days_at_younger_age_in_window']) == df_calc[
-            'days_in_window'])
-        assert all(df_calc.index >= 0)
-
-        # Perform groupby on the person-days spent at younger_age and on older_age and sum.
-        py = pd.DataFrame(
-            index=pd.Index(data=list(self.AGE_RANGE_LOOKUP.keys()), name='age_years'),
-            columns=['M', 'F'],
-            data=0.0
-        )
-        py['M'] = df_calc.loc[df_calc['sex'] == 'M'].groupby(by='younger_age')[
-            'days_at_younger_age_in_window'].sum().add(
-            df_calc.loc[df_calc['sex'] == 'M'].groupby(by='older_age')['days_at_older_age_in_window'].sum(),
-            fill_value=0.0)
-        py['F'] = df_calc.loc[df_calc['sex'] == 'F'].groupby(by='younger_age')[
-            'days_at_younger_age_in_window'].sum().add(
-            df_calc.loc[df_calc['sex'] == 'F'].groupby(by='older_age')['days_at_older_age_in_window'].sum(),
-            fill_value=0.0)
-        py = py.fillna(0)
-        assert py.sum().sum() == df_calc['days_in_window'].sum()
-
-        # Convert to fractions of a year
-        py = py / duration_of_window_in_days
-
-        # ------------ Additional logical check ------------
-        # Todo: more logical check on the PY calc may be useful
-        # * Number of PY lived last year is between PopSize(one year ago) and PopSize(now)
-        df = self.sim.population.props
-        pop_size_last_year = len(df.loc[(df['date_of_birth'] <= (self.sim.date - DateOffset(years=1))) &
-                                        ((df['date_of_death'] < (self.sim.date - DateOffset(years=1))) | pd.isnull(
-                                            df['date_of_death']))])
-        pop_size_now = len(df.loc[df['is_alive']])
-        check = min(pop_size_last_year, pop_size_now) <= py.sum().sum() <= max(pop_size_last_year, pop_size_now)
-        # assert min(pop_size_last_year, pop_size_now) <= py.sum().sum() <= max(pop_size_last_year, pop_size_now)
-        # ----------------------------------------------------
-
-        return py
-
 
 class AgeUpdateEvent(RegularEvent, PopulationScopeEventMixin):
     """
@@ -387,11 +286,7 @@
     def apply(self, individual_id):
         df = self.sim.population.props
 
-<<<<<<< HEAD
-        logger.debug("@@@@ A Death is now occurring, to person %s", individual_id)
-=======
         logger.debug(key='death_occuring', data=f"@@@@ A Death is now occuring, to person {individual_id}")
->>>>>>> 59fda0ca
 
         if df.at[individual_id, 'is_alive']:
             # here comes the death.......
@@ -452,21 +347,6 @@
 
         logger.info(key='age_range_f', data=f_age_counts.to_dict())
 
-        # Output by single year of age for under-fives
-        # (need to gurantee output always is for each of the years - even if size() is 0)
-        num_children = pd.Series(index=range(5), data=0).add(
-            df[df.is_alive & (df.age_years < 5)].groupby('age_years').size(),
-            fill_value=0
-        )
-
-        logger.info('%s|num_children|%s', self.sim.date,
-                    num_children.to_dict())
-
-        # Output the person-years lived by single year of age in the past year
-        py = self.module.calc_py_lived_in_last_year()
-        logger.info('%s|person_years|%s', self.sim.date,
-                    py.to_dict())
-
 
 def scale_to_population(parsed_output, resourcefilepath, rtn_scaling_ratio=False):
     """
