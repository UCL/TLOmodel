--- conflicted
+++ resolved
@@ -227,15 +227,6 @@
         ]
 
         # Log the birth:
-<<<<<<< HEAD
-        # logger.info('%s|on_birth|%s',
-        #             self.sim.date,
-        #             {
-        #                 'mother': mother_id,
-        #                 'child': child_id,
-        #                 'mother_age': df.at[mother_id, 'age_years']
-        #             })
-=======
         logger.info(
             "%s|on_birth|%s",
             self.sim.date,
@@ -245,7 +236,6 @@
                 "mother_age": df.at[mother_id, "age_years"],
             },
         )
->>>>>>> 5c0de12a
 
 
 class AgeUpdateEvent(RegularEvent, PopulationScopeEventMixin):
