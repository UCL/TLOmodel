--- conflicted
+++ resolved
@@ -82,15 +82,10 @@
         'interpolated_pop': Parameter(Types.DATA_FRAME, 'Interpolated population structure'),
         'fertility_schedule': Parameter(Types.DATA_FRAME, 'Age-spec fertility rates'),
         'mortality_schedule': Parameter(Types.DATA_FRAME, 'Age-spec fertility rates'),
-<<<<<<< HEAD
-        'fraction_of_births_male': Parameter(Types.REAL, 'Birth Sex Ratio')
-
-=======
         'fraction_of_births_male': Parameter(Types.REAL, 'Birth Sex Ratio'),
         'district_and_region_data': Parameter(Types.DATA_FRAME,
                                               'Census data on the number of persons in '
                                               'residence in each district')
->>>>>>> f6c14dbb
     }
 
     # Next we declare the properties of individuals that this module provides.
@@ -102,12 +97,7 @@
         'sex': Property(Types.CATEGORICAL, 'Male or female', categories=['M', 'F']),
         'mother_id': Property(Types.INT, 'Unique identifier of mother of this individual'),
         'is_pregnant': Property(Types.BOOL, 'Whether this individual is currently pregnant'),
-<<<<<<< HEAD
         'date_of_last_pregnancy': Property(Types.DATE, 'Date of the last pregnancy of this individual'),
-=======
-        'date_of_last_pregnancy': Property(Types.DATE,
-                                           'Date of the last pregnancy of this individual'),
->>>>>>> f6c14dbb
         'is_married': Property(Types.BOOL, 'Whether this individual is currently married'),
         'contraception': Property(Types.CATEGORICAL, 'Current contraceptive method',
                                   categories=['not using',
@@ -129,20 +119,13 @@
 
     def read_parameters(self, data_folder):
         """Read parameter values from file, if required.
-
         Loads the 'Interpolated Pop Structure' worksheet from the Demography Excel workbook.
-
         :param data_folder: path of a folder supplied to the Simulation containing data files.
           Typically modules would read a particular file within here.
         """
-<<<<<<< HEAD
-
-        workbook = pd.read_excel(self.workbook_path, sheet_name=None)
-=======
         workbook = pd.read_excel(Path(self.resourcefilepath) / 'ResourceFile_DemographicData.xlsx',
                                  sheet_name=None)
 
->>>>>>> f6c14dbb
         self.parameters['interpolated_pop'] = workbook['Interpolated Pop Structure']
         self.parameters['fertility_schedule'] = workbook['Age_spec fertility']
 
@@ -228,10 +211,7 @@
         # assign that none of the adult (woman) population is pregnant
         df.loc[df.is_alive, 'is_pregnant'] = False
         df.loc[df.is_alive, 'date_of_last_pregnancy'] = pd.NaT
-<<<<<<< HEAD
         df.loc[df.is_alive, 'la_due_date'] = pd.NaT
-=======
->>>>>>> f6c14dbb
 
         # TODO: Lifestyle module should look after contraception property
         df.loc[df.is_alive, 'contraception'] = 'not using'  # this will be ascribed by the lifestype module
@@ -286,10 +266,7 @@
 
         df.at[child_id, 'mother_id'] = mother_id
         df.at[child_id, 'is_pregnant'] = False
-<<<<<<< HEAD
         df.at[child_id, 'la_due_date'] = pd.NaT
-=======
->>>>>>> f6c14dbb
         df.at[child_id, 'date_of_last_pregnancy'] = pd.NaT
 
         df.at[child_id, 'is_married'] = False
@@ -329,7 +306,6 @@
     def apply(self, population):
         df = population.props
         age_in_days = population.sim.date - df.loc[df.is_alive, 'date_of_birth']
-        age_in_days = population.sim.date - df.loc[df.is_alive, 'date_of_birth']
 
         df.loc[df.is_alive, 'age_exact_years'] = age_in_days / np.timedelta64(1, 'Y')
         df.loc[df.is_alive, 'age_years'] = df.loc[df.is_alive, 'age_exact_years'].astype(int)
@@ -339,8 +315,8 @@
 
 class PregnancyPoll(RegularEvent, PopulationScopeEventMixin):
     """
-     This event looks across each woman in the population to determine who will become pregnant
-     """
+    This event looks across each woman in the population to determine who will become pregnant
+    """
 
     def __init__(self, module):
         super().__init__(module, frequency=DateOffset(months=1))
@@ -357,7 +333,6 @@
             logger.debug('Now after 2035')
 
         df = population.props  # get the population dataframe
-        # params = self.module.parameters
 
         # get the subset of women from the population dataframe and relevant characteristics
         subset = (df.sex == 'F') & df.is_alive & df.age_years.between(self.age_low, self.age_high) & ~df.is_pregnant
@@ -390,7 +365,6 @@
         df.loc[newly_pregnant_ids, 'is_pregnant'] = True
         df.loc[newly_pregnant_ids, 'date_of_last_pregnancy'] = self.sim.date
 
-<<<<<<< HEAD
         # All newly pregnant women then move to the labour module where it will be determine if they experience an
         # early pregnancy loss. If there is no miscarriage, labour and birth are scheduled
 
@@ -401,23 +375,7 @@
                                                             cause='miscarriage event'), self.sim.date)
 
 
-# !!!!!!!!!!!!!!!!!!!!!!!!!!  currently DelayedBirthEvent has no function !!!!!!!!!!!!!!!!!!!!!!!!!!!!!!!!!!!!!!!!!!!!!
-=======
-        # loop through each newly pregnant women in order to schedule them a 'delayed birth event'
-        for female_id in newly_pregnant_ids:
-            logger.debug('female %d pregnant at age: %d', female_id, females.at[female_id, 'age_years'])
-
-            # schedule the birth event for this woman (9 months plus/minus 2 wks)
-            date_of_birth = self.sim.date + DateOffset(months=9,
-                                                       weeks=-2 + 4 * self.module.rng.random_sample())
-
-            # Schedule the Birth
-            self.sim.schedule_event(DelayedBirthEvent(self.module, female_id),
-                                    date_of_birth)
-
-            logger.debug('birth booked for: %s', date_of_birth)
-
->>>>>>> f6c14dbb
+            logger.debug('birth booked for: %s', date_of_birth) # EDIT
 
 class DelayedBirthEvent(Event, IndividualScopeEventMixin):
     """A one-off event in which a pregnant mother gives birth.
