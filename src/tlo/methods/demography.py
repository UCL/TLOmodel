"""
The core demography module and its associated events.
* Sets initial population size
* Determines the 'is_alive', age-related, and residential location properties.
* Runs the OtherDeathPoll which represents the deaths due to causes other than those represented by disease modules.
"""

import math
from collections import defaultdict
from pathlib import Path
from types import MappingProxyType
from typing import Union

import numpy as np
import pandas as pd

from tlo import (
    DAYS_IN_MONTH,
    DAYS_IN_YEAR,
    Date,
    DateOffset,
    Module,
    Parameter,
    Property,
    Types,
    logging,
)
from tlo.events import Event, IndividualScopeEventMixin, PopulationScopeEventMixin, RegularEvent
from tlo.logging.helpers import get_dataframe_row_as_dict_for_logging
from tlo.methods.causes import (
    Cause,
    collect_causes_from_disease_modules,
    create_mappers_from_causes_to_label,
    get_gbd_causes_not_represented_in_disease_modules,
)
from tlo.util import DEFAULT_MOTHER_ID, create_age_range_lookup, get_person_id_to_inherit_from

# Standard logger
logger = logging.getLogger(__name__)
logger.setLevel(logging.INFO)

# Detailed logger
logger_detail = logging.getLogger(f"{__name__}.detail")
logger_detail.setLevel(logging.INFO)

# Population scale factor logger
logger_scale_factor = logging.getLogger('tlo.methods.population')
logger_scale_factor.setLevel(logging.INFO)

# Limits for setting up age range categories
MIN_AGE_FOR_RANGE = 0
MAX_AGE_FOR_RANGE = 100
AGE_RANGE_SIZE = 5
MAX_AGE = 120


# Fnc to swap the contents of row1 and row2 in dataframe df, leaving all other rows unaffected.
def swap_rows(df, row1, row2):
    df.iloc[row1], df.iloc[row2] = df.iloc[row2].copy(), df.iloc[row1].copy()
    return df


def age_at_date(
    date: Union[Date, pd.DatetimeIndex, pd.Series],
    date_of_birth: Union[Date, pd.DatetimeIndex, pd.Series]
) -> float:
    """Compute exact age in years given a date of birth `dob` and date `date`."""
    # Assume a fixed number of days in all years, ignoring variations due to leap years
    return (date - date_of_birth) / pd.Timedelta(days=DAYS_IN_YEAR)


class Demography(Module):
    """
    The core demography module.
    """

    def __init__(self, name=None, resourcefilepath=None, equal_allocation_by_district: bool = False):
        super().__init__(name)
        self.resourcefilepath = resourcefilepath
        self.equal_allocation_by_district = equal_allocation_by_district
        self.initial_model_to_data_popsize_ratio = None  # will store scaling factor
        self.popsize_by_year = dict()  # will store total population size each year
        self.causes_of_death = dict()  # will store all the causes of death that are possible in the simulation
        self.gbd_causes_of_death = set()  # will store all the causes of death defined in the GBD data
        self.gbd_causes_of_death_not_represented_in_disease_modules = set()
        #  will store causes of death in GBD not represented in the simulation
        self.other_death_poll = None    # will hold pointer to the OtherDeathPoll object
        self.districts = None  # will store all the districts in a list

<<<<<<< HEAD
        # if deviance_measure registered, need empty dict with set keys
        keys = ["date",
                "age",
                "sex",
                "cause"
                ]
        # initialise empty dict with set keys - this is just for deviance_measure module
        self.__demog_outputs = {k: [] for k in keys}
=======
    OPTIONAL_INIT_DEPENDENCIES = {'ImprovedHealthSystemAndCareSeekingScenarioSwitcher'}
    # <-- this forces that module to be the first registered module, if it's registered.
>>>>>>> 58a2a413

    AGE_RANGE_CATEGORIES, AGE_RANGE_LOOKUP = create_age_range_lookup(
        min_age=MIN_AGE_FOR_RANGE,
        max_age=MAX_AGE_FOR_RANGE,
        range_size=AGE_RANGE_SIZE)

    # Convert AGE_RANGE_LOOKUP to read-only mapping to avoid accidental updates
    AGE_RANGE_LOOKUP = MappingProxyType(dict(AGE_RANGE_LOOKUP))

    # We should have 21 age range categories
    assert len(AGE_RANGE_CATEGORIES) == 21

    # Here we declare parameters for this module. Each parameter has a name, data type,
    # and longer description.
    PARAMETERS = {
        'max_age_initial': Parameter(Types.INT, 'The oldest age (in whole years) in the initial population'),
        'pop_2010': Parameter(Types.DATA_FRAME, 'Population in 2010 for initialising population'),
        'district_num_to_district_name': Parameter(Types.DICT, 'Mapping from district_num to district name'),
        'district_num_to_region_name': Parameter(Types.DICT, 'Mapping from district_num to region name'),
        'districts_in_region': Parameter(Types.DICT, 'Set of districts (by name) that are within a region (by name)'),
        'all_cause_mortality_schedule': Parameter(Types.DATA_FRAME, 'All-cause age-specific mortality rates from WPP'),
        'fraction_of_births_male': Parameter(Types.REAL, 'Birth Sex Ratio'),
        'gbd_causes_of_death_data': Parameter(Types.DATA_FRAME,
                                              'Proportion of deaths in each age/sex group attributable to each possible'
                                              ' cause of death in the GBD dataset.'),
    }

    # Next we declare the properties of individuals that this module provides.
    # Again each has a name, type and description. In addition, properties may be marked
    # as optional if they can be undefined for a given individual.
    PROPERTIES = {
        'is_alive': Property(Types.BOOL, 'Whether this individual is alive'),
        'date_of_birth': Property(Types.DATE, 'Date of birth of this individual'),
        'date_of_death': Property(Types.DATE, 'Date of death of this individual'),
        'sex': Property(Types.CATEGORICAL, 'Male or female', categories=['M', 'F']),
        'mother_id': Property(Types.INT, 'Unique identifier of mother of this individual'),

        # the categories of these properties are set in `pre_initialise_population`
        'cause_of_death': Property(
            Types.CATEGORICAL,
            'The cause of death of this individual (the tlo_cause defined by the module)',
            categories=['SET_AT_RUNTIME']
        ),

        'district_num_of_residence': Property(
            Types.CATEGORICAL, 
            'The district number in which the person is resident',
            categories=['SET_AT_RUNTIME']
        ),

        'district_of_residence': Property(
            Types.CATEGORICAL,
            'The district (name) of residence (mapped from district_num_of_residence).',
            categories=['SET_AT_RUNTIME']
        ),

        'region_of_residence': Property(
            Types.CATEGORICAL,
            'The region of residence (mapped from district_num_of_residence).',
            categories=['SET_AT_RUNTIME']
        ),

        # Age calculation is handled by demography module
        'age_exact_years': Property(Types.REAL, 'The age of the individual in exact years'),
        'age_years': Property(Types.INT, 'The age of the individual in years'),
        'age_range': Property(Types.CATEGORICAL,
                              'The age range category of the individual',
                              categories=AGE_RANGE_CATEGORIES),
        'age_days': Property(Types.INT, 'The age of the individual in whole days'),
    }

    def read_parameters(self, data_folder):
        """Load the parameters from `ResourceFile_Demography_parameters.csv` and data from other `ResourceFiles`."""

        # General parameters
        self.load_parameters_from_dataframe(pd.read_csv(
            Path(self.resourcefilepath) / 'demography' / 'ResourceFile_Demography_parameters.csv')
        )

        # Initial population size:
        self.parameters['pop_2010'] = pd.read_csv(
            Path(self.resourcefilepath) / 'demography' / 'ResourceFile_Population_2010.csv'
        )

        # Lookup dicts to map from district_num_of_residence (in the df) and District name and Region name
        self.districts = self.parameters['pop_2010']['District'].drop_duplicates().to_list()
        self.parameters['district_num_to_district_name'] = \
            self.parameters['pop_2010'][['District_Num', 'District']].drop_duplicates()\
                                                                     .set_index('District_Num')['District']\
                                                                     .to_dict()

        self.parameters['district_num_to_region_name'] = \
            self.parameters['pop_2010'][['District_Num', 'Region']].drop_duplicates()\
                                                                   .set_index('District_Num')['Region']\
                                                                   .to_dict()

        districts_in_region = defaultdict(set)
        for _district in self.parameters['pop_2010'][['District', 'Region']].drop_duplicates().itertuples():
            districts_in_region[_district.Region].add(_district.District)
        self.parameters['districts_in_region'] = districts_in_region

        # Fraction of babies that are male
        self.parameters['fraction_of_births_male'] = pd.read_csv(
            Path(self.resourcefilepath) / 'demography' / 'ResourceFile_Pop_Frac_Births_Male.csv'
        ).set_index('Year')['frac_births_male']

        # All-Cause Mortality schedule:
        self.parameters['all_cause_mortality_schedule'] = pd.read_csv(
            Path(self.resourcefilepath) / 'demography' / 'ResourceFile_Pop_DeathRates_Expanded_WPP.csv'
        )

        # GBD Dataset for Causes of Death
        self.parameters['gbd_causes_of_death_data'] = pd.read_csv(
            Path(self.resourcefilepath) / 'gbd' / 'ResourceFile_CausesOfDeath_GBD2019.csv'
        ).set_index(['Sex', 'Age_Grp'])

    def pre_initialise_population(self):
        """
        1) Store all the cause of death represented in the imported GBD data
        2) Process the declarations of causes of death made by the disease modules
        3) Define categorical properties for 'cause_of_death', 'region_of_residence' and 'district_of_residence'
        """

        # 1) Store all the cause of death represented in the imported GBD data
        self.gbd_causes_of_death = set(self.parameters['gbd_causes_of_death_data'].columns)

        # 2) Process the declarations of causes of death made by the disease modules
        self.process_causes_of_death()

        # 3) Define categorical properties for 'cause_of_death', 'region_of_residence' and 'district_of_residence'
        # Nb. This couldn't be done before categories for each of these has been determined following read-in of data
        # and initialising of other modules.
        self.PROPERTIES['cause_of_death'] = Property(
            Types.CATEGORICAL,
            'The cause of death of this individual (the tlo_cause defined by the module)',
            categories=list(self.causes_of_death.keys())
        )
        self.PROPERTIES['district_num_of_residence'] = Property(
            Types.CATEGORICAL,
            'The district (name) of residence (mapped from district_num_of_residence).',
            categories=sorted(self.parameters['district_num_to_region_name']),
        )
        self.PROPERTIES['district_of_residence'] = Property(
            Types.CATEGORICAL,
            'The district (name) of residence (mapped from district_num_of_residence).',
            categories=self.parameters['pop_2010']['District'].unique().tolist()
        )
        self.PROPERTIES['region_of_residence'] = Property(
            Types.CATEGORICAL,
            'The region of residence (mapped from district_num_of_residence).',
            categories=self.parameters['pop_2010']['Region'].unique().tolist()
        )

    def initialise_population(self, population):
        """Set properties for this module and compute the initial population scaling factor"""
        df = population.props

        # Compute the initial population scaling factor
        self.initial_model_to_data_popsize_ratio = \
            self.compute_initial_model_to_data_popsize_ratio(population.initial_size)

        init_pop = self.parameters['pop_2010']
        init_pop['prob'] = init_pop['Count'] / init_pop['Count'].sum()

        init_pop = self._edit_init_pop_to_prevent_persons_greater_than_max_age(
            init_pop,
            max_age=self.parameters['max_age_initial']
        )
        if self.equal_allocation_by_district:
            init_pop = self._edit_init_pop_so_that_equal_number_in_each_district(init_pop)

        # randomly pick from the init_pop sheet, to allocate characteristic to each person in the df
        demog_char_to_assign = init_pop.iloc[self.rng.choice(init_pop.index.values,
                                                             size=len(df),
                                                             replace=True,
                                                             p=init_pop.prob)][
            ['District', 'District_Num', 'Region', 'Sex', 'Age']] \
            .reset_index(drop=True)

        # make a date of birth that is consistent with the allocated age of each person
        demog_char_to_assign['days_since_last_birthday'] = self.rng.randint(0, 365, len(demog_char_to_assign))

        demog_char_to_assign['date_of_birth'] = [
            self.sim.date - DateOffset(years=int(demog_char_to_assign['Age'][i]),
                                       days=int(demog_char_to_assign['days_since_last_birthday'][i]))
            for i in demog_char_to_assign.index]

        # Assign the characteristics
        df.is_alive.values[:] = True
        df.loc[df.is_alive, 'date_of_birth'] = demog_char_to_assign['date_of_birth']
        df.loc[df.is_alive, 'date_of_death'] = pd.NaT
        df.loc[df.is_alive, 'cause_of_death'] = np.nan
        df.loc[df.is_alive, 'sex'] = demog_char_to_assign['Sex']
        df.loc[df.is_alive, 'mother_id'] = DEFAULT_MOTHER_ID  # Motherless, and their characterists are not inherited
        df.loc[df.is_alive, 'district_num_of_residence'] = demog_char_to_assign['District_Num'].values[:]
        df.loc[df.is_alive, 'district_of_residence'] = demog_char_to_assign['District'].values[:]
        df.loc[df.is_alive, 'region_of_residence'] = demog_char_to_assign['Region'].values[:]

        df.loc[df.is_alive, 'age_exact_years'] = age_at_date(self.sim.date, demog_char_to_assign['date_of_birth'])
        df.loc[df.is_alive, 'age_years'] = df.loc[df.is_alive, 'age_exact_years'].astype('int64')
        df.loc[df.is_alive, 'age_range'] = df.loc[df.is_alive, 'age_years'].map(self.AGE_RANGE_LOOKUP)
        df.loc[df.is_alive, 'age_days'] = (
            self.sim.date - demog_char_to_assign['date_of_birth']
        ).dt.days

        # Ensure first individual in df is a man, to safely exclude person_id=0 from selection of direct birth mothers.
        # If no men are found in df, issue a warning and proceed with female individual at person_id = 0.
        if df.loc[0].sex == 'F':
            diff_id = (df.sex.values != 'F').argmax()
            if diff_id != 0:
                swap_rows(df, 0, diff_id)
            else:
                logger.warning(key="warning",
                               data="No men found. Direct birth mothers search will exclude woman at person_id=0.")

    def initialise_simulation(self, sim):
        """
        * Schedule the AgeUpdateEvent, the OtherDeathPoll and the DemographyLoggingEvent
        * Output to the log the initial population scaling factor.
        """
        # Update age information every day (first time after one day)
        sim.schedule_event(AgeUpdateEvent(self, self.AGE_RANGE_LOOKUP), sim.date + DateOffset(days=1))

        # Launch the repeating event that will store statistics about the population structure
        sim.schedule_event(DemographyLoggingEvent(self), sim.date)

        # Create (and store pointer to) the OtherDeathPoll and schedule first occurrence immediately
        self.other_death_poll = OtherDeathPoll(self)
        sim.schedule_event(self.other_death_poll, sim.date)

        # Log the initial population scaling-factor (to the logger of this module and that of `tlo.methods.population`)
        for _logger in (logger, logger_scale_factor):
            _logger.warning(
                key='scaling_factor',
                data={'scaling_factor': 1.0 / self.initial_model_to_data_popsize_ratio},
                description='The data-to-model scaling factor (based on the initial population size, used to '
                            'multiply-up results so that they correspond to the real population size.'
            )

        # Check that the simulation does not run too long
        if self.sim.end_date.year >= 2100:
            raise Exception('Year is after 2100: Demographic data do not extend that far.')

    def on_birth(self, mother_id, child_id):
        """Initialise our properties for a newborn individual.
        This is called by the simulation whenever a new person is born.
        :param mother_id: the mother for this child
        :param child_id: the new child
        """
        df = self.sim.population.props
        rng = self.rng

        fraction_of_births_male = self.parameters['fraction_of_births_male'][self.sim.date.year]

        # Determine characteristics that are inherited from mother (and if no mother,
        # from a randomly selected person)
        _id_inherit_from = get_person_id_to_inherit_from(child_id, mother_id, df, rng)
        _district_num_of_residence = df.at[_id_inherit_from, 'district_num_of_residence']
        _district_of_residence = df.at[_id_inherit_from, 'district_of_residence']
        _region_of_residence = df.at[_id_inherit_from, 'region_of_residence']

        child = {
            'is_alive': True,
            'date_of_birth': self.sim.date,
            'date_of_death': pd.NaT,
            'cause_of_death': np.nan,
            'sex': 'M' if rng.random_sample() < fraction_of_births_male else 'F',
            'mother_id': mother_id,
            'district_num_of_residence': _district_num_of_residence,
            'district_of_residence': _district_of_residence,
            'region_of_residence': _region_of_residence,
            'age_exact_years': 0.0,
            'age_years': 0,
            'age_range': self.AGE_RANGE_LOOKUP[0]
        }
        df.loc[child_id, child.keys()] = child.values()

        # Log the birth:
        _mother_age_at_birth = df.at[abs(mother_id), 'age_years']  # Log age of mother whether true or direct birth
        _mother_age_at_pregnancy = int(
            age_at_date(
                df.at[mother_id, 'date_of_last_pregnancy'],
                df.at[mother_id, 'date_of_birth']
            )
        ) if mother_id >= 0 else -1  # No pregnancy for direct birth

        logger.info(
            key='on_birth',
            data={'mother': mother_id,  # Keep track of whether true or direct birth by using mother_id
                  'child': child_id,
                  'mother_age': _mother_age_at_birth,
                  'mother_age_at_pregnancy': _mother_age_at_pregnancy}
        )

    def _edit_init_pop_to_prevent_persons_greater_than_max_age(self, df, max_age: int):
        """Return an edited version of the `pd.DataFrame` describing the probability of persons in the population being
        created with certain characteristics to reflect the constraint the persons aged greater than `max_age_initial`
        should not be created."""

        if (max_age == 0) or (max_age > MAX_AGE):
            raise ValueError("The value of parameter `max_age_initial` is not valid.")

        _df = df.drop(df.index[df.Age > max_age])  # Remove characteristics with age greater than max_age
        _df.prob = _df.prob / _df.prob.sum()  # Rescale `prob` so that it sums to 1.0
        return _df.reset_index(drop=True)

    @staticmethod
    def _edit_init_pop_so_that_equal_number_in_each_district(df) -> pd.DataFrame:
        """Return an edited version of the `pd.DataFrame` describing the probability of persons in the population being
        created with certain characteristics to reflect the constraint of there being an equal number of persons
        in each district."""

        # Get breakdown of Sex/Age within each district
        district_nums = df['District_Num'].unique()

        # Target size of each district
        target_size_for_district = df['Count'].sum() / len(district_nums)

        # Make new version (a copy) of the dataframe
        df_new = df.copy()

        for district_num in district_nums:
            mask_for_district = df['District_Num'] == district_num
            # For each district, compute the age/sex breakdown, and use this with target_size to create updated `Count`
            # values
            df_new.loc[mask_for_district, 'Count'] = target_size_for_district * (
                df.loc[mask_for_district, 'Count'] / df.loc[mask_for_district, 'Count'].sum()
            )

        # Recompute "prob" column (i.e. the probability of being in that category)
        df_new["prob"] = df_new['Count'] / df_new['Count'].sum()

        # Check that the resulting dataframe is of the same size/shape as the original; that Count and prob make
        # sense; and that we have preserved the age/sex breakdown within each district
        def all_elements_identical(x):
            return np.allclose(x, x[0])

        assert df['Count'].sum() == df_new['Count'].sum()
        assert 1.0 == df['prob'].sum() == df_new['prob'].sum()
        assert all_elements_identical(df_new.groupby('District_Num')['prob'].sum().values)

        def get_age_sex_breakdown_in_district(dat, district_num):
            return (
                dat.loc[df['District_Num'] == district_num].groupby(['Age', 'Sex'])['prob'].sum()
                / dat.loc[df['District_Num'] == district_num, 'prob'].sum()
            )

        for _d in district_nums:
            pd.testing.assert_series_equal(
                get_age_sex_breakdown_in_district(df, _d),
                get_age_sex_breakdown_in_district(df_new, _d)
            )

        # Return the new dataframe
        return df_new

    def process_causes_of_death(self):
        """
        1) Register all causes of deaths defined by Module
        2) Define the "Other" causes of death (that is managed in this module by the OtherDeathPoll)
        3) Output to the log mappers for causes of death (tlo_cause --> label; gbd_cause --> label).
        """
        # 1) Register all the causes of death from the disease modules: gives dict(<tlo_cause>: <Cause instance>)
        self.causes_of_death = collect_causes_from_disease_modules(
            all_modules=self.sim.modules.values(),
            collect='CAUSES_OF_DEATH',
            acceptable_causes=self.gbd_causes_of_death
        )

        # 2) Define the "Other" tlo_cause of death (that is managed in this module by the OtherDeathPoll)
        self.gbd_causes_of_death_not_represented_in_disease_modules = \
            get_gbd_causes_not_represented_in_disease_modules(causes=self.causes_of_death,
                                                              gbd_causes=self.gbd_causes_of_death)
        self.causes_of_death['Other'] = Cause(
            label='Other',
            gbd_causes=self.gbd_causes_of_death_not_represented_in_disease_modules
        )

        # 3) Output to the log mappers for causes of death
        mapper_from_tlo_causes, mapper_from_gbd_causes = self.create_mappers_from_causes_of_death_to_label()
        logger.info(
            key='mapper_from_tlo_cause_to_common_label',
            data=mapper_from_tlo_causes
        )
        logger.info(
            key='mapper_from_gbd_cause_to_common_label',
            data=mapper_from_gbd_causes
        )

    def do_death(self, individual_id: int, cause: str, originating_module: Module):
        """Register and log the death of an individual from a specific cause.
        * 'individual_id' is the index in the population.props dataframe to the (one) person.
        * 'cause' is the "tlo cause" that is defined by the disease module.
        * 'originating_module' is the disease module that is causing the death.
        """

        assert not hasattr(individual_id, '__iter__'), 'do_death must be called for one individual at a time.'

        df = self.sim.population.props

        if not df.at[individual_id, 'is_alive']:
            return

        # Check that the cause is declared, and declared for use by the originating module:
        assert cause in self.causes_of_death, f'The cause of death {cause} is not declared.'
        if originating_module is not self:
            assert cause in originating_module.CAUSES_OF_DEATH, \
                f'The cause of death {cause} is not declared for use by the module {originating_module.name}.'

        # Register the death:
        df.loc[individual_id, ['is_alive', 'date_of_death', 'cause_of_death']] = (False, self.sim.date, cause)

        person = df.loc[individual_id]

        # Log the death
        # - log the line-list of summary information about each death
        data_to_log_for_each_death = {
            'age': person['age_years'],
            'sex': person['sex'],
            'cause': str(cause),
            'label': self.causes_of_death[cause].label,
            'person_id': individual_id,
            'li_wealth': person['li_wealth'] if 'li_wealth' in person else -99,
        }

        if ('Contraception' in self.sim.modules) or ('SimplifiedBirths' in self.sim.modules):
            # If possible, append to the log additional information about pregnancy:
            data_to_log_for_each_death.update({
                'pregnancy': person['is_pregnant'],
            })

        logger.info(key='death', data=data_to_log_for_each_death)

        if "Deviance" in self.sim.modules:
            # save outputs to dict for calibration
            self.__demog_outputs["date"] += [self.sim.date.year]
            self.__demog_outputs["age"] += [person['age_years']]
            self.__demog_outputs["sex"] += [person['sex']]
            self.__demog_outputs["cause"] += [cause]

        # - log all the properties for the deceased person
        logger_detail.info(key='properties_of_deceased_persons',
                           data=get_dataframe_row_as_dict_for_logging(df, individual_id),
                           description='values of all properties at the time of death for deceased persons')

        # - log the death in the Deviance module (if it is registered)
        if 'Deviance' in self.sim.modules:
            self.sim.modules['Deviance'].record_death(
                year=self.sim.date.year, age_years=person['age_years'], sex=person['sex'], cause=cause)

        # Report the deaths to the healthburden module (if present) so that it tracks the live years lost
        if 'HealthBurden' in self.sim.modules.keys():
            # report the death so that a computation of lost life-years due to this cause to be recorded
            self.sim.modules['HealthBurden'].report_live_years_lost(sex=person['sex'],
                                                                    wealth=person['li_wealth'],
                                                                    date_of_birth=person['date_of_birth'],
                                                                    age_range=person['age_range'],
                                                                    cause_of_death=cause,
                                                                    )

        # Release any beds-days that would be used by this person:
        if 'HealthSystem' in self.sim.modules:
            if person.hs_is_inpatient:
                self.sim.modules['HealthSystem'].remove_beddays_footprint(person_id=individual_id)

    def create_mappers_from_causes_of_death_to_label(self):
        """Use a helper function to create mappers for causes of death to label."""
        return create_mappers_from_causes_to_label(
            causes=self.causes_of_death,
            all_gbd_causes=self.gbd_causes_of_death
        )

    def calc_py_lived_in_last_year(self, delta=pd.DateOffset(years=1), mask=None):
        """
        This is a helper method to compute the person-years that were lived in the previous year by age.
        It outputs a pd.DataFrame with the index being single year of age, 0 to 99.
        """
        df = self.sim.population.props

        # if a mask is passed to the function, restricts the PY calculation to individuals who don't have the condition
        # specified by the mask
        if mask is not None:
            df = df[mask]

        # get everyone who was alive during the previous year
        one_year_ago = self.sim.date - delta
        condition = df.is_alive | (df.date_of_death > one_year_ago)
        df_py = df.loc[condition, ['sex', 'age_exact_years', 'age_years', 'date_of_birth']]

        # renaming columns for clarity
        df_py = df_py.rename({'age_exact_years': 'age_exact_end', 'age_years': 'age_years_end'}, axis=1)

        # exact age at the start
        df_py['age_exact_start'] = age_at_date(one_year_ago, df_py.date_of_birth)
        df_py['age_years_start'] = np.floor(df_py.age_exact_start).astype(np.int64)  # int age at start of the period
        df_py['years_in_age_start'] = df_py.age_years_end - df_py.age_exact_start  # time spent in age at start
        df_py['years_in_age_end'] = df_py.age_exact_end - df_py.age_years_end  # time spent in age at end

        # correction for those individuals who started the year and then died at the same age
        condition = df_py.age_years_end == df_py.age_years_start
        df_py.loc[condition, 'years_in_age_start'] = df_py.age_exact_end - df_py.age_exact_start
        df_py.loc[condition, 'years_in_age_end'] = 0

        # zero out entries for those born in the year passed (no time spend in age at start of year)
        condition = df_py.age_exact_start < 0
        df_py.loc[condition, 'years_in_age_start'] = 0
        df_py.loc[condition, 'age_years_start'] = 0
        df_py.loc[condition, 'age_exact_start'] = 0

        # collected all time spent in age at start of period
        df1 = df_py[['sex', 'years_in_age_start', 'age_years_start']].groupby(by=['sex', 'age_years_start']).sum()
        df1 = df1.unstack('sex')
        df1.columns = df1.columns.droplevel(0)
        df1.index.rename('age_years', inplace=True)

        # collect all time spent in age at end of period
        df2 = df_py[['sex', 'years_in_age_end', 'age_years_end']].groupby(by=['sex', 'age_years_end']).sum()
        df2 = df2.unstack('sex')
        df2.columns = df2.columns.droplevel(0)
        df2.index.rename('age_years', inplace=True)

        # add the two time spent together
        py = pd.DataFrame(
            index=pd.Index(data=list(self.AGE_RANGE_LOOKUP.keys()), name='age_years'),
            columns=['M', 'F'],
            data=0.0
        )
        py = py.add(df1, fill_value=0).add(df2, fill_value=0)

        return py

    def compute_initial_model_to_data_popsize_ratio(self, initial_population_size):
        """Compute ratio of initial model population size to estimated population size in 2010.

        Uses the total of the per-region estimated populations in 2010 used to
        initialise the simulation population as the baseline figure, with this value
        corresponding to the 2010 projected population from [wpp2019]_.

        .. [wpp2019] World Population Prospects 2019. United Nations Department of
        Economic and Social Affairs. URL:
        https://population.un.org/wpp/Download/Standard/Population/

        :param initial_population_size: Initial population size to calculate ratio for.

        :returns: Ratio of ``initial_population`` to 2010 baseline population.
        """
        return initial_population_size / self.parameters['pop_2010']['Count'].sum()


class AgeUpdateEvent(RegularEvent, PopulationScopeEventMixin):
    """
    This event updates the age_exact_years, age_years and age_range columns for the population based
    on the current simulation date
    """

    def __init__(self, module, age_range_lookup):
        super().__init__(module, frequency=DateOffset(days=1))
        self.age_range_lookup = age_range_lookup

    def apply(self, population):
        df = population.props
        dates_of_birth = df.loc[df.is_alive, 'date_of_birth']
        df.loc[df.is_alive, 'age_exact_years'] = age_at_date(
            self.module.sim.date, dates_of_birth
        )
        df.loc[df.is_alive, 'age_years'] = df.loc[df.is_alive, 'age_exact_years'].astype('int64')
        df.loc[df.is_alive, 'age_range'] = df.loc[df.is_alive, 'age_years'].map(self.age_range_lookup)
        df.loc[df.is_alive, 'age_days'] = (self.module.sim.date - dates_of_birth).dt.days


class OtherDeathPoll(RegularEvent, PopulationScopeEventMixin):
    """
    This event causes deaths to persons from cause that are _not_ being modelled explicitly by a disease module.
    It does this by computing the GBD death rates that are implied by all the causes of death other than those that are
    represented in the disease module registered in this simulation.
    """
    def __init__(self, module):
        super().__init__(module, frequency=DateOffset(months=1))
        self.causes_to_represent = self.module.gbd_causes_of_death_not_represented_in_disease_modules
        self.mort_risk_per_poll = self.get_mort_risk_per_poll()

    def get_mort_risk_per_poll(self):
        """Compute the death-rates to use (i.e., those from causes of death defined in `self.causes_to_represent`).
        This is based on using the WPP schedule for all-cause deaths and scaling by the proportion of deaths caused by
        those caused defined in `self.causes_to_represent` (as per the latest available GBD data).
        These mortality rates are used to compute a risk of death per person per occurrence of the polling event.
        """

        # Get the all-cause risk of death per poll
        all_cause_mort_risk = self.get_all_cause_mort_risk_per_poll()

        # Get the proportion of the total death rates that the OtherDeathPollEvent must represent (and log it)
        prop_of_deaths_to_represent = self.get_proportion_of_deaths_to_represent_as_other_deaths()
        logger.info(
            key='other_deaths',
            data=prop_of_deaths_to_represent.reset_index().to_dict(),
            description='proportion of all deaths that are represented as OtherDeaths'
        )

        # Mulitiply probabilities by the proportion of deaths that are to be represented by OtherDeathPollEvent
        all_cause_mort_risk['age_group'] = all_cause_mort_risk['age_years'].map(self.module.AGE_RANGE_LOOKUP)
        mort_risk = all_cause_mort_risk.merge(prop_of_deaths_to_represent.reset_index(name='prop'),
                                              left_on=['sex', 'age_group'],
                                              right_on=['Sex', 'Age_Grp'],
                                              how='left')
        mort_risk['prop'] = mort_risk['prop'].fillna(method='ffill')
        mort_risk['prob_of_dying_before_next_poll'] *= mort_risk['prop']
        assert not mort_risk['prob_of_dying_before_next_poll'].isna().any()

        return mort_risk[['fallbackyear', 'sex', 'age_years', 'prob_of_dying_before_next_poll']]

    def get_all_cause_mort_risk_per_poll(self):
        """Compute the all-cause risk of death per poll"""
        # Get time elapsed between each poll:
        dur_in_years_between_polls = self.frequency.months * DAYS_IN_MONTH / DAYS_IN_YEAR

        # Compute all-cause mortality risk per poll
        return self.module.parameters['all_cause_mortality_schedule'].assign(
            prob_of_dying_before_next_poll=lambda x: (1.0 - np.exp(-x.death_rate * dur_in_years_between_polls))
        ).drop(columns={'death_rate'})

    def get_proportion_of_deaths_to_represent_as_other_deaths(self):
        """Compute the fraction of deaths that will be reprsented by the OtherDeathPoll"""
        # Get the breakdown of deaths by cause from GBD data:
        gbd_deaths = self.module.parameters['gbd_causes_of_death_data']

        # Find the proportion of deaths to be represented by the OtherDeathPoll
        return gbd_deaths[sorted(self.causes_to_represent)].sum(axis=1)

    def apply(self, population):
        """Randomly select some persons to die of the 'Other' tlo cause (the causes of death that are not represented
        by the disease modules)."""
        # Get shortcut to main dataframe
        df = population.props

        # Cause the death immediately for anyone that the maximum age or older
        max_age_or_older = df.index[df.is_alive & (df.age_years >= MAX_AGE)]
        for individual_id in max_age_or_older:
            self.module.do_death(individual_id=individual_id, cause='Other', originating_module=self.module)

        # Get the mortality schedule for the five-year calendar period we are currently in.
        fallbackyear = int(math.floor(self.sim.date.year / 5) * 5)

        mort_risk = self.mort_risk_per_poll.loc[
            self.mort_risk_per_poll.fallbackyear == fallbackyear, [
                'age_years', 'sex', 'prob_of_dying_before_next_poll']].copy()

        # get the population
        alive = df.loc[df.is_alive & (df.age_years < MAX_AGE), ['sex', 'age_years']].copy()

        # merge the population dataframe with the parameter dataframe to pick-up the death_rate for each person
        length_before_merge = len(alive)
        alive = alive.reset_index().merge(mort_risk,
                                          left_on=['age_years', 'sex'],
                                          right_on=['age_years', 'sex'],
                                          how='inner').set_index('person')
        assert length_before_merge == len(alive)

        # flipping the coin to determine if this person will die
        will_die = (self.module.rng.random_sample(size=len(alive)) < alive.prob_of_dying_before_next_poll)

        # loop through to see who is going to die:
        for person in alive.index[will_die]:
            # schedule the death for some point in the next month
            self.sim.schedule_event(InstantaneousDeath(self.module, person, cause='Other'),
                                    self.sim.date + DateOffset(days=self.module.rng.randint(0, 30)))


class InstantaneousDeath(Event, IndividualScopeEventMixin):
    """
    Call the do_death function to cause the person to die.

    Note that no checking is done here. (Checking is done within `do_death` which can also be called directly.)

    The 'individual_id' is the index in the population.props dataframe. It is for _one_ person only.
    The 'cause' is the cause that is defined by the disease module (aka, "tlo cause").
    The 'module' passed to this event is the disease module that is causing the death.
    """

    def __init__(self, module, individual_id, cause):
        super().__init__(module, person_id=individual_id)
        self.cause = cause

    def apply(self, individual_id):
        self.sim.modules['Demography'].do_death(individual_id, cause=self.cause, originating_module=self.module)


class DemographyLoggingEvent(RegularEvent, PopulationScopeEventMixin):
    def __init__(self, module):
        """
        Logging event running every year.
        * Update internal storage of population size
        * Output statistics to the log
        """
        # run this event every 12 months (every year)
        self.repeat = 12
        super().__init__(module, frequency=DateOffset(months=self.repeat))

    def apply(self, population):
        df = population.props

        # 1) Update internal storage of the total population size each year.
        self.module.popsize_by_year[self.sim.date.year] = df.is_alive.sum()

        # 2) Compute Statistics for the log
        sex_count = df[df.is_alive].groupby('sex').size()

        logger.info(
            key='population',
            data={'total': sum(sex_count),
                  'male': sex_count['M'],
                  'female': sex_count['F']
                  })

        # (nb. if you groupby both sex and age_range, you weirdly lose categories where size==0, so
        # get the counts separately.)
        m_age_counts = df[df.is_alive & (df.sex == 'M')].groupby('age_range').size()
        f_age_counts = df[df.is_alive & (df.sex == 'F')].groupby('age_range').size()

        logger.info(key='age_range_m', data=m_age_counts.to_dict())

        logger.info(key='age_range_f', data=f_age_counts.to_dict())

        # Output by single year of age for under-fives
        # (need to guarantee output always is for each of the years - even if size() is 0)
        num_children = pd.Series(index=range(5), data=0).add(
            df[df.is_alive & (df.age_years < 5)].groupby('age_years').size(),
            fill_value=0
        ).astype(int)

        logger.info(key='num_children', data=num_children.to_dict())

        # Output the person-years lived by single year of age in the past year
        py = self.module.calc_py_lived_in_last_year()
        logger.info(key='person_years', data=py.to_dict())<|MERGE_RESOLUTION|>--- conflicted
+++ resolved
@@ -87,19 +87,8 @@
         self.other_death_poll = None    # will hold pointer to the OtherDeathPoll object
         self.districts = None  # will store all the districts in a list
 
-<<<<<<< HEAD
-        # if deviance_measure registered, need empty dict with set keys
-        keys = ["date",
-                "age",
-                "sex",
-                "cause"
-                ]
-        # initialise empty dict with set keys - this is just for deviance_measure module
-        self.__demog_outputs = {k: [] for k in keys}
-=======
     OPTIONAL_INIT_DEPENDENCIES = {'ImprovedHealthSystemAndCareSeekingScenarioSwitcher'}
     # <-- this forces that module to be the first registered module, if it's registered.
->>>>>>> 58a2a413
 
     AGE_RANGE_CATEGORIES, AGE_RANGE_LOOKUP = create_age_range_lookup(
         min_age=MIN_AGE_FOR_RANGE,
@@ -533,13 +522,6 @@
 
         logger.info(key='death', data=data_to_log_for_each_death)
 
-        if "Deviance" in self.sim.modules:
-            # save outputs to dict for calibration
-            self.__demog_outputs["date"] += [self.sim.date.year]
-            self.__demog_outputs["age"] += [person['age_years']]
-            self.__demog_outputs["sex"] += [person['sex']]
-            self.__demog_outputs["cause"] += [cause]
-
         # - log all the properties for the deceased person
         logger_detail.info(key='properties_of_deceased_persons',
                            data=get_dataframe_row_as_dict_for_logging(df, individual_id),
