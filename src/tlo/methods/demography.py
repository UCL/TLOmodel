"""
The core demography module and its associated events.
Expects input in format of the 'Demography.xlsx'  of TimH, sent 3/10. Uses the 'Interpolated
population structure' worksheet within to initialise the age & sex distribution of population.
"""

import logging
import math
from collections import defaultdict
from pathlib import Path

import numpy as np
import pandas as pd

from tlo import Date, DateOffset, Module, Parameter, Property, Types
from tlo.events import Event, IndividualScopeEventMixin, PopulationScopeEventMixin, RegularEvent

logger = logging.getLogger(__name__)
logger.setLevel(logging.INFO)

# Limits for setting up age range categories
MIN_AGE_FOR_RANGE = 0
MAX_AGE_FOR_RANGE = 100
AGE_RANGE_SIZE = 5

MAX_AGE = 120


def make_age_range_lookup():
    """Returns a dictionary mapping age (in years) to age range
    i.e. { 0: '0-4', 1: '0-4', ..., 119: '100+', 120: '100+' }
    """

    def chunks(items, n):
        """Takes a list and divides it into parts of size n"""
        for index in range(0, len(items), n):
            yield items[index:index + n]

    # split all the ages from min to limit (100 years) into 5 year ranges
    parts = chunks(range(MIN_AGE_FOR_RANGE, MAX_AGE_FOR_RANGE), AGE_RANGE_SIZE)

    # any ages >= 100 are in the '100+' category
    default_category = '%d+' % MAX_AGE_FOR_RANGE
    lookup = defaultdict(lambda: default_category)

    # collect the possible ranges
    ranges = []

    # loop over each range and map all ages falling within the range to the range
    for part in parts:
        start = part.start
        end = part.stop - 1
        value = '%s-%s' % (start, end)
        ranges.append(value)
        for i in range(start, part.stop):
            lookup[i] = value

    ranges.append(default_category)
    return ranges, lookup


class Demography(Module):
    """
    The core demography modules handling age and sex of individuals. Also is responsible for their
    'is_alive' status
    """

    def __init__(self, name=None, resourcefilepath=None):
        super().__init__(name)
        self.resourcefilepath = resourcefilepath

    AGE_RANGE_CATEGORIES, AGE_RANGE_LOOKUP = make_age_range_lookup()

    # We should have 21 age range categories
    assert len(AGE_RANGE_CATEGORIES) == 21

    # Here we declare parameters for this module. Each parameter has a name, data type,
    # and longer description.
    PARAMETERS = {
        'interpolated_pop': Parameter(Types.DATA_FRAME, 'Interpolated population structure'),
        'fertility_schedule': Parameter(Types.DATA_FRAME, 'Age-spec fertility rates'),
        'mortality_schedule': Parameter(Types.DATA_FRAME, 'Age-spec fertility rates'),
        'fraction_of_births_male': Parameter(Types.REAL, 'Birth Sex Ratio'),
        'district_and_region_data': Parameter(Types.DATA_FRAME,
                                              'Census data on the number of persons in '
                                              'residence in each district')
    }

    # Next we declare the properties of individuals that this module provides.
    # Again each has a name, type and description. In addition, properties may be marked
    # as optional if they can be undefined for a given individual.
    PROPERTIES = {
        'is_alive': Property(Types.BOOL, 'Whether this individual is alive'),
        'date_of_birth': Property(Types.DATE, 'Date of birth of this individual'),
        'sex': Property(Types.CATEGORICAL, 'Male or female', categories=['M', 'F']),
        'mother_id': Property(Types.INT, 'Unique identifier of mother of this individual'),
        'is_pregnant': Property(Types.BOOL, 'Whether this individual is currently pregnant'),
<<<<<<< HEAD
        'due_date': Property(Types.DATE,'The predicted date of delivery for a newly pregnant woman'),
        'date_of_last_pregnancy': Property(Types.DATE, 'Date of the last pregnancy of this individual'),
=======
        'date_of_last_pregnancy': Property(Types.DATE,
                                           'Date of the last pregnancy of this individual'),
>>>>>>> 638f22ed
        'is_married': Property(Types.BOOL, 'Whether this individual is currently married'),
        'contraception': Property(Types.CATEGORICAL, 'Current contraceptive method',
                                  categories=['not using',
                                              'injections',
                                              'condom',
                                              'periodic abstinence',
                                              'norplant']),
        # Age calculation is handled by demography module
        'age_exact_years': Property(Types.REAL, 'The age of the individual in exact years'),
        'age_years': Property(Types.INT, 'The age of the individual in years'),
        'age_range': Property(Types.CATEGORICAL,
                              'The age range category of the individual',
                              categories=AGE_RANGE_CATEGORIES),
        'age_days': Property(Types.INT, 'The age of the individual in whole days'),

        'region_of_residence': Property(Types.STRING, 'The region in which the person in resident'),
        'district_of_residence': Property(Types.STRING, 'The district in which the person is resident'),
    }

    def read_parameters(self, data_folder):
        """Read parameter values from file, if required.
        Loads the 'Interpolated Pop Structure' worksheet from the Demography Excel workbook.
        :param data_folder: path of a folder supplied to the Simulation containing data files.
          Typically modules would read a particular file within here.
        """
        workbook = pd.read_excel(Path(self.resourcefilepath) / 'ResourceFile_DemographicData.xlsx',
                                 sheet_name=None)

        self.parameters['interpolated_pop'] = workbook['Interpolated Pop Structure']
        self.parameters['fertility_schedule'] = workbook['Age_spec fertility']

        # create new variable that will align with population.sex
        ms = workbook['Mortality Rate']
        ms['sex'] = ms.gender.map({'male': 'M', 'female': 'F'})
        # long-list the column to avoid the problem about these being irregular age-groups
        ms_new = []
        for row in ms.itertuples():
            age_high = row.age_to
            if age_high == 99:
                age_high = MAX_AGE
            for age_years in range(row.age_from, age_high + 1):
                ms_new.append(row._replace(age_from=age_years))
        ms_new = pd.DataFrame(ms_new)
        ms_new = ms_new.drop('age_to', axis=1)  # delete the un-needed column
        self.parameters['mortality_schedule'] = ms_new.rename(columns={'age_from': 'age_years'})
        self.parameters['fraction_of_births_male'] = 0.5

        self.parameters['district_and_region_data'] = \
            pd.read_csv(Path(self.resourcefilepath) / 'ResourceFile_District_Population_Data.csv')

    def initialise_population(self, population):
        """Set our property values for the initial population.
        This method is called by the simulation when creating the initial population, and is
        responsible for assigning initial values, for every individual, of those properties
        'owned' by this module, i.e. those declared in the PROPERTIES dictionary above.
        :param population: the population of individuals
        """
        df = population.props

        worksheet = self.parameters['interpolated_pop']

        # get a subset of the rows from the interpolated population worksheet
        intpop = worksheet.loc[worksheet.year == self.sim.date.year].copy().reset_index()

        # get the probability of occurrence for each sex+age range in the population
        intpop['probability'] = intpop.value / intpop.value.sum()

        # calculate the month range interval for age ranges which are exactly 1 year
        intpop['month_range'] = 12
        is_age_range = (intpop['age_to'] != intpop['age_from'])
        intpop.loc[is_age_range, 'month_range'] = (intpop['age_to'] - intpop['age_from']) * 12

        # randomly rows indices from the worksheet
        pop_sample = intpop.iloc[self.rng.choice(intpop.index.values,
                                                 size=len(df),
                                                 replace=True,
                                                 p=intpop.probability.values)]
        pop_sample = pop_sample.reset_index()

        # select a random number of months into age_range
        months: pd.Series = pop_sample.month_range * self.rng.random_sample(size=len(df))
        pop_sample['months'] = pd.Series(pd.to_timedelta(months.astype(int), unit='M', box=False))

        # The entire initial population is alive!
        df.is_alive.values[:] = True

        years_ago = pd.to_timedelta(pop_sample['age_from'], unit='Y') + pop_sample['months']
        df.loc[df.is_alive, 'date_of_birth'] = self.sim.date - years_ago
        df.loc[df.is_alive, 'sex'] = pop_sample['gender'].map({'female': 'F', 'male': 'M'})

        # we can't use np.nan because that casts the series into a float
        df.loc[df.is_alive, 'mother_id'] = -1

        # Assign district and region of residence
        district_info = self.parameters['district_and_region_data']
        prob_in_district = district_info['District Total'] / district_info['District Total'].sum()

        assigned_district = district_info.loc[
            self.rng.choice(np.arange(0, len(prob_in_district)), size=df.is_alive.sum(), p=prob_in_district),
            ['District', 'Region']].copy().reset_index(drop=True)

        df.loc[df.is_alive, 'region_of_residence'] = assigned_district['Region']
        df.loc[df.is_alive, 'district_of_residence'] = assigned_district['District']

        # Check for no bad values being assigned to persons in the dataframe:
        assert (not pd.isnull(df['region_of_residence']).any())
        assert (not pd.isnull(df['district_of_residence']).any())

        # assign that none of the adult (woman) population is pregnant
        df.loc[df.is_alive, 'is_pregnant'] = False
        df.loc[df.is_alive, 'date_of_last_pregnancy'] = pd.NaT
        df.loc[df.is_alive, 'due_date'] = pd.NaT

        # TODO: Lifestyle module should look after contraception property
        df.loc[df.is_alive, 'contraception'] = 'not using'  # this will be ascribed by the lifestype module

        age_in_days = self.sim.date - df.loc[df.is_alive, 'date_of_birth']
        df.loc[df.is_alive, 'age_exact_years'] = age_in_days / np.timedelta64(1, 'Y')
        df.loc[df.is_alive, 'age_years'] = df.loc[df.is_alive, 'age_exact_years'].astype(int)
        df.loc[df.is_alive, 'age_range'] = df.loc[df.is_alive, 'age_years'].map(self.AGE_RANGE_LOOKUP)
        df.loc[df.is_alive, 'age_days'] = age_in_days.dt.days

        # assign that half the adult population is married (will be done in lifestyle module)
        df.loc[df.is_alive, 'is_married'] = False  # TODO: Lifestyle module should look after married property
        adults = (df.loc[df.is_alive, 'age_years'] >= 18)
        df.loc[adults, 'is_married'] = self.rng.choice([True, False], size=adults.sum(), p=[0.5, 0.5], replace=True)

    def initialise_simulation(self, sim):
        """Get ready for simulation start.
        This method is called just before the main simulation loop begins, and after all
        modules have read their parameters and the initial population has been created.
        It is a good place to add initial events to the event queue.
        """
        # Update age information every day
        sim.schedule_event(AgeUpdateEvent(self, self.AGE_RANGE_LOOKUP),
                           sim.date + DateOffset(days=1))

        # check all population to determine if pregnancy should be triggered (repeats every month)
        sim.schedule_event(PregnancyPoll(self), sim.date + DateOffset(months=1))

        # check all population to determine if person should die (from causes other than those
        # explicitly modelled) (repeats every month)
        sim.schedule_event(OtherDeathPoll(self), sim.date + DateOffset(months=1))

        # Launch the repeating event that will store statistics about the population structure
        sim.schedule_event(DemographyLoggingEvent(self), sim.date + DateOffset(days=0))

    def on_birth(self, mother_id, child_id):
        """Initialise our properties for a newborn individual.
        This is called by the simulation whenever a new person is born.
        :param mother_id: the mother for this child
        :param child_id: the new child
        """
        df = self.sim.population.props

        df.at[child_id, 'is_alive'] = True
        df.at[child_id, 'date_of_birth'] = self.sim.date

        f_male = self.parameters['fraction_of_births_male']
        df.at[child_id, 'sex'] = self.rng.choice(['M', 'F'], p=[f_male, 1 - f_male])

        df.at[child_id, 'mother_id'] = mother_id
        df.at[child_id, 'is_pregnant'] = False
        df.at[child_id, 'due_date'] =pd.NaT
        df.at[child_id, 'date_of_last_pregnancy'] = pd.NaT

        df.at[child_id, 'is_married'] = False
        df.at[child_id, 'contraception'] = 'not using'  # TODO: contraception should be governed by lifestyle module

        df.at[child_id, 'age_exact_years'] = 0.0
        df.at[child_id, 'age_years'] = 0
        df.at[child_id, 'age_range'] = self.AGE_RANGE_LOOKUP[0]

        # Reset the mother's is_pregnant status showing that she is no longer pregnant
        df.at[mother_id, 'is_pregnant'] = False

        # Child's residence is inherited from the mother
        df.at[child_id, 'region_of_residence'] = df.at[mother_id, 'region_of_residence']
        df.at[child_id, 'district_of_residence'] = df.at[mother_id, 'district_of_residence']

        # Log the birth:
        logger.info('%s|on_birth|%s',
                    self.sim.date,
                    {
                        'mother': mother_id,
                        'child': child_id,
                        'mother_age': df.at[mother_id, 'age_years']
                    })


class AgeUpdateEvent(RegularEvent, PopulationScopeEventMixin):
    """
    This event updates the age_exact_years, age_years and age_range columns for the population based
    on the current simulation date
    """

    def __init__(self, module, age_range_lookup):
        super().__init__(module, frequency=DateOffset(days=1))
        self.age_range_lookup = age_range_lookup

    def apply(self, population):
        df = population.props
        age_in_days = population.sim.date - df.loc[df.is_alive, 'date_of_birth']

        df.loc[df.is_alive, 'age_exact_years'] = age_in_days / np.timedelta64(1, 'Y')
        df.loc[df.is_alive, 'age_years'] = df.loc[df.is_alive, 'age_exact_years'].astype(int)
        df.loc[df.is_alive, 'age_range'] = df.age_years.map(self.age_range_lookup)
        df.loc[df.is_alive, 'age_days'] = age_in_days.dt.days


class PregnancyPoll(RegularEvent, PopulationScopeEventMixin):
    """
    This event looks across each woman in the population to determine who will become pregnant
    """

    def __init__(self, module):
        super().__init__(module, frequency=DateOffset(months=1))
        self.age_low = 15
        self.age_high = 49

    def apply(self, population):

        logger.debug('Checking to see if anyone should become pregnant....')

        if self.sim.date > Date(2035, 1, 1):
            logger.debug('Now after 2035')

        df = population.props  # get the population dataframe

        # get the subset of women from the population dataframe and relevant characteristics
        subset = (df.sex == 'F') & df.is_alive & df.age_years.between(self.age_low, self.age_high) & ~df.is_pregnant
        females = df.loc[subset, ['contraception', 'age_years']]

        # load the fertility schedule (imported datasheet from excel workbook)
        fertility_schedule = self.module.parameters['fertility_schedule']

        # --------

        # get the probability of pregnancy for each woman in the model, through merging with the fert_schedule data
        len_before_merge = len(females)
        females = females.reset_index().merge(fertility_schedule,
                                              left_on=['age_years', 'contraception'],
                                              right_on=['age', 'cmeth'],
                                              how='inner').set_index('person')
        assert len(females) == len_before_merge

        # flipping the coin to determine if this woman will become pregnant
        newly_pregnant = (self.module.rng.random_sample(size=len(females)) < females.basefert_dhs / 12)

        # the imported number is a yearly proportion. So adjust the rate according
        # to the frequency with which the event is recurring
        # TODO: this should be linked to the self.frequency value

        newly_pregnant_ids = females.index[newly_pregnant]

        # updating the pregancy status for that women
        df.loc[newly_pregnant_ids, 'is_pregnant'] = True
        df.loc[newly_pregnant_ids, 'date_of_last_pregnancy'] = self.sim.date

        conception = pd.Series(df.date_of_last_pregnancy, index=df.index[df.date_of_last_pregnancy == self.sim.date])

        new_pregnancy_count = conception.count()
        norm = np.random.normal(loc=37.2, scale=2.5, size=new_pregnancy_count)
        norms = pd.Series(norm, index=newly_pregnant_ids)

        # Assigning estimated due date based on gestational age at birth distribution

        dfx = pd.concat([conception, norms], axis=1)
        dfx.columns = (['conception', 'new_preg_gest'])
        dfx['temp_due_date'] = dfx['conception'] + pd.to_timedelta(dfx['new_preg_gest'], unit='w')
        df.loc[newly_pregnant_ids, 'due_date'] = dfx.temp_due_date

        # loop through each newly pregnant women in order to schedule them a 'delayed birth event'

        # JC Notes: will need to select all women who have with DOB set for sim date, who survived and had a live baby
        # then have demography generate a child

        for female_id in newly_pregnant_ids:
            logger.debug('female %d pregnant at age: %d', female_id, females.at[female_id, 'age_years'])

            # schedule the birth event for this woman (9 months plus/minus 2 wks)
            date_of_birth = self.sim.date + DateOffset(months=9, weeks=-2 + 4 * self.module.rng.random_sample())

            # Schedule the Birth
            self.sim.schedule_event(DelayedBirthEvent(self.module, female_id), date_of_birth)

            logger.debug('birth booked for: %s', date_of_birth) # EDIT

class DelayedBirthEvent(Event, IndividualScopeEventMixin):
    """A one-off event in which a pregnant mother gives birth.
    """

    def __init__(self, module, mother_id):
        """Create a new birth event.
        We need to pass the person this event happens to to the base class constructor
        using super(). We also pass the module that created this event, so that random
        number generators can be scoped per-module.
        :param module: the module that created this event
        :param mother_id: the person giving birth
        """
        super().__init__(module, person_id=mother_id)

    def apply(self, mother_id):
        """Apply this event to the given person.
        Assuming the person is still alive, we ask the simulation to create a new offspring.
        :param mother_id: the person the event happens to, i.e. the mother giving birth
        """

        logger.debug('@@@@ A Birth is now occuring, to mother %s', mother_id)

        df = self.sim.population.props

        # If the mother is alive and still pregnant
        if df.at[mother_id, 'is_alive'] and df.at[mother_id, 'is_pregnant']:
            self.sim.do_birth(mother_id)


class OtherDeathPoll(RegularEvent, PopulationScopeEventMixin):
    """
    This event looks across each person in the population to see if they should die.
    During development this will be applying WPP all-cause death rates...
    ... But once we have diseases causing their own deaths, it will become the mortality schedule
    ... from all cases other than those explicitly modelled
    """

    def __init__(self, module):
        super().__init__(module, frequency=DateOffset(months=1))

    def apply(self, population):
        logger.debug('Checking to see if anyone should die...')
        df = population.props
        over_max_age = df.index[df.is_alive & (df.age_years > MAX_AGE)]
        for individual_id in over_max_age:
            self.sim.schedule_event(InstantaneousDeath(self.module, individual_id, 'OverMaxAge'))

        # get the mortality schedule for now...

        # load the mortality schedule (imported datasheet from excel workbook)
        mort_sched = self.module.parameters['mortality_schedule']

        # get the subset of mortality rates for this year.
        # confirms that we go to the five year period that we are in, not the exact year.
        fallbackyear = int(math.floor(self.sim.date.year / 5) * 5)

        mort_sched = mort_sched.loc[mort_sched.year == fallbackyear, ['age_years', 'sex', 'value']].copy()

        # get the population
        alive = df.loc[df.is_alive & (df.age_years <= MAX_AGE), ['sex', 'age_years']].copy()

        # merge the popualtion dataframe with the parameter dataframe to pick-up the risk of
        # mortality for each person in the model
        length_before_merge = len(alive)
        alive = alive.reset_index().merge(mort_sched,
                                          left_on=['age_years', 'sex'],
                                          right_on=['age_years', 'sex'],
                                          how='inner').set_index('person')
        assert length_before_merge == len(alive)

        # flipping the coin to determine if this person will die
        will_die = (self.module.rng.random_sample(size=len(alive)) < alive.value / 12)

        logger.debug('Will die count: %d', will_die.sum())

        # the imported number is a yearly proportion. So adjust the rate according
        # to the frequency with which the event is recurring
        # TODO: this should be linked to the self.frequency value

        # loop through to see who is going to die:
        for person in alive.index[will_die]:
            # schedule the death for "now"
            self.sim.schedule_event(InstantaneousDeath(self.module, person, cause='Other'),
                                    self.sim.date)


class InstantaneousDeath(Event, IndividualScopeEventMixin):
    """
    Performs the Death operation on an individual and logs it.
    """

    def __init__(self, module, individual_id, cause):
        super().__init__(module, person_id=individual_id)
        self.cause = cause

    def apply(self, individual_id):
        df = self.sim.population.props

        logger.debug("@@@@ A Death is now occuring, to person %s", individual_id)

        if df.at[individual_id, 'is_alive']:
            # here comes the death.......
            df.at[individual_id, 'is_alive'] = False
            # the person is now dead

        logger.debug("*******************************************The person %s "
                     "is now officially dead and has died of %s", individual_id, self.cause)

        # Log the death
        logger.info('%s|death|%s', self.sim.date,
                    {
                        'age': df.at[individual_id, 'age_years'],
                        'cause': self.cause,
                        'person_id': individual_id
                    })

        # Report the deaths to the healthburden module (if present) so that it tracks the live years lost
        if 'HealthBurden' in self.sim.modules.keys():
            date_of_birth = df.at[individual_id, 'date_of_birth']
            sex = df.at[individual_id, 'sex']
            label = self.module.name + '_' + self.cause  # creates a label for these YLL of <ModuleName>_<CauseOfDeath>
            self.sim.modules['HealthBurden'].report_live_years_lost(sex=sex,
                                                                    date_of_birth=date_of_birth,
                                                                    label=label)


class DemographyLoggingEvent(RegularEvent, PopulationScopeEventMixin):
    def __init__(self, module):
        """comments...
        """
        # run this event every 12 months (every year)
        self.repeat = 12
        super().__init__(module, frequency=DateOffset(months=self.repeat))

    def apply(self, population):
        df = population.props

        sex_count = df[df.is_alive].groupby('sex').size()

        logger.info('%s|population|%s',
                    self.sim.date,
                    {
                        'total': sum(sex_count),
                        'male': sex_count['M'],
                        'female': sex_count['F']
                    })

        # if you groupby both sex and age_range, you weirdly lose categories where size==0, so
        # get the counts separately
        m_age_counts = df[df.is_alive & (df.sex == 'M')].groupby('age_range').size()
        f_age_counts = df[df.is_alive & (df.sex == 'F')].groupby('age_range').size()

        logger.info('%s|age_range_m|%s', self.sim.date,
                    m_age_counts.to_dict())

        logger.info('%s|age_range_f|%s', self.sim.date,
                    f_age_counts.to_dict())<|MERGE_RESOLUTION|>--- conflicted
+++ resolved
@@ -1,5 +1,6 @@
 """
 The core demography module and its associated events.
+
 Expects input in format of the 'Demography.xlsx'  of TimH, sent 3/10. Uses the 'Interpolated
 population structure' worksheet within to initialise the age & sex distribution of population.
 """
@@ -95,13 +96,8 @@
         'sex': Property(Types.CATEGORICAL, 'Male or female', categories=['M', 'F']),
         'mother_id': Property(Types.INT, 'Unique identifier of mother of this individual'),
         'is_pregnant': Property(Types.BOOL, 'Whether this individual is currently pregnant'),
-<<<<<<< HEAD
-        'due_date': Property(Types.DATE,'The predicted date of delivery for a newly pregnant woman'),
-        'date_of_last_pregnancy': Property(Types.DATE, 'Date of the last pregnancy of this individual'),
-=======
         'date_of_last_pregnancy': Property(Types.DATE,
                                            'Date of the last pregnancy of this individual'),
->>>>>>> 638f22ed
         'is_married': Property(Types.BOOL, 'Whether this individual is currently married'),
         'contraception': Property(Types.CATEGORICAL, 'Current contraceptive method',
                                   categories=['not using',
@@ -123,7 +119,9 @@
 
     def read_parameters(self, data_folder):
         """Read parameter values from file, if required.
+
         Loads the 'Interpolated Pop Structure' worksheet from the Demography Excel workbook.
+
         :param data_folder: path of a folder supplied to the Simulation containing data files.
           Typically modules would read a particular file within here.
         """
@@ -154,9 +152,11 @@
 
     def initialise_population(self, population):
         """Set our property values for the initial population.
+
         This method is called by the simulation when creating the initial population, and is
         responsible for assigning initial values, for every individual, of those properties
         'owned' by this module, i.e. those declared in the PROPERTIES dictionary above.
+
         :param population: the population of individuals
         """
         df = population.props
@@ -213,7 +213,6 @@
         # assign that none of the adult (woman) population is pregnant
         df.loc[df.is_alive, 'is_pregnant'] = False
         df.loc[df.is_alive, 'date_of_last_pregnancy'] = pd.NaT
-        df.loc[df.is_alive, 'due_date'] = pd.NaT
 
         # TODO: Lifestyle module should look after contraception property
         df.loc[df.is_alive, 'contraception'] = 'not using'  # this will be ascribed by the lifestype module
@@ -231,6 +230,7 @@
 
     def initialise_simulation(self, sim):
         """Get ready for simulation start.
+
         This method is called just before the main simulation loop begins, and after all
         modules have read their parameters and the initial population has been created.
         It is a good place to add initial events to the event queue.
@@ -251,7 +251,9 @@
 
     def on_birth(self, mother_id, child_id):
         """Initialise our properties for a newborn individual.
+
         This is called by the simulation whenever a new person is born.
+
         :param mother_id: the mother for this child
         :param child_id: the new child
         """
@@ -265,7 +267,6 @@
 
         df.at[child_id, 'mother_id'] = mother_id
         df.at[child_id, 'is_pregnant'] = False
-        df.at[child_id, 'due_date'] =pd.NaT
         df.at[child_id, 'date_of_last_pregnancy'] = pd.NaT
 
         df.at[child_id, 'is_married'] = False
@@ -361,34 +362,20 @@
         df.loc[newly_pregnant_ids, 'is_pregnant'] = True
         df.loc[newly_pregnant_ids, 'date_of_last_pregnancy'] = self.sim.date
 
-        conception = pd.Series(df.date_of_last_pregnancy, index=df.index[df.date_of_last_pregnancy == self.sim.date])
-
-        new_pregnancy_count = conception.count()
-        norm = np.random.normal(loc=37.2, scale=2.5, size=new_pregnancy_count)
-        norms = pd.Series(norm, index=newly_pregnant_ids)
-
-        # Assigning estimated due date based on gestational age at birth distribution
-
-        dfx = pd.concat([conception, norms], axis=1)
-        dfx.columns = (['conception', 'new_preg_gest'])
-        dfx['temp_due_date'] = dfx['conception'] + pd.to_timedelta(dfx['new_preg_gest'], unit='w')
-        df.loc[newly_pregnant_ids, 'due_date'] = dfx.temp_due_date
-
         # loop through each newly pregnant women in order to schedule them a 'delayed birth event'
-
-        # JC Notes: will need to select all women who have with DOB set for sim date, who survived and had a live baby
-        # then have demography generate a child
-
         for female_id in newly_pregnant_ids:
             logger.debug('female %d pregnant at age: %d', female_id, females.at[female_id, 'age_years'])
 
             # schedule the birth event for this woman (9 months plus/minus 2 wks)
-            date_of_birth = self.sim.date + DateOffset(months=9, weeks=-2 + 4 * self.module.rng.random_sample())
+            date_of_birth = self.sim.date + DateOffset(months=9,
+                                                       weeks=-2 + 4 * self.module.rng.random_sample())
 
             # Schedule the Birth
-            self.sim.schedule_event(DelayedBirthEvent(self.module, female_id), date_of_birth)
-
-            logger.debug('birth booked for: %s', date_of_birth) # EDIT
+            self.sim.schedule_event(DelayedBirthEvent(self.module, female_id),
+                                    date_of_birth)
+
+            logger.debug('birth booked for: %s', date_of_birth)
+
 
 class DelayedBirthEvent(Event, IndividualScopeEventMixin):
     """A one-off event in which a pregnant mother gives birth.
@@ -396,9 +383,11 @@
 
     def __init__(self, module, mother_id):
         """Create a new birth event.
+
         We need to pass the person this event happens to to the base class constructor
         using super(). We also pass the module that created this event, so that random
         number generators can be scoped per-module.
+
         :param module: the module that created this event
         :param mother_id: the person giving birth
         """
