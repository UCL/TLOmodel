--- conflicted
+++ resolved
@@ -388,11 +388,7 @@
         This function reports the prevalence of maternal death and neonatal deaths for this module generated in the previous month.
         Returns a dataframe with these values.
         """
-<<<<<<< HEAD
-        if 'SimplifiedBirths' not in self.sim.modules or 'Contraception' not in self.sim.modules:
-=======
         if 'SimplifiedBirths' in self.sim.modules:
->>>>>>> 0901eb30
             neonatal_mortality_rate = None
             maternal_mortality_rate = None
             live_births = None
@@ -405,11 +401,7 @@
             else:
                 neonatal_deaths = len(df[(df['age_days'] < 29) & (df['age_years'] == 0) & ~(df['is_alive']) & (
                         df['date_of_death'] >= (self.sim.date - DateOffset(months=1)))])
-<<<<<<< HEAD
-                live_births = len(df[(df['age_days'] < 29) & (df['age_years'] == 0)])
-=======
                 live_births = len(df[(df['age_days'] < 29)])
->>>>>>> 0901eb30
                 neonatal_mortality_rate = neonatal_deaths/live_births * 1000
                 maternal_direct_deaths = len(df.loc[
                                                  (df['cause_of_death'] == 'Maternal Disorders') &
@@ -430,16 +422,6 @@
                 indirect_deaths_hiv = indirect_deaths_hiv * 0.3  # https://www.who.int/publications/i/item/9789240068759
                 maternal_deaths = maternal_direct_deaths + indirect_deaths_non_hiv + indirect_deaths_hiv
                 maternal_mortality_rate = maternal_deaths/live_births * 1000
-<<<<<<< HEAD
-
-        health_values_df = pd.DataFrame({
-            'NMR': [neonatal_mortality_rate],
-            'MMR': [maternal_mortality_rate],
-            'live_births': [live_births]
-        })
-
-        return health_values_df
-=======
             print(live_births)
 
         metrics_dict = {
@@ -448,7 +430,6 @@
             'live_births': live_births
         }
         return metrics_dict
->>>>>>> 0901eb30
 
     def _edit_init_pop_to_prevent_persons_greater_than_max_age(self, df, max_age: int):
         """Return an edited version of the `pd.DataFrame` describing the probability of persons in the population being
