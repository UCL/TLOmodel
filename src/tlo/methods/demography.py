--- conflicted
+++ resolved
@@ -11,12 +11,8 @@
 
 import numpy as np
 import pandas as pd
-<<<<<<< HEAD
-from tlo import Date, DateOffset, Module, Parameter, Property, Types
-=======
 
 from tlo import DateOffset, Module, Parameter, Property, Types
->>>>>>> 1d276d71
 from tlo.events import Event, IndividualScopeEventMixin, PopulationScopeEventMixin, RegularEvent
 
 logger = logging.getLogger(__name__)
