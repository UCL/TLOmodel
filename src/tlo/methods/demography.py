"""
The core demography module and its associated events.
Expects input in format of the 'Demography.xlsx'  of TimH, sent 3/10. Uses the 'Interpolated
population structure' worksheet within to initialise the age & sex distribution of population.
"""
import math
from pathlib import Path

import numpy as np
import pandas as pd

<<<<<<< HEAD
from tlo import DateOffset, Module, Parameter, Property, Types
from tlo.events import (
    Event,
    IndividualScopeEventMixin,
    PopulationScopeEventMixin,
    RegularEvent,
)
=======
from tlo import DateOffset, Module, Parameter, Property, Types, logging
from tlo.events import Event, IndividualScopeEventMixin, PopulationScopeEventMixin, RegularEvent
>>>>>>> 93e9cef0
from tlo.util import create_age_range_lookup

logger = logging.getLogger(__name__)
logger.setLevel(logging.INFO)

# Limits for setting up age range categories
MIN_AGE_FOR_RANGE = 0
MAX_AGE_FOR_RANGE = 100
AGE_RANGE_SIZE = 5
MAX_AGE = 120


class Demography(Module):
    """
    The core demography modules handling age and sex of individuals. Also is responsible for their
    'is_alive' status
    """

    def __init__(self, name=None, resourcefilepath=None):
        super().__init__(name)
        self.resourcefilepath = resourcefilepath

    AGE_RANGE_CATEGORIES, AGE_RANGE_LOOKUP = create_age_range_lookup(
        min_age=MIN_AGE_FOR_RANGE, max_age=MAX_AGE_FOR_RANGE, range_size=AGE_RANGE_SIZE
    )

    # We should have 21 age range categories
    assert len(AGE_RANGE_CATEGORIES) == 21

    # Here we declare parameters for this module. Each parameter has a name, data type,
    # and longer description.
    PARAMETERS = {
        "pop_2010": Parameter(
            Types.DATA_FRAME, "Population in 2010 for initialising population"
        ),
        "mortality_schedule": Parameter(
            Types.DATA_FRAME, "Age-spec mortality rates from WPP"
        ),
        "fraction_of_births_male": Parameter(Types.REAL, "Birth Sex Ratio"),
    }

    # Next we declare the properties of individuals that this module provides.
    # Again each has a name, type and description. In addition, properties may be marked
    # as optional if they can be undefined for a given individual.
    PROPERTIES = {
        "is_alive": Property(Types.BOOL, "Whether this individual is alive"),
        "date_of_birth": Property(Types.DATE, "Date of birth of this individual"),
        "date_of_death": Property(Types.DATE, "Date of death of this individual"),
        "sex": Property(Types.CATEGORICAL, "Male or female", categories=["M", "F"]),
        "mother_id": Property(
            Types.INT, "Unique identifier of mother of this individual"
        ),
        # Age calculation is handled by demography module
        "age_exact_years": Property(
            Types.REAL, "The age of the individual in exact years"
        ),
        "age_years": Property(Types.INT, "The age of the individual in years"),
        "age_range": Property(
            Types.CATEGORICAL,
            "The age range category of the individual",
            categories=AGE_RANGE_CATEGORIES,
        ),
        "age_days": Property(Types.INT, "The age of the individual in whole days"),
        "region_of_residence": Property(
            Types.STRING, "The region in which the person in resident"
        ),
        "district_of_residence": Property(
            Types.STRING, "The district in which the person is resident"
        ),
        "district_num_of_residence": Property(
            Types.INT, "The district number in which the person is resident"
        ),
    }

    def read_parameters(self, data_folder):
        """Read parameter values from file, if required.
        Loads the 'Interpolated Pop Structure' worksheet from the Demography Excel workbook.
        :param data_folder: path of a folder supplied to the Simulation containing data files.
          Typically modules would read a particular file within here.
        """

        # Initial population size:
        self.parameters["pop_2010"] = pd.read_csv(
            Path(self.resourcefilepath) / "ResourceFile_Population_2010.csv"
        )

        # Fraction of babies that are male
        self.parameters["fraction_of_births_male"] = pd.read_csv(
            Path(self.resourcefilepath) / "ResourceFile_Pop_Frac_Births_Male.csv"
        ).set_index("Year")["frac_births_male"]

        # Mortality schedule:
        self.parameters["mortality_schedule"] = pd.read_csv(
            Path(self.resourcefilepath) / "ResourceFile_Pop_DeathRates_Expanded_WPP.csv"
        )

    def initialise_population(self, population):
        """Set our property values for the initial population.
        This method is called by the simulation when creating the initial population, and is
        responsible for assigning initial values, for every individual, of those properties
        'owned' by this module, i.e. those declared in the PROPERTIES dictionary above.
        :param population: the population of individuals
        """
        df = population.props

        init_pop = self.parameters["pop_2010"]
        init_pop["prob"] = init_pop["Count"] / init_pop["Count"].sum()

        # randomly pick from the init_pop sheet, to allocate charatceristic to each person in the df
        demog_char_to_assign = init_pop.iloc[
            self.rng.choice(
                init_pop.index.values, size=len(df), replace=True, p=init_pop.prob
            )
        ][["District", "District_Num", "Region", "Sex", "Age"]].reset_index(drop=True)

        # make a date of birth that is consistent with the allocated age of each person
        demog_char_to_assign["days_since_last_birthday"] = self.rng.randint(
            0, 365, len(demog_char_to_assign)
        )

        demog_char_to_assign["date_of_birth"] = [
            self.sim.date
            - DateOffset(
                years=int(demog_char_to_assign["Age"][i]),
                days=int(demog_char_to_assign["days_since_last_birthday"][i]),
            )
            for i in demog_char_to_assign.index
        ]
        demog_char_to_assign["age_in_days"] = (
            self.sim.date - demog_char_to_assign["date_of_birth"]
        )

        # Assign the characteristics
        df.is_alive.values[:] = True
        df["date_of_birth"] = demog_char_to_assign["date_of_birth"]
        df["date_of_death"] = pd.NaT
        df["sex"].values[:] = demog_char_to_assign["Sex"]
        df.loc[df.is_alive, "mother_id"] = -1
        df.loc[df.is_alive, "age_exact_years"] = demog_char_to_assign[
            "age_in_days"
        ] / np.timedelta64(1, "Y")
        df.loc[df.is_alive, "age_years"] = df.loc[
            df.is_alive, "age_exact_years"
        ].astype("int64")
        df.loc[df.is_alive, "age_range"] = df.loc[df.is_alive, "age_years"].map(
            self.AGE_RANGE_LOOKUP
        )
        df.loc[df.is_alive, "age_days"] = demog_char_to_assign["age_in_days"].dt.days
        df["region_of_residence"] = demog_char_to_assign["Region"]
        df["district_of_residence"] = demog_char_to_assign["District"]
        df["district_num_of_residence"] = demog_char_to_assign["District_Num"]

        # Check for no bad values being assigned to persons in the dataframe:
        assert not pd.isnull(df["region_of_residence"]).any()
        assert not pd.isnull(df["district_of_residence"]).any()

        # Update other age properties

    def initialise_simulation(self, sim):
        """Get ready for simulation start.
        This method is called just before the main simulation loop begins, and after all
        modules have read their parameters and the initial population has been created.
        It is a good place to add initial events to the event queue.
        """
        # Update age information every day
        sim.schedule_event(
            AgeUpdateEvent(self, self.AGE_RANGE_LOOKUP), sim.date + DateOffset(days=1)
        )

        # check all population to determine if person should die (from causes other than those
        # explicitly modelled) (repeats every month)
        sim.schedule_event(OtherDeathPoll(self), sim.date + DateOffset(months=1))

        # Launch the repeating event that will store statistics about the population structure
        sim.schedule_event(DemographyLoggingEvent(self), sim.date + DateOffset(days=0))

        # Check that the simulation does not run too long
        if self.sim.end_date.year >= 2100:
            raise Exception(
                "Year is after 2100: Demographic data do not extend that far."
            )

    def on_birth(self, mother_id, child_id):
        """Initialise our properties for a newborn individual.
        This is called by the simulation whenever a new person is born.
        :param mother_id: the mother for this child
        :param child_id: the new child
        """
        df = self.sim.population.props

        df.at[child_id, "is_alive"] = True
        df.at[child_id, "date_of_birth"] = self.sim.date

        p_male = self.parameters["fraction_of_births_male"][self.sim.date.year]
        df.at[child_id, "sex"] = self.rng.choice(["M", "F"], p=[p_male, 1 - p_male])

        df.at[child_id, "mother_id"] = mother_id

        df.at[child_id, "age_exact_years"] = 0.0
        df.at[child_id, "age_years"] = 0
        df.at[child_id, "age_range"] = self.AGE_RANGE_LOOKUP[0]

        # Child's residence is inherited from the mother
        df.at[child_id, "region_of_residence"] = df.at[mother_id, "region_of_residence"]
        df.at[child_id, "district_of_residence"] = df.at[
            mother_id, "district_of_residence"
        ]

        # Log the birth:
        logger.info(
            "%s|on_birth|%s",
            self.sim.date,
            {
                "mother": mother_id,
                "child": child_id,
                "mother_age": df.at[mother_id, "age_years"],
            },
        )


class AgeUpdateEvent(RegularEvent, PopulationScopeEventMixin):
    """
    This event updates the age_exact_years, age_years and age_range columns for the population based
    on the current simulation date
    """

    def __init__(self, module, age_range_lookup):
        super().__init__(module, frequency=DateOffset(days=1))
        self.age_range_lookup = age_range_lookup

    def apply(self, population):
        df = population.props
        age_in_days = population.sim.date - df.loc[df.is_alive, "date_of_birth"]

        df.loc[df.is_alive, "age_exact_years"] = age_in_days / np.timedelta64(1, "Y")
        df.loc[df.is_alive, "age_years"] = df.loc[
            df.is_alive, "age_exact_years"
        ].astype("int64")
        df.loc[df.is_alive, "age_range"] = df.loc[df.is_alive, "age_years"].map(
            self.age_range_lookup
        )
        df.loc[df.is_alive, "age_days"] = age_in_days.dt.days


class OtherDeathPoll(RegularEvent, PopulationScopeEventMixin):
    """
    This event looks across each person in the population to see if they should die.
    During development this will be applying WPP all-cause death rates...
    ... But once we have diseases causing their own deaths, it will become the mortality schedule
    ... from all cases other than those explicitly modelled
    """

    def __init__(self, module):
        super().__init__(module, frequency=DateOffset(months=1))

    def apply(self, population):
        logger.debug("Checking to see if anyone should die...")

        # Get shortcut to main dataframe
        df = population.props

        # Cause the death for anyone that is older than the maximum age
        over_max_age = df.index[df.is_alive & (df.age_years > MAX_AGE)]
        for individual_id in over_max_age:
            self.sim.schedule_event(
                InstantaneousDeath(self.module, individual_id, "OverMaxAge")
            )

        # Get the mortality schedule for now...
        # load the mortality schedule from WPP
        mort_sched = self.module.parameters["mortality_schedule"]

        # get the subset of mortality rates for this year.
        # confirms that we go to the five year period that we are in, not the exact year.
        fallbackyear = int(math.floor(self.sim.date.year / 5) * 5)

        mort_sched = mort_sched.loc[
            mort_sched.fallbackyear == fallbackyear, ["age_years", "sex", "death_rate"]
        ].copy()

        # get the population
        alive = df.loc[
            df.is_alive & (df.age_years <= MAX_AGE), ["sex", "age_years"]
        ].copy()

        # merge the popualtion dataframe with the parameter dataframe to pick-up the death_rate for each person
        length_before_merge = len(alive)
        alive = (
            alive.reset_index()
            .merge(
                mort_sched,
                left_on=["age_years", "sex"],
                right_on=["age_years", "sex"],
                how="inner",
            )
            .set_index("person")
        )
        assert length_before_merge == len(alive)

        # Work out probability of dying in the time before the next occurrence of this poll
        dur_in_years_between_polls = np.timedelta64(
            self.frequency.months, "M"
        ) / np.timedelta64(1, "Y")
        prob_of_dying_during_next_month = 1.0 - np.exp(
            -alive.death_rate * dur_in_years_between_polls
        )

        # flipping the coin to determine if this person will die
        will_die = (
            self.module.rng.random_sample(size=len(alive))
            < prob_of_dying_during_next_month
        )
        logger.debug("Will die count: %d", will_die.sum())

        # loop through to see who is going to die:
        for person in alive.index[will_die]:
            # schedule the death for some point in the next month
            self.sim.schedule_event(
                InstantaneousDeath(self.module, person, cause="Other"),
                self.sim.date + DateOffset(days=self.module.rng.randint(0, 30)),
            )


class InstantaneousDeath(Event, IndividualScopeEventMixin):
    """
    Performs the Death operation on an individual and logs it.
    """

    def __init__(self, module, individual_id, cause):
        super().__init__(module, person_id=individual_id)
        self.cause = cause

    def apply(self, individual_id):
        df = self.sim.population.props

        logger.debug("@@@@ A Death is now occuring, to person %s", individual_id)

        if df.at[individual_id, "is_alive"]:
            # here comes the death.......
            df.at[individual_id, "is_alive"] = False
            # the person is now dead
            df.at[individual_id, "date_of_death"] = self.sim.date

        logger.debug(
            "*******************************************The person %s "
            "is now officially dead and has died of %s",
            individual_id,
            self.cause,
        )

        # Log the death
        logger.info(
            "%s|death|%s",
            self.sim.date,
            {
                "age": df.at[individual_id, "age_years"],
                "sex": df.at[individual_id, "sex"],
                "cause": self.cause,
                "person_id": individual_id,
            },
        )

        # Report the deaths to the healthburden module (if present) so that it tracks the live years lost
        if "HealthBurden" in self.sim.modules.keys():
            date_of_birth = df.at[individual_id, "date_of_birth"]
            sex = df.at[individual_id, "sex"]
            label = (
                self.module.name + "_" + self.cause
            )  # creates a label for these YLL of <ModuleName>_<CauseOfDeath>
            self.sim.modules["HealthBurden"].report_live_years_lost(
                sex=sex, date_of_birth=date_of_birth, label=label
            )


class DemographyLoggingEvent(RegularEvent, PopulationScopeEventMixin):
    def __init__(self, module):
        """comments...
        """
        # run this event every 12 months (every year)
        self.repeat = 12
        super().__init__(module, frequency=DateOffset(months=self.repeat))

    def apply(self, population):
        df = population.props

        sex_count = df[df.is_alive].groupby("sex").size()

        logger.info(
            "%s|population|%s",
            self.sim.date,
            {"total": sum(sex_count), "male": sex_count["M"], "female": sex_count["F"]},
        )

        # if you groupby both sex and age_range, you weirdly lose categories where size==0, so
        # get the counts separately
        m_age_counts = df[df.is_alive & (df.sex == "M")].groupby("age_range").size()
        f_age_counts = df[df.is_alive & (df.sex == "F")].groupby("age_range").size()

        logger.info("%s|age_range_m|%s", self.sim.date, m_age_counts.to_dict())

        logger.info("%s|age_range_f|%s", self.sim.date, f_age_counts.to_dict())


def scale_to_population(parsed_output, resourcefilepath):
    """
    This helper function scales certain outputs so that they can create statistics for the whole population.
    e.g. Population Size, Number of deaths are scaled by the factor of {Model Pop Size at Start of Simulation} to {
    {Real Population at the same time}.

    NB. This file gives precedence to the Malawi Population Census

    :param parsed_outoput: The outputs from parse_output
    :param resourcefilepath: The resourcefilepath
    :return: a new version of parsed_output that includes certain variables scaled
    """

    # Get information about the real population size (Malawi Census in 2018)
    cens_tot = pd.read_csv(
        Path(resourcefilepath) / "ResourceFile_PopulationSize_2018Census.csv"
    )["Count"].sum()
    cens_yr = 2018

    # Get information about the model population size in 2018 (and fail if no 2018)
    model_res = parsed_output["tlo.methods.demography"]["population"]
    model_res["year"] = pd.to_datetime(model_res.date).dt.year

    assert (
        cens_yr in model_res.year.values
    ), "Model results do not contain the year of the census, so cannot scale"
    model_tot = model_res.loc[model_res["year"] == cens_yr, "total"].values[0]

    # Calculate ratio for scaling
    ratio_data_to_model = cens_tot / model_tot

    # Do the scaling on selected columns in the parsed outputs:
    o = parsed_output.copy()

    # Multiply population count summaries by ratio
    o["tlo.methods.demography"]["population"]["male"] *= ratio_data_to_model
    o["tlo.methods.demography"]["population"]["female"] *= ratio_data_to_model
    o["tlo.methods.demography"]["population"]["total"] *= ratio_data_to_model

    o["tlo.methods.demography"]["age_range_m"].iloc[:, 1:] *= ratio_data_to_model
    o["tlo.methods.demography"]["age_range_f"].iloc[:, 1:] *= ratio_data_to_model

    # For individual-level reporting, construct groupby's and then multipy by ratio
    # 1) Counts of numbers of death by year/age/cause
    deaths = o["tlo.methods.demography"]["death"]
    deaths.index = pd.to_datetime(deaths["date"])
    deaths["year"] = deaths.index.year.astype(int)

    deaths_groupby_scaled = (
        deaths[["year", "sex", "age", "cause", "person_id"]]
        .groupby(by=["year", "sex", "age", "cause"])
        .count()
        .unstack(fill_value=0)
        .stack()
        * ratio_data_to_model
    )
    deaths_groupby_scaled.rename(columns={"person_id": "count"}, inplace=True)
    o["tlo.methods.demography"].update({"death_groupby_scaled": deaths_groupby_scaled})

    # 2) Counts of numbers of births by year/age-of-mother
    births = o["tlo.methods.demography"]["on_birth"]
    births.index = pd.to_datetime(births["date"])
    births["year"] = births.index.year
    births_groupby_scaled = (
        births[["year", "mother_age", "mother"]]
        .groupby(by=["year", "mother_age"])
        .count()
        * ratio_data_to_model
    )
    births_groupby_scaled.rename(columns={"mother": "count"}, inplace=True)
    o["tlo.methods.demography"].update({"birth_groupby_scaled": births_groupby_scaled})

    # TODO: Do this kind of manipulation for all things in the log that are /
    #  flagged are being subject to scaling - issue raised.
    return o<|MERGE_RESOLUTION|>--- conflicted
+++ resolved
@@ -9,18 +9,8 @@
 import numpy as np
 import pandas as pd
 
-<<<<<<< HEAD
-from tlo import DateOffset, Module, Parameter, Property, Types
-from tlo.events import (
-    Event,
-    IndividualScopeEventMixin,
-    PopulationScopeEventMixin,
-    RegularEvent,
-)
-=======
 from tlo import DateOffset, Module, Parameter, Property, Types, logging
 from tlo.events import Event, IndividualScopeEventMixin, PopulationScopeEventMixin, RegularEvent
->>>>>>> 93e9cef0
 from tlo.util import create_age_range_lookup
 
 logger = logging.getLogger(__name__)
@@ -44,8 +34,9 @@
         self.resourcefilepath = resourcefilepath
 
     AGE_RANGE_CATEGORIES, AGE_RANGE_LOOKUP = create_age_range_lookup(
-        min_age=MIN_AGE_FOR_RANGE, max_age=MAX_AGE_FOR_RANGE, range_size=AGE_RANGE_SIZE
-    )
+        min_age=MIN_AGE_FOR_RANGE,
+        max_age=MAX_AGE_FOR_RANGE,
+        range_size=AGE_RANGE_SIZE)
 
     # We should have 21 age range categories
     assert len(AGE_RANGE_CATEGORIES) == 21
@@ -53,46 +44,30 @@
     # Here we declare parameters for this module. Each parameter has a name, data type,
     # and longer description.
     PARAMETERS = {
-        "pop_2010": Parameter(
-            Types.DATA_FRAME, "Population in 2010 for initialising population"
-        ),
-        "mortality_schedule": Parameter(
-            Types.DATA_FRAME, "Age-spec mortality rates from WPP"
-        ),
-        "fraction_of_births_male": Parameter(Types.REAL, "Birth Sex Ratio"),
+        'pop_2010': Parameter(Types.DATA_FRAME, 'Population in 2010 for initialising population'),
+        'mortality_schedule': Parameter(Types.DATA_FRAME, 'Age-spec mortality rates from WPP'),
+        'fraction_of_births_male': Parameter(Types.REAL, 'Birth Sex Ratio'),
     }
 
     # Next we declare the properties of individuals that this module provides.
     # Again each has a name, type and description. In addition, properties may be marked
     # as optional if they can be undefined for a given individual.
     PROPERTIES = {
-        "is_alive": Property(Types.BOOL, "Whether this individual is alive"),
-        "date_of_birth": Property(Types.DATE, "Date of birth of this individual"),
-        "date_of_death": Property(Types.DATE, "Date of death of this individual"),
-        "sex": Property(Types.CATEGORICAL, "Male or female", categories=["M", "F"]),
-        "mother_id": Property(
-            Types.INT, "Unique identifier of mother of this individual"
-        ),
+        'is_alive': Property(Types.BOOL, 'Whether this individual is alive'),
+        'date_of_birth': Property(Types.DATE, 'Date of birth of this individual'),
+        'date_of_death': Property(Types.DATE, 'Date of death of this individual'),
+        'sex': Property(Types.CATEGORICAL, 'Male or female', categories=['M', 'F']),
+        'mother_id': Property(Types.INT, 'Unique identifier of mother of this individual'),
         # Age calculation is handled by demography module
-        "age_exact_years": Property(
-            Types.REAL, "The age of the individual in exact years"
-        ),
-        "age_years": Property(Types.INT, "The age of the individual in years"),
-        "age_range": Property(
-            Types.CATEGORICAL,
-            "The age range category of the individual",
-            categories=AGE_RANGE_CATEGORIES,
-        ),
-        "age_days": Property(Types.INT, "The age of the individual in whole days"),
-        "region_of_residence": Property(
-            Types.STRING, "The region in which the person in resident"
-        ),
-        "district_of_residence": Property(
-            Types.STRING, "The district in which the person is resident"
-        ),
-        "district_num_of_residence": Property(
-            Types.INT, "The district number in which the person is resident"
-        ),
+        'age_exact_years': Property(Types.REAL, 'The age of the individual in exact years'),
+        'age_years': Property(Types.INT, 'The age of the individual in years'),
+        'age_range': Property(Types.CATEGORICAL,
+                              'The age range category of the individual',
+                              categories=AGE_RANGE_CATEGORIES),
+        'age_days': Property(Types.INT, 'The age of the individual in whole days'),
+        'region_of_residence': Property(Types.STRING, 'The region in which the person in resident'),
+        'district_of_residence': Property(Types.STRING, 'The district in which the person is resident'),
+        'district_num_of_residence': Property(Types.INT, 'The district number in which the person is resident'),
     }
 
     def read_parameters(self, data_folder):
@@ -103,18 +78,18 @@
         """
 
         # Initial population size:
-        self.parameters["pop_2010"] = pd.read_csv(
-            Path(self.resourcefilepath) / "ResourceFile_Population_2010.csv"
+        self.parameters['pop_2010'] = pd.read_csv(
+            Path(self.resourcefilepath) / 'ResourceFile_Population_2010.csv'
         )
 
         # Fraction of babies that are male
-        self.parameters["fraction_of_births_male"] = pd.read_csv(
-            Path(self.resourcefilepath) / "ResourceFile_Pop_Frac_Births_Male.csv"
-        ).set_index("Year")["frac_births_male"]
+        self.parameters['fraction_of_births_male'] = pd.read_csv(
+            Path(self.resourcefilepath) / 'ResourceFile_Pop_Frac_Births_Male.csv'
+        ).set_index('Year')['frac_births_male']
 
         # Mortality schedule:
-        self.parameters["mortality_schedule"] = pd.read_csv(
-            Path(self.resourcefilepath) / "ResourceFile_Pop_DeathRates_Expanded_WPP.csv"
+        self.parameters['mortality_schedule'] = pd.read_csv(
+            Path(self.resourcefilepath) / 'ResourceFile_Pop_DeathRates_Expanded_WPP.csv'
         )
 
     def initialise_population(self, population):
@@ -126,56 +101,43 @@
         """
         df = population.props
 
-        init_pop = self.parameters["pop_2010"]
-        init_pop["prob"] = init_pop["Count"] / init_pop["Count"].sum()
+        init_pop = self.parameters['pop_2010']
+        init_pop['prob'] = init_pop['Count'] / init_pop['Count'].sum()
 
         # randomly pick from the init_pop sheet, to allocate charatceristic to each person in the df
-        demog_char_to_assign = init_pop.iloc[
-            self.rng.choice(
-                init_pop.index.values, size=len(df), replace=True, p=init_pop.prob
-            )
-        ][["District", "District_Num", "Region", "Sex", "Age"]].reset_index(drop=True)
+        demog_char_to_assign = init_pop.iloc[self.rng.choice(init_pop.index.values,
+                                                             size=len(df),
+                                                             replace=True,
+                                                             p=init_pop.prob)][
+            ['District', 'District_Num', 'Region', 'Sex', 'Age']] \
+            .reset_index(drop=True)
 
         # make a date of birth that is consistent with the allocated age of each person
-        demog_char_to_assign["days_since_last_birthday"] = self.rng.randint(
-            0, 365, len(demog_char_to_assign)
-        )
-
-        demog_char_to_assign["date_of_birth"] = [
-            self.sim.date
-            - DateOffset(
-                years=int(demog_char_to_assign["Age"][i]),
-                days=int(demog_char_to_assign["days_since_last_birthday"][i]),
-            )
-            for i in demog_char_to_assign.index
-        ]
-        demog_char_to_assign["age_in_days"] = (
-            self.sim.date - demog_char_to_assign["date_of_birth"]
-        )
+        demog_char_to_assign['days_since_last_birthday'] = self.rng.randint(0, 365, len(demog_char_to_assign))
+
+        demog_char_to_assign['date_of_birth'] = [
+            self.sim.date - DateOffset(years=int(demog_char_to_assign['Age'][i]),
+                                       days=int(demog_char_to_assign['days_since_last_birthday'][i]))
+            for i in demog_char_to_assign.index]
+        demog_char_to_assign['age_in_days'] = self.sim.date - demog_char_to_assign['date_of_birth']
 
         # Assign the characteristics
         df.is_alive.values[:] = True
-        df["date_of_birth"] = demog_char_to_assign["date_of_birth"]
-        df["date_of_death"] = pd.NaT
-        df["sex"].values[:] = demog_char_to_assign["Sex"]
-        df.loc[df.is_alive, "mother_id"] = -1
-        df.loc[df.is_alive, "age_exact_years"] = demog_char_to_assign[
-            "age_in_days"
-        ] / np.timedelta64(1, "Y")
-        df.loc[df.is_alive, "age_years"] = df.loc[
-            df.is_alive, "age_exact_years"
-        ].astype("int64")
-        df.loc[df.is_alive, "age_range"] = df.loc[df.is_alive, "age_years"].map(
-            self.AGE_RANGE_LOOKUP
-        )
-        df.loc[df.is_alive, "age_days"] = demog_char_to_assign["age_in_days"].dt.days
-        df["region_of_residence"] = demog_char_to_assign["Region"]
-        df["district_of_residence"] = demog_char_to_assign["District"]
-        df["district_num_of_residence"] = demog_char_to_assign["District_Num"]
+        df['date_of_birth'] = demog_char_to_assign['date_of_birth']
+        df['date_of_death'] = pd.NaT
+        df['sex'].values[:] = demog_char_to_assign['Sex']
+        df.loc[df.is_alive, 'mother_id'] = -1
+        df.loc[df.is_alive, 'age_exact_years'] = demog_char_to_assign['age_in_days'] / np.timedelta64(1, 'Y')
+        df.loc[df.is_alive, 'age_years'] = df.loc[df.is_alive, 'age_exact_years'].astype('int64')
+        df.loc[df.is_alive, 'age_range'] = df.loc[df.is_alive, 'age_years'].map(self.AGE_RANGE_LOOKUP)
+        df.loc[df.is_alive, 'age_days'] = demog_char_to_assign['age_in_days'].dt.days
+        df['region_of_residence'] = demog_char_to_assign['Region']
+        df['district_of_residence'] = demog_char_to_assign['District']
+        df['district_num_of_residence'] = demog_char_to_assign['District_Num']
 
         # Check for no bad values being assigned to persons in the dataframe:
-        assert not pd.isnull(df["region_of_residence"]).any()
-        assert not pd.isnull(df["district_of_residence"]).any()
+        assert (not pd.isnull(df['region_of_residence']).any())
+        assert (not pd.isnull(df['district_of_residence']).any())
 
         # Update other age properties
 
@@ -186,9 +148,8 @@
         It is a good place to add initial events to the event queue.
         """
         # Update age information every day
-        sim.schedule_event(
-            AgeUpdateEvent(self, self.AGE_RANGE_LOOKUP), sim.date + DateOffset(days=1)
-        )
+        sim.schedule_event(AgeUpdateEvent(self, self.AGE_RANGE_LOOKUP),
+                           sim.date + DateOffset(days=1))
 
         # check all population to determine if person should die (from causes other than those
         # explicitly modelled) (repeats every month)
@@ -199,9 +160,7 @@
 
         # Check that the simulation does not run too long
         if self.sim.end_date.year >= 2100:
-            raise Exception(
-                "Year is after 2100: Demographic data do not extend that far."
-            )
+            raise Exception('Year is after 2100: Demographic data do not extend that far.')
 
     def on_birth(self, mother_id, child_id):
         """Initialise our properties for a newborn individual.
@@ -211,34 +170,30 @@
         """
         df = self.sim.population.props
 
-        df.at[child_id, "is_alive"] = True
-        df.at[child_id, "date_of_birth"] = self.sim.date
-
-        p_male = self.parameters["fraction_of_births_male"][self.sim.date.year]
-        df.at[child_id, "sex"] = self.rng.choice(["M", "F"], p=[p_male, 1 - p_male])
-
-        df.at[child_id, "mother_id"] = mother_id
-
-        df.at[child_id, "age_exact_years"] = 0.0
-        df.at[child_id, "age_years"] = 0
-        df.at[child_id, "age_range"] = self.AGE_RANGE_LOOKUP[0]
+        df.at[child_id, 'is_alive'] = True
+        df.at[child_id, 'date_of_birth'] = self.sim.date
+
+        p_male = self.parameters['fraction_of_births_male'][self.sim.date.year]
+        df.at[child_id, 'sex'] = self.rng.choice(['M', 'F'], p=[p_male, 1 - p_male])
+
+        df.at[child_id, 'mother_id'] = mother_id
+
+        df.at[child_id, 'age_exact_years'] = 0.0
+        df.at[child_id, 'age_years'] = 0
+        df.at[child_id, 'age_range'] = self.AGE_RANGE_LOOKUP[0]
 
         # Child's residence is inherited from the mother
-        df.at[child_id, "region_of_residence"] = df.at[mother_id, "region_of_residence"]
-        df.at[child_id, "district_of_residence"] = df.at[
-            mother_id, "district_of_residence"
-        ]
+        df.at[child_id, 'region_of_residence'] = df.at[mother_id, 'region_of_residence']
+        df.at[child_id, 'district_of_residence'] = df.at[mother_id, 'district_of_residence']
 
         # Log the birth:
-        logger.info(
-            "%s|on_birth|%s",
-            self.sim.date,
-            {
-                "mother": mother_id,
-                "child": child_id,
-                "mother_age": df.at[mother_id, "age_years"],
-            },
-        )
+        logger.info('%s|on_birth|%s',
+                    self.sim.date,
+                    {
+                        'mother': mother_id,
+                        'child': child_id,
+                        'mother_age': df.at[mother_id, 'age_years']
+                    })
 
 
 class AgeUpdateEvent(RegularEvent, PopulationScopeEventMixin):
@@ -253,16 +208,12 @@
 
     def apply(self, population):
         df = population.props
-        age_in_days = population.sim.date - df.loc[df.is_alive, "date_of_birth"]
-
-        df.loc[df.is_alive, "age_exact_years"] = age_in_days / np.timedelta64(1, "Y")
-        df.loc[df.is_alive, "age_years"] = df.loc[
-            df.is_alive, "age_exact_years"
-        ].astype("int64")
-        df.loc[df.is_alive, "age_range"] = df.loc[df.is_alive, "age_years"].map(
-            self.age_range_lookup
-        )
-        df.loc[df.is_alive, "age_days"] = age_in_days.dt.days
+        age_in_days = population.sim.date - df.loc[df.is_alive, 'date_of_birth']
+
+        df.loc[df.is_alive, 'age_exact_years'] = age_in_days / np.timedelta64(1, 'Y')
+        df.loc[df.is_alive, 'age_years'] = df.loc[df.is_alive, 'age_exact_years'].astype('int64')
+        df.loc[df.is_alive, 'age_range'] = df.loc[df.is_alive, 'age_years'].map(self.age_range_lookup)
+        df.loc[df.is_alive, 'age_days'] = age_in_days.dt.days
 
 
 class OtherDeathPoll(RegularEvent, PopulationScopeEventMixin):
@@ -277,7 +228,7 @@
         super().__init__(module, frequency=DateOffset(months=1))
 
     def apply(self, population):
-        logger.debug("Checking to see if anyone should die...")
+        logger.debug('Checking to see if anyone should die...')
 
         # Get shortcut to main dataframe
         df = population.props
@@ -285,63 +236,42 @@
         # Cause the death for anyone that is older than the maximum age
         over_max_age = df.index[df.is_alive & (df.age_years > MAX_AGE)]
         for individual_id in over_max_age:
-            self.sim.schedule_event(
-                InstantaneousDeath(self.module, individual_id, "OverMaxAge")
-            )
+            self.sim.schedule_event(InstantaneousDeath(self.module, individual_id, 'OverMaxAge'))
 
         # Get the mortality schedule for now...
         # load the mortality schedule from WPP
-        mort_sched = self.module.parameters["mortality_schedule"]
+        mort_sched = self.module.parameters['mortality_schedule']
 
         # get the subset of mortality rates for this year.
         # confirms that we go to the five year period that we are in, not the exact year.
         fallbackyear = int(math.floor(self.sim.date.year / 5) * 5)
 
-        mort_sched = mort_sched.loc[
-            mort_sched.fallbackyear == fallbackyear, ["age_years", "sex", "death_rate"]
-        ].copy()
+        mort_sched = mort_sched.loc[mort_sched.fallbackyear == fallbackyear, ['age_years', 'sex', 'death_rate']].copy()
 
         # get the population
-        alive = df.loc[
-            df.is_alive & (df.age_years <= MAX_AGE), ["sex", "age_years"]
-        ].copy()
+        alive = df.loc[df.is_alive & (df.age_years <= MAX_AGE), ['sex', 'age_years']].copy()
 
         # merge the popualtion dataframe with the parameter dataframe to pick-up the death_rate for each person
         length_before_merge = len(alive)
-        alive = (
-            alive.reset_index()
-            .merge(
-                mort_sched,
-                left_on=["age_years", "sex"],
-                right_on=["age_years", "sex"],
-                how="inner",
-            )
-            .set_index("person")
-        )
+        alive = alive.reset_index().merge(mort_sched,
+                                          left_on=['age_years', 'sex'],
+                                          right_on=['age_years', 'sex'],
+                                          how='inner').set_index('person')
         assert length_before_merge == len(alive)
 
         # Work out probability of dying in the time before the next occurrence of this poll
-        dur_in_years_between_polls = np.timedelta64(
-            self.frequency.months, "M"
-        ) / np.timedelta64(1, "Y")
-        prob_of_dying_during_next_month = 1.0 - np.exp(
-            -alive.death_rate * dur_in_years_between_polls
-        )
+        dur_in_years_between_polls = np.timedelta64(self.frequency.months, 'M') / np.timedelta64(1, 'Y')
+        prob_of_dying_during_next_month = 1.0 - np.exp(-alive.death_rate * dur_in_years_between_polls)
 
         # flipping the coin to determine if this person will die
-        will_die = (
-            self.module.rng.random_sample(size=len(alive))
-            < prob_of_dying_during_next_month
-        )
-        logger.debug("Will die count: %d", will_die.sum())
+        will_die = (self.module.rng.random_sample(size=len(alive)) < prob_of_dying_during_next_month)
+        logger.debug('Will die count: %d', will_die.sum())
 
         # loop through to see who is going to die:
         for person in alive.index[will_die]:
             # schedule the death for some point in the next month
-            self.sim.schedule_event(
-                InstantaneousDeath(self.module, person, cause="Other"),
-                self.sim.date + DateOffset(days=self.module.rng.randint(0, 30)),
-            )
+            self.sim.schedule_event(InstantaneousDeath(self.module, person, cause='Other'),
+                                    self.sim.date + DateOffset(days=self.module.rng.randint(0, 30)))
 
 
 class InstantaneousDeath(Event, IndividualScopeEventMixin):
@@ -358,41 +288,32 @@
 
         logger.debug("@@@@ A Death is now occuring, to person %s", individual_id)
 
-        if df.at[individual_id, "is_alive"]:
+        if df.at[individual_id, 'is_alive']:
             # here comes the death.......
-            df.at[individual_id, "is_alive"] = False
+            df.at[individual_id, 'is_alive'] = False
             # the person is now dead
-            df.at[individual_id, "date_of_death"] = self.sim.date
-
-        logger.debug(
-            "*******************************************The person %s "
-            "is now officially dead and has died of %s",
-            individual_id,
-            self.cause,
-        )
+            df.at[individual_id, 'date_of_death'] = self.sim.date
+
+        logger.debug("*******************************************The person %s "
+                     "is now officially dead and has died of %s", individual_id, self.cause)
 
         # Log the death
-        logger.info(
-            "%s|death|%s",
-            self.sim.date,
-            {
-                "age": df.at[individual_id, "age_years"],
-                "sex": df.at[individual_id, "sex"],
-                "cause": self.cause,
-                "person_id": individual_id,
-            },
-        )
+        logger.info('%s|death|%s', self.sim.date,
+                    {
+                        'age': df.at[individual_id, 'age_years'],
+                        'sex': df.at[individual_id, 'sex'],
+                        'cause': self.cause,
+                        'person_id': individual_id
+                    })
 
         # Report the deaths to the healthburden module (if present) so that it tracks the live years lost
-        if "HealthBurden" in self.sim.modules.keys():
-            date_of_birth = df.at[individual_id, "date_of_birth"]
-            sex = df.at[individual_id, "sex"]
-            label = (
-                self.module.name + "_" + self.cause
-            )  # creates a label for these YLL of <ModuleName>_<CauseOfDeath>
-            self.sim.modules["HealthBurden"].report_live_years_lost(
-                sex=sex, date_of_birth=date_of_birth, label=label
-            )
+        if 'HealthBurden' in self.sim.modules.keys():
+            date_of_birth = df.at[individual_id, 'date_of_birth']
+            sex = df.at[individual_id, 'sex']
+            label = self.module.name + '_' + self.cause  # creates a label for these YLL of <ModuleName>_<CauseOfDeath>
+            self.sim.modules['HealthBurden'].report_live_years_lost(sex=sex,
+                                                                    date_of_birth=date_of_birth,
+                                                                    label=label)
 
 
 class DemographyLoggingEvent(RegularEvent, PopulationScopeEventMixin):
@@ -406,22 +327,26 @@
     def apply(self, population):
         df = population.props
 
-        sex_count = df[df.is_alive].groupby("sex").size()
-
-        logger.info(
-            "%s|population|%s",
-            self.sim.date,
-            {"total": sum(sex_count), "male": sex_count["M"], "female": sex_count["F"]},
-        )
+        sex_count = df[df.is_alive].groupby('sex').size()
+
+        logger.info('%s|population|%s',
+                    self.sim.date,
+                    {
+                        'total': sum(sex_count),
+                        'male': sex_count['M'],
+                        'female': sex_count['F']
+                    })
 
         # if you groupby both sex and age_range, you weirdly lose categories where size==0, so
         # get the counts separately
-        m_age_counts = df[df.is_alive & (df.sex == "M")].groupby("age_range").size()
-        f_age_counts = df[df.is_alive & (df.sex == "F")].groupby("age_range").size()
-
-        logger.info("%s|age_range_m|%s", self.sim.date, m_age_counts.to_dict())
-
-        logger.info("%s|age_range_f|%s", self.sim.date, f_age_counts.to_dict())
+        m_age_counts = df[df.is_alive & (df.sex == 'M')].groupby('age_range').size()
+        f_age_counts = df[df.is_alive & (df.sex == 'F')].groupby('age_range').size()
+
+        logger.info('%s|age_range_m|%s', self.sim.date,
+                    m_age_counts.to_dict())
+
+        logger.info('%s|age_range_f|%s', self.sim.date,
+                    f_age_counts.to_dict())
 
 
 def scale_to_population(parsed_output, resourcefilepath):
@@ -438,19 +363,15 @@
     """
 
     # Get information about the real population size (Malawi Census in 2018)
-    cens_tot = pd.read_csv(
-        Path(resourcefilepath) / "ResourceFile_PopulationSize_2018Census.csv"
-    )["Count"].sum()
+    cens_tot = pd.read_csv(Path(resourcefilepath) / "ResourceFile_PopulationSize_2018Census.csv")['Count'].sum()
     cens_yr = 2018
 
     # Get information about the model population size in 2018 (and fail if no 2018)
-    model_res = parsed_output["tlo.methods.demography"]["population"]
-    model_res["year"] = pd.to_datetime(model_res.date).dt.year
-
-    assert (
-        cens_yr in model_res.year.values
-    ), "Model results do not contain the year of the census, so cannot scale"
-    model_tot = model_res.loc[model_res["year"] == cens_yr, "total"].values[0]
+    model_res = parsed_output['tlo.methods.demography']['population']
+    model_res['year'] = pd.to_datetime(model_res.date).dt.year
+
+    assert cens_yr in model_res.year.values, "Model results do not contain the year of the census, so cannot scale"
+    model_tot = model_res.loc[model_res['year'] == cens_yr, 'total'].values[0]
 
     # Calculate ratio for scaling
     ratio_data_to_model = cens_tot / model_tot
@@ -459,42 +380,33 @@
     o = parsed_output.copy()
 
     # Multiply population count summaries by ratio
-    o["tlo.methods.demography"]["population"]["male"] *= ratio_data_to_model
-    o["tlo.methods.demography"]["population"]["female"] *= ratio_data_to_model
-    o["tlo.methods.demography"]["population"]["total"] *= ratio_data_to_model
-
-    o["tlo.methods.demography"]["age_range_m"].iloc[:, 1:] *= ratio_data_to_model
-    o["tlo.methods.demography"]["age_range_f"].iloc[:, 1:] *= ratio_data_to_model
+    o['tlo.methods.demography']['population']['male'] *= ratio_data_to_model
+    o['tlo.methods.demography']['population']['female'] *= ratio_data_to_model
+    o['tlo.methods.demography']['population']['total'] *= ratio_data_to_model
+
+    o['tlo.methods.demography']['age_range_m'].iloc[:, 1:] *= ratio_data_to_model
+    o['tlo.methods.demography']['age_range_f'].iloc[:, 1:] *= ratio_data_to_model
 
     # For individual-level reporting, construct groupby's and then multipy by ratio
     # 1) Counts of numbers of death by year/age/cause
-    deaths = o["tlo.methods.demography"]["death"]
-    deaths.index = pd.to_datetime(deaths["date"])
-    deaths["year"] = deaths.index.year.astype(int)
-
-    deaths_groupby_scaled = (
-        deaths[["year", "sex", "age", "cause", "person_id"]]
-        .groupby(by=["year", "sex", "age", "cause"])
-        .count()
-        .unstack(fill_value=0)
-        .stack()
+    deaths = o['tlo.methods.demography']['death']
+    deaths.index = pd.to_datetime(deaths['date'])
+    deaths['year'] = deaths.index.year.astype(int)
+
+    deaths_groupby_scaled = deaths[['year', 'sex', 'age', 'cause', 'person_id']].groupby(
+        by=['year', 'sex', 'age', 'cause']).count().unstack(fill_value=0).stack() * ratio_data_to_model
+    deaths_groupby_scaled.rename(columns={'person_id': 'count'}, inplace=True)
+    o['tlo.methods.demography'].update({'death_groupby_scaled': deaths_groupby_scaled})
+
+    # 2) Counts of numbers of births by year/age-of-mother
+    births = o['tlo.methods.demography']['on_birth']
+    births.index = pd.to_datetime(births['date'])
+    births['year'] = births.index.year
+    births_groupby_scaled = \
+        births[['year', 'mother_age', 'mother']].groupby(by=['year', 'mother_age']).count() \
         * ratio_data_to_model
-    )
-    deaths_groupby_scaled.rename(columns={"person_id": "count"}, inplace=True)
-    o["tlo.methods.demography"].update({"death_groupby_scaled": deaths_groupby_scaled})
-
-    # 2) Counts of numbers of births by year/age-of-mother
-    births = o["tlo.methods.demography"]["on_birth"]
-    births.index = pd.to_datetime(births["date"])
-    births["year"] = births.index.year
-    births_groupby_scaled = (
-        births[["year", "mother_age", "mother"]]
-        .groupby(by=["year", "mother_age"])
-        .count()
-        * ratio_data_to_model
-    )
-    births_groupby_scaled.rename(columns={"mother": "count"}, inplace=True)
-    o["tlo.methods.demography"].update({"birth_groupby_scaled": births_groupby_scaled})
+    births_groupby_scaled.rename(columns={'mother': 'count'}, inplace=True)
+    o['tlo.methods.demography'].update({'birth_groupby_scaled': births_groupby_scaled})
 
     # TODO: Do this kind of manipulation for all things in the log that are /
     #  flagged are being subject to scaling - issue raised.
