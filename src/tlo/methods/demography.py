"""
The core demography module and its associated events.
* Sets initial population size
* Determines the 'is_alive', age-related, and residential location properties.
* Runs the OtherDeathPoll which represents the deaths due to causes other than those represented by disease modules.
"""

import math
from pathlib import Path

import numpy as np
import pandas as pd

from tlo import DateOffset, Module, Parameter, Property, Types, logging
from tlo.events import Event, IndividualScopeEventMixin, PopulationScopeEventMixin, RegularEvent
from tlo.methods.causes import (
    Cause,
    collect_causes_from_disease_modules,
    create_mappers_from_causes_to_label,
)
from tlo.util import create_age_range_lookup

logger = logging.getLogger(__name__)
logger.setLevel(logging.INFO)

# Limits for setting up age range categories
MIN_AGE_FOR_RANGE = 0
MAX_AGE_FOR_RANGE = 100
AGE_RANGE_SIZE = 5
MAX_AGE = 120


class Demography(Module):
    """
    The core demography module.
    """

    def __init__(self, name=None, resourcefilepath=None):
        super().__init__(name)
        self.resourcefilepath = resourcefilepath
        self.popsize_by_year = dict()  # will store total population size each year
        self.causes_of_death = dict()  # will store all the causes of death that are possible in the simulation
        self.gbd_causes_of_death = set()  # will store all the causes of death defined in the GBD data
        self.gbd_causes_of_death_not_represented_in_disease_modules = set()
        #  will store causes of death in GBD not represented in the simulation
        self.other_death_poll = None    # will hold pointer to the OtherDeathPoll object

    AGE_RANGE_CATEGORIES, AGE_RANGE_LOOKUP = create_age_range_lookup(
        min_age=MIN_AGE_FOR_RANGE,
        max_age=MAX_AGE_FOR_RANGE,
        range_size=AGE_RANGE_SIZE)

    # We should have 21 age range categories
    assert len(AGE_RANGE_CATEGORIES) == 21

    # Here we declare parameters for this module. Each parameter has a name, data type,
    # and longer description.
    PARAMETERS = {
        'pop_2010': Parameter(Types.DATA_FRAME, 'Population in 2010 for initialising population'),
        'district_num_to_district_name': Parameter(Types.DICT, 'Mapping from district_num to district name'),
        'district_num_to_region_name': Parameter(Types.DICT, 'Mapping from district_num to region name'),
        'all_cause_mortality_schedule': Parameter(Types.DATA_FRAME, 'All-cause age-specific mortality rates from WPP'),
        'fraction_of_births_male': Parameter(Types.REAL, 'Birth Sex Ratio'),
        'gbd_causes_of_death_data': Parameter(Types.DATA_FRAME,
                                              'Proportion of deaths in each age/sex group attributable to each possible'
                                              ' cause of death in the GBD dataset.'),
    }

    # Next we declare the properties of individuals that this module provides.
    # Again each has a name, type and description. In addition, properties may be marked
    # as optional if they can be undefined for a given individual.
    PROPERTIES = {
        'is_alive': Property(Types.BOOL, 'Whether this individual is alive'),
        'date_of_birth': Property(Types.DATE, 'Date of birth of this individual'),
        'date_of_death': Property(Types.DATE, 'Date of death of this individual'),
        'sex': Property(Types.CATEGORICAL, 'Male or female', categories=['M', 'F']),
        'mother_id': Property(Types.INT, 'Unique identifier of mother of this individual'),
        'district_num_of_residence': Property(Types.INT, 'The district number in which the person is resident'),

        # the categories of these properties are set in `pre_initialise_population`
        'cause_of_death': Property(
            Types.CATEGORICAL,
            'The cause of death of this individual (the tlo_cause defined by the module)',
            categories=['SET_AT_RUNTIME']
        ),

        'district_of_residence': Property(
            Types.CATEGORICAL,
            'The district (name) of residence (mapped from district_num_of_residence).',
            categories=['SET_AT_RUNTIME']
        ),

        'region_of_residence': Property(
            Types.CATEGORICAL,
            'The region of residence (mapped from district_num_of_residence).',
            categories=['SET_AT_RUNTIME']
        ),

        # Age calculation is handled by demography module
        'age_exact_years': Property(Types.REAL, 'The age of the individual in exact years'),
        'age_years': Property(Types.INT, 'The age of the individual in years'),
        'age_range': Property(Types.CATEGORICAL,
                              'The age range category of the individual',
                              categories=AGE_RANGE_CATEGORIES),
        'age_days': Property(Types.INT, 'The age of the individual in whole days'),
    }

    def read_parameters(self, data_folder):
        """Read parameter values from file, if required.
        Loads the 'Interpolated Pop Structure' worksheet from the Demography Excel workbook.
        :param data_folder: path of a folder supplied to the Simulation containing data files.
          Typically modules would read a particular file within here.
        """

        # Initial population size:
        self.parameters['pop_2010'] = pd.read_csv(
            Path(self.resourcefilepath) / 'demography' / 'ResourceFile_Population_2010.csv'
        )

        # Lookup dicts to map from district_num_of_residence (in the df) and District name and Region name
        self.parameters['district_num_to_district_name'] = \
            self.parameters['pop_2010'][['District_Num', 'District']].drop_duplicates()\
                                                                     .set_index('District_Num')['District']\
                                                                     .to_dict()

        self.parameters['district_num_to_region_name'] = \
            self.parameters['pop_2010'][['District_Num', 'Region']].drop_duplicates()\
                                                                   .set_index('District_Num')['Region']\
                                                                   .to_dict()

        # Fraction of babies that are male
        self.parameters['fraction_of_births_male'] = pd.read_csv(
            Path(self.resourcefilepath) / 'demography' / 'ResourceFile_Pop_Frac_Births_Male.csv'
        ).set_index('Year')['frac_births_male']

        # All-Cause Mortality schedule:
        self.parameters['all_cause_mortality_schedule'] = pd.read_csv(
            Path(self.resourcefilepath) / 'demography' / 'ResourceFile_Pop_DeathRates_Expanded_WPP.csv'
        )

        # GBD Dataset for Causes of Death
        self.parameters['gbd_causes_of_death_data'] = pd.read_csv(
            Path(self.resourcefilepath) / 'gbd' / 'ResourceFile_CausesOfDeath_GBD2019.csv'
        ).set_index(['Sex', 'Age_Grp'])

    def pre_initialise_population(self):
        """
        1) Store all the cause of death represented in the imported GBD data
        2) Process the declarations of causes of death made by the disease modules
        3) Define categorical properties for 'cause_of_death', 'region_of_residence' and 'district_of_residence'
        """

        # 1) Store all the cause of death represented in the imported GBD data
        self.gbd_causes_of_death = set(self.parameters['gbd_causes_of_death_data'].columns)

        # 2) Process the declarations of causes of death made by the disease modules
        self.process_causes_of_death()

        # 3) Define categorical properties for 'cause_of_death', 'region_of_residence' and 'district_of_residence'
        # Nb. This couldn't be done before categories for each of these has been determined following read-in of data
        # and initialising of other modules.
        self.PROPERTIES['cause_of_death'] = Property(
            Types.CATEGORICAL,
            'The cause of death of this individual (the tlo_cause defined by the module)',
            categories=list(self.causes_of_death.keys())
        )
        self.PROPERTIES['district_of_residence'] = Property(
            Types.CATEGORICAL,
            'The district (name) of residence (mapped from district_num_of_residence).',
            categories=self.parameters['pop_2010']['District'].unique().tolist()
        )
        self.PROPERTIES['region_of_residence'] = Property(
            Types.CATEGORICAL,
            'The region of residence (mapped from district_num_of_residence).',
            categories=self.parameters['pop_2010']['Region'].unique().tolist()
        )

    def initialise_population(self, population):
        """Set our property values for the initial population.
        This method is called by the simulation when creating the initial population, and is
        responsible for assigning initial values, for every individual, of those properties
        'owned' by this module, i.e. those declared in the PROPERTIES dictionary above.
        :param population: the population of individuals
        """
        df = population.props

        init_pop = self.parameters['pop_2010']
        init_pop['prob'] = init_pop['Count'] / init_pop['Count'].sum()

        # randomly pick from the init_pop sheet, to allocate characteristic to each person in the df
        demog_char_to_assign = init_pop.iloc[self.rng.choice(init_pop.index.values,
                                                             size=len(df),
                                                             replace=True,
                                                             p=init_pop.prob)][
            ['District', 'District_Num', 'Region', 'Sex', 'Age']] \
            .reset_index(drop=True)

        # make a date of birth that is consistent with the allocated age of each person
        demog_char_to_assign['days_since_last_birthday'] = self.rng.randint(0, 365, len(demog_char_to_assign))

        demog_char_to_assign['date_of_birth'] = [
            self.sim.date - DateOffset(years=int(demog_char_to_assign['Age'][i]),
                                       days=int(demog_char_to_assign['days_since_last_birthday'][i]))
            for i in demog_char_to_assign.index]
        demog_char_to_assign['age_in_days'] = self.sim.date - demog_char_to_assign['date_of_birth']

        # Assign the characteristics
        df.is_alive.values[:] = True
        df.loc[df.is_alive, 'date_of_birth'] = demog_char_to_assign['date_of_birth']
        df.loc[df.is_alive, 'date_of_death'] = pd.NaT
        df.loc[df.is_alive, 'cause_of_death'] = np.nan
        df.loc[df.is_alive, 'sex'] = demog_char_to_assign['Sex']
        df.loc[df.is_alive, 'mother_id'] = -1
        df.loc[df.is_alive, 'district_num_of_residence'] = demog_char_to_assign['District_Num'].values[:]
        df.loc[df.is_alive, 'district_of_residence'] = demog_char_to_assign['District'].values[:]
        df.loc[df.is_alive, 'region_of_residence'] = demog_char_to_assign['Region'].values[:]

        df.loc[df.is_alive, 'age_exact_years'] = demog_char_to_assign['age_in_days'] / np.timedelta64(1, 'Y')
        df.loc[df.is_alive, 'age_years'] = df.loc[df.is_alive, 'age_exact_years'].astype('int64')
        df.loc[df.is_alive, 'age_range'] = df.loc[df.is_alive, 'age_years'].map(self.AGE_RANGE_LOOKUP)
        df.loc[df.is_alive, 'age_days'] = demog_char_to_assign['age_in_days'].dt.days

    def initialise_simulation(self, sim):
        """
        * Schedule the age updating
        * Output to the log the dicts that can be used for mapping from causes of death defined here, and those defined
        in the GBD datasets, to a common 'label'.
        """
        # Update age information every day
        sim.schedule_event(AgeUpdateEvent(self, self.AGE_RANGE_LOOKUP), sim.date + DateOffset(days=1))

        # check all population to determine if person should die (from causes other than those
        # explicitly modelled) (repeats every month)
        self.other_death_poll = OtherDeathPoll(self)
        sim.schedule_event(self.other_death_poll, sim.date + DateOffset(months=1))

        # Launch the repeating event that will store statistics about the population structure
        sim.schedule_event(DemographyLoggingEvent(self), sim.date + DateOffset(days=0))

        # Check that the simulation does not run too long
        if self.sim.end_date.year >= 2100:
            raise Exception('Year is after 2100: Demographic data do not extend that far.')

    def on_birth(self, mother_id, child_id):
        """Initialise our properties for a newborn individual.
        This is called by the simulation whenever a new person is born.
        :param mother_id: the mother for this child
        :param child_id: the new child
        """
        df = self.sim.population.props
        rng = self.rng

        fraction_of_births_male = self.parameters['fraction_of_births_male'][self.sim.date.year]

        child = {
            'is_alive': True,
            'date_of_birth': self.sim.date,
            'date_of_death': pd.NaT,
            'cause_of_death': np.nan,
            'sex': 'M' if rng.random_sample() < fraction_of_births_male else 'F',
            'mother_id': mother_id,
            'district_num_of_residence': df.at[mother_id, 'district_num_of_residence'],
            'district_of_residence': df.at[mother_id, 'district_of_residence'],
            'region_of_residence': df.at[mother_id, 'region_of_residence'],
            'age_exact_years': 0.0,
            'age_years': 0,
            'age_range': self.AGE_RANGE_LOOKUP[0]
        }

        df.loc[child_id, child.keys()] = child.values()

        # Log the birth:
        logger.info(
            key='on_birth',
            data={'mother': mother_id,
                  'child': child_id,
                  'mother_age': df.at[mother_id, 'age_years']}
        )

    def on_simulation_end(self):
        """Things to do at end of the simulation:
        * Compute and log the scaling-factor
        """
        sf = self.compute_scaling_factor()
        if not np.isnan(sf):
            logger.info(
                key='scaling_factor',
                data={'scaling_factor': sf},
                description='The scaling factor (if can be computed)'
            )

    def process_causes_of_death(self):
        """
        1) Register all causes of deaths defined by Module
        2) Define the "Other" causes of death (that is managed in this module by the OtherDeathPoll)
        3) Output to the log mappers for causes of death (tlo_cause --> label; gbd_cause --> label).
        """
        # 1) Register all the causes of death from the disease modules: gives dict(<tlo_cause>: <Cause instance>)
        self.causes_of_death = collect_causes_from_disease_modules(
            all_modules=self.sim.modules.values(),
            collect='CAUSES_OF_DEATH',
            acceptable_causes=self.gbd_causes_of_death
        )

        # 2) Define the "Other" tlo_cause of death (that is managed in this module by the OtherDeathPoll)
        self.gbd_causes_of_death_not_represented_in_disease_modules = \
            self.get_gbd_causes_of_death_not_represented_in_disease_modules(self.causes_of_death)
        self.causes_of_death['Other'] = Cause(
            label='Other',
            gbd_causes=self.gbd_causes_of_death_not_represented_in_disease_modules
        )

        # 3) Output to the log mappers for causes of death
        mapper_from_tlo_causes, mapper_from_gbd_causes = self.create_mappers_from_causes_of_death_to_label()
        logger.info(
            key='mapper_from_tlo_cause_to_common_label',
            data=mapper_from_tlo_causes
        )
        logger.info(
            key='mapper_from_gbd_cause_to_common_label',
            data=mapper_from_gbd_causes
        )

    def do_death(self, individual_id: int, cause: str, originating_module: Module):
        """Register and log the death of an individual from a specific cause.
        * 'individual_id' is the index in the population.props dataframe to the (one) person.
        * 'cause' is the "tlo cause" that is defined by the disease module.
        * 'originating_module' is the disease module that is causing the death.
        """

        assert not hasattr(individual_id, '__iter__'), 'do_death must be called for one individual at a time.'

        df = self.sim.population.props
        person = df.loc[individual_id]

        if not person['is_alive']:
            return

        # Check that the cause is declared, and declared for use by the originating module:
        assert cause in self.causes_of_death, f'The cause of death {cause} is not declared.'
        if originating_module is not self:
            assert cause in originating_module.CAUSES_OF_DEATH, \
                f'The cause of death {cause} is not declared for use by the module {originating_module.name}.'

        # Register the death:
        df.loc[individual_id, ['is_alive', 'date_of_death', 'cause_of_death']] = (False, self.sim.date, cause)

        # Log the death
        # - log the line-list of summary information about each death
        data_to_log_for_each_death = {
            'age': person['age_years'],
            'sex': person['sex'],
            'cause': cause,
            'label': self.causes_of_death[cause].label,
            'person_id': individual_id
        }

        if ('Contraception' in self.sim.modules) or ('SimplifiedBirths' in self.sim.modules):
            # If possible, append to the log additional information about pregnancy:
            data_to_log_for_each_death.update({
                'pregnancy': person['is_pregnant'],
            })

<<<<<<< HEAD
        # Release any beds-days that would be used by this person:
        if 'HealthSystem' in self.sim.modules:
            self.sim.modules['HealthSystem'].bed_days.remove_beddays_footprint(person_id=individual_id)
=======
        logger.info(key='death', data=data_to_log_for_each_death)

        # - log all the properties for the deceased person
        logger.info(key='properties_of_deceased_persons',
                    data=person.to_dict(),
                    description='values of all properties at the time of death for deceased persons')
>>>>>>> 7416d56d

        # Report the deaths to the healthburden module (if present) so that it tracks the live years lost
        if 'HealthBurden' in self.sim.modules.keys():
            # report the death so that a computation of lost life-years due to this cause to be recorded
            self.sim.modules['HealthBurden'].report_live_years_lost(sex=person['sex'],
                                                                    date_of_birth=person['date_of_birth'],
                                                                    cause_of_death=cause)

        # Release any beds-days that would be used by this person:
        if 'HealthSystem' in self.sim.modules:
            self.sim.modules['HealthSystem'].remove_beddays_footprint(person_id=individual_id)

    def get_gbd_causes_of_death_not_represented_in_disease_modules(self, causes_of_death):
        """
        Find the causes of death in the GBD datasets that are not represented within the causes of death defined in the
        modules registered in this simulation.
        :return: set of gbd_causes of death that are not represented in disease modules
        """
        all_gbd_causes_in_sim = set()
        for c in causes_of_death.values():
            all_gbd_causes_in_sim.update(c.gbd_causes)

        return self.gbd_causes_of_death - all_gbd_causes_in_sim

    def create_mappers_from_causes_of_death_to_label(self):
        """Use a helper function to create mappers for causes of death to label."""
        return create_mappers_from_causes_to_label(
            causes=self.causes_of_death,
            all_gbd_causes=self.gbd_causes_of_death
        )

    def calc_py_lived_in_last_year(self, delta=pd.DateOffset(years=1), mask=None):
        """
        This is a helper method to compute the person-years that were lived in the previous year by age.
        It outputs a pd.DataFrame with the index being single year of age, 0 to 99.
        """
        df = self.sim.population.props

        # if a mask is passed to the function, restricts the PY calculation to individuals who don't have the condition
        # specified by the mask
        if mask is not None:
            df = df[mask]

        # get everyone who was alive during the previous year
        one_year_ago = self.sim.date - delta
        condition = df.is_alive | (df.date_of_death > one_year_ago)
        df_py = df.loc[condition, ['sex', 'age_exact_years', 'age_years', 'date_of_birth']]

        # renaming columns for clarity
        df_py = df_py.rename({'age_exact_years': 'age_exact_end', 'age_years': 'age_years_end'}, axis=1)

        # exact age at the start
        df_py['age_exact_start'] = (one_year_ago - df_py.date_of_birth) / np.timedelta64(1, 'Y')
        df_py['age_years_start'] = np.floor(df_py.age_exact_start).astype(np.int64)  # int age at start of the period
        df_py['years_in_age_start'] = df_py.age_years_end - df_py.age_exact_start  # time spent in age at start
        df_py['years_in_age_end'] = df_py.age_exact_end - df_py.age_years_end  # time spent in age at end

        # correction for those individuals who started the year and then died at the same age
        condition = df_py.age_years_end == df_py.age_years_start
        df_py.loc[condition, 'years_in_age_start'] = df_py.age_exact_end - df_py.age_exact_start
        df_py.loc[condition, 'years_in_age_end'] = 0

        # zero out entries for those born in the year passed (no time spend in age at start of year)
        condition = df_py.age_exact_start < 0
        df_py.loc[condition, 'years_in_age_start'] = 0
        df_py.loc[condition, 'age_years_start'] = 0
        df_py.loc[condition, 'age_exact_start'] = 0

        # collected all time spent in age at start of period
        df1 = df_py[['sex', 'years_in_age_start', 'age_years_start']].groupby(by=['sex', 'age_years_start']).sum()
        df1 = df1.unstack('sex')
        df1.columns = df1.columns.droplevel(0)
        df1.index.rename('age_years', inplace=True)

        # collect all time spent in age at end of period
        df2 = df_py[['sex', 'years_in_age_end', 'age_years_end']].groupby(by=['sex', 'age_years_end']).sum()
        df2 = df2.unstack('sex')
        df2.columns = df2.columns.droplevel(0)
        df2.index.rename('age_years', inplace=True)

        # add the two time spent together
        py = pd.DataFrame(
            index=pd.Index(data=list(self.AGE_RANGE_LOOKUP.keys()), name='age_years'),
            columns=['M', 'F'],
            data=0.0
        )
        py = py.add(df1, fill_value=0).add(df2, fill_value=0)

        return py

    def compute_scaling_factor(self):
        """
        Compute the scaling factor, if it is possible to do so.

        The scaling factor is the ratio of {Real Population} to {Model Pop Size}. It is used to multiply model outputs
        in order to produce statistics that will be of the same scale as the real population.

        It is estimated by comparing the population size with the national census in the year that the census was
        conducted.

        If the simulation does not include that year, the scaling factor cannot be computed (in which case, np.nan is
        returned).

        :return: floating point number that is the scaling factor, or np.nan if it cannot be computed.
        """

        # Get Census data
        year_of_census = 2018
        census_popsize = pd.read_csv(
            Path(self.resourcefilepath) / "demography" / "ResourceFile_PopulationSize_2018Census.csv"
        )['Count'].sum()

        # Get model total population size in that same year
        if year_of_census not in self.popsize_by_year:
            return np.nan
        else:
            model_popsize_in_year_of_census = self.popsize_by_year[year_of_census]
            return census_popsize / model_popsize_in_year_of_census


class AgeUpdateEvent(RegularEvent, PopulationScopeEventMixin):
    """
    This event updates the age_exact_years, age_years and age_range columns for the population based
    on the current simulation date
    """

    def __init__(self, module, age_range_lookup):
        super().__init__(module, frequency=DateOffset(days=1))
        self.age_range_lookup = age_range_lookup

    def apply(self, population):
        df = population.props
        age_in_days = population.sim.date - df.loc[df.is_alive, 'date_of_birth']

        df.loc[df.is_alive, 'age_exact_years'] = age_in_days / np.timedelta64(1, 'Y')
        df.loc[df.is_alive, 'age_years'] = df.loc[df.is_alive, 'age_exact_years'].astype('int64')
        df.loc[df.is_alive, 'age_range'] = df.loc[df.is_alive, 'age_years'].map(self.age_range_lookup)
        df.loc[df.is_alive, 'age_days'] = age_in_days.dt.days


class OtherDeathPoll(RegularEvent, PopulationScopeEventMixin):
    """
    This event causes deaths to persons from cause that are _not_ being modelled explicitly by a disease module.
    It does this by computing the GBD death rates that are implied by all the causes of death other than those that are
    represented in the disease module registered in this simulation.
    """
    def __init__(self, module):
        super().__init__(module, frequency=DateOffset(months=1))
        self.causes_to_represent = self.module.gbd_causes_of_death_not_represented_in_disease_modules
        self.mort_risk_per_poll = self.get_mort_risk_per_poll()

    def get_mort_risk_per_poll(self):
        """Compute the death-rates to use (i.e., those from causes of death defined in `self.causes_to_represent`).
        This is based on using the WPP schedule for all-cause deaths and scaling by the proportion of deaths caused by
        those caused defined in `self.causes_to_represent` (as per the latest available GBD data).
        These mortality rates are used to compute a risk of death per person per occurrence of the polling event.
        """

        # Get the all-cause risk of death per poll
        all_cause_mort_risk = self.get_all_cause_mort_risk_per_poll()

        # Get the proportion of the total death rates that the OtherDeathPollEvent must represent (and log it)
        prop_of_deaths_to_represent = self.get_proportion_of_deaths_to_represent_as_other_deaths()
        logger.info(
            key='other_deaths',
            data=prop_of_deaths_to_represent.reset_index().to_dict(),
            description='proportion of all deaths that are represented as OtherDeaths'
        )

        # Mulitiply probabilities by the proportion of deaths that are to be represented by OtherDeathPollEvent
        all_cause_mort_risk['age_group'] = all_cause_mort_risk['age_years'].map(self.module.AGE_RANGE_LOOKUP)
        mort_risk = all_cause_mort_risk.merge(prop_of_deaths_to_represent.reset_index(name='prop'),
                                              left_on=['sex', 'age_group'],
                                              right_on=['Sex', 'Age_Grp'],
                                              how='left')
        mort_risk['prop'] = mort_risk['prop'].fillna(method='ffill')
        mort_risk['prob_of_dying_before_next_poll'] *= mort_risk['prop']
        assert not mort_risk['prob_of_dying_before_next_poll'].isna().any()

        return mort_risk[['fallbackyear', 'sex', 'age_years', 'prob_of_dying_before_next_poll']]

    def get_all_cause_mort_risk_per_poll(self):
        """Compute the all-cause risk of death per poll"""
        # Get time elapsed between each poll:
        dur_in_years_between_polls = np.timedelta64(self.frequency.months, 'M') / np.timedelta64(1, 'Y')

        # Compute all-cause mortality risk per poll
        return self.module.parameters['all_cause_mortality_schedule'].assign(
            prob_of_dying_before_next_poll=lambda x: (1.0 - np.exp(-x.death_rate * dur_in_years_between_polls))
        ).drop(columns={'death_rate'})

    def get_proportion_of_deaths_to_represent_as_other_deaths(self):
        """Compute the fraction of deaths that will be reprsented by the OtherDeathPoll"""
        # Get the breakdown of deaths by cause from GBD data:
        gbd_deaths = self.module.parameters['gbd_causes_of_death_data']

        # Find the proportion of deaths to be represented by the OtherDeathPoll
        return gbd_deaths[self.causes_to_represent].sum(axis=1)

    def apply(self, population):
        """Randomly select some persons to die of the 'Other' tlo cause (the causes of death that are not represented
        by the disease modules)."""
        # Get shortcut to main dataframe
        df = population.props

        # Cause the death immediately for anyone that is older than the maximum age
        over_max_age = df.index[df.is_alive & (df.age_years > MAX_AGE)]
        for individual_id in over_max_age:
            self.module.do_death(individual_id=individual_id, cause='Other', originating_module=self.module)

        # Get the mortality schedule for now...
        # - get the subset of mortality rates for this year.
        # confirms that we go to the five year period that we are in, not the exact year.
        fallbackyear = int(math.floor(self.sim.date.year / 5) * 5)

        mort_risk = self.mort_risk_per_poll.loc[
            self.mort_risk_per_poll.fallbackyear == fallbackyear, [
                'age_years', 'sex', 'prob_of_dying_before_next_poll']].copy()

        # get the population
        alive = df.loc[df.is_alive & (df.age_years <= MAX_AGE), ['sex', 'age_years']].copy()

        # merge the population dataframe with the parameter dataframe to pick-up the death_rate for each person
        length_before_merge = len(alive)
        alive = alive.reset_index().merge(mort_risk,
                                          left_on=['age_years', 'sex'],
                                          right_on=['age_years', 'sex'],
                                          how='inner').set_index('person')
        assert length_before_merge == len(alive)

        # flipping the coin to determine if this person will die
        will_die = (self.module.rng.random_sample(size=len(alive)) < alive.prob_of_dying_before_next_poll)

        # loop through to see who is going to die:
        for person in alive.index[will_die]:
            # schedule the death for some point in the next month
            self.sim.schedule_event(InstantaneousDeath(self.module, person, cause='Other'),
                                    self.sim.date + DateOffset(days=self.module.rng.randint(0, 30)))


class InstantaneousDeath(Event, IndividualScopeEventMixin):
    """
    Call the do_death function to cause the person to die.

    Note that no checking is done here. (Checking is done within `do_death` which can also be called directly.)

    The 'individual_id' is the index in the population.props dataframe. It is for _one_ person only.
    The 'cause' is the cause that is defined by the disease module (aka, "tlo cause").
    The 'module' passed to this event is the disease module that is causing the death.
    """

    def __init__(self, module, individual_id, cause):
        super().__init__(module, person_id=individual_id)
        self.cause = cause

    def apply(self, individual_id):
        self.sim.modules['Demography'].do_death(individual_id, cause=self.cause, originating_module=self.module)


class DemographyLoggingEvent(RegularEvent, PopulationScopeEventMixin):
    def __init__(self, module):
        """
        Logging event running every year.
        * Update internal storage of population size
        * Output statistics to the log
        """
        # run this event every 12 months (every year)
        self.repeat = 12
        super().__init__(module, frequency=DateOffset(months=self.repeat))

    def apply(self, population):
        df = population.props

        # 1) Update internal storage of the total population size each year.
        self.module.popsize_by_year[self.sim.date.year] = df.is_alive.sum()

        # 2) Compute Statistics for the log
        sex_count = df[df.is_alive].groupby('sex').size()

        logger.info(
            key='population',
            data={'total': sum(sex_count),
                  'male': sex_count['M'],
                  'female': sex_count['F']
                  })

        # (nb. if you groupby both sex and age_range, you weirdly lose categories where size==0, so
        # get the counts separately.)
        m_age_counts = df[df.is_alive & (df.sex == 'M')].groupby('age_range').size()
        f_age_counts = df[df.is_alive & (df.sex == 'F')].groupby('age_range').size()

        logger.info(key='age_range_m', data=m_age_counts.to_dict())

        logger.info(key='age_range_f', data=f_age_counts.to_dict())

        # Output by single year of age for under-fives
        # (need to guarantee output always is for each of the years - even if size() is 0)
        num_children = pd.Series(index=range(5), data=0).add(
            df[df.is_alive & (df.age_years < 5)].groupby('age_years').size(),
            fill_value=0
        )

        logger.info(key='num_children', data=num_children.to_dict())

        # Output the person-years lived by single year of age in the past year
        py = self.module.calc_py_lived_in_last_year()
        logger.info(key='person_years', data=py.to_dict())


def scale_to_population(parsed_output, resourcefilepath, rtn_scaling_ratio=False):
    """

    DO NOT USE THIS FUNCTION IN NEW CODE --- IT IS PROVIDED TO ENABLE LEGACY CODE TO RUN.

    This helper function scales certain outputs so that they can create statistics for the whole population.
    e.g. Population Size, Number of deaths are scaled by the factor of {Model Pop Size at Start of Simulation} to {
    {Real Population at the same time}.

    NB. This file gives precedence to the Malawi Population Census

    :param parsed_output: The outputs from parse_output
    :param resourcefilepath: The resourcefilepath
    :return: a new version of parsed_output that includes certain variables scaled
    """

    print("DO NOT USE THIS FUNCTION IN NEW CODE --- IT IS PROVIDED TO ENABLE LEGACY CODE TO RUN.")
    print()
    print('The scaling factor can found in the log key=scaling_factor')

    # Get information about the real population size (Malawi Census in 2018)
    cens_tot = pd.read_csv(Path(resourcefilepath) / "ResourceFile_PopulationSize_2018Census.csv")['Count'].sum()
    cens_yr = 2018

    # Get information about the model population size in 2018 (and fail if no 2018)
    model_res = parsed_output['tlo.methods.demography']['population']
    model_res['year'] = pd.to_datetime(model_res.date).dt.year

    assert cens_yr in model_res.year.values, "Model results do not contain the year of the census, so cannot scale"
    model_tot = model_res.loc[model_res['year'] == cens_yr, 'total'].values[0]

    # Calculate ratio for scaling
    ratio_data_to_model = cens_tot / model_tot

    if rtn_scaling_ratio:
        return ratio_data_to_model

    # Do the scaling on selected columns in the parsed outputs:
    o = parsed_output.copy()

    # Multiply population count summaries by ratio
    o['tlo.methods.demography']['population']['male'] *= ratio_data_to_model
    o['tlo.methods.demography']['population']['female'] *= ratio_data_to_model
    o['tlo.methods.demography']['population']['total'] *= ratio_data_to_model

    o['tlo.methods.demography']['age_range_m'].iloc[:, 1:] *= ratio_data_to_model
    o['tlo.methods.demography']['age_range_f'].iloc[:, 1:] *= ratio_data_to_model

    # For individual-level reporting, construct groupby's and then multiply by ratio
    # 1) Counts of numbers of death by year/age/cause
    deaths = o['tlo.methods.demography']['death']
    deaths.index = pd.to_datetime(deaths['date'])
    deaths['year'] = deaths.index.year.astype(int)

    deaths_groupby_scaled = deaths[['year', 'sex', 'age', 'cause', 'person_id']].groupby(
        by=['year', 'sex', 'age', 'cause']).count().unstack(fill_value=0).stack() * ratio_data_to_model
    deaths_groupby_scaled.rename(columns={'person_id': 'count'}, inplace=True)
    o['tlo.methods.demography'].update({'death_groupby_scaled': deaths_groupby_scaled})

    # 2) Counts of numbers of births by year/age-of-mother
    births = o['tlo.methods.demography']['on_birth']
    births.index = pd.to_datetime(births['date'])
    births['year'] = births.index.year
    births_groupby_scaled = \
        births[['year', 'mother_age', 'mother']].groupby(by=['year', 'mother_age']).count() \
        * ratio_data_to_model
    births_groupby_scaled.rename(columns={'mother': 'count'}, inplace=True)
    o['tlo.methods.demography'].update({'birth_groupby_scaled': births_groupby_scaled})

    return o<|MERGE_RESOLUTION|>--- conflicted
+++ resolved
@@ -361,18 +361,12 @@
                 'pregnancy': person['is_pregnant'],
             })
 
-<<<<<<< HEAD
-        # Release any beds-days that would be used by this person:
-        if 'HealthSystem' in self.sim.modules:
-            self.sim.modules['HealthSystem'].bed_days.remove_beddays_footprint(person_id=individual_id)
-=======
         logger.info(key='death', data=data_to_log_for_each_death)
 
         # - log all the properties for the deceased person
         logger.info(key='properties_of_deceased_persons',
                     data=person.to_dict(),
                     description='values of all properties at the time of death for deceased persons')
->>>>>>> 7416d56d
 
         # Report the deaths to the healthburden module (if present) so that it tracks the live years lost
         if 'HealthBurden' in self.sim.modules.keys():
