--- conflicted
+++ resolved
@@ -12,7 +12,6 @@
 import pandas as pd
 
 from tlo import DateOffset, Module, Parameter, Property, Types, logging
-from tlo.core import Cause, collect_causes_from_disease_modules, create_mappers_from_causes_to_label
 from tlo.events import Event, IndividualScopeEventMixin, PopulationScopeEventMixin, RegularEvent
 from tlo.methods.causes import (
     Cause,
@@ -41,14 +40,10 @@
         self.resourcefilepath = resourcefilepath
         self.causes_of_death = dict()  # will store all the causes of death that are possible in the simulation
         self.popsize_by_year = dict()  # will store total population size each year
-<<<<<<< HEAD
         self.gbd_causes_of_death = set()  # will store all the causes of death defined in the GBD data
         self.gbd_causes_of_death_not_represented_in_disease_modules = set()  # will store causes of death in GBD not
                                                                              # represented in the simulation
         self.other_death_poll = None    # will hold pointer to the OtherDeathPoll object
-=======
-        self.gbd_causes_of_death_not_represented_in_disease_modules = set()
->>>>>>> 821715d0
 
     AGE_RANGE_CATEGORIES, AGE_RANGE_LOOKUP = create_age_range_lookup(
         min_age=MIN_AGE_FOR_RANGE,
@@ -64,19 +59,11 @@
         'pop_2010': Parameter(Types.DATA_FRAME, 'Population in 2010 for initialising population'),
         'district_num_to_district_name': Parameter(Types.DICT, 'Mapping from district_num to district name'),
         'district_num_to_region_name': Parameter(Types.DICT, 'Mapping from district_num to region name'),
-<<<<<<< HEAD
         'all_cause_mortality_schedule': Parameter(Types.DATA_FRAME, 'All-cause age-specific mortality rates from WPP'),
         'fraction_of_births_male': Parameter(Types.REAL, 'Birth Sex Ratio'),
         'gbd_causes_of_death_data': Parameter(Types.DATA_FRAME,
                               'Proportion of deaths in each age/sex group attributable to each possible cause of death '
                               'in the GBD dataset.'),
-=======
-        'mortality_schedule': Parameter(Types.DATA_FRAME, 'Age-spec mortality rates from WPP'),
-        'fraction_of_births_male': Parameter(Types.REAL, 'Birth Sex Ratio'),
-        'gbd_data': Parameter(Types.DATA_FRAME,
-                              'Data from GBD, including deaths and dalys by cause, age, sex and year'),
-        'gbd_causes_of_death': Parameter(Types.LIST, 'List of the strings of causes of death defined in the GBD data')
->>>>>>> 821715d0
     }
 
     # Next we declare the properties of individuals that this module provides.
@@ -90,8 +77,6 @@
         'mother_id': Property(Types.INT, 'Unique identifier of mother of this individual'),
         'district_num_of_residence': Property(Types.INT, 'The district number in which the person is resident'),
 
-<<<<<<< HEAD
-=======
         # the categories of these properties are set in `pre_initialise_population`
         'cause_of_death': Property(
             Types.CATEGORICAL,
@@ -111,7 +96,6 @@
             categories=['SET_AT_RUNTIME']
         ),
 
->>>>>>> 821715d0
         # Age calculation is handled by demography module
         'age_exact_years': Property(Types.REAL, 'The age of the individual in exact years'),
         'age_years': Property(Types.INT, 'The age of the individual in years'),
@@ -335,16 +319,6 @@
 
         # Assign the characteristics
         df.is_alive.values[:] = True
-<<<<<<< HEAD
-        df['date_of_birth'] = demog_char_to_assign['date_of_birth']
-        df['date_of_death'] = pd.NaT
-        df['cause_of_death'].values[:] = np.nan
-        df['sex'].values[:] = demog_char_to_assign['Sex']
-        df.loc[df.is_alive, 'mother_id'] = -1
-        df['district_num_of_residence'].values[:] = demog_char_to_assign['District_Num'].values[:]
-        df['district_of_residence'].values[:] = demog_char_to_assign['District'].values[:]
-        df['region_of_residence'].values[:] = demog_char_to_assign['Region'].values[:]
-=======
         df.loc[df.is_alive, 'date_of_birth'] = demog_char_to_assign['date_of_birth']
         df.loc[df.is_alive, 'date_of_death'] = pd.NaT
         df.loc[df.is_alive, 'cause_of_death'] = np.nan
@@ -353,7 +327,6 @@
         df.loc[df.is_alive, 'district_num_of_residence'] = demog_char_to_assign['District_Num'].values[:]
         df.loc[df.is_alive, 'district_of_residence'] = demog_char_to_assign['District'].values[:]
         df.loc[df.is_alive, 'region_of_residence'] = demog_char_to_assign['Region'].values[:]
->>>>>>> 821715d0
 
         df.loc[df.is_alive, 'age_exact_years'] = demog_char_to_assign['age_in_days'] / np.timedelta64(1, 'Y')
         df.loc[df.is_alive, 'age_years'] = df.loc[df.is_alive, 'age_exact_years'].astype('int64')
@@ -497,21 +470,37 @@
         for c in causes_of_death.values():
             all_gbd_causes_in_sim.update(c.gbd_causes)
 
-<<<<<<< HEAD
-        return self.gbd_causes_of_death - all_gbd_causes_in_sim
-=======
         return set(self.parameters['gbd_causes_of_death']) - all_gbd_causes_in_sim
->>>>>>> 821715d0
 
     def create_mappers_from_causes_of_death_to_label(self):
         """Use a helper function to create mappers for causes of death to label."""
         return create_mappers_from_causes_to_label(
             causes=self.causes_of_death,
-<<<<<<< HEAD
+            all_gbd_causes=set(self.parameters['gbd_causes_of_death'])
+        )
+                                                                    cause_of_death=cause)
+
+        # Release any beds-days that would be used by this person:
+        if 'HealthSystem' in self.sim.modules:
+            self.sim.modules['HealthSystem'].remove_beddays_footprint(person_id=individual_id)
+
+    def get_gbd_causes_of_death_not_represented_in_disease_modules(self, causes_of_death):
+        """
+        Find the causes of death in the GBD datasets that are not represented within the causes of death defined in the
+        modules registered in this simulation.
+        :return: set of gbd_causes of death that are not represented in disease modules
+        """
+        all_gbd_causes_in_sim = set()
+        for c in causes_of_death.values():
+            all_gbd_causes_in_sim.update(c.gbd_causes)
+
+        return self.gbd_causes_of_death - all_gbd_causes_in_sim
+
+    def create_mappers_from_causes_of_death_to_label(self):
+        """Use a helper function to create mappers for causes of death to label."""
+        return create_mappers_from_causes_to_label(
+            causes=self.causes_of_death,
             all_gbd_causes=self.gbd_causes_of_death
-=======
-            all_gbd_causes=set(self.parameters['gbd_causes_of_death'])
->>>>>>> 821715d0
         )
 
     def calc_py_lived_in_last_year(self, delta=pd.DateOffset(years=1), mask=None):
@@ -577,11 +566,7 @@
         """
         Compute the scaling factor, if it is possible to do so.
 
-<<<<<<< HEAD
-        The scaling factor is the ratio of {Real Population} to {Model Pop Size}. It is used to mulitply model ouputs
-=======
         The scaling factor is the ratio of {Real Population} to {Model Pop Size}. It is used to multiply model outputs
->>>>>>> 821715d0
         in order to produce statistics that will be of the same scale as the real population.
 
         It is estimated by comparing the population size with the national census in the year that the census was
@@ -594,17 +579,10 @@
         """
 
         # Get Census data
-<<<<<<< HEAD
-        year_of_census = 2018
-        census_popsize = pd.read_csv(
-            Path(self.resourcefilepath) / "demography" / "ResourceFile_PopulationSize_2018Census.csv"
-        )['Count'].sum()
-=======
         # todo - move this to parameters, and update filename later (when other changes in different branch merged in)
         year_of_census = 2018
         census_popsize = \
             pd.read_csv(Path(self.resourcefilepath) / "ResourceFile_PopulationSize_2018Census.csv")['Count'].sum()
->>>>>>> 821715d0
 
         # Get model total population size in that same year
         if year_of_census not in self.popsize_by_year:
@@ -613,6 +591,35 @@
             model_popsize_in_year_of_census = self.popsize_by_year[year_of_census]
             return census_popsize / model_popsize_in_year_of_census
 
+    def compute_scaling_factor(self):
+        """
+        Compute the scaling factor, if it is possible to do so.
+
+        The scaling factor is the ratio of {Real Population} to {Model Pop Size}. It is used to mulitply model ouputs
+        in order to produce statistics that will be of the same scale as the real population.
+
+        It is estimated by comparing the population size with the national census in the year that the census was
+        conducted.
+
+        If the simulation does not include that year, the scaling factor cannot be computed (in which case, np.nan is
+        returned).
+
+        :return: floating point number that is the scaling factor, or np.nan if it cannot be computed.
+        """
+
+        # Get Census data
+        year_of_census = 2018
+        census_popsize = pd.read_csv(
+            Path(self.resourcefilepath) / "demography" / "ResourceFile_PopulationSize_2018Census.csv"
+        )['Count'].sum()
+
+        # Get model total population size in that same year
+        if year_of_census not in self.popsize_by_year:
+            return np.nan
+        else:
+            model_popsize_in_year_of_census = self.popsize_by_year[year_of_census]
+            return census_popsize / model_popsize_in_year_of_census
+
 
 class AgeUpdateEvent(RegularEvent, PopulationScopeEventMixin):
     """
@@ -637,19 +644,29 @@
 class OtherDeathPoll(RegularEvent, PopulationScopeEventMixin):
     """
     This event causes deaths to persons from cause that are _not_ being modelled explicitly by a disease module.
-<<<<<<< HEAD
-    It does this by computing the death rates that are implied by all the causes of death other than those that are
-    represented in the disease module registerd in this simulation.
-=======
     It does this by computing the GBD death rates that are implied by all the causes of death other than those that are
     represented in the disease module registered in this simulation.
->>>>>>> 821715d0
     """
     def __init__(self, module):
         super().__init__(module, frequency=DateOffset(months=1))
         self.causes_to_represent = self.module.gbd_causes_of_death_not_represented_in_disease_modules
         self.mort_risk_per_poll = self.get_mort_risk_per_poll()
-<<<<<<< HEAD
+
+    def get_mort_risk_per_poll(self):
+        """Compute the death-rates to use (i.e., those from causes of death defined in `self.causes_to_represent`).
+        Adjust the rates of death so that it is a risk of death per person per occurrence of the polling event.
+        """
+        # TODO - this is pending a further PR that brings in newest GBD data. For now, just return the mortality
+        #        schedule from WPP
+
+        # Work out probability of dying in the time before the next occurrence of this poll
+        dur_in_years_between_polls = np.timedelta64(self.frequency.months, 'M') / np.timedelta64(1, 'Y')
+
+        return self.module.parameters['mortality_schedule'].assign(
+            prob_of_dying_before_next_poll=lambda x: (1.0 - np.exp(-x.death_rate * dur_in_years_between_polls))
+        ).drop(columns={'death_rate'})
+        self.causes_to_represent = self.module.gbd_causes_of_death_not_represented_in_disease_modules
+        self.mort_risk_per_poll = self.get_mort_risk_per_poll()
 
     def get_mort_risk_per_poll(self):
         """Compute the death-rates to use (i.e., those from causes of death defined in `self.causes_to_represent`).
@@ -697,34 +714,13 @@
         # Find the proportion of deaths to be represented by the OtherDeathPoll
         return gbd_deaths[self.causes_to_represent].sum(axis=1)
 
-=======
-
-    def get_mort_risk_per_poll(self):
-        """Compute the death-rates to use (i.e., those from causes of death defined in `self.causes_to_represent`).
-        Adjust the rates of death so that it is a risk of death per person per occurrence of the polling event.
-        """
-        # TODO - this is pending a further PR that brings in newest GBD data. For now, just return the mortality
-        #        schedule from WPP
-
-        # Work out probability of dying in the time before the next occurrence of this poll
-        dur_in_years_between_polls = np.timedelta64(self.frequency.months, 'M') / np.timedelta64(1, 'Y')
-
-        return self.module.parameters['mortality_schedule'].assign(
-            prob_of_dying_before_next_poll=lambda x: (1.0 - np.exp(-x.death_rate * dur_in_years_between_polls))
-        ).drop(columns={'death_rate'})
-
->>>>>>> 821715d0
     def apply(self, population):
         """Randomly select some persons to die of the 'Other' tlo cause (the causes of death that are not represented
         by the disease modules)."""
         # Get shortcut to main dataframe
         df = population.props
 
-<<<<<<< HEAD
-        # Cause the death immidiately for anyone that is older than the maximum age
-=======
         # Cause the death immediately for anyone that is older than the maximum age
->>>>>>> 821715d0
         over_max_age = df.index[df.is_alive & (df.age_years > MAX_AGE)]
         for individual_id in over_max_age:
             self.module.do_death(individual_id=individual_id, cause='Other', originating_module=self.module)
