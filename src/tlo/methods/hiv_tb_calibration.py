--- conflicted
+++ resolved
@@ -49,19 +49,11 @@
         """Make a dict of all data to be used in calculating calibration score"""
 
         # # HIV read in resource files for data
-<<<<<<< HEAD
-        xls = pd.ExcelFile(Path(resourcefilepath) / "ResourceFile_HIV.xlsx")
-
-        # MPHIA HIV data - age-structured
-        data_hiv_mphia_inc = pd.read_excel(xls, sheet_name="MPHIA_incidence2020")
-        data_hiv_mphia_prev = pd.read_excel(xls, sheet_name="MPHIA_prevalence_art2020")
-=======
-        xls = read_csv_files(self.resourcefilepath / "ResourceFile_HIV", files=None)
+        xls = read_csv_files(resourcefilepath / "ResourceFile_HIV", files=None)
 
         # MPHIA HIV data - age-structured
         data_hiv_mphia_inc = xls["MPHIA_incidence2015"]
         data_hiv_mphia_prev = xls["MPHIA_prevalence_art2015"]
->>>>>>> b94f99e9
 
         # hiv prevalence
         self.data_dict["mphia_prev_2015_adult"] = data_hiv_mphia_prev.loc[
@@ -97,11 +89,7 @@
 
         # TB
         # TB WHO data: 2010-
-<<<<<<< HEAD
-        xls_tb = pd.ExcelFile(Path(resourcefilepath) / "ResourceFile_TB.xlsx")
-=======
-        xls_tb = read_csv_files(self.resourcefilepath / "ResourceFile_TB", files=None)
->>>>>>> b94f99e9
+        xls_tb = read_csv_files(Path(resourcefilepath) / "ResourceFile_TB", files=None)
 
         # TB active incidence per 100k 2010-2017
         data_tb_who = xls_tb["WHO_activeTB2023"]
