"""
Health Seeking Behaviour Module
This module determines if care is sought once a symptom is developed.

The write-up of these estimates is: Health-seeking behaviour estimates for adults and children.docx

"""
from pathlib import Path

import numpy as np
import pandas as pd

from tlo import Date, DateOffset, Module, Parameter, Types
from tlo.events import PopulationScopeEventMixin, Priority, RegularEvent
from tlo.lm import LinearModel, LinearModelType, Predictor
from tlo.methods import Metadata
from tlo.methods.hsi_generic_first_appts import (
    HSI_GenericEmergencyFirstApptAtFacilityLevel1,
    HSI_GenericFirstApptAtFacilityLevel0,
)

# ---------------------------------------------------------------------------------------------------------
#   MODULE DEFINITIONS
# ---------------------------------------------------------------------------------------------------------

HIGH_ODDS_RATIO = 1e5


class HealthSeekingBehaviour(Module):
    """
    This modules determines if the onset of symptoms will lead to that person presenting at the health
    facility for a HSI_GenericFirstAppointment.

    An equation gives the probability of seeking care in response to the "average" symptom. This is modified according
    to if the symptom is associated with a particular effect.
    """

    INIT_DEPENDENCIES = {'Demography', 'HealthSystem', 'SymptomManager'}
    ADDITIONAL_DEPENDENCIES = {'Lifestyle'}

    # Declare Metadata
    METADATA = {Metadata.USES_HEALTHSYSTEM}

    # No parameters to declare
    PARAMETERS = {
        'force_any_symptom_to_lead_to_healthcareseeking': Parameter(
            Types.BOOL, "Whether every symptom [except those that declare they should not lead to any healthcare "
                        "seeking] should always lead to healthcare seeking immediately."),
        'baseline_odds_of_healthcareseeking_children': Parameter(Types.REAL, 'odds of health-care seeking (children:'
                                                                             ' 0-14) if male, 0-5 years-old, living in'
                                                                             ' a rural setting in the Northern region,'
                                                                             ' and not in the wealth categories 4 or '
                                                                             '5'),
        'odds_ratio_children_sex_Female': Parameter(Types.REAL, 'odds ratio for health-care seeking (children) if sex'
                                                                ' is Female'),
        'odds_ratio_children_age_5to14': Parameter(Types.REAL, 'odds ratio for health-care seeking (children) if aged'
                                                               ' 5-14'),
        'odds_ratio_children_setting_urban': Parameter(Types.REAL, 'odds ratio for health-care seeking (children) if'
                                                                   ' setting is Urban'),
        'odds_ratio_children_region_Central': Parameter(Types.REAL, 'odds ratio for health-care seeking (children) if'
                                                                    ' region is Central'),
        'odds_ratio_children_region_Southern': Parameter(Types.REAL, 'odds ratio for health-care seeking (children) if'
                                                                     ' region is Southern'),
        'odds_ratio_children_wealth_higher': Parameter(Types.REAL, 'odds ratio for health-care seeking (children) if '
                                                                   'wealth is in categories 4 or 5'),
        'baseline_odds_of_healthcareseeking_adults': Parameter(Types.REAL, 'odds of health-care seeking (adults: 15+) '
                                                                           'if male, 15-34 year-olds, living in a rural'
                                                                           ' setting in the Northern region, and not in'
                                                                           ' the wealth categories 4 or 5.'),
        'odds_ratio_adults_sex_Female': Parameter(Types.REAL, 'odds ratio for health-care seeking (adults) if sex is'
                                                              ' Female'),
        'odds_ratio_adults_age_35to59': Parameter(Types.REAL, 'odds ratio for health-care seeking (adults) if aged'
                                                              ' 35-59'),
        'odds_ratio_adults_age_60plus': Parameter(Types.REAL, 'odds ratio for health-care seeking (adults) if aged'
                                                              ' 60+'),
        'odds_ratio_adults_setting_urban': Parameter(Types.REAL, 'odds ratio for health-care seeking (adults) if '
                                                                 'setting is Urban'),
        'odds_ratio_adults_region_Central': Parameter(Types.REAL, 'odds ratio for health-care seeking (adults) if '
                                                                  'region is Central'),
        'odds_ratio_adults_region_Southern': Parameter(Types.REAL, 'odds ratio for health-care seeking (adults) if '
                                                                   'region is Southern'),
        'odds_ratio_adults_wealth_higher': Parameter(Types.REAL, 'odds ratio for health-care seeking (adults) if wealth'
                                                                 ' is in categories 4 or 5'),
        'max_days_delay_to_generic_HSI_after_symptoms': Parameter(Types.INT,
                                                                  'Maximum days delay between symptom onset and first'
                                                                  'generic HSI. Actual delay is sample between 0 and '
                                                                  'this value.')
    }

    # No properties to declare
    PROPERTIES = {}

    def __init__(self, name=None, resourcefilepath=None, force_any_symptom_to_lead_to_healthcareseeking=None):
        super().__init__(name)
        self.resourcefilepath = resourcefilepath

        self.odds_ratio_health_seeking_in_children = dict()
        self.odds_ratio_health_seeking_in_adults = dict()
        self.prob_seeks_emergency_appt_in_children = dict()
        self.prob_seeks_emergency_appt_in_adults = dict()

        self.hsb_linear_models = dict()
        self.emergency_appt_linear_models = dict()

        # "force_any_symptom_to_lead_to_healthcareseeking"=True will mean that probability of health care seeking is 1.0
        # for anyone with newly onset symptoms (excepting symptoms explicitly declared to have no healthcareseeking
        # behaviour) and the care is sought on the same day.
        # (Note that if this is not specified, then the value is taken from the ResourceFile.)
        if force_any_symptom_to_lead_to_healthcareseeking is not None:
            assert isinstance(force_any_symptom_to_lead_to_healthcareseeking, bool)
        self.arg_force_any_symptom_to_lead_to_healthcareseeking = force_any_symptom_to_lead_to_healthcareseeking

    def read_parameters(self, data_folder):
        """Read in ResourceFile"""
        # Load parameters from resource file:
        self.load_parameters_from_dataframe(
            pd.read_csv(Path(self.resourcefilepath) / 'ResourceFile_HealthSeekingBehaviour.csv')
        )

        # Check that force_any_symptom_to_lead_to_healthcareseeking is a bool (this is returned in
        # `self.force_any_symptom_to_lead_to_healthcareseeking` without any further checking).
        assert isinstance(self.parameters['force_any_symptom_to_lead_to_healthcareseeking'], bool)

    def initialise_population(self, population):
        """Nothing to initialise in the population
        """
        pass

    def initialise_simulation(self, sim):
        """
        * define the linear models that govern healthcare seeking
        * set the first occurrence of the repeating HealthSeekingBehaviourPoll
        * assemble the health-care seeking information from the registered symptoms
        """

        # Schedule the HealthSeekingBehaviourPoll
        self.theHealthSeekingBehaviourPoll = HealthSeekingBehaviourPoll(self)
        sim.schedule_event(self.theHealthSeekingBehaviourPoll, sim.date)

        # Assemble the health-care seeking information from the registered symptoms
        for symptom in self.sim.modules['SymptomManager'].all_registered_symptoms:
            # Children:
            if not symptom.no_healthcareseeking_in_children:
                self.odds_ratio_health_seeking_in_children[symptom.name] = (
                    symptom.odds_ratio_health_seeking_in_children
                )
                self.prob_seeks_emergency_appt_in_children[symptom.name] = (
                    symptom.prob_seeks_emergency_appt_in_children
                )

            # Adults:
            if not symptom.no_healthcareseeking_in_adults:
                self.odds_ratio_health_seeking_in_adults[symptom.name] = (
                    symptom.odds_ratio_health_seeking_in_adults
                )
                self.prob_seeks_emergency_appt_in_adults[symptom.name] = (
                    symptom.prob_seeks_emergency_appt_in_adults
                )

        # Define the linear models that govern healthcare seeking
        self.define_linear_models()

    def on_birth(self, mother_id, child_id):
        """Nothing to handle on_birth
        """
        pass

    def define_linear_models(self):
        """Define linear models for health seeking behaviour for children and adults"""
        p = self.parameters

        # Model for care seeking:
        for subgroup, age_predictor, care_seeking_odds_ratios, in zip(
            (
                'children',
                'adults'
            ),
            (
                Predictor('age_years').when('>=5', p['odds_ratio_children_age_5to14']),
                Predictor('age_years', conditions_are_mutually_exclusive=True
                          ).when('.between(35,59)', p['odds_ratio_adults_age_35to59'])
                           .when('>=60', p['odds_ratio_adults_age_60plus']),
            ),
            (
                self.odds_ratio_health_seeking_in_children,
                self.odds_ratio_health_seeking_in_adults
            ),
        ):
            self.hsb_linear_models[subgroup] = LinearModel(
                LinearModelType.LOGISTIC,
                p[f'baseline_odds_of_healthcareseeking_{subgroup}'],

                # First set of predictors are for behaviour due to the 'average symptom'
                age_predictor,
                Predictor('li_urban').when(True, p[f'odds_ratio_{subgroup}_setting_urban']),
                Predictor('sex').when('F', p[f'odds_ratio_{subgroup}_sex_Female']),
                Predictor('region_of_residence', conditions_are_mutually_exclusive=True
                          ).when('Central', p[f'odds_ratio_{subgroup}_region_Central'])
                           .when('Southern', p[f'odds_ratio_{subgroup}_region_Southern']),
                Predictor('li_wealth', conditions_are_mutually_exclusive=True
                          ).when(4, p[f'odds_ratio_{subgroup}_wealth_higher'])
                           .when(5, p[f'odds_ratio_{subgroup}_wealth_higher']),

                # Second set of predictors are the symptom-specific odd ratios
                *(Predictor(f'sy_{symptom}').when('>0', odds) for symptom, odds in care_seeking_odds_ratios.items())
            )

        # Model for the care-seeking (if it occurs) to be for an EMERGENCY Appointment:
        def custom_predict(self, df, rng=None, **externals) -> pd.Series:
            """Custom predict function for LinearModel. This finds the probability that a person seeks emergency care
            by finding the highest probability of seeking emergency care for all symptoms they have currently."""
            prob = pd.Series(
                (
                    (df[[f'sy_{s}' for s in self.prob_emergency_appt]].to_numpy() > 0)
                    * np.array(list(self.prob_emergency_appt.values()))
                ).max(axis=1),
                df.index
            )
            return prob > rng.random_sample(len(prob))

        for subgroup, prob_emergency_appt in zip(
            (
                'children',
                'adults'
            ),
            (
                self.prob_seeks_emergency_appt_in_children,
                self.prob_seeks_emergency_appt_in_adults
            ),
        ):
            self.emergency_appt_linear_models[subgroup] = LinearModel.custom(predict_function=custom_predict,
                                                                             prob_emergency_appt=prob_emergency_appt)

    @property
    def force_any_symptom_to_lead_to_healthcareseeking(self):
        """Returns the parameter value stored for `force_any_symptom_to_lead_to_healthcareseeking` unless this has
         been over-ridden by an argument to the module."""
        if self.arg_force_any_symptom_to_lead_to_healthcareseeking is None:
            return self.parameters['force_any_symptom_to_lead_to_healthcareseeking']
        else:
            return self.arg_force_any_symptom_to_lead_to_healthcareseeking


# ---------------------------------------------------------------------------------------------------------
#   REGULAR POLLING EVENT
# ---------------------------------------------------------------------------------------------------------


class HealthSeekingBehaviourPoll(RegularEvent, PopulationScopeEventMixin):
    """This event occurs every day and determines if persons with newly onset symptoms will seek care.
    """

    def __init__(self, module):
        """Initialise the HealthSeekingBehaviourPoll
        :param module: the module that created this event
        """
        super().__init__(module, frequency=DateOffset(days=1), priority=Priority.LAST_HALF_OF_DAY)
        assert isinstance(module, HealthSeekingBehaviour)

    @staticmethod
    def _has_any_symptoms(persons, symptoms):
        """Which rows in `persons` have non-zero values for columns in `symptoms`."""
        if len(symptoms) == 0:
            raise ValueError('At least one symptom must be specified')
        return (persons[[f'sy_{symptom}' for symptom in symptoms]] != 0).any(axis=1)

    def apply(self, population):
        """Determine if persons with newly onset acute generic symptoms will seek care. This event runs second-to-last
        every day (i.e., just before the `HealthSystemScheduler`) in order that symptoms arising this day can lead to
        FirstAttendance on the same day.

        :param population: the current population
        """
        # Define some shorter aliases
        module = self.module
        symptom_manager = self.sim.modules["SymptomManager"]
        health_system = self.sim.modules["HealthSystem"]
        max_delay = module.parameters['max_days_delay_to_generic_HSI_after_symptoms']
        routine_hsi_event_class = HSI_GenericFirstApptAtFacilityLevel0
        emergency_hsi_event_class = HSI_GenericEmergencyFirstApptAtFacilityLevel1

        # Get IDs of alive persons with new symptoms
        person_ids_with_newly_onset_symptoms = sorted(
            symptom_manager.get_persons_with_newly_onset_symptoms())
        newly_symptomatic_persons = population.props.loc[person_ids_with_newly_onset_symptoms]
        alive_newly_symptomatic_persons = newly_symptomatic_persons[newly_symptomatic_persons.is_alive]

        # Clear the list of persons with newly onset symptoms
        symptom_manager.reset_persons_with_newly_onset_symptoms()

        # Split alive newly symptomatic persons into child and adult subgroups
        are_under_15 = alive_newly_symptomatic_persons.age_years < 15
        alive_newly_symptomatic_children = alive_newly_symptomatic_persons[are_under_15]
        alive_newly_symptomatic_adults = alive_newly_symptomatic_persons[~are_under_15]

        idx_where_true = lambda series: set(series.loc[series].index)  # noqa: E731

        # Separately schedule HSI events for child and adult subgroups
        for subgroup, symptoms_that_allow_healthcareseeking, hsb_model, emergency_appt_model in zip(
            (
                alive_newly_symptomatic_children,
                alive_newly_symptomatic_adults
            ),
            (
                module.odds_ratio_health_seeking_in_children.keys(),
                module.odds_ratio_health_seeking_in_adults.keys(),
            ),
            (
                module.hsb_linear_models['children'],
                module.hsb_linear_models['adults']
            ),
            (
                module.emergency_appt_linear_models['children'],
                module.emergency_appt_linear_models['adults']
            ),
        ):
            # Determine who will seek care:
            if module.force_any_symptom_to_lead_to_healthcareseeking:
                # If forcing any person with symptoms to seek care, find all those with any symptoms which cause
                # any degree of healthcare seeking (i.e., excluding symptoms declared to have no healthcare-seeking
                # behaviour).
                will_seek_care = idx_where_true(self._has_any_symptoms(subgroup, symptoms_that_allow_healthcareseeking))
            else:
                # If not forcing, run the linear model to predict which persons will seek care, from among those with
                # symptoms that cause any degree of healthcare seeking.
                will_seek_care = idx_where_true(
                    hsb_model.predict(
                        subgroup.loc[self._has_any_symptoms(subgroup, symptoms_that_allow_healthcareseeking)],
                        module.rng,
                        squeeze_single_row_output=False
                    )
                )

                # Force the addition to this set those who are already in-patient. (In-patients will always get the
                # notional "FirstAppointment" for a new symptom.)
                will_seek_care.update(idx_where_true(subgroup.hs_is_inpatient))

            # Determine if the care sought will be emergency care (for those that seek care):
            will_seek_emergency_care = idx_where_true(
                emergency_appt_model.predict(subgroup.loc[will_seek_care], module.rng, squeeze_single_row_output=False))

            # Determine who will seek non-emergency care (those that did not seek emergency care):
            will_seek_non_emergency_care = will_seek_care - will_seek_emergency_care

            # Schedule Emergency Care for same day
            health_system.schedule_batch_of_individual_hsi_events(
                hsi_event_class=emergency_hsi_event_class,
                person_ids=sorted(will_seek_emergency_care),
                priority=0,
                topen=self.sim.date,
                tclose=None,
                module=module
            )

            # Schedule Non-Emergency Care for "soon" (after a random delay), or the same day if using
            # `force_any_symptom_to_lead_to_healthcareseeking`.
            if not module.force_any_symptom_to_lead_to_healthcareseeking:
                care_seeking_dates = (
                    # Create NumPy datetime with day unit to allow directly adding
                    # array of generated integer delays in [0, max_delay]
                    np.array(self.sim.date, dtype='datetime64[D]')
                    + module.rng.randint(0, max_delay + 1, size=len(will_seek_non_emergency_care))
                    # (The +1 is because `randint` takes the upper bound to be excluded.)
                )
            else:
<<<<<<< HEAD
                care_seeking_dates = np.array([self.sim.date] * len(will_seek_non_emergency_care))
=======
                care_seeking_dates = np.full(len(will_seek_non_emergency_care), self.sim.date)
>>>>>>> d75a6de7

            health_system.schedule_batch_of_individual_hsi_events(
                hsi_event_class=routine_hsi_event_class,
                person_ids=sorted(will_seek_non_emergency_care),
                priority=0,
                topen=map(Date, care_seeking_dates),
                tclose=None,
                module=module
            )<|MERGE_RESOLUTION|>--- conflicted
+++ resolved
@@ -363,11 +363,7 @@
                     # (The +1 is because `randint` takes the upper bound to be excluded.)
                 )
             else:
-<<<<<<< HEAD
-                care_seeking_dates = np.array([self.sim.date] * len(will_seek_non_emergency_care))
-=======
                 care_seeking_dates = np.full(len(will_seek_non_emergency_care), self.sim.date)
->>>>>>> d75a6de7
 
             health_system.schedule_batch_of_individual_hsi_events(
                 hsi_event_class=routine_hsi_event_class,
