"""
Health Seeking Behaviour Module
This module determines if care is sought once a symptom is developed.
"""
import numpy as np

from tlo import DateOffset, Module
from tlo.events import PopulationScopeEventMixin, RegularEvent
from tlo.methods.hsi_generic_first_appts import (
    HSI_GenericEmergencyFirstApptAtFacilityLevel1,
    HSI_GenericFirstApptAtFacilityLevel1,
)

# ---------------------------------------------------------------------------------------------------------
#   MODULE DEFINITIONS
# ---------------------------------------------------------------------------------------------------------
from tlo.util import choose_outcome_from_a_dict


class HealthSeekingBehaviour(Module):
    """
    This modules determines if the onset of generic symptoms will lead to that person presenting at the health
    facility for a HSI_GenericFirstAppointment.

    """

    # No parameters to declare
    PARAMETERS = {}

    # No properties to declare
    PROPERTIES = {}

    def __init__(self, name=None, resourcefilepath=None):
        super().__init__(name)
        self.resourcefilepath = resourcefilepath

    def read_parameters(self, data_folder):
        """Read parameter values from file, if required.
        To access files use: Path(self.resourcefilepath) / file_name
        """
        pass

    def initialise_population(self, population):
        """Nothing to initialise in the population
        """
        #
        pass

    def initialise_simulation(self, sim):
        """Initialise the simulation: set the first occurance of the repeating HealthSeekingBehaviourPoll
        """
        sim.schedule_event(HealthSeekingBehaviourPoll(self), sim.date)

    def on_birth(self, mother_id, child_id):
        """Nothing to handle on_birth
        """
        pass


# ---------------------------------------------------------------------------------------------------------
#   REGULAR POLLING EVENT
# ---------------------------------------------------------------------------------------------------------

class HealthSeekingBehaviourPoll(RegularEvent, PopulationScopeEventMixin):
    """This event occurs every day and determines if persons with newly onset symptoms will seek care.
    """

    def __init__(self, module):
        """Initialise the HealthSeekingBehaviourPoll
        :param module: the module that created this event
        """
        super().__init__(module, frequency=DateOffset(days=1))
        assert isinstance(module, HealthSeekingBehaviour)

    def apply(self, population):
        """Determine if persons with newly onset acute generic symptoms will seek care.

        :param population: the current population
        """

        # get the list of person_ids who have onset generic acute symptoms in the last day, extracting any person_ids
        #    that have died (since the onset of symptoms)
        alive_person_ids = list(self.sim.population.props.index[self.sim.population.props.is_alive])
        person_ids_with_new_symptoms = list(
            self.module.sim.modules['SymptomManager'].persons_with_newly_onset_symptoms.
            intersection(alive_person_ids)
        )

        # clear the list of person_ids with newly onset symptoms
        self.module.sim.modules['SymptomManager'].persons_with_newly_onset_symptoms = set()

        for person_id in person_ids_with_new_symptoms:
            # For each individual person_id, with at least one new onset symptom, look at the symptoms and determine if
            # will seek care.
            # This is run looking at all symptoms even if only one is newly onset.
            # If one symptom is an 'emergency symptom' a generic emergency appointment is scheduled
            #   (and no non-emergency appointment)

            symps_this_person = self.module.sim.modules['SymptomManager'].has_what(person_id)

            # ~~~~~~ HEALTH CARE SEEKING IN RESPONSE TO EMERGENCY SYMPTOMS ~~~~~~~~
            if any([s.startswith('em_') for s in symps_this_person]):
                hsi_genericemergencyfirstappt = HSI_GenericEmergencyFirstApptAtFacilityLevel1(self.module,
                                                                                              person_id=person_id)
                self.sim.modules['HealthSystem'].schedule_hsi_event(hsi_genericemergencyfirstappt,
                                                                    priority=0,
                                                                    topen=self.sim.date,
                                                                    tclose=None)
<<<<<<< HEAD
=======

            elif any([s in symps_this_person for s in ['dehydration', 'diarrhoea_bloody', 'diarrhoea_watery']]):
                # TODO: @Ines Health Care seeking routine in the case of the symptom being diarrhoae
                # Or maybe this could be folded into the below clause - depending on what you want it to do.
                # But, this is where this kind of thing would go.

                # If you wanted to select whether they go to level0 or level1 health facility
                prob_hsb_with_severe_diarrhoaea = {
                    'nothing': 0.7,
                    'level0': 0.1,
                    'level1': 0.2
                }

                hsb_outcome = choose_outcome_from_a_dict(prob_hsb_with_severe_diarrhoaea, self.module.rng)

                if (hsb_outcome == 'level1') or ((hsb_outcome == 'level0')):
                    # in this example, we send them all to level1
                    hsi_genericfirstappt = HSI_GenericFirstApptAtFacilityLevel1(self.module, person_id=person_id)
                    self.sim.modules['HealthSystem'].schedule_hsi_event(hsi_genericfirstappt,
                                                                        priority=0,
                                                                        topen=self.sim.date,
                                                                        tclose=None)

>>>>>>> de5f3930
            else:
                # ~~~~~~ HEALTH CARE SEEKING IN RESPONSE TO GENERIC NON-EMERGENCY SYMPTOMS ~~~~~~~~
                person_profile = self.sim.population.props.loc[person_id]

                # Build up the RHS of the logistic regresssion equation: 'f' is the linear term f(beta*x +... )
                # collate indicator variables to match the HSB equation (from Ng'ambi et al)
                f = np.log(3.237729)  # 'Constant' term from STATA is the baseline odds.

                # Region
                if person_profile['region_of_residence'] == 'Northern':
                    f += np.log(1.00)
                elif person_profile['region_of_residence'] == 'Central':
                    f += np.log(0.61)
                elif person_profile['region_of_residence'] == 'Southern':
                    f += np.log(0.67)
                else:
                    raise Exception('region_of_residence not recognised')

                # Urban/Rural residence
                if person_profile['li_urban'] is False:
                    f += np.log(1.00)
                else:
                    f += np.log(1.63)

                # Sex
                if person_profile['sex'] == 'M':
                    f += np.log(1.00)
                else:
                    f += np.log(1.19)

                # Age-group
                if person_profile['age_years'] < 5:
                    f += np.log(1.00)
                elif person_profile['age_years'] < 15:
                    f += np.log(0.64)
                elif person_profile['age_years'] < 35:
                    f += np.log(0.51)
                elif person_profile['age_years'] < 60:
                    f += np.log(0.54)
                else:
                    f += np.log(0.44)

                # Year
                # - not encoded: this effect ignored

                # Chronic conditions
                # - not encoded: awaiting suitable variable to include.
                #   (effect size = 1.44 if pre-existing chronic_condition)

                # Symptoms (testing for empty or non-empty set) - (can have more than one)
                if person_profile['sy_fever']:
                    f += np.log(1.86)

                if person_profile['sy_vomiting']:
                    f += np.log(1.28)

                if (person_profile['sy_stomachache']) or (person_profile['sy_diarrhoea']):
                    f += np.log(0.76)

                if person_profile['sy_sore_throat']:
                    f += np.log(0.89)

                if person_profile['sy_respiratory_symptoms']:
                    f += np.log(0.71)

                if person_profile['sy_headache']:
                    f += np.log(0.52)

                if person_profile['sy_skin_complaint']:
                    f += np.log(2.31)

                if person_profile['sy_dental_complaint']:
                    f += np.log(0.94)

                if person_profile['sy_backache']:
                    f += np.log(1.01)

                if person_profile['sy_injury']:
                    f += np.log(1.02)

                if person_profile['sy_eye_complaint']:
                    f += np.log(1.33)

                # TODO - symptom that are specific to a disease module need to be registered, or otherwise safely
                #  handled here
                def optional_symptom(name, value):
                    if name in person_profile:
                        return value
                    return 0

                # arbitrarily large value for health seeking for dysphagia)
                f += optional_symptom('sy_dysphagia', np.log(4.00))

                # convert into a probability of seeking care:
                prob_seeking_care = 1 / (1 + np.exp(-f))

                if self.module.rng.rand() < prob_seeking_care:
                    # Create HSI_GenericFirstAppt for this person to represent them presenting at the facility
                    # NB. Here we can specify which type of facility they would attend if we need to

                    delay_to_seeking_care_in_days = self.module.rng.randint(0, 1)  # Uniform interal 0-1 days
                    date_of_seeking_care = self.sim.date + DateOffset(days=delay_to_seeking_care_in_days)

                    hsi_genericfirstappt = HSI_GenericFirstApptAtFacilityLevel1(self.module, person_id=person_id)
                    self.sim.modules['HealthSystem'].schedule_hsi_event(hsi_genericfirstappt,
                                                                        priority=0,
                                                                        topen=date_of_seeking_care,
                                                                        tclose=None)<|MERGE_RESOLUTION|>--- conflicted
+++ resolved
@@ -106,32 +106,6 @@
                                                                     priority=0,
                                                                     topen=self.sim.date,
                                                                     tclose=None)
-<<<<<<< HEAD
-=======
-
-            elif any([s in symps_this_person for s in ['dehydration', 'diarrhoea_bloody', 'diarrhoea_watery']]):
-                # TODO: @Ines Health Care seeking routine in the case of the symptom being diarrhoae
-                # Or maybe this could be folded into the below clause - depending on what you want it to do.
-                # But, this is where this kind of thing would go.
-
-                # If you wanted to select whether they go to level0 or level1 health facility
-                prob_hsb_with_severe_diarrhoaea = {
-                    'nothing': 0.7,
-                    'level0': 0.1,
-                    'level1': 0.2
-                }
-
-                hsb_outcome = choose_outcome_from_a_dict(prob_hsb_with_severe_diarrhoaea, self.module.rng)
-
-                if (hsb_outcome == 'level1') or ((hsb_outcome == 'level0')):
-                    # in this example, we send them all to level1
-                    hsi_genericfirstappt = HSI_GenericFirstApptAtFacilityLevel1(self.module, person_id=person_id)
-                    self.sim.modules['HealthSystem'].schedule_hsi_event(hsi_genericfirstappt,
-                                                                        priority=0,
-                                                                        topen=self.sim.date,
-                                                                        tclose=None)
-
->>>>>>> de5f3930
             else:
                 # ~~~~~~ HEALTH CARE SEEKING IN RESPONSE TO GENERIC NON-EMERGENCY SYMPTOMS ~~~~~~~~
                 person_profile = self.sim.population.props.loc[person_id]
