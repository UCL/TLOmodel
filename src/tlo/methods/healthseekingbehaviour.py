"""
Health Seeking Behaviour Module
This module determines if care is sought once a symptom is developed.
"""
import numpy as np

from tlo import DateOffset, Module
from tlo.events import PopulationScopeEventMixin, RegularEvent
<<<<<<< HEAD
from tlo.methods.hsi_generic_first_appts import HSI_GenericFirstApptAtFacilityLevel1, \
    HSI_GenericEmergencyFirstApptAtFacilityLevel1

=======
from tlo.methods.hsi_generic_first_appts import (
    HSI_GenericEmergencyFirstApptAtFacilityLevel1,
    HSI_GenericFirstApptAtFacilityLevel1,
)
>>>>>>> ec1a48b4

# ---------------------------------------------------------------------------------------------------------
#   MODULE DEFINITIONS
# ---------------------------------------------------------------------------------------------------------


class HealthSeekingBehaviour(Module):
    """
    This modules determines if the onset of generic symptoms will lead to that person presenting at the health
    facility for a HSI_GenericFirstAppointment.

    """

    # No parameters to declare
    PARAMETERS = {}

    # No properties to declare
    PROPERTIES = {}

    def __init__(self, name=None, resourcefilepath=None):
        super().__init__(name)
        self.resourcefilepath = resourcefilepath

    def read_parameters(self, data_folder):
        """Read parameter values from file, if required.
        To access files use: Path(self.resourcefilepath) / file_name
        """
        pass

    def initialise_population(self, population):
        """Nothing to initialise in the population
        """
        #
        pass

    def initialise_simulation(self, sim):
        """Initialise the simulation: set the first occurance of the repeating HealthSeekingBehaviourPoll
        """
        sim.schedule_event(HealthSeekingBehaviourPoll(self), sim.date)

    def on_birth(self, mother_id, child_id):
        """Nothing to handle on_birth
        """
        pass


# ---------------------------------------------------------------------------------------------------------
#   REGULAR POLLING EVENT
# ---------------------------------------------------------------------------------------------------------

class HealthSeekingBehaviourPoll(RegularEvent, PopulationScopeEventMixin):
    """This event occurs every day and determines if persons with newly onset symptoms will seek care.
    """

    def __init__(self, module):
        """Initialise the HealthSeekingBehaviourPoll
        :param module: the module that created this event
        """
        super().__init__(module, frequency=DateOffset(days=1))
        assert isinstance(module, HealthSeekingBehaviour)

    def apply(self, population):
        """Determine if persons with newly onset acute generic symptoms will seek care.

        :param population: the current population
        """

        # get the list of person_ids who have onset generic acute symptoms in the last day, extracting any person_ids
        #    that have died (since the onset of symptoms)
        alive_person_ids = list(self.sim.population.props.index[self.sim.population.props.is_alive])
        person_ids_with_new_symptoms = list(
            self.module.sim.modules['SymptomManager'].persons_with_newly_onset_symptoms.
            intersection(alive_person_ids)
        )

        # clear the list of person_ids with newly onset symptoms
        self.module.sim.modules['SymptomManager'].persons_with_newly_onset_symptoms = set()

        for person_id in person_ids_with_new_symptoms:
            # For each individual person_id, with at least one new onset symptom, look at the symptoms and determine if
            # will seek care.
<<<<<<< HEAD
            # NB. This is run looking at all symptoms even if only one is newly onset.
            # NB. The application of this equation could be streamlined.

            # ~~~~~~ HEALTH CARE SEEKING IN RESPONSE TO EMERGENCY SYMPTOMS ~~~~~~~~
            if any([s.startswith('em_') for s in self.module.sim.modules['SymptomManager'].has_what(person_id)]):
                hsi_genericemergencyfirstappt = HSI_GenericEmergencyFirstApptAtFacilityLevel1(self.module, person_id=person_id)
                self.sim.modules['HealthSystem'].schedule_hsi_event(hsi_genericemergencyfirstappt,
                                                                priority=0,
                                                                topen=self.sim.date,
                                                                tclose=None)

            # ~~~~~~ HEALTH CARE SEEKING IN RESPONSE TO GENERIC SYMPTOMS ~~~~~~~~
            person_profile = self.sim.population.props.loc[person_id]

            # Build up the RHS of the logistic regresssion equation: 'f' is the linear term f(beta*x +... )
            # collate indicator variables to match the HSB equation (from Ng'ambi et al)
            f = np.log(3.237729)  # 'Constant' term from STATA is the baseline odds.

            # Region
            if person_profile['region_of_residence'] == 'Northern':
                f += np.log(1.00)
            elif person_profile['region_of_residence'] == 'Central':
                f += np.log(0.61)
            elif person_profile['region_of_residence'] == 'Southern':
                f += np.log(0.67)
            else:
                raise Exception('region_of_residence not recognised')

            # Urban/Rural residence
            if person_profile['li_urban'] is False:
                f += np.log(1.00)
            else:
                f += np.log(1.63)
=======
            # This is run looking at all symptoms even if only one is newly onset.
            # If one symptom is an 'emergency symptom' a generic emergency appointment is scheduled
            #   (and no non-emergency appointment)

            # ~~~~~~ HEALTH CARE SEEKING IN RESPONSE TO EMERGENCY SYMPTOMS ~~~~~~~~
            if any([s.startswith('em_') for s in self.module.sim.modules['SymptomManager'].has_what(person_id)]):
                hsi_genericemergencyfirstappt = HSI_GenericEmergencyFirstApptAtFacilityLevel1(self.module,
                                                                                              person_id=person_id)
                self.sim.modules['HealthSystem'].schedule_hsi_event(hsi_genericemergencyfirstappt,
                                                                    priority=0,
                                                                    topen=self.sim.date,
                                                                    tclose=None)
>>>>>>> ec1a48b4

            else:
<<<<<<< HEAD
                f += np.log(0.44)

            # Year
            # - not encoded: this effect ignored

            # Chronic conditions
            # - not encoded: awaiting suitable variable to include. effect size = 1.44 if pre-existing chronic_condition

            # Symptoms (testing for empty or non-empty set) - (can have more than one)
            # TODO; chdck that this is working with the sets stuff
            if person_profile['sy_fever']:
                f += np.log(1.86)

            if person_profile['sy_vomiting']:
                f += np.log(1.28)

            if (person_profile['sy_stomachache']) or (person_profile['sy_diarrhoea']):
                f += np.log(0.76)

            if person_profile['sy_sore_throat']:
                f += np.log(0.89)

            if person_profile['sy_respiratory_symptoms']:
                f += np.log(0.71)

            if person_profile['sy_headache']:
                f += np.log(0.52)

            if person_profile['sy_skin_complaint']:
                f += np.log(2.31)

            if person_profile['sy_dental_complaint']:
                f += np.log(0.94)

            if person_profile['sy_backache']:
                f += np.log(1.01)

            if person_profile['sy_injury']:
                f += np.log(1.02)

            if person_profile['sy_eye_complaint']:
                f += np.log(1.33)

            # convert into a probability of seeking care:
            prob_seeking_care = 1 / (1 + np.exp(-f))

            if self.module.rng.rand() < prob_seeking_care:
                # Create HSI_GenericFirstAppt for this person to represent them presenting at the facility
                # NB. Here we can specifify which type of facility they would attend if we need to

                delay_to_seeking_care_in_days = self.module.rng.randint(0, 7)  # Uniform interval 0-7 days
                date_of_seeking_care = self.sim.date + DateOffset(days=delay_to_seeking_care_in_days)

                hsi_genericfirstappt = HSI_GenericFirstApptAtFacilityLevel1(self.module, person_id=person_id)
                self.sim.modules['HealthSystem'].schedule_hsi_event(hsi_genericfirstappt,
                                                                    priority=0,
                                                                    topen=date_of_seeking_care,
                                                                    tclose=None)
=======
                # ~~~~~~ HEALTH CARE SEEKING IN RESPONSE TO GENERIC SYMPTOMS ~~~~~~~~
                person_profile = self.sim.population.props.loc[person_id]

                # Build up the RHS of the logistic regresssion equation: 'f' is the linear term f(beta*x +... )
                # collate indicator variables to match the HSB equation (from Ng'ambi et al)
                f = np.log(3.237729)  # 'Constant' term from STATA is the baseline odds.

                # Region
                if person_profile['region_of_residence'] == 'Northern':
                    f += np.log(1.00)
                elif person_profile['region_of_residence'] == 'Central':
                    f += np.log(0.61)
                elif person_profile['region_of_residence'] == 'Southern':
                    f += np.log(0.67)
                else:
                    raise Exception('region_of_residence not recognised')

                # Urban/Rural residence
                if person_profile['li_urban'] is False:
                    f += np.log(1.00)
                else:
                    f += np.log(1.63)

                # Sex
                if person_profile['sex'] == 'M':
                    f += np.log(1.00)
                else:
                    f += np.log(1.19)

                # Age-group
                if person_profile['age_years'] < 5:
                    f += np.log(1.00)
                elif person_profile['age_years'] < 15:
                    f += np.log(0.64)
                elif person_profile['age_years'] < 35:
                    f += np.log(0.51)
                elif person_profile['age_years'] < 60:
                    f += np.log(0.54)
                else:
                    f += np.log(0.44)

                # Year
                # - not encoded: this effect ignored

                # Chronic conditions
                # - not encoded: awaiting suitable variable to include.
                #   (effect size = 1.44 if pre-existing chronic_condition)

                # Symptoms (testing for empty or non-empty set) - (can have more than one)
                if person_profile['sy_fever']:
                    f += np.log(1.86)

                if person_profile['sy_vomiting']:
                    f += np.log(1.28)

                if (person_profile['sy_stomachache']) or (person_profile['sy_diarrhoea']):
                    f += np.log(0.76)

                if person_profile['sy_sore_throat']:
                    f += np.log(0.89)

                if person_profile['sy_respiratory_symptoms']:
                    f += np.log(0.71)

                if person_profile['sy_headache']:
                    f += np.log(0.52)

                if person_profile['sy_skin_complaint']:
                    f += np.log(2.31)

                if person_profile['sy_dental_complaint']:
                    f += np.log(0.94)

                if person_profile['sy_backache']:
                    f += np.log(1.01)

                if person_profile['sy_injury']:
                    f += np.log(1.02)

                if person_profile['sy_eye_complaint']:
                    f += np.log(1.33)

                # convert into a probability of seeking care:
                prob_seeking_care = 1 / (1 + np.exp(-f))

                if self.module.rng.rand() < prob_seeking_care:
                    # Create HSI_GenericFirstAppt for this person to represent them presenting at the facility
                    # NB. Here we can specifify which type of facility they would attend if we need to

                    delay_to_seeking_care_in_days = self.module.rng.randint(0, 7)  # Uniform interal 0-7 days
                    date_of_seeking_care = self.sim.date + DateOffset(days=delay_to_seeking_care_in_days)

                    hsi_genericfirstappt = HSI_GenericFirstApptAtFacilityLevel1(self.module, person_id=person_id)
                    self.sim.modules['HealthSystem'].schedule_hsi_event(hsi_genericfirstappt,
                                                                        priority=0,
                                                                        topen=date_of_seeking_care,
                                                                        tclose=None)
>>>>>>> ec1a48b4
<|MERGE_RESOLUTION|>--- conflicted
+++ resolved
@@ -6,16 +6,10 @@
 
 from tlo import DateOffset, Module
 from tlo.events import PopulationScopeEventMixin, RegularEvent
-<<<<<<< HEAD
-from tlo.methods.hsi_generic_first_appts import HSI_GenericFirstApptAtFacilityLevel1, \
-    HSI_GenericEmergencyFirstApptAtFacilityLevel1
-
-=======
 from tlo.methods.hsi_generic_first_appts import (
     HSI_GenericEmergencyFirstApptAtFacilityLevel1,
     HSI_GenericFirstApptAtFacilityLevel1,
 )
->>>>>>> ec1a48b4
 
 # ---------------------------------------------------------------------------------------------------------
 #   MODULE DEFINITIONS
@@ -97,41 +91,6 @@
         for person_id in person_ids_with_new_symptoms:
             # For each individual person_id, with at least one new onset symptom, look at the symptoms and determine if
             # will seek care.
-<<<<<<< HEAD
-            # NB. This is run looking at all symptoms even if only one is newly onset.
-            # NB. The application of this equation could be streamlined.
-
-            # ~~~~~~ HEALTH CARE SEEKING IN RESPONSE TO EMERGENCY SYMPTOMS ~~~~~~~~
-            if any([s.startswith('em_') for s in self.module.sim.modules['SymptomManager'].has_what(person_id)]):
-                hsi_genericemergencyfirstappt = HSI_GenericEmergencyFirstApptAtFacilityLevel1(self.module, person_id=person_id)
-                self.sim.modules['HealthSystem'].schedule_hsi_event(hsi_genericemergencyfirstappt,
-                                                                priority=0,
-                                                                topen=self.sim.date,
-                                                                tclose=None)
-
-            # ~~~~~~ HEALTH CARE SEEKING IN RESPONSE TO GENERIC SYMPTOMS ~~~~~~~~
-            person_profile = self.sim.population.props.loc[person_id]
-
-            # Build up the RHS of the logistic regresssion equation: 'f' is the linear term f(beta*x +... )
-            # collate indicator variables to match the HSB equation (from Ng'ambi et al)
-            f = np.log(3.237729)  # 'Constant' term from STATA is the baseline odds.
-
-            # Region
-            if person_profile['region_of_residence'] == 'Northern':
-                f += np.log(1.00)
-            elif person_profile['region_of_residence'] == 'Central':
-                f += np.log(0.61)
-            elif person_profile['region_of_residence'] == 'Southern':
-                f += np.log(0.67)
-            else:
-                raise Exception('region_of_residence not recognised')
-
-            # Urban/Rural residence
-            if person_profile['li_urban'] is False:
-                f += np.log(1.00)
-            else:
-                f += np.log(1.63)
-=======
             # This is run looking at all symptoms even if only one is newly onset.
             # If one symptom is an 'emergency symptom' a generic emergency appointment is scheduled
             #   (and no non-emergency appointment)
@@ -144,69 +103,8 @@
                                                                     priority=0,
                                                                     topen=self.sim.date,
                                                                     tclose=None)
->>>>>>> ec1a48b4
 
             else:
-<<<<<<< HEAD
-                f += np.log(0.44)
-
-            # Year
-            # - not encoded: this effect ignored
-
-            # Chronic conditions
-            # - not encoded: awaiting suitable variable to include. effect size = 1.44 if pre-existing chronic_condition
-
-            # Symptoms (testing for empty or non-empty set) - (can have more than one)
-            # TODO; chdck that this is working with the sets stuff
-            if person_profile['sy_fever']:
-                f += np.log(1.86)
-
-            if person_profile['sy_vomiting']:
-                f += np.log(1.28)
-
-            if (person_profile['sy_stomachache']) or (person_profile['sy_diarrhoea']):
-                f += np.log(0.76)
-
-            if person_profile['sy_sore_throat']:
-                f += np.log(0.89)
-
-            if person_profile['sy_respiratory_symptoms']:
-                f += np.log(0.71)
-
-            if person_profile['sy_headache']:
-                f += np.log(0.52)
-
-            if person_profile['sy_skin_complaint']:
-                f += np.log(2.31)
-
-            if person_profile['sy_dental_complaint']:
-                f += np.log(0.94)
-
-            if person_profile['sy_backache']:
-                f += np.log(1.01)
-
-            if person_profile['sy_injury']:
-                f += np.log(1.02)
-
-            if person_profile['sy_eye_complaint']:
-                f += np.log(1.33)
-
-            # convert into a probability of seeking care:
-            prob_seeking_care = 1 / (1 + np.exp(-f))
-
-            if self.module.rng.rand() < prob_seeking_care:
-                # Create HSI_GenericFirstAppt for this person to represent them presenting at the facility
-                # NB. Here we can specifify which type of facility they would attend if we need to
-
-                delay_to_seeking_care_in_days = self.module.rng.randint(0, 7)  # Uniform interval 0-7 days
-                date_of_seeking_care = self.sim.date + DateOffset(days=delay_to_seeking_care_in_days)
-
-                hsi_genericfirstappt = HSI_GenericFirstApptAtFacilityLevel1(self.module, person_id=person_id)
-                self.sim.modules['HealthSystem'].schedule_hsi_event(hsi_genericfirstappt,
-                                                                    priority=0,
-                                                                    topen=date_of_seeking_care,
-                                                                    tclose=None)
-=======
                 # ~~~~~~ HEALTH CARE SEEKING IN RESPONSE TO GENERIC SYMPTOMS ~~~~~~~~
                 person_profile = self.sim.population.props.loc[person_id]
 
@@ -303,5 +201,4 @@
                     self.sim.modules['HealthSystem'].schedule_hsi_event(hsi_genericfirstappt,
                                                                         priority=0,
                                                                         topen=date_of_seeking_care,
-                                                                        tclose=None)
->>>>>>> ec1a48b4
+                                                                        tclose=None)