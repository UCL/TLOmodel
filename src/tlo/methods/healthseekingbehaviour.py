"""
Health Seeking Behaviour Module
This module determines if care is sought once a symptom is developed.

The write-up of these estimates is: Health-seeking behaviour estimates for adults and children.docx

"""
from pathlib import Path

import numpy as np
import pandas as pd

from tlo import Date, DateOffset, Module, Parameter, Types
from tlo.events import PopulationScopeEventMixin, Priority, RegularEvent
from tlo.lm import LinearModel, LinearModelType, Predictor
from tlo.methods import Metadata
from tlo.methods.hsi_generic_first_appts import (
    HSI_GenericEmergencyFirstApptAtFacilityLevel1,
    HSI_GenericFirstApptAtFacilityLevel0,
)
# ---------------------------------------------------------------------------------------------------------
#   MODULE DEFINITIONS
# ---------------------------------------------------------------------------------------------------------
from tlo.simulation import EventPriority


class HealthSeekingBehaviour(Module):
    """
    This modules determines if the onset of symptoms will lead to that person presenting at the health
    facility for a HSI_GenericFirstAppointment.

    An equation gives the probability of seeking care in response to the "average" symptom. This is modified according
    to if the symptom is associated with a particular effect.
    """

    INIT_DEPENDENCIES = {'Demography', 'HealthSystem', 'SymptomManager'}
    ADDITIONAL_DEPENDENCIES = {'Lifestyle'}

    # Declare Metadata
    METADATA = {Metadata.USES_HEALTHSYSTEM}

    # No parameters to declare
    PARAMETERS = {
        'force_any_symptom_to_lead_to_healthcareseeking': Parameter(
            Types.BOOL, "Whether every symptom should always lead to healthcare seeking (ignoring the other parameters "
                        "that determine the probability of seeking care."),
        'baseline_odds_of_healthcareseeking_children': Parameter(Types.REAL, 'odds of health-care seeking (children:'
                                                                             ' 0-14) if male, 0-5 years-old, living in'
                                                                             ' a rural setting in the Northern region,'
                                                                             ' and not in the wealth categories 4 or '
                                                                             '5'),
        'odds_ratio_children_sex_Female': Parameter(Types.REAL, 'odds ratio for health-care seeking (children) if sex'
                                                                ' is Female'),
        'odds_ratio_children_age_5to14': Parameter(Types.REAL, 'odds ratio for health-care seeking (children) if aged'
                                                               ' 5-14'),
        'odds_ratio_children_setting_urban': Parameter(Types.REAL, 'odds ratio for health-care seeking (children) if'
                                                                   ' setting is Urban'),
        'odds_ratio_children_region_Central': Parameter(Types.REAL, 'odds ratio for health-care seeking (children) if'
                                                                    ' region is Central'),
        'odds_ratio_children_region_Southern': Parameter(Types.REAL, 'odds ratio for health-care seeking (children) if'
                                                                     ' region is Southern'),
        'odds_ratio_children_wealth_higher': Parameter(Types.REAL, 'odds ratio for health-care seeking (children) if '
                                                                   'wealth is in categories 4 or 5'),
        'baseline_odds_of_healthcareseeking_adults': Parameter(Types.REAL, 'odds of health-care seeking (adults: 15+) '
                                                                           'if male, 15-34 year-olds, living in a rural'
                                                                           ' setting in the Northern region, and not in'
                                                                           ' the wealth categories 4 or 5.'),
        'odds_ratio_adults_sex_Female': Parameter(Types.REAL, 'odds ratio for health-care seeking (adults) if sex is'
                                                              ' Female'),
        'odds_ratio_adults_age_35to59': Parameter(Types.REAL, 'odds ratio for health-care seeking (adults) if aged'
                                                              ' 35-59'),
        'odds_ratio_adults_age_60plus': Parameter(Types.REAL, 'odds ratio for health-care seeking (adults) if aged'
                                                              ' 60+'),
        'odds_ratio_adults_setting_urban': Parameter(Types.REAL, 'odds ratio for health-care seeking (adults) if '
                                                                 'setting is Urban'),
        'odds_ratio_adults_region_Central': Parameter(Types.REAL, 'odds ratio for health-care seeking (adults) if '
                                                                  'region is Central'),
        'odds_ratio_adults_region_Southern': Parameter(Types.REAL, 'odds ratio for health-care seeking (adults) if '
                                                                   'region is Southern'),
        'odds_ratio_adults_wealth_higher': Parameter(Types.REAL, 'odds ratio for health-care seeking (adults) if wealth'
                                                                 ' is in categories 4 or 5'),
        'max_days_delay_to_generic_HSI_after_symptoms': Parameter(Types.INT,
                                                                  'Maximum days delay between symptom onset and first'
                                                                  'generic HSI. Actual delay is sample between 0 and '
                                                                  'this value.')
    }

    # No properties to declare
    PROPERTIES = {}

    def __init__(self, name=None, resourcefilepath=None, force_any_symptom_to_lead_to_healthcareseeking=None):
        super().__init__(name)
        self.resourcefilepath = resourcefilepath

        self.hsb_linear_models = dict()
        self.odds_ratio_health_seeking_in_children = dict()
        self.odds_ratio_health_seeking_in_adults = dict()
        self.no_healthcareseeking_in_children = set()
        self.emergency_in_children = set()
        self.non_emergency_healthcareseeking_in_children = set()
        self.no_healthcareseeking_in_adults = set()
        self.emergency_in_adults = set()
        self.non_emergency_healthcareseeking_in_adults = set()

        # "force_any_symptom_to_lead_to_healthcareseeking"=True will mean that probability of health care seeking is 1.0
        # for anyone with newly onset symptoms. Note that if this is not specified, then the value is taken from the
        # ResourceFile.
        if force_any_symptom_to_lead_to_healthcareseeking is not None:
            assert isinstance(force_any_symptom_to_lead_to_healthcareseeking, bool)
        self.arg_force_any_symptom_to_lead_to_healthcareseeking = force_any_symptom_to_lead_to_healthcareseeking

    def read_parameters(self, data_folder):
        """Read in ResourceFile"""
        # Load parameters from resource file:
        self.load_parameters_from_dataframe(
            pd.read_csv(Path(self.resourcefilepath) / 'ResourceFile_HealthSeekingBehaviour.csv')
        )

        # Check that force_any_symptom_to_lead_to_healthcareseeking is a bool (this is returned in
        # `self.force_any_symptom_to_lead_to_healthcareseeking` without any further checking).
        assert isinstance(self.parameters['force_any_symptom_to_lead_to_healthcareseeking'], bool)

    def initialise_population(self, population):
        """Nothing to initialise in the population
        """
        pass

    def initialise_simulation(self, sim):
        """
        * define the linear models that govern healthcare seeking
        * set the first occurrence of the repeating HealthSeekingBehaviourPoll
        * assemble the health-care seeking information from the registered symptoms
        """

        # Define the linear models that govern healthcare seeking
        self.define_linear_models()

        # Schedule the HealthSeekingBehaviourPoll
        self.theHealthSeekingBehaviourPoll = HealthSeekingBehaviourPoll(self)
        sim.schedule_event(self.theHealthSeekingBehaviourPoll, sim.date, order_in_day=EventPriority.LAST_HALF_OF_DAY)

        # Assemble the health-care seeking information from the registered symptoms
        for symptom in self.sim.modules['SymptomManager'].all_registered_symptoms:
            # Children:
            if symptom.no_healthcareseeking_in_children:
                self.no_healthcareseeking_in_children.add(symptom.name)
            elif symptom.emergency_in_children:
                self.emergency_in_children.add(symptom.name)
            else:
                self.non_emergency_healthcareseeking_in_children.add(symptom.name)
                self.odds_ratio_health_seeking_in_children[symptom.name] = (
                    symptom.odds_ratio_health_seeking_in_children
                )

            # Adults:
            if symptom.no_healthcareseeking_in_adults:
                self.no_healthcareseeking_in_adults.add(symptom.name)
            elif symptom.emergency_in_adults:
                self.emergency_in_adults.add(symptom.name)
            else:
                self.non_emergency_healthcareseeking_in_adults.add(symptom.name)
                self.odds_ratio_health_seeking_in_adults[symptom.name] = (
                    symptom.odds_ratio_health_seeking_in_adults
                )

    def on_birth(self, mother_id, child_id):
        """Nothing to handle on_birth
        """
        pass

    def define_linear_models(self):
        """Define linear models for health seeking behaviour for children and adults"""
        p = self.parameters
        for subgroup, age_predictor, odds_ratios, care_seeking_symptoms in zip(
            ('children', 'adults'),
            (
                Predictor('age_years').when('>=5', p['odds_ratio_children_age_5to14']),
                Predictor('age_years', conditions_are_mutually_exclusive=True)
                .when('.between(35,59)', p['odds_ratio_adults_age_35to59'])
                .when('>=60', p['odds_ratio_adults_age_60plus']),
            ),
            (
                self.odds_ratio_health_seeking_in_children,
                self.odds_ratio_health_seeking_in_adults
            ),
            (
                self.non_emergency_healthcareseeking_in_children,
                self.non_emergency_healthcareseeking_in_adults
            ),
        ):
            self.hsb_linear_models[subgroup] = LinearModel(
                LinearModelType.LOGISTIC,
                p[f'baseline_odds_of_healthcareseeking_{subgroup}'],
                # First set of predictors are for behaviour due to the 'average symptom'
                # This is from the Ng'ambia et al. papers
                Predictor('li_urban').when(
                    True, p[f'odds_ratio_{subgroup}_setting_urban']
                ),
                Predictor('sex').when('F', p[f'odds_ratio_{subgroup}_sex_Female']),
                age_predictor,
                Predictor('region_of_residence', conditions_are_mutually_exclusive=True)
                .when('Central', p[f'odds_ratio_{subgroup}_region_Central'])
                .when('Southern', p[f'odds_ratio_{subgroup}_region_Southern']),
                Predictor('li_wealth', conditions_are_mutually_exclusive=True)
                .when(4, p[f'odds_ratio_{subgroup}_wealth_higher'])
                .when(5, p[f'odds_ratio_{subgroup}_wealth_higher']),
                # Second set of predictors are the symptom specific odd ratios
                *(
                    Predictor(f'sy_{symptom}').when('>0', odds_ratios[symptom])
                    for symptom in care_seeking_symptoms
                )
            )

    @property
    def force_any_symptom_to_lead_to_healthcareseeking(self):
        """Returns the parameter value stored for `force_any_symptom_to_lead_to_healthcareseeking` unless this has
         been over-ridden by an argument to the module."""
        if self.arg_force_any_symptom_to_lead_to_healthcareseeking is None:
            return self.parameters['force_any_symptom_to_lead_to_healthcareseeking']
        else:
            return self.arg_force_any_symptom_to_lead_to_healthcareseeking

# ---------------------------------------------------------------------------------------------------------
#   REGULAR POLLING EVENT
# ---------------------------------------------------------------------------------------------------------


class HealthSeekingBehaviourPoll(RegularEvent, PopulationScopeEventMixin):
    """This event occurs every day and determines if persons with newly onset symptoms will seek care.
    """
    def __init__(self, module):
        """Initialise the HealthSeekingBehaviourPoll
        :param module: the module that created this event
        """
<<<<<<< HEAD
        super().__init__(module, frequency=DateOffset(days=1), order_in_day=EventPriority.LAST_HALF_OF_DAY)
=======
        super().__init__(module, frequency=DateOffset(days=1), priority=Priority.LAST_HALF_OF_DAY)
>>>>>>> 04119f85
        assert isinstance(module, HealthSeekingBehaviour)

    @staticmethod
    def _select_persons_with_any_symptoms(persons, symptoms):
        """Select rows of `persons` dataframe with any symptoms columns non-zero."""
        if len(symptoms) == 0:
            raise ValueError('At least one symptom must be specified')
        return persons[
            (persons[[f'sy_{symptom}' for symptom in symptoms]] != 0).any(axis=1)
        ]

    def apply(self, population):
        """Determine if persons with newly onset acute generic symptoms will seek care. This event runs second-to-last
        every day (i.e., just before the `HealthSystemScheduler`) in order that symptoms arising this day can lead to
        FirstAttendance on the same day.

        :param population: the current population
        """
        # Define some shorter aliases
        module = self.module
        symptom_manager = self.sim.modules["SymptomManager"]
        health_system = self.sim.modules["HealthSystem"]
        max_delay = module.parameters['max_days_delay_to_generic_HSI_after_symptoms']
        routine_hsi_event_class = HSI_GenericFirstApptAtFacilityLevel0
        emergency_hsi_event_class = HSI_GenericEmergencyFirstApptAtFacilityLevel1

        # Get IDs of alive persons with new symptoms
        person_ids_with_newly_onset_symptoms = sorted(
            symptom_manager.get_persons_with_newly_onset_symptoms())
        symptomatic_persons = population.props.loc[person_ids_with_newly_onset_symptoms]
        alive_symptomatic_persons = symptomatic_persons[symptomatic_persons.is_alive]

        # Clear the list of persons with newly onset symptoms
        symptom_manager.reset_persons_with_newly_onset_symptoms()

        # Split alive symptomatic persons into child and adult subgroups
        are_under_15 = alive_symptomatic_persons.age_years < 15
        alive_symptomatic_children = alive_symptomatic_persons[are_under_15]
        alive_symptomatic_adults = alive_symptomatic_persons[~are_under_15]

        # Separately schedule HSI events for child and adult subgroups
        for subgroup, emergency_symptoms, care_seeking_symptoms, hsb_model in zip(
            (alive_symptomatic_children, alive_symptomatic_adults),
            (module.emergency_in_children, module.emergency_in_adults),
            (
                module.non_emergency_healthcareseeking_in_children,
                module.non_emergency_healthcareseeking_in_adults
            ),
            (module.hsb_linear_models['children'], module.hsb_linear_models['adults'])
        ):
            if len(emergency_symptoms) > 0:
                # Generate an emergency HSI event if any of the symptoms is an emergency
                emergency_care_seeking_subgroup = self._select_persons_with_any_symptoms(
                    subgroup, emergency_symptoms
                )
                health_system.schedule_batch_of_individual_hsi_events(
                    hsi_event_class=emergency_hsi_event_class,
                    person_ids=emergency_care_seeking_subgroup.index,
                    priority=0,
                    topen=self.sim.date,
                    tclose=None,
                    module=module
                )
            # Check if no symptoms initiating (non-emergency) care seeking specified
            if len(care_seeking_symptoms) == 0:
                continue
            # Symptoms in non-emergency care seeking set may or may not generate an
            # associated HSI event, we first select all persons in subgroup who have
            # any symptoms which may lead to a HSI event being generated.
            # From here onwards care seeking should be taken to mean specifically
            # *non-emergency* care seeking
            possibly_care_seeking_subgroup = self._select_persons_with_any_symptoms(
                subgroup, care_seeking_symptoms
            )

            # If a person has had an emergency appointment scheduled this day already due
            # to emergency symptoms, then do not allow a non-emergency appointment to be
            # scheduled in addition.
            if len(emergency_symptoms) > 0:
                possibly_care_seeking_subgroup.drop(
                    index=set(possibly_care_seeking_subgroup.index).intersection(emergency_care_seeking_subgroup.index),
                    inplace=True)

            if module.force_any_symptom_to_lead_to_healthcareseeking:
                # This HSB module flag causes a generic non-emergency appointment to be
                # scheduled for any symptom immediately
                health_system.schedule_batch_of_individual_hsi_events(
                    hsi_event_class=routine_hsi_event_class,
                    person_ids=possibly_care_seeking_subgroup.index,
                    priority=0,
                    topen=self.sim.date,
                    tclose=None,
                    module=module
                )
            else:
                # All in-patients with symptoms always generate a HSI event
                care_seeking_inpatients = possibly_care_seeking_subgroup[
                    possibly_care_seeking_subgroup.hs_is_inpatient
                ]
                # For non-in-patients with symptoms use HSB linear model to (randomly)
                # select subset seeking care and so generating a HSI event
                possibly_care_seeking_non_inpatients = possibly_care_seeking_subgroup[
                    ~possibly_care_seeking_subgroup.hs_is_inpatient
                ]
                care_seeking_non_inpatients = possibly_care_seeking_non_inpatients[
                    hsb_model.predict(
                        possibly_care_seeking_non_inpatients,
                        module.rng,
                        squeeze_single_row_output=False,
                    )
                ]
                for care_seeking_ids in (
                    care_seeking_inpatients.index, care_seeking_non_inpatients.index
                ):
                    # Schedule generic non-emergency appointments after a random delay
                    care_seeking_dates = (
                        # Create NumPy datetime with day unit to allow directly adding
                        # array of generated integer delays in [0, max_delay]
                        np.array(self.sim.date, dtype='datetime64[D]')
                        + module.rng.randint(0, max_delay, size=len(care_seeking_ids))
                    )
                    health_system.schedule_batch_of_individual_hsi_events(
                        hsi_event_class=routine_hsi_event_class,
                        person_ids=care_seeking_ids,
                        priority=0,
                        topen=map(Date, care_seeking_dates),
                        tclose=None,
                        module=module
                    )<|MERGE_RESOLUTION|>--- conflicted
+++ resolved
@@ -18,10 +18,10 @@
     HSI_GenericEmergencyFirstApptAtFacilityLevel1,
     HSI_GenericFirstApptAtFacilityLevel0,
 )
+
 # ---------------------------------------------------------------------------------------------------------
 #   MODULE DEFINITIONS
 # ---------------------------------------------------------------------------------------------------------
-from tlo.simulation import EventPriority
 
 
 class HealthSeekingBehaviour(Module):
@@ -137,7 +137,7 @@
 
         # Schedule the HealthSeekingBehaviourPoll
         self.theHealthSeekingBehaviourPoll = HealthSeekingBehaviourPoll(self)
-        sim.schedule_event(self.theHealthSeekingBehaviourPoll, sim.date, order_in_day=EventPriority.LAST_HALF_OF_DAY)
+        sim.schedule_event(self.theHealthSeekingBehaviourPoll, sim.date)
 
         # Assemble the health-care seeking information from the registered symptoms
         for symptom in self.sim.modules['SymptomManager'].all_registered_symptoms:
@@ -232,11 +232,7 @@
         """Initialise the HealthSeekingBehaviourPoll
         :param module: the module that created this event
         """
-<<<<<<< HEAD
-        super().__init__(module, frequency=DateOffset(days=1), order_in_day=EventPriority.LAST_HALF_OF_DAY)
-=======
         super().__init__(module, frequency=DateOffset(days=1), priority=Priority.LAST_HALF_OF_DAY)
->>>>>>> 04119f85
         assert isinstance(module, HealthSeekingBehaviour)
 
     @staticmethod
