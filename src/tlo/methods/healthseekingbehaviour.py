"""
Health Seeking Behaviour Module
This module determines if care is sought once a symptom is developed.

The write-up of these estimates is: Health-seeking behaviour estimates for adults and children.docx

"""
from pathlib import Path

import numpy as np
import pandas as pd

from tlo import Date, DateOffset, Module, Parameter, Types
from tlo.events import PopulationScopeEventMixin, Priority, RegularEvent
from tlo.lm import LinearModel, LinearModelType, Predictor
from tlo.methods import Metadata
from tlo.methods.hsi_generic_first_appts import (
    HSI_GenericEmergencyFirstApptAtFacilityLevel1,
    HSI_GenericFirstApptAtFacilityLevel0,
)
# ---------------------------------------------------------------------------------------------------------
#   MODULE DEFINITIONS
# ---------------------------------------------------------------------------------------------------------
from tlo.simulation import EventPriority


class HealthSeekingBehaviour(Module):
    """
    This modules determines if the onset of symptoms will lead to that person presenting at the health
    facility for a HSI_GenericFirstAppointment.

    An equation gives the probability of seeking care in response to the "average" symptom. This is modified according
    to if the symptom is associated with a particular effect.
    """

    INIT_DEPENDENCIES = {'Demography', 'HealthSystem', 'SymptomManager'}
    ADDITIONAL_DEPENDENCIES = {'Lifestyle'}

    # Declare Metadata
    METADATA = {Metadata.USES_HEALTHSYSTEM}

    # No parameters to declare
    PARAMETERS = {
        'force_any_symptom_to_lead_to_healthcareseeking': Parameter(
            Types.BOOL, "Whether every symptom should always lead to healthcare seeking (ignoring the other parameters "
                        "that determine the probability of seeking care."),
        'baseline_odds_of_healthcareseeking_children': Parameter(Types.REAL, 'odds of health-care seeking (children:'
                                                                             ' 0-14) if male, 0-5 years-old, living in'
                                                                             ' a rural setting in the Northern region,'
                                                                             ' and not in the wealth categories 4 or '
                                                                             '5'),
        'odds_ratio_children_sex_Female': Parameter(Types.REAL, 'odds ratio for health-care seeking (children) if sex'
                                                                ' is Female'),
        'odds_ratio_children_age_5to14': Parameter(Types.REAL, 'odds ratio for health-care seeking (children) if aged'
                                                               ' 5-14'),
        'odds_ratio_children_setting_urban': Parameter(Types.REAL, 'odds ratio for health-care seeking (children) if'
                                                                   ' setting is Urban'),
        'odds_ratio_children_region_Central': Parameter(Types.REAL, 'odds ratio for health-care seeking (children) if'
                                                                    ' region is Central'),
        'odds_ratio_children_region_Southern': Parameter(Types.REAL, 'odds ratio for health-care seeking (children) if'
                                                                     ' region is Southern'),
        'odds_ratio_children_wealth_higher': Parameter(Types.REAL, 'odds ratio for health-care seeking (children) if '
                                                                   'wealth is in categories 4 or 5'),
        'baseline_odds_of_healthcareseeking_adults': Parameter(Types.REAL, 'odds of health-care seeking (adults: 15+) '
                                                                           'if male, 15-34 year-olds, living in a rural'
                                                                           ' setting in the Northern region, and not in'
                                                                           ' the wealth categories 4 or 5.'),
        'odds_ratio_adults_sex_Female': Parameter(Types.REAL, 'odds ratio for health-care seeking (adults) if sex is'
                                                              ' Female'),
        'odds_ratio_adults_age_35to59': Parameter(Types.REAL, 'odds ratio for health-care seeking (adults) if aged'
                                                              ' 35-59'),
        'odds_ratio_adults_age_60plus': Parameter(Types.REAL, 'odds ratio for health-care seeking (adults) if aged'
                                                              ' 60+'),
        'odds_ratio_adults_setting_urban': Parameter(Types.REAL, 'odds ratio for health-care seeking (adults) if '
                                                                 'setting is Urban'),
        'odds_ratio_adults_region_Central': Parameter(Types.REAL, 'odds ratio for health-care seeking (adults) if '
                                                                  'region is Central'),
        'odds_ratio_adults_region_Southern': Parameter(Types.REAL, 'odds ratio for health-care seeking (adults) if '
                                                                   'region is Southern'),
        'odds_ratio_adults_wealth_higher': Parameter(Types.REAL, 'odds ratio for health-care seeking (adults) if wealth'
                                                                 ' is in categories 4 or 5'),
        'max_days_delay_to_generic_HSI_after_symptoms': Parameter(Types.INT,
                                                                  'Maximum days delay between symptom onset and first'
                                                                  'generic HSI. Actual delay is sample between 0 and '
                                                                  'this value.')
    }

    # No properties to declare
    PROPERTIES = {}

    def __init__(self, name=None, resourcefilepath=None, force_any_symptom_to_lead_to_healthcareseeking=None):
        super().__init__(name)
        self.resourcefilepath = resourcefilepath

        self.hsb_linear_models = dict()
        self.odds_ratio_health_seeking_in_children = dict()
        self.odds_ratio_health_seeking_in_adults = dict()
        self.no_healthcareseeking_in_children = set()
        self.emergency_in_children = set()
        self.non_emergency_healthcareseeking_in_children = set()
        self.no_healthcareseeking_in_adults = set()
        self.emergency_in_adults = set()
        self.non_emergency_healthcareseeking_in_adults = set()

        # "force_any_symptom_to_lead_to_healthcareseeking"=True will mean that probability of health care seeking is 1.0
        # for anyone with newly onset symptoms. Note that if this is not specified, then the value is taken from the
        # ResourceFile.
        if force_any_symptom_to_lead_to_healthcareseeking is not None:
            assert isinstance(force_any_symptom_to_lead_to_healthcareseeking, bool)
        self.arg_force_any_symptom_to_lead_to_healthcareseeking = force_any_symptom_to_lead_to_healthcareseeking

    def read_parameters(self, data_folder):
        """Read in ResourceFile"""
        # Load parameters from resource file:
        self.load_parameters_from_dataframe(
            pd.read_csv(Path(self.resourcefilepath) / 'ResourceFile_HealthSeekingBehaviour.csv')
        )

        # Check that force_any_symptom_to_lead_to_healthcareseeking is a bool (this is returned in
        # `self.force_any_symptom_to_lead_to_healthcareseeking` without any further checking).
        assert isinstance(self.parameters['force_any_symptom_to_lead_to_healthcareseeking'], bool)

    def initialise_population(self, population):
        """Nothing to initialise in the population
        """
        pass

    def initialise_simulation(self, sim):
        """
        * define the linear models that govern healthcare seeking
        * set the first occurrence of the repeating HealthSeekingBehaviourPoll
        * assemble the health-care seeking information from the registered symptoms
        """

        # Define the linear models that govern healthcare seeking
        self.define_linear_models()

        # Schedule the HealthSeekingBehaviourPoll
        self.theHealthSeekingBehaviourPoll = HealthSeekingBehaviourPoll(self)
        sim.schedule_event(self.theHealthSeekingBehaviourPoll, sim.date, event_priority=EventPriority.LAST_HALF_OF_DAY)

        # Assemble the health-care seeking information from the registered symptoms
        for symptom in self.sim.modules['SymptomManager'].all_registered_symptoms:
            # Children:
            if symptom.no_healthcareseeking_in_children:
                self.no_healthcareseeking_in_children.add(symptom.name)
            elif symptom.emergency_in_children:
                self.emergency_in_children.add(symptom.name)
            else:
                self.non_emergency_healthcareseeking_in_children.add(symptom.name)
                self.odds_ratio_health_seeking_in_children[symptom.name] = (
                    symptom.odds_ratio_health_seeking_in_children
                )

            # Adults:
            if symptom.no_healthcareseeking_in_adults:
                self.no_healthcareseeking_in_adults.add(symptom.name)
            elif symptom.emergency_in_adults:
                self.emergency_in_adults.add(symptom.name)
            else:
                self.non_emergency_healthcareseeking_in_adults.add(symptom.name)
                self.odds_ratio_health_seeking_in_adults[symptom.name] = (
                    symptom.odds_ratio_health_seeking_in_adults
                )

    def on_birth(self, mother_id, child_id):
        """Nothing to handle on_birth
        """
        pass

    def define_linear_models(self):
        """Define linear models for health seeking behaviour for children and adults"""
        p = self.parameters
        for subgroup, age_predictor, odds_ratios, care_seeking_symptoms in zip(
            ('children', 'adults'),
            (
                Predictor('age_years').when('>=5', p['odds_ratio_children_age_5to14']),
                Predictor('age_years', conditions_are_mutually_exclusive=True)
                .when('.between(35,59)', p['odds_ratio_adults_age_35to59'])
                .when('>=60', p['odds_ratio_adults_age_60plus']),
            ),
            (
                self.odds_ratio_health_seeking_in_children,
                self.odds_ratio_health_seeking_in_adults
            ),
            (
                self.non_emergency_healthcareseeking_in_children,
                self.non_emergency_healthcareseeking_in_adults
            ),
        ):
            self.hsb_linear_models[subgroup] = LinearModel(
                LinearModelType.LOGISTIC,
                p[f'baseline_odds_of_healthcareseeking_{subgroup}'],
                # First set of predictors are for behaviour due to the 'average symptom'
                # This is from the Ng'ambia et al. papers
                Predictor('li_urban').when(
                    True, p[f'odds_ratio_{subgroup}_setting_urban']
                ),
                Predictor('sex').when('F', p[f'odds_ratio_{subgroup}_sex_Female']),
                age_predictor,
                Predictor('region_of_residence', conditions_are_mutually_exclusive=True)
                .when('Central', p[f'odds_ratio_{subgroup}_region_Central'])
                .when('Southern', p[f'odds_ratio_{subgroup}_region_Southern']),
                Predictor('li_wealth', conditions_are_mutually_exclusive=True)
                .when(4, p[f'odds_ratio_{subgroup}_wealth_higher'])
                .when(5, p[f'odds_ratio_{subgroup}_wealth_higher']),
                # Second set of predictors are the symptom specific odd ratios
                *(
                    Predictor(f'sy_{symptom}').when('>0', odds_ratios[symptom])
                    for symptom in care_seeking_symptoms
                )
            )

    @property
    def force_any_symptom_to_lead_to_healthcareseeking(self):
        """Returns the parameter value stored for `force_any_symptom_to_lead_to_healthcareseeking` unless this has
         been over-ridden by an argument to the module."""
        if self.arg_force_any_symptom_to_lead_to_healthcareseeking is None:
            return self.parameters['force_any_symptom_to_lead_to_healthcareseeking']
        else:
            return self.arg_force_any_symptom_to_lead_to_healthcareseeking

# ---------------------------------------------------------------------------------------------------------
#   REGULAR POLLING EVENT
# ---------------------------------------------------------------------------------------------------------


class HealthSeekingBehaviourPoll(RegularEvent, PopulationScopeEventMixin):
    """This event occurs every day and determines if persons with newly onset symptoms will seek care.
    """
    def __init__(self, module):
        """Initialise the HealthSeekingBehaviourPoll
        :param module: the module that created this event
        """
<<<<<<< HEAD
        super().__init__(module, frequency=DateOffset(days=1), event_priority=EventPriority.LAST_HALF_OF_DAY)
=======
        super().__init__(module, frequency=DateOffset(days=1), priority=Priority.LAST_HALF_OF_DAY)
>>>>>>> 04119f85
        assert isinstance(module, HealthSeekingBehaviour)

    @staticmethod
    def _select_persons_with_any_symptoms(persons, symptoms):
        """Select rows of `persons` dataframe with any symptoms columns non-zero."""
        if len(symptoms) == 0:
            raise ValueError('At least one symptom must be specified')
        return persons[
            (persons[[f'sy_{symptom}' for symptom in symptoms]] != 0).any(axis=1)
        ]

    def apply(self, population):
        """Determine if persons with newly onset acute generic symptoms will seek care. This event runs second-to-last
        every day (i.e., just before the `HealthSystemScheduler`) in order that symptoms arising this day can lead to
        FirstAttendance on the same day.

        :param population: the current population
        """
        # Define some shorter aliases
        module = self.module
        symptom_manager = self.sim.modules["SymptomManager"]
        health_system = self.sim.modules["HealthSystem"]
        max_delay = module.parameters['max_days_delay_to_generic_HSI_after_symptoms']
        routine_hsi_event_class = HSI_GenericFirstApptAtFacilityLevel0
        emergency_hsi_event_class = HSI_GenericEmergencyFirstApptAtFacilityLevel1

        # Get IDs of alive persons with new symptoms
        person_ids_with_newly_onset_symptoms = sorted(
            symptom_manager.get_persons_with_newly_onset_symptoms())
        symptomatic_persons = population.props.loc[person_ids_with_newly_onset_symptoms]
        alive_symptomatic_persons = symptomatic_persons[symptomatic_persons.is_alive]

        # Clear the list of persons with newly onset symptoms
        symptom_manager.reset_persons_with_newly_onset_symptoms()

        # Split alive symptomatic persons into child and adult subgroups
        are_under_15 = alive_symptomatic_persons.age_years < 15
        alive_symptomatic_children = alive_symptomatic_persons[are_under_15]
        alive_symptomatic_adults = alive_symptomatic_persons[~are_under_15]

        # Separately schedule HSI events for child and adult subgroups
        for subgroup, emergency_symptoms, care_seeking_symptoms, hsb_model in zip(
            (alive_symptomatic_children, alive_symptomatic_adults),
            (module.emergency_in_children, module.emergency_in_adults),
            (
                module.non_emergency_healthcareseeking_in_children,
                module.non_emergency_healthcareseeking_in_adults
            ),
            (module.hsb_linear_models['children'], module.hsb_linear_models['adults'])
        ):
            if len(emergency_symptoms) > 0:
                # Generate an emergency HSI event if any of the symptoms is an emergency
                emergency_care_seeking_subgroup = self._select_persons_with_any_symptoms(
                    subgroup, emergency_symptoms
                )
                health_system.schedule_batch_of_individual_hsi_events(
                    hsi_event_class=emergency_hsi_event_class,
                    person_ids=emergency_care_seeking_subgroup.index,
                    priority=0,
                    topen=self.sim.date,
                    tclose=None,
                    module=module
                )
            # Check if no symptoms initiating (non-emergency) care seeking specified
            if len(care_seeking_symptoms) == 0:
                continue
            # Symptoms in non-emergency care seeking set may or may not generate an
            # associated HSI event, we first select all persons in subgroup who have
            # any symptoms which may lead to a HSI event being generated.
            # From here onwards care seeking should be taken to mean specifically
            # *non-emergency* care seeking
            possibly_care_seeking_subgroup = self._select_persons_with_any_symptoms(
                subgroup, care_seeking_symptoms
            )

            # If a person has had an emergency appointment scheduled this day already due
            # to emergency symptoms, then do not allow a non-emergency appointment to be
            # scheduled in addition.
            if len(emergency_symptoms) > 0:
                possibly_care_seeking_subgroup.drop(
                    index=set(possibly_care_seeking_subgroup.index).intersection(emergency_care_seeking_subgroup.index),
                    inplace=True)

            if module.force_any_symptom_to_lead_to_healthcareseeking:
                # This HSB module flag causes a generic non-emergency appointment to be
                # scheduled for any symptom immediately
                health_system.schedule_batch_of_individual_hsi_events(
                    hsi_event_class=routine_hsi_event_class,
                    person_ids=possibly_care_seeking_subgroup.index,
                    priority=0,
                    topen=self.sim.date,
                    tclose=None,
                    module=module
                )
            else:
                # All in-patients with symptoms always generate a HSI event
                care_seeking_inpatients = possibly_care_seeking_subgroup[
                    possibly_care_seeking_subgroup.hs_is_inpatient
                ]
                # For non-in-patients with symptoms use HSB linear model to (randomly)
                # select subset seeking care and so generating a HSI event
                possibly_care_seeking_non_inpatients = possibly_care_seeking_subgroup[
                    ~possibly_care_seeking_subgroup.hs_is_inpatient
                ]
                care_seeking_non_inpatients = possibly_care_seeking_non_inpatients[
                    hsb_model.predict(
                        possibly_care_seeking_non_inpatients,
                        module.rng,
                        squeeze_single_row_output=False,
                    )
                ]
                for care_seeking_ids in (
                    care_seeking_inpatients.index, care_seeking_non_inpatients.index
                ):
                    # Schedule generic non-emergency appointments after a delay
                    _delay = module.rng.randint(0, max_delay, size=len(care_seeking_ids)) \
                        if max_delay != 0 else np.array([0] * len(care_seeking_ids), dtype='int')
                    care_seeking_dates = (
                        # Create NumPy datetime with day unit to allow directly adding
                        # array of generated integer delays
                        np.array(self.sim.date, dtype='datetime64[D]') + _delay
                    )
                    health_system.schedule_batch_of_individual_hsi_events(
                        hsi_event_class=routine_hsi_event_class,
                        person_ids=care_seeking_ids,
                        priority=0,
                        topen=map(Date, care_seeking_dates),
                        tclose=None,
                        module=module
                    )<|MERGE_RESOLUTION|>--- conflicted
+++ resolved
@@ -18,10 +18,10 @@
     HSI_GenericEmergencyFirstApptAtFacilityLevel1,
     HSI_GenericFirstApptAtFacilityLevel0,
 )
+
 # ---------------------------------------------------------------------------------------------------------
 #   MODULE DEFINITIONS
 # ---------------------------------------------------------------------------------------------------------
-from tlo.simulation import EventPriority
 
 
 class HealthSeekingBehaviour(Module):
@@ -137,7 +137,7 @@
 
         # Schedule the HealthSeekingBehaviourPoll
         self.theHealthSeekingBehaviourPoll = HealthSeekingBehaviourPoll(self)
-        sim.schedule_event(self.theHealthSeekingBehaviourPoll, sim.date, event_priority=EventPriority.LAST_HALF_OF_DAY)
+        sim.schedule_event(self.theHealthSeekingBehaviourPoll, sim.date)
 
         # Assemble the health-care seeking information from the registered symptoms
         for symptom in self.sim.modules['SymptomManager'].all_registered_symptoms:
@@ -232,11 +232,7 @@
         """Initialise the HealthSeekingBehaviourPoll
         :param module: the module that created this event
         """
-<<<<<<< HEAD
-        super().__init__(module, frequency=DateOffset(days=1), event_priority=EventPriority.LAST_HALF_OF_DAY)
-=======
         super().__init__(module, frequency=DateOffset(days=1), priority=Priority.LAST_HALF_OF_DAY)
->>>>>>> 04119f85
         assert isinstance(module, HealthSeekingBehaviour)
 
     @staticmethod
@@ -351,13 +347,12 @@
                 for care_seeking_ids in (
                     care_seeking_inpatients.index, care_seeking_non_inpatients.index
                 ):
-                    # Schedule generic non-emergency appointments after a delay
-                    _delay = module.rng.randint(0, max_delay, size=len(care_seeking_ids)) \
-                        if max_delay != 0 else np.array([0] * len(care_seeking_ids), dtype='int')
+                    # Schedule generic non-emergency appointments after a random delay
                     care_seeking_dates = (
                         # Create NumPy datetime with day unit to allow directly adding
-                        # array of generated integer delays
-                        np.array(self.sim.date, dtype='datetime64[D]') + _delay
+                        # array of generated integer delays in [0, max_delay]
+                        np.array(self.sim.date, dtype='datetime64[D]')
+                        + module.rng.randint(0, max_delay, size=len(care_seeking_ids))
                     )
                     health_system.schedule_batch_of_individual_hsi_events(
                         hsi_event_class=routine_hsi_event_class,
