from __future__ import annotations

from pathlib import Path
from typing import TYPE_CHECKING, Dict, List

import pandas as pd

from tlo import Parameter, Property, Types, logging
from tlo.analysis.utils import flatten_multi_index_series_into_dict_for_logging
from tlo.events import Event, IndividualScopeEventMixin, PopulationScopeEventMixin, RegularEvent
from tlo.lm import LinearModel, LinearModelType, Predictor
from tlo.methods import Metadata
from tlo.methods.causes import Cause
from tlo.methods.hsi_event import HSI_Event
from tlo.methods.hsi_generic_first_appts import GenericFirstApptModule
from tlo.methods.symptommanager import Symptom
from tlo.util import random_date

if TYPE_CHECKING:
    from tlo.methods.hsi_generic_first_appts import ConsumablesChecker, HSIEventScheduler
    from tlo.population import IndividualProperties

logger = logging.getLogger(__name__)
logger.setLevel(logging.INFO)

ch_lungfunction_cats = list(range(7))

gbd_causes_of_copd_represented_in_this_module = {
    'Chronic obstructive pulmonary disease',
}


class Copd(GenericFirstApptModule):
    """The module responsible for determining Chronic Obstructive Pulmonary Diseases (COPD) status and outcomes.
     and initialises parameters and properties associated with COPD plus functions and events related to COPD."""

    INIT_DEPENDENCIES = {'SymptomManager', 'Lifestyle', 'HealthSystem'}
    ADDITIONAL_DEPENDENCIES = set()

    METADATA = {
        Metadata.DISEASE_MODULE,
        Metadata.USES_SYMPTOMMANAGER,
        Metadata.USES_HEALTHSYSTEM,
        Metadata.USES_HEALTHBURDEN,
    }

    CAUSES_OF_DEATH = {
        # Chronic Obstructive Pulmonary Diseases
        f'COPD_cat{lung_f_category}': Cause(gbd_causes=sorted(gbd_causes_of_copd_represented_in_this_module),
                                            label='COPD') for lung_f_category in ch_lungfunction_cats
    }

    CAUSES_OF_DISABILITY = {
        # Chronic Obstructive Pulmonary Diseases
        'COPD': Cause(gbd_causes=sorted(gbd_causes_of_copd_represented_in_this_module),
                      label='COPD')
    }

    PARAMETERS = {
        'prob_mod_exacerb': Parameter(
            Types.LIST, 'probability of moderate exacerbation given lung function, for each lung function category. '
        ),
        'prob_sev_exacerb': Parameter(
            Types.LIST, 'probability of severe exacerbation given lung function, for each lung function category.'
        ),
        'prob_progress_to_next_cat': Parameter(
            Types.REAL, 'probability of changing from a lower lung function category to a higher lung function category'
        ),

        'prob_will_die_sev_exacerbation_ge80': Parameter(
            Types.REAL, 'probability that a person equal to or greater than 80 years will die of severe exacerbation '
        ),
        'prob_will_die_sev_exacerbation_7079': Parameter(
            Types.REAL, 'probability that a person between 70 to 79 years will die of severe exacerbation '
        ),
        'prob_will_die_sev_exacerbation_6069': Parameter(
            Types.REAL, 'probability that a person between 60 to 99 years will die of severe exacerbation '
        ),
        'prob_will_die_sev_exacerbation_5059': Parameter(
            Types.REAL, 'probability that a person between 50 to 59 years will die of severe exacerbation '
        ),
        'prob_will_die_sev_exacerbation_4049': Parameter(
            Types.REAL, 'probability that a person between 40 to 49 years will die of severe exacerbation '
        ),
        'prob_will_die_sev_exacerbation_3039': Parameter(
            Types.REAL, 'probability that a person between 30 to 39 years will die of severe exacerbation '
        ),
        'prob_will_die_sev_exacerbation_lt30': Parameter(
            Types.REAL, 'probability that a person less than 30 years will die of severe exacerbation '
        ),

        'eff_oxygen': Parameter(
            Types.REAL, 'the effect of oxygen on individuals with severe exacerbation '
        ),
        'rel_risk_progress_per_higher_cat': Parameter(
            Types.REAL, 'relative risk of progression to the next higher level of lung function for each higher level '
        ),
        'rel_risk_tob': Parameter(
            Types.REAL, 'relative effect of tobacco on the rate of lung function progression'
        ),
        'rel_risk_wood_burn_stove': Parameter(
            Types.REAL, 'relative risk of wood burn stove on the rate of lung function progression'
        ),
        'prob_not_tob_lung_func_15_39': Parameter(
            Types.LIST, 'probability of lung function categories in individuals aged 15-39 and do not smoke tobacco'
        ),
        'prob_not_tob_lung_func_40_59': Parameter(
            Types.LIST, 'probability of lung function categories in individuals aged 40-59 and do not smoke tobacco'
        ),
        'prob_not_tob_lung_func_gr59': Parameter(
            Types.LIST, 'probability of lung function categories in individuals aged 60+ and do not smoke tobacco'
        ),

        'prob_tob_lung_func_15_39': Parameter(
            Types.LIST, 'probability of lung function categories in individuals aged 15-39 who smoke tobacco'
        ),
        'prob_tob_lung_func_40_59': Parameter(
            Types.LIST, 'probability of lung function categories in individuals aged 40-59 who smoke tobacco'
        ),
        'prob_tob_lung_func_gr59': Parameter(
            Types.LIST, 'probability of lung function categories in individuals aged 60+ who smoke tobacco'
        )
    }

    PROPERTIES = {
        'ch_lungfunction': Property(
            Types.CATEGORICAL, 'Lung function of the person.'
                               '0 for those under 15; on a 7-point scale for others, from 0 (Perfect) to 6 (End-Stage'
                               ' COPD).', categories=ch_lungfunction_cats, ordered=True,
        ),
        'ch_will_die_this_episode': Property(
            Types.BOOL, 'Whether this person will die during a current severe exacerbation'
        ),
        'ch_has_inhaler': Property(
            Types.BOOL, 'Whether the person is currently using an inhaler'
        ),
    }

    def __init__(self, name=None, resourcefilepath=None):
        super().__init__(name)
        self.resourcefilepath = Path(resourcefilepath)
        self.models = None  # Will hold pointer to helper class containing models
        self.item_codes = None  # Will hold dict containing the item_codes for consumables needed in the HSI Events.

    def read_parameters(self, data_folder):
        """ Read all parameters and define symptoms (if any)"""
        self.load_parameters_from_dataframe(pd.read_csv(self.resourcefilepath / 'ResourceFile_Copd.csv'))
        self.define_symptoms()

    def pre_initialise_population(self):
        """Things to do before processing the population:
         * Generate the models
         """
        self.models = CopdModels(self.parameters, self.rng)

    def initialise_population(self, population):
        """ Set initial values of properties values for all individuals"""
        df = population.props
        df.loc[df.is_alive, 'ch_lungfunction'] = self.models.init_lung_function(df.loc[df.is_alive])
        df.loc[df.is_alive, 'ch_will_die_this_episode'] = False
        df.loc[df.is_alive, 'ch_has_inhaler'] = False

    def initialise_simulation(self, sim):
        """ Get ready for simulation start:
         * Schedule the main polling event
         * Look-up item codes for consumables
        """
        sim.schedule_event(CopdPollEvent(self), sim.date)
        self.lookup_item_codes()

    def on_birth(self, mother_id, child_id):
        """ Initialise COPD properties for a newborn individual."""
        props = {
            'ch_lungfunction': self.models.at_birth_lungfunction(child_id),
            'ch_will_die_this_episode': False,
            'ch_has_inhaler': False
        }
        self.sim.population.props.loc[child_id, props.keys()] = props.values()

    def report_daly_values(self):
        """Return disability weight for alive persons, based on the current status of ch_lungfunction."""
        df = self.sim.population.props
        return df.loc[df.is_alive, 'ch_lungfunction'].map(self.models.disability_weight_given_lungfunction)

    def define_symptoms(self):
        """Define and register Symptoms"""
        self.sim.modules['SymptomManager'].register_symptom(
            Symptom('breathless_moderate'),
            Symptom.emergency('breathless_severe'),
        )

    def lookup_item_codes(self):
        """Look-up the item-codes for the consumables needed in the HSI Events for this module."""
        ic = self.sim.modules['HealthSystem'].get_item_code_from_item_name

        self.item_codes = {
            'bronchodilater_inhaler': ic('Salbutamol Inhaler 100mcg/dose - 200 doses '),
            'oxygen': ic('Oxygen, 1000 liters, primarily with oxygen cylinders'),
            'aminophylline': ic('Aminophylline 100mg, tablets'),
            'amoxycillin': ic('Amoxycillin 250mg_1000_CMST'),
            'prednisolone': ic('Prednisolone 5mg_100_CMST'),
        }

    def do_logging(self):
        """Log current states."""
        df = self.sim.population.props
        counts = df.loc[df.is_alive].groupby(by=['sex', 'age_range', 'li_tob', 'ch_lungfunction']).size()
        logger.info(
            key='copd_prevalence',
            description='Proportion of alive persons in each COPD category currently (by age and sex)',
            data=flatten_multi_index_series_into_dict_for_logging(counts)
        )

    def _common_first_appt(
        self,
        person_id: int,
        individual_properties: IndividualProperties,
        symptoms: List[str],
        schedule_hsi_event: HSIEventScheduler,
        consumables_checker: ConsumablesChecker,
    ):
        """What to do when a person presents at the generic first appt HSI
        with a symptom of `breathless_severe` or `breathless_moderate`.
        * If severe --> give the inhaler and schedule the HSI for Treatment
        * Otherwise --> just give inhaler.
        """
        if ('breathless_moderate' in symptoms) or ('breathless_severe' in symptoms):
            # Give inhaler if patient does not already have one
<<<<<<< HEAD
            if not individual_properties["ch_has_inhaler"] and consumables_checker(
                self.item_codes["bronchodilater_inhaler"]
            ):
                individual_properties["ch_has_inhaler"] = True
=======
            if not patient_details.ch_has_inhaler:
                if consumables_checker({self.item_codes["bronchodilater_inhaler"]: 1}):
                    patient_details_updates["ch_has_inhaler"] = True
>>>>>>> 6af737a8

            if "breathless_severe" in symptoms:
                event = HSI_Copd_TreatmentOnSevereExacerbation(
                    module=self, person_id=person_id
                )
                schedule_hsi_event(
                    event, topen=self.sim.date, priority=0
                )

    def do_at_generic_first_appt(
        self,
        person_id: int,
        individual_properties: IndividualProperties,
        symptoms: List[str],
        schedule_hsi_event: HSIEventScheduler,
        consumables_checker: ConsumablesChecker,
        **kwargs,
    ) -> None:
        # Non-emergency appointments are only forwarded if
        # the patient is over 5 years old
        if individual_properties["age_years"] > 5:
            return self._common_first_appt(
                person_id=person_id,
                individual_properties=individual_properties,
                symptoms=symptoms,
                schedule_hsi_event=schedule_hsi_event,
                consumables_checker=consumables_checker,
            )

    def do_at_generic_first_appt_emergency(
        self,
        person_id: int,
        individual_properties: IndividualProperties,
        symptoms: List[str],
        schedule_hsi_event: HSIEventScheduler,
        consumables_checker: ConsumablesChecker,
        **kwargs,
    ) -> None:
        return self._common_first_appt(
            person_id=person_id,
            individual_properties=individual_properties,
            symptoms=symptoms,
            schedule_hsi_event=schedule_hsi_event,
            consumables_checker=consumables_checker,
        )


class CopdModels:
    """Helper class containing the models needed for the Copd module."""

    def __init__(self, params, rng):
        self.params = params
        self.rng = rng

        # The chance (in a 3-month period) of progressing to the next (greater) category of ch_lungfunction
        self.__Prob_Progress_LungFunction__ = LinearModel(
            LinearModelType.MULTIPLICATIVE,
            self.params['prob_progress_to_next_cat'],
            Predictor(
                'ch_lungfunction'
            ).when(0, (self.params['rel_risk_progress_per_higher_cat'] ** 0))
            .when(1, (self.params['rel_risk_progress_per_higher_cat'] ** 1))
            .when(2, (self.params['rel_risk_progress_per_higher_cat'] ** 2))
            .when(3, (self.params['rel_risk_progress_per_higher_cat'] ** 3))
            .when(4, (self.params['rel_risk_progress_per_higher_cat'] ** 4))
            .when(5, (self.params['rel_risk_progress_per_higher_cat'] ** 5)),
            Predictor(
                'li_tob'
            ).when(True, self.params['rel_risk_tob']),
            Predictor('li_wood_burn_stove').when(True, self.params['rel_risk_wood_burn_stove'])
        )
        # The probability (in a 3-month period) of having a Moderate Exacerbation
        self.__Prob_ModerateExacerbation__ = LinearModel.multiplicative(
            Predictor(
                'ch_lungfunction'
            ).when(0, self.params['prob_mod_exacerb'][0])
            .when(1, self.params['prob_mod_exacerb'][1])
            .when(2, self.params['prob_mod_exacerb'][2])
            .when(3, self.params['prob_mod_exacerb'][3])
            .when(4, self.params['prob_mod_exacerb'][4])
            .when(5, self.params['prob_mod_exacerb'][5])
            .when(6, self.params['prob_mod_exacerb'][6])
        )

        # The probability (in a 3-month period) of having a Severe Exacerbation
        self.__Prob_SevereExacerbation__ = LinearModel.multiplicative(
            Predictor(
                'ch_lungfunction'
            ).when(0, self.params['prob_sev_exacerb'][0])
            .when(1, self.params['prob_sev_exacerb'][1])
            .when(2, self.params['prob_sev_exacerb'][2])
            .when(3, self.params['prob_sev_exacerb'][3])
            .when(4, self.params['prob_sev_exacerb'][4])
            .when(5, self.params['prob_sev_exacerb'][5])
            .when(6, self.params['prob_sev_exacerb'][6])
        )

        self.__Prob_Will_Die_SevereExacerbation__ = LinearModel.multiplicative(
            Predictor(
                'age_years'
            ).when('>=80', self.params['prob_will_die_sev_exacerbation_ge80'])
            .when('.between(70, 79)', self.params['prob_will_die_sev_exacerbation_7079'])
            .when('.between(60, 69)', self.params['prob_will_die_sev_exacerbation_6069'])
            .when('.between(50, 59)', self.params['prob_will_die_sev_exacerbation_5059'])
            .when('.between(40, 49)', self.params['prob_will_die_sev_exacerbation_4049'])
            .when('.between(30, 39)', self.params['prob_will_die_sev_exacerbation_3039'])
            .when('<30', self.params['prob_will_die_sev_exacerbation_lt30'])
        )
        self.__Prob_OxygenEffect_On_Mortality__ = LinearModel(
            LinearModelType.MULTIPLICATIVE,
            self.params['eff_oxygen'],
            Predictor(
                'age_years'
            ).when('>=80', self.params['prob_will_die_sev_exacerbation_ge80'])
            .when('.between(70, 79)', self.params['prob_will_die_sev_exacerbation_7079'])
            .when('.between(60, 69)', self.params['prob_will_die_sev_exacerbation_6069'])
            .when('.between(50, 59)', self.params['prob_will_die_sev_exacerbation_5059'])
            .when('.between(40, 49)', self.params['prob_will_die_sev_exacerbation_4049'])
            .when('.between(30, 39)', self.params['prob_will_die_sev_exacerbation_3039'])
            .when('<30', self.params['prob_will_die_sev_exacerbation_lt30'])
        )

    def init_lung_function(self, df: pd.DataFrame) -> pd.Series:
        """Returns the values for ch_lungfunction for an initial population described in `df`
        """
        # store lung function categories
        cats = ch_lungfunction_cats

        # lung function categories for non-smokers
        idx_15_39_not_tob = df.index[(df.age_years.between(15, 39)) & ~df.li_tob]
        cats_15_39_not_tob = dict(
            zip(idx_15_39_not_tob, self.rng.choice(cats, p=self.params['prob_not_tob_lung_func_15_39'],
                                                   size=len(idx_15_39_not_tob))))

        idx_40_59_not_tob = df.index[(df.age_years.between(40, 59)) & ~df.li_tob]
        cats_40_59_not_tob = dict(
            zip(idx_40_59_not_tob, self.rng.choice(cats, p=self.params['prob_not_tob_lung_func_40_59'],
                                                   size=len(idx_40_59_not_tob))))

        idx_gr59_not_tob = df.index[(df.age_years >= 60) & ~df.li_tob]
        cats_gr59_not_tob = dict(
            zip(idx_gr59_not_tob, self.rng.choice(cats, p=self.params['prob_not_tob_lung_func_gr59'],
                                                  size=len(idx_gr59_not_tob))))

        # lung function categories for smokers
        idx_15_39_tob = df.index[(df.age_years.between(15, 39)) & df.li_tob]
        cats_15_39_tob = dict(zip(idx_15_39_tob, self.rng.choice(cats, p=self.params['prob_tob_lung_func_15_39'],
                                                                 size=len(idx_15_39_tob))))

        idx_40_59_tob = df.index[(df.age_years.between(40, 59)) & df.li_tob]
        cats_40_59_tob = dict(zip(idx_40_59_tob, self.rng.choice(cats, p=self.params['prob_tob_lung_func_40_59'],
                                                                 size=len(idx_40_59_tob))))

        idx_gr59_tob = df.index[(df.age_years >= 60) & df.li_tob]
        cats_gr59_tob = dict(zip(idx_gr59_tob, self.rng.choice(cats, p=self.params['prob_tob_lung_func_gr59'],
                                                               size=len(idx_gr59_tob))))

        # For under-15s, assign the category that would be given at birth
        idx_notover15 = df.index[df.age_years < 15]
        cats_for_under15s = {idx: self.at_birth_lungfunction(idx) for idx in idx_notover15}

        return pd.Series(index=df.index, data={**cats_for_under15s, **cats_15_39_not_tob, **cats_40_59_not_tob,
                                               **cats_gr59_not_tob, **cats_15_39_tob, **cats_40_59_tob, **cats_gr59_tob
                                               })

    def at_birth_lungfunction(self, person_id: int) -> int:
        """ Returns value for ch_lungfunction for the person at birth."""
        return 0

    def prob_livesaved_given_treatment(self, df: pd.DataFrame, oxygen: bool, aminophylline: bool):
        """ Returns the probability that a treatment prevents death during an exacerbation, according to the treatment
        provided (we're considering oxygen only as there is no evidence of a mortality benefits on aminophylline) """
        if oxygen:
            return self.__Prob_OxygenEffect_On_Mortality__.predict(df, self.rng)
        else:
            return False

    @property
    def disability_weight_given_lungfunction(self) -> Dict:
        """ Returns `dict` with the mapping between a lung_function and a disability weight """
        return {
            0: 0.0,
            1: 0.0,
            2: 0.0,
            3: 0.0,
            4: 0.02,
            5: 0.2,
            6: 0.4,
        }

    def will_progres_to_next_cat_of_lungfunction(self, df: pd.DataFrame) -> List:
        """Returns the indices (corresponding to the person_id) that will progress to the next category up of
         `ch_lungfunction`, based on the probability of progression in a 3-month period."""
        will_progress_to_next_category = self.__Prob_Progress_LungFunction__.predict(df, self.rng,
                                                                                     squeeze_single_row_output=False)
        return will_progress_to_next_category[will_progress_to_next_category].index.to_list()

    def will_get_moderate_exacerbation(self, df: pd.DataFrame) -> List:
        """Returns the indices (corresponding to the person_id) that will have a Moderate Exacerbation, based on the
        probability of having a Severe Exacerbation in a 3-month period"""
        will_get_ex = self.__Prob_ModerateExacerbation__.predict(df, self.rng, squeeze_single_row_output=False)
        return will_get_ex[will_get_ex].index.to_list()

    def will_get_severe_exacerbation(self, df: pd.DataFrame) -> List:
        """Returns the indices (corresponding to the person_id) that will have a Severe Exacerbation, based on the
        probability of having a Severe Exacerbation in a 3-month period"""
        will_get_ex = self.__Prob_SevereExacerbation__.predict(df, self.rng, squeeze_single_row_output=False)
        return will_get_ex[will_get_ex].index.to_list()

    def will_die_given_severe_exacerbation(self, df: pd.DataFrame) -> bool:
        """Return bool indicating if a person will die due to a severe exacerbation.
        :param df: pandas dataframe """
        return self.__Prob_Will_Die_SevereExacerbation__.predict(df, self.rng)


def eligible_to_progress_to_next_lung_function(df: pd.DataFrame) -> pd.Series:
    """ Returns a pd.Series with the same index as `df` and with value `True` where individuals are eligible to progress
     to the next level of ch_lungfunction (i.e., alive, aged 15+, and not in the highest category already).
    :param df: an individual population dataframe """
    return (
        df.is_alive & (df.age_years >= 15) & (df['ch_lungfunction'] != ch_lungfunction_cats[-1])
    )


class CopdPollEvent(RegularEvent, PopulationScopeEventMixin):
    """An event that controls the COPD infection process and logs current states. It repeats every 3 months."""

    def __init__(self, module):
        super().__init__(module, frequency=pd.DateOffset(months=3))

    def apply(self, population):
        """
         * Progress persons to higher categories of ch_lungfunction
         * Schedules Exacerbation (Moderate / Severe) events.
         * Log current states.
        """
        df = population.props

        # call a function to make individuals progress to a next higher lung function
        self.progress_to_next_lung_function(df)

        # Schedule Moderate Exacerbation
        for idx in self.module.models.will_get_moderate_exacerbation(df.loc[df.is_alive]):
            self.sim.schedule_event(CopdExacerbationEvent(self.module, idx, severe=False),
                                    self.gen_random_date_in_next_three_months())

        # Schedule Severe Exacerbation (persons can have a moderate and severe exacerbation in the same 3-month period)
        for idx in self.module.models.will_get_severe_exacerbation(df.loc[df.is_alive]):
            self.sim.schedule_event(CopdExacerbationEvent(self.module, idx, severe=True),
                                    self.gen_random_date_in_next_three_months())

        # Logging
        self.module.do_logging()

    def gen_random_date_in_next_three_months(self):
        """Returns a datetime for a day that is chosen randomly to be within the next 3 months."""
        return random_date(self.sim.date, self.sim.date + pd.DateOffset(months=3), self.module.rng)

    @staticmethod
    def increment_category(ser: pd.Series) -> pd.Series:
        """Returns a pd.Series with same index as `ser` but with the categories shifted to next higher one."""
        new_codes = ser.cat.codes + 1
        ser.values[:] = new_codes
        return ser

    def progress_to_next_lung_function(self, df):
        """ make individuals progress to a next higher lung function """
        idx_will_progress_to_next_category = self.module.models.will_progres_to_next_cat_of_lungfunction(
            df.loc[eligible_to_progress_to_next_lung_function(df)])
        df.loc[idx_will_progress_to_next_category, 'ch_lungfunction'] = self.increment_category(
            df.loc[idx_will_progress_to_next_category, 'ch_lungfunction'])


class CopdExacerbationEvent(Event, IndividualScopeEventMixin):
    """An Exacerbation, which may be 'Severe' (severe=True) or 'Moderate' (severe=False).
     * A Moderate Exacerbation will not cause death but may cause non-emergency healthcare seeking;
     * A Severe Exacerbation may cause death and may cause emergency healthcare seeking.
    """

    def __init__(self, module, person_id, severe: bool = False):
        super().__init__(module, person_id=person_id)
        self.severe = severe

    def apply(self, person_id):
        df = self.sim.population.props
        if not df.at[person_id, 'is_alive']:
            return

        # Onset symptom (that will auto-resolve in two days)
        self.sim.modules['SymptomManager'].change_symptom(
            person_id=person_id,
            symptom_string='breathless_severe' if self.severe else 'breathless_moderate',
            add_or_remove='+',
            disease_module=self.module,
            duration_in_days=2,
        )

        if self.severe:
            # Work out if the person will die of this exacerbation (if not treated). If they die, they die the next day.
            if self.module.models.will_die_given_severe_exacerbation(df.iloc[[person_id]]):
                df.at[person_id, "ch_will_die_this_episode"] = True
                self.sim.schedule_event(CopdDeath(self.module, person_id), self.sim.date + pd.DateOffset(days=1))


class CopdDeath(Event, IndividualScopeEventMixin):
    """This event will cause the person to die to 'COPD' if the person's property `ch_will_die_this_episode` is True.
    It is scheduled when a Severe Exacerbation is lethal, but can be cancelled if a subsequent treatment is successful.
    """

    def __init__(self, module, person_id):
        super().__init__(module, person_id=person_id)

    def apply(self, person_id):
        df = self.sim.population.props
        person = df.loc[person_id, ['is_alive', 'age_years', 'ch_will_die_this_episode', 'ch_lungfunction']]
        # Check if an individual should still die and, if so, cause the death
        if person.is_alive and person.ch_will_die_this_episode:
            self.sim.modules['Demography'].do_death(
                individual_id=person_id,
                cause=f'COPD_cat{person.ch_lungfunction}',
                originating_module=self.module,
            )


class HSI_Copd_TreatmentOnSevereExacerbation(HSI_Event, IndividualScopeEventMixin):
    """ HSI event for issuing treatment to all individuals with severe exacerbation. We first check the availability of
    oxygen at the default facility(1a). If no oxygen is found we refer individuals to the next higher level facility
    until either we find oxygen or we are at the highest facility level. Here facility levels are ["1a", "1b", "2"]"""

    def __init__(self, module, person_id):
        super().__init__(module, person_id=person_id)

        self.facility_levels_index = 0  # an index to facility levels
        self.all_facility_levels = ["1a", "1b", "2"]  # available facility levels

        self.TREATMENT_ID = "Copd_Treatment"
        self.ACCEPTED_FACILITY_LEVEL = self.all_facility_levels[self.facility_levels_index]
        self.EXPECTED_APPT_FOOTPRINT = self.make_appt_footprint({"Over5OPD": 1})
        self.BEDDAYS_FOOTPRINT = self.make_beddays_footprint({'general_bed': 2})

    def apply(self, person_id, squeeze_factor):
        """What to do when someone presents for care with an exacerbation.
         * Provide treatment: whatever is available at this facility at this time (no referral).
        """
        df = self.sim.population.props
        # Assume average 8L O2 for 2 days inpatient care
        if not self.get_consumables({self.module.item_codes['oxygen']: 23_040}):
            # refer to the next higher facility if the current facility has no oxygen
            self.facility_levels_index += 1
            if self.facility_levels_index >= len(self.all_facility_levels):
                return
            self.ACCEPTED_FACILITY_LEVEL = self.all_facility_levels[self.facility_levels_index]
            self.sim.modules['HealthSystem'].schedule_hsi_event(self, topen=self.sim.date, priority=0)

        else:
            # Give oxygen and AminoPhylline, if possible, ... and cancel death if the treatment is successful.
            # Aminophylline dose = 100mg 8hrly, assuming 600mg in 48 hours
            prob_treatment_success = self.module.models.prob_livesaved_given_treatment(
                df=df.iloc[[person_id]],
                oxygen=self.get_consumables({self.module.item_codes['oxygen']: 23_040}),
                aminophylline=self.get_consumables({self.module.item_codes['aminophylline']: 600})
            )

            if prob_treatment_success:
                df.at[person_id, 'ch_will_die_this_episode'] = False<|MERGE_RESOLUTION|>--- conflicted
+++ resolved
@@ -226,17 +226,10 @@
         """
         if ('breathless_moderate' in symptoms) or ('breathless_severe' in symptoms):
             # Give inhaler if patient does not already have one
-<<<<<<< HEAD
             if not individual_properties["ch_has_inhaler"] and consumables_checker(
-                self.item_codes["bronchodilater_inhaler"]
+                {self.item_codes["bronchodilater_inhaler"]: 1}
             ):
                 individual_properties["ch_has_inhaler"] = True
-=======
-            if not patient_details.ch_has_inhaler:
-                if consumables_checker({self.item_codes["bronchodilater_inhaler"]: 1}):
-                    patient_details_updates["ch_has_inhaler"] = True
->>>>>>> 6af737a8
-
             if "breathless_severe" in symptoms:
                 event = HSI_Copd_TreatmentOnSevereExacerbation(
                     module=self, person_id=person_id
