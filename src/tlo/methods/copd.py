--- conflicted
+++ resolved
@@ -210,19 +210,6 @@
             data=flatten_multi_index_series_into_dict_for_logging(counts)
         )
 
-<<<<<<< HEAD
-    def give_inhaler(self, person_id: int, hsi_event: HSI_Event):
-        """Give inhaler if person does not already have one"""
-        df = self.sim.population.props
-        has_inhaler = df.at[person_id, 'ch_has_inhaler']
-        if not has_inhaler:
-            if hsi_event.get_consumables({self.item_codes['bronchodilater_inhaler']:1}):
-                df.at[person_id, 'ch_has_inhaler'] = True
-
-    def do_when_present_with_breathless(self, person_id: int, hsi_event: HSI_Event):
-        """What to do when a person presents at the generic first appt HSI with a symptom of `breathless_severe` or
-        `breathless_moderate`.
-=======
     def _common_first_appt(
         self,
         patient_id: int,
@@ -232,17 +219,15 @@
     ):
         """What to do when a person presents at the generic first appt HSI
         with a symptom of `breathless_severe` or `breathless_moderate`.
->>>>>>> 4f561a5a
         * If severe --> give the inhaler and schedule the HSI for Treatment
         * Otherwise --> just give inhaler.
         """
         if ('breathless_moderate' in symptoms) or ('breathless_severe' in symptoms):
             patient_details_updates = {}
             # Give inhaler if patient does not already have one
-            if not patient_details.ch_has_inhaler and consumables_checker(
-                self.item_codes["bronchodilater_inhaler"]
-            ):
-                patient_details_updates["ch_has_inhaler"] = True
+            if not patient_details.ch_has_inhaler:
+                if consumables_checker({self.item_codes["bronchodilater_inhaler"]: 1}):
+                    patient_details_updates["ch_has_inhaler"] = True
 
             if "breathless_severe" in symptoms:
                 event = HSI_Copd_TreatmentOnSevereExacerbation(
