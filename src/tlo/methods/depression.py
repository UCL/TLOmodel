"""
This is the Depression Module.
"""
from __future__ import annotations

from pathlib import Path
from typing import TYPE_CHECKING, List, Optional, Union

import numpy as np
import pandas as pd

from tlo import DateOffset, Module, Parameter, Property, Types, logging
from tlo.events import Event, IndividualScopeEventMixin, PopulationScopeEventMixin, RegularEvent
from tlo.lm import LinearModel, LinearModelType, Predictor
from tlo.methods import Metadata
from tlo.methods.causes import Cause
from tlo.methods.dxmanager import DxTest
from tlo.methods.hsi_event import HSI_Event
from tlo.methods.hsi_generic_first_appts import GenericFirstAppointmentsMixin
from tlo.methods.symptommanager import Symptom
from tlo.util import read_csv_files

if TYPE_CHECKING:
    from tlo.methods.hsi_generic_first_appts import DiagnosisFunction, HSIEventScheduler
    from tlo.population import IndividualProperties

logger = logging.getLogger(__name__)
logger.setLevel(logging.INFO)


# ---------------------------------------------------------------------------------------------------------
#   MODULE DEFINITIONS
# ---------------------------------------------------------------------------------------------------------

class Depression(Module, GenericFirstAppointmentsMixin):
    def __init__(self, name=None, resourcefilepath=None):
        super().__init__(name)
        self.resourcefilepath = resourcefilepath

    INIT_DEPENDENCIES = {
        'Demography', 'Contraception', 'HealthSystem', 'Lifestyle', 'SymptomManager'
    }

    OPTIONAL_INIT_DEPENDENCIES = {'HealthBurden', 'Hiv'}

    # Declare Metadata
    METADATA = {
        Metadata.DISEASE_MODULE,
        Metadata.USES_SYMPTOMMANAGER,
        Metadata.USES_HEALTHSYSTEM,
        Metadata.USES_HEALTHBURDEN
    }

    # Declare Causes of Death
    CAUSES_OF_DEATH = {
        'Suicide': Cause(gbd_causes='Self-harm', label='Depression / Self-harm'),
    }

    # Declare Causes of Disability
    CAUSES_OF_DISABILITY = {
        'SevereDepression': Cause(gbd_causes='Depressive disorders', label='Depression / Self-harm')
    }

    # Module parameters
    PARAMETERS = {
        'init_pr_depr_m_age1519_no_cc_wealth123': Parameter(
            Types.REAL,
            'Initial probability of being depressed in male age1519 with no chronic condition with wealth level 1 or '
            '2 or 3',
        ),

        'init_rp_depr_f_not_rec_preg': Parameter(
            Types.REAL, 'Initial relative prevalence of being depressed in females not recently pregnant'
        ),

        'init_rp_depr_f_rec_preg': Parameter(
            Types.REAL, 'Initial relative prevalence of being depressed in females recently pregnant'
        ),

        'init_rp_depr_age2059': Parameter(
            Types.REAL, 'Initial relative prevalence of being depressed in 20-59 year olds vs 15-19'
        ),

        'init_rp_depr_agege60': Parameter(
            Types.REAL, 'Initial relative prevalence of being depressed in 60+ year olds vs 15-19'
        ),

        'init_rp_depr_cc': Parameter(
            Types.REAL, 'Initial relative prevalence of being depressed in people with chronic condition'
        ),

        'init_rp_depr_wealth45': Parameter(
            Types.REAL, 'Initial relative prevalence of being depressed in people with wealth level 4 or 5 vs 1 or 2 '
                        'or 3 '
        ),

        'init_rp_ever_depr_per_year_older_m': Parameter(
            Types.REAL, 'Initial relative prevalence ever depression per year older in men'
        ),

        'init_rp_ever_depr_per_year_older_f': Parameter(
            Types.REAL, 'Initial relative prevalence ever depression per year older in women'
        ),
        'init_pr_ever_talking_therapy_if_diagnosed': Parameter(
            Types.REAL, 'Initial probability of ever having had talking therapy if ever diagnosed with depression'
        ),

        'init_pr_antidepr_curr_depr': Parameter(
            Types.REAL, 'Initial probability of being on antidepressants if currently depressed'
        ),

        'init_rp_antidepr_ever_depr_not_curr': Parameter(
            Types.REAL, 'Initial relative prevalence of being on antidepressants if ever depressed but not currently'
        ),

        'init_pr_ever_diagnosed_depression': Parameter(
            Types.REAL, 'Initial probability of having ever been diagnosed with depression, amongst people with ever '
                        'depression and not on antidepressants'
        ),

        'init_pr_ever_self_harmed_if_ever_depr': Parameter(
            Types.REAL, 'Initial probability of having ever self harmed if ever depressed'
        ),

        'base_3m_prob_depr': Parameter(
            Types.REAL, 'Probability of onset of depression in a 3 month period if male, wealth 1 2 or 3, no chronic '
                        'condition and never previously depressed',
        ),

        'rr_depr_wealth45': Parameter(Types.REAL, 'Relative rate of depression when in wealth level 4 or 5 vs 1 or 2 '
                                                  'or 3'),

        'rr_depr_cc': Parameter(Types.REAL, 'Relative rate of depression if has any chronic disease'),

        'rr_depr_pregnancy': Parameter(Types.REAL, 'Relative rate of depression when pregnant or recently pregnant'),

        'rr_depr_female': Parameter(Types.REAL, 'Relative rate of depression for females vs males'),

        'rr_depr_prev_epis': Parameter(Types.REAL, 'Relative rate of depression associated with previous depression '
                                                   'vs never previously depressed'),

        'rr_depr_on_antidepr': Parameter(
            Types.REAL, 'Relative rate of depression episode if on antidepressants'
        ),

        'rr_depr_age1519': Parameter(Types.REAL, 'Relative rate of depression associated with 15-20 year olds'),

        'rr_depr_agege60': Parameter(Types.REAL, 'Relative rate of depression associated with age > 60'),

        'rr_depr_hiv': Parameter(Types.REAL, 'Relative rate of depression associated with HIV infection'),

        'depr_resolution_rates': Parameter(
            Types.LIST,
            'Risk of depression resolving in 3 months if no chronic conditions and no treatments.'
            'Each individual is equally likely to be assigned each of these risks'
        ),

        'rr_resol_depr_cc': Parameter(
            Types.REAL, 'Relative rate of resolving depression if has any chronic disease'
        ),

        'rr_resol_depr_on_antidepr': Parameter(
            Types.REAL, 'Relative rate of resolving depression if on antidepressants'
        ),

        'rr_resol_depr_current_talk_ther': Parameter(
            Types.REAL, 'Relative rate of resolving depression if has ever had talking therapy vs has never had '
                        'talking therapy '
        ),

        'prob_3m_stop_antidepr': Parameter(Types.REAL,
                                           'Probability per 3 months of stopping antidepressants when not currently '
                                           'depressed.'),

        'prob_3m_default_antidepr': Parameter(Types.REAL, 'Probability per 3 months of stopping antidepressants when '
                                                          'still depressed.'),

        'prob_3m_suicide_depr_m': Parameter(Types.REAL, 'Probability per 3 months of suicide in currently depressed '
                                                        'men'),

        'rr_suicide_depr_f': Parameter(Types.REAL, 'Relative risk of suicide in women compared with men'),

        'prob_3m_selfharm_depr': Parameter(Types.REAL, 'Probability per 3 months of non-fatal self harm in those '
                                                       'currently depressed'),

        'sensitivity_of_assessment_of_depression': Parameter(Types.REAL, 'The sensitivity of the clinical assessment '
                                                                         'in detecting the true current status of '
                                                                         'depression'),

        'pr_assessed_for_depression_in_generic_appt_level1': Parameter(
            Types.REAL,
            'Probability that a person is assessed for depression during a non-emergency generic appointment'
            'level 1'),

        'anti_depressant_medication_item_code': Parameter(Types.INT,
                                                          'The item code used for one month of anti-depressant '
                                                          'treatment'),

        'pr_assessed_for_depression_for_perinatal_female': Parameter(
            Types.REAL,
            'Probability that a perinatal female is assessed for depression during antenatal or postnatal services'),
    }

    # Properties of individuals 'owned' by this module
    PROPERTIES = {
        'de_depr': Property(Types.BOOL, 'whether this person is currently depressed'),
        'de_ever_depr': Property(Types.BOOL, 'whether this person has ever experienced depression'),
        'de_date_init_most_rec_depr': Property(Types.DATE, 'date this person last initiated a depression episode'),
        'de_date_depr_resolved': Property(Types.DATE, 'date this person resolved last episode of depression'),
        'de_intrinsic_3mo_risk_of_depr_resolution': Property(Types.REAL,
                                                             'the risk per 3 mo of an episode of depression being '
                                                             'resolved in absence of any treatment'),
        'de_ever_diagnosed_depression': Property(Types.BOOL, 'whether ever diagnosed with depression'),

        'de_on_antidepr': Property(Types.BOOL, 'is currently on anti-depressants'),
        'de_ever_talk_ther': Property(Types.BOOL,
                                      'whether this person has ever had a session of talking therapy'),

        'de_ever_non_fatal_self_harm_event': Property(Types.BOOL, 'ever had a non-fatal self harm event'),
        'de_cc': Property(Types.BOOL, 'whether this person has chronic condition'),
        # TODO: <--- define and update at poll
        'de_recently_pregnant': Property(Types.BOOL, 'whether this person is female and is either currently pregnant '
                                                     'or had a last pregnancy less than one year ago')
    }

    def read_parameters(self, data_folder):
        "read parameters, register disease module with healthsystem and register symptoms"
        self.load_parameters_from_dataframe(
            read_csv_files(Path(self.resourcefilepath) / 'ResourceFile_Depression',
<<<<<<< HEAD
                           files='parameter_values')
=======
                          files='parameter_values')
>>>>>>> f0d351b8
        )
        p = self.parameters

        # Build the Linear Models

        # ----- Initialisation of population -----
        self.linearModels = dict()

        # risk of depression in initial population
        predictors = [
            Predictor('de_cc').when(True, p['init_rp_depr_cc']),
            Predictor('li_wealth').when('.isin([4,5])', p['init_rp_depr_wealth45']),
            Predictor().when('(sex=="F") & de_recently_pregnant', p['init_rp_depr_f_rec_preg']),
            Predictor().when('(sex=="F") & ~de_recently_pregnant', p['init_rp_depr_f_not_rec_preg']),
            Predictor(
                'age_years',
                conditions_are_mutually_exclusive=True,
                conditions_are_exhaustive=True,
            )
            .when('.between(0, 14)', 0)
            .when('.between(15, 19)', 1.0)
            .when('.between(20, 59)', p['init_rp_depr_age2059'])
            .when('>= 60', p['init_rp_depr_agege60']),
        ]

        conditional_predictors = [
            Predictor().when(
                'hv_inf & hv_diagnosed',
                p["rr_depr_hiv"]),
        ] if "Hiv" in self.sim.modules else []

        self.linearModels["Depression_At_Population_Initialisation"] = LinearModel(
            LinearModelType.MULTIPLICATIVE,
            p['init_pr_depr_m_age1519_no_cc_wealth123'],
            *(predictors + conditional_predictors)
        )

        # risk of ever having depression in initial population
        self.linearModels['Depression_Ever_At_Population_Initialisation_Males'] = LinearModel.multiplicative(
            Predictor('age_years').apply(
                lambda x: (x if x > 15 else 0) * self.parameters['init_rp_ever_depr_per_year_older_m']
            )
        )

        # risk of ever having depression in initial population (female)
        self.linearModels['Depression_Ever_At_Population_Initialisation_Females'] = LinearModel.multiplicative(
            Predictor('age_years').apply(lambda x: (x if x > 15 else 0) * p['init_rp_ever_depr_per_year_older_f'])
        )

        # risk of ever having diagnosed depression in initial population
        self.linearModels['Depression_Ever_Diagnosed_At_Population_Initialisation'] = LinearModel.multiplicative(
            Predictor('de_ever_depr').when(True, p['init_pr_ever_diagnosed_depression'])
            .otherwise(0.0)
        )

        # risk of currently using anti-depressants in initial population
        self.linearModels['Using_AntiDepressants_Initialisation'] = LinearModel.multiplicative(
            Predictor('de_depr').when(True, p['init_pr_antidepr_curr_depr']),
            Predictor().when('~de_depr & de_ever_diagnosed_depression', p['init_rp_antidepr_ever_depr_not_curr'])
        )

        # risk of ever having talking therapy in initial population
        self.linearModels['Ever_Talking_Therapy_Initialisation'] = LinearModel(
            LinearModelType.MULTIPLICATIVE,
            p['init_pr_ever_talking_therapy_if_diagnosed'],
            Predictor('de_ever_diagnosed_depression').when(False, 0)
        )

        # risk of ever having self-harmed in initial population
        self.linearModels['Ever_Self_Harmed_Initialisation'] = LinearModel(
            LinearModelType.MULTIPLICATIVE,
            p['init_pr_ever_self_harmed_if_ever_depr'],
            Predictor('de_ever_depr').when(False, 0)
        )

        # ----- Recurring events -----

        # risk of depression every 3 months
        predictors = [
            Predictor('de_cc').when(True, p['rr_depr_cc']),
            Predictor('age_years', conditions_are_mutually_exclusive=True)
            .when('.between(0, 14)', 0)
            .when('.between(15, 19)', p['rr_depr_age1519'])
            .when('>=60', p['rr_depr_agege60']),
            Predictor('li_wealth').when('.isin([4,5])', p['rr_depr_wealth45']),
            Predictor('sex').when('F', p['rr_depr_female']),
            Predictor('de_recently_pregnant').when(True, p['rr_depr_pregnancy']),
            Predictor('de_ever_depr').when(True, p['rr_depr_prev_epis']),
            Predictor('de_on_antidepr').when(True, p['rr_depr_on_antidepr']),
        ]

        conditional_predictors = [
            Predictor().when(
                'hv_inf & hv_diagnosed',
                p["rr_depr_hiv"]),
        ] if "Hiv" in self.sim.modules else []

        self.linearModels["Risk_of_Depression_Onset_per3mo"] = LinearModel(
            LinearModelType.MULTIPLICATIVE,
            p['base_3m_prob_depr'],
            *(predictors + conditional_predictors)
        )

        # risk of depression resolution every 3 months
        self.linearModels['Risk_of_Depression_Resolution_per3mo'] = LinearModel.multiplicative(
            Predictor('de_intrinsic_3mo_risk_of_depr_resolution').apply(lambda x: x),
            Predictor('de_cc').when(True, p['rr_resol_depr_cc']),
            Predictor('de_on_antidepr').when(True, p['rr_resol_depr_on_antidepr']),
            Predictor('de_ever_talk_ther').when(True, p['rr_resol_depr_current_talk_ther'])
        )

        # risk of stopping anti-depressants every 3 months
        self.linearModels['Risk_of_Stopping_Antidepressants_per3mo'] = LinearModel.multiplicative(
            Predictor('de_depr').when(True, p['prob_3m_default_antidepr'])
            .when(False, p['prob_3m_stop_antidepr'])
        )

        # risk of self-harm every 3 months
        self.linearModels['Risk_of_SelfHarm_per3mo'] = LinearModel(
            LinearModelType.MULTIPLICATIVE,
            p['prob_3m_selfharm_depr']
        )

        # risk of suicide every 3 months
        self.linearModels['Risk_of_Suicide_per3mo'] = LinearModel(
            LinearModelType.MULTIPLICATIVE,
            p['prob_3m_suicide_depr_m'],
            Predictor('sex').when('F', p['rr_suicide_depr_f'])
        )

        # Get DALY weight values:
        if 'HealthBurden' in self.sim.modules.keys():
            self.daly_wts = dict()
            self.daly_wts['severe_episode_major_depressive_disorder'] = self.sim.modules[
                'HealthBurden'
            ].get_daly_weight(sequlae_code=932)

            self.daly_wts['moderate_episode_major_depressive_disorder'] = self.sim.modules[
                'HealthBurden'
            ].get_daly_weight(sequlae_code=933)

            # The average of these is what is used for the weight for any episode of depression.
            self.daly_wts['average_per_day_during_any_episode'] = (
                0.33 * self.daly_wts['severe_episode_major_depressive_disorder']
                + 0.66 * self.daly_wts['moderate_episode_major_depressive_disorder']
            )

        # Symptom that this module will use
        self.sim.modules['SymptomManager'].register_symptom(Symptom.emergency(name='Injuries_From_Self_Harm',
                                                                              which='adults'))

    def apply_linear_model(self, lm, df):
        """
        Helper function will apply the linear model (lm) on the dataframe (df) to get a probability of some event
        happening to each individual. It then returns a series with same index with bools indicating the outcome based
        on the toss of the biased coin.
        :param lm: The linear model
        :param df: The dataframe
        :return: Series with same index containing outcomes (bool)
        """
        return self.rng.random_sample(len(df)) < lm.predict(df)

    def initialise_population(self, population):
        df = population.props
        df['de_depr'] = False
        df['de_ever_depr'] = False
        df['de_date_init_most_rec_depr'] = pd.NaT
        df['de_date_depr_resolved'] = pd.NaT
        df['de_intrinsic_3mo_risk_of_depr_resolution'] = np.NaN
        df['de_ever_diagnosed_depression'] = False
        df['de_on_antidepr'] = False
        df['de_ever_talk_ther'] = False
        df['de_ever_non_fatal_self_harm_event'] = False
        df['de_recently_pregnant'] = df['is_pregnant'] | (
            df['date_of_last_pregnancy'] > (self.sim.date - DateOffset(years=1))
        )
        df['de_cc'] = False

        # Assign initial 'current depression' status
        df.loc[df['is_alive'], 'de_depr'] = self.apply_linear_model(
            self.linearModels['Depression_At_Population_Initialisation'],
            df.loc[df['is_alive']]
        )
        # If currently depressed, set the date on which this episode began to the start of the simulation
        # and draw the intrinsic risk of resolution
        df.loc[df['is_alive'] & df['de_depr'], 'de_date_init_most_rec_depr'] = self.sim.date
        df.loc[df['is_alive'] & df['de_depr'], 'de_intrinsic_3mo_risk_of_depr_resolution'] = \
            self.rng.choice(
                self.parameters['depr_resolution_rates'],
                (df['is_alive'] & df['de_depr']).sum()
            )

        # Assign initial 'ever depression' status (uses separate LinearModels for Males and Females due to the nature
        # of the model that is specified)
        df.loc[(df['is_alive'] & (df['sex'] == 'M')), 'de_ever_depr'] = self.apply_linear_model(
            self.linearModels['Depression_Ever_At_Population_Initialisation_Males'],
            df.loc[(df['is_alive'] & (df['sex'] == 'M'))]
        )
        df.loc[(df['is_alive'] & (df['sex'] == 'F')), 'de_ever_depr'] = self.apply_linear_model(
            self.linearModels['Depression_Ever_At_Population_Initialisation_Females'],
            df.loc[(df['is_alive'] & (df['sex'] == 'F'))]
        )

        df.loc[(df['is_alive'] & df['de_depr']), 'de_ever_depr'] = True  # For logical consistency
        df.loc[(df['is_alive'] & ~df['de_depr'] & df['de_ever_depr']), 'de_date_depr_resolved'] = \
            self.sim.date - DateOffset(days=1)  # If ever had depression, needs a resolution date in the past

        # Assign initial 'ever diagnosed' status
        df.loc[df['is_alive'], 'de_ever_diagnosed_depression'] = self.apply_linear_model(
            self.linearModels['Depression_Ever_Diagnosed_At_Population_Initialisation'],
            df.loc[df['is_alive']]
        )

        # Assign initial 'de_ever_talk_ther' status
        df.loc[df['is_alive'], 'de_ever_talk_ther'] = self.apply_linear_model(
            self.linearModels['Ever_Talking_Therapy_Initialisation'],
            df.loc[df['is_alive']]
        )

        # Assign initial 'de_ever_non_fatal_self_harm_event' status
        df.loc[df['is_alive'], 'de_ever_non_fatal_self_harm_event'] = self.apply_linear_model(
            self.linearModels['Ever_Self_Harmed_Initialisation'],
            df.loc[df['is_alive']]
        )

        # Assign initial 'using anti-depressants' status to those who are currently depressed and diagnosed
        df.loc[df['is_alive'] & df['de_depr'] & df['de_ever_diagnosed_depression'], 'de_on_antidepr'] = \
            self.apply_linear_model(
                self.linearModels['Using_AntiDepressants_Initialisation'],
                df.loc[df['is_alive'] & df['de_depr'] & df['de_ever_diagnosed_depression']]
            )

    def initialise_simulation(self, sim):
        """
        Launch the main polling event and the logging event.
        Schedule the refill prescriptions for those on antidepressants.
        Register the assessment of depression with the DxManager.

        """
        sim.schedule_event(DepressionPollingEvent(self), sim.date)
        sim.schedule_event(DepressionLoggingEvent(self), sim.date)

        # Create Tracker for the number of SelfHarm and Suicide events
        self.eventsTracker = {'SelfHarmEvents': 0, 'SuicideEvents': 0}

        # Create the diagnostic representing the assessment for whether a person is diagnosed with depression
        # NB. Specificity is assumed to be 100%
        self.sim.modules['HealthSystem'].dx_manager.register_dx_test(
            assess_depression=DxTest(
                property='de_depr',
                sensitivity=self.parameters['sensitivity_of_assessment_of_depression'],
            )
        )

        # For those that are taking anti-depressants at initiation, schedule their refill HSI appointments
        # Scatter these refill appointments over approx the first month of the simulation (these refills are assumed
        # to occur monthly).
        df = sim.population.props
        if df['de_on_antidepr'].sum():
            for person_id in df.loc[df['de_on_antidepr']].index:
                date_of_next_appt_scheduled = self.sim.date + DateOffset(days=self.rng.randint(0, 30))
                self.sim.modules['HealthSystem'].schedule_hsi_event(
                    hsi_event=HSI_Depression_Refill_Antidepressant(person_id=person_id, module=self),
                    priority=1,
                    topen=date_of_next_appt_scheduled,
                    tclose=date_of_next_appt_scheduled + DateOffset(days=7)
                )

    def on_birth(self, mother_id, child_id):
        """Initialise our properties for a newborn individual -- they will not have depression or any history of it.
        :param mother_id: the mother for this child
        :param child_id: the new child
        """
        df = self.sim.population.props
        df.at[child_id, 'de_depr'] = False
        df.at[child_id, 'de_ever_depr'] = False
        df.at[child_id, 'de_date_init_most_rec_depr'] = pd.NaT
        df.at[child_id, 'de_date_depr_resolved'] = pd.NaT
        df.at[child_id, 'de_intrinsic_3mo_risk_of_depr_resolution'] = np.NaN
        df.at[child_id, 'de_ever_diagnosed_depression'] = False
        df.at[child_id, 'de_on_antidepr'] = False
        df.at[child_id, 'de_ever_talk_ther'] = False
        df.at[child_id, 'de_ever_non_fatal_self_harm_event'] = False
        df.at[child_id, 'de_recently_pregnant'] = False
        df.at[child_id, 'de_cc'] = False

    def on_hsi_alert(self, person_id, treatment_id):
        """
        Nothing happens if this module is alerted to a person attending an HSI
        """
        pass

    def report_daly_values(self):
        """
        Report DALYs based status in the previous month.
        A DALY weight is attached to a status of depression for as long as the depression lasted in the previous month.
        """

        def left_censor(obs, window_open):
            return obs.apply(lambda x: max(x, window_open) if ~pd.isnull(x) else pd.NaT)

        def right_censor(obs, window_close):
            return obs.apply(lambda x: window_close if pd.isnull(x) else min(x, window_close))

        df = self.sim.population.props

        # Calculate fraction of the last month that was spent depressed
        any_depr_in_the_last_month = (df['is_alive']) & (
            ~pd.isnull(df['de_date_init_most_rec_depr']) & (df['de_date_init_most_rec_depr'] <= self.sim.date)
        ) & (
                                         pd.isnull(df['de_date_depr_resolved']) |
                                         (df['de_date_depr_resolved'] >= (self.sim.date - DateOffset(months=1)))
                                     )

        start_depr = left_censor(df.loc[any_depr_in_the_last_month, 'de_date_init_most_rec_depr'],
                                 self.sim.date - DateOffset(months=1))
        end_depr = right_censor(df.loc[any_depr_in_the_last_month, 'de_date_depr_resolved'], self.sim.date)
        dur_depr_in_days = (end_depr - start_depr).dt.days.clip(0).fillna(0)
        days_in_last_month = (self.sim.date - (self.sim.date - DateOffset(months=1))).days
        fraction_of_month_depr = dur_depr_in_days / days_in_last_month

        # Apply the daly_wt to give a an average daly_wt for the previous month
        av_daly_wt_last_month = pd.Series(index=df.loc[df.is_alive].index, name='SevereDepression', data=0.0).add(
            fraction_of_month_depr * self.daly_wts['average_per_day_during_any_episode'], fill_value=0.0)

        return av_daly_wt_last_month

    def _check_for_suspected_depression(
        self, symptoms: List[str], treatment_id: str, has_even_been_diagnosed: bool
    ):
        """
        Returns True if any signs of depression are present, otherwise False.

        Raises an error if the treatment type cannot be identified.
        """
        if treatment_id == "FirstAttendance_NonEmergency":
            if (
                self.rng.rand()
                < self.parameters["pr_assessed_for_depression_in_generic_appt_level1"]
            ):
                return True
        elif treatment_id == "FirstAttendance_Emergency":
            if "Injuries_From_Self_Harm" in symptoms:
                return True
                # TODO: Trigger surgical care for injuries.
        elif treatment_id == "AntenatalCare_Outpatient":
            if (not has_even_been_diagnosed) and (
                self.rng.rand()
                < self.parameters["pr_assessed_for_depression_for_perinatal_female"]
            ):  # module care_of_women_during_pregnancy
                return True
        elif treatment_id == "PostnatalCare_Maternal":
            if (not has_even_been_diagnosed) and self.rng.rand() < self.parameters[
                "pr_assessed_for_depression_for_perinatal_female"
            ]:  # module labour
                return True
        else:
            raise NotImplementedError
        return False

    def do_on_presentation_to_care(self, person_id: int, hsi_event: HSI_Event):
        """
        This member function is called when a person is in an HSI,
        and there may need to be screening for depression.
        """
        if self._check_for_suspected_depression(
            self.sim.modules["SymptomManager"].has_what(person_id=person_id),
            hsi_event.TREATMENT_ID,
            self.sim.population.props.at[person_id, "de_ever_diagnosed_depression"],
        ):
            individual_properties = {}
            self.do_when_suspected_depression(
                person_id=person_id,
                individual_properties=individual_properties,
                schedule_hsi_event=self.sim.modules["HealthSystem"].schedule_hsi_event,
                hsi_event=hsi_event
            )
            self.sim.population.props.loc[person_id, individual_properties.keys()] = (
                individual_properties.values()
            )
        return

    def do_when_suspected_depression(
        self,
        person_id: int,
        individual_properties: Union[dict, IndividualProperties],
        schedule_hsi_event: HSIEventScheduler,
        diagnosis_function: Optional[DiagnosisFunction] = None,
        hsi_event: Optional[HSI_Event] = None,
    ) -> None:
        """
        This is called by any HSI event when depression is suspected or otherwise investigated.

        At least one of the diagnosis_function or hsi_event arguments must be provided; if both
        are provided, the hsi_event argument is ignored.
        - If the hsi_event argument is provided, that event is used to access the diagnosis
        manager and run diagnosis tests.
        - If the diagnosis_function is passed in directly, it is assumed to be a Callable method that
        runs diagnosis tests.

        :param person_id: Patient's row index in the population DataFrame.
        :param individual_properties: Indexable object to write individual property updates to.
        :param schedule_hsi_event: Function to schedule subsequent HSI events.
        :param diagnosis_function: A function capable of running diagnosis checks on the population.
        :param hsi_event: The HSI_Event that triggered this call.
        """
        if diagnosis_function is None:
            assert isinstance(
                hsi_event, HSI_Event
            ), "No diagnosis test function, nor HSI_Event instance, supplied."

            def diagnosis_function(tests, use_dict: bool = False, report_tried: bool = False):
                return hsi_event.healthcare_system.dx_manager.run_dx_test(
                    tests,
                    hsi_event=hsi_event,
                    use_dict_for_single=use_dict,
                    report_dxtest_tried=report_tried,
                )

        # Assess for depression and initiate treatments for depression if positive diagnosis
        if diagnosis_function('assess_depression'):
            # If depressed: diagnose the person with depression
            individual_properties['de_ever_diagnosed_depression'] = True

            scheduling_options = {"priority": 0, "topen": self.sim.date}
            # Provide talking therapy
            # (this can occur even if the person has already had talking therapy before)
            schedule_hsi_event(
                HSI_Depression_TalkingTherapy(module=self, person_id=person_id),
                **scheduling_options,
            )
            # Initiate person on anti-depressants
            # (at the same facility level as the HSI event that is calling)
            schedule_hsi_event(
                HSI_Depression_Start_Antidepressant(module=self, person_id=person_id),
                **scheduling_options,
            )

    def do_at_generic_first_appt(
        self, individual_properties: IndividualProperties, **kwargs
    ) -> None:
        if individual_properties["age_years"] > 5:
            self.do_at_generic_first_appt_emergency(
                individual_properties=individual_properties,
                **kwargs,
            )

    def do_at_generic_first_appt_emergency(
        self,
        person_id: int,
        individual_properties: IndividualProperties,
        symptoms: List[str],
        schedule_hsi_event: HSIEventScheduler,
        diagnosis_function: DiagnosisFunction,
        treatment_id: str,
        **kwargs,
    ) -> None:
        if self._check_for_suspected_depression(
            symptoms,
            treatment_id,
            individual_properties["de_ever_diagnosed_depression"],
        ):
            self.do_when_suspected_depression(
                person_id=person_id,
                individual_properties=individual_properties,
                diagnosis_function=diagnosis_function,
                schedule_hsi_event=schedule_hsi_event,
            )


# ---------------------------------------------------------------------------------------------------------
#   DISEASE MODULE EVENTS
# ---------------------------------------------------------------------------------------------------------

class DepressionPollingEvent(RegularEvent, PopulationScopeEventMixin):
    """
    The regular event that actually changes individuals' depression status.
    It occurs every 3 months and this cannot be changed.
    The onset and resolution of depression events occurs at the polling event and synchronously for
    all persons. Individual level events (HSI, self-harm/suicide events) may occur at other times.
    """

    def __init__(self, module):
        super().__init__(module, frequency=DateOffset(months=3))

    def apply(self, population):
        # Create some shortcuts
        df = population.props
        p = self.module.parameters
        apply_linear_model = self.module.apply_linear_model

        # -----------------------------------------------------------------------------------------------------
        # Update properties that are used by the module
        df['de_recently_pregnant'] = df['is_pregnant'] | (
            df['date_of_last_pregnancy'] > (self.sim.date - DateOffset(years=1)))

        assert (df.loc[df['is_pregnant'], 'de_recently_pregnant']).all()
        assert not (df['de_recently_pregnant'] & pd.isnull(df['date_of_last_pregnancy'])).any()
        assert (df.loc[((~df['is_pregnant']) & df['de_recently_pregnant']), 'date_of_last_pregnancy'] > (
            self.sim.date - DateOffset(years=1))).all()

        # -----------------------------------------------------------------------------------------------------
        # Determine who will be onset with depression among those who are not currently depressed
        onset_depression = apply_linear_model(
            self.module.linearModels['Risk_of_Depression_Onset_per3mo'],
            df.loc[df['is_alive'] & ~df['de_depr']]
        )

        df.loc[onset_depression.loc[onset_depression].index, 'de_depr'] = True
        df.loc[onset_depression.loc[onset_depression].index, 'de_ever_depr'] = True
        df.loc[onset_depression.loc[onset_depression].index, 'de_date_init_most_rec_depr'] = self.sim.date
        df.loc[onset_depression.loc[onset_depression].index, 'de_date_depr_resolved'] = pd.NaT

        # Set the rate of depression resolution for each person who is onset with depression
        df.loc[onset_depression.loc[onset_depression].index, 'de_intrinsic_3mo_risk_of_depr_resolution'] = \
            self.module.rng.choice(p['depr_resolution_rates'], len(onset_depression.loc[onset_depression]))

        # -----------------------------------------------------------------------------------------------------
        # Determine resolution of depression for those with depression (but not depression that has onset just now)
        resolved_depression = apply_linear_model(
            self.module.linearModels['Risk_of_Depression_Resolution_per3mo'],
            df.loc[df['is_alive'] & df['de_depr'] & ~df.index.isin(onset_depression.loc[onset_depression].index)]
        )
        df.loc[resolved_depression.loc[resolved_depression].index, 'de_depr'] = False
        df.loc[resolved_depression.loc[resolved_depression].index, 'de_date_depr_resolved'] = self.sim.date
        df.loc[resolved_depression.loc[resolved_depression].index, 'de_intrinsic_3mo_risk_of_depr_resolution'] = np.nan

        # -----------------------------------------------------------------------------------------------------
        # Determine cessation of use of antidepressants among those who are currently taking them.
        stop_using_antidepressants = apply_linear_model(
            self.module.linearModels['Risk_of_Stopping_Antidepressants_per3mo'],
            df.loc[df['is_alive'] & df['de_on_antidepr']]
        )
        df.loc[stop_using_antidepressants.loc[stop_using_antidepressants].index, 'de_on_antidepr'] = False

        # -----------------------------------------------------------------------------------------------------
        # Schedule Self-harm events for those with current depression (individual level events)
        will_self_harm_in_next_3mo = apply_linear_model(
            self.module.linearModels['Risk_of_SelfHarm_per3mo'],
            df.loc[df['is_alive'] & df['de_depr']]
        )
        for person_id in will_self_harm_in_next_3mo.loc[will_self_harm_in_next_3mo].index:
            self.sim.schedule_event(DepressionSelfHarmEvent(self.module, person_id),
                                    self.sim.date + DateOffset(days=self.module.rng.randint(0, 90)))

        # Schedule Suicide events for those with current depression (individual level events)
        will_suicide_in_next_3mo = apply_linear_model(
            self.module.linearModels['Risk_of_Suicide_per3mo'],
            df.loc[df['is_alive'] & df['de_depr']]
        )
        for person_id in will_suicide_in_next_3mo.loc[will_suicide_in_next_3mo].index:
            self.sim.schedule_event(DepressionSuicideEvent(self.module, person_id),
                                    self.sim.date + DateOffset(days=self.module.rng.randint(0, 90)))


class DepressionSelfHarmEvent(Event, IndividualScopeEventMixin):
    """
    This is a Self-Harm event. It has been scheduled to occur by the DepressionPollingEvent.
    It imposes the Injuries_From_Self_Harm symptom, which will lead to emergency care being sought
    """

    def __init__(self, module, person_id):
        super().__init__(module, person_id=person_id)

    def apply(self, person_id):
        if not self.sim.population.props.at[person_id, 'is_alive']:
            return

        self.module.eventsTracker['SelfHarmEvents'] += 1
        self.sim.population.props.at[person_id, 'de_ever_non_fatal_self_harm_event'] = True

        # Add the outward symptom to the SymptomManager. This will result in emergency care being sought
        self.sim.modules['SymptomManager'].change_symptom(
            person_id=person_id,
            disease_module=self.module,
            add_or_remove='+',
            symptom_string='Injuries_From_Self_Harm'
        )


class DepressionSuicideEvent(Event, IndividualScopeEventMixin):
    """
    This is a Suicide event. It has been scheduled to occur by the DepressionPollingEvent.
    It causes the immediate death of the person.
    """

    def __init__(self, module, person_id):
        super().__init__(module, person_id=person_id)

    def apply(self, person_id):
        if not self.sim.population.props.at[person_id, 'is_alive']:
            return

        self.module.eventsTracker['SuicideEvents'] += 1
        self.sim.modules['Demography'].do_death(
            individual_id=person_id,
            cause='Suicide',
            originating_module=self.module)


# ---------------------------------------------------------------------------------------------------------
#   LOGGING EVENTS
# ---------------------------------------------------------------------------------------------------------

class DepressionLoggingEvent(RegularEvent, PopulationScopeEventMixin):
    """
    This is the LoggingEvent for Depression. It runs every 3 months and gives:
    * population summaries for statuses for Depression at that time.
    * counts of events of self-harm and suicide that have occurred in the 3 months prior
    """

    def __init__(self, module):
        self.repeat = 3
        super().__init__(module, frequency=DateOffset(months=self.repeat))

    def apply(self, population):
        df = population.props

        # 1) Produce summary statistics for the current states
        # Population totals
        n_ge15 = (df.is_alive & (df.age_years >= 15)).sum()
        n_ge15_m = (df.is_alive & (df.age_years >= 15) & (df.sex == 'M')).sum()
        n_ge15_f = (df.is_alive & (df.age_years >= 15) & (df.sex == 'F')).sum()
        n_age_50 = (df.is_alive & (df.age_years == 50)).sum()

        # Depression totals
        n_ge15_depr = (df.de_depr & df.is_alive & (df.age_years >= 15)).sum()
        n_ge15_m_depr = (df.is_alive & (df.age_years >= 15) & (df.sex == 'M') & df.de_depr).sum()
        n_ge15_f_depr = (df.is_alive & (df.age_years >= 15) & (df.sex == 'F') & df.de_depr).sum()
        n_ever_depr = (df.de_ever_depr & df.is_alive & (df.age_years >= 15)).sum()
        n_age_50_ever_depr = (df.is_alive & (df.age_years == 50) & df.de_ever_depr).sum()

        # Proportion of ever depressed who have self harmed
        n_ever_self_harmed = (df.is_alive & df.de_ever_non_fatal_self_harm_event).sum()

        # Numbers experiencing interventions
        n_ever_diagnosed_depression = (df.is_alive & df.de_ever_diagnosed_depression & (df.age_years >= 15)).sum()
        n_antidepr_depr = (df.is_alive & df.de_on_antidepr & df.de_depr & (df.age_years >= 15)).sum()
        n_antidepr_ever_depr = (df.is_alive & df.de_on_antidepr & df.de_ever_depr & (df.age_years >= 15)).sum()
        n_ever_talk_ther = (df.de_ever_talk_ther & df.is_alive & df.de_depr).sum()

        def zero_out_nan(x):
            return x if not np.isnan(x) else 0.0

        def safe_divide(x, y):
            return float(x / y) if y > 0.0 else 0.0

        dict_for_output = {
            'prop_ge15_depr': zero_out_nan(safe_divide(n_ge15_depr, n_ge15)),
            'prop_ge15_m_depr': zero_out_nan(safe_divide(n_ge15_m_depr, n_ge15_m)),
            'prop_ge15_f_depr': zero_out_nan(safe_divide(n_ge15_f_depr, n_ge15_f)),
            'prop_ever_depr': zero_out_nan(safe_divide(n_ever_depr, n_ge15)),
            'prop_age_50_ever_depr': zero_out_nan(safe_divide(n_age_50_ever_depr, n_age_50)),
            'p_ever_diagnosed_depression_if_ever_depressed':
                zero_out_nan(safe_divide(n_ever_diagnosed_depression, n_ever_depr)),
            'prop_antidepr_if_curr_depr': zero_out_nan(safe_divide(n_antidepr_depr, n_ge15_depr)),
            'prop_antidepr_if_ever_depr': zero_out_nan(safe_divide(n_antidepr_ever_depr, n_ever_depr)),
            'prop_ever_talk_ther_if_ever_depr': zero_out_nan(safe_divide(n_ever_talk_ther, n_ever_depr)),
            'prop_ever_self_harmed': zero_out_nan(safe_divide(n_ever_self_harmed, n_ever_depr)),
        }

        logger.info(key='summary_stats', data=dict_for_output)

        # 2) Log number of Self-Harm and Suicide Events since the last logging event
        logger.info(key='event_counts',
                    data={'SelfHarmEvents': self.module.eventsTracker['SelfHarmEvents'],
                          'SuicideEvents': self.module.eventsTracker['SuicideEvents'],
                          })

        # Reset the EventTracker
        self.module.eventsTracker = {'SelfHarmEvents': 0, 'SuicideEvents': 0}


# ---------------------------------------------------------------------------------------------------------
#   HEALTH SYSTEM INTERACTION EVENTS
# ---------------------------------------------------------------------------------------------------------

class HSI_Depression_TalkingTherapy(HSI_Event, IndividualScopeEventMixin):
    """This is a Health System Interaction Event in which a person receives a session of talking therapy. It is one
    of a course of 5 sessions (at months 0, 6, 12, 18, 24). If one of these HSI does not happen
    then no further sessions occur. Sessions after the first have no direct effect, as the only property affected is
    reflects ever having had one session of talking therapy."""

    def __init__(self, module, person_id):
        super().__init__(module, person_id=person_id)

        self.TREATMENT_ID = 'Depression_TalkingTherapy'
        self.EXPECTED_APPT_FOOTPRINT = self.make_appt_footprint({'MentOPD': 1})
        self.ACCEPTED_FACILITY_LEVEL = '1b'
        self.num_of_sessions_had = 0  # A counter for the number of sessions of talking therapy had

    def apply(self, person_id, squeeze_factor):
        """Set the property `de_ever_talk_ther` to be True and schedule the next session in the course if the person
        has not yet had 5 sessions."""

        self.num_of_sessions_had += 1

        df = self.sim.population.props
        if not df.at[person_id, 'de_ever_talk_ther']:
            df.at[person_id, 'de_ever_talk_ther'] = True

        if self.num_of_sessions_had < 5:
            self.sim.modules['HealthSystem'].schedule_hsi_event(
                hsi_event=self,
                topen=self.sim.date + pd.DateOffset(months=6),
                tclose=None,
                priority=1
            )


class HSI_Depression_Start_Antidepressant(HSI_Event, IndividualScopeEventMixin):
    """
    This is a Health System Interaction Event in which a person is started on anti-depressants.
    The facility_level is modified as a input parameter.
    """

    def __init__(self, module, person_id):
        super().__init__(module, person_id=person_id)

        self.TREATMENT_ID = 'Depression_Treatment'
        self.EXPECTED_APPT_FOOTPRINT = self.make_appt_footprint({'MentOPD': 1})
        self.ACCEPTED_FACILITY_LEVEL = '1b'

    def apply(self, person_id, squeeze_factor):
        df = self.sim.population.props

        # If person is already on anti-depressants, do not do anything
        if df.at[person_id, 'de_on_antidepr']:
            return self.sim.modules['HealthSystem'].get_blank_appt_footprint()

        assert df.at[person_id, 'de_ever_diagnosed_depression'], "The person is not diagnosed and so should not be " \
                                                                 "receiving an HSI. "

        # Check availability of antidepressant medication
        # Dose is 25mg daily, patient provided with month supply - 25mg x 30.437 (days) = 761mg per month
        item_code_with_dose = {self.module.parameters['anti_depressant_medication_item_code']: 761}

        if self.get_consumables(item_codes=item_code_with_dose):
            # If medication is available, flag as being on antidepressants
            df.at[person_id, 'de_on_antidepr'] = True

            # Schedule their next HSI for a refill of medication in one month
            self.sim.modules['HealthSystem'].schedule_hsi_event(
                hsi_event=HSI_Depression_Refill_Antidepressant(person_id=person_id, module=self.module),
                priority=1,
                topen=self.sim.date + DateOffset(months=1),
                tclose=self.sim.date + DateOffset(months=1) + DateOffset(days=7)
            )


class HSI_Depression_Refill_Antidepressant(HSI_Event, IndividualScopeEventMixin):
    """
    This is a Health System Interaction Event in which a person seeks a refill prescription of anti-depressants.
    The next refill of anti-depressants is also scheduled.
    If the person is flagged as not being on antidepressants, then the event does nothing and returns a blank footprint.
    If it does not run, then person ceases to be on anti-depressants and no further refill HSI are scheduled.
    """

    def __init__(self, module, person_id):
        super().__init__(module, person_id=person_id)

        self.TREATMENT_ID = 'Depression_Treatment'
        self.EXPECTED_APPT_FOOTPRINT = self.make_appt_footprint({'Over5OPD': 1})
        self.ACCEPTED_FACILITY_LEVEL = '1a'

    def apply(self, person_id, squeeze_factor):
        df = self.sim.population.props

        assert df.at[person_id, 'de_ever_diagnosed_depression'], "The person is not diagnosed and so should not be " \
                                                                 "receiving an HSI. "

        # Check that the person is on anti-depressants
        if not df.at[person_id, 'de_on_antidepr']:
            # This person is not on anti-depressants so will not have this HSI
            # Return the blank_appt_footprint() so that this HSI does not occupy any time resources
            return self.sim.modules['HealthSystem'].get_blank_appt_footprint()

        # Check availability of antidepressant medication
        # Dose is 25mg daily, patient provided with month supply - 25mg x 30.437 (days) = 761mg per month
        item_code_with_dose = {self.module.parameters['anti_depressant_medication_item_code']: 761}

        if self.get_consumables(item_codes=item_code_with_dose):
            # Schedule their next HSI for a refill of medication, one month from now
            self.sim.modules['HealthSystem'].schedule_hsi_event(
                hsi_event=HSI_Depression_Refill_Antidepressant(person_id=person_id, module=self.module),
                priority=1,
                topen=self.sim.date + DateOffset(months=1),
                tclose=self.sim.date + DateOffset(months=1) + DateOffset(days=7)
            )
        else:
            # If medication was not available, the persons ceases to be taking antidepressants
            df.at[person_id, 'de_on_antidepr'] = False

    def did_not_run(self):
        # If this HSI event did not run, then the persons ceases to be taking antidepressants
        person_id = self.target
        self.sim.population.props.at[person_id, 'de_on_antidepr'] = False


# ---------------------------------------------------------------------------------------------------------
#   HELPER FUNCTIONS
# ---------------------------------------------------------------------------------------------------------

# %%  Compute Key Outputs
def compute_key_outputs_for_last_3_years(parsed_output):
    """

    Helper function that computes the key outputs for the Depression Module. These are computed as averages for the
    last 3 years of the simulation.

    :param parsed_output: The parsed_output returned from `parse_log_file`
    :return: dict containting the key outputs

    """

    depr = parsed_output['tlo.methods.depression']['summary_stats']
    depr.date = (pd.to_datetime(depr['date']))

    # define the period of interest for averages to be the last 3 years of the simulation
    period = (max(depr.date) - pd.DateOffset(years=3)) < depr['date']

    result = dict()

    # Overall prevalence of current moderate/severe depression in people aged 15+
    # (Note that only severe depressions are modelled)

    result['Current prevalence of depression, aged 15+'] = depr.loc[period, 'prop_ge15_depr'].mean()

    result['Current prevalence of depression, aged 15+ males'] = depr.loc[period, 'prop_ge15_m_depr'].mean()

    result['Current prevalence of depression, aged 15+ females'] = depr.loc[period, 'prop_ge15_f_depr'].mean()

    # Ever depression in people age 50:
    result['Ever depression, aged 50y'] = depr.loc[period, 'prop_age_50_ever_depr'].mean()

    # Prevalence of antidepressant use amongst age 15+ year olds ever depressed
    result['Proportion of 15+ ever depressed using anti-depressants, aged 15+y'] = depr.loc[
        period, 'prop_antidepr_if_ever_depr'].mean()

    # Prevalence of antidepressant use amongst people currently depressed
    result['Proportion of 15+ currently depressed using anti-depressants, aged 15+y'] = depr.loc[
        period, 'prop_antidepr_if_curr_depr'].mean()

    # Proportion of those persons ever depressed that have ever been diagnosed
    result['Proportion of those persons ever depressed that have ever been diagnosed'] = \
        depr.loc[period, 'p_ever_diagnosed_depression_if_ever_depressed'].mean()

    # Process the event outputs from the model
    depr_events = parsed_output['tlo.methods.depression']['event_counts']
    depr_events['year'] = pd.to_datetime(depr_events['date']).dt.year
    depr_events = depr_events.groupby(by='year')[['SelfHarmEvents', 'SuicideEvents']].sum()

    # Get population sizes for the
    def get_15plus_pop_by_year(df):
        df = df.copy()
        df['year'] = pd.to_datetime(df['date']).dt.year
        df.drop(columns='date', inplace=True)
        df.set_index('year', drop=True, inplace=True)
        cols_for_15plus = [int(x[0]) >= 15 for x in df.columns.str.strip('+').str.split('-')]
        return df[df.columns[cols_for_15plus]].sum(axis=1)

    tot_pop = \
        get_15plus_pop_by_year(
            parsed_output['tlo.methods.demography']['age_range_m']
        ) + \
        get_15plus_pop_by_year(
            parsed_output['tlo.methods.demography']['age_range_f']
        )

    depr_event_rate = depr_events.div(tot_pop, axis=0)

    # Rate of serious non fatal self harm incidents per 100,000 adults age 15+ per year
    result['Rate of non-fatal self-harm incidence per 100k persons aged 15+'] = 1e5 * depr_event_rate[
        'SelfHarmEvents'].mean()

    # Rate of suicide per 100,000 adults age 15+ per year
    result['Rate of suicide incidence per 100k persons aged 15+'] = 1e5 * depr_event_rate[
        'SuicideEvents'].mean()

    return result<|MERGE_RESOLUTION|>--- conflicted
+++ resolved
@@ -227,11 +227,7 @@
         "read parameters, register disease module with healthsystem and register symptoms"
         self.load_parameters_from_dataframe(
             read_csv_files(Path(self.resourcefilepath) / 'ResourceFile_Depression',
-<<<<<<< HEAD
-                           files='parameter_values')
-=======
                           files='parameter_values')
->>>>>>> f0d351b8
         )
         p = self.parameters
 
@@ -284,7 +280,7 @@
         # risk of ever having diagnosed depression in initial population
         self.linearModels['Depression_Ever_Diagnosed_At_Population_Initialisation'] = LinearModel.multiplicative(
             Predictor('de_ever_depr').when(True, p['init_pr_ever_diagnosed_depression'])
-            .otherwise(0.0)
+                                     .otherwise(0.0)
         )
 
         # risk of currently using anti-depressants in initial population
@@ -346,7 +342,7 @@
         # risk of stopping anti-depressants every 3 months
         self.linearModels['Risk_of_Stopping_Antidepressants_per3mo'] = LinearModel.multiplicative(
             Predictor('de_depr').when(True, p['prob_3m_default_antidepr'])
-            .when(False, p['prob_3m_stop_antidepr'])
+                                .when(False, p['prob_3m_stop_antidepr'])
         )
 
         # risk of self-harm every 3 months
