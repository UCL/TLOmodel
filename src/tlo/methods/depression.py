--- conflicted
+++ resolved
@@ -567,11 +567,7 @@
         total_prev = len(
             any_depr_in_the_last_month
         ) / len(df[df.is_alive])
-<<<<<<< HEAD
-        return total_prev
-=======
         return {'Depression': total_prev}
->>>>>>> 0901eb30
     def _check_for_suspected_depression(
         self, symptoms: List[str], treatment_id: str, has_even_been_diagnosed: bool
     ):
