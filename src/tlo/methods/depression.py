--- conflicted
+++ resolved
@@ -318,13 +318,6 @@
         ]
 
         conditional_predictors = [
-<<<<<<< HEAD
-            Predictor('hv_inf').when(True, p['rr_depr_hiv']),
-        ] if "Hiv" in self.sim.modules else []
-
-        conditional_predictors = [
-=======
->>>>>>> 6af737a8
             Predictor().when(
                 'hv_inf & hv_diagnosed',
                 p["rr_depr_hiv"]),
