--- conflicted
+++ resolved
@@ -19,9 +19,7 @@
 class Diarrhoea(Module):
 
     PARAMETERS = {
-        'prob_eqs':
-            Parameter(Types.DICT, 'equation for the probability of pathogen '
-                      ),
+        #
         # 'eq_for_alloc_shigella': Parameter(Types.Eq, 'the e.... '),
         # 'eq_for_alloc_rota': Parameter(Types.Eq), 'the XX...')
 
@@ -689,7 +687,6 @@
         })
 
         # Organise probability of getting symptoms:
-<<<<<<< HEAD
 
         # INES -- you are now defined a parameter call 'prob_symptoms' -- don't forget that this needs to be defined above in the PARAMETERS = {} section
 
@@ -700,9 +697,6 @@
 
 
         self.parameters['prob_symptoms'] = {
-=======
-        p['prob_symptoms'] = {
->>>>>>> 54df2400
             'rotavirus': {'watery diarrhoea': p['rp_acute_diarr_age12to23mo'],
                           'bloody diarrhoea': dfd.loc['dehydration_by_ETEC', 'value1'],
                           'fever': dfd.loc['dehydration_by_ETEC', 'value1'],
@@ -749,11 +743,7 @@
         df['date_of_onset_diarrhoea'] = pd.NaT
         df['gi_recovered_date'] = pd.NaT
         df['gi_diarrhoea_death_date'] = pd.NaT
-<<<<<<< HEAD
         df['diarrhoea_ep_duration'] = np.nan
-=======
-        # df['diarrhoea_ep_duration'] = pd.nan
->>>>>>> 54df2400
         df['gi_diarrhoea_count'] = 0
         df['gi_diarrhoea_death'] = False
         df['malnutrition'] = False
@@ -814,7 +804,7 @@
         # This must send back a pd.Series or pd.DataFrame that reports on the average daly-weights that have been
         # experienced by persons in the previous month. Only rows for alive-persons must be returned.
         # The names of the series of columns is taken to be the label of the cause of this disability.
-        #It will be recorded by the healthburden module as <ModuleName>_<Cause>.
+        # It will be recorded by the healthburden module as <ModuleName>_<Cause>.
 
         logger.debug('This is diarrhoea reporting my health values')
 
@@ -855,11 +845,7 @@
         # and now, this is what goes here in the apply() of the event --->>
         # Compute probabilities and organise in a dataframe
         probs = pd.DataFrame()
-<<<<<<< HEAD
         for k, v in m.parameters['incidence_equations_by_pathogen'].items():
-=======
-        for k, v in self.module.parameters.prob_eqs.items():
->>>>>>> 54df2400
             probs[k] = v.predict(df.loc[df.is_alive & df.age_years < 5])
 
         # THIS WAS FAILING BECAUSE OF TYPOS IN THE SPECIFIATION OF EQUATIONS - commented-out or fixed above.
@@ -875,9 +861,7 @@
             df.at[i, 'gi_diarrhoea_pathogen'] = outcome_i
 
             if outcome_i != 'none':
-<<<<<<< HEAD
                 for symptom_string, prob in m.parameters['prob_symptoms'][outcome_i].items():
-=======
                 df.at[i, 'gi_diarrhoea_status'] = True
                 df.at[i, 'gi_diarrhoea_type'] = 'acute'
                 df.at[i, 'gi_diarrhoea_count'] += 1
@@ -955,7 +939,6 @@
 
                 # Then work out the symptoms for this person:
                 for symptom_string, prob in self.module.read_parameters().prob_symptoms[outcome_i].items():
->>>>>>> 54df2400
                     if rng.rand() < prob:
                         self.sim.modules['SymptomManager'].chg_symptom(symptom_string=symptom_string,
                                                                        person_id=i,
