--- conflicted
+++ resolved
@@ -57,12 +57,6 @@
         "prob_ckd_transplant_eval": Parameter(
             Types.REAL, "Proportion of eligible population that goes for Kidney Transplant Evaluation"
         ),
-        "prop_herbal_use_ckd": Parameter(
-            Types.REAL, "Proportion of people with ckd who use herbal medicine"
-        ),
-        "rp_ckd_herbal_use_baseline": Parameter(
-            Types.REAL, "Relative risk of having CKD at baseline if a person uses herbal medicine"
-        ),
     }
 
     PROPERTIES = {
@@ -92,9 +86,6 @@
         ),
         "ckd_total_dialysis_sessions": Property(Types.INT,
                                                 "total number of dialysis sessions the person has ever had"),
-        "uses_herbal_medicine": Property(
-            Types.BOOL, "Whether this person uses herbal medicine"
-        ),
     }
 
     def __init__(self):
@@ -119,15 +110,10 @@
         self.parameters['rp_ckd_li_bmi'] = 1.3
         self.parameters['rp_ckd_nc_hypertension'] = 1.3
         self.parameters['rp_ckd_nc_chronic_ischemic_hd'] = 1.2
-        self.parameters['rp_ckd_herbal_use_baseline'] = 1.35
 
         #
         self.parameters['prob_ckd_renal_clinic'] = 0.7
         self.parameters['prob_ckd_transplant_eval'] = 0.3
-
-        self.parameters['prop_herbal_use_ckd'] = 0.35
-
-
 
         #todo use chronic_kidney_disease_symptoms from cardio_metabolic_disorders.py
 
@@ -155,11 +141,6 @@
         df.loc[list(alive_ckd_idx), "ckd_date_treatment"] = pd.NaT
         df.loc[list(alive_ckd_idx), "ckd_stage_at_which_treatment_given"] = "pre_diagnosis"
         df.loc[list(alive_ckd_idx), "ckd_date_diagnosis"] = pd.NaT
-
-        df.loc[list(alive_ckd_idx), "uses_herbal_medicine"] = \
-            self.rng.random(len(alive_ckd_idx)) < self.parameters['prop_herbal_use_ckd']
-        df.loc[list(df.loc[df.is_alive & ~df.nc_chronic_kidney_disease].index),
-        "uses_herbal_medicine"] = False
 
         # -------------------- ckd_status -----------
         # Determine who has CKD at all stages:
@@ -174,7 +155,6 @@
             Predictor('li_bmi').when(True, self.parameters['rp_ckd_li_bmi']),
             Predictor('nc_hypertension').when(True, self.parameters['rp_ckd_nc_hypertension']),
             Predictor('nc_chronic_ischemic_hd').when(True, self.parameters['rp_ckd_nc_chronic_ischemic_hd']),
-            Predictor('uses_herbal_medicine').when(True, self.parameters['rp_ckd_herbal_use_baseline']),
 
         )
 
@@ -236,9 +216,7 @@
 
         self.lm['onset_stage1_4'] = LinearModel(
             LinearModelType.MULTIPLICATIVE,
-            self.parameters['rate_onset_to_stage1_4'],
-            Predictor('uses_herbal_medicine')
-            .when(True, self.parameters['rp_ckd_herbal_use_baseline'])
+            intercept=self.parameters['rate_onset_to_stage1_4']
         )
 
         self.lm['stage1_to_4_stage5'] = LinearModel(
@@ -247,6 +225,7 @@
             Predictor('had_treatment_during_this_stage', external=True)
             .when(True, 0.0).otherwise(1.0)
         )
+
 
     def look_up_consumable_item_codes(self):
         """Look up the item codes used in the HSI of this module"""
@@ -264,33 +243,6 @@
             get_item_codes("Blood collection tube"): 1,
             get_item_codes('Reagents'): 3,
             get_item_codes('Radiopharmaceuticals'): 4
-        }
-        self.cons_item_codes['Kidney_Transplant_Surgery'] = {
-            # Prepare surgical instruments
-            # administer an IV
-            get_item_codes('Cannula iv  (winged with injection pot) 18_each_CMST'): 1,
-            get_item_codes("Giving set iv administration + needle 15 drops/ml_each_CMST"): 1,
-            get_item_codes("ringer's lactate (Hartmann's solution), 1000 ml_12_IDA"): 2000,
-            # request a general anaesthetic
-            get_item_codes("Halothane (fluothane)_250ml_CMST"): 100,
-            # Position patient in lateral position with kidney break
-            # clean the site of the surgery
-            get_item_codes("Chlorhexidine 1.5% solution_5_CMST"): 600,
-            # tools to begin surgery
-            get_item_codes("Scalpel blade size 22 (individually wrapped)_100_CMST"): 1,
-            # repair incision made
-            get_item_codes("Suture pack"): 1,
-            get_item_codes("Gauze, absorbent 90cm x 40m_each_CMST"): 100,
-            # administer pain killer
-            get_item_codes('Pethidine, 50 mg/ml, 2 ml ampoule'): 6,
-            # administer antibiotic
-            get_item_codes("Ampicillin injection 500mg, PFR_each_CMST"): 2,
-            #change this to immunosuppressive drugs
-            # equipment used by surgeon, gloves and facemask
-            get_item_codes('Disposables gloves, powder free, 100 pieces per box'): 1,
-            get_item_codes('surgical face mask, disp., with metal nose piece_50_IDA'): 1,
-            # request syringe
-            get_item_codes("Syringe, Autodisable SoloShot IX "): 1
         }
 
 
@@ -383,13 +335,9 @@
         assert isinstance(module, CMDChronicKidneyDisease)
 
         # Define the necessary information for an HSI
-        self.TREATMENT_ID = 'CardioMetabolicDisorders_CKD_Renal_Medication'
+        self.TREATMENT_ID = 'Dr_CMD_Renal_Medication'
         self.EXPECTED_APPT_FOOTPRINT = self.make_appt_footprint({'Over5OPD': 1, 'NewAdult': 1})
-<<<<<<< HEAD
-        self.ACCEPTED_FACILITY_LEVEL = '3'
-=======
-        self.ACCEPTED_FACILITY_LEVEL = '3'  #todo Facility Level?
->>>>>>> 61f8b44b
+        self.ACCEPTED_FACILITY_LEVEL = '3' #todo Facility Level?
         self.ALERT_OTHER_DISEASES = []
 
     def apply(self, person_id, squeeze_factor):
@@ -419,18 +367,11 @@
         )
 
         if dx_result and is_cons_available:
-            self.add_equipment({'weighing scale','blood pressure machine', 'purple blood bottle', 'red blood bottle'
-                                'ultrasound machine', 'electrocardiogram', 'oxygen concentrator'})
             # record date of diagnosis
             df.at[person_id, 'ckd_date_diagnosis'] = self.sim.date
             df.at[person_id, 'ckd_date_treatment'] = self.sim.date
             df.at[person_id, 'ckd_stage_at_which_treatment_given'] = df.at[person_id, 'ckd_status']
 
-            next_session = self.sim.date + pd.DateOffset(months=1)
-            self.sim.modules['HealthSystem'].schedule_hsi_event(self,
-                                                                topen=next_session,
-                                                                tclose=None,
-                                                                priority=1)
 
 
 class HSI_Kidney_Transplant_Evaluation(HSI_Event, IndividualScopeEventMixin):
@@ -443,8 +384,7 @@
         assert isinstance(module, CMDChronicKidneyDisease)
 
         # Define the necessary information for an HSI
-        #todo need to update priority number in resource files
-        self.TREATMENT_ID = 'CardioMetabolicDisorders_CKD_Kidney_Transplant_'
+        self.TREATMENT_ID = 'Dr_CMD_Kidney_Transplant_Evaluation'
         self.EXPECTED_APPT_FOOTPRINT = self.make_appt_footprint({'Over5OPD': 1, 'NewAdult': 1})
         self.ACCEPTED_FACILITY_LEVEL = '3'
         self.ALERT_OTHER_DISEASES = []
@@ -480,92 +420,6 @@
             df.at[person_id, 'ckd_date_treatment'] = self.sim.date
             df.at[person_id, 'ckd_stage_at_which_treatment_given'] = df.at[person_id, 'ckd_status']
 
-class HSI_Kidney_Transplant_Surgery(HSI_Event, IndividualScopeEventMixin):
-    """
-    This is the event a person undergoes in order to determine whether an individual is eligible for a kidney transplant
-    """
-
-    def __init__(self, module, person_id):
-        super().__init__(module, person_id=person_id)
-        assert isinstance(module, CMDChronicKidneyDisease)
-
-        # Define the necessary information for an HSI
-        #todo need to update priority number in resource files
-        self.TREATMENT_ID = 'CardioMetabolicDisorders_CKD_Kidney_Transplant_'
-        self.EXPECTED_APPT_FOOTPRINT = self.make_appt_footprint({'Over5OPD': 1, 'NewAdult': 1})
-        self.ACCEPTED_FACILITY_LEVEL = '3'
-        self.ALERT_OTHER_DISEASES = []
-
-    def apply(self, person_id, squeeze_factor):
-        logger.debug(key='debug',
-                     data=f'This is HSI_Kidney_Transplant_Evaluation for person {person_id}')
-        df = self.sim.population.props
-        person = df.loc[person_id]
-        hs = self.sim.modules["HealthSystem"]
-        if not df.at[person_id, 'is_alive']:
-            # The person is not alive, the event did not happen: so return a blank footprint
-            return self.sim.modules['HealthSystem'].get_blank_appt_footprint()
-
-        # if person already on treatment or not yet diagnosed, do nothing
-        if person["ckd_on_treatment"] or not person["ckd_diagnosed"]:
-            return self.sim.modules["HealthSystem"].get_blank_appt_footprint()
-
-        assert pd.isnull(df.at[person_id, 'ckd_date_treatment'])
-
-        is_cons_available = self.get_consumables(
-            self.module.cons_item_codes['kidney_transplant_eval_cons']
-        )
-
-        dx_result = hs.dx_manager.run_dx_test(
-            dx_tests_to_run='kidney_transplant_eval_tests',
-            hsi_event=self
-        )
-
-        if dx_result and is_cons_available:
-            self.add_equipment({'Patient monitors', 'Infusion pump','Dialysis machine', 'Bloodlines','Water tank',
-                                'Reverse osmosis machine', 'Water softener', 'Carbon filter', '5 micro filter',
-                                'ventilator', 'Electrocautery unit', 'Suction machine', 'theatre bed',
-                                'cold static storage' 'perfusion machine', 'Ultrasound machine', 'drip stand', 'trolley',})
-            # record date of diagnosis
-            df.at[person_id, 'ckd_date_diagnosis'] = self.sim.date
-            df.at[person_id, 'ckd_date_treatment'] = self.sim.date
-            df.at[person_id, 'ckd_stage_at_which_treatment_given'] = df.at[person_id, 'ckd_status']
-<<<<<<< HEAD
-
- class HSI_CardioMetabolicDisorders_Dialysis_Refill(HSI_Event, IndividualScopeEventMixin):
-    """This is a Health System Interaction Event in which a person receives a dialysis session 2 times a week
-    adding up to 8 times a month."""
-
-    def __init__(self, module, person_id):
-        super().__init__(module, person_id=person_id)
-
-        self.TREATMENT_ID = 'CardioMetabolicDisorders_Treatment_Haemodialysis'
-        self.EXPECTED_APPT_FOOTPRINT = self.make_appt_footprint({'Over5OPD': 1})
-        self.ACCEPTED_FACILITY_LEVEL = '3'
-
-    def apply(self, person_id, squeeze_factor):
-
-        df = self.sim.population.props
-
-        if not df.at[person_id, 'is_alive'] or not df.at[person_id, 'nc_chronic_kidney_disease']:
-            return self.sim.modules['HealthSystem'].get_blank_appt_footprint()
-
-        # Increment total number of dialysis sessions the person has ever had in their lifetime
-        df.at[person_id, 'nc_ckd_total_dialysis_sessions'] += 1
-
-
-        self.add_equipment({'Chair', 'Dialysis Machine', 'Dialyser (Artificial Kidney)',
-                            'Bloodlines', 'Dialysate solution', 'Dialysis water treatment system'})
-
-        next_session_date = self.sim.date + pd.DateOffset(days=3)
-        self.sim.modules['HealthSystem'].schedule_hsi_event(self,
-            topen=next_session_date,
-            tclose=next_session_date + pd.DateOffset(days=1),
-            priority=1
-        )
-=======
-            
->>>>>>> 61f8b44b
 
 class CMDChronicKidneyDiseaseLoggingEvent(RegularEvent, PopulationScopeEventMixin):
     """The only logging event for this module"""
