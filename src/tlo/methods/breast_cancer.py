--- conflicted
+++ resolved
@@ -698,12 +698,8 @@
 
         if cons_avail:
             # Use a biopsy to diagnose whether the person has breast Cancer
-<<<<<<< HEAD
             # If consumables are available, add the used equipment and run the dx_test representing the biopsy
             self.add_equipment({'Ultrasound scanning machine', 'Ordinary Microscope'})
-=======
-            # If consumables are available, run the dx_test representing the biopsy
->>>>>>> 64942773
 
             dx_result = hs.dx_manager.run_dx_test(
                 dx_tests_to_run='biopsy_for_breast_cancer_given_breast_lump_discernible',
@@ -799,15 +795,11 @@
         )
 
         if cons_available:
-<<<<<<< HEAD
             # If consumables are available and the treatment will go ahead - add the used equipment
             # TODO: DISCUSSED - link to new surgical pacakge
             self.add_equipment({'Infusion pump', 'Drip stand', 'Laparotomy Set',
                                    'Blood pressure machine', 'Pulse oximeter'})
 
-=======
-            # If consumables, treatment will go ahead
->>>>>>> 64942773
             # Log the use of adjuvant chemotherapy
             self.get_consumables(
                 item_codes=self.module.item_codes_breast_can['treatment_chemotherapy'],
@@ -915,13 +907,8 @@
             item_codes=self.module.item_codes_breast_can['palliation'])
 
         if cons_available:
-<<<<<<< HEAD
-
             # If consumables are available and the treatment will go ahead - add the used equipment
             self.add_equipment({'Infusion pump', 'Drip stand'})
-=======
-            # If consumables are available and the treatment will go ahead
->>>>>>> 64942773
 
             # Record the start of palliative care if this is first appointment
             if pd.isnull(df.at[person_id, "brc_date_palliative_care"]):
