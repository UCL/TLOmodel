--- conflicted
+++ resolved
@@ -648,15 +648,12 @@
         self.EXPECTED_APPT_FOOTPRINT = self.make_appt_footprint({"Over5OPD": 1, "Mammography": 1})
         self.ACCEPTED_FACILITY_LEVEL = '3'  # Biopsy only available at level 3 and above.
         self.EQUIPMENT = {'Slice Master sample processing Unit', 'Paraffin Dispense', 'Whatever used with biopsy'}
-<<<<<<< HEAD
-=======
 
         # ap_oct23 - Eva, I cannot locate a biopsy needle in the equipment - perhaps it is in consumables
         # the other equipment need is for histology in the lab - there is a whole long list of items needed
         # for histology done on the sample in the lab - do we need to add each of these, or can we have a
         # package ?  I do not think mammography is done at this point but I could be wrong.
 
->>>>>>> 8f935a49
         # biopsy always performed with this HSI, hence always used the same set of equipment
 
     def apply(self, person_id, squeeze_factor):
@@ -774,12 +771,7 @@
         df.at[person_id, "brc_date_treatment"] = self.sim.date
         df.at[person_id, "brc_stage_at_which_treatment_given"] = df.at[person_id, "brc_status"]
 
-<<<<<<< HEAD
-        # Update equipment used with treatment
-        # NB. read only with HSI run and healthsystem.summary logger set at the level INFO or higher
-=======
         # Update equipment
->>>>>>> 8f935a49
         self.EQUIPMENT.update({'Anything used for mastectomy'})
 
         # Schedule a post-treatment check for 12 months:
