"""
Breast Cancer Disease Module

Limitations to note:
* Footprints of HSI -- pending input from expert on resources required.
"""

from pathlib import Path

import pandas as pd

from tlo import DateOffset, Module, Parameter, Property, Types, logging
from tlo.events import IndividualScopeEventMixin, PopulationScopeEventMixin, RegularEvent
from tlo.lm import LinearModel, LinearModelType, Predictor
from tlo.methods import Metadata
from tlo.methods.causes import Cause
from tlo.methods.demography import InstantaneousDeath
from tlo.methods.dxmanager import DxTest
from tlo.methods.healthsystem import HSI_Event
from tlo.methods.symptommanager import Symptom

logger = logging.getLogger(__name__)
logger.setLevel(logging.INFO)


class BreastCancer(Module):
    """Breast Cancer Disease Module"""

    def __init__(self, name=None, resourcefilepath=None):
        super().__init__(name)
        self.resourcefilepath = resourcefilepath
        self.linear_models_for_progession_of_brc_status = dict()
        self.lm_onset_breast_lump_discernible = None
        self.daly_wts = dict()

    INIT_DEPENDENCIES = {'Demography', 'HealthSystem', 'SymptomManager'}

    OPTIONAL_INIT_DEPENDENCIES = {'HealthBurden'}

    METADATA = {
        Metadata.DISEASE_MODULE,
        Metadata.USES_SYMPTOMMANAGER,
        Metadata.USES_HEALTHSYSTEM,
        Metadata.USES_HEALTHBURDEN
    }

    # Declare Causes of Death
    CAUSES_OF_DEATH = {
        'BreastCancer': Cause(gbd_causes='Breast cancer', label='Cancer (Breast)'),
    }

    # Declare Causes of Disability
    CAUSES_OF_DISABILITY = {
        'BreastCancer': Cause(gbd_causes='Breast cancer', label='Cancer (Breast)'),
    }

    PARAMETERS = {
        "init_prop_breast_cancer_stage": Parameter(
            Types.LIST,
            "initial proportions in cancer categories for woman aged 15-29"
        ),
        "init_prop_breast_lump_discernible_breast_cancer_by_stage": Parameter(
            Types.LIST, "initial proportions of those with cancer categories that have the symptom breast_lump"
                        "_discernible"
        ),
        "init_prop_with_breast_lump_discernible_diagnosed_breast_cancer_by_stage": Parameter(
            Types.LIST, "initial proportions of people that have breast_lump_discernible that have been diagnosed"
        ),
        "init_prop_treatment_status_breast_cancer": Parameter(
            Types.LIST, "initial proportions of people with breast cancer previously treated"
        ),
        "init_prob_palliative_care": Parameter(
            Types.REAL, "initial probability of being under palliative care if in stage 4"
        ),
        "r_stage1_none": Parameter(
            Types.REAL,
            "probabilty per 3 months of incident stage 1 breast, amongst people with no "
            "breast cancer",
        ),
        "rr_stage1_none_age3049": Parameter(
            Types.REAL, "rate ratio for stage1 breast cancer for age 30-49"
        ),
        "rr_stage1_none_agege50": Parameter(
            Types.REAL, "rate ratio for stage1 breast cancer for age 50+"
        ),
        "r_stage2_stage1": Parameter(
            Types.REAL, "probabilty per 3 months of stage 2 breast cancer amongst people with stage 1"
        ),
        "rr_stage2_undergone_curative_treatment": Parameter(
            Types.REAL,
            "rate ratio for stage 2 breast cancer for people with stage 1 "
            "breast cancer if had curative treatment at stage 1",
        ),
        "r_stage3_stage2": Parameter(
            Types.REAL, "probabilty per 3 months of stage 3 breast cancer amongst people with stage 2"
        ),
        "rr_stage3_undergone_curative_treatment": Parameter(
            Types.REAL,
            "rate ratio for stage 3 breast cancer for people with stage 2 "
            "breast cancer if had curative treatment at stage 2",
        ),
        "r_stage4_stage3": Parameter(
            Types.REAL, "probabilty per 3 months of stage 4 breast cancer amongst people with stage 3"
        ),
        "rr_stage4_undergone_curative_treatment": Parameter(
            Types.REAL,
            "rate ratio for stage 4 breast cancer for people with stage 3 "
            "breast cancer if had curative treatment at stage 3",
        ),
        "r_death_breast_cancer": Parameter(
            Types.REAL,
            "probabilty per 3 months of death from breast cancer amongst people with stage 4 breast cancer",
        ),
        "r_breast_lump_discernible_stage1": Parameter(
            Types.REAL, "rate ratio for breast_lump_discernible if have stage 1 breast cancer"
        ),
        "rr_breast_lump_discernible_stage2": Parameter(
            Types.REAL, "rate ratio for breast_lump_discernible if have stage 2 breast cancer"
        ),
        "rr_breast_lump_discernible_stage3": Parameter(
            Types.REAL, "rate ratio for breast_lump_discernible if have stage 3 breast cancer"
        ),
        "rr_breast_lump_discernible_stage4": Parameter(
            Types.REAL, "rate ratio for breast_lump_discernible if have stage 4 breast cancer"
        ),
        "rp_breast_cancer_age3049": Parameter(
            Types.REAL, "relative prevalence at baseline of breast cancer if age3049"
        ),
        "rp_breast_cancer_agege50": Parameter(
            Types.REAL, "relative prevalence at baseline of breast cancer if agege50"
        ),
        "sensitivity_of_biopsy_for_stage1_breast_cancer": Parameter(
            Types.REAL, "sensitivity of biopsy_for diagnosis of stage 1 breast cancer"
        ),
        "sensitivity_of_biopsy_for_stage2_breast_cancer": Parameter(
            Types.REAL, "sensitivity of biopsy_for diagnosis of stage 2 breast cancer"
        ),
        "sensitivity_of_biopsy_for_stage3_breast_cancer": Parameter(
            Types.REAL, "sensitivity of biopsy_for diagnosis of stage 3 breast cancer"
        ),
        "sensitivity_of_biopsy_for_stage4_breast_cancer": Parameter(
            Types.REAL, "sensitivity of biopsy_for diagnosis of stage 4 breast cancer"
        ),
    }

    PROPERTIES = {
        "brc_status": Property(
            Types.CATEGORICAL,
            "Current status of the health condition, breast cancer",
            categories=["none", "stage1", "stage2", "stage3", "stage4"],
        ),

        "brc_date_diagnosis": Property(
            Types.DATE,
            "the date of diagnosis of the breast_cancer (pd.NaT if never diagnosed)"
        ),

        "brc_date_treatment": Property(
            Types.DATE,
            "date of first receiving attempted curative treatment (pd.NaT if never started treatment)"
        ),
        "brc_breast_lump_discernible_investigated": Property(
            Types.BOOL,
            "whether a breast_lump_discernible has been investigated, and cancer missed"
        ),
        "brc_stage_at_which_treatment_given": Property(
            Types.CATEGORICAL,
            "the cancer stage at which treatment is given (because the treatment only has an effect during the stage"
            "at which it is given).",
            categories=["none", "stage1", "stage2", "stage3", "stage4"],
        ),
        "brc_date_palliative_care": Property(
            Types.DATE,
            "date of first receiving palliative care (pd.NaT is never had palliative care)"
        ),
        "brc_date_death": Property(
            Types.DATE,
            "date of brc death"
        ),
        "brc_new_stage_this_month": Property(
            Types.BOOL,
            "new_stage_this month"
        )
    }

    def read_parameters(self, data_folder):
        """Setup parameters used by the module, now including disability weights"""

        # Update parameters from the resourcefile
        self.load_parameters_from_dataframe(
            pd.read_excel(Path(self.resourcefilepath) / "ResourceFile_Breast_Cancer.xlsx",
                          sheet_name="parameter_values")
        )

        # Register Symptom that this module will use
        self.sim.modules['SymptomManager'].register_symptom(
            Symptom(name='breast_lump_discernible',
                    odds_ratio_health_seeking_in_adults=4.00)
        )

    def initialise_population(self, population):
        """Set property values for the initial population."""
        df = population.props  # a shortcut to the data-frame
        p = self.parameters

        # defaults
        df.loc[df.is_alive, "brc_status"] = "none"
        df.loc[df.is_alive, "brc_date_diagnosis"] = pd.NaT
        df.loc[df.is_alive, "brc_date_treatment"] = pd.NaT
        df.loc[df.is_alive, "brc_stage_at_which_treatment_given"] = "none"
        df.loc[df.is_alive, "brc_date_palliative_care"] = pd.NaT
        df.loc[df.is_alive, "brc_date_death"] = pd.NaT
        df.loc[df.is_alive, "brc_breast_lump_discernible_investigated"] = False
        df.loc[df.is_alive, "brc_new_stage_this_month"] = False

        # -------------------- brc_status -----------
        # Determine who has cancer at ANY cancer stage:
        # check parameters are sensible: probability of having any cancer stage cannot exceed 1.0
        assert sum(p['init_prop_breast_cancer_stage']) <= 1.0

        lm_init_brc_status_any_stage = LinearModel(
            LinearModelType.MULTIPLICATIVE,
            sum(p['init_prop_breast_cancer_stage']),
            Predictor('sex').when('F', 1.0).otherwise(0.0),
            Predictor('age_years', conditions_are_mutually_exclusive=True)
            .when('.between(30,49)', p['rp_breast_cancer_age3049'])
            .when('.between(0,14)', 0.0)
            .when('.between(50,120)', p['rp_breast_cancer_agege50']),
        )

        brc_status_any_stage = \
            lm_init_brc_status_any_stage.predict(df.loc[df.is_alive], self.rng)

        # Determine the stage of the cancer for those who do have a cancer:
        if brc_status_any_stage.sum():
            sum_probs = sum(p['init_prop_breast_cancer_stage'])
            if sum_probs > 0:
                prob_by_stage_of_cancer_if_cancer = [i/sum_probs for i in p['init_prop_breast_cancer_stage']]
                assert (sum(prob_by_stage_of_cancer_if_cancer) - 1.0) < 1e-10
                df.loc[brc_status_any_stage, "brc_status"] = self.rng.choice(
                    [val for val in df.brc_status.cat.categories if val != 'none'],
                    size=brc_status_any_stage.sum(),
                    p=prob_by_stage_of_cancer_if_cancer
                )

        # -------------------- SYMPTOMS -----------
        # ----- Impose the symptom of random sample of those in each cancer stage to have the symptom of breast_
        # lump_discernible:
        # todo: note dysphagia was mis-spelled here in oesophageal cancer module in master so may not be working
        # Create shorthand variable for the initial proportion of discernible breast cancer lumps in the population
        bc_init_prop_discernible_lump = p['init_prop_breast_lump_discernible_breast_cancer_by_stage']
        lm_init_breast_lump_discernible = LinearModel.multiplicative(
            Predictor(
                'brc_status',
                conditions_are_mutually_exclusive=True,
                conditions_are_exhaustive=True,
            )
            .when("none", 0.0)
            .when("stage1", bc_init_prop_discernible_lump[0])
            .when("stage2", bc_init_prop_discernible_lump[1])
            .when("stage3", bc_init_prop_discernible_lump[2])
            .when("stage4", bc_init_prop_discernible_lump[3])
        )

        has_breast_lump_discernible_at_init = lm_init_breast_lump_discernible.predict(df.loc[df.is_alive], self.rng)
        self.sim.modules['SymptomManager'].change_symptom(
            person_id=has_breast_lump_discernible_at_init.index[has_breast_lump_discernible_at_init].tolist(),
            symptom_string='breast_lump_discernible',
            add_or_remove='+',
            disease_module=self
        )

        # -------------------- brc_date_diagnosis -----------
        # Create shorthand variable for the initial proportion of the population with a discernible breast lump that has
        # been diagnosed
        bc_initial_prop_diagnosed_discernible_lump = \
            p['init_prop_with_breast_lump_discernible_diagnosed_breast_cancer_by_stage']
        lm_init_diagnosed = LinearModel.multiplicative(
            Predictor(
                'brc_status',
                conditions_are_mutually_exclusive=True,
                conditions_are_exhaustive=True,
            )
            .when("none", 0.0)
            .when("stage1", bc_initial_prop_diagnosed_discernible_lump[0])
            .when("stage2", bc_initial_prop_diagnosed_discernible_lump[1])
            .when("stage3", bc_initial_prop_diagnosed_discernible_lump[2])
            .when("stage4", bc_initial_prop_diagnosed_discernible_lump[3])
        )
        ever_diagnosed = lm_init_diagnosed.predict(df.loc[df.is_alive], self.rng)

        # ensure that persons who have not ever had the symptom breast_lump_discernible are diagnosed:
        ever_diagnosed.loc[~has_breast_lump_discernible_at_init] = False

        # For those that have been diagnosed, set data of diagnosis to today's date
        df.loc[ever_diagnosed, "brc_date_diagnosis"] = self.sim.date

        # -------------------- brc_date_treatment -----------
        # create short hand variable for the predicting the initial occurence of various breast
        # cancer stages in the population
        bc_inital_treament_status = p['init_prop_treatment_status_breast_cancer']
        lm_init_treatment_for_those_diagnosed = LinearModel.multiplicative(
            Predictor(
                'brc_status',
                conditions_are_mutually_exclusive=True,
                conditions_are_exhaustive=True,
            )
            .when("none", 0.0)
            .when("stage1", bc_inital_treament_status[0])
            .when("stage2", bc_inital_treament_status[1])
            .when("stage3", bc_inital_treament_status[2])
            .when("stage4", bc_inital_treament_status[3])
        )
        treatment_initiated = lm_init_treatment_for_those_diagnosed.predict(df.loc[df.is_alive], self.rng)

        # prevent treatment having been initiated for anyone who is not yet diagnosed
        treatment_initiated.loc[pd.isnull(df.brc_date_diagnosis)] = False

        # assume that the stage at which treatment is begun is the stage the person is in now;
        df.loc[treatment_initiated, "brc_stage_at_which_treatment_given"] = df.loc[treatment_initiated, "brc_status"]

        # set date at which treatment began: same as diagnosis (NB. no HSI is established for this)
        df.loc[treatment_initiated, "brc_date_treatment"] = df.loc[treatment_initiated, "brc_date_diagnosis"]

        # -------------------- brc_date_palliative_care -----------
        in_stage4_diagnosed = df.index[df.is_alive & (df.brc_status == 'stage4') & ~pd.isnull(df.brc_date_diagnosis)]

        select_for_care = self.rng.random_sample(size=len(in_stage4_diagnosed)) < p['init_prob_palliative_care']
        select_for_care = in_stage4_diagnosed[select_for_care]

        # set date of palliative care being initiated: same as diagnosis (NB. future HSI will be scheduled for this)
        df.loc[select_for_care, "brc_date_palliative_care"] = df.loc[select_for_care, "brc_date_diagnosis"]

    def initialise_simulation(self, sim):
        """
        * Schedule the main polling event
        * Schedule the main logging event
        * Define the LinearModels
        * Define the Diagnostic used
        * Define the Disability-weights
        * Schedule the palliative care appointments for those that are on palliative care at initiation
        """

        # ----- SCHEDULE LOGGING EVENTS -----
        # Schedule logging event to happen immediately
        sim.schedule_event(BreastCancerLoggingEvent(self), sim.date + DateOffset(months=0))

        # ----- SCHEDULE MAIN POLLING EVENTS -----
        # Schedule main polling event to happen immediately
        sim.schedule_event(BreastCancerMainPollingEvent(self), sim.date + DateOffset(months=1))

        # ----- LINEAR MODELS -----
        # Define LinearModels for the progression of cancer, in each 3 month period
        # NB. The effect being produced is that treatment only has the effect for during the stage at which the
        # treatment was received.

        df = sim.population.props
        p = self.parameters
        lm = self.linear_models_for_progession_of_brc_status

        lm['stage1'] = LinearModel(
            LinearModelType.MULTIPLICATIVE,
            p['r_stage1_none'],
            Predictor('sex').when('M', 0.0),
            Predictor('brc_status').when('none', 1.0).otherwise(0.0),
            Predictor('age_years', conditions_are_mutually_exclusive=True)
            .when('.between(0,14)', 0.0)
            .when('.between(30,49)', p['rr_stage1_none_age3049'])
            .when('.between(50,120)', p['rr_stage1_none_agege50'])
        )

        lm['stage2'] = LinearModel(
            LinearModelType.MULTIPLICATIVE,
            p['r_stage2_stage1'],
            Predictor('had_treatment_during_this_stage',
                      external=True).when(True, p['rr_stage2_undergone_curative_treatment']),
            Predictor('brc_status').when('stage1', 1.0).otherwise(0.0),
            Predictor('brc_new_stage_this_month').when(True, 0.0).otherwise(1.0)
        )

        lm['stage3'] = LinearModel(
            LinearModelType.MULTIPLICATIVE,
            p['r_stage3_stage2'],
            Predictor('had_treatment_during_this_stage',
                      external=True).when(True, p['rr_stage3_undergone_curative_treatment']),
            Predictor('brc_status').when('stage2', 1.0).otherwise(0.0),
            Predictor('brc_new_stage_this_month').when(True, 0.0).otherwise(1.0)
        )

        lm['stage4'] = LinearModel(
            LinearModelType.MULTIPLICATIVE,
            p['r_stage4_stage3'],
            Predictor('had_treatment_during_this_stage',
                      external=True).when(True, p['rr_stage4_undergone_curative_treatment']),
            Predictor('brc_status').when('stage3', 1.0).otherwise(0.0),
            Predictor('brc_new_stage_this_month').when(True, 0.0).otherwise(1.0)
        )

        # Check that the dict labels are correct as these are used to set the value of brc_status
        assert set(lm).union({'none'}) == set(df.brc_status.cat.categories)

        # Linear Model for the onset of breast_lump_discernible, in each 3 month period
        # Create variables for used to predict the onset of discernible breast lumps at
        # various stages of the disease
        stage1 = p['r_breast_lump_discernible_stage1']
        stage2 = p['rr_breast_lump_discernible_stage2'] * p['r_breast_lump_discernible_stage1']
        stage3 = p['rr_breast_lump_discernible_stage3'] * p['r_breast_lump_discernible_stage1']
        stage4 = p['rr_breast_lump_discernible_stage4'] * p['r_breast_lump_discernible_stage1']
        self.lm_onset_breast_lump_discernible = LinearModel.multiplicative(
            Predictor(
                'brc_status',
                conditions_are_mutually_exclusive=True,
                conditions_are_exhaustive=True,
            )
            .when('stage1', stage1)
            .when('stage2', stage2)
            .when('stage3', stage3)
            .when('stage4', stage4)
            .when('none', 0.0)
        )

        # ----- DX TESTS -----
        # Create the diagnostic test representing the use of a biopsy to brc_status
        # This properties of conditional on the test being done only to persons with the Symptom, 'breast_lump_
        # discernible'.
        # todo: depends on underlying stage not symptoms
        self.sim.modules['HealthSystem'].dx_manager.register_dx_test(
            biopsy_for_breast_cancer_given_breast_lump_discernible=DxTest(
                property='brc_status',
                sensitivity=self.parameters['sensitivity_of_biopsy_for_stage1_breast_cancer'],
                target_categories=["stage1", "stage2", "stage3", "stage4"]
            )
        )

        # todo: possibly un-comment out below when can discuss with Tim
        """
        self.sim.modules['HealthSystem'].dx_manager.register_dx_test(
            biopsy_for_breast_cancer_stage2=DxTest(
                property='brc_status',
                sensitivity=self.parameters['sensitivity_of_biopsy_for_stage2_breast_cancer'],
                target_categories=["stage1", "stage2", "stage3", "stage4"]
            )
        )

        self.sim.modules['HealthSystem'].dx_manager.register_dx_test(
            biopsy_for_breast_cancer_stage3=DxTest(
                property='brc_status',
                sensitivity=self.parameters['sensitivity_of_biopsy_for_stage3_breast_cancer'],
                target_categories=["stage1", "stage2", "stage3", "stage4"]
            )
        )

        self.sim.modules['HealthSystem'].dx_manager.register_dx_test(
            biopsy_for_breast_cancer_stage4=DxTest(
                property='brc_status',
                sensitivity=self.parameters['sensitivity_of_biopsy_for_stage4_breast_cancer'],
                target_categories=["stage1", "stage2", "stage3", "stage4"]
            )
        )
        """
        # ----- DISABILITY-WEIGHT -----
        if "HealthBurden" in self.sim.modules:
            # For those with cancer (any stage prior to stage 4) and never treated
            self.daly_wts["stage_1_3"] = self.sim.modules["HealthBurden"].get_daly_weight(
                sequlae_code=550
                # "Diagnosis and primary therapy phase of esophageal cancer":
                #  "Cancer, diagnosis and primary therapy ","has pain, nausea, fatigue, weight loss and high anxiety."
            )

            # For those with cancer (any stage prior to stage 4) and has been treated
            self.daly_wts["stage_1_3_treated"] = self.sim.modules["HealthBurden"].get_daly_weight(
                sequlae_code=547
                # "Controlled phase of esophageal cancer,Generic uncomplicated disease":
                # "worry and daily medication,has a chronic disease that requires medication every day and causes some
                #   worry but minimal interference with daily activities".
            )

            # For those in stage 4: no palliative care
            self.daly_wts["stage4"] = self.sim.modules["HealthBurden"].get_daly_weight(
                sequlae_code=549
                # "Metastatic phase of esophageal cancer:
                # "Cancer, metastatic","has severe pain, extreme fatigue, weight loss and high anxiety."
            )

            # For those in stage 4: with palliative care
            self.daly_wts["stage4_palliative_care"] = self.daly_wts["stage_1_3"]
            # By assumption, we say that that the weight for those in stage 4 with palliative care is the same as
            # that for those with stage 1-3 cancers.

        # ----- HSI FOR PALLIATIVE CARE -----
        on_palliative_care_at_initiation = df.index[df.is_alive & ~pd.isnull(df.brc_date_palliative_care)]
        for person_id in on_palliative_care_at_initiation:
            self.sim.modules['HealthSystem'].schedule_hsi_event(
                hsi_event=HSI_BreastCancer_PalliativeCare(module=self, person_id=person_id),
                priority=0,
                topen=self.sim.date + DateOffset(months=1),
                tclose=self.sim.date + DateOffset(months=1) + DateOffset(weeks=1)
            )

    def on_birth(self, mother_id, child_id):
        """Initialise properties for a newborn individual.
        :param mother_id: the mother for this child
        :param child_id: the new child
        """
        df = self.sim.population.props
        df.at[child_id, "brc_status"] = "none"
        df.at[child_id, "brc_date_diagnosis"] = pd.NaT
        df.at[child_id, "brc_date_treatment"] = pd.NaT
        df.at[child_id, "brc_stage_at_which_treatment_given"] = "none"
        df.at[child_id, "brc_date_palliative_care"] = pd.NaT
        df.at[child_id, "brc_new_stage_this_month"] = False
        df.at[child_id, "brc_breast_lump_discernible_investigated"] = False
        df.at[child_id, "brc_date_death"] = pd.NaT

    def on_hsi_alert(self, person_id, treatment_id):
        pass

    def report_daly_values(self):

        # This must send back a dataframe that reports on the HealthStates for all individuals over the past month

        df = self.sim.population.props  # shortcut to population properties dataframe for alive persons

        disability_series_for_alive_persons = pd.Series(index=df.index[df.is_alive], data=0.0)

        # Assign daly_wt to those with cancer stages before stage4 and have either never been treated or are no longer
        # in the stage in which they were treated
        disability_series_for_alive_persons.loc[
            (
                (df.brc_status == "stage1") |
                (df.brc_status == "stage2") |
                (df.brc_status == "stage3")
            )
        ] = self.daly_wts['stage_1_3']

        # Assign daly_wt to those with cancer stages before stage4 and who have been treated and who are still in the
        # stage in which they were treated.
        disability_series_for_alive_persons.loc[
            (
                ~pd.isnull(df.brc_date_treatment) & (
                    (df.brc_status == "stage1") |
                    (df.brc_status == "stage2") |
                    (df.brc_status == "stage3")
                ) & (df.brc_status == df.brc_stage_at_which_treatment_given)
            )
        ] = self.daly_wts['stage_1_3_treated']

        # Assign daly_wt to those in stage4 cancer (who have not had palliative care)
        disability_series_for_alive_persons.loc[
            (df.brc_status == "stage4") &
            (pd.isnull(df.brc_date_palliative_care))
            ] = self.daly_wts['stage4']

        # Assign daly_wt to those in stage4 cancer, who have had palliative care
        disability_series_for_alive_persons.loc[
            (df.brc_status == "stage4") &
            (~pd.isnull(df.brc_date_palliative_care))
            ] = self.daly_wts['stage4_palliative_care']

        return disability_series_for_alive_persons


# ---------------------------------------------------------------------------------------------------------
#   DISEASE MODULE EVENTS
# ---------------------------------------------------------------------------------------------------------

class BreastCancerMainPollingEvent(RegularEvent, PopulationScopeEventMixin):
    """
    Regular event that updates all breast cancer properties for population:
    * Acquisition and progression of breast Cancer
    * Symptom Development according to stage of breast Cancer
    * Deaths from breast Cancer for those in stage4
    """

    def __init__(self, module):
        super().__init__(module, frequency=DateOffset(months=1))
<<<<<<< HEAD
        # scheduled to run every 3 months: do not change as this is hard-wired into the values of all the parameters.
        # TODO: Is it? There is 1 month as the frequency, isn't it?
=======
        # scheduled to run every month: do not change as this is hard-wired into the values of all the parameters.
>>>>>>> f9cca954

    def apply(self, population):
        df = population.props  # shortcut to dataframe
        m = self.module
        rng = m.rng

        # -------------------- ACQUISITION AND PROGRESSION OF CANCER (brc_status) -----------------------------------

        df.brc_new_stage_this_month = False

        # determine if the person had a treatment during this stage of cancer (nb. treatment only has an effect on
        #  reducing progression risk during the stage at which is received.
        had_treatment_during_this_stage = \
            df.is_alive & ~pd.isnull(df.brc_date_treatment) & \
            (df.brc_status == df.brc_stage_at_which_treatment_given)

        for stage, lm in self.module.linear_models_for_progession_of_brc_status.items():
            gets_new_stage = lm.predict(df.loc[df.is_alive], rng,
                                        had_treatment_during_this_stage=had_treatment_during_this_stage)
            idx_gets_new_stage = gets_new_stage[gets_new_stage].index
            df.loc[idx_gets_new_stage, 'brc_status'] = stage
            df.loc[idx_gets_new_stage, 'brc_new_stage_this_month'] = True

        # todo: people can move through more than one stage per month (this event runs every month)
        # todo: I am guessing this is somehow a consequence of this way of looping through the stages
        # todo: I imagine this issue is the same for bladder cancer and oesophageal cancer

        # -------------------- UPDATING OF SYMPTOM OF breast_lump_discernible OVER TIME --------------------------------
        # Each time this event is called (event 3 months) individuals may develop the symptom of breast_lump_
        # discernible.
        # Once the symptom is developed it never resolves naturally. It may trigger health-care-seeking behaviour.
        onset_breast_lump_discernible = self.module.lm_onset_breast_lump_discernible.predict(df.loc[df.is_alive], rng)
        self.sim.modules['SymptomManager'].change_symptom(
            person_id=onset_breast_lump_discernible[onset_breast_lump_discernible].index.tolist(),
            symptom_string='breast_lump_discernible',
            add_or_remove='+',
            disease_module=self.module
        )

        # -------------------- DEATH FROM breast CANCER ---------------------------------------
        # There is a risk of death for those in stage4 only. Death is assumed to go instantly.
        stage4_idx = df.index[df.is_alive & (df.brc_status == "stage4")]
        selected_to_die = stage4_idx[
            rng.random_sample(size=len(stage4_idx)) < self.module.parameters['r_death_breast_cancer']]

        for person_id in selected_to_die:
            self.sim.schedule_event(
                InstantaneousDeath(self.module, person_id, "BreastCancer"), self.sim.date
            )
            df.loc[selected_to_die, 'brc_date_death'] = self.sim.date

    # ---------------------------------------------------------------------------------------------------------
#   HEALTH SYSTEM INTERACTION EVENTS
# ---------------------------------------------------------------------------------------------------------


class HSI_BreastCancer_Investigation_Following_breast_lump_discernible(HSI_Event, IndividualScopeEventMixin):
    """
    This event is scheduled by HSI_GenericFirstApptAtFacilityLevel1 following presentation for care with the symptom
    breast_lump_discernible.
    This event begins the investigation that may result in diagnosis of breast Cancer and the scheduling of
    treatment or palliative care.
    It is for people with the symptom breast_lump_discernible.
    """

    def __init__(self, module, person_id):
        super().__init__(module, person_id=person_id)

        self.TREATMENT_ID = "BreastCancer_Investigation"
        self.EXPECTED_APPT_FOOTPRINT = self.make_appt_footprint({"Over5OPD": 1, "Mammography": 1})
        self.ACCEPTED_FACILITY_LEVEL = '3'  # Biopsy only available at level 3 and above.
<<<<<<< HEAD
        self.EQUIPMENT = {'Slice Master sample processing Unit', 'Paraffin Dispense', 'Whatever used with biopsy'}
=======

        # TODO: Eva's dummy equipment example (not sure if it actually needs to be added and if it is in the RF)
        #  {'Slice Master sample processing Unit', 'Paraffin Dispense', 'Whatever used with biopsy'}
>>>>>>> f9cca954

        # ap_oct23 - Eva, I cannot locate a biopsy needle in the equipment - perhaps it is in consumables
        # the other equipment need is for histology in the lab - there is a whole long list of items needed
        # for histology done on the sample in the lab - do we need to add each of these, or can we have a
        # package ?  I do not think mammography is done at this point but I could be wrong.

        # biopsy always performed with this HSI, hence always used the same set of equipment

    def apply(self, person_id, squeeze_factor):
        df = self.sim.population.props
        hs = self.sim.modules["HealthSystem"]

        # Ignore this event if the person is no longer alive:
        if not df.at[person_id, 'is_alive']:
            return hs.get_blank_appt_footprint()

        # Check that this event has been called for someone with the symptom breast_lump_discernible
        assert 'breast_lump_discernible' in self.sim.modules['SymptomManager'].has_what(person_id)

        # If the person is already diagnosed, then take no action:
        if not pd.isnull(df.at[person_id, "brc_date_diagnosis"]):
            return hs.get_blank_appt_footprint()

        df.brc_breast_lump_discernible_investigated = True

        # Use a biopsy to diagnose whether the person has breast Cancer:
        # todo: request consumables needed for this

        dx_result = hs.dx_manager.run_dx_test(
            dx_tests_to_run='biopsy_for_breast_cancer_given_breast_lump_discernible',
            hsi_event=self
        )

        if dx_result:
            # record date of diagnosis:
            df.at[person_id, 'brc_date_diagnosis'] = self.sim.date

            # Check if is in stage4:
            in_stage4 = df.at[person_id, 'brc_status'] == 'stage4'
            # If the diagnosis does detect cancer, it is assumed that the classification as stage4 is made accurately.

            if not in_stage4:
                # start treatment:
                hs.schedule_hsi_event(
                    hsi_event=HSI_BreastCancer_StartTreatment(
                        module=self.module,
                        person_id=person_id
                    ),
                    priority=0,
                    topen=self.sim.date,
                    tclose=None
                )

            else:
                # start palliative care:
                hs.schedule_hsi_event(
                    hsi_event=HSI_BreastCancer_PalliativeCare(
                        module=self.module,
                        person_id=person_id
                    ),
                    priority=0,
                    topen=self.sim.date,
                    tclose=None
                )

#   todo: we would like to note that the symptom has been investigated in a diagnostic test and the diagnosis was
#   todo: was missed, so the same test will not likely be repeated, at least not in the short term, so we even
#   todo: though the symptom remains we don't want to keep repeating the HSI which triggers the diagnostic test


class HSI_BreastCancer_StartTreatment(HSI_Event, IndividualScopeEventMixin):
    """
    This event is scheduled by HSI_BreastCancer_Investigation_Following_breast_lump_discernible following a diagnosis of
    breast Cancer. It initiates the treatment of breast Cancer.
    It is only for persons with a cancer that is not in stage4 and who have been diagnosed.
    """

    def __init__(self, module, person_id):
        super().__init__(module, person_id=person_id)

        self.TREATMENT_ID = "BreastCancer_Treatment"
        self.EXPECTED_APPT_FOOTPRINT = self.make_appt_footprint({"MajorSurg": 1})
        self.ACCEPTED_FACILITY_LEVEL = '3'
        self.BEDDAYS_FOOTPRINT = self.make_beddays_footprint({"general_bed": 5})

        # ap_oct23 - I believe this will almost always be mastectomy surgery with chemotherapy, so I think for equipment
        # we just need the standard surgery equipment list. We may need to add radiotherapy when more available.

    def apply(self, person_id, squeeze_factor):
        df = self.sim.population.props
        hs = self.sim.modules["HealthSystem"]

        # todo: request consumables needed for this

        if not df.at[person_id, 'is_alive']:
            return hs.get_blank_appt_footprint()

        # If the status is already in `stage4`, start palliative care (instead of treatment)
        if df.at[person_id, "brc_status"] == 'stage4':
            logger.warning(key="warning", data="Cancer is in stage 4 - aborting HSI_breastCancer_StartTreatment,"
                                               "scheduling HSI_BreastCancer_PalliativeCare")

            hs.schedule_hsi_event(
                hsi_event=HSI_BreastCancer_PalliativeCare(
                     module=self.module,
                     person_id=person_id,
                ),
                topen=self.sim.date,
                tclose=None,
                priority=0
            )
            return self.make_appt_footprint({})

        # Check that the person has been diagnosed and is not on treatment
        assert not df.at[person_id, "brc_status"] == 'none'
        assert not df.at[person_id, "brc_status"] == 'stage4'
        assert not pd.isnull(df.at[person_id, "brc_date_diagnosis"])
        assert pd.isnull(df.at[person_id, "brc_date_treatment"])

        # Record date and stage of starting treatment
        df.at[person_id, "brc_date_treatment"] = self.sim.date
        df.at[person_id, "brc_stage_at_which_treatment_given"] = df.at[person_id, "brc_status"]

<<<<<<< HEAD
        # Update equipment
        self.EQUIPMENT.update({'Anything used for mastectomy'})
=======
        # TODO: Eva's dummy equipment example - it needs to be replaced by real items from the RF
        # Update equipment
        # self.EQUIPMENT.update({'Anything used for mastectomy'})
>>>>>>> f9cca954

        # Schedule a post-treatment check for 12 months:
        hs.schedule_hsi_event(
            hsi_event=HSI_BreastCancer_PostTreatmentCheck(
                module=self.module,
                person_id=person_id,
            ),
            topen=self.sim.date + DateOffset(months=12),
            tclose=None,
            priority=0
        )


class HSI_BreastCancer_PostTreatmentCheck(HSI_Event, IndividualScopeEventMixin):
    """
    This event is scheduled by HSI_BreastCancer_StartTreatment and itself.
    It is only for those who have undergone treatment for breast Cancer.
    If the person has developed cancer to stage4, the patient is initiated on palliative care; otherwise a further
    appointment is scheduled for one year.
    """

    def __init__(self, module, person_id):
        super().__init__(module, person_id=person_id)

        self.TREATMENT_ID = "BreastCancer_Treatment"
        self.EXPECTED_APPT_FOOTPRINT = self.make_appt_footprint({"Over5OPD": 1})
        self.ACCEPTED_FACILITY_LEVEL = '3'

        # ap_oct23 - Eva, I'm not aware of any equipment needed here.  Clinical guidelines do not specify what
        # checks or monitoring are indicated

    def apply(self, person_id, squeeze_factor):
        df = self.sim.population.props
        hs = self.sim.modules["HealthSystem"]

        if not df.at[person_id, 'is_alive']:
            return hs.get_blank_appt_footprint()

        # Check that the person is has cancer and is on treatment
        assert not df.at[person_id, "brc_status"] == 'none'
        assert not pd.isnull(df.at[person_id, "brc_date_diagnosis"])
        assert not pd.isnull(df.at[person_id, "brc_date_treatment"])

        if df.at[person_id, 'brc_status'] == 'stage4':
            # If has progressed to stage4, then start Palliative Care immediately:
            hs.schedule_hsi_event(
                hsi_event=HSI_BreastCancer_PalliativeCare(
                    module=self.module,
                    person_id=person_id
                ),
                topen=self.sim.date,
                tclose=None,
                priority=0
            )

        else:
            # Schedule another HSI_BreastCancer_PostTreatmentCheck event in one month
            hs.schedule_hsi_event(
                hsi_event=HSI_BreastCancer_PostTreatmentCheck(
                    module=self.module,
                    person_id=person_id
                ),
                topen=self.sim.date + DateOffset(months=3),
                tclose=None,
                priority=0
            )


class HSI_BreastCancer_PalliativeCare(HSI_Event, IndividualScopeEventMixin):
    """
    This is the event for palliative care. It does not affect the patients progress but does affect the disability
     weight and takes resources from the healthsystem.
    This event is scheduled by either:
    * HSI_BreastCancer_Investigation_Following_breast_lump_discernible following a diagnosis of breast Cancer at stage4.
    * HSI_BreastCancer_PostTreatmentCheck following progression to stage4 during treatment.
    * Itself for the continuance of care.
    It is only for persons with a cancer in stage4.
    """

    def __init__(self, module, person_id):
        super().__init__(module, person_id=person_id)

        self.TREATMENT_ID = "BreastCancer_PalliativeCare"
        self.EXPECTED_APPT_FOOTPRINT = self.make_appt_footprint({})
        self.ACCEPTED_FACILITY_LEVEL = '2'
        self.BEDDAYS_FOOTPRINT = self.make_beddays_footprint({'general_bed': 15})

    # not sure there is any need for equipment here

    def apply(self, person_id, squeeze_factor):
        df = self.sim.population.props
        hs = self.sim.modules["HealthSystem"]

        # todo: request consumables needed for this

        if not df.at[person_id, 'is_alive']:
            return hs.get_blank_appt_footprint()

        # Check that the person is in stage4
        assert df.at[person_id, "brc_status"] == 'stage4'

        # Record the start of palliative care if this is first appointment
        if pd.isnull(df.at[person_id, "brc_date_palliative_care"]):
            df.at[person_id, "brc_date_palliative_care"] = self.sim.date

        # Schedule another instance of the event for one month
        hs.schedule_hsi_event(
            hsi_event=HSI_BreastCancer_PalliativeCare(
                module=self.module,
                person_id=person_id
            ),
            topen=self.sim.date + DateOffset(months=3),
            tclose=None,
            priority=0
        )


# ---------------------------------------------------------------------------------------------------------
#   LOGGING EVENTS
# ---------------------------------------------------------------------------------------------------------

class BreastCancerLoggingEvent(RegularEvent, PopulationScopeEventMixin):
    """The only logging event for this module"""

    def __init__(self, module):
        """schedule logging to repeat every 1 month
        """
        self.repeat = 30
        super().__init__(module, frequency=DateOffset(days=self.repeat))

    def apply(self, population):
        """Compute statistics regarding the current status of persons and output to the logger
        """
        df = population.props

        # CURRENT STATUS COUNTS
        # Create dictionary for each subset, adding prefix to key name, and adding to make a flat dict for logging.
        out = {}

        # Current counts, total
        out.update({
            f'total_{k}': v for k, v in df.loc[df.is_alive].brc_status.value_counts().items()})

        # Current counts, undiagnosed
        out.update({f'undiagnosed_{k}': v for k, v in df.loc[df.is_alive].loc[
            pd.isnull(df.brc_date_diagnosis), 'brc_status'].value_counts().items()})

        # Current counts, diagnosed
        out.update({f'diagnosed_{k}': v for k, v in df.loc[df.is_alive].loc[
            ~pd.isnull(df.brc_date_diagnosis), 'brc_status'].value_counts().items()})

        # Current counts, on treatment (excl. palliative care)
        out.update({f'treatment_{k}': v for k, v in df.loc[df.is_alive].loc[(~pd.isnull(
            df.brc_date_treatment) & pd.isnull(
            df.brc_date_palliative_care)), 'brc_status'].value_counts().items()})

        # Current counts, on palliative care
        out.update({f'palliative_{k}': v for k, v in df.loc[df.is_alive].loc[
            ~pd.isnull(df.brc_date_palliative_care), 'brc_status'].value_counts().items()})

        # Counts of those that have been diagnosed, started treatment or started palliative care since last logging
        # event:
        date_now = self.sim.date
        date_lastlog = self.sim.date - pd.DateOffset(days=29)

        n_ge15_f = (df.is_alive & (df.age_years >= 15) & (df.sex == 'F')).sum()

        # todo: the .between function I think includes the two dates so events on these dates counted twice
        # todo:_ I think we need to replace with date_lastlog <= x < date_now
        n_newly_diagnosed_stage1 = \
            (df.brc_date_diagnosis.between(date_lastlog, date_now) & (df.brc_status == 'stage1')).sum()
        n_newly_diagnosed_stage2 = \
            (df.brc_date_diagnosis.between(date_lastlog, date_now) & (df.brc_status == 'stage2')).sum()
        n_newly_diagnosed_stage3 = \
            (df.brc_date_diagnosis.between(date_lastlog, date_now) & (df.brc_status == 'stage3')).sum()
        n_newly_diagnosed_stage4 = \
            (df.brc_date_diagnosis.between(date_lastlog, date_now) & (df.brc_status == 'stage4')).sum()

        n_diagnosed_age_15_29 = (df.is_alive & (df.age_years >= 15) & (df.age_years < 30)
                                 & ~pd.isnull(df.brc_date_diagnosis)).sum()
        n_diagnosed_age_30_49 = (df.is_alive & (df.age_years >= 30) & (df.age_years < 50)
                                 & ~pd.isnull(df.brc_date_diagnosis)).sum()
        n_diagnosed_age_50p = (df.is_alive & (df.age_years >= 50) & ~pd.isnull(df.brc_date_diagnosis)).sum()

        n_diagnosed = (df.is_alive & ~pd.isnull(df.brc_date_diagnosis)).sum()

        out.update({
            'diagnosed_since_last_log': df.brc_date_diagnosis.between(date_lastlog, date_now).sum(),
            'treated_since_last_log': df.brc_date_treatment.between(date_lastlog, date_now).sum(),
            'palliative_since_last_log': df.brc_date_palliative_care.between(date_lastlog, date_now).sum(),
            'death_breast_cancer_since_last_log': df.brc_date_death.between(date_lastlog, date_now).sum(),
            'n women age 15+': n_ge15_f,
            'n_newly_diagnosed_stage1': n_newly_diagnosed_stage1,
            'n_newly_diagnosed_stage2': n_newly_diagnosed_stage2,
            'n_newly_diagnosed_stage3': n_newly_diagnosed_stage3,
            'n_newly_diagnosed_stage4': n_newly_diagnosed_stage4,
            'n_diagnosed_age_15_29': n_diagnosed_age_15_29,
            'n_diagnosed_age_30_49':  n_diagnosed_age_30_49,
            'n_diagnosed_age_50p': n_diagnosed_age_50p,
            'n_diagnosed': n_diagnosed
        })

        logger.info(key='summary_stats',
                    description='summary statistics for breast cancer',
                    data=out)<|MERGE_RESOLUTION|>--- conflicted
+++ resolved
@@ -574,12 +574,7 @@
 
     def __init__(self, module):
         super().__init__(module, frequency=DateOffset(months=1))
-<<<<<<< HEAD
-        # scheduled to run every 3 months: do not change as this is hard-wired into the values of all the parameters.
-        # TODO: Is it? There is 1 month as the frequency, isn't it?
-=======
         # scheduled to run every month: do not change as this is hard-wired into the values of all the parameters.
->>>>>>> f9cca954
 
     def apply(self, population):
         df = population.props  # shortcut to dataframe
@@ -651,13 +646,9 @@
         self.TREATMENT_ID = "BreastCancer_Investigation"
         self.EXPECTED_APPT_FOOTPRINT = self.make_appt_footprint({"Over5OPD": 1, "Mammography": 1})
         self.ACCEPTED_FACILITY_LEVEL = '3'  # Biopsy only available at level 3 and above.
-<<<<<<< HEAD
-        self.EQUIPMENT = {'Slice Master sample processing Unit', 'Paraffin Dispense', 'Whatever used with biopsy'}
-=======
 
         # TODO: Eva's dummy equipment example (not sure if it actually needs to be added and if it is in the RF)
         #  {'Slice Master sample processing Unit', 'Paraffin Dispense', 'Whatever used with biopsy'}
->>>>>>> f9cca954
 
         # ap_oct23 - Eva, I cannot locate a biopsy needle in the equipment - perhaps it is in consumables
         # the other equipment need is for histology in the lab - there is a whole long list of items needed
@@ -781,14 +772,9 @@
         df.at[person_id, "brc_date_treatment"] = self.sim.date
         df.at[person_id, "brc_stage_at_which_treatment_given"] = df.at[person_id, "brc_status"]
 
-<<<<<<< HEAD
-        # Update equipment
-        self.EQUIPMENT.update({'Anything used for mastectomy'})
-=======
         # TODO: Eva's dummy equipment example - it needs to be replaced by real items from the RF
         # Update equipment
         # self.EQUIPMENT.update({'Anything used for mastectomy'})
->>>>>>> f9cca954
 
         # Schedule a post-treatment check for 12 months:
         hs.schedule_hsi_event(
