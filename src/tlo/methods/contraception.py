--- conflicted
+++ resolved
@@ -929,26 +929,15 @@
 
     def __init__(self, module, person_id, new_contraceptive):
         super().__init__(module, person_id=person_id)
-<<<<<<< HEAD
 
         _facility_level = '2' if new_contraceptive in ('implant', 'female_sterilization') else '1a'
 
         self.new_contraceptive = new_contraceptive
         self._number_of_times_run = 0
-=======
->>>>>>> 9e92a161
 
         self.TREATMENT_ID = "Contraception_Routine"
         self.EXPECTED_APPT_FOOTPRINT = self.make_appt_footprint({'FamPlan': 1})
-<<<<<<< HEAD
         self.ACCEPTED_FACILITY_LEVEL = _facility_level
-        self.ALERT_OTHER_DISEASES = []
-=======
-        self.ACCEPTED_FACILITY_LEVEL = '1a'
-
-        self.old_contraceptive = old_contraceptive
-        self.new_contraceptive = new_contraceptive
->>>>>>> 9e92a161
 
     def apply(self, person_id, squeeze_factor):
         """If the relevant consumable is available, do change in contraception and log it"""
