--- conflicted
+++ resolved
@@ -1294,12 +1294,7 @@
 
             _new_contraceptive = self.new_contraceptive
 
-<<<<<<< HEAD
-            # Update equipment when needed
-            # NB. read only with HSI run and healthsystem.summary logger set at the level of logger.INFO or higher
-=======
             # Update equipment
->>>>>>> 8f935a49
             if _new_contraceptive == 'female_sterilization':
                 self.EQUIPMENT.update({'Smt used to sterilize a woman'})
             elif _new_contraceptive == 'IUD':
