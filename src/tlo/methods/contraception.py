import warnings
from pathlib import Path

import numpy as np
import pandas as pd

from tlo import Date, DateOffset, Module, Parameter, Property, Types, logging
from tlo.analysis.utils import flatten_multi_index_series_into_dict_for_logging
from tlo.events import Event, IndividualScopeEventMixin, PopulationScopeEventMixin, RegularEvent
from tlo.methods.healthsystem import HSI_Event
from tlo.util import random_date, sample_outcome, transition_states

logger = logging.getLogger(__name__)
logger.setLevel(logging.INFO)


class Contraception(Module):
    """Contraception module covering baseline contraception methods use, failure (i.e., pregnancy),
    Switching contraceptive methods, and discontinuation rates by age.
    Calibration is done in two stages:
    (i) A scaling factor on the risk of pregnancy (`scaling_factor_on_monthly_risk_of_pregnancy`) is used to induce the
     correct number of age-specific births initially, given the initial pattern of contraceptive use;
    (ii) Trends over time in the risk of starting (`time_age_trend_in_initiation`) and stopping
    (`time_age_trend_in_stopping`) of contraceptives are used to induce the correct trend in the number of births."""

    INIT_DEPENDENCIES = {'Demography'}

    OPTIONAL_INIT_DEPENDENCIES = {'HealthSystem'}

    ADDITIONAL_DEPENDENCIES = {'Labour', 'Hiv'}

    METADATA = {}

    PARAMETERS = {
        'Method_Use_In_2010': Parameter(Types.DATA_FRAME,
                                        'Proportion of women using each method in 2010, by age.'),
        'Pregnancy_NotUsing_In_2010': Parameter(Types.DATA_FRAME,
                                                'Probability per year of a women not on contraceptive becoming '
                                                'pregnant, by age.'),
        'Pregnancy_NotUsing_HIVeffect': Parameter(Types.DATA_FRAME,
                                                  'Relative probability of becoming pregnant whilst not using a '
                                                  'a contraceptive for HIV-positive women compared to HIV-negative '
                                                  'women.'),
        'Failure_ByMethod': Parameter(Types.DATA_FRAME,
                                      'Probability per month of a women on a contraceptive becoming pregnant, by '
                                      'method.'),
        'rr_fail_under25': Parameter(Types.REAL,
                                     'The relative risk of becoming pregnant whilst using a contraceptive for woman '
                                     'younger than 25 years compared to older women.'),
        'Initiation_ByMethod': Parameter(Types.DATA_FRAME,
                                         'Probability per month of a women who is not using any contraceptive method of'
                                         ' starting use of a method, by method.'),
        'Interventions_Pop': Parameter(Types.DATA_FRAME,
                                       'Pop (population scale contraception intervention) intervention multiplier.'),
        'Interventions_PPFP': Parameter(Types.DATA_FRAME,
                                        'PPFP (post-partum family planning) intervention multiplier.'),
        'Initiation_ByAge': Parameter(Types.DATA_FRAME,
                                      'The effect of age on the probability of starting use of contraceptive (add one '
                                      'for multiplicative effect).'),
        'Initiation_AfterBirth': Parameter(Types.DATA_FRAME,
                                           'The probability of a woman starting a contraceptive immidiately after birth'
                                           ', by method.'),
        'Discontinuation_ByMethod': Parameter(Types.DATA_FRAME,
                                              'The probability per month of discontinuing use of a method, by method.'),
        'Discontinuation_ByAge': Parameter(Types.DATA_FRAME,
                                           'The effect of age on the probability of discontinuing use of contraceptive '
                                           '(add one for multiplicative effect).'),

        'Prob_Switch_From': Parameter(Types.DATA_FRAME,
                                      'The probability per month that a women switches from one form of contraceptive '
                                      'to another, conditional that she will not discontinue use of the method.'),
        'Prob_Switch_From_And_To': Parameter(Types.DATA_FRAME,
                                             'The probability of switching to a new method, by method, conditional that'
                                             ' the woman will switch to a new method.'),
        'days_between_appts_for_maintenance': Parameter(Types.LIST,
                                                        'The number of days between successive family planning '
                                                        'appointments for women that are maintaining the use of a '
                                                        'method (for each method in'
                                                        'sorted(self.states_that_may_require_HSI_to_maintain_on), i.e.'
                                                        '[IUD, implant, injections, other_modern, pill]).'),
        'age_specific_fertility_rates': Parameter(
            Types.DATA_FRAME, 'Data table from official source (WPP) for age-specific fertility rates and calendar '
                              'period.'),

        'scaling_factor_on_monthly_risk_of_pregnancy': Parameter(
            Types.LIST, "Scaling factor (by age-group: 15-19, 20-24, ..., 45-49) on the monthly risk of pregnancy and "
                        "contraceptive failure rate. This value is found through calibration so that, at the beginning "
                        "of the simulation, the age-specific monthly probability of a woman having a live birth matches"
                        " the WPP age-specific fertility rate value for the same year."),

        'max_number_of_runs_of_hsi_if_consumable_not_available': Parameter(
            Types.INT, "The maximum number of time an HSI can run (repeats occur if the consumables are not "
                       "available)."),

        'max_days_delay_between_decision_to_change_method_and_hsi_scheduled': Parameter(
            Types.INT, "The maximum delay (in days) between the decision for a contraceptive to change and the `topen` "
                       "date of the HSI that is scheduled to effect the change (when using the healthsystem)."),

        'use_interventions': Parameter(
            Types.BOOL, "if True: FP interventions (pop & ppfp) are simulated from the date 'interventions_start_date',"
                        " if False: FP interventions (pop & ppfp) are not simulated."),
        'interventions_start_date': Parameter(
            Types.DATE, "The date since which the FP interventions (pop & ppfp) are implemented, if at all (ie, if "
                        "use_interventions==True")
    }

    all_contraception_states = {
        'not_using', 'pill', 'IUD', 'injections', 'implant', 'male_condom', 'female_sterilization', 'other_modern',
        'periodic_abstinence', 'withdrawal', 'other_traditional'
    }
    # These are the 11 categories of contraception ('not_using' + 10 methods) from the DHS analysis of initiation,
    # discontinuation, failure and switching rates.
    # 'other modern' includes Male sterilization, Female Condom, Emergency contraception;
    # 'other traditional' includes lactational amenohroea (LAM),  standard days method (SDM), 'other traditional
    #  method').
    contraceptives_initiated_with_additional_items = {
        'pill', 'IUD', 'injections', 'implant', 'female_sterilization'
    }
    # These are methods for which additional items ('co_initiation') are used to initiate the method after not using any
    # contraceptive or after using a method which is not in this category.

    PROPERTIES = {
        'co_contraception': Property(Types.CATEGORICAL, 'Current contraceptive method',
                                     categories=sorted(all_contraception_states)),
        'is_pregnant': Property(Types.BOOL, 'Whether this individual is currently pregnant'),
        'date_of_last_pregnancy': Property(Types.DATE, 'Date that the most recent or current pregnancy began.'),
        'co_unintended_preg': Property(Types.BOOL, 'Whether the most recent or current pregnancy was unintended.'),
        'co_date_of_last_fp_appt': Property(Types.DATE,
                                            'The date of the most recent Family Planning appointment. This is used to '
                                            'determine if a Family Planning appointment is needed to maintain the '
                                            'person on their current contraceptive. If the person is to maintain use of'
                                            ' the current contraceptive, they will have an HSI only if the days elapsed'
                                            ' since this value exceeds the method-specific parameter '
                                            '`days_between_appts_for_maintenance`.'
                                            )
    }

    def __init__(self, name=None, resourcefilepath=None, use_healthsystem=True, run_update_contraceptive=True):
        super().__init__(name)
        self.resourcefilepath = resourcefilepath

        self.use_healthsystem = use_healthsystem  # if True: initiation and switches to contraception require an HSI;
        # if False: initiation and switching do not occur through an HSI

        self.run_update_contraceptive = run_update_contraceptive  # If 'False' prevents any logic occurring for
        #                                                           updating/changing/maintaining contraceptive methods.

        self.states_that_may_require_HSI_to_switch_to = {'male_condom', 'injections', 'other_modern', 'IUD', 'pill',
                                                         'female_sterilization', 'implant'}
        self.states_that_may_require_HSI_to_maintain_on = {'male_condom', 'injections', 'other_modern', 'IUD', 'pill',
                                                           'implant'}

        assert self.states_that_may_require_HSI_to_switch_to.issubset(self.all_contraception_states)
        assert self.states_that_may_require_HSI_to_maintain_on.issubset(self.states_that_may_require_HSI_to_switch_to)

        self.processed_params = dict()  # (Will store the processed data for rates/probabilities of outcomes).
        self.cons_codes = dict()  # (Will store the consumables codes for use in the HSI)
        self.rng2 = None  # (Will be a second random number generator, used for things to do with scheduling HSI)

        self._women_ids_sterilized_below30 = set()  # The ids of women who had female sterilization initiated when they
        #                                             were less than 30 years old.

    def read_parameters(self, data_folder):
        """Import the relevant sheets from the ResourceFile (excel workbook) and declare values for other parameters
        (CSV ResourceFile).
        """
        workbook = pd.read_excel(Path(self.resourcefilepath) / 'ResourceFile_Contraception.xlsx', sheet_name=None)

        # Import selected sheets from the workbook as the parameters
        sheet_names = [
            'Method_Use_In_2010',
            'Pregnancy_NotUsing_In_2010',
            'Pregnancy_NotUsing_HIVeffect',
            'Failure_ByMethod',
            'Initiation_ByAge',
            'Initiation_ByMethod',
            'Interventions_Pop',
            'Interventions_PPFP',
            'Initiation_AfterBirth',
            'Discontinuation_ByMethod',
            'Discontinuation_ByAge',
            'Prob_Switch_From',
            'Prob_Switch_From_And_To',
        ]

        for sheet in sheet_names:
            self.parameters[sheet] = workbook[sheet]

        # Declare values for other parameters
        self.load_parameters_from_dataframe(pd.read_csv(
            Path(self.resourcefilepath) / 'ResourceFile_ContraceptionParams.csv'
        ))

        # Import the Age-specific fertility rate data from WPP
        self.parameters['age_specific_fertility_rates'] = \
            pd.read_csv(Path(self.resourcefilepath) / 'demography' / 'ResourceFile_ASFR_WPP.csv')

        # Import 2010 pop and count numbs of women 15-49 & 30-49
        pop_2010 = self.sim.modules["Demography"].parameters["pop_2010"]
        n_females_aged_15_to_49_in_2010 = pop_2010[
            (pop_2010.Sex == "F") & (pop_2010.Age >= 15) & (pop_2010.Age <= 49)
        ].Count.sum()
        n_females_aged_30_to_49_in_2010 = pop_2010[
            (pop_2010.Sex == "F") & (pop_2010.Age >= 30) & (pop_2010.Age <= 49)
        ].Count.sum()
        self.ratio_n_females_30_49_to_15_49_in_2010 = (
            n_females_aged_30_to_49_in_2010 / n_females_aged_15_to_49_in_2010
        )

    def pre_initialise_population(self):
        """Process parameters before initialising population and simulation"""
        self.processed_params = self.process_params()

    def initialise_population(self, population):
        """Set initial values for properties"""

        # 1) Set default values for properties
        df = population.props
        df.loc[df.is_alive, 'co_contraception'] = 'not_using'
        df.loc[df.is_alive, 'is_pregnant'] = False
        df.loc[df.is_alive, 'date_of_last_pregnancy'] = pd.NaT
        df.loc[df.is_alive, 'co_unintended_preg'] = False
        df.loc[df.is_alive, 'co_date_of_last_fp_appt'] = pd.NaT

        # 2) Assign contraception method
        # Select females aged 15-49 from population, for current year
        females1549 = df.is_alive & (df.sex == 'F') & df.age_years.between(15, 49)
        p_method = self.processed_params['initial_method_use']
        df.loc[females1549, 'co_contraception'] = df.loc[females1549, 'age_years'].apply(
            lambda _age_years: self.rng.choice(p_method.columns, p=p_method.loc[_age_years])
        )

        # 3) Give a notional date on which the last appointment occurred for those that need them
        needs_appts = females1549 & df['co_contraception'].isin(self.states_that_may_require_HSI_to_maintain_on)
        states_to_maintain_on = sorted(self.states_that_may_require_HSI_to_maintain_on)
        df.loc[needs_appts, 'co_date_of_last_fp_appt'] = df.loc[needs_appts, 'co_contraception'].astype('string').apply(
            lambda _co_contraception: random_date(
                self.sim.date - pd.DateOffset(
                    days=self.parameters['days_between_appts_for_maintenance']
                    [states_to_maintain_on.index(_co_contraception)]),
                self.sim.date - pd.DateOffset(days=1),
                self.rng
            )
        )

    def initialise_simulation(self, sim):
        """
        * Schedule the ContraceptionPoll and ContraceptionLoggingEvent
        * Retrieve the consumables codes for the consumables used
        * Create second random number generator
        * Schedule births to occur during the first 9 months of the simulation
        """

        # Schedule the first occurrence of the Logging event to occur at the beginning of the simulation
        sim.schedule_event(ContraceptionLoggingEvent(self), sim.date)

        # Schedule first occurrences of Contraception Poll to occur at the beginning of the simulation
        sim.schedule_event(ContraceptionPoll(self, run_update_contraceptive=self.run_update_contraceptive), sim.date)

        # Retrieve the consumables codes for the consumables used
        if self.use_healthsystem:
            self.cons_codes = self.get_item_code_for_each_contraceptive()

        # Create second random number generator
        self.rng2 = np.random.RandomState(self.rng.randint(2 ** 31 - 1))

        # Schedule births to occur during the first 9 months of the simulation
        self.schedule_births_for_first_9_months()

        if self.parameters['use_interventions']:
            # Schedule StartInterventions event to update parameters when FP interventions are introduced
            sim.schedule_event(StartInterventions(self), Date(self.parameters['interventions_start_date']))

            # Log initiation date of interventions and implementation costs
            logger.info(key='interventions_start_date',
                        data={
                            'date_co_interv_implemented': self.parameters['interventions_start_date']
                        },
                        description='The date when parameters are updated to enable the FP interventions.'
                        )

    def on_birth(self, mother_id, child_id):
        """
        * 1) Formally end the pregnancy
        * 2) Initialise properties for the newborn
        """
        df = self.sim.population.props

        if mother_id >= 0:  # check if direct birth look for positive mother ids
            self.end_pregnancy(person_id=mother_id)

        # Initialise child's properties:
        new_properties = {
            'co_contraception': 'not_using',
            'is_pregnant': False,
            'date_of_last_pregnancy': pd.NaT,
            'co_unintended_preg': False,
            'co_date_of_last_fp_appt': pd.NaT,
        }
        df.loc[child_id, new_properties.keys()] = new_properties.values()

    def end_pregnancy(self, person_id):
        """End the pregnancy. Reset pregnancy status and may initiate a contraceptive method.
        This is called by `on_birth` in this module and by Labour/Pregnancy modules for births that do result in live
        birth."""

        assert self.sim.population.props.at[person_id, 'co_contraception'] \
               not in self.contraceptives_initiated_with_additional_items
        # TODO: Shouldn't it be even == "not_using"?
        #  It is not always the case when used along with Joe's rmnch modules, why?
        self.sim.population.props.at[person_id, 'is_pregnant'] = False
        person_age = self.sim.population.props.at[person_id, 'age_years']
        self.select_contraceptive_following_birth(person_id, person_age)

    def process_params(self):
        """Process parameters that have been read-in."""

        processed_params = dict()

        def expand_to_age_years(values_by_age_groups, ages_by_year):
            _d = dict(zip(['15-19', '20-24', '25-29', '30-34', '35-39', '40-44', '45-49'], values_by_age_groups))
            return np.array(
                [_d[self.sim.modules['Demography'].AGE_RANGE_LOOKUP[_age_year]] for _age_year in ages_by_year]
            )

        def initial_method_use():
            """Generate the distribution of method use by age for the start of the simulation."""
            p_method = self.parameters['Method_Use_In_2010'].set_index('age').rename_axis('age_years')

            # Normalise so that the sum within each age is 1.0
            p_method = p_method.div(p_method.sum(axis=1), axis=0)
            assert np.isclose(1.0, p_method.sum(axis=1)).all()

            # Check correct format
            assert set(p_method.columns) == set(self.all_contraception_states)
            assert (p_method.index == range(15, 50)).all()

            return p_method

        def avoid_sterilization_below30(probs):
            """Prevent women below 30 years having female sterilization and adjust the probability for women 30 and over
            to preserve the overall probability of initiating sterilization."""
            # Input 'probs' must include probs for all methods including 'not_using'
            assert set(probs.index) == set(self.all_contraception_states)

            # Prevent women below 30 years having 'female_sterilization'
            probs_below30 = probs.copy()
            probs_below30['female_sterilization'] = 0.0
            # Scale so that the probability of all outcomes sum to 1.0
            probs_below30 = probs_below30 / probs_below30.sum()
            assert np.isclose(1.0, probs_below30.sum())

            # Increase prob of 'female_sterilization' in older women accordingly
            probs_30plus = probs.copy()
            probs_30plus['female_sterilization'] = (
                probs.loc['female_sterilization'] /
                self.ratio_n_females_30_49_to_15_49_in_2010
            )
            # Scale so that the probability of all outcomes sum to 1.0
            probs_30plus = probs_30plus / probs_30plus.sum()
            assert np.isclose(1.0, probs_30plus.sum())

            return probs_below30, probs_30plus

        def contraception_initiation():
            """Generate the probability per month of a woman initiating onto each contraceptive, by the age (in whole
             years)."""

            # Probability of initiation by method per month (average over all ages)
            p_init_by_method = self.parameters['Initiation_ByMethod'].loc[0]

            # Prevent women below 30 years having 'female_sterilization' while preserving the overall probability of
            # 'female_sterilization' initiation
            p_init_by_method_below30, p_init_by_method_30plus = avoid_sterilization_below30(p_init_by_method)

            # Effect of age
            age_effect = 1.0 + self.parameters['Initiation_ByAge'].set_index('age')['r_init1_age'].rename_axis(
                "age_years")

            # Year effect
            year_effect = time_age_trend_in_initiation()

            def apply_age_year_effects(probs_below30, probs_30plus):
                # Assemble into age-specific data-frame:
                probs_by_method_below30 = probs_below30.copy().drop('not_using')
                probs_by_method_30plus = probs_30plus.copy().drop('not_using')
                p_init = dict()
                for year in year_effect.index:

                    p_init_this_year = dict()
                    for a in age_effect.index:
                        if a < 30:
                            p_init_this_year[a] = probs_by_method_below30 * age_effect.at[a] * year_effect.at[year, a]
                        else:
                            p_init_this_year[a] = probs_by_method_30plus * age_effect.at[a] * year_effect.at[year, a]
                    p_init_this_year_df = pd.DataFrame.from_dict(p_init_this_year, orient='index')

                    # Check correct format of age/method data-frame
                    assert set(p_init_this_year_df.columns) == set(self.all_contraception_states - {'not_using'})
                    assert (p_init_this_year_df.index == range(15, 50)).all()
                    assert (p_init_this_year_df >= 0.0).all().all()

                    p_init[year] = p_init_this_year_df

                return p_init

            return apply_age_year_effects(p_init_by_method_below30, p_init_by_method_30plus)

        def contraception_switch():
            """Get the probability per month of a woman switching to contraceptive method, given that she is currently
            using a different one."""

            # Get the probability per month of the woman making a switch (to anything)
            p_switch_from = self.parameters['Prob_Switch_From'].loc[0]

            # Get the probability that the woman switches to a new contraceptive (given that she will switch to
            # something different).
            # Columns = "current method"; Row = "new method"
            switching_matrix = self.parameters['Prob_Switch_From_And_To'].set_index('switchfrom').transpose()

            # Prevent women below 30 years having 'female_sterilization'
            switching_matrix_below30 = switching_matrix.copy()
            switching_matrix_below30.loc['female_sterilization', :] = 0.0
            switching_matrix_below30 = switching_matrix_below30.apply(lambda col: col / col.sum())

            assert set(switching_matrix_below30.columns) == (
                self.all_contraception_states - {"not_using", "female_sterilization"})
            assert set(switching_matrix_below30.index) == (self.all_contraception_states - {"not_using"})
            assert np.isclose(1.0, switching_matrix_below30.sum(axis=0)).all()

            # Increase prob of 'female_sterilization' in older women accordingly
            new_fs_probs_30plus = (
                switching_matrix.loc['female_sterilization', :] /
                self.ratio_n_females_30_49_to_15_49_in_2010
            )
            switching_matrix_except_fs = switching_matrix.loc[switching_matrix.index != 'female_sterilization']
            switching_matrix_30plus = switching_matrix_except_fs.apply(lambda col: col / col.sum())
            switching_matrix_30plus = switching_matrix_30plus * (1 - new_fs_probs_30plus)
            switching_matrix_30plus.loc[new_fs_probs_30plus.name] = new_fs_probs_30plus

            assert set(switching_matrix_30plus.columns) == (
                self.all_contraception_states - {"not_using", "female_sterilization"})
            assert set(switching_matrix_30plus.index) == (self.all_contraception_states - {"not_using"})
            assert np.isclose(1.0, switching_matrix_30plus.sum(axis=0)).all()

            return p_switch_from, switching_matrix_below30, switching_matrix_30plus

        def contraception_stop():
            """Get the probability per month of a woman stopping use of contraceptive method."""

            # Get data from read-in Excel sheets
            p_stop_by_method = self.parameters['Discontinuation_ByMethod'].loc[0]
            age_effect = 1.0 + self.parameters['Discontinuation_ByAge'].set_index('age')['r_discont_age'].rename_axis(
                "age_years")
            year_effect = time_age_trend_in_stopping()

            # Probability of initiation by age for each method
            p_stop = dict()
            for year in year_effect.index:
                p_stop_this_year = dict()
                for a in age_effect.index:
                    p_stop_this_year[a] = p_stop_by_method * age_effect.at[a] * year_effect.at[year, a]
                p_stop_this_year_df = pd.DataFrame.from_dict(p_stop_this_year, orient='index')

                # Check correct format of age/method data-frame
                assert set(p_stop_this_year_df.columns) == set(self.all_contraception_states - {'not_using'})
                assert (p_stop_this_year_df.index == range(15, 50)).all()
                assert (p_stop_this_year_df >= 0.0).all().all()

                p_stop[year] = p_stop_this_year_df

            return p_stop

        def time_age_trend_in_initiation():
            """The age-specific effect of calendar year on the probability of starting use of contraceptive
            (multiplicative effect). Values are chosen to induce a trend in age-specific fertility consistent with
             the WPP estimates."""

            _years = np.arange(2010, 2101)
            _ages = np.arange(15, 50)

            _init_over_time = np.exp(+0.05 * np.minimum(2020 - 2010, (_years - 2010))) * np.maximum(1.0, np.exp(
                +0.01 * (_years - 2020)))
            _init_over_time_modification_by_age = 1.0 / expand_to_age_years([1.0, 0.5, 0.5, 0.5, 0.5, 0.5, 0.5], _ages)
            _init = np.outer(_init_over_time, _init_over_time_modification_by_age)

            return pd.DataFrame(index=_years, columns=_ages, data=_init)

        def time_age_trend_in_stopping():
            """The age-specific effect of calendar year on the probability of discontinuing use of contraceptive
            (multiplicative effect). Values are chosen to induce a trend in age-specific fertility consistent with
            the WPP estimates."""

            _years = np.arange(2010, 2101)
            _ages = np.arange(15, 50)

            _discont_over_time = np.exp(-0.05 * np.minimum(2020 - 2010, (_years - 2010))) * np.minimum(1.0, np.exp(
                -0.01 * (_years - 2020)))
            _discont_over_time_modification_by_age = expand_to_age_years([1.0, 0.5, 0.5, 0.5, 0.5, 0.5, 0.5], _ages)
            _discont = np.outer(_discont_over_time, _discont_over_time_modification_by_age)

            return pd.DataFrame(index=_years, columns=_ages, data=_discont)

        def contraception_initiation_after_birth():
            """Get the probability of a woman starting a contraceptive following giving birth. Avoid sterilization in
            women below 30 years old."""

            # Get data from read-in Excel sheets
            p_start_after_birth = self.parameters['Initiation_AfterBirth'].loc[0]

            return avoid_sterilization_below30(p_start_after_birth)

        def scaling_factor_on_monthly_risk_of_pregnancy():
            """A scaling factor on the monthly risk of pregnancy, chosen to give the correct number of live-births
            initially, given the initial pattern of contraceptive use."""

            # first scaling factor is that worked out from the calibration script
            scaling_factor_as_dict = dict(zip(
                ['15-19', '20-24', '25-29', '30-34', '35-39', '40-44', '45-49'],
                self.parameters['scaling_factor_on_monthly_risk_of_pregnancy']
            ))

            AGE_RANGE_LOOKUP = self.sim.modules['Demography'].AGE_RANGE_LOOKUP
            _ages = range(15, 50)
            return pd.Series(
                index=_ages,
                data=[scaling_factor_as_dict[AGE_RANGE_LOOKUP[_age_year]] for _age_year in _ages]
            )

        def pregnancy_no_contraception():
            """Get the probability per month of a woman becoming pregnant if she is not using any contraceptive method.
            """

            # Get the probability of being pregnant if not HIV-positive
            p_pregnancy_no_contraception_per_month_nohiv = self.parameters['Pregnancy_NotUsing_In_2010'] \
                .set_index('age')['AnnualProb'].rename_axis('age_years').apply(convert_annual_prob_to_monthly_prob)

            # Compute the probability of being pregnant if HIV-positive
            p_pregnancy_no_contraception_per_month_hiv = (
                p_pregnancy_no_contraception_per_month_nohiv *
                self.parameters['Pregnancy_NotUsing_HIVeffect'].set_index('age_')['RR_pregnancy']
            )

            # Create combined dataframe
            p_pregnancy_no_contraception_per_month = pd.concat({
                'hv_inf_False': p_pregnancy_no_contraception_per_month_nohiv,
                'hv_inf_True': p_pregnancy_no_contraception_per_month_hiv}, axis=1)

            assert (p_pregnancy_no_contraception_per_month.index == range(15, 50)).all()
            assert set(p_pregnancy_no_contraception_per_month.columns) == {'hv_inf_True', 'hv_inf_False'}
            assert np.isclose(
                self.parameters['Pregnancy_NotUsing_In_2010']['AnnualProb'].values,
                1.0 - np.power(1.0 - p_pregnancy_no_contraception_per_month['hv_inf_False'], 12)
            ).all()

            return p_pregnancy_no_contraception_per_month.mul(scaling_factor_on_monthly_risk_of_pregnancy(), axis=0)

        def pregnancy_with_contraception():
            """Get the probability per month of a woman becoming pregnant if she is using a contraceptive method."""
            p_pregnancy_by_method_per_month = self.parameters['Failure_ByMethod'].loc[0]

            # Create rates that are age-specific (using self.parameters['rr_fail_under25'])
            p_pregnancy_with_contraception_per_month = pd.DataFrame(
                index=range(15, 50),
                columns=sorted(self.all_contraception_states - {"not_using"})
            )
            p_pregnancy_with_contraception_per_month.loc[15, :] = p_pregnancy_by_method_per_month
            p_pregnancy_with_contraception_per_month.ffill(inplace=True)
            p_pregnancy_with_contraception_per_month.loc[
                p_pregnancy_with_contraception_per_month.index < 25
                ] *= self.parameters['rr_fail_under25']

            assert (p_pregnancy_with_contraception_per_month.index == range(15, 50)).all()
            assert set(p_pregnancy_with_contraception_per_month.columns) == set(
                self.all_contraception_states - {"not_using"})
            assert (0.0 == p_pregnancy_with_contraception_per_month['female_sterilization']).all()

            return p_pregnancy_with_contraception_per_month.mul(scaling_factor_on_monthly_risk_of_pregnancy(), axis=0)

        processed_params['initial_method_use'] = initial_method_use()
        processed_params['p_start_per_month'] = contraception_initiation()
        processed_params['p_switch_from_per_month'], \
            processed_params['p_switching_to_below30'], processed_params['p_switching_to_30plus'] =\
            contraception_switch()
        processed_params['p_stop_per_month'] = contraception_stop()
        processed_params['p_start_after_birth_below30'], processed_params['p_start_after_birth_30plus'] =\
            contraception_initiation_after_birth()

        processed_params['p_pregnancy_no_contraception_per_month'] = pregnancy_no_contraception()
        processed_params['p_pregnancy_with_contraception_per_month'] = pregnancy_with_contraception()

        return processed_params

    def update_params_for_interventions(self):
        """Updates process parameters to enable FP interventions."""

        processed_params = self.processed_params

        def expand_to_age_years(values_by_age_groups, ages_by_year):
            _d = dict(zip(['15-19', '20-24', '25-29', '30-34', '35-39', '40-44', '45-49'], values_by_age_groups))
            return np.array(
                [_d[self.sim.modules['Demography'].AGE_RANGE_LOOKUP[_age_year]] for _age_year in ages_by_year]
            )

        def time_age_trend_in_initiation():
            """The age-specific effect of calendar year on the probability of starting use of contraceptive
            (multiplicative effect). Values are chosen to induce a trend in age-specific fertility consistent with
             the WPP estimates."""

            _years = np.arange(2010, 2101)
            _ages = np.arange(15, 50)

            _init_over_time = np.exp(+0.05 * np.minimum(2020 - 2010, (_years - 2010))) * np.maximum(1.0, np.exp(
                +0.01 * (_years - 2020)))
            _init_over_time_modification_by_age = 1.0 / expand_to_age_years([1.0, 0.5, 0.5, 0.5, 0.5, 0.5, 0.5], _ages)
            _init = np.outer(_init_over_time, _init_over_time_modification_by_age)

            return pd.DataFrame(index=_years, columns=_ages, data=_init)

        def avoid_sterilization_below30(probs):
            """Prevent women below 30 years having female sterilization and adjust the probability for women 30 and over
            to preserve the overall probability of initiating sterilization."""
            # Input 'probs' must include probs for all methods including 'not_using'
            assert set(probs.index) == set(self.all_contraception_states)

            # Prevent women below 30 years having 'female_sterilization'
            probs_below30 = probs.copy()
            probs_below30['female_sterilization'] = 0.0
            # Scale so that the probability of all outcomes sum to 1.0
            probs_below30 = probs_below30 / probs_below30.sum()
            assert np.isclose(1.0, probs_below30.sum())

            # Increase prob of 'female_sterilization' in older women accordingly
            probs_30plus = probs.copy()
            probs_30plus['female_sterilization'] = (
                probs.loc['female_sterilization'] /
                self.ratio_n_females_30_49_to_15_49_in_2010
            )
            # Scale so that the probability of all outcomes sum to 1.0
            probs_30plus = probs_30plus / probs_30plus.sum()
            assert np.isclose(1.0, probs_30plus.sum())

            return probs_below30, probs_30plus

        def contraception_initiation_with_interv():
            """Generate the probability per month of a woman initiating onto each contraceptive, by the age (in whole
             years) if FP interventions are applied."""

            # Probability of initiation by method per month (average over all ages)
            p_init_by_method = self.parameters['Initiation_ByMethod'].loc[0]

            # Prevent women below 30 years having 'female_sterilization' while preserving the overall probability of
            # 'female_sterilization' initiation
            p_init_by_method_below30, p_init_by_method_30plus = avoid_sterilization_below30(p_init_by_method)

            # Effect of age
            age_effect = 1.0 + self.parameters['Initiation_ByAge'].set_index('age')['r_init1_age'].rename_axis(
                "age_years")

            # Year effect
            year_effect = time_age_trend_in_initiation()

            def apply_intervention_age_year_effects(probs_below30, probs_30plus):
                # Apply Pop intervention
                probs_by_method_below30 = \
                    probs_below30.copy().drop('not_using').mul(self.parameters['Interventions_Pop'].loc[0])
                probs_by_method_30plus = \
                    probs_30plus.copy().drop('not_using').mul(self.parameters['Interventions_Pop'].loc[0])
                # Assemble into age-specific data-frame:
                p_init = dict()
                for year in year_effect.index:

                    p_init_this_year = dict()
                    for a in age_effect.index:
                        if a < 30:
                            p_init_this_year[a] = probs_by_method_below30 * age_effect.at[a] * year_effect.at[year, a]
                        else:
                            p_init_this_year[a] = probs_by_method_30plus * age_effect.at[a] * year_effect.at[year, a]
                    p_init_this_year_df = pd.DataFrame.from_dict(p_init_this_year, orient='index')

                    # Check correct format of age/method data-frame
                    assert set(p_init_this_year_df.columns) == set(self.all_contraception_states - {'not_using'})
                    assert (p_init_this_year_df.index == range(15, 50)).all()
                    assert (p_init_this_year_df >= 0.0).all().all()

                    p_init[year] = p_init_this_year_df

                return p_init

            return apply_intervention_age_year_effects(p_init_by_method_below30, p_init_by_method_30plus)

        def contraception_initiation_after_birth_with_interv():
            """Get the probability of a woman starting a contraceptive following giving birth if FP interventions are
            applied. Avoid sterilization in women below 30 years old."""

            # Get initiation probabilities of contraception methods after birth from read-in Excel sheet
            p_start_after_birth = self.parameters['Initiation_AfterBirth'].loc[0].drop('not_using')

            # Apply PPFP intervention multipliers
            p_start_after_birth = p_start_after_birth.mul(self.parameters['Interventions_PPFP'].loc[0])

            # Add 'not_using' to initiation probabilities of contraception methods after birth
            p_start_after_birth = pd.concat(
                (
                    pd.Series((1.0 - p_start_after_birth.sum()), index=['not_using']),
                    p_start_after_birth
                )
            )

            return avoid_sterilization_below30(p_start_after_birth)

        processed_params['p_start_per_month'] = contraception_initiation_with_interv()
        processed_params['p_start_after_birth_below30'], processed_params['p_start_after_birth_30plus'] =\
            contraception_initiation_after_birth_with_interv()

        return processed_params

    def select_contraceptive_following_birth(self, mother_id, mother_age):
        """Initiation of mother's contraception after birth."""

        # Allocate the woman to a contraceptive status
        if mother_age < 30:
            probs_below30 = self.processed_params['p_start_after_birth_below30']
            new_contraceptive = self.rng.choice(probs_below30.index, p=probs_below30.values)
        else:
            probs_30plus = self.processed_params['p_start_after_birth_30plus']
            new_contraceptive = self.rng.choice(probs_30plus.index, p=probs_30plus.values)

        # Do the change in contraceptive
        self.schedule_batch_of_contraceptive_changes(ids=[mother_id], old=['not_using'], new=[new_contraceptive])

    def get_item_code_for_each_contraceptive(self):
        """Get the item_code for each contraceptive and for contraceptive initiation."""
        # TODO: update with optional items (currently all considered essential)

        get_items_from_pkg = self.sim.modules['HealthSystem'].get_item_codes_from_package_name

        _cons_codes = dict()
        # items for each method that requires an HSI to switch to
        _cons_codes['pill'] = get_items_from_pkg('Pill')
        _cons_codes['male_condom'] = get_items_from_pkg('Male condom')
        _cons_codes['other_modern'] = get_items_from_pkg('Female Condom')
        # NB. The consumable female condom is used for the contraceptive state of "other_modern method"
        _cons_codes['IUD'] = get_items_from_pkg('IUD')
        _cons_codes['injections'] = get_items_from_pkg('Injectable')
        _cons_codes['implant'] = get_items_from_pkg('Implant')
        _cons_codes['female_sterilization'] = get_items_from_pkg('Female sterilization')
        assert set(_cons_codes.keys()) == set(self.states_that_may_require_HSI_to_switch_to)
        # items used when initiating a modern reliable method after not using or switching from non-reliable method
        _cons_codes['co_initiation'] = get_items_from_pkg('Contraception initiation')

        return _cons_codes

    def schedule_batch_of_contraceptive_changes(self, ids, old, new):
        """Enact the change in contraception, either through editing properties instantaneously or by scheduling HSI.
        ids: pd.Index of the woman for whom the contraceptive state is changing
        old: iterable giving the corresponding contraceptive state being switched from
        new: iterable giving the corresponding contraceptive state being switched to

        It is assumed that even with the option `self.use_healthsystem=True` that switches to certain methods do not
        require the use of HSI (these are not in `states_that_may_require_HSI_to_switch_to`)."""

        df = self.sim.population.props
        date_today = self.sim.date
        days_between_appts = self.parameters['days_between_appts_for_maintenance']

        date_of_last_appt = df.loc[ids, "co_date_of_last_fp_appt"].to_dict()
        states_to_maintain_on = sorted(self.states_that_may_require_HSI_to_maintain_on)

        for _woman_id, _old, _new in zip(ids, old, new):
            if (_new == 'female_sterilization') and (df.loc[_woman_id, 'age_years'] < 30):
                self._women_ids_sterilized_below30.add(_woman_id)

            # Does this change require an HSI?
            is_a_switch = _old != _new
            reqs_appt = _new in self.states_that_may_require_HSI_to_switch_to if is_a_switch \
                else _new in self.states_that_may_require_HSI_to_maintain_on
            if (not is_a_switch) & reqs_appt:
                due_appt = (pd.isnull(date_of_last_appt[_woman_id]) or
                            (date_today - date_of_last_appt[_woman_id]).days >=
                            days_between_appts[states_to_maintain_on.index(_old)]
                            )
            do_appt = self.use_healthsystem and reqs_appt and (is_a_switch or due_appt)

            # If the new method requires an HSI to be implemented, schedule the HSI:
            if do_appt:
                # If this is a change, or its maintenance and time for an appointment, schedule an appointment
                self.sim.modules['HealthSystem'].schedule_hsi_event(
                    hsi_event=HSI_Contraception_FamilyPlanningAppt(
                        person_id=_woman_id,
                        module=self,
                        new_contraceptive=_new
                    ),
                    # select start_date for 0 max day delay; start_date or later for >=1 max day delay:
                    topen=random_date(
                        self.sim.date,
                        self.sim.date + pd.DateOffset(
                            days=self.parameters[
                                     'max_days_delay_between_decision_to_change_method_and_hsi_scheduled'] + 1),
                        self.rng2),
                    tclose=None,
                    priority=1
                )
            else:
                # Otherwise, implement the change immediately:
                if _old != _new:
                    self.do_and_log_individual_contraception_change(woman_id=_woman_id, old=_old, new=_new)
                else:
                    pass  # No need to do anything if the old is the same as the new and no HSI needed.

    def do_and_log_individual_contraception_change(self, woman_id: int, old, new):
        """Implement and then log a start / stop / switch of contraception. """
        assert old in self.all_contraception_states
        assert new in self.all_contraception_states

        df = self.sim.population.props

        # Do the change
        df.at[woman_id, "co_contraception"] = new

        # Log the change
        logger.info(key='contraception_change',
                    data={
                        'woman_id': woman_id,
                        'age_years': df.at[woman_id, 'age_years'],
                        'switch_from': old,
                        'switch_to': new,
                    },
                    description='All changes in contraception use'
                    )

    def schedule_births_for_first_9_months(self):
        """Schedule births to occur during the first 9 months of the simulation. This is necessary because at initiation
        no women are pregnant, so the first births generated endogenously (through pregnancy -> gestation -> labour)
        occur after 9 months of simulation time. This method examines age-specific fertility rate data and causes there
        to be the appropriate number of births, scattered uniformly over the first 9 months of the simulation. These are
        "direct live births" that are not subjected to any of the processes (e.g. risk of loss of pregnancy, or risk of
        death to mother) represented in the `PregnancySupervisor`, `CareOfWomenDuringPregnancy` or `Labour`.
        When initialising population ensured person_id=0 is a man, so can safely exclude person_id=0 from choice of
        direct birth mothers without loss of generality."""

        risk_of_birth = get_medium_variant_asfr_from_wpp_resourcefile(
            dat=self.parameters['age_specific_fertility_rates'], months_exposure=9)

        df = self.sim.population.props
        # don't use person_id=0 for direct birth mother
        prob_birth = df.loc[(df.index != 0) & (df.sex == 'F') & df.is_alive & ~df.is_pregnant]['age_range'].map(
            risk_of_birth[self.sim.date.year]).fillna(0)

        # determine which women will get pregnant
        give_birth_women_ids = prob_birth.index[
            (self.rng.random_sample(size=len(prob_birth)) < prob_birth)
        ]

        # schedule births, passing negative of mother's id:
        for _id in give_birth_women_ids:
            self.sim.schedule_event(DirectBirth(person_id=_id * (-1), module=self),
                                    random_date(self.sim.date, self.sim.date + pd.DateOffset(months=9), self.rng)
                                    )

    def on_simulation_end(self):
        """Do tasks at the end of the simulation: Raise warning and enter to log about women_ids who are sterilized
        when under 30 years old."""
        if self._women_ids_sterilized_below30:
            warnings.warn(UserWarning(f"IDs of women for whom sterilization was initiated when they were under 30:/n"
                                      f"{self._women_ids_sterilized_below30}"))
            logger.info(
                key="women_ids_sterilized_below30",
                data={"ids": self._women_ids_sterilized_below30}
            )


class DirectBirth(Event, IndividualScopeEventMixin):
    """Do birth, with the mother_id set to person_id*(-1) to reflect that this was a `DirectBirth`."""

    def __init__(self, module, person_id):
        super().__init__(module, person_id=person_id)

    def apply(self, person_id):
        assert person_id < 0  # check that mother is correctly logged as direct birth mother
        self.sim.do_birth(person_id)  # use actual id for mother


class ContraceptionPoll(RegularEvent, PopulationScopeEventMixin):
    """The regular poll (monthly) for the Contraceptive Module:
    * Determines contraceptive start / stops / switches
    * Determines the onset of pregnancy
    """

    def __init__(self, module, run_do_pregnancy=True, run_update_contraceptive=True):
        super().__init__(module, frequency=DateOffset(months=1))
        self.age_low = 15
        self.age_high = 49

        self.run_do_pregnancy = run_do_pregnancy  # (Provided for testing only)
        self.run_update_contraceptive = run_update_contraceptive  # (Provided for testing only)

    def apply(self, population):
        """Determine who will become pregnant and update contraceptive method."""

        # Determine who will become pregnant, given current contraceptive method
        if self.run_do_pregnancy:
            self.update_pregnancy()

        # Update contraception method
        if self.run_update_contraceptive:
            self.update_contraceptive()

    def update_contraceptive(self):
        """ Determine women that will start, stop or switch contraceptive method."""

        df = self.sim.population.props

        possible_co_users = ((df.sex == 'F') &
                             df.is_alive &
                             df.age_years.between(self.age_low, self.age_high) &
                             ~df.is_pregnant)

        currently_using_co = df.index[possible_co_users &
                                      ~df.co_contraception.isin(['not_using', 'female_sterilization'])]
        currently_not_using_co = df.index[possible_co_users & (df.co_contraception == 'not_using')]

        # initiating: not using -> using
        self.initiate(currently_not_using_co)

        # continue/discontinue/switch: using --> using/not using
        self.discontinue_switch_or_continue(currently_using_co)

        # put everyone older than `age_high` onto not_using:
        df.loc[
            (df.sex == 'F') &
            df.is_alive &
            (df.age_years > self.age_high) &
            (df.co_contraception != 'not_using'),
            'co_contraception'] = 'not_using'

    def initiate(self, individuals_not_using: pd.Index):
        """Check all females not using contraception to determine if contraception starts
        (i.e. category change from 'not_using' to something else).
        """

        # Exit if there are no individuals currently not using a contraceptive:
        if not len(individuals_not_using):
            return

        df = self.sim.population.props
        pp = self.module.processed_params
        rng = self.module.rng

        # Get probability of each individual starting on each contraceptive
        probs = df.loc[individuals_not_using, ['age_years']].merge(
            pp['p_start_per_month'][self.sim.date.year],
            how='left',
            left_on='age_years',
            right_index=True
        ).drop(columns=['age_years'])

        # Determine if individual will start contraceptive
        will_initiate = sample_outcome(probs=probs, rng=rng)

        # Do the contraceptive change
        if len(will_initiate) > 0:
            self.module.schedule_batch_of_contraceptive_changes(
                ids=list(will_initiate),
                old=['not_using'] * len(will_initiate),
                new=list(will_initiate.values())
            )

    def discontinue_switch_or_continue(self, individuals_using: pd.Index):
        """Check all females currently using contraception to determine if they discontinue it, switch to a different
        one, or keep using the same one."""

        # Exit if there are no individuals currently using a contraceptive:
        if not len(individuals_using):
            return

        df = self.sim.population.props
        pp = self.module.processed_params
        rng = self.module.rng

        # Get the probability of discontinuation for each individual (depends on age and current method)
        prob = df.loc[individuals_using, ['age_years', 'co_contraception']].apply(
            lambda row: pp['p_stop_per_month'][self.sim.date.year].at[row.age_years, row.co_contraception],
            axis=1
        )

        # Determine if each individual will discontinue
        will_stop_idx = prob.index[prob > rng.rand(len(prob))]

        # Do the contraceptive change
        if len(will_stop_idx) > 0:
            self.module.schedule_batch_of_contraceptive_changes(
                ids=will_stop_idx,
                old=df.loc[will_stop_idx, 'co_contraception'].values,
                new=['not_using'] * len(will_stop_idx)
            )

        # 2) -- Switches and Continuations for those who do not Discontinue:
        individuals_eligible_for_continue_or_switch = individuals_using.drop(will_stop_idx)

        # Get the probability of switching contraceptive for all those currently using
        switch_prob = df.loc[individuals_eligible_for_continue_or_switch, 'co_contraception'].map(
            pp['p_switch_from_per_month']
        )

        # Randomly select who will switch contraceptive and who will remain on their current contraceptive
        will_switch = switch_prob > rng.random_sample(size=len(individuals_eligible_for_continue_or_switch))
        switch_idx = individuals_eligible_for_continue_or_switch[will_switch]
        switch_idx_below30 = switch_idx[df.loc[switch_idx, 'age_years'] < 30]
        switch_idx_30plus = switch_idx.drop(switch_idx_below30)
        continue_idx = individuals_eligible_for_continue_or_switch[~will_switch]

        # For that do switch, select the new contraceptive using switching matrix
        new_co_below30 = transition_states(
            df.loc[switch_idx_below30, 'co_contraception'], pp['p_switching_to_below30'], rng
        )
        new_co_30plus = transition_states(
            df.loc[switch_idx_30plus, 'co_contraception'], pp['p_switching_to_30plus'], rng
        )
        new_co = pd.concat([new_co_below30, new_co_30plus])

        # Do the contraceptive change for those switching
        if len(new_co) > 0:
            self.module.schedule_batch_of_contraceptive_changes(
                ids=new_co.index,
                old=df.loc[new_co.index, 'co_contraception'].values,
                new=new_co.values
            )

        # Do the contraceptive "change" for those not switching (this is so that an HSI may be logged and if the HSI
        #  cannot occur the person discontinues use of the method).
        if len(continue_idx) > 0:
            current_contraception = df.loc[continue_idx, 'co_contraception'].values
            self.module.schedule_batch_of_contraceptive_changes(
                ids=continue_idx,
                old=current_contraception,
                new=current_contraception
            )

    def update_pregnancy(self):
        """Determine who will become pregnant"""

        # Determine pregnancy for those on a contraceptive ("unintentional pregnancy")
        self.pregnancy_for_those_on_contraceptive()

        # Determine pregnancy for those not on contraceptive ("intentional pregnancy")
        self.pregnancy_for_those_not_on_contraceptive()

    def pregnancy_for_those_on_contraceptive(self):
        """Look across all women who are using a contraception method to determine if they become pregnant (i.e., the
         method fails)."""

        df = self.module.sim.population.props
        pp = self.module.processed_params
        rng = self.module.rng

        prob_failure_per_month = pp['p_pregnancy_with_contraception_per_month']

        # Get the women who are using a contraceptive that may fail and who may become pregnant (i.e., women who
        # are not in labour, have been pregnant in the last month, have previously had a hysterectomy, can get
        # pregnant.)
        possible_to_fail = (
            df.is_alive
            & (df.sex == 'F')
            & ~df.is_pregnant
            & df.age_years.between(self.age_low, self.age_high)
            & ~df.co_contraception.isin(['not_using', 'female_sterilization'])
            & ~df.la_currently_in_labour
            & ~df.la_has_had_hysterectomy
            & ~df.la_is_postpartum
            & ~df.ps_ectopic_pregnancy.isin(['not_ruptured', 'ruptured'])
        )

        if possible_to_fail.sum():
            # Get probability of method failure for each individual
            prob_of_failure = df.loc[possible_to_fail, ['age_years', 'co_contraception']].apply(
                lambda row: prob_failure_per_month.at[row.age_years, row.co_contraception],
                axis=1
            )

            # Determine if there will be a contraceptive failure for each individual
            idx_failure = prob_of_failure.index[prob_of_failure > rng.random_sample(size=len(prob_of_failure))]

            # Effect these women to be pregnant
            self.set_new_pregnancy(women_id=idx_failure)

    def pregnancy_for_those_not_on_contraceptive(self):
        """Look across all woman who are not using a contraceptive to determine who will become pregnant."""

        df = self.module.sim.population.props
        pp = self.module.processed_params
        rng = self.module.rng

        # Get the subset of women who are not using a contraceptive and who may become pregnant
        subset = (
            df.is_alive
            & (df.sex == 'F')
            & ~df.is_pregnant
            & df.age_years.between(self.age_low, self.age_high)
            & (df.co_contraception == 'not_using')
            & ~df.la_currently_in_labour
            & ~df.la_has_had_hysterectomy
            & ~df.la_is_postpartum
            & ~df.ps_ectopic_pregnancy.isin(['not_ruptured', 'ruptured'])
        )

        if subset.sum():
            # Get the probability of pregnancy for each individual
            prob_pregnancy = df.loc[subset, ['age_years', 'hv_inf']].apply(
                lambda row: pp['p_pregnancy_no_contraception_per_month'].at[
                    row.age_years, 'hv_inf_True' if row.hv_inf else 'hv_inf_False'
                ],
                axis=1)

            # Determine if there will be a pregnancy for each individual
            idx_pregnant = prob_pregnancy.index[prob_pregnancy > rng.rand(len(prob_pregnancy))]

            # Effect these women to be pregnant
            self.set_new_pregnancy(women_id=idx_pregnant)

    def set_new_pregnancy(self, women_id: list):
        """Effect that these women are now pregnancy and enter to the log"""
        df = self.sim.population.props

        for w in women_id:
            woman = df.loc[w, ['co_contraception', 'age_years']]
            method_before_pregnancy = woman['co_contraception']

            # Determine if this is unintended or not. (We say that it is 'unintended' if the women is using a
            # contraceptive when she becomes pregnant.)
            unintended = (method_before_pregnancy != 'not_using')

            # Update properties (including that she is no longer on any contraception; and store the method used prior
            # pregnancy).
            new_properties = {
                'co_contraception': 'not_using',
                'is_pregnant': True,
                'date_of_last_pregnancy': self.sim.date,
                'co_unintended_preg': unintended,
            }
            df.loc[w, new_properties.keys()] = new_properties.values()

            # Set date of labour in the Labour module
            self.sim.modules['Labour'].set_date_of_labour(w)

            # Log that a pregnancy has occurred
            logger.info(key='pregnancy',
                        data={
                            'woman_id': w,
                            'age_years': woman['age_years'],
                            'contraception': method_before_pregnancy,
                            'unintended': unintended
                        },
                        description='pregnancy following the failure of contraceptive method')


class ContraceptionLoggingEvent(RegularEvent, PopulationScopeEventMixin):
    def __init__(self, module):
        """Logs state of contraceptive usage in the population at a point in time."""
        super().__init__(module, frequency=DateOffset(months=1))

    def apply(self, population):
        df = population.props

        # Log summary of usage of contraceptives (without age-breakdown)
        # (NB. sort_index ensures the resulting dict has keys in the same order, which is requirement of the logging.)
        logger.info(key='contraception_use_summary',
                    data=df.loc[
                        df.is_alive & (df.sex == 'F') & df.age_years.between(15, 49), 'co_contraception'
                    ].value_counts().sort_index().to_dict(),
                    description='Counts of women on each type of contraceptive at a point in time.')

        # Log summary of usage of contraceptives (with age-breakdown)
        logger.info(key='contraception_use_summary_by_age',
                    data=flatten_multi_index_series_into_dict_for_logging(
                        df.loc[
                            df.is_alive & (df.sex == 'F') & df.age_years.between(15, 49)
                            ].groupby(by=['co_contraception', 'age_range']).size().sort_index()
                    ),
                    description='Counts of women, by age-range, on each type of contraceptive at a point in time.')


class HSI_Contraception_FamilyPlanningAppt(HSI_Event, IndividualScopeEventMixin):
    """HSI event for the starting a contraceptive method, maintaining use of a method of a contraceptive, or switching
     between contraceptives."""

    def __init__(self, module, person_id, new_contraceptive):
        super().__init__(module, person_id=person_id)

        _facility_level = '2' if new_contraceptive in ('implant', 'female_sterilization') else '1a'

        self.new_contraceptive = new_contraceptive
        self._number_of_times_run = 0

        self.TREATMENT_ID = "Contraception_Routine"
        self.ACCEPTED_FACILITY_LEVEL = _facility_level
        self.EQUIPMENT = set()

    @property
    def EXPECTED_APPT_FOOTPRINT(self):
        """Return the expected appt footprint based on contraception method and whether the HSI has been rescheduled."""
        person_id = self.target
        current_method = self.sim.population.props.loc[person_id].co_contraception
        if self._number_of_times_run > 0:  # if it is to re-schedule due to unavailable consumables
            return self.make_appt_footprint({})
        # if to switch to a method
        elif self.new_contraceptive in ['female_sterilization']:
            return self.make_appt_footprint({'MinorSurg': 1})
        elif self.new_contraceptive != current_method:
            return self.make_appt_footprint({'FamPlan': 1})
        # if to maintain on a method
        elif self.new_contraceptive in ['injections', 'IUD', 'implant']:
            return self.make_appt_footprint({'FamPlan': 1})
        elif self.new_contraceptive in ['male_condom', 'other_modern', 'pill']:
            return self.make_appt_footprint({'PharmDispensing': 1})
        else:
            return self.make_appt_footprint({})
            warnings.warn(UserWarning("Assumed empty footprint for Contraception Routine appt because couldn't find"
                                      "actual case."))

    def apply(self, person_id, squeeze_factor):
        """If the relevant consumable is available, do change in contraception and log it"""

        person = self.sim.population.props.loc[person_id]
        current_method = person.co_contraception

        if not (person.is_alive and not person.is_pregnant):
            return

        # Record the date that Family Planning Appointment happened for this person
        self.sim.population.props.at[person_id, "co_date_of_last_fp_appt"] = self.sim.date

        # Determine essential and optional items
        # TODO: we don't distinguish essential X optional for contraception methods yet, will need to update once we do
        items_essential = self.module.cons_codes[self.new_contraceptive]
        items_optional = {}
        # Record use of consumables and default the person to "not_using" if the consumable is not available.
        # If initiating use of a modern contraceptive method except condoms (after not using any or using non-modern
        # contraceptive or using condoms), "co_initiation" items are used along with the method consumables.
        if (
            (current_method not in self.module.contraceptives_initiated_with_additional_items)
            and (self.new_contraceptive in self.module.contraceptives_initiated_with_additional_items)
        ):
            items_optional = self.module.cons_codes["co_initiation"]
            cons_available = self.get_consumables(
                item_codes=items_essential,
                optional_item_codes=items_optional,
                return_individual_results=True
            )
        else:
            cons_available = self.get_consumables(
                item_codes=items_essential,
                return_individual_results=True
            )

        items_all = {**items_essential, **items_optional}

        # Determine whether the contraception is administrated (ie all essential items are available),
        # if so do log the availability of all items and update used equipment if any, if not set the contraception to
        # "not_using":
        co_administrated = all(v for k, v in cons_available.items() if k in items_essential)

        if co_administrated:
            # if not running contraception module at debug level, it's pointless to save the (not) available items
            if logger.isEnabledFor(logging.DEBUG):
                # Do logging of consumables for the `Consumables` module. Although this is duplicative of the detailed
                # logging of consumables in the `HealthSystem` module, it is done here too as the file generated by the
                # `HealthSystem` module is extremely large and not usable for the very long runs that are needed for the
                # analyses using the `Contraception` module.
                items_available = {k: v for k, v in items_all.items() if cons_available[k]}
                items_not_available = {k: v for k, v in items_all.items() if not cons_available[k]}
                logger.debug(key='Contraception_consumables',
                             data={
                                 'TREATMENT_ID': (self.TREATMENT_ID if self.TREATMENT_ID is not None else ""),
                                 'Item_Available': str(items_available),
                                 'Item_NotAvailable': str(items_not_available),
                             },
                             # NB. Casting the data to strings because logger complains with dict of varying sizes/keys
                             description="Record of each contraception consumable item if the contraceptive is "
                                         "administrated."
                             )

            _new_contraceptive = self.new_contraceptive

            # Update equipment
            if _new_contraceptive == 'female_sterilization':
<<<<<<< HEAD
                self.EQUIPMENT.update({'Smt used to sterilize a woman'})
            elif _new_contraceptive == 'IUD':
=======
                # TODO: Eva's dummy example - needs to be replaced by real item(s)
                self.EQUIPMENT.update({'Smt used to sterilize a woman'})
            elif _new_contraceptive == 'IUD':
                # TODO: Eva's dummy example - needs to be replaced by real item(s)
>>>>>>> f9cca954
                self.EQUIPMENT.update({'Equipment used when performing IUD'})

        else:
            _new_contraceptive = "not_using"

        if current_method != _new_contraceptive:
            # Do the change:
            self.module.do_and_log_individual_contraception_change(
                woman_id=self.target,
                old=current_method,
                new=_new_contraceptive
            )
            # (N.B. If the current method is the same as the new method, there is no logging.)

        # If the intended change was not possible due to non-available consumable, reschedule the appointment
        if (not co_administrated) and (
            self._number_of_times_run < self.module.parameters['max_number_of_runs_of_hsi_if_consumable_not_available']
        ):
            self.reschedule()

    def post_apply_hook(self):
        self._number_of_times_run += 1

    def reschedule(self):
        """Schedule for this same HSI_Event to occur tomorrow."""
        self.module.sim.modules['HealthSystem'].schedule_hsi_event(hsi_event=self,
                                                                   topen=self.sim.date + pd.DateOffset(days=1),
                                                                   tclose=None,
                                                                   priority=1)

    def never_ran(self):
        """If this HSI never ran, the person defaults to "not_using" a contraceptive."""
        person = self.sim.population.props.loc[self.target]

        if not person.is_alive:
            return

        self.module.do_and_log_individual_contraception_change(
            woman_id=self.target,
            old=person.co_contraception,  # Current Method
            new="not_using"
        )


class StartInterventions(Event, PopulationScopeEventMixin):
    """
    This event is run by Contraception module exactly once when interventions are introduced, or never if interventions
    are not used. If run, it updates parameters changed to reflect the FP interventions to be used from now on.
    """

    def __init__(self, module):
        super().__init__(module)
        assert isinstance(module, Contraception)

    def apply(self, population):

        # Update module parameters to enable interventions
        self.module.processed_params = self.module.update_params_for_interventions()


# -----------------------------------------------------------------------------------------------------------
# -----------------------------------------------------------------------------------------------------------
#
# Accessory modules for testing / debugging
#
# -----------------------------------------------------------------------------------------------------------
# -----------------------------------------------------------------------------------------------------------

class SimplifiedPregnancyAndLabour(Module):
    """Simplified module to replace `Labour`, 'PregnancySupervisor` and other associated module, for use in
    testing/calibrating the Contraception Module. The module calls itself Labour and provides the method
    `set_date_of_labour`, which is called by the Contraception Module at the onset of pregnancy. It schedules an event
    for the end of the pregnancy (approximately 9 months later) which may or may not result in a live birth."""

    INIT_DEPENDENCIES = {'Contraception'}

    ALTERNATIVE_TO = {'Labour'}

    METADATA = {}

    PARAMETERS = {
        'prob_live_birth': Parameter(Types.REAL, 'Probability that a pregnancy results in a live birth.')
    }

    PROPERTIES = {
        'la_currently_in_labour': Property(Types.BOOL, 'whether this woman is currently in labour'),
        'la_has_had_hysterectomy': Property(Types.BOOL, 'whether this woman has had a hysterectomy as treatment for a '
                                                        'complication of labour, and therefore is unable to conceive'),
        'la_is_postpartum': Property(Types.BOOL, 'Whether a woman is in the postpartum period, from delivery until '
                                                 'day +42 (6 weeks)'),
        'ps_ectopic_pregnancy': Property(Types.CATEGORICAL, 'Whether a woman is experiencing ectopic pregnancy and'
                                                            ' its current state',
                                         categories=['none', 'not_ruptured', 'ruptured']
                                         )
    }

    def __init__(self, *args):
        super().__init__(name='Labour')

    def read_parameters(self, *args):
        parameter_dataframe = pd.read_excel(self.sim.modules['Contraception'].resourcefilepath /
                                            'ResourceFile_Contraception.xlsx',
                                            sheet_name='simplified_labour_parameters')
        self.load_parameters_from_dataframe(parameter_dataframe)

    def initialise_population(self, population):
        df = population.props
        df.loc[df.is_alive, 'la_currently_in_labour'] = False
        df.loc[df.is_alive, 'la_has_had_hysterectomy'] = False
        df.loc[df.is_alive, 'la_is_postpartum'] = False
        df.loc[df.is_alive, 'ps_ectopic_pregnancy'] = np.NAN

    def initialise_simulation(self, *args):
        pass

    def on_birth(self, mother_id, child_id):
        df = self.sim.population.props
        df.at[child_id, 'la_currently_in_labour'] = False
        df.at[child_id, 'la_has_had_hysterectomy'] = False
        df.at[child_id, 'la_is_postpartum'] = False
        df.at[child_id, 'ps_ectopic_pregnancy'] = np.NAN

    def set_date_of_labour(self, person_id):
        """This is a drop-in replacement for the method in Labour that triggers the processes that determine the outcome
        of a pregnancy."""

        self.sim.schedule_event(EndOfPregnancyEvent(module=self,
                                                    person_id=person_id,
                                                    live_birth=(self.rng.rand() < self.parameters['prob_live_birth'])
                                                    ),
                                random_date(
                                    self.sim.date + pd.DateOffset(months=9) - pd.DateOffset(days=14),
                                    self.sim.date + pd.DateOffset(months=9) + pd.DateOffset(days=14),
                                    self.rng)
                                )


class EndOfPregnancyEvent(Event, IndividualScopeEventMixin):
    """This event signals the end of the pregnancy, which may or may not result in a live-birth"""

    def __init__(self, module, person_id, live_birth):
        super().__init__(module, person_id=person_id)
        self.live_birth = live_birth

    def apply(self, person_id):
        """End pregnancy and do live birth if needed"""

        if self.live_birth:
            self.sim.do_birth(person_id)
        else:
            self.sim.modules['Contraception'].end_pregnancy(person_id)


# -----------------------------------------------------------------------------------------------------------
# -----------------------------------------------------------------------------------------------------------
#
# Helper functions
#
# -----------------------------------------------------------------------------------------------------------
# -----------------------------------------------------------------------------------------------------------

def get_medium_variant_asfr_from_wpp_resourcefile(dat: pd.DataFrame, months_exposure: int) -> dict:
    """Process the data on age-specific fertility rates into a form that can be used to quickly map
    age-ranges to an age-specific fertility rate (for the "Medium Variant" in the WPP data source).
    :param dat: Raw form of the data in `ResourceFile_ASFR_WPP.csv`
    :param months_exposure: The time (in integer number of months) over which the risk of pregnancy should be
    computed.
    :returns: a dict, keyed by year, giving a dataframe of risk of pregnancy over a period, by age """

    dat = dat.drop(dat[~dat.Variant.isin(['WPP_Estimates', 'WPP_Medium variant'])].index)
    dat['Period-Start'] = dat['Period'].str.split('-').str[0].astype(int)
    dat['Period-End'] = dat['Period'].str.split('-').str[1].astype(int)
    years = range(min(dat['Period-Start'].values), 1 + max(dat['Period-End'].values))

    # Convert the rates for asfr (rate of live-birth per year) to a rate per the frequency of this event repeating
    dat['asfr_per_period'] = convert_annual_prob_to_monthly_prob(dat['asfr'], num_months=months_exposure)

    asfr = dict()  # format is {year: {age-range: asfr}}
    for year in years:
        asfr[year] = dat.loc[
            (year >= dat['Period-Start']) & (year <= dat['Period-End'])
            ].set_index('Age_Grp')['asfr_per_period'].to_dict()

    return asfr


def convert_annual_prob_to_monthly_prob(p_annual, num_months=1):
    return 1.0 - ((1.0 - p_annual) ** (num_months / 12.0))


def convert_monthly_prob_to_annual_prob(p_monthly):
    return 1.0 - ((1.0 - p_monthly) ** 12.0)<|MERGE_RESOLUTION|>--- conflicted
+++ resolved
@@ -1284,15 +1284,10 @@
 
             # Update equipment
             if _new_contraceptive == 'female_sterilization':
-<<<<<<< HEAD
-                self.EQUIPMENT.update({'Smt used to sterilize a woman'})
-            elif _new_contraceptive == 'IUD':
-=======
                 # TODO: Eva's dummy example - needs to be replaced by real item(s)
                 self.EQUIPMENT.update({'Smt used to sterilize a woman'})
             elif _new_contraceptive == 'IUD':
                 # TODO: Eva's dummy example - needs to be replaced by real item(s)
->>>>>>> f9cca954
                 self.EQUIPMENT.update({'Equipment used when performing IUD'})
 
         else:
