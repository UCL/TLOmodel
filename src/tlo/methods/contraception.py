import warnings
from pathlib import Path

import numpy as np
import pandas as pd

from tlo import Date, DateOffset, Module, Parameter, Property, Types, logging
from tlo.analysis.utils import flatten_multi_index_series_into_dict_for_logging
from tlo.events import Event, IndividualScopeEventMixin, PopulationScopeEventMixin, RegularEvent
from tlo.methods.hsi_event import HSI_Event
from tlo.util import random_date, read_csv_files, sample_outcome, transition_states

logger = logging.getLogger(__name__)
logger.setLevel(logging.INFO)


class Contraception(Module):
    """Contraception module covering baseline contraception methods use, failure (i.e., pregnancy),
    Switching contraceptive methods, and discontinuation rates by age.
    Calibration is done in two stages:
    (i) A scaling factor on the risk of pregnancy (`scaling_factor_on_monthly_risk_of_pregnancy`) is used to induce the
     correct number of age-specific births initially, given the initial pattern of contraceptive use;
    (ii) Trends over time in the risk of starting (`time_age_trend_in_initiation`) and stopping
    (`time_age_trend_in_stopping`) of contraceptives are used to induce the correct trend in the number of births."""

    INIT_DEPENDENCIES = {'Demography'}

    OPTIONAL_INIT_DEPENDENCIES = {'HealthSystem'}

    ADDITIONAL_DEPENDENCIES = {'Labour', 'Hiv'}

    METADATA = {}

    PARAMETERS = {
        'Method_Use_In_2010': Parameter(Types.DATA_FRAME,
                                        'Proportion of women using each method in 2010, by age.'),
        'Pregnancy_NotUsing_In_2010': Parameter(Types.DATA_FRAME,
                                                'Probability per year of a women not on contraceptive becoming '
                                                'pregnant, by age.'),
        'Pregnancy_NotUsing_HIVeffect': Parameter(Types.DATA_FRAME,
                                                  'Relative probability of becoming pregnant whilst not using a '
                                                  'a contraceptive for HIV-positive women compared to HIV-negative '
                                                  'women.'),
        'Failure_ByMethod': Parameter(Types.DATA_FRAME,
                                      'Probability per month of a women on a contraceptive becoming pregnant, by '
                                      'method.'),
        'rr_fail_under25': Parameter(Types.REAL,
                                     'The relative risk of becoming pregnant whilst using a contraceptive for woman '
                                     'younger than 25 years compared to older women.'),
        'Initiation_ByMethod': Parameter(Types.DATA_FRAME,
                                         'Probability per month of a women who is not using any contraceptive method of'
                                         ' starting use of a method, by method.'),
        'Interventions_Pop': Parameter(Types.DATA_FRAME,
                                       'Pop (population scale contraception intervention) intervention multiplier.'),
        'Interventions_PPFP': Parameter(Types.DATA_FRAME,
                                        'PPFP (post-partum family planning) intervention multiplier.'),
        'Initiation_ByAge': Parameter(Types.DATA_FRAME,
                                      'The effect of age on the probability of starting use of contraceptive (add one '
                                      'for multiplicative effect).'),
        'Initiation_AfterBirth': Parameter(Types.DATA_FRAME,
                                           'The probability of a woman starting a contraceptive immidiately after birth'
                                           ', by method.'),
        'Discontinuation_ByMethod': Parameter(Types.DATA_FRAME,
                                              'The probability per month of discontinuing use of a method, by method.'),
        'Discontinuation_ByAge': Parameter(Types.DATA_FRAME,
                                           'The effect of age on the probability of discontinuing use of contraceptive '
                                           '(add one for multiplicative effect).'),

        'Prob_Switch_From': Parameter(Types.DATA_FRAME,
                                      'The probability per month that a women switches from one form of contraceptive '
                                      'to another, conditional that she will not discontinue use of the method.'),
        'Prob_Switch_From_And_To': Parameter(Types.DATA_FRAME,
                                             'The probability of switching to a new method, by method, conditional that'
                                             ' the woman will switch to a new method.'),
        'days_between_appts_for_maintenance': Parameter(Types.LIST,
                                                        'The number of days between successive family planning '
                                                        'appointments for women that are maintaining the use of a '
                                                        'method (for each method in'
                                                        'sorted(self.states_that_may_require_HSI_to_maintain_on), i.e.'
                                                        '[IUD, implant, injections, other_modern, pill]).'),
        'age_specific_fertility_rates': Parameter(
            Types.DATA_FRAME, 'Data table from official source (WPP) for age-specific fertility rates and calendar '
                              'period.'),

        'scaling_factor_on_monthly_risk_of_pregnancy': Parameter(
            Types.LIST, "Scaling factor (by age-group: 15-19, 20-24, ..., 45-49) on the monthly risk of pregnancy and "
                        "contraceptive failure rate. This value is found through calibration so that, at the beginning "
                        "of the simulation, the age-specific monthly probability of a woman having a live birth matches"
                        " the WPP age-specific fertility rate value for the same year."),

        'max_number_of_runs_of_hsi_if_consumable_not_available': Parameter(
            Types.INT, "The maximum number of time an HSI can run (repeats occur if the consumables are not "
                       "available)."),

        'max_days_delay_between_decision_to_change_method_and_hsi_scheduled': Parameter(
            Types.INT, "The maximum delay (in days) between the decision for a contraceptive to change and the `topen` "
                       "date of the HSI that is scheduled to effect the change (when using the healthsystem)."),

        'use_interventions': Parameter(
            Types.BOOL, "if True: FP interventions (pop & ppfp) are simulated from the date 'interventions_start_date',"
                        " if False: FP interventions (pop & ppfp) are not simulated."),
        'interventions_start_date': Parameter(
            Types.DATE, "The date since which the FP interventions (pop & ppfp) are implemented, if at all (ie, if "
                        "use_interventions==True")
    }

    all_contraception_states = {
        'not_using', 'pill', 'IUD', 'injections', 'implant', 'male_condom', 'female_sterilization', 'other_modern',
        'periodic_abstinence', 'withdrawal', 'other_traditional'
    }
    # These are the 11 categories of contraception ('not_using' + 10 methods) from the DHS analysis of initiation,
    # discontinuation, failure and switching rates.
    # 'other modern' includes Male sterilization, Female Condom, Emergency contraception;
    # 'other traditional' includes lactational amenohroea (LAM),  standard days method (SDM), 'other traditional
    #  method').
    contraceptives_initiated_with_additional_items = {
        'pill', 'IUD', 'injections', 'implant', 'female_sterilization'
    }
    # These are methods for which additional items ('co_initiation') are used to initiate the method after not using any
    # contraceptive or after using a method which is not in this category.

    PROPERTIES = {
        'co_contraception': Property(Types.CATEGORICAL, 'Current contraceptive method',
                                     categories=sorted(all_contraception_states)),
        'is_pregnant': Property(Types.BOOL, 'Whether this individual is currently pregnant'),
        'date_of_last_pregnancy': Property(Types.DATE, 'Date that the most recent or current pregnancy began.'),
        'co_unintended_preg': Property(Types.BOOL, 'Whether the most recent or current pregnancy was unintended.'),
        'co_date_of_last_fp_appt': Property(Types.DATE,
                                            'The date of the most recent Family Planning appointment. This is used to '
                                            'determine if a Family Planning appointment is needed to maintain the '
                                            'person on their current contraceptive. If the person is to maintain use of'
                                            ' the current contraceptive, they will have an HSI only if the days elapsed'
                                            ' since this value exceeds the method-specific parameter '
                                            '`days_between_appts_for_maintenance`.'
                                            )
    }

    def __init__(self, name=None, use_healthsystem=True, run_update_contraceptive=True):
        super().__init__(name)

        self.use_healthsystem = use_healthsystem  # if True: initiation and switches to contraception require an HSI;
        # if False: initiation and switching do not occur through an HSI

        self.run_update_contraceptive = run_update_contraceptive  # If 'False' prevents any logic occurring for
        #                                                           updating/changing/maintaining contraceptive methods.

        self.states_that_may_require_HSI_to_switch_to = {'male_condom', 'injections', 'other_modern', 'IUD', 'pill',
                                                         'female_sterilization', 'implant'}
        self.states_that_may_require_HSI_to_maintain_on = {'male_condom', 'injections', 'other_modern', 'IUD', 'pill',
                                                           'implant'}

        assert self.states_that_may_require_HSI_to_switch_to.issubset(self.all_contraception_states)
        assert self.states_that_may_require_HSI_to_maintain_on.issubset(self.states_that_may_require_HSI_to_switch_to)

        self.processed_params = dict()  # (Will store the processed data for rates/probabilities of outcomes).
        self.cons_codes = dict()  # (Will store the consumables codes for use in the HSI)
        self.rng2 = None  # (Will be a second random number generator, used for things to do with scheduling HSI)

        self._women_ids_sterilized_below30 = set()  # The ids of women who had female sterilization initiated when they
        #                                             were less than 30 years old.

    def read_parameters(self, resourcefilepath=None):
        """Import the relevant sheets from the ResourceFile (excel workbook) and declare values for other parameters
        (CSV ResourceFile).
        """
<<<<<<< HEAD
        workbook = pd.read_excel(Path(resourcefilepath) / 'contraception' / 'ResourceFile_Contraception.xlsx', sheet_name=None)
=======
        workbook = read_csv_files(Path(self.resourcefilepath) / 'contraception' / 'ResourceFile_Contraception',
                                  files=None)
>>>>>>> b94f99e9

        # Import selected sheets from the workbook as the parameters
        sheet_names = [
            'Method_Use_In_2010',
            'Pregnancy_NotUsing_In_2010',
            'Pregnancy_NotUsing_HIVeffect',
            'Failure_ByMethod',
            'Initiation_ByAge',
            'Initiation_ByMethod',
            'Interventions_Pop',
            'Interventions_PPFP',
            'Initiation_AfterBirth',
            'Discontinuation_ByMethod',
            'Discontinuation_ByAge',
            'Prob_Switch_From',
            'Prob_Switch_From_And_To',
        ]

        for sheet in sheet_names:
            self.parameters[sheet] = workbook[sheet]

        # Declare values for other parameters
        self.load_parameters_from_dataframe(pd.read_csv(
            Path(resourcefilepath) / 'contraception' / 'ResourceFile_ContraceptionParams.csv'
        ))

        # Import the Age-specific fertility rate data from WPP
        self.parameters['age_specific_fertility_rates'] = \
            pd.read_csv(Path(resourcefilepath) / 'demography' / 'ResourceFile_ASFR_WPP.csv')

        # Import 2010 pop and count numbs of women 15-49 & 30-49
        pop_2010 = self.sim.modules["Demography"].parameters["pop_2010"]
        n_females_aged_15_to_49_in_2010 = pop_2010[
            (pop_2010.Sex == "F") & (pop_2010.Age >= 15) & (pop_2010.Age <= 49)
        ].Count.sum()
        n_females_aged_30_to_49_in_2010 = pop_2010[
            (pop_2010.Sex == "F") & (pop_2010.Age >= 30) & (pop_2010.Age <= 49)
        ].Count.sum()
        self.ratio_n_females_30_49_to_15_49_in_2010 = (
            n_females_aged_30_to_49_in_2010 / n_females_aged_15_to_49_in_2010
        )

    def pre_initialise_population(self):
        """Process parameters before initialising population and simulation"""
        self.processed_params = self.process_params()

    def initialise_population(self, population):
        """Set initial values for properties"""

        # 1) Set default values for properties
        df = population.props
        df.loc[df.is_alive, 'co_contraception'] = 'not_using'
        df.loc[df.is_alive, 'is_pregnant'] = False
        df.loc[df.is_alive, 'date_of_last_pregnancy'] = pd.NaT
        df.loc[df.is_alive, 'co_unintended_preg'] = False
        df.loc[df.is_alive, 'co_date_of_last_fp_appt'] = pd.NaT

        # 2) Assign contraception method
        # Select females aged 15-49 from population, for current year
        females1549 = df.is_alive & (df.sex == 'F') & df.age_years.between(15, 49)
        p_method = self.processed_params['initial_method_use']
        df.loc[females1549, 'co_contraception'] = df.loc[females1549, 'age_years'].apply(
            lambda _age_years: self.rng.choice(p_method.columns, p=p_method.loc[_age_years])
        )

        # 3) Give a notional date on which the last appointment occurred for those that need them
        needs_appts = females1549 & df['co_contraception'].isin(self.states_that_may_require_HSI_to_maintain_on)
        states_to_maintain_on = sorted(self.states_that_may_require_HSI_to_maintain_on)
        df.loc[needs_appts, 'co_date_of_last_fp_appt'] = df.loc[needs_appts, 'co_contraception'].astype('string').apply(
            lambda _co_contraception: random_date(
                self.sim.date - pd.DateOffset(
                    days=self.parameters['days_between_appts_for_maintenance']
                    [states_to_maintain_on.index(_co_contraception)]),
                self.sim.date - pd.DateOffset(days=1),
                self.rng
            )
        )

    def initialise_simulation(self, sim):
        """
        * Schedule the ContraceptionPoll and ContraceptionLoggingEvent
        * Retrieve the consumables codes for the consumables used
        * Create second random number generator
        * Schedule births to occur during the first 9 months of the simulation
        """

        # Schedule the first occurrence of the Logging event to occur at the beginning of the simulation
        sim.schedule_event(ContraceptionLoggingEvent(self), sim.date)

        # Schedule first occurrences of Contraception Poll to occur at the beginning of the simulation
        sim.schedule_event(ContraceptionPoll(self, run_update_contraceptive=self.run_update_contraceptive), sim.date)

        # Retrieve the consumables codes for the consumables used
        if self.use_healthsystem:
            self.cons_codes = self.get_item_code_for_each_contraceptive()

        # Create second random number generator
        self.rng2 = np.random.RandomState(self.rng.randint(2 ** 31 - 1))

        # Schedule births to occur during the first 9 months of the simulation
        self.schedule_births_for_first_9_months()

        if self.parameters['use_interventions']:
            # Schedule StartInterventions event to update parameters when FP interventions are introduced
            sim.schedule_event(StartInterventions(self), Date(self.parameters['interventions_start_date']))

            # Log initiation date of interventions and implementation costs
            logger.info(key='interventions_start_date',
                        data={
                            'date_co_interv_implemented': self.parameters['interventions_start_date']
                        },
                        description='The date when parameters are updated to enable the FP interventions.'
                        )

    def on_birth(self, mother_id, child_id):
        """
        * 1) Formally end the pregnancy
        * 2) Initialise properties for the newborn
        """
        df = self.sim.population.props

        if mother_id >= 0:  # check if direct birth look for positive mother ids
            self.end_pregnancy(person_id=mother_id)

        # Initialise child's properties:
        new_properties = {
            'co_contraception': 'not_using',
            'is_pregnant': False,
            'date_of_last_pregnancy': pd.NaT,
            'co_unintended_preg': False,
            'co_date_of_last_fp_appt': pd.NaT,
        }
        df.loc[child_id, new_properties.keys()] = new_properties.values()

    def end_pregnancy(self, person_id):
        """End the pregnancy. Reset pregnancy status and may initiate a contraceptive method.
        This is called by `on_birth` in this module and by Labour/Pregnancy modules for births that do result in live
        birth."""

        assert self.sim.population.props.at[person_id, 'co_contraception'] \
               not in self.contraceptives_initiated_with_additional_items
        # TODO: Shouldn't it be even == "not_using"?
        #  It is not always the case when used along with Joe's rmnch modules, why?
        self.sim.population.props.at[person_id, 'is_pregnant'] = False
        person_age = self.sim.population.props.at[person_id, 'age_years']
        self.select_contraceptive_following_birth(person_id, person_age)

    def process_params(self):
        """Process parameters that have been read-in."""

        processed_params = dict()

        def expand_to_age_years(values_by_age_groups, ages_by_year):
            _d = dict(zip(['15-19', '20-24', '25-29', '30-34', '35-39', '40-44', '45-49'], values_by_age_groups))
            return np.array(
                [_d[self.sim.modules['Demography'].AGE_RANGE_LOOKUP[_age_year]] for _age_year in ages_by_year]
            )

        def initial_method_use():
            """Generate the distribution of method use by age for the start of the simulation."""
            p_method = self.parameters['Method_Use_In_2010'].set_index('age').rename_axis('age_years')

            # Normalise so that the sum within each age is 1.0
            p_method = p_method.div(p_method.sum(axis=1), axis=0)
            assert np.isclose(1.0, p_method.sum(axis=1)).all()

            # Check correct format
            assert set(p_method.columns) == set(self.all_contraception_states)
            assert (p_method.index == range(15, 50)).all()

            return p_method

        def avoid_sterilization_below30(probs):
            """Prevent women below 30 years having female sterilization and adjust the probability for women 30 and over
            to preserve the overall probability of initiating sterilization."""
            # Input 'probs' must include probs for all methods including 'not_using'
            assert set(probs.index) == set(self.all_contraception_states)

            # Prevent women below 30 years having 'female_sterilization'
            probs_below30 = probs.copy()
            probs_below30['female_sterilization'] = 0.0
            # Scale so that the probability of all outcomes sum to 1.0
            probs_below30 = probs_below30 / probs_below30.sum()
            assert np.isclose(1.0, probs_below30.sum())

            # Increase prob of 'female_sterilization' in older women accordingly
            probs_30plus = probs.copy()
            probs_30plus['female_sterilization'] = (
                probs.loc['female_sterilization'] /
                self.ratio_n_females_30_49_to_15_49_in_2010
            )
            # Scale so that the probability of all outcomes sum to 1.0
            probs_30plus = probs_30plus / probs_30plus.sum()
            assert np.isclose(1.0, probs_30plus.sum())

            return probs_below30, probs_30plus

        def contraception_initiation():
            """Generate the probability per month of a woman initiating onto each contraceptive, by the age (in whole
             years)."""

            # Probability of initiation by method per month (average over all ages)
            p_init_by_method = self.parameters['Initiation_ByMethod'].loc[0]

            # Prevent women below 30 years having 'female_sterilization' while preserving the overall probability of
            # 'female_sterilization' initiation
            p_init_by_method_below30, p_init_by_method_30plus = avoid_sterilization_below30(p_init_by_method)

            # Effect of age
            age_effect = 1.0 + self.parameters['Initiation_ByAge'].set_index('age')['r_init1_age'].rename_axis(
                "age_years")

            # Year effect
            year_effect = time_age_trend_in_initiation()

            def apply_age_year_effects(probs_below30, probs_30plus):
                # Assemble into age-specific data-frame:
                probs_by_method_below30 = probs_below30.copy().drop('not_using')
                probs_by_method_30plus = probs_30plus.copy().drop('not_using')
                p_init = dict()
                for year in year_effect.index:

                    p_init_this_year = dict()
                    for a in age_effect.index:
                        if a < 30:
                            p_init_this_year[a] = probs_by_method_below30 * age_effect.at[a] * year_effect.at[year, a]
                        else:
                            p_init_this_year[a] = probs_by_method_30plus * age_effect.at[a] * year_effect.at[year, a]
                    p_init_this_year_df = pd.DataFrame.from_dict(p_init_this_year, orient='index')

                    # Check correct format of age/method data-frame
                    assert set(p_init_this_year_df.columns) == set(self.all_contraception_states - {'not_using'})
                    assert (p_init_this_year_df.index == range(15, 50)).all()
                    assert (p_init_this_year_df >= 0.0).all().all()

                    p_init[year] = p_init_this_year_df

                return p_init

            return apply_age_year_effects(p_init_by_method_below30, p_init_by_method_30plus)

        def contraception_switch():
            """Get the probability per month of a woman switching to contraceptive method, given that she is currently
            using a different one."""

            # Get the probability per month of the woman making a switch (to anything)
            p_switch_from = self.parameters['Prob_Switch_From'].loc[0]

            # Get the probability that the woman switches to a new contraceptive (given that she will switch to
            # something different).
            # Columns = "current method"; Row = "new method"
            switching_matrix = self.parameters['Prob_Switch_From_And_To'].set_index('switchfrom').transpose()

            # Prevent women below 30 years having 'female_sterilization'
            switching_matrix_below30 = switching_matrix.copy()
            switching_matrix_below30.loc['female_sterilization', :] = 0.0
            switching_matrix_below30 = switching_matrix_below30.apply(lambda col: col / col.sum())

            assert set(switching_matrix_below30.columns) == (
                self.all_contraception_states - {"not_using", "female_sterilization"})
            assert set(switching_matrix_below30.index) == (self.all_contraception_states - {"not_using"})
            assert np.isclose(1.0, switching_matrix_below30.sum(axis=0)).all()

            # Increase prob of 'female_sterilization' in older women accordingly
            new_fs_probs_30plus = (
                switching_matrix.loc['female_sterilization', :] /
                self.ratio_n_females_30_49_to_15_49_in_2010
            )
            switching_matrix_except_fs = switching_matrix.loc[switching_matrix.index != 'female_sterilization']
            switching_matrix_30plus = switching_matrix_except_fs.apply(lambda col: col / col.sum())
            switching_matrix_30plus = switching_matrix_30plus * (1 - new_fs_probs_30plus)
            switching_matrix_30plus.loc[new_fs_probs_30plus.name] = new_fs_probs_30plus

            assert set(switching_matrix_30plus.columns) == (
                self.all_contraception_states - {"not_using", "female_sterilization"})
            assert set(switching_matrix_30plus.index) == (self.all_contraception_states - {"not_using"})
            assert np.isclose(1.0, switching_matrix_30plus.sum(axis=0)).all()

            return p_switch_from, switching_matrix_below30, switching_matrix_30plus

        def contraception_stop():
            """Get the probability per month of a woman stopping use of contraceptive method."""

            # Get data from read-in Excel sheets
            p_stop_by_method = self.parameters['Discontinuation_ByMethod'].loc[0]
            age_effect = 1.0 + self.parameters['Discontinuation_ByAge'].set_index('age')['r_discont_age'].rename_axis(
                "age_years")
            year_effect = time_age_trend_in_stopping()

            # Probability of initiation by age for each method
            p_stop = dict()
            for year in year_effect.index:
                p_stop_this_year = dict()
                for a in age_effect.index:
                    p_stop_this_year[a] = p_stop_by_method * age_effect.at[a] * year_effect.at[year, a]
                p_stop_this_year_df = pd.DataFrame.from_dict(p_stop_this_year, orient='index')

                # Check correct format of age/method data-frame
                assert set(p_stop_this_year_df.columns) == set(self.all_contraception_states - {'not_using'})
                assert (p_stop_this_year_df.index == range(15, 50)).all()
                assert (p_stop_this_year_df >= 0.0).all().all()

                p_stop[year] = p_stop_this_year_df

            return p_stop

        def time_age_trend_in_initiation():
            """The age-specific effect of calendar year on the probability of starting use of contraceptive
            (multiplicative effect). Values are chosen to induce a trend in age-specific fertility consistent with
             the WPP estimates."""

            _years = np.arange(2010, 2101)
            _ages = np.arange(15, 50)

            _init_over_time = np.exp(+0.05 * np.minimum(2020 - 2010, (_years - 2010))) * np.maximum(1.0, np.exp(
                +0.01 * (_years - 2020)))
            _init_over_time_modification_by_age = 1.0 / expand_to_age_years([1.0, 0.5, 0.5, 0.5, 0.5, 0.5, 0.5], _ages)
            _init = np.outer(_init_over_time, _init_over_time_modification_by_age)

            return pd.DataFrame(index=_years, columns=_ages, data=_init)

        def time_age_trend_in_stopping():
            """The age-specific effect of calendar year on the probability of discontinuing use of contraceptive
            (multiplicative effect). Values are chosen to induce a trend in age-specific fertility consistent with
            the WPP estimates."""

            _years = np.arange(2010, 2101)
            _ages = np.arange(15, 50)

            _discont_over_time = np.exp(-0.05 * np.minimum(2020 - 2010, (_years - 2010))) * np.minimum(1.0, np.exp(
                -0.01 * (_years - 2020)))
            _discont_over_time_modification_by_age = expand_to_age_years([1.0, 0.5, 0.5, 0.5, 0.5, 0.5, 0.5], _ages)
            _discont = np.outer(_discont_over_time, _discont_over_time_modification_by_age)

            return pd.DataFrame(index=_years, columns=_ages, data=_discont)

        def contraception_initiation_after_birth():
            """Get the probability of a woman starting a contraceptive following giving birth. Avoid sterilization in
            women below 30 years old."""

            # Get data from read-in Excel sheets
            p_start_after_birth = self.parameters['Initiation_AfterBirth'].loc[0]

            return avoid_sterilization_below30(p_start_after_birth)

        def scaling_factor_on_monthly_risk_of_pregnancy():
            """A scaling factor on the monthly risk of pregnancy, chosen to give the correct number of live-births
            initially, given the initial pattern of contraceptive use."""

            # first scaling factor is that worked out from the calibration script
            scaling_factor_as_dict = dict(zip(
                ['15-19', '20-24', '25-29', '30-34', '35-39', '40-44', '45-49'],
                self.parameters['scaling_factor_on_monthly_risk_of_pregnancy']
            ))

            AGE_RANGE_LOOKUP = self.sim.modules['Demography'].AGE_RANGE_LOOKUP
            _ages = range(15, 50)
            return pd.Series(
                index=_ages,
                data=[scaling_factor_as_dict[AGE_RANGE_LOOKUP[_age_year]] for _age_year in _ages]
            )

        def pregnancy_no_contraception():
            """Get the probability per month of a woman becoming pregnant if she is not using any contraceptive method.
            """

            # Get the probability of being pregnant if not HIV-positive
            p_pregnancy_no_contraception_per_month_nohiv = self.parameters['Pregnancy_NotUsing_In_2010'] \
                .set_index('age')['AnnualProb'].rename_axis('age_years').apply(convert_annual_prob_to_monthly_prob)

            # Compute the probability of being pregnant if HIV-positive
            p_pregnancy_no_contraception_per_month_hiv = (
                p_pregnancy_no_contraception_per_month_nohiv *
                self.parameters['Pregnancy_NotUsing_HIVeffect'].set_index('age_')['RR_pregnancy']
            )

            # Create combined dataframe
            p_pregnancy_no_contraception_per_month = pd.concat({
                'hv_inf_False': p_pregnancy_no_contraception_per_month_nohiv,
                'hv_inf_True': p_pregnancy_no_contraception_per_month_hiv}, axis=1)

            assert (p_pregnancy_no_contraception_per_month.index == range(15, 50)).all()
            assert set(p_pregnancy_no_contraception_per_month.columns) == {'hv_inf_True', 'hv_inf_False'}
            assert np.isclose(
                self.parameters['Pregnancy_NotUsing_In_2010']['AnnualProb'].values,
                1.0 - np.power(1.0 - p_pregnancy_no_contraception_per_month['hv_inf_False'], 12)
            ).all()

            return p_pregnancy_no_contraception_per_month.mul(scaling_factor_on_monthly_risk_of_pregnancy(), axis=0)

        def pregnancy_with_contraception():
            """Get the probability per month of a woman becoming pregnant if she is using a contraceptive method."""
            p_pregnancy_by_method_per_month = self.parameters['Failure_ByMethod'].loc[0]

            # Create rates that are age-specific (using self.parameters['rr_fail_under25'])
            p_pregnancy_with_contraception_per_month = pd.DataFrame(
                index=range(15, 50),
                columns=sorted(self.all_contraception_states - {"not_using"})
            )
            p_pregnancy_with_contraception_per_month.loc[15, :] = p_pregnancy_by_method_per_month
            p_pregnancy_with_contraception_per_month.ffill(inplace=True)
            p_pregnancy_with_contraception_per_month.loc[
                p_pregnancy_with_contraception_per_month.index < 25
                ] *= self.parameters['rr_fail_under25']

            assert (p_pregnancy_with_contraception_per_month.index == range(15, 50)).all()
            assert set(p_pregnancy_with_contraception_per_month.columns) == set(
                self.all_contraception_states - {"not_using"})
            assert (0.0 == p_pregnancy_with_contraception_per_month['female_sterilization']).all()

            return p_pregnancy_with_contraception_per_month.mul(scaling_factor_on_monthly_risk_of_pregnancy(), axis=0)

        processed_params['initial_method_use'] = initial_method_use()
        processed_params['p_start_per_month'] = contraception_initiation()
        processed_params['p_switch_from_per_month'], \
            processed_params['p_switching_to_below30'], processed_params['p_switching_to_30plus'] =\
            contraception_switch()
        processed_params['p_stop_per_month'] = contraception_stop()
        processed_params['p_start_after_birth_below30'], processed_params['p_start_after_birth_30plus'] =\
            contraception_initiation_after_birth()

        processed_params['p_pregnancy_no_contraception_per_month'] = pregnancy_no_contraception()
        processed_params['p_pregnancy_with_contraception_per_month'] = pregnancy_with_contraception()

        return processed_params

    def update_params_for_interventions(self):
        """Updates process parameters to enable FP interventions."""

        processed_params = self.processed_params

        def contraception_initiation_with_interv(p_start_per_month_without_interv):
            """Increase the probabilities of a woman starting modern contraceptives due to Pop intervention being
            applied."""
            p_start_per_month_with_interv = {}
            for year, age_method_df in p_start_per_month_without_interv.items():
                if year >= self.sim.date.year:
                    p_start_per_month_with_interv[year] = age_method_df * self.parameters['Interventions_Pop'].loc[0]
            return p_start_per_month_with_interv

        def contraception_initiation_after_birth_with_interv(p_start_after_birth_without_interv):
            """Increase the probabilities of a woman starting modern contraceptives following giving birth due to PPFP
            intervention being applied."""
            # Exclude prob of 'not_using'
            p_start_after_birth_with_interv = p_start_after_birth_without_interv.copy().drop('not_using')

            # Apply PPFP intervention multipliers (ie increase probs of modern methods)
            p_start_after_birth_with_interv = \
                p_start_after_birth_with_interv.mul(self.parameters['Interventions_PPFP'].loc[0])

            # Return reduced prob of 'not_using'
            p_start_after_birth_with_interv = pd.Series((1.0 - p_start_after_birth_with_interv.sum()),
                                                        index=['not_using']).append(p_start_after_birth_with_interv)

            return p_start_after_birth_with_interv

        processed_params['p_start_per_month'] = \
            contraception_initiation_with_interv(processed_params['p_start_per_month'])
        processed_params['p_start_after_birth_below30'] = \
            contraception_initiation_after_birth_with_interv(processed_params['p_start_after_birth_below30'])
        processed_params['p_start_after_birth_30plus'] = \
            contraception_initiation_after_birth_with_interv(processed_params['p_start_after_birth_30plus'])

        return processed_params

    def select_contraceptive_following_birth(self, mother_id, mother_age):
        """Initiation of mother's contraception after birth."""

        # Allocate the woman to a contraceptive status
        if mother_age < 30:
            probs_below30 = self.processed_params['p_start_after_birth_below30']
            new_contraceptive = self.rng.choice(probs_below30.index, p=probs_below30.values)
        else:
            probs_30plus = self.processed_params['p_start_after_birth_30plus']
            new_contraceptive = self.rng.choice(probs_30plus.index, p=probs_30plus.values)

        # Do the change in contraceptive
        self.schedule_batch_of_contraceptive_changes(ids=[mother_id], old=['not_using'], new=[new_contraceptive])

    def get_item_code_for_each_contraceptive(self):
        """Get the item_code for each contraceptive and for contraceptive initiation."""

        # ### Get item codes from item names and define number of units per case here
        get_item_code = self.sim.modules['HealthSystem'].get_item_code_from_item_name

        _cons_codes = dict()
        # # items for each method that requires an HSI to switch to
        # in 80% cases combined pills administrated
        # in other 20% cases same amount of progesterone-only pills ("Levonorgestrel 0.0375 mg, cycle") administrated
        # (omitted in here)
        _cons_codes['pill'] = \
            {get_item_code("Levonorgestrel 0.15 mg + Ethinyl estradiol 30 mcg (Microgynon), cycle"): 21 * 3.75}
        _cons_codes['male_condom'] =\
            {get_item_code("Condom, male"): 30}
        _cons_codes['other_modern'] =\
            {get_item_code("Female Condom_Each_CMST"): 30}
        _cons_codes['IUD'] =\
            {get_item_code("Glove disposable powdered latex medium_100_CMST"): 2,
             get_item_code("IUD, Copper T-380A"): 1}
        _cons_codes['injections'] = \
            {get_item_code("Depot-Medroxyprogesterone Acetate 150 mg - 3 monthly"): 1,
             get_item_code("Glove disposable powdered latex medium_100_CMST"): 1,
             get_item_code("Water for injection, 10ml_Each_CMST"): 1,
             get_item_code("Povidone iodine, solution, 10 %, 5 ml per injection"): 5,
             get_item_code("Gauze, swabs 8-ply 10cm x 10cm_100_CMST"): 1}
        _cons_codes['implant'] =\
            {get_item_code("Glove disposable powdered latex medium_100_CMST"): 3,
             get_item_code("Lidocaine HCl (in dextrose 7.5%), ampoule 2 ml"): 2,
             get_item_code("Povidone iodine, solution, 10 %, 5 ml per injection"): 1*5,  # unit: 1 ml
             get_item_code("Syringe, needle + swab"): 2,
             get_item_code("Trocar"): 1,
             get_item_code("Needle suture intestinal round bodied ½ circle trocar_6_CMST"): 1,
             # in 50% cases Jadelle administrated
             # in other 50% cases other type of implant ("Implanon (Etonogestrel 68 mg)") administrated
             # (omitted in here)
             get_item_code("Jadelle (implant), box of 2_CMST"): 1,
             get_item_code("Gauze, swabs 8-ply 10cm x 10cm_100_CMST"): 1}
        _cons_codes['female_sterilization'] =\
            {get_item_code("Lidocaine HCl (in dextrose 7.5%), ampoule 2 ml"): 1,
             get_item_code("Atropine sulphate  600 micrograms/ml, 1ml_each_CMST"): 0.5,  # 1 unit used only in 50% cases
             # approximated by 0.5 unit each time
             get_item_code("Diazepam, injection, 5 mg/ml, in 2 ml ampoule"): 1,
             get_item_code("Syringe, autodestruct, 5ml, disposable, hypoluer with 21g needle_each_CMST"): 3,
             get_item_code("Gauze, swabs 8-ply 10cm x 10cm_100_CMST"): 2,
             get_item_code("Needle, suture, assorted sizes, round body"): 3,
             get_item_code("Suture, catgut, chromic, 0, 150 cm"): 3,
             get_item_code("Tape, adhesive, 2.5 cm wide, zinc oxide, 5 m roll"): 125,  # unit: 1 cm long (2.5 cm wide)
             get_item_code("Glove surgeon's size 7 sterile_2_CMST"): 2,
             get_item_code("Paracetamol, tablet, 500 mg"): 8*500,  # unit: 1 mg
             get_item_code("Povidone iodine, solution, 10 %, 5 ml per injection"): 2*5,  # unit: 1 ml
             get_item_code("Cotton wool, 500g_1_CMST"): 100}  # unit: 1 g

        assert set(_cons_codes.keys()) == set(self.states_that_may_require_HSI_to_switch_to)
        # items used when initiating a modern reliable method after not using or switching from non-reliable method
        _cons_codes['co_initiation'] = {get_item_code('Pregnancy slide test kit_100_CMST'): 1}

        return _cons_codes

    def schedule_batch_of_contraceptive_changes(self, ids, old, new):
        """Enact the change in contraception, either through editing properties instantaneously or by scheduling HSI.
        ids: pd.Index of the woman for whom the contraceptive state is changing
        old: iterable giving the corresponding contraceptive state being switched from
        new: iterable giving the corresponding contraceptive state being switched to

        It is assumed that even with the option `self.use_healthsystem=True` that switches to certain methods do not
        require the use of HSI (these are not in `states_that_may_require_HSI_to_switch_to`)."""

        df = self.sim.population.props
        date_today = self.sim.date
        days_between_appts = self.parameters['days_between_appts_for_maintenance']

        date_of_last_appt = df.loc[ids, "co_date_of_last_fp_appt"].to_dict()
        states_to_maintain_on = sorted(self.states_that_may_require_HSI_to_maintain_on)

        for _woman_id, _old, _new in zip(ids, old, new):
            if (_new == 'female_sterilization') and (df.loc[_woman_id, 'age_years'] < 30):
                self._women_ids_sterilized_below30.add(_woman_id)

            # Does this change require an HSI?
            is_a_switch = _old != _new
            reqs_appt = _new in self.states_that_may_require_HSI_to_switch_to if is_a_switch \
                else _new in self.states_that_may_require_HSI_to_maintain_on
            if (not is_a_switch) & reqs_appt:
                due_appt = (pd.isnull(date_of_last_appt[_woman_id]) or
                            (date_today - date_of_last_appt[_woman_id]).days >=
                            days_between_appts[states_to_maintain_on.index(_old)]
                            )
            do_appt = self.use_healthsystem and reqs_appt and (is_a_switch or due_appt)

            # If the new method requires an HSI to be implemented, schedule the HSI:
            if do_appt:
                # If this is a change, or its maintenance and time for an appointment, schedule an appointment
                self.sim.modules['HealthSystem'].schedule_hsi_event(
                    hsi_event=HSI_Contraception_FamilyPlanningAppt(
                        person_id=_woman_id,
                        module=self,
                        new_contraceptive=_new
                    ),
                    # select start_date for 0 max day delay; start_date or later for >=1 max day delay:
                    topen=random_date(
                        self.sim.date,
                        self.sim.date + pd.DateOffset(
                            days=self.parameters[
                                     'max_days_delay_between_decision_to_change_method_and_hsi_scheduled'] + 1),
                        self.rng2),
                    tclose=None,
                    priority=1
                )
            else:
                # Otherwise, implement the change immediately:
                if _old != _new:
                    self.do_and_log_individual_contraception_change(woman_id=_woman_id, old=_old, new=_new)
                else:
                    pass  # No need to do anything if the old is the same as the new and no HSI needed.

    def do_and_log_individual_contraception_change(self, woman_id: int, old, new):
        """Implement and then log a start / stop / switch of contraception. """
        assert old in self.all_contraception_states
        assert new in self.all_contraception_states

        df = self.sim.population.props

        # Do the change
        df.at[woman_id, "co_contraception"] = new

        # Log the change
        logger.info(key='contraception_change',
                    data={
                        'woman_id': woman_id,
                        'age_years': df.at[woman_id, 'age_years'],
                        'switch_from': old,
                        'switch_to': new,
                    },
                    description='All changes in contraception use'
                    )

    def schedule_births_for_first_9_months(self):
        """Schedule births to occur during the first 9 months of the simulation. This is necessary because at initiation
        no women are pregnant, so the first births generated endogenously (through pregnancy -> gestation -> labour)
        occur after 9 months of simulation time. This method examines age-specific fertility rate data and causes there
        to be the appropriate number of births, scattered uniformly over the first 9 months of the simulation. These are
        "direct live births" that are not subjected to any of the processes (e.g. risk of loss of pregnancy, or risk of
        death to mother) represented in the `PregnancySupervisor`, `CareOfWomenDuringPregnancy` or `Labour`.
        When initialising population ensured person_id=0 is a man, so can safely exclude person_id=0 from choice of
        direct birth mothers without loss of generality."""

        risk_of_birth = get_medium_variant_asfr_from_wpp_resourcefile(
            dat=self.parameters['age_specific_fertility_rates'], months_exposure=9)

        df = self.sim.population.props
        # don't use person_id=0 for direct birth mother
        prob_birth = df.loc[(df.index != 0) & (df.sex == 'F') & df.is_alive & ~df.is_pregnant]['age_range'].map(
            risk_of_birth[self.sim.date.year]).fillna(0)

        # determine which women will get pregnant
        give_birth_women_ids = prob_birth.index[
            (self.rng.random_sample(size=len(prob_birth)) < prob_birth)
        ]

        # schedule births, passing negative of mother's id:
        for _id in give_birth_women_ids:
            self.sim.schedule_event(DirectBirth(person_id=_id * (-1), module=self),
                                    random_date(self.sim.date, self.sim.date + pd.DateOffset(months=9), self.rng)
                                    )

    def on_simulation_end(self):
        """Do tasks at the end of the simulation: Raise warning and enter to log about women_ids who are sterilized
        when under 30 years old."""
        if self._women_ids_sterilized_below30:
            warnings.warn(UserWarning(f"IDs of women for whom sterilization was initiated when they were under 30:/n"
                                      f"{self._women_ids_sterilized_below30}"))
            logger.info(
                key="women_ids_sterilized_below30",
                data={"ids": self._women_ids_sterilized_below30}
            )


class DirectBirth(Event, IndividualScopeEventMixin):
    """Do birth, with the mother_id set to person_id*(-1) to reflect that this was a `DirectBirth`."""

    def __init__(self, module, person_id):
        super().__init__(module, person_id=person_id)

    def apply(self, person_id):
        assert person_id < 0  # check that mother is correctly logged as direct birth mother
        self.sim.do_birth(person_id)  # use actual id for mother


class ContraceptionPoll(RegularEvent, PopulationScopeEventMixin):
    """The regular poll (monthly) for the Contraceptive Module:
    * Determines contraceptive start / stops / switches
    * Determines the onset of pregnancy
    """

    def __init__(self, module, run_do_pregnancy=True, run_update_contraceptive=True):
        super().__init__(module, frequency=DateOffset(months=1))
        self.age_low = 15
        self.age_high = 49

        self.run_do_pregnancy = run_do_pregnancy  # (Provided for testing only)
        self.run_update_contraceptive = run_update_contraceptive  # (Provided for testing only)

    def apply(self, population):
        """Determine who will become pregnant and update contraceptive method."""

        # Determine who will become pregnant, given current contraceptive method
        if self.run_do_pregnancy:
            self.update_pregnancy()

        # Update contraception method
        if self.run_update_contraceptive:
            self.update_contraceptive()

    def update_contraceptive(self):
        """ Determine women that will start, stop or switch contraceptive method."""

        df = self.sim.population.props

        possible_co_users = ((df.sex == 'F') &
                             df.is_alive &
                             df.age_years.between(self.age_low, self.age_high) &
                             ~df.is_pregnant)

        currently_using_co = df.index[possible_co_users &
                                      ~df.co_contraception.isin(['not_using', 'female_sterilization'])]
        currently_not_using_co = df.index[possible_co_users & (df.co_contraception == 'not_using')]

        # initiating: not using -> using
        self.initiate(currently_not_using_co)

        # continue/discontinue/switch: using --> using/not using
        self.discontinue_switch_or_continue(currently_using_co)

        # put everyone older than `age_high` onto not_using:
        df.loc[
            (df.sex == 'F') &
            df.is_alive &
            (df.age_years > self.age_high) &
            (df.co_contraception != 'not_using'),
            'co_contraception'] = 'not_using'

    def initiate(self, individuals_not_using: pd.Index):
        """Check all females not using contraception to determine if contraception starts
        (i.e. category change from 'not_using' to something else).
        """

        # Exit if there are no individuals currently not using a contraceptive:
        if not len(individuals_not_using):
            return

        df = self.sim.population.props
        pp = self.module.processed_params
        rng = self.module.rng

        # Get probability of each individual starting on each contraceptive
        probs = df.loc[individuals_not_using, ['age_years']].merge(
            pp['p_start_per_month'][self.sim.date.year],
            how='left',
            left_on='age_years',
            right_index=True
        ).drop(columns=['age_years'])

        # Determine if individual will start contraceptive
        will_initiate = sample_outcome(probs=probs, rng=rng)

        # Do the contraceptive change
        if len(will_initiate) > 0:
            self.module.schedule_batch_of_contraceptive_changes(
                ids=list(will_initiate),
                old=['not_using'] * len(will_initiate),
                new=list(will_initiate.values())
            )

    def discontinue_switch_or_continue(self, individuals_using: pd.Index):
        """Check all females currently using contraception to determine if they discontinue it, switch to a different
        one, or keep using the same one."""

        # Exit if there are no individuals currently using a contraceptive:
        if not len(individuals_using):
            return

        df = self.sim.population.props
        pp = self.module.processed_params
        rng = self.module.rng

        # Get the probability of discontinuation for each individual (depends on age and current method)
        prob = df.loc[individuals_using, ['age_years', 'co_contraception']].apply(
            lambda row: pp['p_stop_per_month'][self.sim.date.year].at[row.age_years, row.co_contraception],
            axis=1
        )

        # Determine if each individual will discontinue
        will_stop_idx = prob.index[prob > rng.rand(len(prob))]

        # Do the contraceptive change
        if len(will_stop_idx) > 0:
            self.module.schedule_batch_of_contraceptive_changes(
                ids=will_stop_idx,
                old=df.loc[will_stop_idx, 'co_contraception'].values,
                new=['not_using'] * len(will_stop_idx)
            )

        # 2) -- Switches and Continuations for those who do not Discontinue:
        individuals_eligible_for_continue_or_switch = individuals_using.drop(will_stop_idx)

        # Get the probability of switching contraceptive for all those currently using
        switch_prob = df.loc[individuals_eligible_for_continue_or_switch, 'co_contraception'].map(
            pp['p_switch_from_per_month']
        )

        # Randomly select who will switch contraceptive and who will remain on their current contraceptive
        will_switch = switch_prob > rng.random_sample(size=len(individuals_eligible_for_continue_or_switch))
        switch_idx = individuals_eligible_for_continue_or_switch[will_switch]
        switch_idx_below30 = switch_idx[df.loc[switch_idx, 'age_years'] < 30]
        switch_idx_30plus = switch_idx.drop(switch_idx_below30)
        continue_idx = individuals_eligible_for_continue_or_switch[~will_switch]

        # For that do switch, select the new contraceptive using switching matrix
        new_co_below30 = transition_states(
            df.loc[switch_idx_below30, 'co_contraception'], pp['p_switching_to_below30'], rng
        )
        new_co_30plus = transition_states(
            df.loc[switch_idx_30plus, 'co_contraception'], pp['p_switching_to_30plus'], rng
        )
        new_co = pd.concat([new_co_below30, new_co_30plus])

        # Do the contraceptive change for those switching
        if len(new_co) > 0:
            self.module.schedule_batch_of_contraceptive_changes(
                ids=new_co.index,
                old=df.loc[new_co.index, 'co_contraception'].values,
                new=new_co.values
            )

        # Do the contraceptive "change" for those not switching (this is so that an HSI may be logged and if the HSI
        #  cannot occur the person discontinues use of the method).
        if len(continue_idx) > 0:
            current_contraception = df.loc[continue_idx, 'co_contraception'].values
            self.module.schedule_batch_of_contraceptive_changes(
                ids=continue_idx,
                old=current_contraception,
                new=current_contraception
            )

    def update_pregnancy(self):
        """Determine who will become pregnant"""

        # Determine pregnancy for those on a contraceptive ("unintentional pregnancy")
        self.pregnancy_for_those_on_contraceptive()

        # Determine pregnancy for those not on contraceptive ("intentional pregnancy")
        self.pregnancy_for_those_not_on_contraceptive()

    def pregnancy_for_those_on_contraceptive(self):
        """Look across all women who are using a contraception method to determine if they become pregnant (i.e., the
         method fails)."""

        df = self.module.sim.population.props
        pp = self.module.processed_params
        rng = self.module.rng

        prob_failure_per_month = pp['p_pregnancy_with_contraception_per_month']

        # Get the women who are using a contraceptive that may fail and who may become pregnant (i.e., women who
        # are not in labour, have been pregnant in the last month, have previously had a hysterectomy, can get
        # pregnant.)
        possible_to_fail = (
            df.is_alive
            & (df.sex == 'F')
            & ~df.is_pregnant
            & df.age_years.between(self.age_low, self.age_high)
            & ~df.co_contraception.isin(['not_using', 'female_sterilization'])
            & ~df.la_currently_in_labour
            & ~df.la_has_had_hysterectomy
            & ~df.la_is_postpartum
            & ~df.ps_ectopic_pregnancy.isin(['not_ruptured', 'ruptured'])
        )

        if possible_to_fail.sum():
            # Get probability of method failure for each individual
            prob_of_failure = df.loc[possible_to_fail, ['age_years', 'co_contraception']].apply(
                lambda row: prob_failure_per_month.at[row.age_years, row.co_contraception],
                axis=1
            )

            # Determine if there will be a contraceptive failure for each individual
            idx_failure = prob_of_failure.index[prob_of_failure > rng.random_sample(size=len(prob_of_failure))]

            # Effect these women to be pregnant
            self.set_new_pregnancy(women_id=idx_failure)

    def pregnancy_for_those_not_on_contraceptive(self):
        """Look across all woman who are not using a contraceptive to determine who will become pregnant."""

        df = self.module.sim.population.props
        pp = self.module.processed_params
        rng = self.module.rng

        # Get the subset of women who are not using a contraceptive and who may become pregnant
        subset = (
            df.is_alive
            & (df.sex == 'F')
            & ~df.is_pregnant
            & df.age_years.between(self.age_low, self.age_high)
            & (df.co_contraception == 'not_using')
            & ~df.la_currently_in_labour
            & ~df.la_has_had_hysterectomy
            & ~df.la_is_postpartum
            & ~df.ps_ectopic_pregnancy.isin(['not_ruptured', 'ruptured'])
        )

        if subset.sum():
            # Get the probability of pregnancy for each individual
            prob_pregnancy = df.loc[subset, ['age_years', 'hv_inf']].apply(
                lambda row: pp['p_pregnancy_no_contraception_per_month'].at[
                    row.age_years, 'hv_inf_True' if row.hv_inf else 'hv_inf_False'
                ],
                axis=1)

            # Determine if there will be a pregnancy for each individual
            idx_pregnant = prob_pregnancy.index[prob_pregnancy > rng.rand(len(prob_pregnancy))]

            # Effect these women to be pregnant
            self.set_new_pregnancy(women_id=idx_pregnant)

    def set_new_pregnancy(self, women_id: list):
        """Effect that these women are now pregnancy and enter to the log"""
        df = self.sim.population.props

        for w in women_id:
            woman = df.loc[w, ['co_contraception', 'age_years']]
            method_before_pregnancy = woman['co_contraception']

            # Determine if this is unintended or not. (We say that it is 'unintended' if the women is using a
            # contraceptive when she becomes pregnant.)
            unintended = (method_before_pregnancy != 'not_using')

            # Update properties (including that she is no longer on any contraception; and store the method used prior
            # pregnancy).
            new_properties = {
                'co_contraception': 'not_using',
                'is_pregnant': True,
                'date_of_last_pregnancy': self.sim.date,
                'co_unintended_preg': unintended,
            }
            df.loc[w, new_properties.keys()] = new_properties.values()

            # Set date of labour in the Labour module
            self.sim.modules['Labour'].set_date_of_labour(w)

            # Log that a pregnancy has occurred
            logger.info(key='pregnancy',
                        data={
                            'woman_id': w,
                            'age_years': woman['age_years'],
                            'contraception': method_before_pregnancy,
                            'unintended': unintended
                        },
                        description='pregnancy following the failure of contraceptive method')


class ContraceptionLoggingEvent(RegularEvent, PopulationScopeEventMixin):
    def __init__(self, module):
        """Logs state of contraceptive usage in the population at a point in time."""
        super().__init__(module, frequency=DateOffset(months=1))

    def apply(self, population):
        df = population.props

        # Log summary of usage of contraceptives (without age-breakdown)
        # (NB. sort_index ensures the resulting dict has keys in the same order, which is requirement of the logging.)
        logger.info(key='contraception_use_summary',
                    data=df.loc[
                        df.is_alive & (df.sex == 'F') & df.age_years.between(15, 49), 'co_contraception'
                    ].value_counts().sort_index().to_dict(),
                    description='Counts of women on each type of contraceptive at a point in time.')

        # Log summary of usage of contraceptives (with age-breakdown)
        logger.info(key='contraception_use_summary_by_age',
                    data=flatten_multi_index_series_into_dict_for_logging(
                        df.loc[
                            df.is_alive & (df.sex == 'F') & df.age_years.between(15, 49)
                            ].groupby(by=['co_contraception', 'age_range']).size().sort_index()
                    ),
                    description='Counts of women, by age-range, on each type of contraceptive at a point in time.')


class HSI_Contraception_FamilyPlanningAppt(HSI_Event, IndividualScopeEventMixin):
    """HSI event for the starting a contraceptive method, maintaining use of a method of a contraceptive, or switching
     between contraceptives."""

    def __init__(self, module, person_id, new_contraceptive):
        super().__init__(module, person_id=person_id)

        _facility_level = '2' if new_contraceptive in ('implant', 'female_sterilization') else '1a'

        self.new_contraceptive = new_contraceptive
        self._number_of_times_run = 0

        self.TREATMENT_ID = "Contraception_Routine"
        self.ACCEPTED_FACILITY_LEVEL = _facility_level
        current_method = self.sim.population.props.loc[person_id].co_contraception
        self.EXPECTED_APPT_FOOTPRINT = self._get_appt_footprint(current_method)


    def _get_appt_footprint(self, current_method: str):
        """Return the appointment footprint based on contraception method and whether the HSI has been rescheduled."""
        if self._number_of_times_run > 0:  # if it is to re-schedule due to unavailable consumables
            return self.make_appt_footprint({})
        # if to switch to a method
        elif self.new_contraceptive in ['female_sterilization']:
            return self.make_appt_footprint({'MinorSurg': 1})
        elif self.new_contraceptive != current_method:
            return self.make_appt_footprint({'FamPlan': 1})
        # if to maintain on a method
        elif self.new_contraceptive in ['injections', 'IUD', 'implant']:
            return self.make_appt_footprint({'FamPlan': 1})
        elif self.new_contraceptive in ['male_condom', 'other_modern', 'pill']:
            return self.make_appt_footprint({'PharmDispensing': 1})
        else:
            warnings.warn(
                "Assumed empty footprint for Contraception Routine appt because couldn't find actual case.",
                stacklevel=3,
            )
            return self.make_appt_footprint({})

    def apply(self, person_id, squeeze_factor):
        """If the relevant consumable is available, do change in contraception and log it"""

        person = self.sim.population.props.loc[person_id]
        current_method = person.co_contraception

        if not (person.is_alive and not person.is_pregnant):
            return

        # Record the date that Family Planning Appointment happened for this person
        self.sim.population.props.at[person_id, "co_date_of_last_fp_appt"] = self.sim.date

        # Measure weight, height and BP even if contraception not administrated
        self.add_equipment({
            'Weighing scale', 'Height Pole (Stadiometer)', 'Blood pressure machine'
        })

        # Determine essential and optional items
        items_essential = self.module.cons_codes[self.new_contraceptive]
        items_optional = {}
        # Record use of consumables and default the person to "not_using" if the consumable is not available.
        # If initiating use of a modern contraceptive method except condoms (after not using any or using non-modern
        # contraceptive or using condoms), "co_initiation" items are used along with the method consumables.
        if (
            (current_method not in self.module.contraceptives_initiated_with_additional_items)
            and (self.new_contraceptive in self.module.contraceptives_initiated_with_additional_items)
        ):
            items_optional = self.module.cons_codes["co_initiation"]
            cons_available = self.get_consumables(
                item_codes=items_essential,
                optional_item_codes=items_optional,
                return_individual_results=True
            )
        else:
            cons_available = self.get_consumables(
                item_codes=items_essential,
                return_individual_results=True
            )

        items_all = {**items_essential, **items_optional}

        # Determine whether the contraception is administrated (ie all essential items are available),
        # if so do log the availability of all items and update used equipment if any, if not set the contraception to
        # "not_using":
        co_administrated = all(v for k, v in cons_available.items() if k in items_essential)

        if co_administrated:
            # if not running contraception module at debug level, it's pointless to save the (not) available items
            if logger.isEnabledFor(logging.DEBUG):
                # Do logging of consumables for the `Consumables` module. Although this is duplicative of the detailed
                # logging of consumables in the `HealthSystem` module, it is done here too as the file generated by the
                # `HealthSystem` module is extremely large and not usable for the very long runs that are needed for the
                # analyses using the `Contraception` module.
                items_available = {k: v for k, v in items_all.items() if cons_available[k]}
                items_not_available = {k: v for k, v in items_all.items() if not cons_available[k]}
                logger.debug(key='Contraception_consumables',
                             data={
                                 'TREATMENT_ID': (self.TREATMENT_ID if self.TREATMENT_ID is not None else ""),
                                 'Item_Available': str(items_available),
                                 'Item_NotAvailable': str(items_not_available),
                             },
                             # NB. Casting the data to strings because logger complains with dict of varying sizes/keys
                             description="Record of each contraception consumable item if the contraceptive is "
                                         "administrated."
                             )

            _new_contraceptive = self.new_contraceptive

            # Add used equipment
            if _new_contraceptive == 'female_sterilization':
                self.add_equipment({
                    'Cusco’s/ bivalved Speculum (small, medium, large)', 'Lamp, Anglepoise'
                })
                self.add_equipment(self.healthcare_system.equipment.from_pkg_names('Minor Surgery'))
            elif _new_contraceptive == 'IUD':
                self.add_equipment({
                    'Cusco’s/ bivalved Speculum (small, medium, large)', 'Sponge Holding Forceps'
                })

        else:
            _new_contraceptive = "not_using"

        if current_method != _new_contraceptive:
            # Do the change:
            self.module.do_and_log_individual_contraception_change(
                woman_id=self.target,
                old=current_method,
                new=_new_contraceptive
            )
            # (N.B. If the current method is the same as the new method, there is no logging.)

        # If the intended change was not possible due to non-available consumable, reschedule the appointment
        if (not co_administrated) and (
            self._number_of_times_run < self.module.parameters['max_number_of_runs_of_hsi_if_consumable_not_available']
        ):
            self.reschedule()

        return self._get_appt_footprint(current_method)

    def post_apply_hook(self):
        self._number_of_times_run += 1

    def reschedule(self):
        """Schedule for this same HSI_Event to occur tomorrow."""
        self.module.sim.modules['HealthSystem'].schedule_hsi_event(hsi_event=self,
                                                                   topen=self.sim.date + pd.DateOffset(days=1),
                                                                   tclose=None,
                                                                   priority=1)

    def never_ran(self):
        """If this HSI never ran, the person defaults to "not_using" a contraceptive."""
        person = self.sim.population.props.loc[self.target]

        if not person.is_alive:
            return

        self.module.do_and_log_individual_contraception_change(
            woman_id=self.target,
            old=person.co_contraception,  # Current Method
            new="not_using"
        )


class StartInterventions(Event, PopulationScopeEventMixin):
    """
    This event is run by Contraception module exactly once when interventions are introduced, or never if interventions
    are not used. If run, it updates parameters changed to reflect the FP interventions to be used from now on.
    """

    def __init__(self, module):
        super().__init__(module)
        assert isinstance(module, Contraception)

    def apply(self, population):

        # Update module parameters to enable interventions
        self.module.processed_params = self.module.update_params_for_interventions()


# -----------------------------------------------------------------------------------------------------------
# -----------------------------------------------------------------------------------------------------------
#
# Accessory modules for testing / debugging
#
# -----------------------------------------------------------------------------------------------------------
# -----------------------------------------------------------------------------------------------------------

class SimplifiedPregnancyAndLabour(Module):
    """Simplified module to replace `Labour`, 'PregnancySupervisor` and other associated module, for use in
    testing/calibrating the Contraception Module. The module calls itself Labour and provides the method
    `set_date_of_labour`, which is called by the Contraception Module at the onset of pregnancy. It schedules an event
    for the end of the pregnancy (approximately 9 months later) which may or may not result in a live birth."""

    INIT_DEPENDENCIES = {'Contraception'}

    ALTERNATIVE_TO = {'Labour'}

    METADATA = {}

    PARAMETERS = {
        'prob_live_birth': Parameter(Types.REAL, 'Probability that a pregnancy results in a live birth.')
    }

    PROPERTIES = {
        'la_currently_in_labour': Property(Types.BOOL, 'whether this woman is currently in labour'),
        'la_has_had_hysterectomy': Property(Types.BOOL, 'whether this woman has had a hysterectomy as treatment for a '
                                                        'complication of labour, and therefore is unable to conceive'),
        'la_is_postpartum': Property(Types.BOOL, 'Whether a woman is in the postpartum period, from delivery until '
                                                 'day +42 (6 weeks)'),
        'ps_ectopic_pregnancy': Property(Types.CATEGORICAL, 'Whether a woman is experiencing ectopic pregnancy and'
                                                            ' its current state',
                                         categories=['none', 'not_ruptured', 'ruptured']
                                         )
    }

    def __init__(self, *args):
        super().__init__(name='Labour')

<<<<<<< HEAD
    def read_parameters(self, resourcefilepath=None):
        parameter_dataframe = pd.read_excel(resourcefilepath /
=======
    def read_parameters(self, *args):
        parameter_dataframe = read_csv_files(self.sim.modules['Contraception'].resourcefilepath /
>>>>>>> b94f99e9
                                            'contraception' /
                                            'ResourceFile_Contraception',
                                            files='simplified_labour_parameters')
        self.load_parameters_from_dataframe(parameter_dataframe)

    def initialise_population(self, population):
        df = population.props
        df.loc[df.is_alive, 'la_currently_in_labour'] = False
        df.loc[df.is_alive, 'la_has_had_hysterectomy'] = False
        df.loc[df.is_alive, 'la_is_postpartum'] = False
        df.loc[df.is_alive, 'ps_ectopic_pregnancy'] = np.NAN

    def initialise_simulation(self, *args):
        pass

    def on_birth(self, mother_id, child_id):
        df = self.sim.population.props
        df.at[child_id, 'la_currently_in_labour'] = False
        df.at[child_id, 'la_has_had_hysterectomy'] = False
        df.at[child_id, 'la_is_postpartum'] = False
        df.at[child_id, 'ps_ectopic_pregnancy'] = np.NAN

    def set_date_of_labour(self, person_id):
        """This is a drop-in replacement for the method in Labour that triggers the processes that determine the outcome
        of a pregnancy."""

        self.sim.schedule_event(EndOfPregnancyEvent(module=self,
                                                    person_id=person_id,
                                                    live_birth=(self.rng.rand() < self.parameters['prob_live_birth'])
                                                    ),
                                random_date(
                                    self.sim.date + pd.DateOffset(months=9) - pd.DateOffset(days=14),
                                    self.sim.date + pd.DateOffset(months=9) + pd.DateOffset(days=14),
                                    self.rng)
                                )


class EndOfPregnancyEvent(Event, IndividualScopeEventMixin):
    """This event signals the end of the pregnancy, which may or may not result in a live-birth"""

    def __init__(self, module, person_id, live_birth):
        super().__init__(module, person_id=person_id)
        self.live_birth = live_birth

    def apply(self, person_id):
        """End pregnancy and do live birth if needed"""

        if self.live_birth:
            self.sim.do_birth(person_id)
        else:
            self.sim.modules['Contraception'].end_pregnancy(person_id)


# -----------------------------------------------------------------------------------------------------------
# -----------------------------------------------------------------------------------------------------------
#
# Helper functions
#
# -----------------------------------------------------------------------------------------------------------
# -----------------------------------------------------------------------------------------------------------

def get_medium_variant_asfr_from_wpp_resourcefile(dat: pd.DataFrame, months_exposure: int) -> dict:
    """Process the data on age-specific fertility rates into a form that can be used to quickly map
    age-ranges to an age-specific fertility rate (for the "Medium Variant" in the WPP data source).
    :param dat: Raw form of the data in `ResourceFile_ASFR_WPP.csv`
    :param months_exposure: The time (in integer number of months) over which the risk of pregnancy should be
    computed.
    :returns: a dict, keyed by year, giving a dataframe of risk of pregnancy over a period, by age """

    dat = dat.drop(dat[~dat.Variant.isin(['WPP_Estimates', 'WPP_Medium variant'])].index)
    dat['Period-Start'] = dat['Period'].str.split('-').str[0].astype(int)
    dat['Period-End'] = dat['Period'].str.split('-').str[1].astype(int)
    years = range(min(dat['Period-Start'].values), 1 + max(dat['Period-End'].values))

    # Convert the rates for asfr (rate of live-birth per year) to a rate per the frequency of this event repeating
    dat['asfr_per_period'] = convert_annual_prob_to_monthly_prob(dat['asfr'], num_months=months_exposure)

    asfr = dict()  # format is {year: {age-range: asfr}}
    for year in years:
        asfr[year] = dat.loc[
            (year >= dat['Period-Start']) & (year <= dat['Period-End'])
            ].set_index('Age_Grp')['asfr_per_period'].to_dict()

    return asfr


def convert_annual_prob_to_monthly_prob(p_annual, num_months=1):
    return 1.0 - ((1.0 - p_annual) ** (num_months / 12.0))


def convert_monthly_prob_to_annual_prob(p_monthly):
    return 1.0 - ((1.0 - p_monthly) ** 12.0)<|MERGE_RESOLUTION|>--- conflicted
+++ resolved
@@ -163,12 +163,8 @@
         """Import the relevant sheets from the ResourceFile (excel workbook) and declare values for other parameters
         (CSV ResourceFile).
         """
-<<<<<<< HEAD
-        workbook = pd.read_excel(Path(resourcefilepath) / 'contraception' / 'ResourceFile_Contraception.xlsx', sheet_name=None)
-=======
-        workbook = read_csv_files(Path(self.resourcefilepath) / 'contraception' / 'ResourceFile_Contraception',
+        workbook = read_csv_files(Path(resourcefilepath) / 'contraception' / 'ResourceFile_Contraception',
                                   files=None)
->>>>>>> b94f99e9
 
         # Import selected sheets from the workbook as the parameters
         sheet_names = [
@@ -1353,13 +1349,8 @@
     def __init__(self, *args):
         super().__init__(name='Labour')
 
-<<<<<<< HEAD
-    def read_parameters(self, resourcefilepath=None):
-        parameter_dataframe = pd.read_excel(resourcefilepath /
-=======
     def read_parameters(self, *args):
         parameter_dataframe = read_csv_files(self.sim.modules['Contraception'].resourcefilepath /
->>>>>>> b94f99e9
                                             'contraception' /
                                             'ResourceFile_Contraception',
                                             files='simplified_labour_parameters')
