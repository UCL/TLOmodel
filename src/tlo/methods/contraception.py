--- conflicted
+++ resolved
@@ -596,124 +596,6 @@
 
         processed_params = self.processed_params
 
-<<<<<<< HEAD
-        def expand_to_age_years(values_by_age_groups, ages_by_year):
-            _d = dict(zip(['15-19', '20-24', '25-29', '30-34', '35-39', '40-44', '45-49'], values_by_age_groups))
-            return np.array(
-                [_d[self.sim.modules['Demography'].AGE_RANGE_LOOKUP[_age_year]] for _age_year in ages_by_year]
-            )
-
-        def time_age_trend_in_initiation():
-            """The age-specific effect of calendar year on the probability of starting use of contraceptive
-            (multiplicative effect). Values are chosen to induce a trend in age-specific fertility consistent with
-             the WPP estimates."""
-
-            _years = np.arange(2010, 2101)
-            _ages = np.arange(15, 50)
-
-            _init_over_time = np.exp(+0.05 * np.minimum(2020 - 2010, (_years - 2010))) * np.maximum(1.0, np.exp(
-                +0.01 * (_years - 2020)))
-            _init_over_time_modification_by_age = 1.0 / expand_to_age_years([1.0, 0.5, 0.5, 0.5, 0.5, 0.5, 0.5], _ages)
-            _init = np.outer(_init_over_time, _init_over_time_modification_by_age)
-
-            return pd.DataFrame(index=_years, columns=_ages, data=_init)
-
-        def avoid_sterilization_below30(probs):
-            """Prevent women below 30 years having female sterilization and adjust the probability for women 30 and over
-            to preserve the overall probability of initiating sterilization."""
-            # Input 'probs' must include probs for all methods including 'not_using'
-            assert set(probs.index) == set(self.all_contraception_states)
-
-            # Prevent women below 30 years having 'female_sterilization'
-            probs_below30 = probs.copy()
-            probs_below30['female_sterilization'] = 0.0
-            # Scale so that the probability of all outcomes sum to 1.0
-            probs_below30 = probs_below30 / probs_below30.sum()
-            assert np.isclose(1.0, probs_below30.sum())
-
-            # Increase prob of 'female_sterilization' in older women accordingly
-            probs_30plus = probs.copy()
-            probs_30plus['female_sterilization'] = (
-                probs.loc['female_sterilization'] /
-                self.ratio_n_females_30_49_to_15_49_in_2010
-            )
-            # Scale so that the probability of all outcomes sum to 1.0
-            probs_30plus = probs_30plus / probs_30plus.sum()
-            assert np.isclose(1.0, probs_30plus.sum())
-
-            return probs_below30, probs_30plus
-
-        def contraception_initiation_with_interv():
-            """Generate the probability per month of a woman initiating onto each contraceptive, by the age (in whole
-             years) if FP interventions are applied."""
-
-            # Probability of initiation by method per month (average over all ages)
-            p_init_by_method = self.parameters['Initiation_ByMethod'].loc[0]
-
-            # Prevent women below 30 years having 'female_sterilization' while preserving the overall probability of
-            # 'female_sterilization' initiation
-            p_init_by_method_below30, p_init_by_method_30plus = avoid_sterilization_below30(p_init_by_method)
-
-            # Effect of age
-            age_effect = 1.0 + self.parameters['Initiation_ByAge'].set_index('age')['r_init1_age'].rename_axis(
-                "age_years")
-
-            # Year effect
-            year_effect = time_age_trend_in_initiation()
-
-            def apply_intervention_age_year_effects(probs_below30, probs_30plus):
-                # Apply Pop intervention
-                probs_by_method_below30 = \
-                    probs_below30.copy().drop('not_using').mul(self.parameters['Interventions_Pop'].loc[0])
-                probs_by_method_30plus = \
-                    probs_30plus.copy().drop('not_using').mul(self.parameters['Interventions_Pop'].loc[0])
-                # Assemble into age-specific data-frame:
-                p_init = dict()
-                for year in year_effect.index:
-
-                    p_init_this_year = dict()
-                    for a in age_effect.index:
-                        if a < 30:
-                            p_init_this_year[a] = probs_by_method_below30 * age_effect.at[a] * year_effect.at[year, a]
-                        else:
-                            p_init_this_year[a] = probs_by_method_30plus * age_effect.at[a] * year_effect.at[year, a]
-                    p_init_this_year_df = pd.DataFrame.from_dict(p_init_this_year, orient='index')
-
-                    # Check correct format of age/method data-frame
-                    assert set(p_init_this_year_df.columns) == set(self.all_contraception_states - {'not_using'})
-                    assert (p_init_this_year_df.index == range(15, 50)).all()
-                    assert (p_init_this_year_df >= 0.0).all().all()
-
-                    p_init[year] = p_init_this_year_df
-
-                return p_init
-
-            return apply_intervention_age_year_effects(p_init_by_method_below30, p_init_by_method_30plus)
-
-        def contraception_initiation_after_birth_with_interv():
-            """Get the probability of a woman starting a contraceptive following giving birth if FP interventions are
-            applied. Avoid sterilization in women below 30 years old."""
-
-            # Get initiation probabilities of contraception methods after birth from read-in Excel sheet
-            p_start_after_birth = self.parameters['Initiation_AfterBirth'].loc[0].drop('not_using')
-
-            # Apply PPFP intervention multipliers
-            p_start_after_birth = p_start_after_birth.mul(self.parameters['Interventions_PPFP'].loc[0])
-
-            # Add 'not_using' to initiation probabilities of contraception methods after birth
-            p_start_after_birth = pd.concat(
-                (
-                    pd.Series((1.0 - p_start_after_birth.sum()), index=['not_using']),
-                    p_start_after_birth
-                )
-            )
-
-            return avoid_sterilization_below30(p_start_after_birth)
-
-        processed_params['p_start_per_month'] = contraception_initiation_with_interv()
-        processed_params['p_start_after_birth_below30'], processed_params['p_start_after_birth_30plus'] =\
-            contraception_initiation_after_birth_with_interv()
-=======
         def contraception_initiation_with_interv(p_start_per_month_without_interv):
             """Increase the probabilities of a woman starting modern contraceptives due to Pop intervention being
             applied."""
@@ -745,7 +627,6 @@
             contraception_initiation_after_birth_with_interv(processed_params['p_start_after_birth_below30'])
         processed_params['p_start_after_birth_30plus'] = \
             contraception_initiation_after_birth_with_interv(processed_params['p_start_after_birth_30plus'])
->>>>>>> 0bda4d0b
 
         return processed_params
 
@@ -1265,13 +1146,9 @@
         self.sim.population.props.at[person_id, "co_date_of_last_fp_appt"] = self.sim.date
 
         # Measure weight, height and BP even if contraception not administrated
-<<<<<<< HEAD
-        self.add_equipment({'Weighing scale', 'Height Pole (Stadiometer)', 'Blood pressure machine'})
-=======
         self.add_equipment({
             'Weighing scale', 'Height Pole (Stadiometer)', 'Blood pressure machine'
         })
->>>>>>> 0bda4d0b
 
         # Determine essential and optional items
         # TODO: we don't distinguish essential X optional for contraception methods yet, will need to update once we do
@@ -1325,23 +1202,12 @@
 
             _new_contraceptive = self.new_contraceptive
 
-<<<<<<< HEAD
             # Add used equipment
-=======
-            # Update equipment if any needed for the method
->>>>>>> 0bda4d0b
             if _new_contraceptive == 'female_sterilization':
                 self.add_equipment({
                     'Cusco’s/ bivalved Speculum (small, medium, large)', 'Lamp, Anglepoise'
                 })
-<<<<<<< HEAD
-=======
-                self.add_equipment_from_pkg({
-                    'Minor Surgery'
-                })
-                # TODO: this is just an example - update once figured out what we want in the pkgs
-                #  (! Update also the RF_Equipment accordingly !)
->>>>>>> 0bda4d0b
+                # TODO: add equip for minor surgery
             elif _new_contraceptive == 'IUD':
                 self.add_equipment({
                     'Cusco’s/ bivalved Speculum (small, medium, large)', 'Sponge Holding Forceps'
