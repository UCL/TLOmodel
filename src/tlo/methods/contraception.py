--- conflicted
+++ resolved
@@ -106,15 +106,9 @@
         # from Stata analysis Step 3.5 of discontinuation & switching rates_age.do: fracpoly: regress drate_allmeth age:
         # - see 'Discontinuation by age' worksheet, results are in 'r_discont_age' sheet
 
-<<<<<<< HEAD
-        self.parameters['r_init_year'] = workbook['r_init_year']
-
-        self.parameters['r_discont_year'] = workbook['r_discont_year']
-=======
         self.parameters['r_init_year'] = workbook['r_init_year'].set_index('year')
 
         self.parameters['r_discont_year'] = workbook['r_discont_year'].set_index('year')
->>>>>>> ec1a48b4
 
         # =================== ARRANGE INPUTS FOR USE BY REGULAR EVENTS =============================
 
@@ -310,15 +304,6 @@
         co_start_prob_by_age = p['contraception_initiation1'].mul(c_multiplier)
         co_start_prob_by_age['not_using'] = 1 - co_start_prob_by_age.sum(axis=1)
 
-        c_multiplier = p['r_init_year'].set_index('year')
-        year = self.sim.date.year
-        c_multiplier = c_multiplier.loc[year, 'r_init_year']
-        c_baseline = co_start_prob_by_age
-        c_baseline = c_baseline.drop(columns=['not_using'])
-        c_adjusted = c_baseline.mul(c_multiplier)
-        c_adjusted['not_using'] = 1 - c_adjusted.sum(axis=1)
-        co_start_prob_by_age = c_adjusted.set_index(c_baseline.index)
-
         # all the contraceptive types we can randomly choose
         co_types = list(co_start_prob_by_age.columns)
 
@@ -390,13 +375,6 @@
 
         c_multiplier = p['r_discont_year'].at[self.sim.date.year, 'r_discont_year']
         c_adjustment = p['contraception_discontinuation'].mul(c_multiplier)
-
-        c_multiplier = p['r_discont_year'].set_index('year')
-        year = self.sim.date.year
-        c_multiplier = c_multiplier.loc[year, 'r_discont_year']
-        c_baseline = c_adjustment
-        c_adjusted = c_baseline.mul(c_multiplier)
-        c_adjustment = c_adjusted.set_index(c_baseline.index)
 
         def get_prob_discontinued(row):
             """returns the probability of discontinuing contraceptive based on age and current
