from pathlib import Path

import numpy as np
import pandas as pd

from tlo import DateOffset, Module, Parameter, Property, Types, logging
from tlo.analysis.utils import flatten_multi_index_series_into_dict_for_logging
from tlo.events import Event, IndividualScopeEventMixin, PopulationScopeEventMixin, RegularEvent
from tlo.methods.healthsystem import HSI_Event
from tlo.util import random_date, sample_outcome, transition_states

logger = logging.getLogger(__name__)
logger.setLevel(logging.INFO)


class Contraception(Module):
    """Contraception module covering baseline contraception methods use, failure (i.e., pregnancy),
    Switching contraceptive methods, and discontinuation rates by age.
    Calibration is done in two stages:
    (i) A scaling factor on the risk of pregnancy (`scaling_factor_on_monthly_risk_of_pregnancy`) is used to induce the
     correct number of age-specific births initially, given the initial pattern of contraceptive use;
    (ii) Trends over time in the risk of starting (`time_age_trend_in_initiation`) and stopping
    (`time_age_trend_in_stopping`) of contraceptives are used to induce the correct trend in the number of births."""

    INIT_DEPENDENCIES = {'Demography'}

    OPTIONAL_INIT_DEPENDENCIES = {'HealthSystem'}

    ADDITIONAL_DEPENDENCIES = {'Labour', 'Hiv'}

    METADATA = {}

    PARAMETERS = {
        'Method_Use_In_2010': Parameter(Types.DATA_FRAME,
                                        'Proportion of women using each method in 2010, by age.'),
        'Pregnancy_NotUsing_In_2010': Parameter(Types.DATA_FRAME,
                                                'Probability per year of a women not on contraceptive becoming '
                                                'pregnant, by age.'),
        'Pregnancy_NotUsing_HIVeffect': Parameter(Types.DATA_FRAME,
                                                  'Relative probability of becoming pregnant whilst not using a '
                                                  'a contraceptive for HIV-positive women compared to HIV-negative '
                                                  'women.'),
        'Failure_ByMethod': Parameter(Types.DATA_FRAME,
                                      'Probability per month of a women on a contraceptive becoming pregnant, by '
                                      'method'),
        'rr_fail_under25': Parameter(Types.REAL,
                                     'The relative risk of becoming pregnant whilst using a contraceptive for woman '
                                     'younger than 25 years compared to older women.'),
        'Initiation_ByMethod': Parameter(Types.DATA_FRAME,
                                         'Probability per month of a women who is not using any contraceptive method of'
                                         ' starting use of a method, by method.'),
        'Initiation_ByAge': Parameter(Types.DATA_FRAME,
                                      'The effect of age on the probability of starting use of contraceptive (add one '
                                      'for multiplicative effect).'),
        'Initiation_AfterBirth': Parameter(Types.DATA_FRAME,
                                           'The probability of a woman starting a contraceptive immidiately after birth'
                                           ', by method.'),
        'Discontinuation_ByMethod': Parameter(Types.DATA_FRAME,
                                              'The probability per month of discontinuing use of a method, by method.'),
        'Discontinuation_ByAge': Parameter(Types.DATA_FRAME,
                                           'The effect of age on the probability of discontinuing use of contraceptive '
                                           '(add one for multiplicative effect).'),

        'Prob_Switch_From': Parameter(Types.DATA_FRAME,
                                      'The probability per month that a women switches from one form of contraceptive '
                                      'to another, conditional that she will not discontinue use of the method.'),
        'Prob_Switch_From_And_To': Parameter(Types.DATA_FRAME,
                                             'The probability of switching to a new method, by method, conditional that'
                                             ' the woman will switch to a new method.'),
        'days_between_appts_for_maintenance': Parameter(Types.INT,
                                                        'The number of days between successive family planning '
                                                        'appointments for women that are maintaining the use of a '
                                                        'method.'),
        'age_specific_fertility_rates': Parameter(
            Types.DATA_FRAME, 'Data table from official source (WPP) for age-specific fertility rates and calendar '
                              'period'),

        'scaling_factor_on_monthly_risk_of_pregnancy': Parameter(
            Types.LIST, "Scaling factor (by age-group: 15-19, 20-24, ..., 45-49) on the monthly risk of pregnancy and "
                        "contraceptive failure rate. This value is found through calibration so that, at the beginning "
                        "of the simulation, the age-specific monthly probability of a woman having a live birth matches"
                        " the WPP age-specific fertility rate value for the same year."),

<<<<<<< HEAD
        'max_days_delay_between_decision_to_change_method_and_hsi_scheduled': Parameter(
            Types.INT, "The maximum delay (in days) between the decision for a contraceptive to change and the `topen`"
                       "date of the HSI that is scheduled to effect the change (when using the healthsystem),")
=======
        'max_number_of_runs_of_hsi_if_consumable_not_available': Parameter(
            Types.INT, "The maximum number of time an HSI can run (repeats occur if the consumables are not available"),
>>>>>>> d0aa9a47
    }

    all_contraception_states = {
        'not_using', 'pill', 'IUD', 'injections', 'implant', 'male_condom', 'female_sterilization', 'other_modern',
        'periodic_abstinence', 'withdrawal', 'other_traditional'
    }
    # These are the 11 categories of contraception ('not_using' + 10 methods) from the DHS analysis of initiation,
    # discontinuation, failure and switching rates.
    # 'other modern' includes Male sterilization, Female Condom, Emergency contraception;
    # 'other traditional' includes lactational amenohroea (LAM),  standard days method (SDM), 'other traditional
    #  method').

    PROPERTIES = {
        'co_contraception': Property(Types.CATEGORICAL, 'Current contraceptive method',
                                     categories=sorted(all_contraception_states)),
        'is_pregnant': Property(Types.BOOL, 'Whether this individual is currently pregnant'),
        'date_of_last_pregnancy': Property(Types.DATE, 'Date that the most recent or current pregnancy began.'),
        'co_unintended_preg': Property(Types.BOOL, 'Whether the most recent or current pregnancy was unintended.'),
        'co_date_of_last_fp_appt': Property(Types.DATE,
                                            'The date of the most recent Family Planning appointment. This is used to '
                                            'determine if a Family Planning appointment is needed to maintain the '
                                            'person on their current contraceptive. If the person is to maintain use of'
                                            ' the current contraceptive, they will have an HSI only if the days elapsed'
                                            ' since this value exceeds the parameter '
                                            '`days_between_appts_for_maintenance`.'
                                            )
    }

    def __init__(self, name=None, resourcefilepath=None, use_healthsystem=True):
        super().__init__(name)
        self.resourcefilepath = resourcefilepath

        self.use_healthsystem = use_healthsystem  # if True: initiation and switches to contraception require an HSI;
        # if False: initiation and switching do not occur through an HSI

        self.states_that_may_require_HSI_to_switch_to = {'male_condom', 'injections', 'other_modern', 'IUD', 'pill',
                                                         'female_sterilization', 'implant'}
        self.states_that_may_require_HSI_to_maintain_on = {'injections', 'other_modern', 'IUD', 'pill', 'implant'}

        assert self.states_that_may_require_HSI_to_switch_to.issubset(self.all_contraception_states)
        assert self.states_that_may_require_HSI_to_maintain_on.issubset(self.states_that_may_require_HSI_to_switch_to)

        self.processed_params = dict()  # (Will store the processed data for rates/probabilities of outcomes).
        self.cons_codes = dict()  # (Will store the consumables codes for use in the HSI)
        self.rng2 = None  # (Will be a second random number generator, used for things to do with scheduling HSI)

    def read_parameters(self, data_folder):
        """Import the relevant sheets from the ResourceFile (excel workbook) and declare values for other parameters.
        """
        workbook = pd.read_excel(Path(self.resourcefilepath) / 'ResourceFile_Contraception.xlsx', sheet_name=None)

        # Import selected sheets from the workbook as the parameters
        sheet_names = [
            'Method_Use_In_2010',
            'Pregnancy_NotUsing_In_2010',
            'Pregnancy_NotUsing_HIVeffect',
            'Failure_ByMethod',
            'Initiation_ByAge',
            'Initiation_ByMethod',
            'Initiation_AfterBirth',
            'Discontinuation_ByMethod',
            'Discontinuation_ByAge',
            'Prob_Switch_From',
            'Prob_Switch_From_And_To',
        ]

        for sheet in sheet_names:
            self.parameters[sheet] = workbook[sheet]

        # Declare values for other parameters
        self.load_parameters_from_dataframe(workbook['Parameters'])

        # Import the Age-specific fertility rate data from WPP
        self.parameters['age_specific_fertility_rates'] = \
            pd.read_csv(Path(self.resourcefilepath) / 'demography' / 'ResourceFile_ASFR_WPP.csv')

    def pre_initialise_population(self):
        """Process parameters before initialising population and simulation"""
        self.processed_params = self.process_params()

    def initialise_population(self, population):
        """Set initial values for properties"""

        # 1) Set default values for properties
        df = population.props
        df.loc[df.is_alive, 'co_contraception'] = 'not_using'
        df.loc[df.is_alive, 'is_pregnant'] = False
        df.loc[df.is_alive, 'date_of_last_pregnancy'] = pd.NaT
        df.loc[df.is_alive, 'co_unintended_preg'] = False
        df.loc[df.is_alive, 'co_date_of_last_fp_appt'] = pd.NaT

        # 2) Assign contraception method
        # Select females aged 15-49 from population, for current year
        females1549 = df.is_alive & (df.sex == 'F') & df.age_years.between(15, 49)
        p_method = self.processed_params['initial_method_use']
        df.loc[females1549, 'co_contraception'] = df.loc[females1549, 'age_years'].apply(
            lambda _age_years: self.rng.choice(p_method.columns, p=p_method.loc[_age_years])
        )

        # 3) Give a notional date on which the last appointment occurred for those that need them
        needs_appts = females1549 & df['co_contraception'].isin(self.states_that_may_require_HSI_to_switch_to)
        df.loc[needs_appts, 'co_date_of_last_fp_appt'] = pd.Series([
            random_date(
                self.sim.date - pd.DateOffset(days=self.parameters['days_between_appts_for_maintenance']),
                self.sim.date - pd.DateOffset(days=1),
                self.rng) for _ in range(len(needs_appts))
        ])

    def initialise_simulation(self, sim):
        """
        * Schedule the ContraceptionPoll and ContraceptionLoggingEvent
        * Retrieve the consumables codes for the consumables used
        * Create second random number generator
        * Schedule births to occur during the first 9 months of the simulation
        """

        # Schedule the first occurrence of the Logging event to occur at the beginning of the simulation
        sim.schedule_event(ContraceptionLoggingEvent(self), sim.date)

        # Schedule first occurrences of Contraception Poll to occur at the beginning of the simulation
        sim.schedule_event(ContraceptionPoll(self), sim.date)

        # Retrieve the consumables codes for the consumables used
        if self.use_healthsystem:
            self.cons_codes = self.get_item_code_for_each_contraceptive()

        # Create second random number generator
        self.rng2 = np.random.RandomState(self.rng.randint(2 ** 31 - 1))

        # Schedule births to occur during the first 9 months of the simulation
        self.schedule_births_for_first_9_months()

    def on_birth(self, mother_id, child_id):
        """
        * 1) Formally end the pregnancy
        * 2) Initialise properties for the newborn
        """
        df = self.sim.population.props

        if mother_id != -1:
            self.end_pregnancy(person_id=mother_id)

        # Initialise child's properties:
        new_properties = {
            'co_contraception': 'not_using',
            'is_pregnant': False,
            'date_of_last_pregnancy': pd.NaT,
            'co_unintended_preg': False,
            'co_date_of_last_fp_appt': pd.NaT,
        }
        df.loc[child_id, new_properties.keys()] = new_properties.values()

    def end_pregnancy(self, person_id):
        """End the pregnancy. Reset pregnancy status and may initiate a contraceptive method.
        This is called by `on_birth` in this module and by Labour/Pregnancy modules for births that do result in live
        birth."""

        self.sim.population.props.at[person_id, 'is_pregnant'] = False
        self.select_contraceptive_following_birth(person_id)

    def process_params(self):
        """Process parameters that have been read-in."""

        processed_params = dict()

        def expand_to_age_years(values_by_age_groups, ages_by_year):
            _d = dict(zip(['15-19', '20-24', '25-29', '30-34', '35-39', '40-44', '45-49'], values_by_age_groups))
            return np.array(
                [_d[self.sim.modules['Demography'].AGE_RANGE_LOOKUP[_age_year]] for _age_year in ages_by_year]
            )

        def initial_method_use():
            """Generate the distribution of method use by age for the start of the simulation."""
            p_method = self.parameters['Method_Use_In_2010'].set_index('age').rename_axis('age_years')

            # Normalise so that the sum within each age is 1.0

            p_method = p_method.div(p_method.sum(axis=1), axis=0)
            assert np.isclose(1.0, p_method.sum(axis=1)).all()

            # Check correct format
            assert set(p_method.columns) == set(self.all_contraception_states)
            assert (p_method.index == range(15, 50)).all()

            return p_method

        def contraception_initiation():
            """Generate the probability per month of a women initiating onto each contraceptive, by the age (in whole
             years)."""

            # Probability of initiation by method per month (average over all ages)
            p_init_by_method = self.parameters['Initiation_ByMethod'].loc[0].drop('not_using')

            # Effect of age
            age_effect = 1.0 + self.parameters['Initiation_ByAge'].set_index('age')['r_init1_age'].rename_axis(
                "age_years")

            # Year effect
            year_effect = time_age_trend_in_initiation()

            # Assemble into age-specific data-frame:
            p_init = dict()
            for year in year_effect.index:

                p_init_this_year = dict()
                for a in age_effect.index:
                    p_init_this_year[a] = p_init_by_method * age_effect.at[a] * year_effect.at[year, a]
                p_init_this_year_df = pd.DataFrame.from_dict(p_init_this_year, orient='index')

                # Prevent women younger than 30 years having 'female_sterilization'
                p_init_this_year_df.loc[p_init_this_year_df.index < 30, 'female_sterilization'] = 0.0

                # Check correct format of age/method data-frame
                assert set(p_init_this_year_df.columns) == set(self.all_contraception_states - {'not_using'})
                assert (p_init_this_year_df.index == range(15, 50)).all()
                assert (p_init_this_year_df >= 0.0).all().all()

                p_init[year] = p_init_this_year_df

            return p_init

        def contraception_switch():
            """Get the probability per month of a woman switching to contraceptive method, given that she is currently
            using a different one."""

            # Get the probability per month of the woman making a switch (to anything)
            p_switch_from = self.parameters['Prob_Switch_From'].loc[0]

            # Get the probability that the woman switches to a new contraceptive (given that she will switch to
            # something different).
            # Columns = "current method"; Row = "new method"
            switching_matrix = self.parameters['Prob_Switch_From_And_To'].set_index('switchfrom').transpose()

            assert set(switching_matrix.columns) == (
                self.all_contraception_states - {"not_using", "female_sterilization"})
            assert set(switching_matrix.index) == (self.all_contraception_states - {"not_using"})
            assert np.isclose(1.0, switching_matrix.sum(axis=0)).all()

            return p_switch_from, switching_matrix

        def contraception_stop():
            """Get the probability per month of a woman stopping use of contraceptive method."""

            # Get data from read-in excel sheets
            p_stop_by_method = self.parameters['Discontinuation_ByMethod'].loc[0]
            age_effect = 1.0 + self.parameters['Discontinuation_ByAge'].set_index('age')['r_discont_age'].rename_axis(
                "age_years")
            year_effect = time_age_trend_in_stopping()

            # Probability of initiation by age for each method
            p_stop = dict()
            for year in year_effect.index:
                p_stop_this_year = dict()
                for a in age_effect.index:
                    p_stop_this_year[a] = p_stop_by_method * age_effect.at[a] * year_effect.at[year, a]
                p_stop_this_year_df = pd.DataFrame.from_dict(p_stop_this_year, orient='index')

                # Check correct format of age/method data-frame
                assert set(p_stop_this_year_df.columns) == set(self.all_contraception_states - {'not_using'})
                assert (p_stop_this_year_df.index == range(15, 50)).all()
                assert (p_stop_this_year_df >= 0.0).all().all()

                p_stop[year] = p_stop_this_year_df

            return p_stop

        def time_age_trend_in_initiation():
            """The age-specific effect of calendar year on the probability of starting use of contraceptive
            (multiplicative effect). Values are chosen to induce a trend in age-specific fertility consistent with
             the WPP estimates."""

            _years = np.arange(2010, 2101)
            _ages = np.arange(15, 50)

            _init_over_time = np.exp(+0.05 * np.minimum(2020 - 2010, (_years - 2010))) * np.maximum(1.0, np.exp(
                +0.01 * (_years - 2020)))
            _init_over_time_modification_by_age = 1.0 / expand_to_age_years([1.0, 0.5, 0.5, 0.5, 0.5, 0.5, 0.5], _ages)
            _init = np.outer(_init_over_time, _init_over_time_modification_by_age)

            return pd.DataFrame(index=_years, columns=_ages, data=_init)

        def time_age_trend_in_stopping():
            """The age-specific effect of calendar year on the probability of discontinuing use of contraceptive
            (multiplicative effect). Values are chosen to induce a trend in age-specific fertility consistent with
            the WPP estimates."""

            _years = np.arange(2010, 2101)
            _ages = np.arange(15, 50)

            _discont_over_time = np.exp(-0.05 * np.minimum(2020 - 2010, (_years - 2010))) * np.minimum(1.0, np.exp(
                -0.01 * (_years - 2020)))
            _discont_over_time_modification_by_age = expand_to_age_years([1.0, 0.5, 0.5, 0.5, 0.5, 0.5, 0.5], _ages)
            _discont = np.outer(_discont_over_time, _discont_over_time_modification_by_age)

            return pd.DataFrame(index=_years, columns=_ages, data=_discont)

        def contraception_initiation_after_birth():
            """Get the probability of a woman starting a contraceptive following giving birth."""

            # Get data from read-in excel sheets
            probs = self.parameters['Initiation_AfterBirth'].loc[0]

            # Scale so that the probability of all outcomes sum to 1.0
            p_start_after_birth = probs / probs.sum()

            assert set(p_start_after_birth.index) == self.all_contraception_states
            assert np.isclose(1.0, p_start_after_birth.sum())

            return p_start_after_birth

        def scaling_factor_on_monthly_risk_of_pregnancy():
            """A scaling factor on the monthly risk of pregnancy, chosen to give the correct number of live-births
            initially, given the initial pattern of contraceptive use."""

            # first scaling factor is that worked out from the calibration script
            scaling_factor_as_dict = dict(zip(
                ['15-19', '20-24', '25-29', '30-34', '35-39', '40-44', '45-49'],
                self.parameters['scaling_factor_on_monthly_risk_of_pregnancy']
            ))

            AGE_RANGE_LOOKUP = self.sim.modules['Demography'].AGE_RANGE_LOOKUP
            _ages = range(15, 50)
            return pd.Series(
                index=_ages,
                data=[scaling_factor_as_dict[AGE_RANGE_LOOKUP[_age_year]] for _age_year in _ages]
            )

        def pregnancy_no_contraception():
            """Get the probability per month of a woman becoming pregnant if she is not using any contraceptive method.
            """

            # Get the probability of being pregnant if not HIV-positive
            p_pregnancy_no_contraception_per_month_nohiv = self.parameters['Pregnancy_NotUsing_In_2010'] \
                .set_index('age')['AnnualProb'].rename_axis('age_years').apply(convert_annual_prob_to_monthly_prob)

            # Compute the probability of being pregnant if HIV-positive
            p_pregnancy_no_contraception_per_month_hiv = (
                p_pregnancy_no_contraception_per_month_nohiv *
                self.parameters['Pregnancy_NotUsing_HIVeffect'].set_index('age_')['RR_pregnancy']
            )

            # Create combined dataframe
            p_pregnancy_no_contraception_per_month = pd.concat({
                'hv_inf_False': p_pregnancy_no_contraception_per_month_nohiv,
                'hv_inf_True': p_pregnancy_no_contraception_per_month_hiv}, axis=1)

            assert (p_pregnancy_no_contraception_per_month.index == range(15, 50)).all()
            assert set(p_pregnancy_no_contraception_per_month.columns) == {'hv_inf_True', 'hv_inf_False'}
            assert np.isclose(
                self.parameters['Pregnancy_NotUsing_In_2010']['AnnualProb'].values,
                1.0 - np.power(1.0 - p_pregnancy_no_contraception_per_month['hv_inf_False'], 12)
            ).all()

            return p_pregnancy_no_contraception_per_month.mul(scaling_factor_on_monthly_risk_of_pregnancy(), axis=0)

        def pregnancy_with_contraception():
            """Get the probability per month of a woman becoming pregnant if she is using a contraceptive method."""
            p_pregnancy_by_method_per_month = self.parameters['Failure_ByMethod'].loc[0]

            # Create rates that are age-specific (using self.parameters['rr_fail_under25'])
            p_pregnancy_with_contraception_per_month = pd.DataFrame(
                index=range(15, 50),
                columns=self.all_contraception_states - {"not_using"}
            )
            p_pregnancy_with_contraception_per_month.loc[15, :] = p_pregnancy_by_method_per_month
            p_pregnancy_with_contraception_per_month = p_pregnancy_with_contraception_per_month.ffill()
            p_pregnancy_with_contraception_per_month.loc[
                p_pregnancy_with_contraception_per_month.index < 25
                ] *= self.parameters['rr_fail_under25']

            assert (p_pregnancy_with_contraception_per_month.index == range(15, 50)).all()
            assert set(p_pregnancy_with_contraception_per_month.columns) == set(
                self.all_contraception_states - {"not_using"})
            assert (0.0 == p_pregnancy_with_contraception_per_month['female_sterilization']).all()

            return p_pregnancy_with_contraception_per_month.mul(scaling_factor_on_monthly_risk_of_pregnancy(), axis=0)

        processed_params['initial_method_use'] = initial_method_use()
        processed_params['p_start_per_month'] = contraception_initiation()
        processed_params['p_switch_from_per_month'], processed_params['p_switching_to'] = contraception_switch()
        processed_params['p_stop_per_month'] = contraception_stop()
        processed_params['p_start_after_birth'] = contraception_initiation_after_birth()

        processed_params['p_pregnancy_no_contraception_per_month'] = pregnancy_no_contraception()
        processed_params['p_pregnancy_with_contraception_per_month'] = pregnancy_with_contraception()

        return processed_params

    def select_contraceptive_following_birth(self, mother_id):
        """Initiation of mother's contraception after birth."""

        # Allocate the woman to a contraceptive status
        probs = self.processed_params['p_start_after_birth']
        new_contraceptive = self.rng.choice(probs.index, p=probs.values)

        # Do the change in contraceptive
        self.schedule_batch_of_contraceptive_changes(ids=[mother_id], old=['not_using'], new=[new_contraceptive])

    def get_item_code_for_each_contraceptive(self):
        """Get the item_code for each contraceptive"""

        get_items_from_pkg = self.sim.modules['HealthSystem'].get_item_codes_from_package_name
        get_items_from_name = self.sim.modules['HealthSystem'].get_item_code_from_item_name

        _cons_codes = dict()
        _cons_codes['pill'] = get_items_from_pkg('Pill')
        _cons_codes['male_condom'] = get_items_from_pkg('Male condom')
        _cons_codes['other_modern'] = get_items_from_pkg('Female Condom')  # NB. The consumable female condom is used
        # for the contraceptive state of "other_modern method"

        _cons_codes['IUD'] = [get_items_from_name('IUD, Copper T-380A')]
        _cons_codes['injections'] = [get_items_from_name(item) for item in
                                     ['Depot-Medroxyprogesterone Acetate 150 mg - 3 monthly',
                                      'Povidone iodine, solution, 10 %, 5 ml per injection',
                                      'Syringe, Autodisable SoloShot IX ']]

        _cons_codes['implant'] = [get_items_from_name(item) for item in
                                  ['Lidocaine HCl (in dextrose 7.5%), ampoule 2 ml',
                                   'Povidone iodine, solution, 10 %, 5 ml per injection',
                                   'Jadelle (implant), box of 2_CMST',
                                   'Implanon (Etonogestrel 68 mg)',
                                   'Suture pack']]

        _cons_codes['female_sterilization'] = [get_items_from_name(item) for item in
                                               ['Atropine sulphate, injection, 1 mg in 1 ml ampoule',
                                                'Diazepam, injection, 5 mg/ml, in 2 ml ampoule',
                                                'Lidocaine, injection, 1 % in 20 ml vial',
                                                'Lidocaine, spray, 10%, 500 ml bottle',
                                                'Tape, adhesive, 2.5 cm wide, zinc oxide, 5 m roll',
                                                'Paracetamol, tablet, 500 mg',
                                                'Povidone iodine, solution, 10 %, 5 ml per injection',
                                                'Suture pack',
                                                'Gauze, absorbent 90cm x 40m_each_CMST']]

        assert set(_cons_codes.keys()) == set(self.states_that_may_require_HSI_to_switch_to)
        return _cons_codes

    def schedule_batch_of_contraceptive_changes(self, ids, old, new):
        """Enact the change in contraception, either through editing properties instantaneously or by scheduling HSI.
        ids: pd.Index of the woman for whom the contraceptive state is changing
        old: iterable giving the corresponding contraceptive state being switched from
        new: iterable giving the corresponding contraceptive state being switched to

        It is assumed that even with the option `self.use_healthsystem=True` that switches to certain methods do not
        require the use of HSI (these are not in `states_that_may_require_HSI_to_switch_to`)."""

        df = self.sim.population.props
        date_today = self.sim.date
        days_between_appts = self.parameters['days_between_appts_for_maintenance']

        date_of_last_appt = df.loc[ids, "co_date_of_last_fp_appt"].to_dict()

        for _woman_id, _old, _new in zip(ids, old, new):
            # Does this change require an HSI?
            is_a_switch = _old != _new
            reqs_appt = _new in self.states_that_may_require_HSI_to_switch_to if is_a_switch \
                else _new in self.states_that_may_require_HSI_to_maintain_on
            due_appt = pd.isnull(date_of_last_appt[_woman_id]) or (
                (date_today - date_of_last_appt[_woman_id]).days >= days_between_appts
            )
            do_appt = self.use_healthsystem and reqs_appt and (is_a_switch or due_appt)

            # If the new method requires an HSI to be implemented, schedule the HSI:
            if do_appt:
                # If this is a change, or its maintenance and time for an appointment, schedule an appointment
                self.sim.modules['HealthSystem'].schedule_hsi_event(
                    hsi_event=HSI_Contraception_FamilyPlanningAppt(
                        person_id=_woman_id,
                        module=self,
<<<<<<< HEAD
                        old_contraceptive=_old,
                        new_contraceptive=_new),
=======
                        new_contraceptive=_new
                    ),
>>>>>>> d0aa9a47
                    topen=random_date(
                        self.sim.date,
                        self.sim.date + pd.DateOffset(
                            days=self.parameters['max_days_delay_between_decision_to_change_method_and_hsi_scheduled']),
                        self.rng2),
                    tclose=None,
                    priority=1
                )
            else:
                # Otherwise, implement the change immediately:
                if _old != _new:
                    self.do_and_log_individual_contraception_change(woman_id=_woman_id, old=_old, new=_new)
                else:
                    pass  # No need to do anything if the old is the same as the new and no HSI needed.

    def do_and_log_individual_contraception_change(self, woman_id: int, old, new):
        """Implement and then log a start / stop / switch of contraception. """
        assert old in self.all_contraception_states
        assert new in self.all_contraception_states

        df = self.sim.population.props

        # Do the change
        df.at[woman_id, "co_contraception"] = new

        # Log the change
        logger.info(key='contraception_change',
                    data={
                        'woman_id': woman_id,
                        'age_years': df.at[woman_id, 'age_years'],
                        'switch_from': old,
                        'switch_to': new,
                    },
                    description='All changes in contraception use'
                    )

    def schedule_births_for_first_9_months(self):
        """Schedule births to occur during the first 9 months of the simulation. This is necessary because at initiation
        no women are pregnant, so the first births generated endogenously (through pregnancy -> gestation -> labour)
        occur after 9 months of simulation time. This method examines age-specific fertility rate data and causes there
        to be the appropriate number of births, scattered uniformly over the first 9 months of the simulation. These are
         "direct live births" that are not subjected to any of the processes (e.g. risk of loss of pregnancy, or risk
         of death to mother) represented in the `PregnancySupervisor`, `CareOfWomenDuringPregnancy` or `Labour`."""

        risk_of_birth = get_medium_variant_asfr_from_wpp_resourcefile(
            dat=self.parameters['age_specific_fertility_rates'], months_exposure=9)

        df = self.sim.population.props
        prob_birth = df.loc[
            (df.sex == 'F') & df.is_alive & ~df.is_pregnant]['age_range'].map(
            risk_of_birth[self.sim.date.year]).fillna(0)

        # determine which women will get pregnant
        give_birth_women_ids = prob_birth.index[
            (self.rng.random_sample(size=len(prob_birth)) < prob_birth)
        ]

        # schedule births:
        for _id in give_birth_women_ids:
            self.sim.schedule_event(DirectBirth(person_id=None, module=self),
                                    random_date(self.sim.date, self.sim.date + pd.DateOffset(months=9), self.rng)
                                    )


class DirectBirth(Event, IndividualScopeEventMixin):
    """Do birth, with the mother_id set to -1 (we do not associate the child with a particular mother)."""

    def __init__(self, module, person_id):
        super().__init__(module, person_id=person_id)

    def apply(self, person_id):
        self.sim.do_birth(-1)


class ContraceptionPoll(RegularEvent, PopulationScopeEventMixin):
    """The regular poll (monthly) for the Contraceptive Module:
    * Determines contraceptive start / stops / switches
    * Determines the onset of pregnancy
    """

    def __init__(self, module, run_do_pregnancy=True, run_update_contraceptive=True):
        super().__init__(module, frequency=DateOffset(months=1))
        self.age_low = 15
        self.age_high = 49

        self.run_do_pregnancy = run_do_pregnancy  # (Provided for testing only)
        self.run_update_contraceptive = run_update_contraceptive  # (Provided for testing only)

    def apply(self, population):
        """Determine who will become pregnant and update contraceptive method."""

        # Determine who will become pregnant, given current contraceptive method
        if self.run_do_pregnancy:
            self.update_pregnancy()

        # Update contraception method
        if self.run_update_contraceptive:
            self.update_contraceptive()

    def update_contraceptive(self):
        """ Determine women that will start, stop or switch contraceptive method."""

        df = self.sim.population.props

        possible_co_users = ((df.sex == 'F') &
                             df.is_alive &
                             df.age_years.between(self.age_low, self.age_high) &
                             ~df.is_pregnant)

        currently_using_co = df.index[possible_co_users &
                                      ~df.co_contraception.isin(['not_using', 'female_sterilization'])]
        currently_not_using_co = df.index[possible_co_users & (df.co_contraception == 'not_using')]

        # initiating: not using -> using
        self.initiate(currently_not_using_co)

        # continue/discontinue/switch: using --> using/not using
        self.discontinue_switch_or_continue(currently_using_co)

        # put everyone older than `age_high` onto not_using:
        df.loc[
            (df.sex == 'F') &
            df.is_alive &
            (df.age_years > self.age_high) &
            (df.co_contraception != 'not_using'),
            'co_contraception'] = 'not_using'

    def initiate(self, individuals_not_using: pd.Index):
        """Check all females not using contraception to determine if contraception starts
        (i.e. category should change from 'not_using' to something else) with reference to  initiation_rate1 (irate_1).
        """

        # Exit if there are no individuals currently not using a contraceptive:
        if not len(individuals_not_using):
            return

        df = self.sim.population.props
        pp = self.module.processed_params
        rng = self.module.rng

        # Get probability of each individual starting on each contraceptive
        probs = df.loc[individuals_not_using, ['age_years']].merge(
            pp['p_start_per_month'][self.sim.date.year],
            how='left',
            left_on='age_years',
            right_index=True
        ).drop(columns=['age_years'])

        # Determine if individual will start contraceptive
        will_initiate = sample_outcome(probs=probs, rng=rng)

        # Do the contraceptive change
        if len(will_initiate) > 0:
            self.module.schedule_batch_of_contraceptive_changes(
                ids=list(will_initiate),
                old=['not_using'] * len(will_initiate),
                new=list(will_initiate.values())
            )

    def discontinue_switch_or_continue(self, individuals_using: pd.Index):
        """Check all females currently using contraception to determine if they discontinue it, switch to a different
        one, or keep using the same one."""

        # Exit if there are no individuals currently using a contraceptive:
        if not len(individuals_using):
            return

        df = self.sim.population.props
        pp = self.module.processed_params
        rng = self.module.rng

        # Get the probability of discontinuation for each individual (depends on age and current method)
        prob = df.loc[individuals_using, ['age_years', 'co_contraception']].apply(
            lambda row: pp['p_stop_per_month'][self.sim.date.year].at[row.age_years, row.co_contraception],
            axis=1
        )

        # Determine if each individual will discontinue
        will_stop_idx = prob.index[prob > rng.rand(len(prob))]

        # Do the contraceptive change
        if len(will_stop_idx) > 0:
            self.module.schedule_batch_of_contraceptive_changes(
                ids=will_stop_idx,
                old=df.loc[will_stop_idx, 'co_contraception'].values,
                new=['not_using'] * len(will_stop_idx)
            )

        # 2) -- Switches and Continuations for those who do not Discontinue:
        individuals_eligible_for_continue_or_switch = individuals_using.drop(will_stop_idx)

        # Get the probability of switching contraceptive for all those currently using
        switch_prob = df.loc[individuals_eligible_for_continue_or_switch, 'co_contraception'].map(
            pp['p_switch_from_per_month']
        )

        # Randomly select who will switch contraceptive and who will remain on their current contraceptive
        will_switch = switch_prob > rng.random_sample(size=len(individuals_eligible_for_continue_or_switch))
        switch_idx = individuals_eligible_for_continue_or_switch[will_switch]
        continue_idx = individuals_eligible_for_continue_or_switch[~will_switch]

        # For that do switch, select the new contraceptive using switching matrix
        new_co = transition_states(df.loc[switch_idx, 'co_contraception'], pp['p_switching_to'], rng)

        # ... but don't allow female sterilization to any woman below 30 (instead, they will continue on current method)
        to_not_switch_to_sterilization = \
            new_co.index[(new_co == 'female_sterilization') & (df.loc[new_co.index, 'age_years'] < 30)]
        new_co = new_co.drop(to_not_switch_to_sterilization)
        continue_idx = continue_idx.append([to_not_switch_to_sterilization])

        # Do the contraceptive change for those switching
        if len(new_co) > 0:
            self.module.schedule_batch_of_contraceptive_changes(
                ids=new_co.index,
                old=df.loc[new_co.index, 'co_contraception'].values,
                new=new_co.values
            )

        # Do the contraceptive "change" for those not switching (this is so that an HSI may be logged and if the HSI
        #  cannot occur the person discontinues use of the method).
        if len(continue_idx) > 0:
            current_contraception = df.loc[continue_idx, 'co_contraception'].values
            self.module.schedule_batch_of_contraceptive_changes(
                ids=continue_idx,
                old=current_contraception,
                new=current_contraception
            )

    def update_pregnancy(self):
        """Determine who will become pregnant"""

        # Determine pregnancy for those on a contraceptive ("unintentional pregnancy")
        self.pregnancy_for_those_on_contraceptive()

        # Determine pregnancy for those not on contraceptive ("intentional pregnancy")
        self.pregnancy_for_those_not_on_contraceptive()

    def pregnancy_for_those_on_contraceptive(self):
        """Look across all women who are using a contraception method to determine if they become pregnant (i.e., the
         method fails)."""

        df = self.module.sim.population.props
        pp = self.module.processed_params
        rng = self.module.rng

        prob_failure_per_month = pp['p_pregnancy_with_contraception_per_month']

        # Get the women who are using a contraceptive that may fail and who may become pregnant (i.e., women who
        # are not in labour, have been pregnant in the last month, have previously had a hysterectomy, can get
        # pregnant.)
        possible_to_fail = (
            df.is_alive
            & (df.sex == 'F')
            & ~df.is_pregnant
            & df.age_years.between(self.age_low, self.age_high)
            & ~df.co_contraception.isin(['not_using', 'female_sterilization'])
            & ~df.la_currently_in_labour
            & ~df.la_has_had_hysterectomy
            & ~df.la_is_postpartum
            & ~df.ps_ectopic_pregnancy.isin(['not_ruptured', 'ruptured'])
        )

        if possible_to_fail.sum():
            # Get probability of method failure for each individual
            prob_of_failure = df.loc[possible_to_fail, ['age_years', 'co_contraception']].apply(
                lambda row: prob_failure_per_month.at[row.age_years, row.co_contraception],
                axis=1
            )

            # Determine if there will be a contraceptive failure for each individual
            idx_failure = prob_of_failure.index[prob_of_failure > rng.random_sample(size=len(prob_of_failure))]

            # Effect these women to be pregnant
            self.set_new_pregnancy(women_id=idx_failure)

    def pregnancy_for_those_not_on_contraceptive(self):
        """Look across all woman who are not using a contraceptive to determine who will become pregnant."""

        df = self.module.sim.population.props
        pp = self.module.processed_params
        rng = self.module.rng

        # Get the subset of women who are not using a contraceptive and who may become pregnant
        subset = (
            df.is_alive
            & (df.sex == 'F')
            & ~df.is_pregnant
            & df.age_years.between(self.age_low, self.age_high)
            & (df.co_contraception == 'not_using')
            & ~df.la_currently_in_labour
            & ~df.la_has_had_hysterectomy
            & ~df.la_is_postpartum
            & ~df.ps_ectopic_pregnancy.isin(['not_ruptured', 'ruptured'])
        )

        if subset.sum():
            # Get the probability of pregnancy for each individual
            prob_pregnancy = df.loc[subset, ['age_years', 'hv_inf']].apply(
                lambda row: pp['p_pregnancy_no_contraception_per_month'].at[
                    row.age_years, 'hv_inf_True' if row.hv_inf else 'hv_inf_False'
                ],
                axis=1)

            # Determine if there will be a pregnancy for each individual
            idx_pregnant = prob_pregnancy.index[prob_pregnancy > rng.rand(len(prob_pregnancy))]

            # Effect these women to be pregnant
            self.set_new_pregnancy(women_id=idx_pregnant)

    def set_new_pregnancy(self, women_id: list):
        """Effect that these women are now pregnancy and enter to the log"""
        df = self.sim.population.props

        for w in women_id:
            woman = df.loc[w, ['co_contraception', 'age_years']]
            method_before_pregnancy = woman['co_contraception']

            # Determine if this is unintended or not. (We say that it is 'unintended' if the women is using a
            # contraceptive when she becomes pregnant.)
            unintended = (method_before_pregnancy != 'not_using')

            # Update properties (including that she is no longer on any contraception; and store the method used prior
            # pregnancy).
            new_properties = {
                'co_contraception': 'not_using',
                'is_pregnant': True,
                'date_of_last_pregnancy': self.sim.date,
                'co_unintended_preg': unintended,
            }
            df.loc[w, new_properties.keys()] = new_properties.values()

            # Set date of labour in the Labour module
            self.sim.modules['Labour'].set_date_of_labour(w)

            # Log that a pregnancy has occurred
            logger.info(key='pregnancy',
                        data={
                            'woman_id': w,
                            'age_years': woman['age_years'],
                            'contraception': method_before_pregnancy,
                            'unintended': unintended
                        },
                        description='pregnancy following the failure of contraceptive method')


class ContraceptionLoggingEvent(RegularEvent, PopulationScopeEventMixin):
    def __init__(self, module):
        """Logs state of contraceptive usage in the population at a point in time."""
        super().__init__(module, frequency=DateOffset(months=1))

    def apply(self, population):
        df = population.props

        # Log summary of usage of contraceptives (without age-breakdown)
        # (NB. sort_index ensures the resulting dict has keys in the same order, which is requirement of the logging.)
        logger.info(key='contraception_use_summary',
                    data=df.loc[
                        df.is_alive & (df.sex == 'F') & df.age_years.between(15, 49), 'co_contraception'
                    ].value_counts().sort_index().to_dict(),
                    description='Counts of women on each type of contraceptive at a point in time.')

        # Log summary of usage of contraceptives (with age-breakdown)
        logger.info(key='contraception_use_summary_by_age',
                    data=flatten_multi_index_series_into_dict_for_logging(
                        df.loc[
                            df.is_alive & (df.sex == 'F') & df.age_years.between(15, 49)
                            ].groupby(by=['co_contraception', 'age_range']).size().sort_index()
                    ),
                    description='Counts of women, by age-range, on each type of contraceptive at a point in time.')


class HSI_Contraception_FamilyPlanningAppt(HSI_Event, IndividualScopeEventMixin):
    """HSI event for the starting a contraceptive method, maintaining use of a method of a contraceptive, or switching
     between contraceptives."""

    def __init__(self, module, person_id, new_contraceptive):
        super().__init__(module, person_id=person_id)

        _facility_level = '2' if new_contraceptive in ('implant', 'female_sterilization') else '1a'

        self.new_contraceptive = new_contraceptive
        self._number_of_times_run = 0

        self.TREATMENT_ID = "Contraception_Routine"
        self.EXPECTED_APPT_FOOTPRINT = self.make_appt_footprint({'FamPlan': 1})
        self.ACCEPTED_FACILITY_LEVEL = _facility_level

    def apply(self, person_id, squeeze_factor):
        """If the relevant consumable is available, do change in contraception and log it"""

        self._number_of_times_run += 1

        person = self.sim.population.props.loc[person_id]
        current_method = person.co_contraception

        if not (person.is_alive and not person.is_pregnant):
            return

        # Record the date that Family Planning Appointment happened for this person
        self.sim.population.props.at[person_id, "co_date_of_last_fp_appt"] = self.sim.date

        # Record use of consumables and default the person to "not_using" if the consumable is not available:
        cons_available = self.get_consumables(self.module.cons_codes[self.new_contraceptive])
        _new_contraceptive = self.new_contraceptive if cons_available else "not_using"

        if current_method != _new_contraceptive:
            # Do the change:
            self.module.do_and_log_individual_contraception_change(
                woman_id=self.target,
                old=current_method,
                new=_new_contraceptive
            )
            # (N.B. If the current method is the same as the new method, there is no logging.)

        # If the intended change was not possible due to non-available consumable, reschedule the appointment
        if not cons_available and (
            self._number_of_times_run < self.module.parameters['max_number_of_runs_of_hsi_if_consumable_not_available']
        ):
            self.reschedule()

    def reschedule(self):
        """Schedule for this same HSI_Event to occur tomorrow."""
        self.module.sim.modules['HealthSystem'].schedule_hsi_event(hsi_event=self,
                                                                   topen=self.sim.date + pd.DateOffset(days=1),
                                                                   tclose=None,
                                                                   priority=2)

    def never_ran(self):
        """If this HSI never ran, the person defaults to "not_using" a contraceptive."""
        person = self.sim.population.props.loc[self.target]

        if not person.is_alive:
            return

        self.module.do_and_log_individual_contraception_change(
            woman_id=self.target,
            old=person.co_contraception,  # Current Method
            new="not_using"
        )


# -----------------------------------------------------------------------------------------------------------
# -----------------------------------------------------------------------------------------------------------
#
# Accessory modules for testing / debugging
#
# -----------------------------------------------------------------------------------------------------------
# -----------------------------------------------------------------------------------------------------------

class SimplifiedPregnancyAndLabour(Module):
    """Simplified module to replace `Labour`, 'PregnancySupervisor` and other associated module, for use in
    testing/calibrating the Contraception Module. The module calls itself Labour and provides the method
    `set_date_of_labour`, which is called by the Contraception Module at the onset of pregnancy. It schedules an event
    for the end of the pregnancy (approximately 9 months later) which may or may not result in a live birth."""

    INIT_DEPENDENCIES = {'Contraception'}

    ALTERNATIVE_TO = {'Labour'}

    METADATA = {}

    PARAMETERS = {
        'prob_live_birth': Parameter(Types.REAL, 'Probability that a pregnancy results in a live birth.')
    }

    PROPERTIES = {
        'la_currently_in_labour': Property(Types.BOOL, 'whether this woman is currently in labour'),
        'la_has_had_hysterectomy': Property(Types.BOOL, 'whether this woman has had a hysterectomy as treatment for a '
                                                        'complication of labour, and therefore is unable to conceive'),
        'la_is_postpartum': Property(Types.BOOL, 'Whether a woman is in the postpartum period, from delivery until '
                                                 'day +42 (6 weeks)'),
        'ps_ectopic_pregnancy': Property(Types.CATEGORICAL, 'Whether a woman is experiencing ectopic pregnancy and'
                                                            ' its current state',
                                         categories=['none', 'not_ruptured', 'ruptured']
                                         )
    }

    def __init__(self, *args):
        super().__init__(name='Labour')

    def read_parameters(self, *args):
        self.parameters['prob_live_birth'] = 0.67
        # This is a reasonable estimate for the current versions of the Labour and other modules

    def initialise_population(self, population):
        df = population.props
        df.loc[df.is_alive, 'la_currently_in_labour'] = False
        df.loc[df.is_alive, 'la_has_had_hysterectomy'] = False
        df.loc[df.is_alive, 'la_is_postpartum'] = False
        df.loc[df.is_alive, 'ps_ectopic_pregnancy'] = np.NAN

    def initialise_simulation(self, *args):
        pass

    def on_birth(self, mother_id, child_id):
        df = self.sim.population.props
        df.at[child_id, 'la_currently_in_labour'] = False
        df.at[child_id, 'la_has_had_hysterectomy'] = False
        df.at[child_id, 'la_is_postpartum'] = False
        df.at[child_id, 'ps_ectopic_pregnancy'] = np.NAN

    def set_date_of_labour(self, person_id):
        """This is a drop-in replacement for the method in Labour that triggers the processes that determine the outcome
        of a pregnancy."""

        self.sim.schedule_event(EndOfPregnancyEvent(module=self,
                                                    person_id=person_id,
                                                    live_birth=(self.rng.rand() < self.parameters['prob_live_birth'])
                                                    ),
                                random_date(
                                    self.sim.date + pd.DateOffset(months=9) - pd.DateOffset(days=14),
                                    self.sim.date + pd.DateOffset(months=9) + pd.DateOffset(days=14),
                                    self.rng)
                                )


class EndOfPregnancyEvent(Event, IndividualScopeEventMixin):
    """This event signals the end of the pregnancy, which may or may not result in a live-birth"""

    def __init__(self, module, person_id, live_birth):
        super().__init__(module, person_id=person_id)
        self.live_birth = live_birth

    def apply(self, person_id):
        """End pregnancy and do live birth if needed"""

        if self.live_birth:
            self.sim.do_birth(person_id)
        else:
            self.sim.modules['Contraception'].end_pregnancy(person_id)


# -----------------------------------------------------------------------------------------------------------
# -----------------------------------------------------------------------------------------------------------
#
# Helper functions
#
# -----------------------------------------------------------------------------------------------------------
# -----------------------------------------------------------------------------------------------------------

def get_medium_variant_asfr_from_wpp_resourcefile(dat: pd.DataFrame, months_exposure: int) -> dict:
    """Process the data on age-specific fertility rates into a form that can be used to quickly map
    age-ranges to an age-specific fertility rate (for the "Medium Variant" in the WPP data source).
    :param dat: Raw form of the data in `ResourceFile_ASFR_WPP.csv`
    :param months_exposure: The time (in integer number of months) over which the risk of pregnancy should be
    computed.
    :returns: a dict, keyed by year, giving a dataframe of risk of pregnancy over a the period, by age """

    dat = dat.drop(dat[~dat.Variant.isin(['WPP_Estimates', 'WPP_Medium variant'])].index)
    dat['Period-Start'] = dat['Period'].str.split('-').str[0].astype(int)
    dat['Period-End'] = dat['Period'].str.split('-').str[1].astype(int)
    years = range(min(dat['Period-Start'].values), 1 + max(dat['Period-End'].values))

    # Convert the rates for asfr (rate of live-birth per year) to a rate per the frequency of this event repeating
    dat['asfr_per_period'] = convert_annual_prob_to_monthly_prob(dat['asfr'], num_months=months_exposure)

    asfr = dict()  # format is {year: {age-range: asfr}}
    for year in years:
        asfr[year] = dat.loc[
            (year >= dat['Period-Start']) & (year <= dat['Period-End'])
            ].set_index('Age_Grp')['asfr_per_period'].to_dict()

    return asfr


def convert_annual_prob_to_monthly_prob(p_annual, num_months=1):
    return 1.0 - ((1.0 - p_annual) ** (num_months / 12.0))


def convert_monthly_prob_to_annual_prob(p_monthly):
    return 1.0 - ((1.0 - p_monthly) ** 12.0)<|MERGE_RESOLUTION|>--- conflicted
+++ resolved
@@ -81,14 +81,12 @@
                         "of the simulation, the age-specific monthly probability of a woman having a live birth matches"
                         " the WPP age-specific fertility rate value for the same year."),
 
-<<<<<<< HEAD
+        'max_number_of_runs_of_hsi_if_consumable_not_available': Parameter(
+            Types.INT, "The maximum number of time an HSI can run (repeats occur if the consumables are not available"),
+
         'max_days_delay_between_decision_to_change_method_and_hsi_scheduled': Parameter(
             Types.INT, "The maximum delay (in days) between the decision for a contraceptive to change and the `topen`"
                        "date of the HSI that is scheduled to effect the change (when using the healthsystem),")
-=======
-        'max_number_of_runs_of_hsi_if_consumable_not_available': Parameter(
-            Types.INT, "The maximum number of time an HSI can run (repeats occur if the consumables are not available"),
->>>>>>> d0aa9a47
     }
 
     all_contraception_states = {
@@ -558,13 +556,8 @@
                     hsi_event=HSI_Contraception_FamilyPlanningAppt(
                         person_id=_woman_id,
                         module=self,
-<<<<<<< HEAD
-                        old_contraceptive=_old,
-                        new_contraceptive=_new),
-=======
                         new_contraceptive=_new
                     ),
->>>>>>> d0aa9a47
                     topen=random_date(
                         self.sim.date,
                         self.sim.date + pd.DateOffset(
