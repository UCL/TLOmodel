--- conflicted
+++ resolved
@@ -1194,11 +1194,7 @@
 
         self.TREATMENT_ID = "Contraception_Routine"
         self.ACCEPTED_FACILITY_LEVEL = _facility_level
-<<<<<<< HEAD
         self.EQUIPMENT = set()
-=======
-        self.set_equipment_essential_to_run_event({''})
->>>>>>> d1c75236
 
     @property
     def EXPECTED_APPT_FOOTPRINT(self):
@@ -1235,13 +1231,7 @@
         self.sim.population.props.at[person_id, "co_date_of_last_fp_appt"] = self.sim.date
 
         # Measure weight, height and BP even if contraception not administrated
-<<<<<<< HEAD
         self.EQUIPMENT.update({'Weighing scale', 'Height Pole (Stadiometer)', 'Blood pressure machine'})
-=======
-        self.add_equipment({
-            'Weighing scale', 'Height Pole (Stadiometer)', 'Blood pressure machine'
-        })
->>>>>>> d1c75236
 
         # Determine essential and optional items
         # TODO: we don't distinguish essential X optional for contraception methods yet, will need to update once we do
@@ -1295,30 +1285,14 @@
 
             _new_contraceptive = self.new_contraceptive
 
-<<<<<<< HEAD
             # Update equipment
             if _new_contraceptive == 'female_sterilization':
                 self.EQUIPMENT.update({
-                    'Cusco’s/ bivalved Speculum (small, medium, large)', 'Lamp, Anglepoise', 'Examination couch'
+                    'Cusco’s/ bivalved Speculum (small, medium, large)', 'Lamp, Anglepoise'
                 })
             elif _new_contraceptive == 'IUD':
                 self.EQUIPMENT.update({
-                    'Cusco’s/ bivalved Speculum (small, medium, large)', 'Sponge Holding Forceps',  'Examination couch'
-=======
-            # Update equipment if any needed for the method
-            if _new_contraceptive == 'female_sterilization':
-                self.add_equipment({
-                    'Cusco’s/ bivalved Speculum (small, medium, large)', 'Lamp, Anglepoise'
-                })
-                self.add_equipment_from_pkg({
-                    'Minor Surgery'
-                })
-                # TODO: this is just an example - update once figured out what we want in the pkgs
-                #  (! Update also the RF_Equipment accordingly !)
-            elif _new_contraceptive == 'IUD':
-                self.add_equipment({
                     'Cusco’s/ bivalved Speculum (small, medium, large)', 'Sponge Holding Forceps'
->>>>>>> d1c75236
                 })
 
         else:
