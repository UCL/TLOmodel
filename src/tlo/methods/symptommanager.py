--- conflicted
+++ resolved
@@ -599,14 +599,8 @@
             'adults': df.loc[df.is_alive & (df.age_years >= 15)].index
         }
 
-<<<<<<< HEAD
         # For each generic symptom, impose it on a random sample of persons who do not have that symptom currently:
-        for symp in self.module.generic_symptoms:
-=======
-        # For each generic symptom, impose it on a random sample of persons who do not have that symptom caused by
-        # SymptomManager currently:
         for symp in sorted(self.module.generic_symptoms):
->>>>>>> 99811438
             does_not_have_symptom = self.module.who_not_have(symptom_string=symp)
 
             for group in ['children', 'adults']:
