--- conflicted
+++ resolved
@@ -1288,22 +1288,6 @@
             key='prop_adult_men_circumcised',
             data=[df.loc[df.is_alive & (df.sex == 'M') & (df.age_years >= 15)].li_is_circ.mean()]
         )
-<<<<<<< HEAD
-        if len(df.loc[df.is_alive & (df.sex == "F") & df.age_years.between(15, 49)]) > 0:
-            logger.info(
-                key='proportion_1549_women_sexworker',
-                data=[(
-                         len(df.loc[df.is_alive &
-                                    df.li_is_sexworker &
-                                    (df.sex == "F") &
-                                    df.age_years.between(15, 49)]
-                             ) /
-                         len(df.loc[df.is_alive &
-                                    (df.sex == "F") &
-                                    df.age_years.between(15, 49)]
-                             )
-                )]
-=======
 
         women_1549 = df.is_alive & (df.sex == "F") & df.age_years.between(15, 49)
 
@@ -1311,7 +1295,6 @@
             logger.info(
                 key='proportion_1549_women_sexworker',
                 data=[sum(women_1549 & df.li_is_sexworker) / sum(women_1549)]
->>>>>>> 7de58b93
             )
         else:
             logger.info(
