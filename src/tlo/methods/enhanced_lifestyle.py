"""
Lifestyle module
Documentation: 04 - Methods Repository/Method_Lifestyle.xlsx
"""
from pathlib import Path
from typing import Dict, List, Optional

import numpy as np
import pandas as pd

from tlo import Date, DateOffset, Module, Parameter, Property, Types, logging
from tlo.analysis.utils import flatten_multi_index_series_into_dict_for_logging
from tlo.events import PopulationScopeEventMixin, RegularEvent
from tlo.lm import LinearModel, LinearModelType, Predictor
from tlo.logging.helpers import grouped_counts_with_all_combinations
from tlo.util import get_person_id_to_inherit_from, read_csv_files

logger = logging.getLogger(__name__)
logger.setLevel(logging.INFO)


class Lifestyle(Module):
    """
    Lifestyle module provides properties that are used by all disease modules if they are affected
    by urban/rural, wealth, tobacco usage etc.
    """

    def __init__(self, name=None):
        super().__init__(name)

        # a pointer to the linear models class
        self.models = None

    INIT_DEPENDENCIES = {'Demography'}

    # Declare Metadata
    METADATA = {}

    PARAMETERS = {
        # -------- list of parameters ---------------------------------------------------------------
        'init_p_urban': Parameter(Types.REAL, 'initial proportion urban'),
        'init_p_wealth_urban': Parameter(Types.LIST, 'List of probabilities of category given urban'),
        'init_p_wealth_rural': Parameter(Types.LIST, 'List of probabilities of category given rural'),
        'init_p_bmi_urban_m_not_high_sugar_age1529_not_tob_wealth1': Parameter(
            Types.LIST,
            'List of probabilities of  bmi categories '
            'for urban men age 15-29 with not high sugar, not tobacco, wealth level 1',
        ),
        'init_or_higher_bmi_f': Parameter(Types.REAL, 'odds ratio higher BMI if female'),
        'init_or_higher_bmi_rural': Parameter(Types.REAL, 'odds ratio higher BMI if rural'),
        'init_or_higher_bmi_high_sugar': Parameter(Types.REAL, 'odds ratio higher BMI if high sugar intake'),
        'init_or_higher_bmi_age3049': Parameter(Types.REAL, 'odds ratio higher BMI if age 30-49'),
        'init_or_higher_bmi_agege50': Parameter(Types.REAL, 'odds ratio higher BMI if age ge 50'),
        'init_or_higher_bmi_tob': Parameter(Types.REAL, 'odds ratio higher BMI if use tobacco'),
        'init_or_higher_bmi_per_higher_wealth': Parameter(Types.REAL, 'odds ratio higher BMI per higer wealth level'),
        'init_or_higher_bmi_per_higher_wealth_level': Parameter(
            Types.REAL, 'odds ratio for higher initial bmi category per higher wealth level'
        ),
        'init_p_high_sugar': Parameter(Types.REAL, 'initital proportion with high sugar intake'),
        'init_p_high_salt_urban': Parameter(Types.REAL, 'initital proportion with high salt intake'),
        'init_or_high_salt_rural': Parameter(Types.REAL, 'odds ratio high salt if rural'),
        'init_p_ex_alc_m': Parameter(Types.REAL, 'initital proportion of men with excess alcohol use'),
        'init_p_ex_alc_f': Parameter(Types.REAL, 'initital proportion of women with excess alcohol use'),
        'init_p_low_ex_urban_m': Parameter(Types.REAL, 'initital proportion of men with low exercise urban'),
        'init_or_low_ex_rural': Parameter(Types.REAL, 'odds ratio low exercise rural'),
        'init_or_low_ex_f': Parameter(Types.REAL, 'odds ratio low exercise female'),
        'init_p_tob_age1519_m_wealth1': Parameter(
            Types.REAL, 'initial proportion of 15-19 year old men using tobacco, wealth level 1 '
        ),
        'init_or_tob_f': Parameter(Types.REAL, 'odds ratio tobacco use females'),
        'init_or_tob_age2039_m': Parameter(Types.REAL, 'odds ratio tobacco use age2039 in men'),
        'init_or_tob_agege40_m': Parameter(Types.REAL, 'odds ratio tobacco use age40+ in men'),
        'init_or_tob_wealth2': Parameter(Types.REAL, 'odds ratio tobacco use wealth level 2'),
        'init_or_tob_wealth3': Parameter(Types.REAL, 'odds ratio tobacco use wealth level 3'),
        'init_or_tob_wealth4': Parameter(Types.REAL, 'odds ratio tobacco use wealth level 4'),
        'init_or_tob_wealth5': Parameter(Types.REAL, 'odds ratio tobacco use wealth level 5'),
        'init_dist_mar_stat_age1520': Parameter(Types.LIST, 'proportions never, current, div_wid age 15-20 baseline'),
        'init_dist_mar_stat_age2030': Parameter(Types.LIST, 'proportions never, current, div_wid age 20-30 baseline'),
        'init_dist_mar_stat_age3040': Parameter(Types.LIST, 'proportions never, current, div_wid age 30-40 baseline'),
        'init_dist_mar_stat_age4050': Parameter(Types.LIST, 'proportions never, current, div_wid age 40-50 baseline'),
        'init_dist_mar_stat_age5060': Parameter(Types.LIST, 'proportions never, current, div_wid age 50-60 baseline'),
        'init_dist_mar_stat_agege60': Parameter(Types.LIST, 'proportions never, current, div_wid age 60+ baseline'),
        'init_age2030_w5_some_ed': Parameter(
            Types.REAL, 'proportions of low wealth 20-30 year olds with some education at baseline'
        ),
        'init_or_some_ed_age0513': Parameter(Types.REAL, 'odds ratio of some education at baseline age 5-13'),
        'init_or_some_ed_age1320': Parameter(Types.REAL, 'odds ratio of some education at baseline age 13-20'),
        'init_or_some_ed_age2030': Parameter(Types.REAL, 'odds ratio of some education at baseline age 20-30'),
        'init_or_some_ed_age3040': Parameter(Types.REAL, 'odds ratio of some education at baseline age 30-40'),
        'init_or_some_ed_age4050': Parameter(Types.REAL, 'odds ratio of some education at baseline age 40-50'),
        'init_or_some_ed_age5060': Parameter(Types.REAL, 'odds ratio of some education at baseline age 50-60'),
        'init_or_some_ed_per_higher_wealth': Parameter(
            Types.REAL, 'odds ratio of some education at baseline per higher wealth level'
        ),
        'init_prop_age2030_w5_some_ed_sec': Parameter(
            Types.REAL,
            'proportion of low wealth aged 20-30 with some education who have secondary education at baseline',
        ),
        'init_or_some_ed_sec_age1320': Parameter(Types.REAL, 'odds ratio of secondary education age 13-20'),
        'init_or_some_ed_sec_age3040': Parameter(Types.REAL, 'odds ratio of secondary education age 30-40'),
        'init_or_some_ed_sec_age4050': Parameter(Types.REAL, 'odds ratio of secondary education age 40-50'),
        'init_or_some_ed_sec_age5060': Parameter(Types.REAL, 'odds ratio of secondary education age 50-60'),
        'init_or_some_ed_sec_agege60': Parameter(Types.REAL, 'odds ratio of secondary education age 60+'),
        'init_or_some_ed_sec_per_higher_wealth': Parameter(
            Types.REAL, 'odds ratio of secondary education per higher wealth level'
        ),
        'init_p_unimproved_sanitation_urban': Parameter(
            Types.REAL, 'initial probability of unimproved_sanitation given urban'
        ),
        # note that init_p_unimproved_sanitation is also used as the one-off probability of unimproved_sanitation '
        #                                                     'true to false upon move from rural to urban'
        'init_or_unimproved_sanitation_rural': Parameter(
            Types.REAL, 'initial odds ratio of unimproved_sanitation if rural'
        ),
        'init_p_no_clean_drinking_water_urban': Parameter(
            Types.REAL, 'initial probability of no_clean_drinking_water given urban'
        ),
        # note that init_p_no_clean_drinking_water is also used as the one-off probability of no_clean_drinking_water '
        #                                                     'true to false upon move from rural to urban'
        'init_or_no_clean_drinking_water_rural': Parameter(
            Types.REAL, 'initial odds ratio of no clean drinking_water if rural'
        ),
        'init_p_wood_burn_stove_urban': Parameter(Types.REAL, 'initial probability of wood_burn_stove given urban'),
        # note that init_p_wood_burn_stove is also used as the one-off probability of wood_burn_stove '
        #                                                     'true to false upon move from rural to urban'
        'init_or_wood_burn_stove_rural': Parameter(Types.REAL, 'initial odds ratio of wood_burn_stove if rural'),
        'init_p_no_access_handwashing_wealth1': Parameter(
            Types.REAL, 'initial probability of no_access_handwashing given wealth 1'
        ),
        'init_or_no_access_handwashing_per_lower_wealth': Parameter(
            Types.REAL, 'initial odds ratio of no_access_handwashing per lower wealth level'
        ),
        'init_prop_primary_edu': Parameter(Types.REAL, 'proportion of starting primary education at baseline age 5-12'),
        'init_rp_some_ed_age0513': Parameter(Types.REAL, 'relative prevalence of some education at baseline age 5-13'),
        'init_rp_some_ed_age1320': Parameter(Types.REAL, 'relative prevalence of some education at baseline age 13-20'),
        'init_rp_some_ed_age2030': Parameter(Types.REAL, 'relative prevalence of some education at baseline age 20-30'),
        'init_rp_some_ed_age3040': Parameter(Types.REAL, 'relative prevalence of some education at baseline age 30-40'),
        'init_rp_some_ed_age4050': Parameter(Types.REAL, 'relative prevalence of some education at baseline age 40-50'),
        'init_rp_some_ed_age5060': Parameter(Types.REAL, 'relative prevalence of some education at baseline age 50-60'),
        'init_rp_some_ed_per_higher_wealth': Parameter(
            Types.REAL, 'relative prevalence of some education at baseline per higher wealth level'
        ),
        'init_rp_some_ed_sec_age1320': Parameter(Types.REAL, 'relative prevalence of secondary education age 15-20'),
        'init_rp_some_ed_sec_age3040': Parameter(Types.REAL, 'relative prevalence of secondary education age 30-40'),
        'init_rp_some_ed_sec_age4050': Parameter(Types.REAL, 'relative prevalence of secondary education age 40-50'),
        'init_rp_some_ed_sec_age5060': Parameter(Types.REAL, 'relative prevalence of secondary education age 50-60'),
        'init_rp_some_ed_sec_agege60': Parameter(Types.REAL, 'relative prevalence of secondary education age 60+'),
        # Note: Added this to the properties and parameters tab of the resource file excel (init_rp_some_ed_agege60)
        # Did have a value in the parameter_values tabs but may need updating in other documents?
        'init_rp_some_ed_agege60': Parameter(
            Types.REAL, 'relative prevalence of some education at baseline age age 60+'
        ),
        'init_rp_some_ed_sec_per_higher_wealth': Parameter(
            Types.REAL, 'relative prevalence of secondary education per higher wealth level'
        ),
        # ------------ parameters relating to updating of property values over time ------------------------
        'r_urban': Parameter(Types.REAL, 'probability per 3 months of change from rural to urban'),
        'r_rural': Parameter(Types.REAL, 'probability per 3 months of change from urban to rural'),
        'r_higher_bmi': Parameter(
            Types.REAL,
            'probability per 3 months of increase in bmi category if rural male age'
            '15-29 not using tobacoo with wealth level 1 with not high sugar intake',
        ),
        'rr_higher_bmi_urban': Parameter(Types.REAL, 'probability per 3 months of increase in bmi category if '),
        'rr_higher_bmi_f': Parameter(Types.REAL, 'rate ratio for increase in bmi category for females'),
        'rr_higher_bmi_age3049': Parameter(Types.REAL, 'rate ratio for increase in bmi category for age 30-49'),
        'rr_higher_bmi_agege50': Parameter(Types.REAL, 'rate ratio for increase in bmi category for age ge 50'),
        'rr_higher_bmi_tob': Parameter(Types.REAL, 'rate ratio for increase in bmi category for tobacco users'),
        'rr_higher_bmi_per_higher_wealth': Parameter(
            Types.REAL, 'rate ratio for increase in bmi category per higher wealth level'
        ),
        'rr_higher_bmi_high_sugar': Parameter(
            Types.REAL, 'rate ratio for increase in bmi category for high sugar intake'
        ),
        'r_lower_bmi': Parameter(
            Types.REAL, 'probability per 3 months of decrease in bmi category in non tobacco users'
        ),
        'rr_lower_bmi_tob': Parameter(Types.REAL, 'rate ratio for lower bmi category for tobacco users'),
        'rr_lower_bmi_pop_advice_weight': Parameter(
            Types.REAL,
            'probability per 3 months of decrease in bmi category given population advice/campaign on weight',
        ),
        'r_high_salt_urban': Parameter(Types.REAL, 'probability per 3 months of high salt intake if urban'),
        'rr_high_salt_rural': Parameter(Types.REAL, 'rate ratio for high salt if rural'),
        'r_not_high_salt': Parameter(Types.REAL, 'probability per 3 months of not high salt intake'),
        'rr_not_high_salt_pop_advice_salt': Parameter(
            Types.REAL, 'probability per 3 months of not high salt given population advice/campaign on salt'
        ),
        'r_high_sugar': Parameter(Types.REAL, 'probability per 3 months of high sugar intake'),
        'r_not_high_sugar': Parameter(Types.REAL, 'probability per 3 months of not high sugar intake'),
        'rr_not_high_sugar_pop_advice_sugar': Parameter(
            Types.REAL, 'probability per 3 months of not high sugar given population advice/campaign on sugar'
        ),
        'r_low_ex': Parameter(Types.REAL, 'probability per 3 months of change from not low exercise to low exercise'),
        'r_not_low_ex': Parameter(
            Types.REAL, 'probability per 3 months of change from low exercise to not low exercie'
        ),
        'rr_not_low_ex_pop_advice_exercise': Parameter(
            Types.REAL, 'probability per 3 months of not low exercise population advice/campaign on exercise'
        ),
        'rr_low_ex_f': Parameter(Types.REAL, 'risk ratio for becoming low exercise if female rather than male'),
        'rr_low_ex_urban': Parameter(Types.REAL, 'risk ratio for becoming low exercise if urban rather than rural'),
        'r_tob': Parameter(
            Types.REAL,
            'probability per 3 months of change from not using tobacco to using '
            'tobacco if male age 15-19 wealth level 1',
        ),
        'r_not_tob': Parameter(
            Types.REAL, 'probability per 3 months of change from tobacco using to not tobacco using'
        ),
        'rr_tob_f': Parameter(Types.REAL, 'rate ratio tobacco if female'),
        'rr_tob_age2039': Parameter(Types.REAL, 'risk ratio for tobacco using if age 20-39 compared with 15-19'),
        'rr_tob_agege40': Parameter(Types.REAL, 'risk ratio for tobacco using if age >= 40 compared with 15-19'),
        'rr_tob_wealth': Parameter(
            Types.REAL, 'risk ratio for tobacco using per 1 higher wealth level (higher wealth level = lower wealth)'
        ),
        'rr_not_tob_pop_advice_tobacco': Parameter(
            Types.REAL, 'probability per 3 months of quitting tobacco given population advice/campaign on tobacco'
        ),
        'r_ex_alc': Parameter(
            Types.REAL, 'probability per 3 months of change from not excess alcohol to excess alcohol'
        ),
        'r_not_ex_alc': Parameter(
            Types.REAL, 'probability per 3 months of change from excess alcohol to not excess alcohol'
        ),
        'rr_ex_alc_f': Parameter(Types.REAL, 'risk ratio for becoming excess alcohol if female rather than male'),
        'rr_not_ex_alc_pop_advice_alcohol': Parameter(
            Types.REAL, 'probability per 3 months of not excess alcohol given population advice/campaign on alcohol'
        ),
        'r_mar': Parameter(Types.REAL, 'probability per 3 months of marriage when age 15-30'),
        'r_div_wid': Parameter(
            Types.REAL, 'probability per 3 months of becoming divorced or widowed, amongst those married'
        ),
        'r_stop_ed': Parameter(Types.REAL, 'probabilities per 3 months of stopping education if wealth level 5'),
        'rr_stop_ed_lower_wealth': Parameter(
            Types.REAL, 'relative rate of stopping education per 1 lower wealth quantile'
        ),
        'p_ed_primary': Parameter(Types.REAL, 'probability at age 5 that start primary education if wealth level 5'),
        'rp_ed_primary_higher_wealth': Parameter(
            Types.REAL, 'relative probability of starting school per 1 higher wealth level'
        ),
        'p_ed_secondary': Parameter(
            Types.REAL,
            'probability at age 13 that start secondary education at 13 if in primary education and wealth level 5',
        ),
        'rp_ed_secondary_higher_wealth': Parameter(
            Types.REAL, 'relative probability of starting secondary school per 1 higher wealth level'
        ),
        'r_improved_sanitation': Parameter(
            Types.REAL, 'probability per 3 months of change from unimproved_sanitation true to false'
        ),
        'r_clean_drinking_water': Parameter(
            Types.REAL, 'probability per 3 months of change from drinking_water true to false'
        ),
        'r_non_wood_burn_stove': Parameter(
            Types.REAL, 'probability per 3 months of change from wood_burn_stove true to false'
        ),
        'r_access_handwashing': Parameter(
            Types.REAL, 'probability per 3 months of change from no access hand washing true to false'
        ),
        'start_date_campaign_exercise_increase': Parameter(
            Types.DATE, 'Date of campaign start for increased exercise'
        ),
        'start_date_campaign_quit_smoking': Parameter(
            Types.DATE, 'Date of campaign start to quit smoking'
        ),
        'start_date_campaign_alcohol_reduction': Parameter(
            Types.DATE, 'Date of campaign start for alcohol reduction'
        ),
        'proportion_of_men_that_are_assumed_to_be_circumcised_at_birth': Parameter(
            Types.REAL, 'Proportion of men that are assumed to be circumcised at birth.'
                        'The men are assumed to be circumcised at birth.'
        ),
        'proportion_of_men_circumcised_at_initiation': Parameter(
            Types.REAL, 'Proportion of men (of all ages) that are assumed to be circumcised at the initiation of the'
                        'simulation.'
        ),
        "proportion_female_sex_workers": Parameter(
            Types.REAL, "proportion of women aged 15-49 years who are sex workers"
        ),
        "fsw_transition": Parameter(
            Types.REAL, "proportion of sex workers that stop being a sex worker each year"
        )
    }

    # Properties of individuals that this module provides.
    # Again each has a name, type and description. In addition, properties may be marked
    # as optional if they can be undefined for a given individual.
    PROPERTIES = {
        'li_urban': Property(Types.BOOL, 'Currently urban'),
        'li_wealth': Property(Types.CATEGORICAL, 'wealth level: 1 (high) to 5 (low)', categories=[1, 2, 3, 4, 5]),
        'li_bmi': Property(
            Types.CATEGORICAL, 'bmi: 1 (<18) 2 (18-24.9)  3 (25-29.9) 4 (30-34.9) 5 (35+)'
                               'bmi is np.nan until age 15', categories=[1, 2, 3, 4, 5], ordered=True
        ),
        'li_exposed_to_campaign_weight_reduction': Property(
            Types.BOOL, 'currently exposed to population campaign for weight reduction if BMI >= 25'
        ),
        'li_low_ex': Property(Types.BOOL, 'currently low exercise'),
        'li_exposed_to_campaign_exercise_increase': Property(
            Types.BOOL, 'currently exposed to population campaign for increase exercise if low ex'
        ),
        'li_high_salt': Property(Types.BOOL, 'currently high salt intake'),
        'li_exposed_to_campaign_salt_reduction': Property(
            Types.BOOL, 'currently exposed to population campaign for salt reduction if high salt'
        ),
        'li_high_sugar': Property(Types.BOOL, 'currently high sugar intake'),
        'li_exposed_to_campaign_sugar_reduction': Property(
            Types.BOOL, 'currently exposed to population campaign for sugar reduction if high sugar'
        ),
        'li_tob': Property(Types.BOOL, 'current using tobacco'),
        'li_date_not_tob': Property(Types.DATE, 'date last transitioned from tob to not tob'),
        'li_exposed_to_campaign_quit_smoking': Property(
            Types.BOOL, 'currently exposed to population campaign to quit smoking if tob'
        ),
        'li_ex_alc': Property(Types.BOOL, 'current excess alcohol'),
        'li_exposed_to_campaign_alcohol_reduction': Property(
            Types.BOOL, 'currently exposed to population campaign for alcohol reduction if ex alc'
        ),
        'li_mar_stat': Property(
            Types.CATEGORICAL, 'marital status {1:never, 2:current, 3:past (widowed or divorced)}', categories=[1, 2, 3]
        ),
        'li_in_ed': Property(Types.BOOL, 'currently in education'),
        'li_ed_lev': Property(Types.CATEGORICAL, 'education level achieved as of now', categories=[1, 2, 3],
                              ordered=True),
        'li_unimproved_sanitation': Property(
            Types.BOOL, 'uninproved sanitation - anything other than own or shared latrine'
        ),
        'li_no_access_handwashing': Property(
            Types.BOOL, 'no_access_handwashing - no water, no soap, no other cleaning agent - as in DHS'
        ),
        'li_no_clean_drinking_water': Property(Types.BOOL, 'no drinking water from an improved source'),
        'li_wood_burn_stove': Property(Types.BOOL, 'wood (straw / crop)-burning stove'),
        'li_date_trans_to_urban': Property(Types.DATE, 'date transition to urban'),
        'li_date_acquire_improved_sanitation': Property(Types.DATE, 'date transition to urban'),
        'li_date_acquire_access_handwashing': Property(Types.DATE, 'date acquire access to handwashing'),
        'li_date_acquire_clean_drinking_water': Property(Types.DATE, 'date acquire clean drinking water'),
        'li_date_acquire_non_wood_burn_stove': Property(Types.DATE, 'date acquire non-wood burning stove'),
        "li_is_sexworker": Property(Types.BOOL, "Is the person a sex worker"),
        "li_is_circ": Property(Types.BOOL, "Is the person circumcised if they are male (False for all females)"),
    }

    def read_parameters(self, resourcefilepath: Optional[Path] = None):
        p = self.parameters
        dataframes = read_csv_files(resourcefilepath / 'ResourceFile_Lifestyle_Enhanced',
            files=["parameter_values", "urban_rural_by_district"],
        )
        self.load_parameters_from_dataframe(dataframes["parameter_values"])
        p['init_p_urban'] = (
            dataframes["urban_rural_by_district"].drop(
                columns=["rural", "urban", "prop_rural"], axis=1
            ).set_index("district").to_dict()
        )

        # Manually set dates for campaign starts
        # Todo: adjust these to better represent the number of people who have transitioned
        p['start_date_campaign_exercise_increase'] = Date(2010, 7, 1)
        p['start_date_campaign_quit_smoking'] = Date(2010, 7, 1)
        p['start_date_campaign_alcohol_reduction'] = Date(2010, 7, 1)

    def pre_initialise_population(self):
        """Initialise the linear model class"""
        self.models = LifestyleModels(self)

    def initialise_population(self, population):
        """Set our property values for the initial population.
        :param population: the population of individuals
        """
        df = population.props  # a shortcut to the data-frame storing data for individuals
        # todo: express all rates per year and divide by 4 inside program

        # initialise all properties using linear models
        self.models.initialise_all_properties(df)

    def initialise_simulation(self, sim):
        """Add lifestyle events to the simulation
        """
        event = LifestyleEvent(self)
        sim.schedule_event(event, sim.date + DateOffset(months=3))

        event = LifestylesLoggingEvent(self)
        sim.schedule_event(event, sim.date + DateOffset(months=0))

    def on_birth(self, mother_id, child_id):
        """Initialise properties for a newborn individual.
        :param mother_id: the mother for this child
        :param child_id: the new child
        """
        df = self.sim.population.props

        # Determine id from which characteristics that inherited (from mother, or if no
        # mother, from a randomly selected alive person that is not child themself)
        _id_inherit_from = get_person_id_to_inherit_from(
            child_id, mother_id, df, self.rng
        )

        df.at[child_id, 'li_urban'] = df.at[_id_inherit_from, 'li_urban']
        df.at[child_id, 'li_wealth'] = df.at[_id_inherit_from, 'li_wealth']
        df.at[child_id, 'li_bmi'] = np.nan
        df.at[child_id, 'li_exposed_to_campaign_weight_reduction'] = False
        df.at[child_id, 'li_low_ex'] = False
        df.at[child_id, 'li_exposed_to_campaign_exercise_increase'] = False
        df.at[child_id, 'li_high_salt'] = df.at[_id_inherit_from, 'li_high_salt']
        df.at[child_id, 'li_exposed_to_campaign_salt_reduction'] = False
        df.at[child_id, 'li_high_sugar'] = df.at[_id_inherit_from, 'li_high_sugar']
        df.at[child_id, 'li_exposed_to_campaign_sugar_reduction'] = False
        df.at[child_id, 'li_tob'] = False
        df.at[child_id, 'li_date_not_tob'] = pd.NaT
        df.at[child_id, 'li_exposed_to_campaign_quit_smoking'] = False
        df.at[child_id, 'li_ex_alc'] = False
        df.at[child_id, 'li_exposed_to_campaign_alcohol_reduction'] = False
        df.at[child_id, 'li_mar_stat'] = 1
        df.at[child_id, 'li_in_ed'] = False
        df.at[child_id, 'li_ed_lev'] = 1
        df.at[child_id, 'li_unimproved_sanitation'] = df.at[_id_inherit_from, 'li_unimproved_sanitation']
        df.at[child_id, 'li_no_access_handwashing'] = df.at[_id_inherit_from, 'li_no_access_handwashing']
        df.at[child_id, 'li_no_clean_drinking_water'] = df.at[_id_inherit_from, 'li_no_clean_drinking_water']
        df.at[child_id, 'li_wood_burn_stove'] = df.at[_id_inherit_from, 'li_wood_burn_stove']
        df.at[child_id, 'li_date_trans_to_urban'] = pd.NaT
        df.at[child_id, 'li_date_acquire_improved_sanitation'] = pd.NaT
        df.at[child_id, 'li_date_acquire_access_handwashing'] = pd.NaT
        df.at[child_id, 'li_date_acquire_clean_drinking_water'] = pd.NaT
        df.at[child_id, 'li_date_acquire_non_wood_burn_stove'] = pd.NaT
        df.at[child_id, 'li_is_sexworker'] = False
        df.at[child_id, 'li_is_circ'] = (
            self.rng.rand() < self.parameters['proportion_of_men_that_are_assumed_to_be_circumcised_at_birth']
        )


class EduPropertyInitialiser:
    """ a class that will initialise education property in the population dataframe. it is mimicing the
    Linear model as its predict method is expected to behave like a linear model when called inside
    Lifestyle class """

    def __init__(self, module, _property: str, ):
        # this property will be used to return the prefered series
        self.edu_property = _property
        self.module = module

    def predict(self, df, rng=None, **kwargs) -> pd.Series:
        """ use output from education linear models to set education levels and status

        :param self: a reference to EduProperties class
        :param df: population dataframe
        :param rng: random number generator """
        # create a new dataframe to hold results
        edu_df = pd.DataFrame(data=df[['li_in_ed', 'li_ed_lev']].copy(), index=df.index)
        edu_df['li_ed_lev'] = 1

        # select individuals who are alive and 5+ years
        age_gte5 = df.index[(df.age_years >= 5) & df.is_alive]

        # store population eligible for education
        edu_pop = df.loc[(df.age_years >= 5) & df.is_alive]
        rnd_draw = pd.Series(data=rng.random_sample(size=len(age_gte5)), index=age_gte5, dtype=float)

        # make some predictions
        education_linear_models = self.module.models.education_linear_models()
        p_some_ed = education_linear_models['some_edu_linear_model'].predict(edu_pop)
        p_ed_lev_3 = education_linear_models['level_3_edu_linear_model'].predict(edu_pop)

        dfx = pd.concat([(1 - p_ed_lev_3), (1 - p_some_ed)], axis=1)
        dfx.columns = ['cut_off_ed_levl_3', 'p_ed_lev_1']

        dfx['li_ed_lev'] = 2
        dfx.loc[dfx['cut_off_ed_levl_3'] < rnd_draw, 'li_ed_lev'] = 3
        dfx.loc[dfx['p_ed_lev_1'] > rnd_draw, 'li_ed_lev'] = 1

        edu_df.loc[age_gte5, 'li_ed_lev'] = dfx['li_ed_lev']

        # ---- PRIMARY EDUCATION
        # get index of all individuals alive and aged between 5 and 12 years old
        age512 = edu_df.index[df.age_years.between(5, 12) & (edu_df.li_ed_lev == 2) & df.is_alive]

        # create a series to hold the probablity of being in primary education for all individuals aged 5 to 12.
        # Here we assume a 50-50 chance of being in education
        prob_primary_edu = pd.Series(data=self.module.parameters['init_prop_primary_edu'], index=age512, dtype=float)

        # randomly select some individuals to be in education
        age512_in_edu = rng.random_sample(len(age512)) < prob_primary_edu

        # for the selected individuals, set their in education property to true
        edu_df.loc[age512[age512_in_edu], 'li_in_ed'] = True

        # --- SECONDARY EDUCATION
        edu_df.loc[df.age_years.between(13, 19) & (edu_df.li_ed_lev == 3) & df.is_alive, 'li_in_ed'] = True

        # return results based on the selected property
        return edu_df.li_in_ed if self.edu_property == 'li_in_ed' else edu_df.li_ed_lev


class BmiPropertyInitialiser:
    """ a class that will be used to initialise the bmi property in the population dataframe. it is receiving
    predictions from bmi linear models defined in LifestyleModels class and predict different bmi categories.
    This class is mimicing the Linear model as its predict method is expected to behave like a linear model
    when called inside Lifestyle class """

    def __init__(self, module):
        # initialise some parameters here
        self.module = module

    def predict(self, df, rng=None, **kwargs) -> pd.Series:
        """ set property for BMI in population dataframe

        :param df: population dataframe
        :param rng: random number generator    """

        # create a series that will hold all bmi categories
        bmi_cat_series = pd.Series(data=np.nan, index=df.index, dtype=int)

        # get indexes of population alive and 15+ years
        age_ge15_idx = df.index[df.is_alive & (df.age_years >= 15)]
        prop_df = df.loc[df.is_alive & (df.age_years >= 15)]

        # only relevant if at least one individual with age >= 15 years present
        if len(age_ge15_idx) > 0:
            # this below is the approach to apply the effect of contributing determinants on bmi levels at baseline
            # create bmi probabilities dataframe using bmi linear model and normalise to sum to 1
            df_lm = pd.DataFrame()
            bmi_pow = [-2, -1, 0, 1, 2]

            for index, power in enumerate(bmi_pow):
                df_lm[index + 1] = self.module.models.bmi_linear_model(index, power).predict(prop_df)

            dfxx = df_lm.div(df_lm.sum(axis=1), axis=0)

            # for each row, make a choice
            bmi_cat = dfxx.apply(lambda p_bmi: rng.choice(dfxx.columns, p=p_bmi), axis=1)

            bmi_cat_series.loc[age_ge15_idx] = bmi_cat
            return bmi_cat_series


class LifestyleModels:
    """Helper class to store all linear models for the Lifestyle module. We have used three types of linear models
    namely logistic, multiplicative and custom linear models. We currently have defined linear models for
    the following;

            1.  urban rural status
            2.  wealth level
            3.  low exercise
            4.  tobacco use
            5.  excessive alcohol
            6.  marital status
            7.  education
            8.  unimproved sanitation
            9.  no clean drinking water
            10. wood burn stove
            11. no access hand washing
            12. salt intake
            13. sugar intake
            14. bmi
            15. male circumcision
            16. female sex workers """

    def __init__(self, module):
        # initialise variables
        self.module = module
        self.rng = self.module.rng
        self.params = module.parameters
        self.date_last_run = module.sim.date

        # define a dictionary that wll hold results from education linear models
        self.edu_lm_res = dict()

        # create all linear models dictionary for use in both initialisation and update of properties
        self._models = {
            'li_urban': {
                'init': self.rural_urban_linear_model(),
                'update': self.update_rural_urban_property_linear_model()
            },
            'li_wealth': {
                'init': self.wealth_level_linear_model(),
                'update': None
            },
            'li_low_ex': {
                'init': self.low_exercise_linear_model(),
                'update': self.update_exercise_property_linear_model()
            },
            'li_tob': {
                'init': self.tobacco_use_linear_model(),
                'update': self.update_tobacco_use_property_linear_model()
            },
            'li_ex_alc': {
                'init': self.excessive_alcohol_linear_model(),
                'update': self.update_excess_alcohol_property_linear_model()
            },
            'li_mar_stat': {
                'init': self.marital_status_linear_model(),
                'update': self.update_marital_status_linear_model()
            },
            'li_in_ed': {
                'init': EduPropertyInitialiser(self.module, 'li_in_ed'),
                'update': self.update_education_status_linear_model('li_in_ed')
            },
            'li_ed_lev': {
                'init': EduPropertyInitialiser(self.module, 'li_ed_lev'),
                'update': self.update_education_status_linear_model('li_ed_lev')
            },
            'li_unimproved_sanitation': {
                'init': self.unimproved_sanitation_linear_model(),
                'update': self.update_unimproved_sanitation_status_linear_model()
            },
            'li_no_clean_drinking_water': {
                'init': self.no_clean_drinking_water_linear_model(),
                'update': self.update_no_clean_drinking_water_linear_model()
            },
            'li_wood_burn_stove': {
                'init': self.wood_burn_stove_linear_model(),
                'update': self.update_wood_burn_stove_linear_model()
            },
            'li_no_access_handwashing': {
                'init': self.no_access_hand_washing(),
                'update': self.update_no_access_hand_washing_status_linear_model()
            },
            'li_high_salt': {
                'init': self.salt_intake_linear_model(),
                'update': self.update_high_salt_property_linear_model()
            },
            'li_high_sugar': {
                'init': self.sugar_intake_linear_model(),
                'update': self.update_high_sugar_property_linear_model()
            },
            'li_bmi': {
                'init': BmiPropertyInitialiser(self.module),
                'update': self.update_bmi_categories_linear_model()
            },
            'li_is_circ': {
                'init': self.male_circumcision_property_linear_model(),
                'update': None
            },
            'li_is_sexworker': {
                'init': self.female_sex_workers(),
                'update': self.female_sex_workers()
            }
        }

    def is_edu_dictionary_empty(self):
        """ a function to check if education dictionary is empty or not """
        return self.edu_lm_res

    def get_lm_keys(self):
        """ a function to return all linear model keys as defined in models dictionary """
        return self._models.keys()

    def initialise_all_properties(self, df):
        """ initialise population properties using linear models defined in LifestyleModels class.

        :param df: The population dataframe """
        # loop through linear models dictionary and initialise each property in the population dataframe
        for _property_name, _model in self._models.items():
            df.loc[df.is_alive, _property_name] = _model['init'].predict(
                df.loc[df.is_alive], rng=self.rng, other=self.module.sim.date, months_since_last_poll=0)

    def update_all_properties(self, df):
        """update population properties using linear models defined in LifestyleModels class. This function is to be
         called by the Lifestyle Event class

        :param df: The population dataframe """
        # get months since last poll
        now = self.module.sim.date
        # months_since_last_poll = round((now - self.date_last_run) / np.timedelta64(1, "M"))
        # todo revert back if merging
        months_since_last_poll = (now.year - self.date_last_run.year) * 12 + (now.month - self.date_last_run.month)
        # loop through linear models dictionary and initialise each property in the population dataframe
        for _property_name, _model in self._models.items():
            if _model['update'] is not None:
                df.loc[df.is_alive, _property_name] = _model['update'].predict(
                    df.loc[df.is_alive], rng=self.rng, other=self.module.sim.date,
                    months_since_last_poll=months_since_last_poll)
        # update date last event run
        self.date_last_run = now

    def rural_urban_linear_model(self) -> LinearModel:
        """ a function to create linear model for rural urban properties. Here we are using custom linear model and
        assigning individuals rural urban status based on their district of origin """

        def predict_rural_urban_status(self, df, rng=None, **externals) -> pd.Series:
            """ a function to assign individuals rural, urban status

            :param  self:   a reference to the calling custom linear model
            :param  df:     population dataframe
            :param  rng:    a random number generator
            :param  externals: a dict containing any other variables passed on to this function """
            # get access to module parameters
            p = self.parameters

            # generate a radom number
            rnd_draw = pd.Series(data=rng.random_sample(size=len(df)), index=df.index, dtype=float)

            # map district of residence to a series containing probabilities of becoming rural or urban
            rural_urban_props = df['district_of_residence'].map(p['init_p_urban']['prop_urban'])

            # check all districts have been corectly mapped to their rural urban proportions
            assert not rural_urban_props.isnull().any(), 'some districts are not mapped to their rural urban values'
            # check urban rural proportion is greater or equal to 0 but less or equal to 1
            assert rural_urban_props.apply(lambda x: 0.0 <= x <= 1.0).any(), 'proportion less than 0 or greater than 1'

            # get individual's rural urban status
            rural_urban = rural_urban_props > rnd_draw

            # return individual rural urban status
            return rural_urban

        # create and return wealth levels linear model
        rural_urban_lm = LinearModel.custom(predict_rural_urban_status, parameters=self.params)
        return rural_urban_lm

    def wealth_level_linear_model(self) -> LinearModel:
        """ a function to create linear model for wealth level property. Here are using custom linear model
        and are setting probabilities based on whether the individual is urban or rural

        wealth level categories here are defined as follows;

        Urban                               |         Rural
        ------------------------------------|----------------------------------------------
        leve 1 = 75% wealth level           |  level 1 = 11% wealth level.
        level 2 = 16% wealth level          |  level 2 = 21% wealth level.
        level 3 = 5% wealth level           |  level 3 = 23% wealth level.
        level 4 = 2% wealth level           |  level 4 = 23% wealth level.
        level 5 = 2% wealth level           |  level 5 = 23% wealth level

        """

        def predict_wealth_levels(self, df, rng=None, **externals) -> pd.Series:
            """ a function to assign individuals different wealth levels

            :param  self:   a reference to the calling custom linear model
            :param  df:     population dataframe
            :param  rng:    a random number generator
            :param  externals: a dict containing any other variables passed on to this function """
            # get access to module parameters
            p = self.parameters

            # create a new series to hold different wealth levels
            li_wealth_dtype = df.li_wealth.dtype
            res = pd.Series(index=df.index, dtype=li_wealth_dtype)
            num_urban = df.li_urban.sum()
            num_rural = len(df) - num_urban
            res[df.li_urban] = rng.choice(li_wealth_dtype.categories, p=p['init_p_wealth_urban'], size=num_urban)
            res[~df.li_urban] = rng.choice(li_wealth_dtype.categories, p=p['init_p_wealth_rural'], size=num_rural)
            # return wealth level linear model
            return res

        # create and return wealth levels linear model
        wealth_lev_lm = LinearModel.custom(predict_wealth_levels, parameters=self.params)
        return wealth_lev_lm

    def low_exercise_linear_model(self) -> LinearModel:
        """A function to create a linear model for lower exercise property of Lifestyle module. Here we are using
        Logistic linear model and we are looking at an individual's probability of being low exercise based on
        gender and rural or urban based. Finally, we return a dictionary containing low exercise linear models """

        # get baseline odds for exercise
        init_odds_low_ex_urban_m: float = (self.params['init_p_low_ex_urban_m']
                                           / (1 - self.params['init_p_low_ex_urban_m']))

        # create low exercise linear model
        low_exercise_lm = LinearModel(LinearModelType.LOGISTIC,
                                      init_odds_low_ex_urban_m,
                                      Predictor('age_years').when('<15', 0),
                                      Predictor('sex').when('F', self.params['init_or_low_ex_f']),
                                      Predictor('li_urban').when(False, self.params['init_or_low_ex_rural'])
                                      )

        # return low exercise dictionary
        return low_exercise_lm

    def tobacco_use_linear_model(self) -> LinearModel:
        """A function to create a Linear Model for tobacco use. Here we are using Logistic Linear Model. it is
        designed to accept the outputs of standard logistic regression, which are based on 'odds'. The relationship
        between odds and probabilities are as follows: odds = prob / (1 - prob); prob = odds / (1 + odds) The
        intercept is the baseline odds and effects are the Odds Ratio. After everything we are returning the Linear
        Model to predict final outcomes based on population properties """

        # get the baseline odds
        tobacco_use_baseline_odds: float = (self.params['init_p_tob_age1519_m_wealth1'] /
                                            (1 - self.params['init_p_tob_age1519_m_wealth1']))

        # get population properties and apply effects
        tobacco_use_linear_model = LinearModel(LinearModelType.LOGISTIC,
                                               tobacco_use_baseline_odds,
                                               Predictor('age_years').when('<15', 0.0),
                                               Predictor('sex').when('F', self.params['init_or_tob_f']),
                                               Predictor().when(
                                                   '(sex == "M") & (age_years >= 20) & (age_years < 40)',
                                                   self.params['init_or_tob_age2039_m']),
                                               Predictor().when('(sex == "M") & (age_years >= 40)',
                                                                self.params['init_or_tob_agege40_m']),
                                               Predictor('li_wealth').when(2, 2)
                                               .when(3, 3)
                                               .when(4, 4)
                                               .when(5, 5)
                                               )
        # return a Linear Model object
        return tobacco_use_linear_model

    def excessive_alcohol_linear_model(self) -> LinearModel:
        """ a function to create linear model for excessive alcohol property. Here we are using additive linear model
        and are looking at individual probabilities of excessive alcohol based on their gender. In this model we are
        considering gender of an individual as either Male or Female """

        # set baseline probability for all gender male or female
        base_prob = 0.0

        # define excessive alcohol linear model
        excessive_alc_lm = LinearModel(LinearModelType.ADDITIVE,
                                       base_prob,
                                       Predictor().when('(age_years >= 15) & (sex == "M")',
                                                        self.params['init_p_ex_alc_m'])
                                       .when('(age_years >= 15) & (sex == "F")',
                                             self.params['init_p_ex_alc_f']),
                                       )
        # return excessive alcohol linear model
        return excessive_alc_lm

    def marital_status_linear_model(self) -> LinearModel:
        """A function to create linear model for individual's marital status. Here, We are using a custom
        linear model and we are assigning individual's marital status based on their age group.In this module,
        marital status is in three categories;
                1.  Never Married
                2.  Currently Married
                3   Divorced or Widowed
        """

        def init_marital_status(self, df, rng=None, **externals) -> pd.Series:
            """ a function to assign marital status to individuals of different age groups

            :param self: a reference to cutom linear model
            :param df:  population dataframe
            :param  rng:
            :param  externals a dict containing any other variables passed on to this function """
            # get access to Lifestyle module parameters
            p = self.parameters

            li_mar_stat_dtype = df.li_mar_stat.dtype
            mar_stat = pd.Series(data=1, index=df.index, dtype=li_mar_stat_dtype )
            # select individuals of different age category
            age_ranges = [(15, 20), (20, 30), (30, 40), (40, 50), (50, 60), (60, np.inf)]
            for lower_age, upper_age in age_ranges:
                subpopulation = df.index[
                    df.age_years.between(lower_age, upper_age, inclusive="left")
                    & df.is_alive
                ]
                parameters_key = (
                    f"init_dist_mar_stat_age{lower_age}{upper_age}"
                    if upper_age != np.inf else
                    f"init_dist_mar_stat_agege{lower_age}"
                )
                mar_stat[subpopulation] = rng.choice(
                    li_mar_stat_dtype.categories,
                    p=p[parameters_key],
                    size=len(subpopulation)
                )
            # return marital status series
            return mar_stat

        # create and return marital status linear model
        mar_status_lm = LinearModel.custom(init_marital_status, parameters=self.params)
        return mar_status_lm

    def education_linear_models(self) -> Dict[str, LinearModel]:
        """A function to create linear models for education properties of Lifestyle module. In this case we choose
        Multiplicative linear model as our linear model Type, create two linear models one for education for all
        individuals over 5 years old and another for level 3 education and Finally, we return a linear model
        dictionary to help predict property values of a given population """

        # define a dictionary that will hold all linear models in this function
        education_lm_dict: Dict[str, LinearModel] = dict()

        # get the baseline of education for all individuals over 5 years old
        p_some_ed = self.params['init_age2030_w5_some_ed']

        # get the baseline of education level 3
        p_ed_lev_3 = self.params['init_prop_age2030_w5_some_ed_sec']

        some_education_linear_model = LinearModel(LinearModelType.MULTIPLICATIVE,  # choose linear model type
                                                  p_some_ed,  # intercept (default probability for all individuals)

                                                  # adjust probability of some education based on age
                                                  Predictor('age_years').when('<13',
                                                                              self.params['init_rp_some_ed_age0513'])
                                                  .when('.between(13, 19)', self.params['init_rp_some_ed_age1320'])
                                                  .when('.between(30, 39)', self.params['init_rp_some_ed_age3040'])
                                                  .when('.between(40, 49)', self.params['init_rp_some_ed_age4050'])
                                                  .when('.between(50, 59)', self.params['init_rp_some_ed_age5060'])
                                                  .when('>=60', self.params['init_rp_some_ed_agege60']),

                                                  # adjust probability of some education based on wealth
                                                  Predictor('li_wealth').when(1, self.params[
                                                      'init_rp_some_ed_per_higher_wealth'] ** 4)
                                                  .when(2, self.params[
                                                      'init_rp_some_ed_per_higher_wealth'] ** 3)
                                                  .when(3, self.params[
                                                      'init_rp_some_ed_per_higher_wealth'] ** 2)
                                                  .when(4, self.params[
                                                      'init_rp_some_ed_per_higher_wealth'] ** 1)
                                                  .when(5, self.params[
                                                      'init_rp_some_ed_per_higher_wealth'] ** 0)
                                                  )

        # calculate baseline of education level 3, and adjust for age and wealth
        level_3_education_linear_model = LinearModel(LinearModelType.MULTIPLICATIVE,
                                                     p_ed_lev_3,

                                                     # adjust baseline of education level 3 for age
                                                     Predictor('age_years').when('<13', 0.0)
                                                     .when('.between(13, 19)',
                                                           self.params['init_rp_some_ed_sec_age1320'])
                                                     .when('.between(30, 39)',
                                                           self.params['init_rp_some_ed_sec_age3040'])
                                                     .when('.between(40, 49)',
                                                           self.params['init_rp_some_ed_sec_age4050'])
                                                     .when('.between(50, 59)',
                                                           self.params['init_rp_some_ed_sec_age5060'])
                                                     .when('>=60',
                                                           self.params['init_rp_some_ed_sec_agege60']),

                                                     # adjust baseline of education level 3 for wealth
                                                     Predictor('li_wealth').when(1, (
                                                         self.params['init_rp_some_ed_sec_per_higher_wealth'] ** 4))
                                                     .when(2, (self.params[
                                                                   'init_rp_some_ed_sec_per_higher_wealth'] ** 3))
                                                     .when(3, (self.params[
                                                                   'init_rp_some_ed_sec_per_higher_wealth'] ** 2))
                                                     .when(4, (self.params[
                                                                   'init_rp_some_ed_sec_per_higher_wealth'] ** 1))
                                                     .when(5, (self.params[
                                                                   'init_rp_some_ed_sec_per_higher_wealth'] ** 0))
                                                     )

        # update education linear models dictionary with all defined linear models( some education linear model and
        # level 3 education linear model)
        education_lm_dict['some_edu_linear_model'] = some_education_linear_model
        education_lm_dict['level_3_edu_linear_model'] = level_3_education_linear_model

        # return a linear model dictionary
        return education_lm_dict

    def unimproved_sanitation_linear_model(self) -> LinearModel:
        """A function to create linear model for unimproved sanitation. Here, We are using a Logistic linear model
        and we are looking at an individual's probability of unimproved sanitation based on whether they are rural or
        urban based. Finally we return a linear model """

        # get the baseline odds for unimproved sanitation
        init_odds_un_imp_san: float = self.params['init_p_unimproved_sanitation_urban'] / (
            1 - self.params['init_p_unimproved_sanitation_urban'])

        # create an unimproved sanitation linear model
        un_imp_san_lm = LinearModel(LinearModelType.LOGISTIC,
                                    init_odds_un_imp_san,

                                    # update odds according to determinants of unimproved sanitation (rural status
                                    # the only determinant)
                                    Predictor('li_urban').when(False, self.params[
                                        'init_or_unimproved_sanitation_rural'])
                                    )

        # return unimproved sanitation linear model
        return un_imp_san_lm

    def no_clean_drinking_water_linear_model(self) -> LinearModel:
        """This function creates a linear model for no clean drinking water property. Here, we are using Logistic
        linear model and looking at individual's probability to have no clean drinking water based on whether they
        are rural or urban. """

        # get baseline odds for no clean drinking water
        init_odds_no_clean_drinking_water: float = self.params['init_p_no_clean_drinking_water_urban'] / (
            1 - self.params['init_p_no_clean_drinking_water_urban']
        )

        # create no clean drinking water linear model
        no_clean_drinking_water_lm = LinearModel(LinearModelType.LOGISTIC,
                                                 init_odds_no_clean_drinking_water,
                                                 Predictor('li_urban').when(False, self.params[
                                                     'init_or_no_clean_drinking_water_rural'])
                                                 )

        # return no clean drinking water linear model
        return no_clean_drinking_water_lm

    def wood_burn_stove_linear_model(self) -> LinearModel:
        """This function create a linear model for wood burn stove property. Here, we are using logistic linear model
        and looking at individual's probability of using wood burn stove based on whether they are rural or urban  """

        # get baseline odds for wood burn stove
        init_odds_wood_burn_stove: float = self.params['init_p_wood_burn_stove_urban'] / (
            1 - self.params['init_p_wood_burn_stove_urban'])

        # create wood burn stove linear model
        wood_burn_stove_lm = LinearModel(LinearModelType.LOGISTIC,
                                         init_odds_wood_burn_stove,
                                         Predictor('li_urban').when(False,
                                                                    self.params['init_or_wood_burn_stove_rural'])
                                         )

        # return wood burn stove linear model
        return wood_burn_stove_lm

    def no_access_hand_washing(self) -> LinearModel:
        """This function creates a linear model for no access to hand-washing property.  Here, we are using Logistic
        linear model and looking at individual's probability of having no access to hand washing based on their
        wealth level/status. Finally, we return a no access to hand-washing linear model """

        # get baseline odds for individuals with no access to hand-washing
        odds_no_access_hand_washing: float = 1 / (1 - self.params['init_p_no_access_handwashing_wealth1'])

        # create linear model for no access to hand-washing
        no_access_hand_washing_lm = LinearModel(LinearModelType.LOGISTIC,
                                                odds_no_access_hand_washing,
                                                Predictor('li_wealth').when(2, self.params[
                                                    'init_or_no_access_handwashing_per_lower_wealth'])
                                                .when(3, self.params[
                                                    'init_or_no_access_handwashing_per_lower_wealth'] ** 2)
                                                .when(4, self.params[
                                                    'init_or_no_access_handwashing_per_lower_wealth'] ** 3)
                                                .when(5, self.params[
                                                    'init_or_no_access_handwashing_per_lower_wealth'] ** 4)
                                                )

        # return no access hand-washing linear model
        return no_access_hand_washing_lm

    def salt_intake_linear_model(self) -> LinearModel:
        """"A function to create a linear model for salt intake property. Here, we are using logistic linear model
        and looking at individual's probability of high salt intake based on whether they are rural or urban """

        # get a baseline odds for salt intake
        odds_high_salt: float = self.params['init_p_high_salt_urban'] / (1 -
                                                                         self.params['init_p_high_salt_urban'])

        # create salt intake linear model
        high_salt_lm = LinearModel(LinearModelType.LOGISTIC,
                                   odds_high_salt,
                                   Predictor('li_urban').when(False, self.params[
                                       'init_or_high_salt_rural'])
                                   )
        # return salt intake linear model
        return high_salt_lm

    def sugar_intake_linear_model(self) -> LinearModel:
        """ a function to create linear model for sugar intake property. Here we are using additive linear model and
        have no predictors hence the base probability is used as the final value for all individuals """

        # set baseline probability
        base_prob = self.params['init_p_high_sugar']
        sugar_intake_lm = LinearModel(LinearModelType.ADDITIVE,
                                      base_prob
                                      )
        # return sugar intake linear model
        return sugar_intake_lm

    def bmi_linear_model(self, index, bmi_power) -> LinearModel:
        """ a function to create linear model for bmi. here we are using Logistic model and are
        looking at individual probabilities of a particular bmi level based on the following;
                1.  sex
                2.  age group
                3.  sugar intake
                3.  tobacco usage
                4.  rural or urban
                5.  wealth level    """

        # get bmi baseline
        init_odds_bmi_urban_m_not_high_sugar_age1529_not_tob_wealth1: List[float] = [
            i / (1 - i) for i in self.params['init_p_bmi_urban_m_not_high_sugar_age1529_not_tob_wealth1']
        ]

        # create bmi linear model
        bmi_lm = LinearModel(LinearModelType.LOGISTIC,
                             init_odds_bmi_urban_m_not_high_sugar_age1529_not_tob_wealth1[index],
                             Predictor('sex').when('F', self.params['init_or_higher_bmi_f'] ** bmi_power),
                             Predictor('li_urban').when(False, self.params['init_or_higher_bmi_rural'] ** bmi_power),
                             Predictor('li_high_sugar').when(True,
                                                             self.params['init_or_higher_bmi_high_sugar'] ** bmi_power),
                             Predictor('age_years').when('.between(30, 50, inclusive="right")',
                                                         self.params['init_or_higher_bmi_age3049'] ** bmi_power)
                             .when('>= 50', self.params['init_or_higher_bmi_agege50'] ** bmi_power),
                             Predictor('li_tob').when(True, self.params['init_or_higher_bmi_tob'] ** bmi_power),
                             Predictor('li_wealth').when(2, (
                                 self.params['init_or_higher_bmi_per_higher_wealth_level'] ** 2) ** bmi_power)
                             .when(3, (self.params['init_or_higher_bmi_per_higher_wealth_level'] ** 3) ** bmi_power)
                             .when(4, (self.params['init_or_higher_bmi_per_higher_wealth_level'] ** 4) ** bmi_power)
                             .when(5, (self.params['init_or_higher_bmi_per_higher_wealth_level'] ** 5) ** bmi_power)
                             )

        return bmi_lm

    def female_sex_workers(self) -> LinearModel:
        """ a function that is used to initialise and update the sex workers property in the population dataframe. it
        predicts the number of women who will be sex workers at both population initialisation and in Lifestyle event.
        Here we are using custom linear model """

        def predict_female_sex_workers(self, df, rng=None, **externals) -> pd.Series:
            """Determine which women will be sex workers.
            This is called by initialise_population and the LifestyleEvent.
            Subject to the constraints:
            (i) Women who are in sex work may stop and there is a proportion that stop during each year.
            (ii) New women are 'recruited' to start sex work such that the overall proportion of women who are
                sex workers does not fall below a given level.

            :param df: population dataframe
            :param rng: random number generator
            :param externals: any other variable passed on to this function """

            p = self.parameters
            # create a series that will return all female sexworkers
            f_sex_worker = df.li_is_sexworker.copy()

            # Select current sex workers to stop being a sex worker
            sw_idx = df.loc[df.is_alive & df.li_is_sexworker].index
            proportion_that_will_stop_being_sexworker = p['fsw_transition'] * externals['months_since_last_poll'] / 12
            will_stop = sw_idx[rng.rand(len(sw_idx)) < proportion_that_will_stop_being_sexworker]
            f_sex_worker.loc[will_stop] = False

            # Select women to start sex worker (irrespective of any characteristic)
            # eligible to become a sex worker: alive, unmarried, women aged 15-49 who are not currently sex worker
            eligible_idx = df.loc[df.is_alive & (df.sex == 'F') & ~df.li_is_sexworker & df.age_years.between(15, 49)
                                  & (df.li_mar_stat != 2)].index

            n_sw = len(df.loc[df.is_alive & df.li_is_sexworker].index)
            target_n_sw = int(np.round(len(df.loc[df.is_alive & (df.sex == 'F') & df.age_years.between(15, 49)].index)
                                       * p["proportion_female_sex_workers"]
                                       )
                              )
            deficit = target_n_sw - n_sw
            if deficit > 0:
                if deficit < len(eligible_idx):
                    # randomly select women to start sex work:
                    will_start_sw_idx = rng.choice(eligible_idx, deficit, replace=False)
                else:
                    # select all eligible women to start sex work:
                    will_start_sw_idx = eligible_idx
                # make is_sexworker for selected women:
                f_sex_worker.loc[will_start_sw_idx] = True

            # return updated female sexworker series
            return f_sex_worker

        # return female sex worker linear model
        f_sex_worker_lm = LinearModel.custom(predict_female_sex_workers, parameters=self.params)
        return f_sex_worker_lm

    def male_circumcision_property_linear_model(self) -> LinearModel:
        """A function to create linear model for initialising the male circumcision property. Here, we are using
        custom linear model """

        def handle_male_circumcision_prop(self, df, rng=None, **externals) -> pd.Series:
            """ # determine the proportion of men that are circumcised at initiation
            # NB. this is determined with respect to any characteristics (eg. ethnicity or religion)
            Steps:
                1.  accept a population dataframe from the predict method of a custom linear model
                2.  create a new series using `li_is_circ` column data in the population dataframe
                3.  update the series using different probabilities
                4.  return the updated series

            :param self: a reference to the calling custom linear model
            :param df: population dataframe
            :param rng: random number generator
            :param  externals a dict containing any other variables passed on to this function """

            # get module parameters
            p = self.parameters

            # create a new male circumcision series
            male_circ = pd.Series(data=False, index=df.index, dtype=bool)

            # select a population of men to be circumcised
            men = df.loc[df.is_alive & (df.sex == 'M')]
            will_be_circ = rng.rand(len(men)) < p['proportion_of_men_circumcised_at_initiation']
            male_circ.loc[men[will_be_circ].index] = True

            # return male circumcision series
            return male_circ

        # return male circumcision linear model
        male_circ_lm = LinearModel.custom(handle_male_circumcision_prop, parameters=self.params)
        return male_circ_lm

    # --------------------- LINEAR MODELS FOR UPDATING POPULATION PROPERTIES ------------------------------ #
    # todo: make exposed to campaign `_property` reflect index of individuals who have transitioned

    def update_rural_urban_property_linear_model(self) -> LinearModel:
        """A function to create linear model for updating the rural urban status of an individual. Here, we are using
        custom linear model """

        def handle_rural_urban_transitions(self, df, rng=None, **externals) -> pd.Series:
            """ a function that will return a series containing rural urban transitions in individuals
            Steps:
                1.  accept a population dataframe from the predict method of a custom linear model
                2.  create a new series using `li_urban` column data in the population dataframe
                3.  update the series using different rural urban probabilities
                4.  return the updated series

            :param self: a reference to the calling custom linear model
            :param df: population dataframe
            :param rng: random number generator
            :param  externals: a dict containing any other variables passed on to this function """

            # get module parameters
            p = self.parameters

            # create a new series that will hold all rural urban transitions
            rural_urban_trans = df.li_urban.copy()

            # get index of current urban/rural status
            currently_rural = df.index[~df.li_urban & df.is_alive]
            currently_urban = df.index[df.li_urban & df.is_alive]

            # handle new transitions
            rural_to_urban = currently_rural[rng.random_sample(size=len(currently_rural)) < p['r_urban']]
            rural_urban_trans.loc[rural_to_urban] = True

            # handle new transitions to rural
            urban_to_rural = currently_urban[rng.random_sample(size=len(currently_urban)) < p['r_rural']]
            rural_urban_trans.loc[urban_to_rural] = False

            # return updated rural urban series
            return rural_urban_trans

        # return a rural urban linear model
        rural_urban_lm = LinearModel.custom(handle_rural_urban_transitions, parameters=self.params)
        return rural_urban_lm

    def update_exercise_property_linear_model(self) -> LinearModel:
        """ A function to create linear model for updating the exercise property. Here we are using custom
        linear model and are looking at rate of transitions from low exercise to not low exercise and vice versa """

        def handle_low_exercise_transitions(self, df, rng=None, **externals) -> pd.Series:
            """ a function that will return a series containing low exercise transitions in individuals
            Steps:
                1.  accept a population dataframe from the predict method of a custom linear model
                2.  create a new series using low excerise column data in the population dataframe
                3.  update the series using diferent low exercise probabilities
                4.  return the updated series

            :param self: a reference to the calling custom linear model
            :param df: population dataframe
            :param rng: random number generator
            :param externals: an external variable passed on to this function """

            # get module parameters
            p = self.parameters

            # create a new series that will hold all low exercise transitions
            low_ex_trans = df.li_low_ex.copy()

            # transition new individuals from not low exercise to low exercise
            adults_not_low_ex = df.index[~df.li_low_ex & df.is_alive & (df.age_years >= 15)]
            eff_p_low_ex = pd.Series(data=p['r_low_ex'], index=adults_not_low_ex, dtype=float)
            eff_p_low_ex.loc[df.sex == 'F'] *= p['rr_low_ex_f']
            eff_p_low_ex.loc[df.li_urban] *= p['rr_low_ex_urban']
            low_ex_trans.loc[adults_not_low_ex] = rng.random_sample(len(adults_not_low_ex)) < eff_p_low_ex

            # transition from low exercise to not low exercise
            low_ex_idx = df.index[df.li_low_ex & df.is_alive]
            eff_rate_not_low_ex = pd.Series(data=p['r_not_low_ex'], index=low_ex_idx, dtype=float)
            eff_rate_not_low_ex.loc[df.li_exposed_to_campaign_exercise_increase] *= (
                p['rr_not_low_ex_pop_advice_exercise']
            )
            random_draw = rng.random_sample(len(low_ex_idx))
            newly_not_low_ex_idx = low_ex_idx[random_draw < eff_rate_not_low_ex]
            low_ex_trans.loc[newly_not_low_ex_idx] = False

            # setting below properties direclty here. perhaps I can do beter?
            all_idx_campaign_exercise_increase = df.index[
                df.is_alive & (externals['other'] == p['start_date_campaign_exercise_increase'])
                ]
            df.loc[all_idx_campaign_exercise_increase, 'li_exposed_to_campaign_exercise_increase'] = True

            # return an updated low exercise serie
            return low_ex_trans

        # create and return a custom linear model
        low_ex_lm = LinearModel.custom(handle_low_exercise_transitions, parameters=self.params)
        return low_ex_lm

    def update_tobacco_use_property_linear_model(self) -> LinearModel:
        """A function to create linear model for tobacco use property. Here we are using custom linear model
        and are looking at transitions from not tobacco use to tobacco use and vice versa"""

        def handle_all_tob_tansitions(self, df, rng=None, **externals) -> pd.Series:
            """ a function that will return a serie containg tobacco transitions in individuals
            Steps:
                1.  accept a population dataframe from the predict method of a custom linear model
                2.  create a new series using `li_tob` column data in the population dataframe
                3.  update the series using different tobacco use properties
                4.  return the updated series

            :param self: a reference to the calling custom linear model
            :param df: population dataframe
            :param rng: random number generator
            :param externals: any external variable passed on to this function """
            # get module parameters
            p = self.parameters

            # create a new serie that will hold all tobacco use transitions
            tob_trans = df.li_tob.copy()

            # select indiviuals 15+ who are not smoking tobacco
            adults_not_tob = df.index[(df.age_years >= 15) & df.is_alive & ~df.li_tob]

            # start tobacco use
            eff_p_tob = pd.Series(data=p['r_tob'], index=adults_not_tob, dtype=float)
            eff_p_tob.loc[(df.sex == 'M') & (df.age_years >= 20) & (df.age_years < 40)] *= p['rr_tob_age2039']
            eff_p_tob.loc[(df.sex == 'M') & df.age_years >= 40] *= p['rr_tob_agege40']
            eff_p_tob.loc[df.sex == 'F'] *= p['rr_tob_f']
            eff_p_tob *= p['rr_tob_wealth'] ** (pd.to_numeric(df.loc[adults_not_tob, 'li_wealth']) - 1)

            tob_trans.loc[adults_not_tob] = rng.random_sample(len(adults_not_tob)) < eff_p_tob

            # transition from tobacco to no tobacco
            tob_idx = df.index[df.li_tob & df.is_alive]
            eff_rate_not_tob = pd.Series(data=p['r_not_tob'], index=tob_idx, dtype=float)
            eff_rate_not_tob.loc[df.li_exposed_to_campaign_quit_smoking] *= (p['rr_not_tob_pop_advice_tobacco'])
            random_draw = rng.random_sample(len(tob_idx))
            newly_not_tob_idx = tob_idx[random_draw < eff_rate_not_tob]
            tob_trans.loc[newly_not_tob_idx] = False

            # setting below properties directly here. perhaps I can do beter?
            df.loc[newly_not_tob_idx, 'li_date_not_tob'] = externals['other']
            all_idx_campaign_quit_smoking = df.index[df.is_alive &
                                                     (externals['other'] == p['start_date_campaign_quit_smoking'])]
            df.loc[all_idx_campaign_quit_smoking, 'li_exposed_to_campaign_quit_smoking'] = True

            # return updated tobacco serie
            return tob_trans

        tob_lm = LinearModel.custom(handle_all_tob_tansitions, parameters=self.params)
        return tob_lm

    def update_excess_alcohol_property_linear_model(self) -> LinearModel:
        """ a function tp create linear model for excess alcohol property. Here we are using custom linear
        model and are looking at individuals transition from either excess alcohol to not excess alcohol or vice
        versa """

        def handle_excess_alcohol_transitions(self, df, rng=None, **externals) -> pd.Series:
            """ a function that will return a serie containg excess alcohol transitions in individuals
                        Steps:
                            1.  accept a population dataframe from the predict method of a custom linear model
                            2.  create a new series using `li_ex_alc` column data in the population dataframe
                            3.  update the series using different excess alcohol properties
                            4.  return the updated series. This will then be used to update `li_ex_alc` column
                                in the dataframe

                        :param self: a reference to the calling custom linear model
                        :param df: population dataframe
                        :param rng: random number generator
                        :param externals: any external variable passed on to this function """
            # get module parameters
            p = self.parameters

            # create a new serie that will hold all excess alcohol transitions
            li_ex_alc_trans = df.li_ex_alc.copy()

            # select index of individuals of different categories
            not_ex_alc_f = df.index[~df.li_ex_alc & df.is_alive & (df.sex == 'F') & (df.age_years >= 15)]
            not_ex_alc_m = df.index[~df.li_ex_alc & df.is_alive & (df.sex == 'M') & (df.age_years >= 15)]
            now_ex_alc = df.index[df.li_ex_alc & df.is_alive]

            # randomly select individuals to be excess alcohol or to stop being excess alcohol
            li_ex_alc_trans.loc[not_ex_alc_f] = (rng.random_sample(len(not_ex_alc_f))
                                                 < p['r_ex_alc'] * p['rr_ex_alc_f'])
            li_ex_alc_trans.loc[not_ex_alc_m] = rng.random_sample(len(not_ex_alc_m)) < p['r_ex_alc']
            li_ex_alc_trans.loc[now_ex_alc] = ~(rng.random_sample(len(now_ex_alc)) < p['r_not_ex_alc'])

            # transition from excess alcohol to not excess alcohol
            ex_alc_idx = df.index[df.li_ex_alc & df.is_alive]
            eff_rate_not_ex_alc = pd.Series(data=p['r_not_ex_alc'], index=ex_alc_idx, dtype=float)
            eff_rate_not_ex_alc.loc[df.li_exposed_to_campaign_alcohol_reduction] *= p[
                'rr_not_ex_alc_pop_advice_alcohol']
            random_draw = rng.random_sample(len(ex_alc_idx))
            newly_not_ex_alc_idx = ex_alc_idx[random_draw < eff_rate_not_ex_alc]
            li_ex_alc_trans.loc[newly_not_ex_alc_idx] = False

            # setting below properties direclty here. perhaps I can do beter?
            all_idx_campaign_alcohol_reduction = df.index[
                df.is_alive & (externals['other'] == p['start_date_campaign_alcohol_reduction'])
                ]
            df.loc[all_idx_campaign_alcohol_reduction, 'li_exposed_to_campaign_alcohol_reduction'] = True

            # return updated excess alcohol serie
            return li_ex_alc_trans

        # return excess alcohol linear model
        ex_alc_lm = LinearModel.custom(handle_excess_alcohol_transitions, parameters=self.params)
        return ex_alc_lm

    def update_marital_status_linear_model(self) -> LinearModel:
        """A function to create linear model for marital status property. Here we are using custom linear
        model and are looking at individuals ability to transition into different marital statuses """

        def handle_marital_status_transitions(self, df, rng=None, **externals) -> pd.Series:
            """ a function that will return a serie containing marital status transitions in individuals
                        Steps:
                            1.  accept a population dataframe from the predict method of a custom linear model
                            2.  create a new series using `li_mar_stat` column data in the population dataframe
                            3.  update the series using different marital status probabilities
                            4.  return the updated series. This will then be used to update `li_mar_stat` column
                                in the dataframe

                        :param self: a reference to the calling custom linear model
                        :param df: population dataframe
                        :param rng: random number generator
                        :param externals: any external variable passed on to this function """
            # get module parameters
            p = self.parameters

            # create a new serie that will hold all marital status transitions
            mar_stat_trans = df.li_mar_stat.copy()

            curr_never_mar = df.index[df.is_alive & df.age_years.between(15, 29) & (df.li_mar_stat == 1)]
            curr_mar = df.index[df.is_alive & (df.li_mar_stat == 2)]

            # update if now married
            now_mar = rng.random_sample(len(curr_never_mar)) < p['r_mar']
            mar_stat_trans.loc[curr_never_mar[now_mar]] = 2

            # update if now divorced/widowed
            now_div_wid = rng.random_sample(len(curr_mar)) < p['r_div_wid']
            mar_stat_trans.loc[curr_mar[now_div_wid]] = 3
            return mar_stat_trans

        # return marital status linear model
        mar_stat_lm = LinearModel.custom(handle_marital_status_transitions, parameters=self.params)
        return mar_stat_lm

    def update_education_status_linear_model(self, _property: str) -> LinearModel:
        """ a function to create a linear model for for education prperty. here we are using custom linear
        model and are looking at individuals ability to transition from different education levels

        :param _property: This should be either `li_ed_lev` or `li_in_ed` i.e. The two education properties """

        def handle_edu_transitions(self, df, rng=None, **externals) -> pd.Series:
            """ a function that will return a serie containing education transitions in individuals
                        Steps:
                            1.  accept a population dataframe from the predict method of a custom linear model
                            2.  create a new dataframe using data from two columns(`li_ed_lev` and `li_in_ed`)
                                in the population dataframe
                            3.  update the dataframe using different education probabilities
                            4.  return the updated column based on what argument is provided in
                                `update_education_status_linear_model` function

                        :param self: a reference to the calling custom linear model
                        :param df: population dataframe
                        :param rng: random number generator
                        :param externals: any external variable passed on to this function """
            # get module parameters
            p = self.parameters

            # create a new dataframe that will hold all education transitions
            edu_trans = df[['li_in_ed', 'li_ed_lev']].copy()

            # get all individuals currently in education
            in_ed = edu_trans.index[df.is_alive & df.li_in_ed]

            # ---- PRIMARY EDUCATION
            # get index of all children who are alive and between 5 and 5.25 years old
            age5 = edu_trans.index[(df.age_exact_years >= 5) & (df.age_exact_years < 5.25) & df.is_alive]

            # by default, these children are not in education and have education level 1
            edu_trans.loc[age5, 'li_ed_lev'] = 1
            edu_trans.loc[age5, 'li_in_ed'] = False

            # create a series to hold the probablity of primary education for children at age 5
            prob_primary = pd.Series(data=p['p_ed_primary'], index=age5, dtype=float)
            prob_primary *= p['rp_ed_primary_higher_wealth'] ** (5 - pd.to_numeric(df.loc[age5, 'li_wealth']))

            # randomly select some to have primary education
            age5_in_primary = rng.random_sample(len(age5)) < prob_primary
            edu_trans.loc[age5[age5_in_primary], 'li_ed_lev'] = 2
            edu_trans.loc[age5[age5_in_primary], 'li_in_ed'] = True
            # ---- SECONDARY EDUCATION

            # get thirteen-year-olds that are in primary education, any wealth level
            age13_in_primary = df.index[(df.age_years == 13) & df.is_alive & df.li_in_ed & (df.li_ed_lev == 2)]

            # they have a probability of gaining secondary education (level 3), based on wealth
            prob_secondary = pd.Series(data=p['p_ed_secondary'], index=age13_in_primary, dtype=float)
            prob_secondary *= (p['rp_ed_secondary_higher_wealth'] **
                               (5 - pd.to_numeric(df.loc[age13_in_primary, 'li_wealth'])))

            # randomly select some to get secondary education
            age13_to_secondary = rng.random_sample(len(age13_in_primary)) < prob_secondary
            edu_trans.loc[age13_in_primary[age13_to_secondary], 'li_ed_lev'] = 3

            # those who did not go on to secondary education are no longer in education
            edu_trans.loc[age13_in_primary[~age13_to_secondary], 'li_in_ed'] = False

            # ---- DROP OUT OF EDUCATION

            # baseline rate of leaving education then adjust for wealth level
            p_leave_ed = pd.Series(data=p['r_stop_ed'], index=in_ed, dtype=float)
            p_leave_ed *= (p['rr_stop_ed_lower_wealth'] ** (pd.to_numeric(df.loc[in_ed, 'li_wealth']) - 1))

            # randomly select some individuals to leave education
            now_not_in_ed = rng.random_sample(len(in_ed)) < p_leave_ed
            edu_trans.loc[in_ed[now_not_in_ed], 'li_in_ed'] = False

            # everyone leaves education at age 20
            edu_trans.loc[df.is_alive & df.li_in_ed & (df.age_years == 20), 'li_in_ed'] = False

            # return education serie based on the argument passed to `update_education_status_linear_model` function
            return edu_trans.li_in_ed if _property == 'li_in_ed' else edu_trans.li_ed_lev

        # return education linear model
        edu_lm = LinearModel.custom(handle_edu_transitions, parameters=self.params)
        return edu_lm

    def update_unimproved_sanitation_status_linear_model(self) -> LinearModel:
        """ A function to create a linear model for updating unimproved sanitation property. here we are using
        custom linear model and are looking at individual's ability to transition from unimproved sanitation to
        improved sanitation or vice versa """

        def handle_unimproved_sanitation_transitions(self, df, rng=None, **externals) -> pd.Series:
            """ a function that will return a series containing unimproved sanitation transitions in individuals
                        Steps:
                            1.  accept a population dataframe from the predict method of a custom linear model
                            2.  create a new series using `li_unimproved_sanitation` column data in the dataframe
                            3.  update the series using different unimproved sanitation probability
                            4.  return the newely created serie. This will be used to update `li_unimproved_sanitation`
                                column in the dataframe

                        :param self: a reference to the calling custom linear model
                        :param df: population dataframe
                        :param rng: random number generator
                        :param externals: any external variable passed on to this function """
            # get module parameters
            p = self.parameters

            # create a new series that will hold all unimproved sanitation transitions
            unimproved_san_trans = df.li_unimproved_sanitation.copy()

            # probability of improved sanitation at all follow-up times
            unimproved_sanitaton_idx = df.index[df.li_unimproved_sanitation & df.is_alive]

            eff_rate_improved_sanitation = pd.Series(data=p['r_improved_sanitation'], index=unimproved_sanitaton_idx,
                                                     dtype=float)

            random_draw = rng.random_sample(len(unimproved_sanitaton_idx))

            newly_improved_sanitation_idx = unimproved_sanitaton_idx[random_draw < eff_rate_improved_sanitation]
            unimproved_san_trans.loc[newly_improved_sanitation_idx] = False

            # probability of improved sanitation upon moving to urban from rural
            unimproved_sanitation_newly_urban_idx = df.index[
                df.li_unimproved_sanitation & df.is_alive & (df.li_date_trans_to_urban == externals['other'])
                ]

            random_draw = rng.random_sample(len(unimproved_sanitation_newly_urban_idx))

            eff_prev_unimproved_sanitation_urban = pd.Series(
                data=p['init_p_unimproved_sanitation_urban'], index=unimproved_sanitation_newly_urban_idx, dtype=float
            )

            unimproved_san_trans.loc[unimproved_sanitation_newly_urban_idx] = (
                random_draw < eff_prev_unimproved_sanitation_urban
            )

            # return unimproved sanitation series
            return unimproved_san_trans

        # return unimproved sanitation linear model
        unimproved_san_lm = LinearModel.custom(handle_unimproved_sanitation_transitions, parameters=self.params)
        return unimproved_san_lm

    def update_no_access_hand_washing_status_linear_model(self) -> LinearModel:
        """ a function to create linear model for updating no access to hand washing property. Here we are using
        custom linear models and are looking at individual ability to transition from no access to hand
        washing to having access to hand washing """

        def handle_no_access_hand_washing_transitions(self, df, rng=None, **externals) -> pd.Series:
            """ a function that will return a series containing no access handwashing transitions in individuals
                        Steps:
                            1.  accept a population dataframe from the predict method of a custom linear model
                            2.  create a new series using `li_no_access_handwashing` column data in the dataframe
                            3.  update the dataframe using different no access handwashing probabilities
                            4.  return the updated no access handwashing series

                        :param self: a reference to the calling custom linear model
                        :param df: population dataframe
                        :param rng: random number generator
                        :param externals: any external variable passed on to this function """
            # get module parameters
            p = self.parameters

            # create a new dataframe that will hold all no access handwashing transitions
            trans_no_access_handwashing = df.li_no_access_handwashing.copy()

            # probability of moving to access to handwashing at all follow-up times
            no_access_handwashing_idx = df.index[df.li_no_access_handwashing & df.is_alive]

            eff_rate_access_handwashing = pd.Series(data=p['r_access_handwashing'], index=no_access_handwashing_idx,
                                                    dtype=float)

            random_draw = rng.random_sample(len(no_access_handwashing_idx))

            newly_access_handwashing_idx = no_access_handwashing_idx[random_draw < eff_rate_access_handwashing]
            trans_no_access_handwashing.loc[newly_access_handwashing_idx] = False

            # return the updated no access handwashing series
            return trans_no_access_handwashing

        # return no access handwashing linear model
        no_access_handwashing_lm = LinearModel.custom(handle_no_access_hand_washing_transitions, parameters=self.params)
        return no_access_handwashing_lm

    def update_no_clean_drinking_water_linear_model(self) -> LinearModel:
        """ a function to create linear model for updating no clean drinking water property. Here we are using
        custom linear model and are looking at individuals ability to transition from no access to clean
        drinking water to having access to drinking water """

        def handle_no_clean_drinking_water_transitions(self, df, rng=None, **externals) -> pd.Series:
            """ a function that will return a series containing no clean drinking water transitions in individuals
                        Steps:
                            1.  accept a population dataframe from the predict method of a custom linear model
                            2.  create a new series using data from column `li_no_clean_drinking_water` in the dataframe
                            3.  update the dataframe using different probabilities
                            4.  return the updated series

                        :param self: a reference to the calling custom linear model
                        :param df: population dataframe
                        :param rng: random number generator
                        :param externals: any external variable passed on to this function """
            # get module parameters
            p = self.parameters

            # create a new series that will hold all no clean drinking water transitions
            trans_no_clean_drinking_water = df.li_no_clean_drinking_water.copy()

            # probability of moving to clean drinking water at all follow-up times
            no_clean_drinking_water_idx = df.index[df.li_no_clean_drinking_water & df.is_alive]

            eff_rate_clean_drinking_water = pd.Series(data=p['r_clean_drinking_water'],
                                                      index=no_clean_drinking_water_idx, dtype=float)

            random_draw = rng.random_sample(len(no_clean_drinking_water_idx))

            newly_clean_drinking_water_idx = no_clean_drinking_water_idx[random_draw < eff_rate_clean_drinking_water]
            trans_no_clean_drinking_water.loc[newly_clean_drinking_water_idx] = False

            # probability of no clean drinking water upon moving to urban from rural
            no_clean_drinking_water_newly_urban_idx = df.index[
                df.li_no_clean_drinking_water & df.is_alive & (df.li_date_trans_to_urban == externals['other'])
                ]

            random_draw = rng.random_sample(len(no_clean_drinking_water_newly_urban_idx))

            eff_prev_no_clean_drinking_water_urban = pd.Series(
                data=p['init_p_no_clean_drinking_water_urban'], index=no_clean_drinking_water_newly_urban_idx,
                dtype=float
            )

            trans_no_clean_drinking_water.loc[no_clean_drinking_water_newly_urban_idx] = (
                random_draw < eff_prev_no_clean_drinking_water_urban
            )

            # return updated series
            return trans_no_clean_drinking_water

        # return no access clean drinking water linear model
        no_clean_drinking_water_lm = LinearModel.custom(handle_no_clean_drinking_water_transitions,
                                                        parameters=self.params)
        return no_clean_drinking_water_lm

    def update_wood_burn_stove_linear_model(self) -> LinearModel:
        """ a function to create linear model for updating wood burn stove property. Here we are using
        custom linear model and are looking at individual's ability to transition from wood burn stove to non
        wood burn stove """

        def handle_wood_burn_stove_transitions(self, df, rng=None, **externals) -> pd.Series:
            """ a function that will return a series containing wood burn stove transitions in individuals
                        Steps:
                            1.  accept a population dataframe from the predict method of a custom linear model
                            2.  create a new series using data from column `li_wood_burn_stove` in the  dataframe
                            3.  update the series using different probabilities
                            4.  return the updated series

                        :param self: a reference to the calling custom linear model
                        :param df: population dataframe
                        :param rng: random number generator
                        :param externals: any external variable passed on to this function """
            # get module parameters
            p = self.parameters

            # create a new series that will hold allwood burn stove transitions
            trans_wood_burn_stove = df.li_wood_burn_stove.copy()

            # probability of moving to non wood burn stove at all follow-up times
            wood_burn_stove_idx = df.index[df.li_wood_burn_stove & df.is_alive]

            eff_rate_non_wood_burn_stove = pd.Series(data=p['r_non_wood_burn_stove'], index=wood_burn_stove_idx,
                                                     dtype=float)

            random_draw = rng.random_sample(len(wood_burn_stove_idx))

            newly_non_wood_burn_stove_idx = wood_burn_stove_idx[random_draw < eff_rate_non_wood_burn_stove]
            trans_wood_burn_stove.loc[newly_non_wood_burn_stove_idx] = False

            # probability of moving to wood burn stove upon moving to urban from rural
            wood_burn_stove_newly_urban_idx = df.index[
                df.li_wood_burn_stove & df.is_alive & (df.li_date_trans_to_urban == externals['other'])
                ]

            random_draw = rng.random_sample(len(wood_burn_stove_newly_urban_idx))

            eff_prev_wood_burn_stove_urban = pd.Series(
                data=p['init_p_wood_burn_stove_urban'], index=wood_burn_stove_newly_urban_idx, dtype=float
            )

            trans_wood_burn_stove.loc[wood_burn_stove_newly_urban_idx] = \
                random_draw < eff_prev_wood_burn_stove_urban

            # return the preferred column in the dataframe
            return trans_wood_burn_stove

        # return no access clean drinking water linear model
        wood_burn_stove_lm = LinearModel.custom(handle_wood_burn_stove_transitions, parameters=self.params)
        return wood_burn_stove_lm

    def update_high_salt_property_linear_model(self) -> LinearModel:
        """ a function to create linear model for updating high salt property. here we are using custom
        linear model and are looking at individuals ability to transition from high salt to not high salt """

        def handle_high_salt_transitions(self, df, rng=None, **externals) -> pd.Series:
            """ a function that will return a series containing high salt transitions in individuals
                        Steps:
                            1.  accept a population dataframe from the predict method of a custom linear model
                            2.  create a new series using `li_high_salt` column data in the population dataframe
                            3.  update the series using different probabilities
                            4.  return the updated series

                        :param self: a reference to the calling custom linear model
                        :param df: population dataframe
                        :param rng: random number generator
                        :param externals: any external variable passed on to this function """
            # get module parameters
            p = self.parameters

            # create a new series that will hold all high salt transitions
            trans_high_salt = df.li_high_salt.copy()

            # select individuals who are not high salt and make some to be high salt
            not_high_salt_idx = df.index[~df.li_high_salt & df.is_alive]
            eff_rate_high_salt = pd.Series(data=p['r_high_salt_urban'], index=not_high_salt_idx, dtype=float)
            eff_rate_high_salt[df.li_urban] *= p['rr_high_salt_rural']
            random_draw = rng.random_sample(len(not_high_salt_idx))
            newly_high_salt = random_draw < eff_rate_high_salt
            newly_high_salt_idx = not_high_salt_idx[newly_high_salt]
            trans_high_salt.loc[newly_high_salt_idx] = True

            # transition from high salt to not high salt
            high_salt_idx = df.index[df.li_high_salt & df.is_alive]
            eff_rate_not_high_salt = pd.Series(data=p['r_not_high_salt'], index=high_salt_idx, dtype=float)
            eff_rate_not_high_salt.loc[df.li_exposed_to_campaign_salt_reduction] *= \
                p['rr_not_high_salt_pop_advice_salt']
            random_draw = rng.random_sample(len(high_salt_idx))
            newly_not_high_salt_idx = high_salt_idx[random_draw < eff_rate_not_high_salt]
            trans_high_salt.loc[newly_not_high_salt_idx] = False

            # setting `li_exposed_to_campaign_salt_reduction` directly here
            all_idx_campaign_salt_reduction = df.index[df.is_alive & (externals['other'] == Date(2010, 7, 1))]
            df.loc[all_idx_campaign_salt_reduction, 'li_exposed_to_campaign_salt_reduction'] = True

            # return high salt transitions series
            return trans_high_salt

        # return high salt linear model
        high_salt_lm = LinearModel.custom(handle_high_salt_transitions, parameters=self.params)
        return high_salt_lm

    def update_high_sugar_property_linear_model(self) -> LinearModel:
        """ a function to create linear model for updating high sugar property. Here we are using multiplicative
        linear model and are looking at individuals ability to transition from high sugar to not high sugar """

        def handle_high_sugar_transitions(self, df, rng=None, **externals) -> pd.Series:
            """ a function that will return a series containing high sugar transitions in individuals
                       Steps:
                           1.  accept a population dataframe from the predict method of a custom linear model
                           2.  create a new series using `li_high_sugar` column data in the population dataframe
                           3.  update the series using different probabilities
                           4.  return the updated series

                       :param self: a reference to the calling custom linear model
                       :param df: population dataframe
                       :param rng: random number generator
                       :param externals: any external variable passed on to this function """
            # get module parameters
            p = self.parameters

            # create a new series that will hold all high sugar transitions
            trans_high_sugar = df.li_high_sugar.copy()

            not_high_sugar_idx = df.index[~df.li_high_sugar & df.is_alive]
            eff_p_high_sugar = pd.Series(data=p['r_high_sugar'], index=not_high_sugar_idx, dtype=float)
            random_draw = rng.random_sample(len(not_high_sugar_idx))
            newly_high_sugar_idx = not_high_sugar_idx[random_draw < eff_p_high_sugar]
            trans_high_sugar.loc[newly_high_sugar_idx] = True

            # transition from high sugar to not high sugar
            high_sugar_idx = df.index[df.li_high_sugar & df.is_alive]
            eff_rate_not_high_sugar = pd.Series(data=p['r_not_high_sugar'], index=high_sugar_idx, dtype=float)
            eff_rate_not_high_sugar.loc[
                df.li_exposed_to_campaign_sugar_reduction
            ] *= p['rr_not_high_sugar_pop_advice_sugar']
            random_draw = rng.random_sample(len(high_sugar_idx))
            newly_not_high_sugar_idx = high_sugar_idx[random_draw < eff_rate_not_high_sugar]
            trans_high_sugar.loc[newly_not_high_sugar_idx] = False

            # make exposed to campaing sugar reduction reflect index of individuals who have transition
            # from high sugar to not high sugar. setting `li_exposed_to_campaign_sugar_reduction` directly here,
            all_idx_campaign_sugar_reduction = df.index[df.is_alive & (externals['other'] == Date(2010, 7, 1))]
            df.loc[all_idx_campaign_sugar_reduction, 'li_exposed_to_campaign_sugar_reduction'] = True

            # return series containing high sugar transitions
            return trans_high_sugar

        # return high sugar linear model
        high_sugar_lm = LinearModel.custom(handle_high_sugar_transitions, parameters=self.params)
        return high_sugar_lm

    def update_bmi_categories_linear_model(self) -> LinearModel:
        """ a function to create linear model for updating bmi categories. here we are using multiplicative linear
        model and are looking at individual's ability to transition from different bmi categories """

        def handle_bmi_transitions(self, df, rng=None, **externals) -> pd.Series:
            """ a function that will return a serie containing bmi transitions in individuals
                        Steps:
                            1.  accept a population dataframe from the predict method of a custom linear model
                            2.  create a new series using `li_bmi` column data in the population dataframe
                            3.  update the series using different bmi probabilities
                            4.  return the updated series

                        :param self: a reference to the calling custom linear model
                        :param df: population dataframe
                        :param rng: random number generator
                        :param externals: any external variable passed on to this function """
            # get module parameters
            p = self.parameters

            # create a new series that will hold all bmi transitions
            trans_bmi = pd.Series(data=df.li_bmi.copy(), index=df.index, dtype=float)

            # those reaching age 15 allocated bmi 2
            age15_idx = df.index[df.is_alive & (df.age_exact_years >= 15) & (df.age_exact_years < 15.25)]
            trans_bmi.loc[age15_idx] = 2

            # possible increase in category of bmi
            bmi_cat_1_to_4_idx = df.index[df.is_alive & (df.age_years >= 15) & df.li_bmi.isin(range(1, 5))]
            eff_rate_higher_bmi = pd.Series(data=p['r_higher_bmi'], index=bmi_cat_1_to_4_idx, dtype=float)
            eff_rate_higher_bmi[df.li_urban] *= p['rr_higher_bmi_urban']
            eff_rate_higher_bmi[df.sex == 'F'] *= p['rr_higher_bmi_f']
            eff_rate_higher_bmi[df.age_years.between(30, 49)] *= p['rr_higher_bmi_age3049']
            eff_rate_higher_bmi[df.age_years >= 50] *= p['rr_higher_bmi_agege50']
            eff_rate_higher_bmi[df.li_tob] *= p['rr_higher_bmi_tob']
            eff_rate_higher_bmi[df.li_wealth == 2] *= p['rr_higher_bmi_per_higher_wealth'] ** 2
            eff_rate_higher_bmi[df.li_wealth == 3] *= p['rr_higher_bmi_per_higher_wealth'] ** 3
            eff_rate_higher_bmi[df.li_wealth == 4] *= p['rr_higher_bmi_per_higher_wealth'] ** 4
            eff_rate_higher_bmi[df.li_wealth == 5] *= p['rr_higher_bmi_per_higher_wealth'] ** 5
            eff_rate_higher_bmi[df.li_high_sugar] *= p['rr_higher_bmi_high_sugar']

            random_draw = rng.random_sample(len(bmi_cat_1_to_4_idx))
            newly_increase_bmi_cat_idx = bmi_cat_1_to_4_idx[random_draw < eff_rate_higher_bmi]
            # increase bmi
            trans_bmi.loc[newly_increase_bmi_cat_idx] += 1
            trans_bmi.loc[newly_increase_bmi_cat_idx].fillna(1)

            # possible decrease in category of bmi
            bmi_cat_3_to_5_idx = df.index[df.is_alive & df.li_bmi.isin(range(3, 6)) & (df.age_years >= 15)]
            eff_rate_lower_bmi = pd.Series(data=p['r_lower_bmi'], index=bmi_cat_3_to_5_idx, dtype=float)
            eff_rate_lower_bmi[df.li_urban] *= p['rr_lower_bmi_tob']
            eff_rate_lower_bmi.loc[df.li_exposed_to_campaign_weight_reduction] *= p['rr_lower_bmi_pop_advice_weight']
            random_draw = rng.random_sample(len(bmi_cat_3_to_5_idx))
            newly_decrease_bmi_cat_idx = bmi_cat_3_to_5_idx[random_draw < eff_rate_lower_bmi]
            # decrease bmi
            trans_bmi.loc[newly_decrease_bmi_cat_idx] -= 1

            # make exposed to campaing weigh reduction reflect individuals who have decreased their bmi category.
            # setting `li_exposed_to_campaign_weight_reduction` directly here,
            all_idx_campaign_weight_reduction = df.index[df.is_alive & (externals['other'] == Date(2010, 7, 1)
                                                                        )]
            df.loc[all_idx_campaign_weight_reduction, 'li_exposed_to_campaign_weight_reduction'] = True

            # return updated bmi categories
            return trans_bmi

        # return bmi categories linear model
        bmi_lm = LinearModel.custom(handle_bmi_transitions, parameters=self.params)
        return bmi_lm


class LifestyleEvent(RegularEvent, PopulationScopeEventMixin):
    """
    Regular event that updates all lifestyle properties for population
    """

    def __init__(self, module):
        """schedule to run every 3 months
        note: if change this offset from 3 months need to consider code conditioning on age.years_exact
        :param module: the module that created this event
        """
        self.repeat_months = 3
        self.module = module
        super().__init__(module, frequency=DateOffset(months=self.repeat_months))
        assert isinstance(module, Lifestyle)

    def apply(self, population):
        """ Apply this event to the population.
        :param population: the current population
        """
        df = self.module.sim.population.props
        # update all properties on Lifestyle Event run
        self.module.models.update_all_properties(df)


class LifestylesLoggingEvent(RegularEvent, PopulationScopeEventMixin):
    """Handles lifestyle logging"""

    def __init__(self, module):
        """schedule logging to repeat every 3 months
        """
        self.repeat = 3
        super().__init__(module, frequency=DateOffset(months=self.repeat))
        assert isinstance(module, Lifestyle)

    def apply(self, population):
        """Apply this event to the population.
        :param population: the current population
        """
        # get some summary statistics
        df = population.props
        all_lm_keys = self.module.models.get_lm_keys()
        # log summary of each lifestyle property
        # NB: In addition to logging properties by sex and age groups, there are some properties that requires
        # individual's urban or rural status. define and log these properties separately
        cat_by_rural_urban_props = ['li_wealth', 'li_bmi', 'li_low_ex', 'li_ex_alc', 'li_wood_burn_stove',
                                    'li_unimproved_sanitation', 'li_no_clean_drinking_water']
        # these properties are applicable to individuals 15+ years
        log_by_age_15up = ['li_low_ex', 'li_mar_stat', 'li_ex_alc', 'li_bmi', 'li_tob']

        for _property in all_lm_keys:
            if _property in log_by_age_15up:
                if _property in cat_by_rural_urban_props:
                    data = grouped_counts_with_all_combinations(
                        df.loc[df.is_alive & (df.age_years >= 15)],
                        ["li_urban", "sex", _property, "age_range"]
                    )
                else:
                    data = grouped_counts_with_all_combinations(
                        df.loc[df.is_alive & (df.age_years >= 15)],
                        ["sex", _property, "age_range"]
                    )
            elif _property == 'li_in_ed':
                data = grouped_counts_with_all_combinations(
                    df.loc[df.is_alive & df.age_years.between(5, 19)],
                    ["sex", "li_wealth", "li_in_ed", "age_years"],
                    {"age_years": range(5, 20)}
                )
            elif _property == 'li_ed_lev':
                data = grouped_counts_with_all_combinations(
                    df.loc[df.is_alive & df.age_years.between(15, 49)],
                    ["sex", "li_wealth", "li_ed_lev", "age_years"],
                    {"age_years": range(15, 50)}
                )
            elif _property == 'li_is_sexworker':
                data = grouped_counts_with_all_combinations(
                    df.loc[df.is_alive & (df.age_years.between(15, 49))],
                    ["sex", "li_is_sexworker", "age_range"],
                )
            elif _property in cat_by_rural_urban_props:
                # log all properties that are also categorised by rural or urban in addition to ex and age groups
                data = grouped_counts_with_all_combinations(
                    df.loc[df.is_alive], ["li_urban", "sex", _property, "age_range"]
                )
            else:
                # log all other remaining properties
                data = grouped_counts_with_all_combinations(
                    df.loc[df.is_alive], ["sex", _property, "age_range"]
                )
            # log data
            logger.info(
                key=_property,
                data=flatten_multi_index_series_into_dict_for_logging(data)
            )

        # ---------------------- log properties associated with WASH
        under_5 = df.is_alive & (df.age_years < 5)
        between_5_and_15 = df.is_alive & (df.age_years.between(5, 15))

<<<<<<< HEAD
        # unimproved sanitation
        # NOTE: True = no sanitation
        no_sanitation_PSAC = sum(df.li_unimproved_sanitation & under_5) / sum(under_5) if sum(under_5) else 0
        no_sanitation_SAC = sum(df.li_unimproved_sanitation & between_5_and_15) / sum(between_5_and_15) if sum(
            between_5_and_15) else 0
        no_sanitation_ALL = sum(df.li_unimproved_sanitation & df.is_alive) / sum(df.is_alive) if sum(df.is_alive) else 0

        # no access hand-washing
        # NOTE: True = no access hand-washing
        no_handwashing_PSAC = sum(df.li_no_access_handwashing & under_5) / sum(under_5) if sum(under_5) else 0
        no_handwashing_SAC = sum(df.li_no_access_handwashing & between_5_and_15) / sum(between_5_and_15) if sum(
            between_5_and_15) else 0
        no_handwashing_ALL = sum(df.li_no_access_handwashing & df.is_alive) / sum(df.is_alive) if sum(
            df.is_alive) else 0

        # no clean drinking water
        # NOTE: True = no clean drinking water
        no_drinkingwater_PSAC = sum(df.li_no_clean_drinking_water & under_5) / sum(under_5) if sum(under_5) else 0
        no_drinkingwater_SAC = sum(df.li_no_clean_drinking_water & between_5_and_15) / sum(between_5_and_15) if sum(
            between_5_and_15) else 0
        no_drinkingwater_ALL = sum(df.li_no_clean_drinking_water & df.is_alive) / sum(df.is_alive) if sum(
            df.is_alive) else 0
=======
        # unimproved sanitation (True = no sanitation)
        no_sanitation_ALL = no_sanitation_PSAC = no_sanitation_SAC = 0

        # no access hand-washing
        no_handwashing_ALL = no_handwashing_PSAC = no_handwashing_SAC = 0

        # no clean drinking water
        no_drinkingwater_ALL = no_drinkingwater_PSAC = no_drinkingwater_SAC = 0

        if sum(df.is_alive):
            no_sanitation_ALL = sum(df.li_unimproved_sanitation & df.is_alive) / sum(df.is_alive)
            no_handwashing_ALL = sum(df.li_no_access_handwashing & df.is_alive) / sum(df.is_alive)
            no_drinkingwater_ALL = sum(df.li_no_clean_drinking_water & df.is_alive) / sum(df.is_alive)

        if sum(under_5):
            no_sanitation_PSAC = sum(df.li_unimproved_sanitation & under_5) / sum(under_5)
            no_handwashing_PSAC = sum(df.li_no_access_handwashing & under_5) / sum(under_5)
            no_drinkingwater_PSAC = sum(df.li_no_clean_drinking_water & under_5) / sum(under_5)

        if sum(between_5_and_15):
            no_sanitation_SAC = sum(df.li_unimproved_sanitation & between_5_and_15) / sum(between_5_and_15)
            no_handwashing_SAC = sum(df.li_no_access_handwashing & between_5_and_15) / sum(between_5_and_15)
            no_drinkingwater_SAC = sum(df.li_no_clean_drinking_water & between_5_and_15) / sum(between_5_and_15)
>>>>>>> 5fe5339a

        logger.info(
            key="summary_WASH_properties",
            description="Summary of current status of WASH properties",
            data={
                "no_sanitation_PSAC": no_sanitation_PSAC,
                "no_sanitation_SAC": no_sanitation_SAC,
                "no_sanitation_ALL": no_sanitation_ALL,
                "no_handwashing_PSAC": no_handwashing_PSAC,
                "no_handwashing_SAC": no_handwashing_SAC,
                "no_handwashing_ALL": no_handwashing_ALL,
                "no_drinkingwater_PSAC": no_drinkingwater_PSAC,
                "no_drinkingwater_SAC": no_drinkingwater_SAC,
                "no_drinkingwater_ALL": no_drinkingwater_ALL,
            },
        )<|MERGE_RESOLUTION|>--- conflicted
+++ resolved
@@ -1986,30 +1986,6 @@
         under_5 = df.is_alive & (df.age_years < 5)
         between_5_and_15 = df.is_alive & (df.age_years.between(5, 15))
 
-<<<<<<< HEAD
-        # unimproved sanitation
-        # NOTE: True = no sanitation
-        no_sanitation_PSAC = sum(df.li_unimproved_sanitation & under_5) / sum(under_5) if sum(under_5) else 0
-        no_sanitation_SAC = sum(df.li_unimproved_sanitation & between_5_and_15) / sum(between_5_and_15) if sum(
-            between_5_and_15) else 0
-        no_sanitation_ALL = sum(df.li_unimproved_sanitation & df.is_alive) / sum(df.is_alive) if sum(df.is_alive) else 0
-
-        # no access hand-washing
-        # NOTE: True = no access hand-washing
-        no_handwashing_PSAC = sum(df.li_no_access_handwashing & under_5) / sum(under_5) if sum(under_5) else 0
-        no_handwashing_SAC = sum(df.li_no_access_handwashing & between_5_and_15) / sum(between_5_and_15) if sum(
-            between_5_and_15) else 0
-        no_handwashing_ALL = sum(df.li_no_access_handwashing & df.is_alive) / sum(df.is_alive) if sum(
-            df.is_alive) else 0
-
-        # no clean drinking water
-        # NOTE: True = no clean drinking water
-        no_drinkingwater_PSAC = sum(df.li_no_clean_drinking_water & under_5) / sum(under_5) if sum(under_5) else 0
-        no_drinkingwater_SAC = sum(df.li_no_clean_drinking_water & between_5_and_15) / sum(between_5_and_15) if sum(
-            between_5_and_15) else 0
-        no_drinkingwater_ALL = sum(df.li_no_clean_drinking_water & df.is_alive) / sum(df.is_alive) if sum(
-            df.is_alive) else 0
-=======
         # unimproved sanitation (True = no sanitation)
         no_sanitation_ALL = no_sanitation_PSAC = no_sanitation_SAC = 0
 
@@ -2033,7 +2009,6 @@
             no_sanitation_SAC = sum(df.li_unimproved_sanitation & between_5_and_15) / sum(between_5_and_15)
             no_handwashing_SAC = sum(df.li_no_access_handwashing & between_5_and_15) / sum(between_5_and_15)
             no_drinkingwater_SAC = sum(df.li_no_clean_drinking_water & between_5_and_15) / sum(between_5_and_15)
->>>>>>> 5fe5339a
 
         logger.info(
             key="summary_WASH_properties",
