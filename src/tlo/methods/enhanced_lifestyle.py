--- conflicted
+++ resolved
@@ -12,12 +12,8 @@
 from tlo.analysis.utils import flatten_multi_index_series_into_dict_for_logging
 from tlo.events import PopulationScopeEventMixin, RegularEvent
 from tlo.lm import LinearModel, LinearModelType, Predictor
-<<<<<<< HEAD
-from tlo.util import get_person_id_to_inherit_from
-=======
 from tlo.logging.helpers import grouped_counts_with_all_combinations
 from tlo.util import get_person_id_to_inherit_from, read_csv_files
->>>>>>> ed8a1312
 
 logger = logging.getLogger(__name__)
 logger.setLevel(logging.INFO)
@@ -1944,33 +1940,42 @@
         for _property in all_lm_keys:
             if _property in log_by_age_15up:
                 if _property in cat_by_rural_urban_props:
-                    data = df.loc[df.is_alive & (df.age_years >= 15)].groupby(by=[
-                        'li_urban', 'sex', _property, 'age_range']).size()
+                    data = grouped_counts_with_all_combinations(
+                        df.loc[df.is_alive & (df.age_years >= 15)],
+                        ["li_urban", "sex", _property, "age_range"]
+                    )
                 else:
-                    data = df.loc[df.is_alive & (df.age_years >= 15)].groupby(by=[
-                        'sex', _property, 'age_range']).size()
-
+                    data = grouped_counts_with_all_combinations(
+                        df.loc[df.is_alive & (df.age_years >= 15)],
+                        ["sex", _property, "age_range"]
+                    )
             elif _property == 'li_in_ed':
-                data = df.loc[df.is_alive & df.age_years.between(5, 19)].groupby(by=[
-                    'sex', 'li_wealth', _property, 'age_years']).size()
-
+                data = grouped_counts_with_all_combinations(
+                    df.loc[df.is_alive & df.age_years.between(5, 19)],
+                    ["sex", "li_wealth", "li_in_ed", "age_years"],
+                    {"age_years": range(5, 20)}
+                )
             elif _property == 'li_ed_lev':
-                data = df.loc[df.is_alive & df.age_years.between(15, 49)].groupby(by=[
-                    'sex', 'li_wealth', _property, 'age_years']).size()
-
+                data = grouped_counts_with_all_combinations(
+                    df.loc[df.is_alive & df.age_years.between(15, 49)],
+                    ["sex", "li_wealth", "li_ed_lev", "age_years"],
+                    {"age_years": range(15, 50)}
+                )
             elif _property == 'li_is_sexworker':
-                data = df.loc[df.is_alive & (df.age_years.between(15, 49))].groupby(by=[
-                    'sex', _property, 'age_range']).size()
-
+                data = grouped_counts_with_all_combinations(
+                    df.loc[df.is_alive & (df.age_years.between(15, 49))],
+                    ["sex", "li_is_sexworker", "age_range"],
+                )
             elif _property in cat_by_rural_urban_props:
                 # log all properties that are also categorised by rural or urban in addition to ex and age groups
-                data = df.loc[df.is_alive].groupby(by=[
-                    'li_urban', 'sex', _property, 'age_range']).size()
-
+                data = grouped_counts_with_all_combinations(
+                    df.loc[df.is_alive], ["li_urban", "sex", _property, "age_range"]
+                )
             else:
                 # log all other remaining properties
-                data = df.loc[df.is_alive].groupby(by=['sex', _property, 'age_range']).size()
-
+                data = grouped_counts_with_all_combinations(
+                    df.loc[df.is_alive], ["sex", _property, "age_range"]
+                )
             # log data
             logger.info(
                 key=_property,
