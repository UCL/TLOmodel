--- conflicted
+++ resolved
@@ -890,11 +890,7 @@
             item_codes=self.module.item_codes_oesophageal_can['palliation'])
 
         if cons_available:
-<<<<<<< HEAD
             # If consumables are available and the treatment will go ahead
-=======
-            # If consumables are available and the treatment will go ahead - update the equipment
->>>>>>> 550f935b
 
             # Record the start of palliative care if this is first appointment
             if pd.isnull(df.at[person_id, "oc_date_palliative_care"]):
