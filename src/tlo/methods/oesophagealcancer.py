--- conflicted
+++ resolved
@@ -583,11 +583,7 @@
         total_prev = len(
             df[(df['is_alive']) & (df['oc_status'] != 'none')]) / len(df[df['is_alive']])
 
-<<<<<<< HEAD
-        return total_prev
-=======
         return {'Oesophageal Cancer': total_prev}
->>>>>>> 0901eb30
     def do_at_generic_first_appt(
         self,
         person_id: int,
