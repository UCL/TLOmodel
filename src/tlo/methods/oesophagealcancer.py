--- conflicted
+++ resolved
@@ -217,13 +217,8 @@
         """Setup parameters used by the module, register it with healthsystem and register symptoms"""
         # Update parameters from the resourcefile
         self.load_parameters_from_dataframe(
-<<<<<<< HEAD
-            pd.read_excel(resourcefilepath / "ResourceFile_Oesophageal_Cancer.xlsx",
-                          sheet_name="parameter_values")
-=======
-            read_csv_files(Path(self.resourcefilepath) / "ResourceFile_Oesophageal_Cancer",
+            read_csv_files(resourcefilepath / "ResourceFile_Oesophageal_Cancer",
                            files="parameter_values")
->>>>>>> d500d752
         )
 
         # Register Symptom that this module will use
