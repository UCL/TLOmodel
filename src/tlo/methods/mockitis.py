--- conflicted
+++ resolved
@@ -132,11 +132,7 @@
                                                              p=level_of_symptoms.probability)
 
             if symptom_string_for_this_person != 'none':
-<<<<<<< HEAD
-                self.sim.modules['SymptomManager'].chg_symptom(
-=======
                 self.sim.modules['SymptomManager'].change_symptom(
->>>>>>> b5241e37
                     person_id=person_id_infected,
                     symptom_string=symptom_string_for_this_person,
                     add_or_remove='+',
@@ -211,11 +207,7 @@
                                                              p=level_of_symptoms.probability)
 
             if symptom_string_for_this_person != 'none':
-<<<<<<< HEAD
-                self.sim.modules['SymptomManager'].chg_symptom(
-=======
                 self.sim.modules['SymptomManager'].change_symptom(
->>>>>>> b5241e37
                     person_id=child_id,
                     symptom_string=symptom_string_for_this_person,
                     add_or_remove='+',
@@ -323,11 +315,7 @@
                                                                         p=level_of_symptoms.probability)
 
                 if symptom_string_for_this_person != 'none':
-<<<<<<< HEAD
-                    self.sim.modules['SymptomManager'].chg_symptom(
-=======
                     self.sim.modules['SymptomManager'].change_symptom(
->>>>>>> b5241e37
                         person_id=person_id_infected,
                         symptom_string=symptom_string_for_this_person,
                         add_or_remove='+',
