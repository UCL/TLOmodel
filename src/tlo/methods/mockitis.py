--- conflicted
+++ resolved
@@ -213,44 +213,6 @@
             df.at[child_id, 'mi_specific_symptoms'] = 'none'
             df.at[child_id, 'mi_unified_symptom_code'] = 0
 
-<<<<<<< HEAD
-    def query_symptoms_now(self):
-        # This is called by the health-care seeking module
-        # All modules refresh the symptomology of persons at this time
-        # And report it on the unified symptomology scale
-        logger.debug("This is mockitis, being asked to report unified symptomology")
-
-        # Map the specific symptoms for this disease onto the unified coding scheme
-        df = self.sim.population.props  # shortcut to population properties dataframe
-
-        df.loc[df.is_alive, 'mi_unified_symptom_code'] = df.loc[df.is_alive, 'mi_specific_symptoms'].map({
-            'none': 0,
-            'mild sneezing': 1,
-            'coughing and irritable': 2,
-            'extreme emergency': 4
-        })
-
-        return df.loc[df.is_alive, 'mi_unified_symptom_code']
-
-    def on_healthsystem_interaction(self, person_id, cue_type=None, disease_specific=None):
-        logger.debug('This is mockitis, being alerted about a health system interaction '
-                     'person %d triggered by %s : %s', person_id, cue_type, disease_specific)
-
-        if self.sim.population.props.at[person_id,'mi_status']=='C':
-            # Query with health system whether this individual will get a desired treatment
-            gets_treatment = self.sim.modules['HealthSystem'].query_access_to_service(
-                person_id, self.TREATMENT_ID
-            )
-
-            if gets_treatment:
-                # Commission treatment for this individual
-                event = MockitisTreatmentEvent(self, person_id)
-                self.sim.schedule_event(event, self.sim.date)
-
-    def report_qaly_values(self):
-        # This must send back a dataframe that reports on the HealthStates for all individuals over
-        # the past year
-=======
     def on_hsi_alert(self, person_id, treatment_id):
         """
         This is called whenever there is an HSI event commissioned by one of the other disease modules.
@@ -264,7 +226,6 @@
         # experienced by persons in the previous month. Only rows for alive-persons must be returned.
         # The names of the series of columns is taken to be the label of the cause of this disability.
         # It will be recorded by the healthburden module as <ModuleName>_<Cause>.
->>>>>>> ea885a2a
 
         logger.debug('This is mockitis reporting my health values')
 
