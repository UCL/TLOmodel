--- conflicted
+++ resolved
@@ -4020,11 +4020,9 @@
         # Get the population and health system
         df = self.sim.population.props
         p = df.loc[person_id]
-<<<<<<< HEAD
         get_item_code = self.sim.modules['HealthSystem'].get_item_code_from_item_name
-=======
         self._number_of_times_this_event_has_run += 1
->>>>>>> 5920f513
+
         # if the person isn't alive return a blank footprint
         if not df.at[person_id, 'is_alive']:
             return self.make_appt_footprint({})
