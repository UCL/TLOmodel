--- conflicted
+++ resolved
@@ -1111,11 +1111,7 @@
         """ Reads the parameters used in the RTI module"""
         p = self.parameters
 
-<<<<<<< HEAD
-        dfd = pd.read_excel(resourcefilepath / 'ResourceFile_RTI.xlsx', sheet_name='parameter_values')
-=======
-        dfd = read_csv_files(Path(self.resourcefilepath) / 'ResourceFile_RTI', files='parameter_values')
->>>>>>> f0d351b8
+        dfd = read_csv_files(resourcefilepath / 'ResourceFile_RTI', files='parameter_values')
         self.load_parameters_from_dataframe(dfd)
         if "HealthBurden" in self.sim.modules:
             # get the DALY weights of the seq associated with road traffic injuries
