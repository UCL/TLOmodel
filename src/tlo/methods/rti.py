"""
Road traffic injury module.

"""
from __future__ import annotations

from pathlib import Path
from typing import TYPE_CHECKING, List

import numpy as np
import pandas as pd

from tlo import DateOffset, Module, Parameter, Property, Types, logging
from tlo.events import Event, IndividualScopeEventMixin, PopulationScopeEventMixin, RegularEvent
from tlo.lm import LinearModel, LinearModelType, Predictor
from tlo.methods import Metadata
from tlo.methods.causes import Cause
from tlo.methods.hsi_event import HSI_Event
from tlo.methods.hsi_generic_first_appts import GenericFirstAppointmentsMixin
from tlo.methods.symptommanager import Symptom

if TYPE_CHECKING:
    from tlo.methods.hsi_generic_first_appts import HSIEventScheduler
    from tlo.population import IndividualProperties

# ---------------------------------------------------------------------------------------------------------
#   MODULE DEFINITIONS
# ---------------------------------------------------------------------------------------------------------

logger = logging.getLogger(__name__)
logger.setLevel(logging.DEBUG)


class RTI(Module, GenericFirstAppointmentsMixin):
    """
    The road traffic injuries module for the TLO model, handling all injuries related to road traffic accidents.
    """

    def __init__(self, name=None, resourcefilepath=None):
        # NB. Parameters passed to the module can be inserted in the __init__ definition.
        super().__init__(name)
        self.resourcefilepath = resourcefilepath
        self.ASSIGN_INJURIES_AND_DALY_CHANGES = None
        self.cons_item_codes = None  # (Will store consumable item codes)

    INIT_DEPENDENCIES = {"SymptomManager",
                         "HealthBurden"}

    ADDITIONAL_DEPENDENCIES = {
        'Demography',
        'Lifestyle',
        'HealthSystem',
    }

    INJURY_INDICES = range(1, 9)

    INJURY_COLUMNS = [f'rt_injury_{i}' for i in INJURY_INDICES]

    DATE_TO_REMOVE_DALY_COLUMNS = [f'rt_date_to_remove_daly_{i}' for i in INJURY_INDICES]

    # Bi-directional map from/to injury columns to/from date to remove daly columns
    INJURY_DATE_COLUMN_MAP = {
        **{f'rt_injury_{i}': f'rt_date_to_remove_daly_{i}' for i in INJURY_INDICES},
        **{f'rt_date_to_remove_daly_{i}': f'rt_injury_{i}' for i in INJURY_INDICES},
    }

    INJURY_CODES = ['none', '112', '113', '133a', '133b', '133c', '133d', '134a', '134b', '135', '1101', '1114', '211',
                    '212', '241', '2101', '2114', '291', '342', '343', '361', '363', '322', '323', '3101', '3113',
                    '412', '414', '461', '463', '453a', '453b', '441', '442', '443', '4101', '4113', '552', '553',
                    '554', '5101', '5113', '612', '673a', '673b', '674a', '674b', '675a', '675b', '676', '712a',
                    '712b', '712c', '722', '782a', '782b', '782c', '783', '7101', '7113', '811', '813do', '812',
                    '813eo', '813a', '813b', '813bo', '813c', '813co', '822a', '822b', '882', '883', '884', '8101',
                    '8113', 'P133a', 'P133b', 'P133c', 'P133d', 'P134a', 'P134b', 'P135', 'P673a', 'P673b', 'P674a',
                    'P674b', 'P675a', 'P675b', 'P676', 'P782a', 'P782b', 'P782c', 'P783', 'P882', 'P883', 'P884']

    SWAPPING_CODES = ['712b', '812', '3113', '4113', '5113', '7113', '8113', '813a', '813b', 'P673a', 'P673b', 'P674a',
                      'P674b', 'P675a', 'P675b', 'P676', 'P782b', 'P783', 'P883', 'P884', '813bo', '813co', '813do',
                      '813eo']

    INJURIES_REQ_IMAGING = ['112', '113', '211', '212', '412', '414', '612', '712a', '712b', '712c', '811', '812',
                            '813a', '813b', '813c', '822a', '822b', '813bo', '813co', '813do', '813eo', '673', '674',
                            '675', '676', '322', '323', '722', '342', '343', '441', '443', '453', '133', '134', '135',
                            '552', '553', '554', '342', '343', '441', '443', '453', '361', '363', '461', '463']

    FRACTURE_CODES = ['112', '113', '211', '212', '412', '414', '612', '712', '811', '812', '813']

    NO_TREATMENT_RECOVERY_TIMES_IN_DAYS = {
        '112': 49,
        '113': 49,
        '1101': 7,
        '211': 49,
        '212': 49,
        '241': 7,
        '2101': 7,
        '291': 7,
        '342': 42,
        '343': 42,
        '361': 7,
        '363': 14,
        '322': 42,
        '323': 42,
        '3101': 7,
        '3113': 56,
        '412': 35,
        '414': 365,
        '461': 7,
        '463': 14,
        '453a': 84,
        '453b': 84,
        '441': 14,
        '442': 14,
        '4101': 7,
        '552': 90,
        '553': 90,
        '554': 90,
        '5101': 7,
        '5113': 56,
        '612': 63,
        '712a': 70,
        '712b': 70,
        '722': 84,
        '7101': 7,
        '7113': 56,
        '813do': 240,
        '811': 70,
        '812': 70,
        '813eo': 240,
        '813bo': 240,
        '813co': 240,
        '822a': 60,
        '822b': 180,
        '8101': 7,
        '8113': 56
    }

    # Module parameters
    PARAMETERS = {

        'base_rate_injrti': Parameter(
            Types.REAL,
            'Base rate of RTI per year',
        ),
        'rr_injrti_age04': Parameter(
            Types.REAL,
            'risk ratio of RTI in age 0-4 compared to base rate of RTI'
        ),
        'rr_injrti_age59': Parameter(
            Types.REAL,
            'risk ratio of RTI in age 5-9 compared to base rate of RTI'
        ),
        'rr_injrti_age1017': Parameter(
            Types.REAL,
            'risk ratio of RTI in age 10-17 compared to base rate of RTI'
        ),
        'rr_injrti_age1829': Parameter(
            Types.REAL,
            'risk ratio of RTI in age 18-29 compared to base rate of RTI',
        ),
        'rr_injrti_age3039': Parameter(
            Types.REAL,
            'risk ratio of RTI in age 30-39 compared to base rate of RTI',
        ),
        'rr_injrti_age4049': Parameter(
            Types.REAL,
            'risk ratio of RTI in age 40-49 compared to base rate of RTI',
        ),
        'rr_injrti_age5059': Parameter(
            Types.REAL,
            'risk ratio of RTI in age 50-59 compared to base rate of RTI',
        ),
        'rr_injrti_age6069': Parameter(
            Types.REAL,
            'risk ratio of RTI in age 60-69 compared to base rate of RTI',
        ),
        'rr_injrti_age7079': Parameter(
            Types.REAL,
            'risk ratio of RTI in age 70-79 compared to base rate of RTI',
        ),
        'rr_injrti_male': Parameter(
            Types.REAL,
            'risk ratio of RTI when male compared to females',
        ),
        'rr_injrti_excessalcohol': Parameter(
            Types.REAL,
            'risk ratio of RTI in those that consume excess alcohol compared to those who do not'
        ),
        'imm_death_proportion_rti': Parameter(
            Types.REAL,
            'Proportion of those involved in an RTI that die at site of accident or die before seeking medical '
            'intervention'
        ),
        'prob_bleeding_leads_to_shock': Parameter(
            Types.REAL,
            'The proportion of those with heavily bleeding injuries who go into shock'
        ),
        'prob_death_iss_less_than_9': Parameter(
            Types.REAL,
            'Proportion of people who pass away in the following month after medical treatment for injuries with an ISS'
            'score less than or equal to 9'
        ),
        'prob_death_iss_10_15': Parameter(
            Types.REAL,
            'Proportion of people who pass away in the following month after medical treatment for injuries with an ISS'
            'score from 10 to 15'
        ),
        'prob_death_iss_16_24': Parameter(
            Types.REAL,
            'Proportion of people who pass away in the following month after medical treatment for injuries with an ISS'
            'score from 16 to 24'
        ),
        'prob_death_iss_25_35': Parameter(
            Types.REAL,
            'Proportion of people who pass away in the following month after medical treatment for injuries with an ISS'
            'score from 25 to 34'
        ),
        'prob_death_iss_35_plus': Parameter(
            Types.REAL,
            'Proportion of people who pass away in the following month after medical treatment for injuries with an ISS'
            'score 35 and above'
        ),
        'prob_perm_disability_with_treatment_severe_TBI': Parameter(
            Types.REAL,
            'probability that someone with a treated severe TBI is permanently disabled'
        ),
        'prob_death_TBI_SCI_no_treatment': Parameter(
            Types.REAL,
            'probability that someone with a spinal cord injury will die without treatment'
        ),
        'prop_death_burns_no_treatment': Parameter(
            Types.REAL,
            'probability that someone with a burn injury will die without treatment'
        ),
        'prob_death_fractures_no_treatment': Parameter(
            Types.REAL,
            'probability that someone with a fracture injury will die without treatment'
        ),
        'prob_TBI_require_craniotomy': Parameter(
            Types.REAL,
            'probability that someone with a traumatic brain injury will require a craniotomy surgery'
        ),
        'prob_exploratory_laparotomy': Parameter(
            Types.REAL,
            'probability that someone with an internal organ injury will require a exploratory_laparotomy'
        ),
        'prob_depressed_skull_fracture': Parameter(
            Types.REAL,
            'Probability that a skull fracture will be depressed and therefore require surgery'
        ),
        'prob_mild_burns': Parameter(
            Types.REAL,
            'Probability that a burn within a region will result in < 10% total body surface area'
        ),
        'prob_dislocation_requires_surgery': Parameter(
            Types.REAL,
            'Probability that a dislocation will require surgery to relocate the joint.'
        ),
        'number_of_injured_body_regions_distribution': Parameter(
            Types.LIST,
            'The distribution of number of injured AIS body regions, used to decide how many injuries a person has'
        ),
        'injury_location_distribution': Parameter(
            Types.LIST,
            'The distribution of where injuries are located in the body, based on the AIS body region definition'
        ),
        # Length of stay
        'mean_los_ISS_less_than_4': Parameter(
            Types.REAL,
            'Mean length of stay for someone with an ISS score < 4'
        ),
        'sd_los_ISS_less_than_4': Parameter(
            Types.REAL,
            'Standard deviation in length of stay for someone with an ISS score < 4'
        ),
        'mean_los_ISS_4_to_8': Parameter(
            Types.REAL,
            'Mean length of stay for someone with an ISS score between 4 and 8'
        ),
        'sd_los_ISS_4_to_8': Parameter(
            Types.REAL,
            'Standard deviation in length of stay for someone with an ISS score between 4 and 8'
        ),
        'mean_los_ISS_9_to_15': Parameter(
            Types.REAL,
            'Mean length of stay for someone with an ISS score between 9 and 15'
        ),
        'sd_los_ISS_9_to_15': Parameter(
            Types.REAL,
            'Standard deviation in length of stay for someone with an ISS score between 9 and 15'
        ),
        'mean_los_ISS_16_to_24': Parameter(
            Types.REAL,
            'Mean length of stay for someone with an ISS score between 16 and 24'
        ),
        'sd_los_ISS_16_to_24': Parameter(
            Types.REAL,
            'Standard deviation in length of stay for someone with an ISS score between 16 and 24'
        ),
        'mean_los_ISS_more_than_25': Parameter(
            Types.REAL,
            'Mean length of stay for someone with an ISS score between 16 and 24'
        ),
        'sd_los_ISS_more_that_25': Parameter(
            Types.REAL,
            'Standard deviation in length of stay for someone with an ISS score between 16 and 24'
        ),
        # DALY weights
        'daly_wt_unspecified_skull_fracture': Parameter(
            Types.REAL,
            'daly_wt_unspecified_skull_fracture - code 1674'
        ),
        'daly_wt_basilar_skull_fracture': Parameter(
            Types.REAL,
            'daly_wt_basilar_skull_fracture - code 1675'
        ),
        'daly_wt_epidural_hematoma': Parameter(
            Types.REAL,
            'daly_wt_epidural_hematoma - code 1676'
        ),
        'daly_wt_subdural_hematoma': Parameter(
            Types.REAL,
            'daly_wt_subdural_hematoma - code 1677'
        ),
        'daly_wt_subarachnoid_hematoma': Parameter(
            Types.REAL,
            'daly_wt_subarachnoid_hematoma - code 1678'
        ),
        'daly_wt_brain_contusion': Parameter(
            Types.REAL,
            'daly_wt_brain_contusion - code 1679'
        ),
        'daly_wt_intraventricular_haemorrhage': Parameter(
            Types.REAL,
            'daly_wt_intraventricular_haemorrhage - code 1680'
        ),
        'daly_wt_diffuse_axonal_injury': Parameter(
            Types.REAL,
            'daly_wt_diffuse_axonal_injury - code 1681'
        ),
        'daly_wt_subgaleal_hematoma': Parameter(
            Types.REAL,
            'daly_wt_subgaleal_hematoma - code 1682'
        ),
        'daly_wt_midline_shift': Parameter(
            Types.REAL,
            'daly_wt_midline_shift - code 1683'
        ),
        'daly_wt_facial_fracture': Parameter(
            Types.REAL,
            'daly_wt_facial_fracture - code 1684'
        ),
        'daly_wt_facial_soft_tissue_injury': Parameter(
            Types.REAL,
            'daly_wt_facial_soft_tissue_injury - code 1685'
        ),
        'daly_wt_eye_injury': Parameter(
            Types.REAL,
            'daly_wt_eye_injury - code 1686'
        ),
        'daly_wt_neck_soft_tissue_injury': Parameter(
            Types.REAL,
            'daly_wt_neck_soft_tissue_injury - code 1687'
        ),
        'daly_wt_neck_internal_bleeding': Parameter(
            Types.REAL,
            'daly_wt_neck_internal_bleeding - code 1688'
        ),
        'daly_wt_neck_dislocation': Parameter(
            Types.REAL,
            'daly_wt_neck_dislocation - code 1689'
        ),
        'daly_wt_chest_wall_bruises_hematoma': Parameter(
            Types.REAL,
            'daly_wt_chest_wall_bruises_hematoma - code 1690'
        ),
        'daly_wt_hemothorax': Parameter(
            Types.REAL,
            'daly_wt_hemothorax - code 1691'
        ),
        'daly_wt_lung_contusion': Parameter(
            Types.REAL,
            'daly_wt_lung_contusion - code 1692'
        ),
        'daly_wt_diaphragm_rupture': Parameter(
            Types.REAL,
            'daly_wt_diaphragm_rupture - code 1693'
        ),
        'daly_wt_rib_fracture': Parameter(
            Types.REAL,
            'daly_wt_rib_fracture - code 1694'
        ),
        'daly_wt_flail_chest': Parameter(
            Types.REAL,
            'daly_wt_flail_chest - code 1695'
        ),
        'daly_wt_chest_wall_laceration': Parameter(
            Types.REAL,
            'daly_wt_chest_wall_laceration - code 1696'
        ),
        'daly_wt_closed_pneumothorax': Parameter(
            Types.REAL,
            'daly_wt_closed_pneumothorax - code 1697'
        ),
        'daly_wt_open_pneumothorax': Parameter(
            Types.REAL,
            'daly_wt_open_pneumothorax - code 1698'
        ),
        'daly_wt_surgical_emphysema': Parameter(
            Types.REAL,
            'daly_wt_surgical_emphysema aka subcuteal emphysema - code 1699'
        ),
        'daly_wt_abd_internal_organ_injury': Parameter(
            Types.REAL,
            'daly_wt_abd_internal_organ_injury - code 1700'
        ),
        'daly_wt_spinal_cord_lesion_neck_with_treatment': Parameter(
            Types.REAL,
            'daly_wt_spinal_cord_lesion_neck_with_treatment - code 1701'
        ),
        'daly_wt_spinal_cord_lesion_neck_without_treatment': Parameter(
            Types.REAL,
            'daly_wt_spinal_cord_lesion_neck_without_treatment - code 1702'
        ),
        'daly_wt_spinal_cord_lesion_below_neck_with_treatment': Parameter(
            Types.REAL,
            'daly_wt_spinal_cord_lesion_below_neck_with_treatment - code 1703'
        ),
        'daly_wt_spinal_cord_lesion_below_neck_without_treatment': Parameter(
            Types.REAL,
            'daly_wt_spinal_cord_lesion_below_neck_without_treatment - code 1704'
        ),
        'daly_wt_vertebrae_fracture': Parameter(
            Types.REAL,
            'daly_wt_vertebrae_fracture - code 1705'
        ),
        'daly_wt_clavicle_scapula_humerus_fracture': Parameter(
            Types.REAL,
            'daly_wt_clavicle_scapula_humerus_fracture - code 1706'
        ),
        'daly_wt_hand_wrist_fracture_with_treatment': Parameter(
            Types.REAL,
            'daly_wt_hand_wrist_fracture_with_treatment - code 1707'
        ),
        'daly_wt_hand_wrist_fracture_without_treatment': Parameter(
            Types.REAL,
            'daly_wt_hand_wrist_fracture_without_treatment - code 1708'
        ),
        'daly_wt_radius_ulna_fracture_short_term_with_without_treatment': Parameter(
            Types.REAL,
            'daly_wt_radius_ulna_fracture_short_term_with_without_treatment - code 1709'
        ),
        'daly_wt_radius_ulna_fracture_long_term_without_treatment': Parameter(
            Types.REAL,
            'daly_wt_radius_ulna_fracture_long_term_without_treatment - code 1710'
        ),
        'daly_wt_dislocated_shoulder': Parameter(
            Types.REAL,
            'daly_wt_dislocated_shoulder - code 1711'
        ),
        'daly_wt_amputated_finger': Parameter(
            Types.REAL,
            'daly_wt_amputated_finger - code 1712'
        ),
        'daly_wt_amputated_thumb': Parameter(
            Types.REAL,
            'daly_wt_amputated_thumb - code 1713'
        ),
        'daly_wt_unilateral_arm_amputation_with_treatment': Parameter(
            Types.REAL,
            'daly_wt_unilateral_arm_amputation_with_treatment - code 1714'
        ),
        'daly_wt_unilateral_arm_amputation_without_treatment': Parameter(
            Types.REAL,
            'daly_wt_unilateral_arm_amputation_without_treatment - code 1715'
        ),
        'daly_wt_bilateral_arm_amputation_with_treatment': Parameter(
            Types.REAL,
            'daly_wt_bilateral_arm_amputation_with_treatment - code 1716'
        ),
        'daly_wt_bilateral_arm_amputation_without_treatment': Parameter(
            Types.REAL,
            'daly_wt_bilateral_arm_amputation_without_treatment - code 1717'
        ),
        'daly_wt_foot_fracture_short_term_with_without_treatment': Parameter(
            Types.REAL,
            'daly_wt_foot_fracture_short_term_with_without_treatment - code 1718'
        ),
        'daly_wt_foot_fracture_long_term_without_treatment': Parameter(
            Types.REAL,
            'daly_wt_foot_fracture_long_term_without_treatment - code 1719'
        ),
        'daly_wt_patella_tibia_fibula_fracture_with_treatment': Parameter(
            Types.REAL,
            'daly_wt_patella_tibia_fibula_fracture_with_treatment - code 1720'
        ),
        'daly_wt_patella_tibia_fibula_fracture_without_treatment': Parameter(
            Types.REAL,
            'daly_wt_patella_tibia_fibula_fracture_without_treatment - code 1721'
        ),
        'daly_wt_hip_fracture_short_term_with_without_treatment': Parameter(
            Types.REAL,
            'daly_wt_hip_fracture_short_term_with_without_treatment - code 1722'
        ),
        'daly_wt_hip_fracture_long_term_with_treatment': Parameter(
            Types.REAL,
            'daly_wt_hip_fracture_long_term_with_treatment - code 1723'
        ),
        'daly_wt_hip_fracture_long_term_without_treatment': Parameter(
            Types.REAL,
            'daly_wt_hip_fracture_long_term_without_treatment - code 1724'
        ),
        'daly_wt_pelvis_fracture_short_term': Parameter(
            Types.REAL,
            'daly_wt_pelvis_fracture_short_term - code 1725'
        ),
        'daly_wt_pelvis_fracture_long_term': Parameter(
            Types.REAL,
            'daly_wt_pelvis_fracture_long_term - code 1726'
        ),
        'daly_wt_femur_fracture_short_term': Parameter(
            Types.REAL,
            'daly_wt_femur_fracture_short_term - code 1727'
        ),
        'daly_wt_femur_fracture_long_term_without_treatment': Parameter(
            Types.REAL,
            'daly_wt_femur_fracture_long_term_without_treatment - code 1728'
        ),
        'daly_wt_dislocated_hip': Parameter(
            Types.REAL,
            'daly_wt_dislocated_hip - code 1729'
        ),
        'daly_wt_dislocated_knee': Parameter(
            Types.REAL,
            'daly_wt_dislocated_knee - code 1730'
        ),
        'daly_wt_amputated_toes': Parameter(
            Types.REAL,
            'daly_wt_amputated_toes - code 1731'
        ),
        'daly_wt_unilateral_lower_limb_amputation_with_treatment': Parameter(
            Types.REAL,
            'daly_wt_unilateral_lower_limb_amputation_with_treatment - code 1732'
        ),
        'daly_wt_unilateral_lower_limb_amputation_without_treatment': Parameter(
            Types.REAL,
            'daly_wt_unilateral_lower_limb_amputation_without_treatment - code 1733'
        ),
        'daly_wt_bilateral_lower_limb_amputation_with_treatment': Parameter(
            Types.REAL,
            'daly_wt_bilateral_lower_limb_amputation_with_treatment - code 1734'
        ),
        'daly_wt_bilateral_lower_limb_amputation_without_treatment': Parameter(
            Types.REAL,
            'daly_wt_bilateral_lower_limb_amputation_without_treatment - code 1735'
        ),
        'rt_emergency_care_ISS_score_cut_off': Parameter(
            Types.INT,
            'A parameter to determine which level of injury severity corresponds to the emergency health care seeking '
            'symptom and which to the non-emergency generic injury symptom'
        ),
        'prob_death_MAIS3': Parameter(
            Types.REAL,
            'A parameter to determine the probability of death without medical intervention with a military AIS'
            'score of 3'
        ),
        'prob_death_MAIS4': Parameter(
            Types.REAL,
            'A parameter to determine the probability of death without medical intervention with a military AIS'
            'score of 4'
        ),
        'prob_death_MAIS5': Parameter(
            Types.REAL,
            'A parameter to determine the probability of death without medical intervention with a military AIS'
            'score of 5'
        ),
        'prob_death_MAIS6': Parameter(
            Types.REAL,
            'A parameter to determine the probability of death without medical intervention with a military AIS'
            'score of 6'
        ),
        'femur_fracture_skeletal_traction_mean_los': Parameter(
            Types.INT,
            'The mean length of stay for a person with a femur fracture being treated with skeletal traction'
        ),
        'other_skeletal_traction_los': Parameter(
            Types.INT,
            'The mean length of stay for a person with a non-femur fracture being treated with skeletal traction'
        ),
        'prob_foot_frac_require_cast': Parameter(
            Types.REAL,
            'The probability that a person with a foot fracture will be treated with a plaster cast'
        ),
        'prob_foot_frac_require_maj_surg': Parameter(
            Types.REAL,
            'The probability that a person with a foot fracture will be treated with a major surgery'
        ),
        'prob_foot_frac_require_min_surg': Parameter(
            Types.REAL,
            'The probability that a person with a foot fracture will be treated with a major surgery'
        ),
        'prob_foot_frac_require_amp': Parameter(
            Types.REAL,
            'The probability that a person with a foot fracture will be treated with amputation via a major surgery'
        ),
        'prob_tib_fib_frac_require_cast': Parameter(
            Types.REAL,
            'The probability that a person with a tibia/fibula fracture will be treated with a plaster cast'
        ),
        'prob_tib_fib_frac_require_maj_surg': Parameter(
            Types.REAL,
            'The probability that a person with a tibia/fibula fracture will be treated with a major surgery'
        ),
        'prob_tib_fib_frac_require_min_surg': Parameter(
            Types.REAL,
            'The probability that a person with a tibia/fibula fracture will be treated with a minor surgery'
        ),
        'prob_tib_fib_frac_require_amp': Parameter(
            Types.REAL,
            'The probability that a person with a tibia/fibula fracture will be treated with an amputation via major '
            'surgery'
        ),
        'prob_tib_fib_frac_require_traction': Parameter(
            Types.REAL,
            'The probability that a person with a tibia/fibula fracture will be treated with skeletal traction'
        ),
        'prob_femural_fracture_require_major_surgery': Parameter(
            Types.REAL,
            'The probability that a person with a femur fracture will be treated with major surgery'
        ),
        'prob_femural_fracture_require_minor_surgery': Parameter(
            Types.REAL,
            'The probability that a person with a femur fracture will be treated with minor surgery'
        ),
        'prob_femural_fracture_require_cast': Parameter(
            Types.REAL,
            'The probability that a person with a femur fracture will be treated with a plaster cast'
        ),
        'prob_femural_fracture_require_amputation': Parameter(
            Types.REAL,
            'The probability that a person with a femur fracture will be treated with amputation via major surgery'
        ),
        'prob_femural_fracture_require_traction': Parameter(
            Types.REAL,
            'The probability that a person with a femur fracture will be treated with skeletal traction'
        ),
        'prob_pelvis_fracture_traction': Parameter(
            Types.REAL,
            'The probability that a person with a pelvis fracture will be treated with skeletal traction'
        ),
        'prob_pelvis_frac_major_surgery': Parameter(
            Types.REAL,
            'The probability that a person with a pelvis fracture will be treated with major surgery'
        ),
        'prob_pelvis_frac_minor_surgery': Parameter(
            Types.REAL,
            'The probability that a person with a pelvis fracture will be treated with minor surgery'
        ),
        'prob_pelvis_frac_cast': Parameter(
            Types.REAL,
            'The probability that a person with a pelvis fracture will be treated with a cast'
        ),
        'prob_dis_hip_require_maj_surg': Parameter(
            Types.REAL,
            'The probability that a person with a dislocated hip will be treated with a major surgery'
        ),
        'prob_dis_hip_require_cast': Parameter(
            Types.REAL,
            'The probability that a person with a dislocated hip will be treated with a plaster cast'
        ),
        'prob_hip_dis_require_traction': Parameter(
            Types.REAL,
            'The probability that a person with a dislocated hip will be treated with skeletal traction'
        ),
        'hdu_cut_off_iss_score': Parameter(
            Types.INT,
            'The ISS score used as a criteria to admit patients to the HDU/ICU units'
        ),
        'mean_icu_days': Parameter(
            Types.REAL,
            'The mean length of stay in the ICUfor those without TBI'
        ),
        'sd_icu_days': Parameter(
            Types.REAL,
            'The standard deviation in length of stay in the ICU for those without TBI'
        ),
        'mean_tbi_icu_days': Parameter(
            Types.REAL,
            'The mean length of stay in the ICU for those with TBI'
        ),
        'sd_tbi_icu_days': Parameter(
            Types.REAL,
            'The standard deviation in length of stay in the ICU for those with TBI'
        ),
        'prob_open_fracture_contaminated': Parameter(
            Types.REAL,
            'The probability that an open fracture will be contaminated'
        ),
        'allowed_interventions': Parameter(
            Types.LIST,
            'List of additional interventions that can be included when performing model analysis'
        ),
        'head_prob_112': Parameter(
            Types.REAL,
            "The probability that this person's head injury is a skull fracture"
        ),
        'head_prob_113': Parameter(
            Types.REAL,
            "The probability that this person's head injury is a basilar skull fracture"
        ),
        'head_prob_133a': Parameter(
            Types.REAL,
            "The probability that this person's head injury is a Subarachnoid hematoma"
        ),
        'head_prob_133b': Parameter(
            Types.REAL,
            "The probability that this person's head injury is a Brain contusion"
        ),
        'head_prob_133c': Parameter(
            Types.REAL,
            "The probability that this person's head injury is an Intraventricular haemorrhage"
        ),
        'head_prob_133d': Parameter(
            Types.REAL,
            "The probability that this person's head injury is a Subgaleal hematoma"
        ),
        'head_prob_134a': Parameter(
            Types.REAL,
            "The probability that this person's head injury is an Epidural hematoma"
        ),
        'head_prob_134b': Parameter(
            Types.REAL,
            "The probability that this person's head injury is a Subdural hematoma"
        ),
        'head_prob_135': Parameter(
            Types.REAL,
            "The probability that this person's head injury is a Diffuse axonal injury/midline shift"
        ),
        'head_prob_1101': Parameter(
            Types.REAL,
            "The probability that this person's head injury is a laceration"
        ),
        'head_prob_1114': Parameter(
            Types.REAL,
            "The probability that this person's head injury is a burn"
        ),
        'face_prob_211': Parameter(
            Types.REAL,
            "The probability that this person's face injury is a Facial fracture (nasal/unspecified)"
        ),
        'face_prob_212': Parameter(
            Types.REAL,
            "The probability that this person's face injury is a Facial fracture (mandible/zygomatic)"
        ),
        'face_prob_241': Parameter(
            Types.REAL,
            "The probability that this person's face injury is a soft tissue injury"
        ),
        'face_prob_2101': Parameter(
            Types.REAL,
            "The probability that this person's face injury is a laceration"
        ),
        'face_prob_2114': Parameter(
            Types.REAL,
            "The probability that this person's face injury is a burn"
        ),
        'face_prob_291': Parameter(
            Types.REAL,
            "The probability that this person's face injury is an eye injury"
        ),
        'neck_prob_3101': Parameter(
            Types.REAL,
            "The probability that this person's neck injury is a laceration"
        ),
        'neck_prob_3113': Parameter(
            Types.REAL,
            "The probability that this person's neck injury is a burn"
        ),
        'neck_prob_342': Parameter(
            Types.REAL,
            "The probability that this person's neck injury is a Soft tissue injury in neck (vertebral artery "
            "laceration)"
        ),
        'neck_prob_343': Parameter(
            Types.REAL,
            "The probability that this person's neck injury is a Soft tissue injury in neck (pharynx contusion)"
        ),
        'neck_prob_361': Parameter(
            Types.REAL,
            "The probability that this person's neck injury is a Sternomastoid m. hemorrhage/ Hemorrhage, "
            "supraclavicular triangle/Hemorrhage, posterior triangle/Anterior vertebral vessel hemorrhage/ Neck muscle "
            "hemorrhage"
        ),
        'neck_prob_363': Parameter(
            Types.REAL,
            "The probability that this person's neck injury is a Hematoma in carotid sheath/Carotid sheath hemorrhage"
        ),
        'neck_prob_322': Parameter(
            Types.REAL,
            "The probability that this person's neck injury is an Atlanto-occipital subluxation"
        ),
        'neck_prob_323': Parameter(
            Types.REAL,
            "The probability that this person's neck injury is an Atlanto-axial subluxation"
        ),
        'thorax_prob_4101': Parameter(
            Types.REAL,
            "The probability that this person's thorax injury is a laceration"
        ),
        'thorax_prob_4113': Parameter(
            Types.REAL,
            "The probability that this person's thorax injury is a burn"
        ),
        'thorax_prob_461': Parameter(
            Types.REAL,
            "The probability that this person's thorax injury is Chest wall bruises/haematoma"
        ),
        'thorax_prob_463': Parameter(
            Types.REAL,
            "The probability that this person's thorax injury is Haemothorax"
        ),
        'thorax_prob_453a': Parameter(
            Types.REAL,
            "The probability that this person's thorax injury is a Lung contusion"
        ),
        'thorax_prob_453b': Parameter(
            Types.REAL,
            "The probability that this person's thorax injury is a Diaphragm rupture"
        ),
        'thorax_prob_412': Parameter(
            Types.REAL,
            "The probability that this person's thorax injury is a rib fracture"
        ),
        'thorax_prob_414': Parameter(
            Types.REAL,
            "The probability that this person's thorax injury is flail chest"
        ),
        'thorax_prob_441': Parameter(
            Types.REAL,
            "The probability that this person's thorax injury is a Chest wall lacerations/avulsions"
        ),
        'thorax_prob_442': Parameter(
            Types.REAL,
            "The probability that this person's thorax injury is a Surgical emphysema"
        ),
        'thorax_prob_443': Parameter(
            Types.REAL,
            "The probability that this person's thorax injury is a Closed pneumothorax/ open pneumothorax"
        ),
        'abdomen_prob_5101': Parameter(
            Types.REAL,
            "The probability that this person's abdomen injury is a laceration"
        ),
        'abdomen_prob_5113': Parameter(
            Types.REAL,
            "The probability that this person's thorax injury is a burn"
        ),
        'abdomen_prob_552': Parameter(
            Types.REAL,
            "The probability that this person's thorax injury is a skull fracture"
        ),
        'abdomen_prob_553': Parameter(
            Types.REAL,
            "The probability that this person's thorax injury is an Injury to stomach/intestines/colon"
        ),
        'abdomen_prob_554': Parameter(
            Types.REAL,
            "The probability that this person's thorax injury is an Injury to spleen/Urinary bladder/Liver/Urethra/"
            "Diaphragm"
        ),
        'spine_prob_612': Parameter(
            Types.REAL,
            "The probability that this person's spine injury is a vertabrae fracture"
        ),
        'spine_prob_673a': Parameter(
            Types.REAL,
            "The probability that this person's spine injury is a Spinal cord injury at neck level"
        ),
        'spine_prob_673b': Parameter(
            Types.REAL,
            "The probability that this person's spine injury is a Spinal cord injury below neck level"
        ),
        'spine_prob_674a': Parameter(
            Types.REAL,
            "The probability that this person's spine injury is a Spinal cord injury at neck level"
        ),
        'spine_prob_674b': Parameter(
            Types.REAL,
            "The probability that this person's spine injury is a Spinal cord injury below neck level"
        ),
        'spine_prob_675a': Parameter(
            Types.REAL,
            "The probability that this person's spine injury is a Spinal cord injury at neck level"
        ),
        'spine_prob_675b': Parameter(
            Types.REAL,
            "The probability that this person's spine injury is a Spinal cord injury below neck level"
        ),
        'spine_prob_676': Parameter(
            Types.REAL,
            "The probability that this person's spine injury is a Spinal cord injury at neck level"
        ),
        'upper_ex_prob_7101': Parameter(
            Types.REAL,
            "The probability that this person's upper extremity injury is a laceration"
        ),
        'upper_ex_prob_7113': Parameter(
            Types.REAL,
            "The probability that this person's upper extremity injury is a burn"
        ),
        'upper_ex_prob_712a': Parameter(
            Types.REAL,
            "The probability that this person's upper extremity injury is a Fracture to Clavicle, scapula, humerus"
        ),
        'upper_ex_prob_712b': Parameter(
            Types.REAL,
            "The probability that this person's upper extremity injury is a Fracture to Hand/wrist"
        ),
        'upper_ex_prob_712c': Parameter(
            Types.REAL,
            "The probability that this person's upper extremity injury is a Fracture to Radius/ulna"
        ),
        'upper_ex_prob_722': Parameter(
            Types.REAL,
            "The probability that this person's upper extremity injury is a dislocated shoulder"
        ),
        'upper_ex_prob_782a': Parameter(
            Types.REAL,
            "The probability that this person's upper extremity injury is an Amputated finger"
        ),
        'upper_ex_prob_782b': Parameter(
            Types.REAL,
            "The probability that this person's upper extremity injury is a Unilateral arm amputation"
        ),
        'upper_ex_prob_782c': Parameter(
            Types.REAL,
            "The probability that this person's upper extremity injury is a Thumb amputation"
        ),
        'upper_ex_prob_783': Parameter(
            Types.REAL,
            "The probability that this person's upper extremity injury is a bilateral arm amputation"
        ),
        'lower_ex_prob_8101': Parameter(
            Types.REAL,
            "The probability that this person's lower extremity injury is a laceration"
        ),
        'lower_ex_prob_8113': Parameter(
            Types.REAL,
            "The probability that this person's lower extremity injury is a burn"
        ),
        'lower_ex_prob_811': Parameter(
            Types.REAL,
            "The probability that this person's lower extremity injury is a foot fracture"
        ),
        'lower_ex_prob_813do': Parameter(
            Types.REAL,
            "The probability that this person's lower extremity injury is an open foot fracture"
        ),
        'lower_ex_prob_812': Parameter(
            Types.REAL,
            "The probability that this person's lower extremity injury is a Fracture to patella, tibia, fibula, ankle"
        ),
        'lower_ex_prob_813eo': Parameter(
            Types.REAL,
            "The probability that this person's lower extremity injury is an open Fracture to patella, tibia, fibula, "
            "ankle"
        ),
        'lower_ex_prob_813a': Parameter(
            Types.REAL,
            "The probability that this person's lower extremity injury is a Hip fracture"
        ),
        'lower_ex_prob_813b': Parameter(
            Types.REAL,
            "The probability that this person's lower extremity injury is a Pelvis fracture"
        ),
        'lower_ex_prob_813bo': Parameter(
            Types.REAL,
            "The probability that this person's lower extremity injury is an open Pelvis fracture"
        ),
        'lower_ex_prob_813c': Parameter(
            Types.REAL,
            "The probability that this person's lower extremity injury is a Femur fracture"
        ),
        'lower_ex_prob_813co': Parameter(
            Types.REAL,
            "The probability that this person's lower extremity injury is an open Femur fracture"
        ),
        'lower_ex_prob_822a': Parameter(
            Types.REAL,
            "The probability that this person's lower extremity injury is a Dislocated hip"
        ),
        'lower_ex_prob_822b': Parameter(
            Types.REAL,
            "The probability that this person's lower extremity injury is a Dislocated knee"
        ),
        'lower_ex_prob_882': Parameter(
            Types.REAL,
            "The probability that this person's lower extremity injury is an Amputation of toes"
        ),
        'lower_ex_prob_883': Parameter(
            Types.REAL,
            "The probability that this person's lower extremity injury is a Unilateral leg amputation"
        ),
        'lower_ex_prob_884': Parameter(
            Types.REAL,
            "The probability that this person's lower extremity injury is a Bilateral leg amputation "
        ),
        'blocked_interventions': Parameter(
            Types.LIST,
            "A list of interventions that are blocked in a simulation"
        ),
        'unavailable_treatment_mortality_mais_cutoff': Parameter(
            Types.INT,
            "A cut-off score above which an injury will result in additional mortality if the person has "
            "sought healthcare and not received it."
        ),
        'consider_death_no_treatment_ISS_cut_off': Parameter(
            Types.INT,
            "A cut-off score above which an injuries will be considered severe enough to cause mortality in those who"
            "have not sought care."
        ),
        'maximum_number_of_times_HSI_events_should_run': Parameter(
            Types.INT,
            "limit on the number of times an HSI event can run"
        )

    }

    # Define the module's parameters
    PROPERTIES = {
        'rt_road_traffic_inc': Property(Types.BOOL, 'involved in a road traffic injury'),
        'rt_inj_severity': Property(Types.CATEGORICAL,
                                    'Injury status relating to road traffic injury: none, mild, severe',
                                    categories=['none', 'mild', 'severe'],
                                    ),
        **{
            f'rt_injury_{injury_index}': Property(
                Types.CATEGORICAL,
                f'Codes for injury {injury_index} from RTI',
                categories=categories,
            )
            # hacky solution to avoid issue that names defined in class scope are not
            # accessible in scope of comprehension expresions _except for_ outermost
            # iterator - see https://stackoverflow.com/a/13913933/4798943
            for injury_index, categories in zip(
                INJURY_INDICES, [INJURY_CODES] * len(INJURY_INDICES)
            )
        },
        **{
            f'rt_date_to_remove_daly_{injury_index}': Property(
                Types.DATE,
                f'Date to remove the daly weight for injury {injury_index}',
            )
            for injury_index in INJURY_INDICES
        },
        'rt_in_shock': Property(Types.BOOL, 'A property determining if this person is in shock'),
        'rt_death_from_shock': Property(Types.BOOL, 'whether this person died from shock'),
        'rt_injuries_to_cast': Property(Types.LIST, 'A list of injuries that are to be treated with casts'),
        'rt_injuries_for_minor_surgery': Property(Types.LIST, 'A list of injuries that are to be treated with a minor'
                                                              'surgery'),
        'rt_injuries_for_major_surgery': Property(Types.LIST, 'A list of injuries that are to be treated with a minor'
                                                              'surgery'),
        'rt_injuries_to_heal_with_time': Property(Types.LIST, 'A list of injuries that heal without further treatment'),
        'rt_injuries_for_open_fracture_treatment': Property(Types.LIST, 'A list of injuries that with open fracture '
                                                                        'treatment'),
        'rt_ISS_score': Property(Types.INT, 'The ISS score associated with the injuries resulting from a road traffic'
                                            'accident'),
        'rt_perm_disability': Property(Types.BOOL, 'whether the injuries from an RTI result in permanent disability'),
        'rt_polytrauma': Property(Types.BOOL, 'polytrauma from RTI'),
        'rt_imm_death': Property(Types.BOOL, 'death at scene True/False'),
        'rt_diagnosed': Property(Types.BOOL, 'Person has had their injuries diagnosed'),
        'rt_post_med_death': Property(Types.BOOL, 'death in following month despite medical intervention True/False'),
        'rt_no_med_death': Property(Types.BOOL, 'death in following month without medical intervention True/False'),
        'rt_unavailable_med_death': Property(Types.BOOL, 'death in the following month without medical intervention '
                                                         'being able to be provided'),
        'rt_recovery_no_med': Property(Types.BOOL, 'recovery without medical intervention True/False'),
        'rt_disability': Property(Types.REAL, 'disability weight for current month'),
        'rt_date_inj': Property(Types.DATE, 'date of latest injury'),
        'rt_med_int': Property(Types.BOOL, 'whether this person is currently undergoing medical treatment'),
        'rt_in_icu_or_hdu': Property(Types.BOOL, 'whether this person is currently in ICU for RTI'),
        'rt_MAIS_military_score': Property(Types.INT, 'the maximum AIS-military score, used as a proxy to calculate the'
                                                      'probability of mortality without medical intervention'),
        'rt_date_death_no_med': Property(Types.DATE, 'the date which the person has is scheduled to die without medical'
                                                     'intervention'),
        'rt_debugging_DALY_wt': Property(Types.REAL, 'The true value of the DALY weight burden'),
        'rt_injuries_left_untreated': Property(Types.LIST, 'A list of injuries that have been left untreated due to a '
                                                           'blocked intervention')
    }

    # Declare Metadata
    METADATA = {
        Metadata.DISEASE_MODULE,  # Disease modules: Any disease module should carry this label.
        Metadata.USES_SYMPTOMMANAGER,  # The 'Symptom Manager' recognises modules with this label.
        Metadata.USES_HEALTHSYSTEM,  # The 'HealthSystem' recognises modules with this label.
        Metadata.USES_HEALTHBURDEN  # The 'HealthBurden' module recognises modules with this label.
    }

    # Declare Causes of Death
    CAUSES_OF_DEATH = {
        'RTI_death_without_med': Cause(gbd_causes='Road injuries', label='Transport Injuries'),
        'RTI_death_with_med': Cause(gbd_causes='Road injuries', label='Transport Injuries'),
        'RTI_unavailable_med': Cause(gbd_causes='Road injuries', label='Transport Injuries'),
        'RTI_imm_death': Cause(gbd_causes='Road injuries', label='Transport Injuries'),
        'RTI_death_shock': Cause(gbd_causes='Road injuries', label='Transport Injuries'),
    }

    # Declare Causes of Death and Disability
    CAUSES_OF_DISABILITY = {
        'RTI': Cause(gbd_causes='Road injuries', label='Transport Injuries')
    }

    def read_parameters(self, data_folder):
        """ Reads the parameters used in the RTI module"""
        p = self.parameters

        dfd = pd.read_excel(Path(self.resourcefilepath) / 'ResourceFile_RTI.xlsx', sheet_name='parameter_values')
        self.load_parameters_from_dataframe(dfd)
        if "HealthBurden" in self.sim.modules:
            # get the DALY weights of the seq associated with road traffic injuries
            daly_sequlae_codes = {
                'daly_wt_unspecified_skull_fracture': 1674,
                'daly_wt_basilar_skull_fracture': 1675,
                'daly_wt_epidural_hematoma': 1676,
                'daly_wt_subdural_hematoma': 1677,
                'daly_wt_subarachnoid_hematoma': 1678,
                'daly_wt_brain_contusion': 1679,
                'daly_wt_intraventricular_haemorrhage': 1680,
                'daly_wt_diffuse_axonal_injury': 1681,
                'daly_wt_subgaleal_hematoma': 1682,
                'daly_wt_midline_shift': 1683,
                'daly_wt_facial_fracture': 1684,
                'daly_wt_facial_soft_tissue_injury': 1685,
                'daly_wt_eye_injury': 1686,
                'daly_wt_neck_soft_tissue_injury': 1687,
                'daly_wt_neck_internal_bleeding': 1688,
                'daly_wt_neck_dislocation': 1689,
                'daly_wt_chest_wall_bruises_hematoma': 1690,
                'daly_wt_hemothorax': 1691,
                'daly_wt_lung_contusion': 1692,
                'daly_wt_diaphragm_rupture': 1693,
                'daly_wt_rib_fracture': 1694,
                'daly_wt_flail_chest': 1695,
                'daly_wt_chest_wall_laceration': 1696,
                'daly_wt_closed_pneumothorax': 1697,
                'daly_wt_open_pneumothorax': 1698,
                'daly_wt_surgical_emphysema': 1699,
                'daly_wt_abd_internal_organ_injury': 1700,
                'daly_wt_spinal_cord_lesion_neck_with_treatment': 1701,
                'daly_wt_spinal_cord_lesion_neck_without_treatment': 1702,
                'daly_wt_spinal_cord_lesion_below_neck_with_treatment': 1703,
                'daly_wt_spinal_cord_lesion_below_neck_without_treatment': 1704,
                'daly_wt_vertebrae_fracture': 1705,
                'daly_wt_clavicle_scapula_humerus_fracture': 1706,
                'daly_wt_hand_wrist_fracture_with_treatment': 1707,
                'daly_wt_hand_wrist_fracture_without_treatment': 1708,
                'daly_wt_radius_ulna_fracture_short_term_with_without_treatment': 1709,
                'daly_wt_radius_ulna_fracture_long_term_without_treatment': 1710,
                'daly_wt_dislocated_shoulder': 1711,
                'daly_wt_amputated_finger': 1712,
                'daly_wt_amputated_thumb': 1713,
                'daly_wt_unilateral_arm_amputation_with_treatment': 1714,
                'daly_wt_unilateral_arm_amputation_without_treatment': 1715,
                'daly_wt_bilateral_arm_amputation_with_treatment': 1716,
                'daly_wt_bilateral_arm_amputation_without_treatment': 1717,
                'daly_wt_foot_fracture_short_term_with_without_treatment': 1718,
                'daly_wt_foot_fracture_long_term_without_treatment': 1719,
                'daly_wt_patella_tibia_fibula_fracture_with_treatment': 1720,
                'daly_wt_patella_tibia_fibula_fracture_without_treatment': 1721,
                'daly_wt_hip_fracture_short_term_with_without_treatment': 1722,
                'daly_wt_hip_fracture_long_term_with_treatment': 1723,
                'daly_wt_hip_fracture_long_term_without_treatment': 1724,
                'daly_wt_pelvis_fracture_short_term': 1725,
                'daly_wt_pelvis_fracture_long_term': 1726,
                'daly_wt_femur_fracture_short_term': 1727,
                'daly_wt_femur_fracture_long_term_without_treatment': 1728,
                'daly_wt_dislocated_hip': 1729,
                'daly_wt_dislocated_knee': 1730,
                'daly_wt_amputated_toes': 1731,
                'daly_wt_unilateral_lower_limb_amputation_with_treatment': 1732,
                'daly_wt_unilateral_lower_limb_amputation_without_treatment': 1733,
                'daly_wt_bilateral_lower_limb_amputation_with_treatment': 1734,
                'daly_wt_bilateral_lower_limb_amputation_without_treatment': 1735,
                'daly_wt_burns_greater_than_20_percent_body_area': 1736,
                'daly_wt_burns_less_than_20_percent_body_area_with_treatment': 1737,
                'daly_wt_burns_less_than_20_percent_body_area_without_treatment': 1738,
            }

            hb = self.sim.modules["HealthBurden"]
            for key, value in daly_sequlae_codes.items():
                p[key] = hb.get_daly_weight(sequlae_code=value)

        # ================== Test the parameter distributions to see whether they sum to roughly one ===============
        # test the distribution of the number of injured body regions
        assert 0.9999 < sum(p['number_of_injured_body_regions_distribution'][1]) < 1.0001, \
            "The number of injured body region distribution doesn't sum to one"
        # test the injury location distribution
        assert 0.9999 < sum(p['injury_location_distribution'][1]) < 1.0001, \
            "The injured body region distribution doesn't sum to one"
        # test the distributions to assign injuries to certain body regions
        # get the first characters of the parameter names
        body_part_strings = ['head_prob_', 'face_prob_', 'neck_prob_', 'thorax_prob_', 'abdomen_prob_',
                             'spine_prob_', 'upper_ex_prob_', 'lower_ex_prob_']
        # iterate over each body part, check the probabilities add to one
        for body_part in body_part_strings:
            probabilities_to_assign_injuries = [val for key, val in p.items() if body_part in key]
            sum_probabilities = sum(probabilities_to_assign_injuries)
            assert (sum_probabilities % 1 < 0.0001) or (sum_probabilities % 1 > 0.9999), "The probabilities" \
                                                                                         "chosen for assigning" \
                                                                                         "injuries don't" \
                                                                                         "sum to one"
        # Check all other probabilities are between 0 and 1
        probabilities = [val for key, val in p.items() if 'prob_' in key]
        for probability in probabilities:
            assert 0 <= probability <= 1, "Probability is not a feasible value"
        # create a generic severe trauma symptom, which forces people into the health system
        self.sim.modules['SymptomManager'].register_symptom(Symptom.emergency('severe_trauma'))

        # create an injury lookup table to handle all assigning injuries/daly weights and daly weight changes. The table
        # is writted in the following format: [[1], 2, 3, 4]. [1] contains information used in assigning injuries e.g.
        # probability of injury occuring followed by information used in logging, specifically injury location, injury
        # category and injury severity. 2 contains the daly weight initially assigned to people who have this injury.
        # 3 contains any potential changes to the persons health burden upon treatment. 4 contains the daly weight to
        # remove once an injury is healed.

        self.ASSIGN_INJURIES_AND_DALY_CHANGES = {
            'none': [0, 0, 0, 0],
            # injuries to the head
            '112': [[p['head_prob_112'], 1, 1, 2, 3], p['daly_wt_unspecified_skull_fracture'], 0,
                    - p['daly_wt_unspecified_skull_fracture']],
            '113': [[p['head_prob_113'], 1, 1, 3, 4], p['daly_wt_basilar_skull_fracture'], 0,
                    - p['daly_wt_basilar_skull_fracture']],
            '133a': [[p['head_prob_133a'], 1, 3, 3, 4], p['daly_wt_subarachnoid_hematoma'], 0,
                     - p['daly_wt_subarachnoid_hematoma']],
            '133b': [[p['head_prob_133b'], 1, 3, 3, 4], p['daly_wt_brain_contusion'], 0,
                     - p['daly_wt_brain_contusion']],
            '133c': [[p['head_prob_133c'], 1, 3, 3, 4], p['daly_wt_intraventricular_haemorrhage'], 0,
                     - p['daly_wt_intraventricular_haemorrhage']],
            '133d': [[p['head_prob_133d'], 1, 3, 3, 4], p['daly_wt_subgaleal_hematoma'], 0,
                     - p['daly_wt_subgaleal_hematoma']],
            '134a': [[p['head_prob_134a'], 1, 3, 4, 5], p['daly_wt_epidural_hematoma'], 0,
                     - p['daly_wt_epidural_hematoma']],
            '134b': [[p['head_prob_134b'], 1, 3, 4, 5], p['daly_wt_subdural_hematoma'], 0,
                     - p['daly_wt_subdural_hematoma']],
            '135': [[p['head_prob_135'], 1, 3, 5, 6], p['daly_wt_diffuse_axonal_injury'], 0,
                    - p['daly_wt_diffuse_axonal_injury']],
            '1101': [[p['head_prob_1101'], 1, 10, 1, 2], p['daly_wt_facial_soft_tissue_injury'], 0,
                     - p['daly_wt_facial_soft_tissue_injury']],
            '1114': [[p['head_prob_1114'], 1, 11, 4, 5], p['daly_wt_burns_greater_than_20_percent_body_area'], 0,
                     - p['daly_wt_burns_greater_than_20_percent_body_area']],
            # injuries to the face
            '211': [[p['face_prob_211'], 2, 1, 1, 2], p['daly_wt_facial_fracture'], 0, - p['daly_wt_facial_fracture']],
            '212': [[p['face_prob_212'], 2, 1, 2, 3], p['daly_wt_facial_fracture'], 0, - p['daly_wt_facial_fracture']],
            '241': [[p['face_prob_241'], 2, 4, 1, 2], p['daly_wt_facial_soft_tissue_injury'], 0,
                    - p['daly_wt_facial_soft_tissue_injury']],
            '2101': [[p['face_prob_2101'], 2, 10, 1, 2], p['daly_wt_facial_soft_tissue_injury'], 0,
                     - p['daly_wt_facial_soft_tissue_injury']],
            '2114': [[p['face_prob_2114'], 2, 11, 4, 5], p['daly_wt_burns_greater_than_20_percent_body_area'], 0,
                     - p['daly_wt_burns_greater_than_20_percent_body_area']],
            '291': [[p['face_prob_291'], 2, 9, 1, 2], p['daly_wt_eye_injury'], 0, - p['daly_wt_eye_injury']],
            # injuries to the neck
            '3101': [[p['neck_prob_3101'], 3, 10, 1, 2], p['daly_wt_facial_soft_tissue_injury'], 0,
                     - p['daly_wt_facial_soft_tissue_injury']],
            '3113': [[p['neck_prob_3113'], 3, 11, 3, 4],
                     p['daly_wt_burns_less_than_20_percent_body_area_without_treatment'],
                     - p['daly_wt_burns_less_than_20_percent_body_area_without_treatment'] +
                     p['daly_wt_burns_less_than_20_percent_body_area_with_treatment'],
                     - p['daly_wt_burns_less_than_20_percent_body_area_with_treatment']],
            '342': [[p['neck_prob_342'], 3, 4, 2, 3], p['daly_wt_neck_internal_bleeding'], 0,
                    - p['daly_wt_neck_internal_bleeding']],
            '343': [[p['neck_prob_343'], 3, 4, 3, 4], p['daly_wt_neck_internal_bleeding'], 0,
                    - p['daly_wt_neck_internal_bleeding']],
            '361': [[p['neck_prob_361'], 3, 6, 1, 2], p['daly_wt_neck_internal_bleeding'], 0,
                    - p['daly_wt_neck_internal_bleeding']],
            '363': [[p['neck_prob_363'], 3, 6, 3, 4], p['daly_wt_neck_internal_bleeding'], 0,
                    - p['daly_wt_neck_internal_bleeding']],
            '322': [[p['neck_prob_322'], 3, 2, 2, 3], p['daly_wt_neck_dislocation'], 0,
                    - p['daly_wt_neck_dislocation']],
            '323': [[p['neck_prob_323'], 3, 2, 3, 4], p['daly_wt_neck_dislocation'], 0,
                    - p['daly_wt_neck_dislocation']],
            # injuries to the chest
            '4101': [[p['thorax_prob_4101'], 4, 10, 1, 2], p['daly_wt_facial_soft_tissue_injury'], 0,
                     - p['daly_wt_facial_soft_tissue_injury']],
            '4113': [[p['thorax_prob_4113'], 4, 11, 3, 4],
                     p['daly_wt_burns_less_than_20_percent_body_area_without_treatment'],
                     - p['daly_wt_burns_less_than_20_percent_body_area_without_treatment'] +
                     p['daly_wt_burns_less_than_20_percent_body_area_with_treatment'],
                     - p['daly_wt_burns_less_than_20_percent_body_area_with_treatment']],
            '461': [[p['thorax_prob_461'], 4, 6, 1, 2], p['daly_wt_chest_wall_bruises_hematoma'], 0,
                    - p['daly_wt_chest_wall_bruises_hematoma']],
            '463': [[p['thorax_prob_463'], 4, 6, 3, 4], p['daly_wt_hemothorax'], 0, - p['daly_wt_hemothorax']],
            '453a': [[p['thorax_prob_453a'], 4, 5, 3, 4], p['daly_wt_diaphragm_rupture'], 0,
                     - p['daly_wt_diaphragm_rupture']],
            '453b': [[p['thorax_prob_453b'], 4, 5, 3, 4], p['daly_wt_lung_contusion'], 0,
                     - p['daly_wt_lung_contusion']],
            '412': [[p['thorax_prob_412'], 4, 1, 2, 3], p['daly_wt_rib_fracture'], 0, - p['daly_wt_rib_fracture']],
            '414': [[p['thorax_prob_414'], 4, 1, 4, 5], p['daly_wt_flail_chest'], 0, - p['daly_wt_flail_chest']],
            '441': [[p['thorax_prob_441'], 4, 4, 1, 2], p['daly_wt_closed_pneumothorax'], 0,
                    - p['daly_wt_closed_pneumothorax']],
            '442': [[p['thorax_prob_442'], 4, 4, 2, 3], p['daly_wt_surgical_emphysema'], 0,
                    - p['daly_wt_surgical_emphysema']],
            '443': [[p['thorax_prob_443'], 4, 4, 3, 4], p['daly_wt_open_pneumothorax'], 0,
                    - p['daly_wt_open_pneumothorax']],
            # injuries to the abdomen
            '5101': [[p['abdomen_prob_5101'], 5, 10, 1, 2], p['daly_wt_facial_soft_tissue_injury'], 0,
                     - p['daly_wt_facial_soft_tissue_injury']],
            '5113': [[p['abdomen_prob_5113'], 5, 11, 3, 4],
                     p['daly_wt_burns_less_than_20_percent_body_area_without_treatment'],
                     - p['daly_wt_burns_less_than_20_percent_body_area_without_treatment'] +
                     p['daly_wt_burns_less_than_20_percent_body_area_with_treatment'],
                     - p['daly_wt_burns_less_than_20_percent_body_area_with_treatment']],
            '552': [[p['abdomen_prob_552'], 5, 5, 2, 3], p['daly_wt_abd_internal_organ_injury'], 0,
                    - p['daly_wt_abd_internal_organ_injury']],
            '553': [[p['abdomen_prob_553'], 5, 5, 3, 4], p['daly_wt_abd_internal_organ_injury'], 0,
                    - p['daly_wt_abd_internal_organ_injury']],
            '554': [[p['abdomen_prob_554'], 5, 5, 4, 5], p['daly_wt_abd_internal_organ_injury'], 0,
                    - p['daly_wt_abd_internal_organ_injury']],
            # injuries to the spine
            '612': [[p['spine_prob_612'], 6, 1, 2, 3], p['daly_wt_vertebrae_fracture'], 0,
                    - p['daly_wt_vertebrae_fracture']],
            '673a': [[p['spine_prob_673a'], 6, 7, 3, 4], p['daly_wt_spinal_cord_lesion_neck_without_treatment'],
                     - p['daly_wt_spinal_cord_lesion_neck_without_treatment'] +
                     p['daly_wt_spinal_cord_lesion_neck_with_treatment'], 0],
            '673b': [[p['spine_prob_673b'], 6, 7, 3, 4], p['daly_wt_spinal_cord_lesion_below_neck_without_treatment'],
                     - p['daly_wt_spinal_cord_lesion_below_neck_without_treatment'] +
                     p['daly_wt_spinal_cord_lesion_below_neck_with_treatment'], 0],
            '674a': [[p['spine_prob_674a'], 6, 7, 4, 5], p['daly_wt_spinal_cord_lesion_neck_without_treatment'],
                     - p['daly_wt_spinal_cord_lesion_neck_without_treatment'] +
                     p['daly_wt_spinal_cord_lesion_neck_with_treatment'], 0],
            '674b': [[p['spine_prob_674b'], 6, 7, 4, 5], p['daly_wt_spinal_cord_lesion_below_neck_without_treatment'],
                     - p['daly_wt_spinal_cord_lesion_below_neck_without_treatment'] +
                     p['daly_wt_spinal_cord_lesion_below_neck_with_treatment'], 0],
            '675a': [[p['spine_prob_675a'], 6, 7, 5, 6], p['daly_wt_spinal_cord_lesion_neck_without_treatment'],
                     - p['daly_wt_spinal_cord_lesion_neck_without_treatment'] +
                     p['daly_wt_spinal_cord_lesion_neck_with_treatment'], 0],
            '675b': [[p['spine_prob_675b'], 6, 7, 5, 6], p['daly_wt_spinal_cord_lesion_below_neck_without_treatment'],
                     - p['daly_wt_spinal_cord_lesion_below_neck_without_treatment'] +
                     p['daly_wt_spinal_cord_lesion_below_neck_with_treatment'], 0],
            '676': [[p['spine_prob_676'], 6, 7, 6, 6], p['daly_wt_spinal_cord_lesion_neck_without_treatment'],
                    - p['daly_wt_spinal_cord_lesion_neck_without_treatment'] +
                    p['daly_wt_spinal_cord_lesion_neck_with_treatment'], 0],
            # injuries to the upper extremities
            '7101': [[p['upper_ex_prob_7101'], 7, 10, 1, 2], p['daly_wt_facial_soft_tissue_injury'], 0,
                     - p['daly_wt_facial_soft_tissue_injury']],
            '7113': [[p['upper_ex_prob_7113'], 7, 11, 3, 4],
                     p['daly_wt_burns_less_than_20_percent_body_area_without_treatment'],
                     - p['daly_wt_burns_less_than_20_percent_body_area_without_treatment'] +
                     p['daly_wt_burns_less_than_20_percent_body_area_with_treatment'],
                     - p['daly_wt_burns_less_than_20_percent_body_area_with_treatment']],
            '712a': [[p['upper_ex_prob_712a'], 7, 1, 2, 3], p['daly_wt_clavicle_scapula_humerus_fracture'], 0,
                     - p['daly_wt_clavicle_scapula_humerus_fracture']],
            '712b': [[p['upper_ex_prob_712b'], 7, 1, 2, 3], p['daly_wt_hand_wrist_fracture_without_treatment'],
                     - p['daly_wt_hand_wrist_fracture_without_treatment'] +
                     p['daly_wt_hand_wrist_fracture_with_treatment'],
                     - p['daly_wt_hand_wrist_fracture_with_treatment']],
            '712c': [[p['upper_ex_prob_712c'], 7, 1, 2, 3],
                     p['daly_wt_radius_ulna_fracture_short_term_with_without_treatment'], 0,
                     - p['daly_wt_radius_ulna_fracture_short_term_with_without_treatment']],
            '722': [[p['upper_ex_prob_722'], 7, 2, 2, 3], p['daly_wt_dislocated_shoulder'], 0,
                    - p['daly_wt_dislocated_shoulder']],
            '782a': [[p['upper_ex_prob_782a'], 7, 8, 2, 3], p['daly_wt_amputated_finger'], 0, 0],
            '782b': [[p['upper_ex_prob_782b'], 7, 8, 2, 3], p['daly_wt_unilateral_arm_amputation_without_treatment'],
                     - p['daly_wt_unilateral_arm_amputation_without_treatment'] +
                     p['daly_wt_unilateral_arm_amputation_with_treatment'], 0],
            '782c': [[p['upper_ex_prob_782c'], 7, 8, 2, 3], p['daly_wt_amputated_thumb'], 0, 0],
            '783': [[p['upper_ex_prob_783'], 7, 8, 3, 4], p['daly_wt_bilateral_arm_amputation_without_treatment'],
                    - p['daly_wt_bilateral_arm_amputation_without_treatment'] +
                    p['daly_wt_bilateral_arm_amputation_with_treatment'], 0],
            # injuries to the lower extremities
            '8101': [[p['lower_ex_prob_8101'], 8, 10, 1, 2], p['daly_wt_facial_soft_tissue_injury'], 0,
                     - p['daly_wt_facial_soft_tissue_injury']],
            '8113': [[p['lower_ex_prob_8113'], 8, 11, 3, 4],
                     p['daly_wt_burns_less_than_20_percent_body_area_without_treatment'],
                     - p['daly_wt_burns_less_than_20_percent_body_area_without_treatment'] +
                     p['daly_wt_burns_less_than_20_percent_body_area_with_treatment'],
                     - p['daly_wt_burns_less_than_20_percent_body_area_with_treatment']],
            # foot fracture, can be open or not, open is more severe
            '811': [[p['lower_ex_prob_811'], 8, 1, 1, 2], p['daly_wt_foot_fracture_short_term_with_without_treatment'],
                    0, - p['daly_wt_foot_fracture_short_term_with_without_treatment']],
            '813do': [[p['lower_ex_prob_813do'], 8, 1, 3, 4],
                      p['daly_wt_foot_fracture_short_term_with_without_treatment']
                      + p['daly_wt_facial_soft_tissue_injury'], 0,
                      - p['daly_wt_foot_fracture_short_term_with_without_treatment'] -
                      p['daly_wt_facial_soft_tissue_injury']],
            # lower leg fracture can be open or not
            '812': [[p['lower_ex_prob_812'], 8, 1, 2, 3], p['daly_wt_patella_tibia_fibula_fracture_without_treatment'],
                    - p['daly_wt_patella_tibia_fibula_fracture_without_treatment'] +
                    p['daly_wt_patella_tibia_fibula_fracture_with_treatment'],
                    - p['daly_wt_patella_tibia_fibula_fracture_with_treatment']],
            '813eo': [[p['lower_ex_prob_813eo'], 8, 1, 3, 4],
                      p['daly_wt_patella_tibia_fibula_fracture_without_treatment']
                      + p['daly_wt_facial_soft_tissue_injury'], 0,
                      - p['daly_wt_patella_tibia_fibula_fracture_without_treatment'] -
                      p['daly_wt_facial_soft_tissue_injury']],
            '813a': [[p['lower_ex_prob_813a'], 8, 1, 3, 4], p['daly_wt_hip_fracture_short_term_with_without_treatment'],
                     - p['daly_wt_hip_fracture_short_term_with_without_treatment'] +
                     p['daly_wt_hip_fracture_long_term_with_treatment'],
                     - p['daly_wt_hip_fracture_long_term_with_treatment']],
            # pelvis fracture can be open or closed
            '813b': [[p['lower_ex_prob_813b'], 8, 1, 3, 4], p['daly_wt_pelvis_fracture_short_term'],
                     - p['daly_wt_pelvis_fracture_short_term'] + p['daly_wt_pelvis_fracture_long_term'],
                     - p['daly_wt_pelvis_fracture_long_term']],
            '813bo': [[p['lower_ex_prob_813bo'], 8, 1, 3, 4], p['daly_wt_pelvis_fracture_short_term'] +
                      p['daly_wt_facial_soft_tissue_injury'], - p['daly_wt_pelvis_fracture_short_term'] +
                      p['daly_wt_pelvis_fracture_long_term'], - p['daly_wt_pelvis_fracture_long_term'] -
                      p['daly_wt_facial_soft_tissue_injury']],
            # femur fracture can be open or closed
            '813c': [[p['lower_ex_prob_813c'], 8, 1, 3, 4], p['daly_wt_femur_fracture_short_term'], 0,
                     - p['daly_wt_femur_fracture_short_term']],
            '813co': [[p['lower_ex_prob_813co'], 8, 1, 3, 4], p['daly_wt_femur_fracture_short_term'] +
                      p['daly_wt_facial_soft_tissue_injury'], 0, - p['daly_wt_femur_fracture_short_term'] -
                      p['daly_wt_facial_soft_tissue_injury']],
            '822a': [[p['lower_ex_prob_822a'], 8, 2, 2, 3], p['daly_wt_dislocated_hip'], 0,
                     - p['daly_wt_dislocated_hip']],
            '822b': [[p['lower_ex_prob_822b'], 8, 2, 2, 3], p['daly_wt_dislocated_knee'], 0,
                     - p['daly_wt_dislocated_knee']],
            '882': [[p['lower_ex_prob_882'], 8, 8, 2, 3], p['daly_wt_amputated_toes'], 0, 0],
            '883': [[p['lower_ex_prob_883'], 8, 8, 3, 4],
                    p['daly_wt_unilateral_lower_limb_amputation_without_treatment'],
                    - p['daly_wt_unilateral_lower_limb_amputation_without_treatment'] +
                    p['daly_wt_unilateral_lower_limb_amputation_with_treatment'], 0],
            '884': [[p['lower_ex_prob_884'], 8, 8, 4, 5],
                    p['daly_wt_bilateral_lower_limb_amputation_without_treatment'],
                    - p['daly_wt_bilateral_lower_limb_amputation_without_treatment'] +
                    p['daly_wt_bilateral_lower_limb_amputation_with_treatment'], 0]
        }
        # The vast majority of the injuries should have a total change of daly weights that sum to zero, meaning that
        # a person recieves an injury and has the health burden which will eventually be removed once the injury has
        # healed. However some injuries are permanent so the person will always have some level of health burden. The
        # injury codes for permanent injuries are given below.
        permanent_injuries = ['673a', '673b', '674a', '674b', '675a', '675b', '676', '782a', '782b', '782c', '783',
                              '882', '883', '884']
        # We need to check that the changes to all other DALY weights over the course of treatment sum to zero, do so
        # using pandas, convert dictionary into a dataframe
        check_daly_change_df = pd.DataFrame(self.ASSIGN_INJURIES_AND_DALY_CHANGES)
        # drop the row of the dataframe used to assign people injuries
        check_daly_change_df = check_daly_change_df.drop([0], axis=0)
        # calculate the sum of the dataframe
        sum_check_daly_change_df = check_daly_change_df.sum()
        # find the injuries where the change in daly weights does not sum to zero
        non_zero_total_daly_change = sum_check_daly_change_df.where(sum_check_daly_change_df > 0).dropna().index
        # ensure that these injuries are the permanent injuries
        assert non_zero_total_daly_change.to_list() == permanent_injuries

    def rti_injury_diagnosis(self, person_id, the_appt_footprint):
        """
        A function used to alter the appointment footprint of the generic first appointments, based on the needs of
        the patient to be properly diagnosed. Specifically, this function will assign x-rays/ct-scans for injuries
        that require those diagnosis tools.
        :param person_id: the person in a generic appointment with an injury
        :param the_appt_footprint: the current appointment footprint to be altered
        :return: the altered appointment footprint
        """
        df = self.sim.population.props
        # Filter the dataframe by the columns the injuries are stored in
        persons_injuries = df.loc[[person_id], RTI.INJURY_COLUMNS]

        # Injuries that require x rays are: fractures, spinal cord injuries, dislocations, soft tissue injuries in neck
        # and soft tissue injury in thorax/ lung injury
        codes_requiring_xrays = ['112', '113', '211', '212', '412', '414', '612', '712a', '712b', '712c', '811', '812',
                                 '813a', '813b', '813c', '822a', '822b', '813bo', '813co', '813do', '813eo', '673',
                                 '674', '675', '676', '322', '323', '722', '342', '343', '441', '443', '453']
        # Injuries that require a ct scan are TBIs, abdominal trauma, soft tissue injury in neck, soft tissue injury in
        # thorax/ lung injury and abdominal trauma
        codes_requiring_ct_scan = ['133', '134', '135', '552', '553', '554', '342', '343', '441', '443', '453', '361',
                                   '363', '461', '463']

        def adjust_appt_footprint(_codes, _requirement):
            _, counts = self.rti_find_and_count_injuries(persons_injuries, _codes)
            if counts > 0:
                the_appt_footprint[_requirement] = 1

        adjust_appt_footprint(codes_requiring_xrays, 'DiagRadio')
        adjust_appt_footprint(codes_requiring_ct_scan, 'Tomography')

    def initialise_population(self, population):
        """Sets up the default properties used in the RTI module and applies them to the dataframe. The default state
        for the RTI module is that people haven't been involved in a road traffic accident and are therefor alive and
        healthy."""
        df = population.props
        df.loc[df.is_alive, 'rt_road_traffic_inc'] = False
        df.loc[df.is_alive, 'rt_inj_severity'] = "none"  # default: no one has been injured in a RTI
        for injury_index in RTI.INJURY_INDICES:
            df.loc[df.is_alive, f'rt_injury_{injury_index}'] = "none"
            df.loc[df.is_alive, f'rt_date_to_remove_daly_{injury_index}'] = pd.NaT
        df.loc[df.is_alive, 'rt_in_shock'] = False
        df.loc[df.is_alive, 'rt_death_from_shock'] = False
        df.loc[df.is_alive, 'rt_polytrauma'] = False
        df.loc[df.is_alive, 'rt_ISS_score'] = 0
        df.loc[df.is_alive, 'rt_perm_disability'] = False
        df.loc[df.is_alive, 'rt_imm_death'] = False  # default: no one is dead on scene of crash
        df.loc[df.is_alive, 'rt_diagnosed'] = False
        df.loc[df.is_alive, 'rt_recovery_no_med'] = False  # default: no recovery without medical intervention
        df.loc[df.is_alive, 'rt_post_med_death'] = False  # default: no death after medical intervention
        df.loc[df.is_alive, 'rt_no_med_death'] = False
        df.loc[df.is_alive, 'rt_unavailable_med_death'] = False
        df.loc[df.is_alive, 'rt_disability'] = 0  # default: no DALY
        df.loc[df.is_alive, 'rt_date_inj'] = pd.NaT
        df.loc[df.is_alive, 'rt_med_int'] = False
        df.loc[df.is_alive, 'rt_in_icu_or_hdu'] = False
        df.loc[df.is_alive, 'rt_MAIS_military_score'] = 0
        df.loc[df.is_alive, 'rt_date_death_no_med'] = pd.NaT
        df.loc[df.is_alive, 'rt_debugging_DALY_wt'] = 0
        alive_count = sum(df.is_alive)
        df.loc[df.is_alive, 'rt_injuries_to_cast'] = pd.Series([[] for _ in range(alive_count)])
        df.loc[df.is_alive, 'rt_injuries_for_minor_surgery'] = pd.Series([[] for _ in range(alive_count)])
        df.loc[df.is_alive, 'rt_injuries_for_major_surgery'] = pd.Series([[] for _ in range(alive_count)])
        df.loc[df.is_alive, 'rt_injuries_to_heal_with_time'] = pd.Series([[] for _ in range(alive_count)])
        df.loc[df.is_alive, 'rt_injuries_for_open_fracture_treatment'] = pd.Series([[] for _ in range(alive_count)])
        df.loc[df.is_alive, 'rt_injuries_left_untreated'] = pd.Series([[] for _ in range(alive_count)])

    def initialise_simulation(self, sim):
        """At the start of the simulation we schedule a logging event, which records the relevant information
        regarding road traffic injuries in the last month.

        Afterwards, we schedule three RTI events, the first is the main RTI event which takes parts
        of the population and assigns them to be involved in road traffic injuries and providing they survived will
        begin the interaction with the healthcare system. This event runs monthly.

        The second is the begin scheduling the RTI recovery event, which looks at those in the population who have been
        injured in a road traffic accident, checking every day whether enough time has passed for their injuries to have
        healed. When the injury has healed the associated daly weight is removed.

        The final event is one which checks if this person has not sought sought care or been given care, if they
        haven't then it asks whether they should die away from their injuries
        """
        # Begin modelling road traffic injuries
        sim.schedule_event(RTIPollingEvent(self), sim.date + DateOffset(months=0))
        # Begin checking whether the persons injuries are healed
        sim.schedule_event(RTI_Recovery_Event(self), sim.date + DateOffset(months=0))
        # Begin checking whether those with untreated injuries die
        sim.schedule_event(RTI_Check_Death_No_Med(self), sim.date + DateOffset(months=0))
        # Begin logging the RTI events
        sim.schedule_event(RTI_Logging_Event(self), sim.date + DateOffset(months=1))
        # Look-up consumable item codes
        self.look_up_consumable_item_codes()

    def rti_do_when_diagnosed(self, person_id):
        """
        This function is called by the generic first appointments when an injured person has been diagnosed
        in A&E and needs to progress further in the health system. The injured person will then be scheduled a generic
        'medical intervention' appointment which serves three purposes. The first is to determine what treatments they
        require for their injuries and shedule those, the second is to contain them in the health care system with
        inpatient days and finally, the appointment treats injuries that heal over time without further need for
        resources in the health system.

        :param person_id: the person requesting medical care
        :return: n/a
        """
        df = self.sim.population.props
        # Check to see whether they have been sent here from A and E
        assert df.at[person_id, 'rt_diagnosed']
        # Get the relevant information about their injuries
        person_injuries = df.loc[[person_id], RTI.INJURY_COLUMNS]
        # check this person is injured, search they have an injury code that isn't "none"
        _, counts = RTI.rti_find_and_count_injuries(person_injuries, RTI.INJURY_CODES[1:])
        # also test whether the regular injury symptom has been given to the person via spurious symptoms
        assert (counts > 0) or self.sim.modules['SymptomManager'].spurious_symptoms, \
            'This person has asked for medical treatment despite not being injured'

        # If they meet the requirements, send them to HSI_RTI_MedicalIntervention for further treatment
        # Using counts condition to stop spurious symptoms progressing people through the model
        if counts > 0:
            self.sim.modules['HealthSystem'].schedule_hsi_event(
                hsi_event=HSI_RTI_Medical_Intervention(module=self, person_id=person_id),
                priority=0,
                topen=self.sim.date
            )

    def rti_do_for_major_surgeries(self, person_id, count):
        """
        Function called in HSI_RTI_MedicalIntervention to schedule a major surgery if required. In
        HSI_RTI_MedicalIntervention, we determine that they need a surgery. In this function, further to scheduling the
        surgery, we double check that they do meet the conditions for needing a surgery. The conditions for needing a
        surgery is that they are alive, currently seeking medical intervention and have an injury that is treated by
        surgery.
        :param person_id: The person requesting major surgeries
        :param count: The amount of major surgeries required, used when scheduling surgeries to ensure that two major
                      surgeries aren't scheduled on the same day
        :return: n/a
        """
        df = self.sim.population.props
        p = self.parameters
        if df.at[person_id, 'is_alive']:
            person = df.loc[person_id]
            # Check to see whether they have been sent here from RTI_MedicalIntervention and they haven't died due to
            # rti
            assert person.rt_med_int, 'person sent here not been through RTI_MedInt'
            # Determine what injuries are able to be treated by surgery by checking the injury codes which are currently
            # treated in this simulation, it seems there is a limited available to treat spinal cord injuries and chest
            # trauma in Malawi, so these are initially left out, but we will test different scenarios to see what
            # happens when we include those treatments
            surgically_treated_codes = ['112', '811', '812', '813a', '813b', '813c', '133a', '133b', '133c', '133d',
                                        '134a', '134b', '135', '552', '553', '554', '342', '343', '414', '361', '363',
                                        '782', '782a', '782b', '782c', '783', '822a', '882', '883', '884', 'P133a',
                                        'P133b', 'P133c', 'P133d', 'P134a', 'P134b', 'P135', 'P782a', 'P782b', 'P782c',
                                        'P783', 'P882', 'P883', 'P884']

            # If we allow surgical treatment of spinal cord injuries, extend the surgically treated codes to include
            # spinal cord injury codes
            if 'include_spine_surgery' in p['allowed_interventions']:
                additional_codes = ['673a', '673b', '674a', '674b', '675a', '675b', '676', 'P673a', 'P673b', 'P674',
                                    'P674a', 'P674b', 'P675', 'P675a', 'P675b', 'P676']
                surgically_treated_codes.extend(additional_codes)
            # If we allow surgical treatment of chest trauma, extend the surgically treated codes to include chest
            # trauma codes.
            if 'include_thoroscopy' in p['allowed_interventions']:
                additional_codes = ['441', '443', '453', '453a', '453b', '463']
                surgically_treated_codes.extend(additional_codes)
            # check this person has an injury which should be treated here
            if count == 0:
                assert len(set(person.rt_injuries_for_major_surgery) & set(surgically_treated_codes)) > 0, \
                    'This person has asked for surgery but does not have an appropriate injury'
            # isolate the relevant injury information
            person_injuries = df.loc[[person_id], RTI.INJURY_COLUMNS]
            # Check whether the person sent to surgery has an injury which actually requires surgery
            _, counts = RTI.rti_find_and_count_injuries(person_injuries, surgically_treated_codes)
            if counts == 0:
                logger.debug(key='rti_general_message',
                             data=f"This is rti do for major surgery person {person_id} asked for treatment but "
                                  f"doesn't need it.")
            # for each injury which has been assigned to be treated by major surgery make sure that the injury hasn't
            # already been treated
            for code in person.rt_injuries_for_major_surgery:
                injury_column, _ = self.rti_find_injury_column(person_id, [code])
                date_to_remove_daly_column = RTI.INJURY_DATE_COLUMN_MAP[injury_column]
                if not pd.isnull(df.at[person_id, date_to_remove_daly_column]):
                    logger.debug(key='rti_general_message',
                                 data=f"person {person_id} was assigned for a minor surgery but had already received "
                                      f"treatment")
                    return
            # schedule major surgeries
            if 'Major Surgery' not in p['blocked_interventions']:
                self.sim.modules['HealthSystem'].schedule_hsi_event(
                    hsi_event=HSI_RTI_Major_Surgeries(module=self,
                                                      person_id=person_id),
                    priority=0,
                    topen=self.sim.date + DateOffset(days=count),
                    tclose=self.sim.date + DateOffset(days=15))
            else:
                if count == 0:
                    df.at[person_id, 'rt_injuries_left_untreated'] = df.at[person_id, 'rt_injuries_for_major_surgery']
                    # remove the injury code from this treatment option
                    df.at[person_id, 'rt_injuries_for_major_surgery'] = []
                    # reset the time to check whether the person has died from their injuries
                    df.loc[person_id, 'rt_date_death_no_med'] = self.sim.date + DateOffset(days=1)

    def rti_do_for_minor_surgeries(self, person_id, count):
        """
        Function called in HSI_RTI_MedicalIntervention to schedule a minor surgery if required. In
        HSI_RTI_MedicalIntervention, we determine that they need a surgery. In this function, further to scheduling the
        surgery, we double check that they do meet the conditions for needing a surgery. The conditions for needing a
        surgery is that they are alive, currently seeking medical intervention and have an injury that is treated by
        surgery.
        :param person_id: The person requesting major surgeries
        :param count: The amount of major surgeries required, used when scheduling surgeries to ensure that two minor
                      surgeries aren't scheduled on the same day
        :return:
        """
        df = self.sim.population.props
        # Check to see whether they have been sent here from RTI_MedicalIntervention and they haven't been killed by the
        # RTI module
        assert df.at[person_id, 'rt_med_int'], 'Person sent for treatment did not go through rti med int'
        # Isolate the person
        if df.at[person_id, 'is_alive']:
            # state the codes treated by minor surgery
            surgically_treated_codes = ['211', '212', '291', '241', '322', '323', '722', '811', '812', '813a',
                                        '813b', '813c']
            # check that the person requesting surgery has an injury in their minor surgery treatment plan
            assert len(df.at[person_id, 'rt_injuries_for_minor_surgery']) > 0 or \
                   len(df.at[person_id, 'rt_injuries_left_untreated']) > 0, 'this person has asked for a minor ' \
                                                                            'surgery but does not need it'
            # check that for each injury due to be treated with a minor surgery, the injury hasn't previously been
            # treated
            for code in df.at[person_id, 'rt_injuries_for_minor_surgery']:
                injury_column, _ = self.rti_find_injury_column(person_id, [code])
                if not pd.isnull(df.at[person_id, RTI.INJURY_DATE_COLUMN_MAP[injury_column]]):
                    logger.debug(key='rti_general_message',
                                 data=f"person {person_id} was assigned for a minor surgery but had already received "
                                      f"treatment")
                    return

            # check that this person's injuries that were decided to be treated with a minor surgery and the injuries
            # actually treated by minor surgeries coincide
            if count == 0:
                assert len(
                    set(df.at[person_id, 'rt_injuries_for_minor_surgery']) & set(surgically_treated_codes)
                ) > 0, 'This person has asked for a minor surgery but does not need it'
            # Isolate the relevant injury information
            person_injuries = df.loc[[person_id], RTI.INJURY_COLUMNS]
            # Check whether the person requesting minor surgeries has an injury that requires minor surgery
            _, counts = RTI.rti_find_and_count_injuries(person_injuries, surgically_treated_codes)
            if counts == 0:
                logger.debug(key='rti_general_message',
                             data=f"person {person_id} was assigned for a minor surgery but has no injury")
                return
            # schedule the minor surgery
            if 'Minor Surgery' not in self.parameters['blocked_interventions']:
                self.sim.modules['HealthSystem'].schedule_hsi_event(
                    hsi_event=HSI_RTI_Minor_Surgeries(module=self,
                                                      person_id=person_id),
                    priority=0,
                    topen=self.sim.date + DateOffset(days=count),
                    tclose=self.sim.date + DateOffset(days=15))
            else:
                if count == 0:
                    df.at[person_id, 'rt_injuries_left_untreated'] = df.at[person_id, 'rt_injuries_for_minor_surgery']
                    # remove the injury code from this treatment option
                    df.at[person_id, 'rt_injuries_for_minor_surgery'] = []
                    # reset the time to check whether the person has died from their injuries
                    df.loc[person_id, 'rt_date_death_no_med'] = self.sim.date + DateOffset(days=1)

    def rti_acute_pain_management(self, person_id):
        """
        Function called in HSI_RTI_MedicalIntervention to request pain management. This should be called for every alive
        injured person, regardless of what their injuries are. In this function we test whether they meet the
        requirements to recieve for pain relief, that is they are alive and currently receiving medical treatment.
        :param person_id: The person requesting pain management
        :return: n/a
        """
        df = self.sim.population.props

        if df.at[person_id, 'is_alive']:
            # Check to see whether they have been sent here from RTI_MedicalIntervention and they haven't died due to
            # rti
            assert df.at[person_id, 'rt_med_int'], 'person sent here not been through rti med int'
            # Isolate the relevant injury information
            person_injuries = df.loc[[person_id], RTI.INJURY_COLUMNS]
            # check this person is injured, search they have an injury code that isn't "none".
            idx, counts = RTI.rti_find_and_count_injuries(person_injuries,
                                                          self.PROPERTIES.get('rt_injury_1').categories[1:])
            if counts == 0:
                logger.debug(key='rti_general_message',
                             data=f"person {person_id} requested pain relief but does not need it")
                return
            # schedule pain management
            self.sim.modules['HealthSystem'].schedule_hsi_event(
                hsi_event=HSI_RTI_Acute_Pain_Management(module=self,
                                                        person_id=person_id),
                priority=0,
                topen=self.sim.date + DateOffset(days=1),
                tclose=self.sim.date + DateOffset(days=15))

    def rti_ask_for_suture_kit(self, person_id):
        """
        Function called by HSI_RTI_MedicalIntervention to centralise all suture kit requests. This function checks
        that the person asking for a suture kit meets the requirements to get one. That is they are alive, currently
        being treated for their injuries and that they have a laceration which needs stitching.
        :param person_id: The person asking for a suture kit
        :return: n/a
        """
        df = self.sim.population.props
        if df.at[person_id, 'is_alive']:
            # Check to see whether they have been sent here from RTI_MedicalIntervention and they haven't died due to
            # rti
            assert df.at[person_id, 'rt_med_int'], 'person sent here not been through rti med int'
            # Isolate the relevant injury information
            person_injuries = df.loc[[person_id], RTI.INJURY_COLUMNS]
            laceration_codes = ['1101', '2101', '3101', '4101', '5101', '6101', '7101', '8101']
            # Check they have a laceration which needs stitches
            _, counts = RTI.rti_find_and_count_injuries(person_injuries, laceration_codes)
            if counts == 0:
                logger.debug(key='rti_general_message',
                             data=f"person {person_id} requested a suture but does not need it")
                return
            # request suture
            self.sim.modules['HealthSystem'].schedule_hsi_event(
                hsi_event=HSI_RTI_Suture(module=self,
                                         person_id=person_id),
                priority=0,
                topen=self.sim.date + DateOffset(days=1),
                tclose=self.sim.date + DateOffset(days=15)
            )

    def rti_ask_for_shock_treatment(self, person_id):
        """
        A function called by the generic emergency appointment to treat the onset of hypovolemic shock
        :param person_id:
        :return:
        """
        df = self.sim.population.props
        if df.at[person_id, 'is_alive']:
            assert df.at[person_id, 'rt_in_shock'], 'person requesting shock treatment is not in shock'

            self.sim.modules['HealthSystem'].schedule_hsi_event(
                hsi_event=HSI_RTI_Shock_Treatment(module=self,
                                                  person_id=person_id),
                priority=0,
                topen=self.sim.date + DateOffset(days=1),
                tclose=self.sim.date + DateOffset(days=15)
            )

    def rti_ask_for_burn_treatment(self, person_id):
        """
        Function called by HSI_RTI_MedicalIntervention to centralise all burn treatment requests. This function
        schedules burn treatments for the person if they meet the requirements, that is they are alive, currently being
        treated, and they have a burn which needs to be treated.
        :param person_id: The person requesting burn treatment
        :return: n/a
        """
        df = self.sim.population.props

        if df.at[person_id, 'is_alive']:
            # Check to see whether they have been sent here from RTI_MedicalIntervention and they haven't died due to
            # rti
            assert df.at[person_id, 'rt_med_int'], 'person not been through rti med int'
            # Isolate the relevant injury information
            person_injuries = df.loc[[person_id], RTI.INJURY_COLUMNS]
            burn_codes = ['1114', '2114', '3113', '4113', '5113', '7113', '8113']
            # Check to see whether they have a burn which needs treatment
            _, counts = RTI.rti_find_and_count_injuries(person_injuries, burn_codes)
            if counts == 0:
                logger.debug(key='rti_general_message',
                             data=f"person {person_id} requested burn treatment but does not need it")
                return
            # if this person is alive ask for the hsi event
            self.sim.modules['HealthSystem'].schedule_hsi_event(
                hsi_event=HSI_RTI_Burn_Management(module=self,
                                                  person_id=person_id),
                priority=0,
                topen=self.sim.date + DateOffset(days=1),
                tclose=self.sim.date + DateOffset(days=15)
            )

    def rti_ask_for_fracture_casts(self, person_id):
        """
        Function called by HSI_RTI_MedicalIntervention to centralise all fracture casting. This function schedules the
        fracture cast treatment if they meet the requirements to ask for it. That is they are alive, currently being
        treated and they have a fracture that needs casting (Note that this also handles slings for upper arm/shoulder
        fractures).
        :param person_id: The person asking for fracture cast/sling
        :return: n/a
        """
        df = self.sim.population.props
        if df.at[person_id, 'is_alive']:
            # Check to see whether they have been sent here from RTI_MedicalIntervention and they haven't died due to
            # rti
            assert df.at[person_id, 'rt_med_int'], 'person sent here not been through rti med int'
            # Isolate the relevant injury information
            person_injuries = df.loc[[person_id], RTI.INJURY_COLUMNS]
            fracture_codes = ['712a', '712b', '712c', '811', '812', '813a', '813b', '813c', '822a', '822b']
            # check that the codes assigned for treatment by rt_injuries_to_cast and the codes treated by
            # rti_fracture_cast coincide
            assert len(set(df.loc[person_id, 'rt_injuries_to_cast']) & set(fracture_codes)) > 0, \
                'This person has asked for a fracture cast'
            # Check they have an injury treated by HSI_RTI_Fracture_Cast
            _, counts = RTI.rti_find_and_count_injuries(person_injuries, fracture_codes)
            if counts == 0:
                logger.debug(key='rti_general_message',
                             data=f"person {person_id} requested a fracture cast but does not need it")
                return
            # if this person is alive request the hsi
            if 'Fracture Casts' not in self.parameters['blocked_interventions']:
                self.sim.modules['HealthSystem'].schedule_hsi_event(
                    hsi_event=HSI_RTI_Fracture_Cast(module=self,
                                                    person_id=person_id),
                    priority=0,
                    topen=self.sim.date + DateOffset(days=1),
                    tclose=self.sim.date + DateOffset(days=15)
                )
            else:
                df.at[person_id, 'rt_injuries_left_untreated'] = df.at[person_id, 'rt_injuries_to_cast']
                df.at[person_id, 'rt_injuries_to_cast'] = []
                # reset the time to check whether the person has died from their injuries
                df.loc[person_id, 'rt_date_death_no_med'] = self.sim.date + DateOffset(days=1)

    def rti_ask_for_open_fracture_treatment(self, person_id, counts):
        """Function called by HSI_RTI_MedicalIntervention to centralise open fracture treatment requests. This function
        schedules an open fracture event, conditional on whether they are alive, being treated and have an appropriate
        injury.

        :param person_id: the person requesting a tetanus jab
        :param counts: the number of open fractures that requires a treatment
        :return: n/a
        """
        df = self.sim.population.props
        if df.at[person_id, 'is_alive']:
            # Check to see whether they have been sent here from RTI_MedicalIntervention and are haven't died due to rti
            assert df.at[person_id, 'rt_med_int'], 'person sent here not been through rti med int'
            # Isolate the relevant injury information
            open_fracture_codes = ['813bo', '813co', '813do', '813eo']
            person_injuries = df.loc[[person_id], RTI.INJURY_COLUMNS]
            # Check that they have an open fracture
            _, counts = RTI.rti_find_and_count_injuries(person_injuries, open_fracture_codes)
            if counts == 0:
                logger.debug(key='rti_general_message',
                             data=f"This is rti_ask_for_open_frac person {person_id} asked for treatment but doesn't"
                                  f"need it.")
                return
            # if the person is alive request the hsi
            for i in range(0, counts):
                # schedule the treatments, say the treatments occur a day apart for now
                self.sim.modules['HealthSystem'].schedule_hsi_event(
                    hsi_event=HSI_RTI_Open_Fracture_Treatment(module=self, person_id=person_id),
                    priority=0,
                    topen=self.sim.date + DateOffset(days=0 + i),
                    tclose=self.sim.date + DateOffset(days=15 + i)
                )

    def rti_ask_for_tetanus(self, person_id):
        """
        Function called by HSI_RTI_MedicalIntervention to centralise all tetanus requests. This function schedules a
        tetanus event, conditional on whether they are alive, being treated and have an injury that requires a tetanus
        vaccine, i.e. a burn or a laceration.

        :param person_id: the person requesting a tetanus jab
        :return: n/a
        """
        df = self.sim.population.props
        if df.at[person_id, 'is_alive']:
            # Check to see whether they have been sent here from RTI_MedicalIntervention and are haven't died due to rti
            assert df.at[person_id, 'rt_med_int'], 'person sent here not been through rti med int'
            # Isolate the relevant injury information
            codes_for_tetanus = ['1101', '2101', '3101', '4101', '5101', '7101', '8101',
                                 '1114', '2114', '3113', '4113', '5113', '7113', '8113']
            person_injuries = df.loc[[person_id], RTI.INJURY_COLUMNS]
            # Check that they have a burn/laceration
            _, counts = RTI.rti_find_and_count_injuries(person_injuries, codes_for_tetanus)
            if counts == 0:
                logger.debug(key='rti_general_message',
                             data=f"This is rti_ask_for_tetanus person {person_id} asked for treatment but doesn't"
                                  f"need it.")
                return

            # if this person is alive, ask for the hsi
            self.sim.modules['HealthSystem'].schedule_hsi_event(
                hsi_event=HSI_RTI_Tetanus_Vaccine(module=self,
                                                  person_id=person_id),
                priority=0,
                topen=self.sim.date + DateOffset(days=1),
                tclose=self.sim.date + DateOffset(days=15)
            )

    def schedule_hsi_event_for_tomorrow(self, hsi_event: HSI_Event = None):
        """
        A function to reschedule requested events for the following day if they have failed to run
        :return:
        """
        self.sim.modules['HealthSystem'].schedule_hsi_event(hsi_event, topen=self.sim.date + DateOffset(days=1),
                                                            tclose=self.sim.date + DateOffset(days=15), priority=0)

    def rti_find_injury_column(self, person_id, codes):
        """
        This function is a tool to find the injury column an injury code occurs in, when calling this funtion
        you will need to guarentee that the person has at least one of the code you are searching for, else this
        function will raise an assertion error.
        To call this function you need to provide the person who you want to perform the search on and the injury
        codes which you want to find the corresponding injury column for. The function/search will return the injury
        code which the person has from the list of codes you supplied, and which injury column from rt_injury_1 through
        to rt_injury_8, the code appears in.

        :param person_id: The person the search is being performed for
        :param codes: The injury codes being searched for
        :return: which column out of rt_injury_1 to rt_injury_8 the injury code occurs in, and the injury code itself
        """
        df = self.sim.population.props
        person_injuries = df.loc[person_id, RTI.INJURY_COLUMNS]
        injury_column = ''
        injury_code = ''
        for code in codes:
            for col in RTI.INJURY_COLUMNS:
                if person_injuries[col] == code:
                    injury_column = col
                    injury_code = code
                    break
        # Check that the search found the injury column
        assert injury_column != '', df
        # Return the found column for the injury code
        return injury_column, injury_code

    def rti_find_all_columns_of_treated_injuries(self, person_id, codes):
        """
        This function searches for treated injuries (supplied by the parameter codes) for a specific person, finding and
        returning all the columns with treated injuries and all the injury codes for the treated injuries.

        :param person_id: The person the search is being performed on
        :param codes: The treated injury codes
        :return: All columns and codes of the successfully treated injuries
        """
        df = self.sim.population.props
        person_injuries = df.loc[person_id, RTI.INJURY_COLUMNS]
        # create empty variables to return the columns and codes of the treated injuries
        columns_to_return = []
        codes_to_return = []
        # iterate over the codes in the list codes and also the injury columns
        for col, val in person_injuries.items():
            # Search a sub-dataframe that is non-empty if the code is present is in that column and empty if not
            if val in codes:
                columns_to_return.append(col)
                codes_to_return.append(val)

        return columns_to_return, codes_to_return

    def rti_assign_daly_weights(self, injured_index):
        """
        This function assigns DALY weights associated with each injury when they happen.

        By default this function gives the DALY weight for each condition without treatment, this will then be swapped
        for the DALY weight associated with the injury with treatment when treatment occurs.

        The properties that this function alters are rt_disability, which is the property used to report the
        disability burden that this person has and rt_debugging_DALY_wt, which stores the true value of the
        the disability.

        :param injured_index: The people who have been involved in a road traffic accident for the current month and did
                              not die on the scene of the crash
        :return: n/a
        """
        df = self.sim.population.props

        # ==============================================================================================================
        # Check that those sent here have been involved in a road traffic accident
        assert df.loc[injured_index, 'rt_road_traffic_inc'].all()
        # Check everyone here has at least one injury to be given a daly weight to
        assert (df.loc[injured_index, 'rt_injury_1'] != "none").all()
        # Check everyone here is alive and hasn't died due to rti
        rti_deaths = ['RTI_death_without_med', 'RTI_death_with_med', 'RTI_unavailable_med', 'RTI_imm_death',
                      'RTI_death_shock']
        assert (sum(~df.loc[injured_index, 'cause_of_death'].isin(rti_deaths)) == len(injured_index)) & \
               (sum(df.loc[injured_index, 'rt_imm_death']) == 0)
        selected_for_rti_inj = df.loc[injured_index, RTI.INJURY_COLUMNS]

        daly_change = selected_for_rti_inj.applymap(
            lambda code: self.ASSIGN_INJURIES_AND_DALY_CHANGES[code][1]
        ).sum(axis=1, numeric_only=True)
        df.loc[injured_index, 'rt_disability'] += daly_change

        # Store the true sum of DALY weights in the df
        df.loc[injured_index, 'rt_debugging_DALY_wt'] = df.loc[injured_index, 'rt_disability']
        # Find who's disability burden is greater than one
        DALYweightoverlimit = df.index[df['rt_disability'] > 1]
        # Set the total daly weights to one in this case
        df.loc[DALYweightoverlimit, 'rt_disability'] = 1
        # Find who's disability burden is less than one
        DALYweightunderlimit = df.index[df.rt_road_traffic_inc & ~ df.rt_imm_death & (df['rt_disability'] <= 0)]
        # Check that no one has a disability burden less than or equal to zero
        assert len(DALYweightunderlimit) == 0, ('Someone has not been given an injury burden',
                                                selected_for_rti_inj.loc[DALYweightunderlimit])
        df.loc[DALYweightunderlimit, 'rt_disability'] = 0
        assert (df.loc[injured_index, 'rt_disability'] > 0).all()

    def rti_alter_daly_post_treatment(self, person_id, codes):
        """
        This function removes the DALY weight associated with each injury code after treatment is complete. This
        function is called by RTI_Recovery_event which removes asks to remove the DALY weight when the injury has
        healed

        The properties that this function alters are rt_disability, which is the property used to report the
        disability burden that this person has and rt_debugging_DALY_wt, which stores the true value of the
        the disability.

        :param person_id: The person who needs a daly weight removed as their injury has healed
        :param codes: The injury codes for the healed injury/injuries
        :return: n/a
        """

        df = self.sim.population.props
        # Check everyone here has at least one injury to be alter the daly weight to
        person_injuries = df.loc[[person_id], RTI.INJURY_COLUMNS]
        # check this person is injured, search they have an injury code that isn't "none"
        idx, counts = RTI.rti_find_and_count_injuries(person_injuries,
                                                      self.PROPERTIES.get('rt_injury_1').categories[1:])
        assert counts > 0, 'This person has asked for medical treatment despite not being injured'
        # Check everyone here is alive and hasn't died on scene
        assert not df.at[person_id, 'rt_imm_death']

        # ------------------------------- Remove the daly weights for treated injuries ---------------------------------
        # update the total values of the daly weights
        df.at[person_id, 'rt_debugging_DALY_wt'] += \
            sum([self.ASSIGN_INJURIES_AND_DALY_CHANGES[code][3] for code in codes])
        # round off any potential floating point errors
        df.at[person_id, 'rt_debugging_DALY_wt'] = np.round(df.at[person_id, 'rt_debugging_DALY_wt'], 4)
        # if the person's true total for daly weights is greater than one, report rt_disability as one, if not
        # report the true disability burden.
        if df.at[person_id, 'rt_debugging_DALY_wt'] > 1:
            df.at[person_id, 'rt_disability'] = 1
        else:
            df.at[person_id, 'rt_disability'] = df.at[person_id, 'rt_debugging_DALY_wt']
        # if the reported daly weight is below zero add make the model report the true (and always positive) daly weight
        if df.at[person_id, 'rt_disability'] < 0:
            df.at[person_id, 'rt_disability'] = df.at[person_id, 'rt_debugging_DALY_wt']
        # Make sure the true disability burden is greater or equal to zero
        if df.at[person_id, 'rt_debugging_DALY_wt'] < 0:
            logger.debug(key='rti_general_message',
                         data=f"person {person_id} has had too many daly weights removed")
            df.at[person_id, 'rt_debugging_DALY_wt'] = 0
        # the reported disability should satisfy 0<=disability<=1, check that they do

        # Check the daly weights fall within the accepted bounds
        if (df.at[person_id, 'rt_disability'] < 0):
            logger.warning(key="warning", data="rt disability < 0 in rti_alter_daly_post_treatment")
            df.at[person_id, 'rt_disability'] = 0

        if (df.at[person_id, 'rt_disability'] > 1):
            logger.warning(key="warning", data="rt disability > 1 in rti_alter_daly_post_treatment")
            df.at[person_id, 'rt_disability'] = 1

        # remover the treated injury code from the person using rti_treated_injuries
        RTI.rti_treated_injuries(self, person_id, codes)

    def rti_swap_injury_daly_upon_treatment(self, person_id, codes):
        """
        This function swaps certain DALY weight codes upon when a person receives treatment(s). Some injuries have a
        different daly weight associated with them for the treated and untreated injuries. If an injury is 'swap-able'
        then this function removes the old daly weight for the untreated injury and gives the daly weight for the
        treated injury.

        The properties that this function alters are rt_disability, which is the property used to report the
        disability burden that this person has and rt_debugging_DALY_wt, which stores the true value of the
        the disability.


        :param person_id: The person who has received treatment
        :param codes: the 'swap-able' injury code
        :return: n/a

        """
        df = self.sim.population.props
        # Check the people that are sent here have had medical treatment
        assert df.at[person_id, 'rt_med_int']
        # Check they have an appropriate injury code to swap
        swapping_codes = RTI.SWAPPING_CODES[:]
        relevant_codes = np.intersect1d(codes, swapping_codes)
        person_injuries = df.loc[[person_id], RTI.INJURY_COLUMNS]
        # check this person is injured, search they have an injury code that is swappable
        idx, counts = RTI.rti_find_and_count_injuries(person_injuries, list(relevant_codes))
        assert counts > 0, 'This person has asked to swap an injury code, but it is not swap-able'
        # If there are any permanent injuries which are due to be swapped, remove the "P" writted at the start of injury
        # code in order to access the injury dictionary
        relevant_codes = [code.replace('P', '') for code in relevant_codes]
        # swap the relevant code's daly weight, from the daly weight associated with the injury without treatment
        # and the daly weight for the disability with treatment.
        # keep track of the changes to the daly weights
        # update the disability burdens
        df.at[person_id, 'rt_debugging_DALY_wt'] += \
            sum([self.ASSIGN_INJURIES_AND_DALY_CHANGES[code][2] for code in relevant_codes])
        df.at[person_id, 'rt_debugging_DALY_wt'] = np.round(df.at[person_id, 'rt_debugging_DALY_wt'], 4)
        # TODO: the injury '5113' seems to being treated multiple times for certain people, causing a repeated DALY
        #  weight swap which ultimately results in a negative daly weight. I need to work out why this is happening, the
        #  if statement below is a temporary fix
        # Check that the person's true disability burden is positive
        if df.at[person_id, 'rt_debugging_DALY_wt'] < 0:
            logger.debug(key='rti_general_message',
                         data=f"person {person_id} has had too many daly weights removed")
            df.at[person_id, 'rt_debugging_DALY_wt'] = 0
        # catch rounding point errors where the disability weights should be zero but aren't
        if df.at[person_id, 'rt_disability'] < 0:
            df.at[person_id, 'rt_disability'] = 0
        # Catch cases where the disability burden is greater than one in reality but needs to be
        # capped at one, if not report the true disability burden
        if df.at[person_id, 'rt_debugging_DALY_wt'] > 1:
            df.at[person_id, 'rt_disability'] = 1
        else:
            df.at[person_id, 'rt_disability'] = df.at[person_id, 'rt_debugging_DALY_wt']

        # Check the daly weights fall within the accepted bounds
        if (df.at[person_id, 'rt_disability'] < 0):
            logger.warning(key="warning", data="rt disability < 0 in rti_swap_injury_daly_upon_treatment")
            df.at[person_id, 'rt_disability'] = 0

        if (df.at[person_id, 'rt_disability'] > 1):
            logger.warning(key="warning", data="rt disability > 1 in rti_swap_injury_daly_upon_treatment")
            df.at[person_id, 'rt_disability'] = 1

    def rti_determine_LOS(self, person_id):
        """
        This function determines the length of stay a person sent to the health care system will require, based on how
        severe their injuries are (determined by the person's ISS score). Currently I use data from China, but once a
        more appropriate source of data is found I can swap this over.
        :param person_id: The person who needs their LOS determined
        :return: the inpatient days required to treat this person (Their LOS)
        """
        p = self.parameters
        df = self.sim.population.props

        def draw_days(_mean, _sd):
            return int(self.rng.normal(_mean, _sd, 1))

        # Create the length of stays required for each ISS score boundaries and check that they are >=0
        rt_iss_score = df.at[person_id, 'rt_ISS_score']

        if rt_iss_score < 4:
            days_until_treatment_end = draw_days(p["mean_los_ISS_less_than_4"], p["sd_los_ISS_less_than_4"])
        elif 4 <= rt_iss_score < 9:
            days_until_treatment_end = draw_days(p["mean_los_ISS_4_to_8"], p["sd_los_ISS_4_to_8"])
        elif 9 <= rt_iss_score < 16:
            days_until_treatment_end = draw_days(p["mean_los_ISS_9_to_15"], p["sd_los_ISS_9_to_15"])
        elif 16 <= rt_iss_score < 25:
            days_until_treatment_end = draw_days(p["mean_los_ISS_16_to_24"], p["sd_los_ISS_16_to_24"])
        elif 25 <= rt_iss_score:
            days_until_treatment_end = draw_days(p["mean_los_ISS_more_than_25"], p["sd_los_ISS_more_that_25"])
        else:
            days_until_treatment_end = 0
        # Make sure inpatient days is less that max available
        if days_until_treatment_end > 150:
            days_until_treatment_end = 150
        # Return the LOS
        return max(days_until_treatment_end, 0)

    @staticmethod
    def rti_find_and_count_injuries(persons_injury_properties: pd.DataFrame, injury_codes: list):
        """
        A function that searches a user given dataframe for a list of injuries (injury_codes). If the injury code is
        found in the dataframe, this function returns the index for who has the injury/injuries and the number of
        injuries found. This function works much faster if the dataframe is smaller, hence why the searched dataframe
        is a parameter in the function.

        :param persons_injury_properties: The dataframe to search for the tlo injury codes in
        :param injury_codes: The injury codes to search for in the data frame
        :return: the df index of who has the injuries and how many injuries in the search were found.
        """
        assert isinstance(persons_injury_properties, pd.DataFrame)
        assert isinstance(injury_codes, list)
        injury_counts = persons_injury_properties.isin(injury_codes).sum(axis=1)
        people_with_given_injuries = injury_counts[injury_counts > 0]
        return people_with_given_injuries.index, people_with_given_injuries.sum()

    def rti_treated_injuries(self, person_id, tlo_injury_codes):
        """
        A function that takes a person with treated injuries and removes the injury code from the properties rt_injury_1
        to rt_injury_8

        The properties that this function alters are rt_injury_1 through rt_injury_8 and the symptoms properties

        :param person_id: The person who needs an injury code removed
        :param tlo_injury_codes: the injury code(s) to be removed
        :return: n/a
        """
        df = self.sim.population.props
        # Isolate the relevant injury information
        permanent_injuries = {'P133', 'P133a', 'P133b', 'P133c', 'P133d', 'P134', 'P134a', 'P134b', 'P135', 'P673',
                              'P673a', 'P673b', 'P674', 'P674a', 'P674b', 'P675', 'P675a', 'P675b', 'P676', 'P782a',
                              'P782b', 'P782c', 'P783', 'P882', 'P883', 'P884'}
        person_injuries = df.loc[person_id, RTI.INJURY_COLUMNS]

        # only remove non-permanent injuries
        codes_to_remove = [c for c in tlo_injury_codes if c not in permanent_injuries]

        # get injury columns for all codes to remove
        injury_cols = person_injuries.index[person_injuries.isin(codes_to_remove)].tolist()

        # if no injuries to reset, exit
        if len(injury_cols) == 0:
            return

        # Reset the treated injury code to "none"
        df.loc[person_id, injury_cols] = "none"

        # Reset symptoms so that after being treated for an injury the person won't interact with the
        # health system again.
        if df.at[person_id, 'sy_injury'] != 0:
            self.sim.modules['SymptomManager'].change_symptom(
                person_id=person_id,
                disease_module=self.sim.modules['RTI'],
                add_or_remove='-',
                symptom_string='injury')

        if df.at[person_id, 'sy_severe_trauma'] != 0:
            self.sim.modules['SymptomManager'].change_symptom(
                person_id=person_id,
                disease_module=self.sim.modules['RTI'],
                add_or_remove='-',
                symptom_string='severe_trauma')

    def on_birth(self, mother_id, child_id):
        """
        When a person is born this function sets up the default properties for the road traffic injuries module
        :param mother_id: The mother
        :param child_id: The newborn
        :return: n/a
        """
        df = self.sim.population.props
        df.at[child_id, 'rt_road_traffic_inc'] = False
        df.at[child_id, 'rt_inj_severity'] = "none"  # default: no one has been injured in a RTI
        for injury_index in RTI.INJURY_INDICES:
            df.at[child_id, f'rt_injury_{injury_index}'] = "none"
            df.at[child_id, f'rt_date_to_remove_daly_{injury_index}'] = pd.NaT
        df.at[child_id, 'rt_in_shock'] = False
        df.at[child_id, 'rt_death_from_shock'] = False
        df.at[child_id, 'rt_injuries_to_cast'] = []
        df.at[child_id, 'rt_injuries_for_minor_surgery'] = []
        df.at[child_id, 'rt_injuries_for_major_surgery'] = []
        df.at[child_id, 'rt_injuries_to_heal_with_time'] = []
        df.at[child_id, 'rt_injuries_for_open_fracture_treatment'] = []
        df.at[child_id, 'rt_polytrauma'] = False
        df.at[child_id, 'rt_ISS_score'] = 0
        df.at[child_id, 'rt_imm_death'] = False
        df.at[child_id, 'rt_perm_disability'] = False
        df.at[child_id, 'rt_med_int'] = False  # default: no one has a had medical intervention
        df.at[child_id, 'rt_in_icu_or_hdu'] = False
        df.at[child_id, 'rt_diagnosed'] = False
        df.at[child_id, 'rt_recovery_no_med'] = False  # default: no recovery without medical intervention
        df.at[child_id, 'rt_post_med_death'] = False  # default: no death after medical intervention
        df.at[child_id, 'rt_no_med_death'] = False
        df.at[child_id, 'rt_unavailable_med_death'] = False
        df.at[child_id, 'rt_disability'] = 0  # default: no disability due to RTI
        df.at[child_id, 'rt_date_inj'] = pd.NaT
        df.at[child_id, 'rt_MAIS_military_score'] = 0
        df.at[child_id, 'rt_date_death_no_med'] = pd.NaT
        df.at[child_id, 'rt_debugging_DALY_wt'] = 0
        df.at[child_id, 'rt_injuries_left_untreated'] = []

    def look_up_consumable_item_codes(self):
        """Look up the item codes that used in the HSI in the module"""
        get_item_codes = self.sim.modules['HealthSystem'].get_item_code_from_item_name

        self.cons_item_codes = dict()
        self.cons_item_codes['shock_treatment_child'] = {
                get_item_codes("ringer's lactate (Hartmann's solution), 1000 ml_12_IDA"): 500,
                get_item_codes("Dextrose (glucose) 5%, 1000ml_each_CMST"): 500,
                get_item_codes('Cannula iv  (winged with injection pot) 18_each_CMST'): 1,
                get_item_codes('Blood, one unit'): 2,
                get_item_codes("Oxygen, 1000 liters, primarily with oxygen cylinders"): 23_040
            }
        self.cons_item_codes['shock_treatment_adult'] = {
                get_item_codes("ringer's lactate (Hartmann's solution), 1000 ml_12_IDA"): 2000,
                get_item_codes('Cannula iv  (winged with injection pot) 18_each_CMST'): 1,
                get_item_codes('Blood, one unit'): 2,
                get_item_codes("Oxygen, 1000 liters, primarily with oxygen cylinders"): 23_040
            }
        self.cons_item_codes['fracture_treatment_plaster'] = {
            get_item_codes('Plaster of Paris (POP) 10cm x 7.5cm slab_12_CMST'): 1
            # This is for one fracture.
        }
        self.cons_item_codes['fracture_treatment_bandage'] = {
            get_item_codes('Bandage, crepe 7.5cm x 1.4m long , when stretched'): 200,
            # (The 200 is a standard assumption for the amount of bandage needed, irrespective of the number of
            # fractures.)
        }
        self.cons_item_codes['open_fracture_treatment'] = {
                get_item_codes('Ceftriaxone 1g, PFR_each_CMST'): 2000,
                get_item_codes('Cetrimide 15% + chlorhexidine 1.5% solution.for dilution _5_CMST'): 500,
                get_item_codes("Gauze, absorbent 90cm x 40m_each_CMST"): 100,
                get_item_codes('Suture pack'): 1,
            }
        self.cons_item_codes["open_fracture_treatment_additional_if_contaminated"] = {
                get_item_codes('Metronidazole, injection, 500 mg in 100 ml vial'): 1500
            }

        self.cons_item_codes['laceration_treatment_suture_pack'] = {
                get_item_codes('Suture pack'): 0,
            }
        self.cons_item_codes['laceration_treatment_cetrimide_chlorhexidine'] = {
                get_item_codes('Cetrimide 15% + chlorhexidine 1.5% solution.for dilution _5_CMST'): 500,
            }
        self.cons_item_codes['burn_treatment_per_burn'] = {
                get_item_codes("Gauze, absorbent 90cm x 40m_each_CMST"): 0,
                get_item_codes('Cetrimide 15% + chlorhexidine 1.5% solution.for dilution _5_CMST'): 0,
            }
        self.cons_item_codes['ringers lactate for multiple burns'] = {
                get_item_codes("ringer's lactate (Hartmann's solution), 1000 ml_12_IDA"): 4000
        }
        self.cons_item_codes['tetanus_treatment'] = {get_item_codes('Tetanus toxoid, injection'): 1}
        self.cons_item_codes['pain_management_mild_under_16'] = {get_item_codes("Paracetamol 500mg_1000_CMST"): 8000}
        self.cons_item_codes['pain_management_mild_above_16'] = {
                    get_item_codes("diclofenac sodium 25 mg, enteric coated_1000_IDA"): 300
                }
        self.cons_item_codes['pain_management_moderate'] = {
                get_item_codes("tramadol HCl 100 mg/2 ml, for injection_100_IDA"): 300
            }
        self.cons_item_codes['pain_management_severe'] = {
                get_item_codes("morphine sulphate 10 mg/ml, 1 ml, injection (nt)_10_IDA"): 120
            }
        self.cons_item_codes['major_surgery'] = {
            # request a general anaesthetic
            get_item_codes("Halothane (fluothane)_250ml_CMST"): 100,
            # clean the site of the surgery
            get_item_codes("Chlorhexidine 1.5% solution_5_CMST"): 500,
            # tools to begin surgery
            get_item_codes("Scalpel blade size 22 (individually wrapped)_100_CMST"): 1,
            # administer an IV
            get_item_codes('Cannula iv  (winged with injection pot) 18_each_CMST'): 1,
            get_item_codes("Giving set iv administration + needle 15 drops/ml_each_CMST"): 1,
            get_item_codes("ringer's lactate (Hartmann's solution), 1000 ml_12_IDA"): 2000,
            # repair incision made
            get_item_codes("Suture pack"): 1,
            get_item_codes("Gauze, absorbent 90cm x 40m_each_CMST"): 100,
            # administer pain killer
            get_item_codes('Pethidine, 50 mg/ml, 2 ml ampoule'): 6,
            # administer antibiotic
            get_item_codes("Ampicillin injection 500mg, PFR_each_CMST"): 1000,
            # equipment used by surgeon, gloves and facemask
            get_item_codes('Disposables gloves, powder free, 100 pieces per box'): 1,
            get_item_codes('surgical face mask, disp., with metal nose piece_50_IDA'): 1,
            # request syringe
            get_item_codes("Syringe, Autodisable SoloShot IX "): 1
        }
        self.cons_item_codes['minor_surgery'] = {
            # request a local anaesthetic
            get_item_codes("Halothane (fluothane)_250ml_CMST"): 100,
            # clean the site of the surgery
            get_item_codes("Chlorhexidine 1.5% solution_5_CMST"): 500,
            # tools to begin surgery
            get_item_codes("Scalpel blade size 22 (individually wrapped)_100_CMST"): 1,
            # administer an IV
            get_item_codes('Cannula iv  (winged with injection pot) 18_each_CMST'): 1,
            get_item_codes("Giving set iv administration + needle 15 drops/ml_each_CMST"): 1,
            get_item_codes("ringer's lactate (Hartmann's solution), 1000 ml_12_IDA"): 2000,
            # repair incision made
            get_item_codes("Suture pack"): 1,
            get_item_codes("Gauze, absorbent 90cm x 40m_each_CMST"): 100,
            # administer pain killer
            get_item_codes('Pethidine, 50 mg/ml, 2 ml ampoule'): 6,
            # administer antibiotic
            get_item_codes("Ampicillin injection 500mg, PFR_each_CMST"): 1000,
            # equipment used by surgeon, gloves and facemask
            get_item_codes('Disposables gloves, powder free, 100 pieces per box'): 1,
            get_item_codes('surgical face mask, disp., with metal nose piece_50_IDA'): 1,
            # request syringe
            get_item_codes("Syringe, Autodisable SoloShot IX "): 1
        }
        # Function to get the consumables for fracture treatment, which depends on the number of fractures:
        self.cons_item_codes['fracture_treatment'] = lambda num_fractures: {
            **{item: num_fractures for item in self.cons_item_codes['fracture_treatment_plaster']},
            **self.cons_item_codes['fracture_treatment_bandage']
        }
        # Function to get the consumables for laceration treatment, which depends on the number of lacerations:
        self.cons_item_codes['laceration_treatment'] = lambda num_laceration: {
            **{item: num_laceration for item in self.cons_item_codes['laceration_treatment_suture_pack']},
            **self.cons_item_codes['laceration_treatment_cetrimide_chlorhexidine']
        }
        self.cons_item_codes['burn_treatment'] = lambda num_burns: {
            item: num_burns for item in self.cons_item_codes['burn_treatment_per_burn']
        }

    def on_hsi_alert(self, person_id, treatment_id):
        """
        This is called whenever there is an HSI event commissioned by one of the other disease modules.
        """
        logger.debug(key='rti_general_message',
                     data=f"This is RTI, being alerted about a health system interaction person %d for: %s, {person_id}"
                          f", {treatment_id}"
                     )

    def report_daly_values(self):
        # This must send back a pd.Series or pd.DataFrame that reports on the average daly-weights that have been
        # experienced by persons in the previous month. Only rows for alive-persons must be returned.
        # The names of the series of columns is taken to be the label of the cause of this disability.
        # It will be recorded by the healthburden module as <ModuleName>_<Cause>.
        logger.debug(key='rti_general_message', data='This is RTI reporting my daly values')
        df = self.sim.population.props
        disability_series_for_alive_persons = df.loc[df.is_alive, "rt_disability"]
        return disability_series_for_alive_persons

    def report_prevalence(self):
        # This returns dataframe that reports on the prevalence of RTIs for all individuals
        df = self.sim.population.props
        total_prev = len(
            df[(df['is_alive']) & (df['rt_inj_severity'] != 'none')]
        ) / len(df[df['is_alive']])

<<<<<<< HEAD
        return total_prev
=======
        return {'RTI': total_prev}
>>>>>>> 0901eb30

    def rti_assign_injuries(self, number):
        """
        A function that can be called specifying the number of people affected by RTI injuries
         and provides outputs for the number of injuries each person experiences from a RTI event, the location of the
         injury, the TLO injury categories and the severity of the injuries. The severity of the injuries will then be
         used to calculate the injury severity score (ISS), which will then inform mortality and disability from road
         traffic injuries with treatment and the military abreviated injury score (MAIS) which will be used to predict
         mortality without medical intervention.


        :param number: The number of people who need injuries assigned to them
        :return: injurydescription - a dataframe for the injury/injuries summarised in the TLO injury code form along
                                     with data on their ISS score, used for calculating mortality and whether they have
                                     polytrauma or not.
        Todo: see if we can include the following factors for injury severity (taken from a preprint sent to me after
            MOH meeting):
            - The setting of the patient (rural/urban) as rural location was a predictor for severe injury AOR 2.41
            (1.49-3.90)
            - Seatbelt use (none compared to using AOR 4.49 (1.47-13.76))
            - Role of person in crash (Different risk for different type, see paper)
            - Alcohol use (AOR 1.74 (1.11-2.74) compared to none)
        """
        p = self.parameters
        # Import the fitted distribution of injured body regions
        number_of_injured_body_regions_distribution = p['number_of_injured_body_regions_distribution']
        # Get the probability distribution for the likelihood of a certain body region being injured.
        injlocdist = p['injury_location_distribution']
        # create a dataframe to store the injury persons information in
        inj_df = pd.DataFrame(columns=['Injury_codes', 'AIS_scores', 'ISS', 'Polytrauma', 'MAIS', 'Number_of_injuries'])
        # Create empty lists to store information of each person's injuries to be used in logging:
        # predicted injury location
        predinjlocs = []
        # predicted injury severity
        predinjsev = []
        # predicted injury category
        predinjcat = []
        # create empty lists to store the qualitative description of injury severity and the number of injuries
        # each person has
        severity_category = []
        # ============================= Begin assigning injuries to people =====================================
        # Iterate over the total number of injured people
        for n in range(0, number):
            # Generate a random number which will decide how many injuries the person will have,
            ninj = self.rng.choice(number_of_injured_body_regions_distribution[0],
                                   p=number_of_injured_body_regions_distribution[1])
            # create an empty list which stores the injury chosen for this person
            injuries_chosen = []
            # Create an empty vector which will store the severity of the injuries
            injais = []
            # Create an empty vector to store injury MAIS scores in
            injmais = []
            # generate the locations of the injuries for this person (chosed without replacement, meaning that each
            # injury corresponds to a single body region)
            injurylocation = self.rng.choice(injlocdist[0], ninj, p=injlocdist[1], replace=False)
            # iterate over the chosen injury locations to determine the exact injuries that this person will have
            for injlocs in injurylocation:
                # get a list of the injuries that occur at this location to filter the dictionary
                # self.ASSIGN_INJURIES_AND_DALY_CHANGES to the relevant injury information
                injuries_at_location = [injury for injury in self.ASSIGN_INJURIES_AND_DALY_CHANGES.keys() if
                                        injury.startswith(str(injlocs))]
                # find the probability of each injury based on the above filter
                prob_of_each_injury_at_location = [self.ASSIGN_INJURIES_AND_DALY_CHANGES[injury][0][0] for injury in
                                                   injuries_at_location]
                # make sure there are no rounding errors (meaning all probabilities sum to one)
                prob_of_each_injury_at_location = np.divide(prob_of_each_injury_at_location,
                                                            sum(prob_of_each_injury_at_location))
                # chose an injury to occur at this location
                injury_chosen = self.rng.choice(injuries_at_location, p=prob_of_each_injury_at_location)
                # store this persons chosen injury at this location
                injuries_chosen.append(injury_chosen)
                # Store this person's injury location (used in logging)
                predinjlocs.append(self.ASSIGN_INJURIES_AND_DALY_CHANGES[injury_chosen][0][1])
                # store the injury category chosen (used in logging)
                predinjcat.append(self.ASSIGN_INJURIES_AND_DALY_CHANGES[injury_chosen][0][2])
                # store the severity of the injury chosen
                injais.append(self.ASSIGN_INJURIES_AND_DALY_CHANGES[injury_chosen][0][3])
                # store the MAIS score
                injmais.append(self.ASSIGN_INJURIES_AND_DALY_CHANGES[injury_chosen][0][4])
            # create the data needed for an additional row, the injuries chosen for this person, their corresponding
            # AIS scores, their ISS score (calculated as the summed square of their three most severly injured body
            # regions, whether or not they have polytrauma (calculated if they have two or more body regions with an ISS
            # score greater than 2), their MAIS score and the number of injuries they have
            new_row = {'Injury_codes': injuries_chosen,
                       'AIS_scores': injais,
                       'ISS': sum(sorted(np.square(injais))[-3:]),
                       'Polytrauma': sum(i > 2 for i in injais) > 1,
                       'MAIS': max(injmais),
                       'Number_of_injuries': ninj}
            inj_df.loc[len(inj_df)] = new_row
            # If person has an ISS score less than 15 they have a mild injury, otherwise severe
            if new_row['ISS'] < 15:
                severity_category.append('mild')
            else:
                severity_category.append('severe')
            # Store this person's injury information into the lists which house each individual person's injury
            # information
            predinjsev.append(injais)
        # If there is at least one injured person, expand the returned dataframe so that each injury has it's own column
        if len(inj_df) > 0:
            # create a copy of the injury codes
            listed_injuries = inj_df.copy()
            # expand the injury codes into their own columns
            listed_injuries = listed_injuries['Injury_codes'].apply(pd.Series)
            # rename the columns
            listed_injuries = listed_injuries.rename(columns=lambda x: 'rt_injury_' + str(x + 1))
            # join the expanded injuries to the injury df
            inj_df = inj_df.join(listed_injuries)
        # Fill dataframe entries where a person has not had an injury assigned with 'none'
        inj_df = inj_df.fillna("none")

        # Begin logging injury information
        # ============================ Injury category incidence ======================================================
        # log the incidence of each injury category
        # count the number of injuries that fall in each category
        amputationcounts = sum(1 for i in predinjcat if i == '8')
        burncounts = sum(1 for i in predinjcat if i == '11')
        fraccounts = sum(1 for i in predinjcat if i == '1')
        tbicounts = sum(1 for i in predinjcat if i == '3')
        minorinjurycounts = sum(1 for i in predinjcat if i == '10')
        spinalcordinjurycounts = sum(1 for i in predinjcat if i == '7')
        other_counts = sum(1 for i in predinjcat if i in ['2', '4', '5', '6', '9'])
        # calculate the incidence of this injury in the population
        df = self.sim.population.props
        n_alive = len(df.is_alive)
        inc_amputations = amputationcounts / ((n_alive - amputationcounts) * 1 / 12) * 100000
        inc_burns = burncounts / ((n_alive - burncounts) * 1 / 12) * 100000
        inc_fractures = fraccounts / ((n_alive - fraccounts) * 1 / 12) * 100000
        inc_tbi = tbicounts / ((n_alive - tbicounts) * 1 / 12) * 100000
        inc_sci = spinalcordinjurycounts / ((n_alive - spinalcordinjurycounts) * 1 / 12) * 100000
        inc_minor = minorinjurycounts / ((n_alive - minorinjurycounts) * 1 / 12) * 100000
        inc_other = other_counts / ((n_alive - other_counts) * 1 / 12) * 100000
        tot_inc_all_inj = inc_amputations + inc_burns + inc_fractures + inc_tbi + inc_sci + inc_minor + inc_other
        if number > 0:
            number_of_injuries = int(inj_df['Number_of_injuries'].iloc[0])
        else:
            number_of_injuries = 0
        dict_to_output = {'inc_amputations': inc_amputations,
                          'inc_burns': inc_burns,
                          'inc_fractures': inc_fractures,
                          'inc_tbi': inc_tbi,
                          'inc_sci': inc_sci,
                          'inc_minor': inc_minor,
                          'inc_other': inc_other,
                          'tot_inc_injuries': tot_inc_all_inj,
                          'number_of_injuries': number_of_injuries}

        logger.info(key='Inj_category_incidence',
                    data=dict_to_output,
                    description='Incidence of each injury grouped as per the GBD definition')
        # Log injury information
        # Get injury severity information in an easily interpreted form to be logged.
        # create a list of the predicted injury severity scores
        flattened_injury_ais = [str(item) for sublist in predinjsev for item in sublist]

        injury_info = {'Number_of_injuries': number_of_injuries,
                       'Location_of_injuries': predinjlocs,
                       'Injury_category': predinjcat,
                       'Per_injury_severity': flattened_injury_ais,
                       'Per_person_injury_severity': inj_df['ISS'].to_list(),
                       'Per_person_MAIS_score': inj_df['MAIS'].to_list(),
                       'Per_person_severity_category': severity_category
                       }
        logger.info(key='Injury_information',
                    data=injury_info,
                    description='Relevant information on the injuries from road traffic accidents when they are '
                                'assigned')
        # log the fraction of lower extremity fractions that are open
        flattened_injuries = [str(item) for sublist in inj_df['Injury_codes'].to_list() for item in sublist]
        lx_frac_codes = ['811', '813do', '812', '813eo', '813', '813a', '813b', '813bo', '813c', '813co']
        lx_open_frac_codes = ['813do', '813eo', '813bo', '813co']
        n_lx_fracs = len([inj for inj in flattened_injuries if inj in lx_frac_codes])
        n_open_lx_fracs = len([inj for inj in flattened_injuries if inj in lx_open_frac_codes])
        if n_lx_fracs > 0:
            proportion_lx_fracture_open = n_open_lx_fracs / n_lx_fracs
        else:
            proportion_lx_fracture_open = float("nan")
        injury_info = {'Proportion_lx_fracture_open': proportion_lx_fracture_open}
        logger.info(key='Open_fracture_information',
                    data=injury_info,
                    description='The proportion of fractures that are open in specific body regions')
        # Finally return the injury description information
        return inj_df

    def _common_first_appt_steps(
        self,
        person_id: int,
        individual_properties: IndividualProperties,
        schedule_hsi_event: HSIEventScheduler,
    ) -> None:
        """
        Shared logic steps that are used by the RTI module when a generic HSI
        event is to be scheduled.
        """
        # Things to do upon a person presenting at a Non-Emergency Generic
        # HSI if they have an injury.
        persons_injuries = [
            individual_properties[injury] for injury in RTI.INJURY_COLUMNS
        ]
        if (
            pd.isnull(individual_properties["cause_of_death"])
            and not individual_properties["rt_diagnosed"]
        ):
            if set(RTI.INJURIES_REQ_IMAGING).intersection(set(persons_injuries)):
                if individual_properties["is_alive"]:
                    event = HSI_RTI_Imaging_Event(module=self, person_id=person_id)
                    schedule_hsi_event(
                        event,
                        priority=0,
                        topen=self.sim.date + DateOffset(days=1),
                        tclose=self.sim.date + DateOffset(days=15),
                    )
            individual_properties["rt_diagnosed"] = True

            # The injured person has been diagnosed in A&E and needs to progress further
            # through the health system.
            # They will then me scheduled a generic "medical intervention" appointment,
            # serving three purposes:
            # 1. Determine which treatments they require for their injuries to and shedule them,
            # 2. Contain them in the health care system with inpatient days,
            # 3. The appointment treats injuries that heal over time without further need for
            # resources in the health system.

            # Check this person is injured, search they have an injury code that isn't "none"
            _, counts = RTI.rti_find_and_count_injuries(
                pd.DataFrame(data=[persons_injuries], columns=RTI.INJURY_COLUMNS),
                RTI.INJURY_CODES[1:],
            )
            # also test whether the regular injury symptom has been given to the person via spurious symptoms
            assert (counts > 0) or self.sim.modules[
                "SymptomManager"
            ].spurious_symptoms, (
                "This person has asked for medical treatment despite not being injured"
            )

            # If they meet the requirements, send them to HSI_RTI_MedicalIntervention for further treatment
            # Using counts condition to stop spurious symptoms progressing people through the model
            if counts > 0:
                event = HSI_RTI_Medical_Intervention(module=self, person_id=person_id)
                schedule_hsi_event(
                    event,
                    priority=0,
                    topen=self.sim.date,
                )

            # We now check if they need shock treatment
            if (
                individual_properties["rt_in_shock"]
                and individual_properties["is_alive"]
            ):
                event = HSI_RTI_Shock_Treatment(module=self, person_id=person_id)
                schedule_hsi_event(
                    event,
                    priority=0,
                    topen=self.sim.date + DateOffset(days=1),
                    tclose=self.sim.date + DateOffset(days=15),
                )

    def do_at_generic_first_appt(
        self,
        person_id: int,
        individual_properties: IndividualProperties,
        symptoms: List[str],
        schedule_hsi_event: HSIEventScheduler,
        **kwargs
    ) -> None:
        if "injury" in symptoms:
            return self._common_first_appt_steps(
                person_id=person_id,
                individual_properties=individual_properties,
                schedule_hsi_event=schedule_hsi_event,
            )

    def do_at_generic_first_appt_emergency(
        self,
        person_id: int,
        individual_properties: IndividualProperties,
        symptoms: List[str],
        schedule_hsi_event: HSIEventScheduler,
        **kwargs
    ) -> None:
        # Same process is followed for emergency and non emergency appointments, except the
        # initial symptom check
        if "severe_trauma" in symptoms:
            return self._common_first_appt_steps(
                person_id=person_id,
                individual_properties=individual_properties,
                schedule_hsi_event=schedule_hsi_event,
            )


# ---------------------------------------------------------------------------------------------------------
#   DISEASE MODULE EVENTS
#
#   These are the events which drive the simulation of the disease. It may be a regular event that updates
#   the status of all the population of subsections of it at one time. There may also be a set of events
#   that represent disease events for particular persons.
# ---------------------------------------------------------------------------------------------------------


class RTIPollingEvent(RegularEvent, PopulationScopeEventMixin):
    """The regular RTI event which handles all the initial RTI related changes to the dataframe. It can be thought of
     as the actual road traffic accident occurring. Specifically the event decides who is involved in a road traffic
     accident every month (via the linear model helper class), whether those involved in a road traffic accident die on
     scene or are given injuries (via the assign_injuries function) which they will attempt to interact with the health
     system with for treatment.

     Those who don't die on scene and are injured then attempt to go to an emergency generic first appointment

    This event will change the rt_ properties:
    1) rt_road_traffic_inc - False when not involved in a collision, True when RTI_Event decides they are in a collision

    2) rt_date_inj - Change to current date if the person has been involved in a road traffic accident

    3) rt_imm_death - True if they die on the scene of the crash, false otherwise

    4) rt_injury_1 through to rt_injury_8 - a series of 8 properties which stores the injuries that need treating as a
                                            code

    5) rt_ISS_score - The metric used to calculate the probability of mortality from the person's injuries

    6) rt_MAIS_military_score - The metric used to calculate the probability of mortality without medical intervention

    7) rt_disability - after injuries are assigned to a person, RTI_event calls rti_assign_daly_weights to match the
                       person's injury codes in rt_injury_1 through 8 to their corresponding DALY weights

    8) rt_polytrauma - If the person's injuries fit the definition for polytrauma we keep track of this here and use it
                        to calculate the probability for mortality later on.
    9) rt_date_death_no_med - the projected date to determine mortality for those who haven't sought medical care

    10) rt_inj_severity - The qualitative description of the severity of this person's injuries

    11) the symptoms this person has
    """

    def __init__(self, module):
        """Schedule to take place every month
        """
        super().__init__(module, frequency=DateOffset(months=1))
        p = module.parameters
        # Parameters which transition the model between states
        self.base_1m_prob_rti = (p['base_rate_injrti'] / 12)
        if 'reduce_incidence' in p['allowed_interventions']:
            self.base_1m_prob_rti = self.base_1m_prob_rti * 0.335
        self.rr_injrti_age04 = p['rr_injrti_age04']
        self.rr_injrti_age59 = p['rr_injrti_age59']
        self.rr_injrti_age1017 = p['rr_injrti_age1017']
        self.rr_injrti_age1829 = p['rr_injrti_age1829']
        self.rr_injrti_age3039 = p['rr_injrti_age3039']
        self.rr_injrti_age4049 = p['rr_injrti_age4049']
        self.rr_injrti_age5059 = p['rr_injrti_age5059']
        self.rr_injrti_age6069 = p['rr_injrti_age6069']
        self.rr_injrti_age7079 = p['rr_injrti_age7079']
        self.rr_injrti_male = p['rr_injrti_male']
        self.rr_injrti_excessalcohol = p['rr_injrti_excessalcohol']
        self.imm_death_proportion_rti = p['imm_death_proportion_rti']
        self.prob_bleeding_leads_to_shock = p['prob_bleeding_leads_to_shock']
        self.rt_emergency_care_ISS_score_cut_off = p['rt_emergency_care_ISS_score_cut_off']

    def apply(self, population):
        """Apply this event to the population.

        :param population: the current population
        """
        df = population.props
        now = self.sim.date
        # Reset injury properties after death, get an index of people who have died due to RTI, all causes
        diedfromrtiidx = df.index[df.rt_imm_death | df.rt_post_med_death | df.rt_no_med_death | df.rt_death_from_shock |
                                  df.rt_unavailable_med_death]
        df.loc[diedfromrtiidx, "rt_imm_death"] = False
        df.loc[diedfromrtiidx, "rt_post_med_death"] = False
        df.loc[diedfromrtiidx, "rt_no_med_death"] = False
        df.loc[diedfromrtiidx, "rt_unavailable_med_death"] = False
        df.loc[diedfromrtiidx, "rt_disability"] = 0
        df.loc[diedfromrtiidx, "rt_med_int"] = False
        df.loc[diedfromrtiidx, 'rt_in_icu_or_hdu'] = False
        for index, row in df.loc[diedfromrtiidx].iterrows():
            df.at[index, 'rt_injuries_to_cast'] = []
            df.at[index, 'rt_injuries_for_minor_surgery'] = []
            df.at[index, 'rt_injuries_for_major_surgery'] = []
            df.at[index, 'rt_injuries_to_heal_with_time'] = []
            df.at[index, 'rt_injuries_for_open_fracture_treatment'] = []
            df.at[index, 'rt_injuries_left_untreated'] = []
        df.loc[diedfromrtiidx, "rt_diagnosed"] = False
        df.loc[diedfromrtiidx, "rt_polytrauma"] = False
        df.loc[diedfromrtiidx, "rt_inj_severity"] = "none"
        df.loc[diedfromrtiidx, "rt_perm_disability"] = False
        for injury_column in RTI.INJURY_COLUMNS:
            df.loc[diedfromrtiidx, injury_column] = "none"
        for date_to_remove_daly_column in RTI.DATE_TO_REMOVE_DALY_COLUMNS:
            df.loc[diedfromrtiidx, date_to_remove_daly_column] = pd.NaT
        df.loc[diedfromrtiidx, 'rt_date_death_no_med'] = pd.NaT
        df.loc[diedfromrtiidx, 'rt_MAIS_military_score'] = 0
        df.loc[diedfromrtiidx, 'rt_debugging_DALY_wt'] = 0
        df.loc[diedfromrtiidx, 'rt_in_shock'] = False
        # reset whether they have been selected for an injury this month
        df['rt_road_traffic_inc'] = False

        # --------------------------------- UPDATING OF RTI OVER TIME -------------------------------------------------
        # Currently we have the following conditions for being able to be involved in a road traffic injury, they are
        # alive, they aren't currently injured, they didn't die immediately in
        # a road traffic injury in the last month and finally, they aren't currently being treated for a road traffic
        # injury.
        rt_current_non_ind = df.index[df.is_alive & ~df.rt_road_traffic_inc & ~df.rt_imm_death & ~df.rt_med_int &
                                      (df.rt_inj_severity == "none")]

        # ========= Update for people currently not involved in a RTI, make some involved in a RTI event ==============
        # Use linear model helper class
        eq = LinearModel(LinearModelType.MULTIPLICATIVE,
                         self.base_1m_prob_rti,
                         Predictor('sex').when('M', self.rr_injrti_male),
                         Predictor(
                             'age_years',
                             conditions_are_mutually_exclusive=True
                         )
                         .when('.between(0,4)', self.rr_injrti_age04)
                         .when('.between(5,9)', self.rr_injrti_age59)
                         .when('.between(10,17)', self.rr_injrti_age1017)
                         .when('.between(18,29)', self.rr_injrti_age1829)
                         .when('.between(30,39)', self.rr_injrti_age3039)
                         .when('.between(40,49)', self.rr_injrti_age4049)
                         .when('.between(50,59)', self.rr_injrti_age5059)
                         .when('.between(60,69)', self.rr_injrti_age6069)
                         .when('.between(70,79)', self.rr_injrti_age7079),
                         Predictor('li_ex_alc').when(True, self.rr_injrti_excessalcohol)
                         )
        pred = eq.predict(df.loc[rt_current_non_ind])
        random_draw_in_rti = self.module.rng.random_sample(size=len(rt_current_non_ind))
        selected_for_rti = rt_current_non_ind[pred > random_draw_in_rti]
        # Update to say they have been involved in a rti
        df.loc[selected_for_rti, 'rt_road_traffic_inc'] = True
        # Set the date that people were injured to now
        df.loc[selected_for_rti, 'rt_date_inj'] = now
        # ========================= Take those involved in a RTI and assign some to death ==============================
        # This section accounts for pre-hospital mortality, where a person is so severy injured that they die before
        # being able to seek medical care
        selected_to_die = selected_for_rti[self.imm_death_proportion_rti >
                                           self.module.rng.random_sample(size=len(selected_for_rti))]
        # Keep track of who experience pre-hospital mortality with the property rt_imm_death
        df.loc[selected_to_die, 'rt_imm_death'] = True
        # For each person selected to experience pre-hospital mortality, schedule an InstantaneosDeath event
        for individual_id in selected_to_die:
            self.sim.modules['Demography'].do_death(individual_id=individual_id, cause="RTI_imm_death",
                                                    originating_module=self.module)
        # ============= Take those remaining people involved in a RTI and assign injuries to them ==================
        # Drop those who have died immediately
        selected_for_rti_inj_idx = selected_for_rti.drop(selected_to_die)
        # Check that none remain
        assert len(selected_for_rti_inj_idx.intersection(selected_to_die)) == 0
        # take a copy dataframe, used to get the index of the population affected by RTI
        selected_for_rti_inj = df.loc[selected_for_rti_inj_idx]
        # Again make sure that those who have injuries assigned to them are alive, involved in a crash and didn't die on
        # scene
        selected_for_rti_inj = selected_for_rti_inj.loc[df.is_alive & df.rt_road_traffic_inc & ~df.rt_imm_death]
        # To stop people who have died from causes outside of the RTI module progressing through the model, remove
        # any person with the condition 'cause_of_death' is not null
        died_elsewhere_index = selected_for_rti_inj[~ selected_for_rti_inj['cause_of_death'].isnull()].index
        # drop the died_elsewhere_index from selected_for_rti_inj
        selected_for_rti_inj.drop(died_elsewhere_index, inplace=True)
        # Create shorthand link to RTI module
        road_traffic_injuries = self.sim.modules['RTI']

        # if people have been chosen to be injured, assign the injuries using the assign injuries function
        description = road_traffic_injuries.rti_assign_injuries(len(selected_for_rti_inj))
        # replace the nan values with 'none', this is so that the injuries can be copied over from this temporarily used
        # pandas dataframe will fit in with the categories in the columns rt_injury_1 through rt_injury_8
        description = description.replace('nan', 'none')
        # set the index of the description dataframe, so that we can join it to the selected_for_rti_inj dataframe
        description = description.set_index(selected_for_rti_inj.index)
        # copy over values from the assign injury dataframe to self.sim.population.props

        df.loc[selected_for_rti_inj.index, 'rt_ISS_score'] = \
            description.loc[selected_for_rti_inj.index, 'ISS'].astype(int)
        df.loc[selected_for_rti_inj.index, 'rt_MAIS_military_score'] = \
            description.loc[selected_for_rti_inj.index, 'MAIS'].astype(int)
        # ======================== Apply the injuries to the population dataframe ======================================
        # Find the corresponding column names
        injury_columns = pd.Index(RTI.INJURY_COLUMNS)
        matching_columns = description.columns.intersection(injury_columns)
        for col in matching_columns:
            df.loc[selected_for_rti_inj.index, col] = description.loc[selected_for_rti_inj.index, col]
        # Run assert statements to make sure the model is behaving as it should
        # All those who are injured in a road traffic accident have this noted in the property 'rt_road_traffic_inc'
        assert df.loc[selected_for_rti, 'rt_road_traffic_inc'].all()
        # All those who are involved in a road traffic accident have these noted in the property 'rt_date_inj'
        assert (df.loc[selected_for_rti, 'rt_date_inj'] != pd.NaT).all()
        # All those who are injures and do not die immediately have an ISS score > 0
        assert len(df.loc[df.rt_road_traffic_inc & ~df.rt_imm_death, 'rt_ISS_score'] > 0) == \
               len(df.loc[df.rt_road_traffic_inc & ~df.rt_imm_death])
        # ========================== Determine who will experience shock from blood loss ==============================
        internal_bleeding_codes = ['361', '363', '461', '463', '813bo', '813co', '813do', '813eo']
        df = self.sim.population.props

        potential_shock_index, _ = \
            road_traffic_injuries.rti_find_and_count_injuries(df.loc[df.rt_road_traffic_inc, RTI.INJURY_COLUMNS],
                                                              internal_bleeding_codes)
        rand_for_shock = self.module.rng.random_sample(len(potential_shock_index))
        shock_index = potential_shock_index[self.prob_bleeding_leads_to_shock > rand_for_shock]
        df.loc[shock_index, 'rt_in_shock'] = True
        # log the percentage of those with RTIs in shock
        percent_in_shock = \
            len(shock_index) / len(selected_for_rti_inj) if len(selected_for_rti_inj) > 0 else float("nan")
        logger.info(key='Percent_of_shock_in_rti',
                    data={'Percent_of_shock_in_rti': percent_in_shock},
                    description='The percentage of those assigned injuries who were also assign the shock property')
        # ========================== Decide survival time without medical intervention ================================
        # todo: find better time for survival data without med int for ISS scores
        # Assign a date in the future for which when the simulation reaches that date, the person's mortality will be
        # checked if they haven't sought care
        df.loc[selected_for_rti_inj.index, 'rt_date_death_no_med'] = now + DateOffset(days=7)
        # ============================ Injury severity classification =================================================
        # Find those with mild injuries and update the rt_inj_severity property so they have a mild injury
        injured_this_month = df.loc[selected_for_rti_inj.index]
        mild_rti_idx = injured_this_month.index[injured_this_month.is_alive & injured_this_month['rt_ISS_score'] < 15]
        df.loc[mild_rti_idx, 'rt_inj_severity'] = 'mild'
        # Find those with severe injuries and update the rt_inj_severity property so they have a severe injury
        severe_rti_idx = injured_this_month.index[injured_this_month['rt_ISS_score'] >= 15]
        df.loc[severe_rti_idx, 'rt_inj_severity'] = 'severe'
        # check that everyone who has been assigned an injury this month has an associated injury severity
        assert sum(df.loc[df.rt_road_traffic_inc & ~df.rt_imm_death & (df.rt_date_inj == now), 'rt_inj_severity']
                   != 'none') == len(selected_for_rti_inj.index)
        # Find those with polytrauma and update the rt_polytrauma property so they have polytrauma
        polytrauma_idx = description.loc[description.Polytrauma].index
        df.loc[polytrauma_idx, 'rt_polytrauma'] = True
        # Assign daly weights for each person's injuries with the function rti_assign_daly_weights
        road_traffic_injuries.rti_assign_daly_weights(selected_for_rti_inj.index)

        # =============================== Health seeking behaviour set up =======================================
        # Set up health seeking behaviour. Two symptoms are used in the RTI module, the generic injury symptom and an
        # emergency symptom 'severe_trauma'.

        # The condition to be sent to the health care system: 1) They must be alive 2) They must have been involved in a
        # road traffic accident 3) they must have not died immediately in the accident 4) they must not have been to an
        # A and E department previously and been diagnosed

        # The symptom they are assigned depends injury severity, those with mild injuries will be assigned the generic
        # symptom, those with severe injuries will have the emergency injury symptom

        # Create the logical conditions for each symptom
        condition_to_be_sent_to_em = \
            df.is_alive & df.rt_road_traffic_inc & ~df.rt_diagnosed & ~df.rt_imm_death & (df.rt_date_inj == now) & \
            (df.rt_injury_1 != "none") & (df.rt_ISS_score >= self.rt_emergency_care_ISS_score_cut_off)
        condition_to_be_sent_to_begin_non_emergency = \
            df.is_alive & df.rt_road_traffic_inc & ~df.rt_diagnosed & ~df.rt_imm_death & (df.rt_date_inj == now) & \
            (df.rt_injury_1 != "none") & (df.rt_ISS_score < self.rt_emergency_care_ISS_score_cut_off)
        # check that all those who meet the conditions to try and seek healthcare have at least one injury
        assert sum(df.loc[condition_to_be_sent_to_em, 'rt_injury_1'] != "none") == \
               len(df.loc[condition_to_be_sent_to_em])
        assert sum(df.loc[condition_to_be_sent_to_begin_non_emergency, 'rt_injury_1'] != "none") == \
               len(df.loc[condition_to_be_sent_to_begin_non_emergency])
        # create indexes of people to be assigned each rti symptom
        em_idx = df.index[condition_to_be_sent_to_em]
        non_em_idx = df.index[condition_to_be_sent_to_begin_non_emergency]
        # Assign the symptoms
        self.sim.modules['SymptomManager'].change_symptom(
            person_id=em_idx.tolist(),
            disease_module=self.module,
            add_or_remove='+',
            symptom_string='severe_trauma',
        )
        self.sim.modules['SymptomManager'].change_symptom(
            person_id=non_em_idx.tolist(),
            disease_module=self.module,
            add_or_remove='+',
            symptom_string='injury',
        )


class RTI_Check_Death_No_Med(RegularEvent, PopulationScopeEventMixin):
    """
    A regular event which organises whether a person who has not received medical treatment should die as a result of
    their injuries. This even makes use of the maximum AIS-military score, a trauma scoring system developed for
    injuries in a military environment, assumed here to be an indicator of the probability of mortality without
    access to a medical system.

    The properties this function changes are:
    1) rt_no_med_death - the boolean property tracking who dies from road traffic injuries without medical intervention

    2) rt_date_death_no_med - resetting the date to check the person's mortality without medical intervention if
                              they survive
    3) rt_disability - if the person survives a non-fatal injury then this injury may heal and therefore the disability
                       burden is changed
    4) rt_debugging_DALY_wt - if the person survives a non-fatal injury then this injury may heal and therefore the
                              disability burden is changed, this property keeping track of the true disability burden
    5) rt_date_to_remove_daly_{injury_index} - In the event of recovering from a non-fatal injury without medical
                                               intervention a recovery date will scheduled for the relevant injury
                                               index

    If the person is sent here and they don't die, we need to correctly model the level of disability they experience
    from their untreated injuries, some injuries that are left untreated will have an associated daly weight for long
    term disability without treatment, others don't.

    # todo: consult with a doctor about the likelihood of survival without medical treatment

    Currently I am assuming that anyone with an injury severity score of 9 or higher will seek care and have an
    emergency symptom, that means that I have to decide what to do with the following injuries:

    Lacerations - [1101, 2101, 3101, 4101, 5101, 7101, 8101]
    What would a laceration do without stitching? Take longer to heal most likely
    Fractures - ['112', '211', '212, '412', '612', '712', '712a', '712b', '712c', '811', '812']

    Some fractures have an associated level of disability to them, others do not. So things like fractured radius/ulna
    have a code to swap, but others don't. Some are of the no treatment type, such as fractured skulls, fractured ribs
    or fractured vertebrae, so we can just add the same recovery time for these injuries. So '112', '412' and '612' will
    need to have recovery events checked and recovered.
    Dislocations will presumably be popped back into place, the injury will feasably be able to heal but most likely
    with more pain and probably with more time
    Amputations - ['782','782a', '782b', '782c', '882']
    Amputations will presumably trigger emergency health seeking behaviour so they shouldn't turn up here really
    soft tissue injuries - ['241', '342', '441', '442']
    Presumably soft tissue injuries that turn up here will heal over time but with more pain
    Internal organ injury - ['552']
    Injury to the gastrointestinal organs can result in complications later on, but
    Internal bleedings - ['361', '461']
    Surviving internal bleeding is concievably possible, these are comparitively minor bleeds


    """

    def __init__(self, module):
        super().__init__(module, frequency=DateOffset(days=1))
        assert isinstance(module, RTI)
        p = module.parameters
        # Load parameters used by this event
        self.prob_death_MAIS3 = p['prob_death_MAIS3']
        self.prob_death_MAIS4 = p['prob_death_MAIS4']
        self.prob_death_MAIS5 = p['prob_death_MAIS5']
        self.prob_death_MAIS6 = p['prob_death_MAIS6']
        self.daly_wt_radius_ulna_fracture_short_term_with_without_treatment = \
            p['daly_wt_radius_ulna_fracture_short_term_with_without_treatment']
        self.daly_wt_radius_ulna_fracture_long_term_without_treatment = \
            p['daly_wt_radius_ulna_fracture_long_term_without_treatment']
        self.daly_wt_foot_fracture_short_term_with_without_treatment = \
            p['daly_wt_foot_fracture_short_term_with_without_treatment']
        self.daly_wt_foot_fracture_long_term_without_treatment = \
            p['daly_wt_foot_fracture_long_term_without_treatment']
        self.daly_wt_hip_fracture_short_term_with_without_treatment = \
            p['daly_wt_hip_fracture_short_term_with_without_treatment']
        self.daly_wt_hip_fracture_long_term_without_treatment = \
            p['daly_wt_hip_fracture_long_term_without_treatment']
        self.daly_wt_pelvis_fracture_short_term = p['daly_wt_pelvis_fracture_short_term']
        self.daly_wt_pelvis_fracture_long_term = \
            p['daly_wt_pelvis_fracture_long_term']
        self.daly_wt_femur_fracture_short_term = p['daly_wt_femur_fracture_short_term']
        self.daly_wt_femur_fracture_long_term_without_treatment = \
            p['daly_wt_femur_fracture_long_term_without_treatment']
        self.no_treatment_mortality_mais_cutoff = p['unavailable_treatment_mortality_mais_cutoff']
        self.no_treatment_ISS_cut_off = p['consider_death_no_treatment_ISS_cut_off']

    def apply(self, population):
        df = population.props
        now = self.sim.date
        probabilities_of_death = {
            '1': 0,
            '2': 0,
            '3': self.prob_death_MAIS3,
            '4': self.prob_death_MAIS4,
            '5': self.prob_death_MAIS5,
            '6': self.prob_death_MAIS6
        }
        # check if anyone is due to have their mortality without medical intervention determined today
        if len(df.loc[df['rt_date_death_no_med'] == now]) > 0:
            # Get an index of those scheduled to have their mortality checked
            due_to_die_today_without_med_int = df.loc[df['rt_date_death_no_med'] == now].index
            # iterate over those scheduled to die
            for person in due_to_die_today_without_med_int:
                # Create a random number to determine mortality
                rand_for_death = self.module.rng.random_sample(1)
                # create a variable to show if a person has died due to their untreated injuries
                # find which injuries have been untreated
                untreated_injuries = []
                persons_injuries = df.loc[[person], RTI.INJURY_COLUMNS]
                non_empty_injuries = persons_injuries[persons_injuries != "none"]
                non_empty_injuries = non_empty_injuries.dropna(axis=1)
                for col in non_empty_injuries:
                    if pd.isnull(df.loc[person, RTI.INJURY_DATE_COLUMN_MAP[col]]):
                        untreated_injuries.append(df.at[person, col])
                mais_scores = [1]
                for injury in untreated_injuries:
                    mais_scores.append(self.module.ASSIGN_INJURIES_AND_DALY_CHANGES[injury][0][-1])
                max_untreated_injury = max(mais_scores)
                prob_death = probabilities_of_death[str(max_untreated_injury)]
                if df.loc[person, 'rt_med_int'] and (max_untreated_injury < self.no_treatment_mortality_mais_cutoff):
                    # filter out non serious injuries from the consideration of mortality
                    prob_death = 0
                if (rand_for_death < prob_death) and (df.at[person, 'rt_ISS_score'] > self.no_treatment_ISS_cut_off):
                    # If determined to die, schedule a death without med
                    df.loc[person, 'rt_no_med_death'] = True
                    self.sim.modules['Demography'].do_death(individual_id=person, cause="RTI_death_without_med",
                                                            originating_module=self.module)
                else:
                    # If the people do not die from their injuries despite not getting care, we have to decide when and
                    # to what degree their injuries will heal.
                    df.loc[[person], 'rt_recovery_no_med'] = True
                    # Reset the date to check if they die
                    df.loc[[person], 'rt_date_death_no_med'] = pd.NaT
                    swapping_codes = ['712c', '811', '813a', '813b', '813c']
                    # create a dictionary to reference changes to daly weights done here
                    swapping_daly_weights_lookup = {
                        '712c': (- self.daly_wt_radius_ulna_fracture_short_term_with_without_treatment +
                                 self.daly_wt_radius_ulna_fracture_long_term_without_treatment),
                        '811': (- self.daly_wt_foot_fracture_short_term_with_without_treatment +
                                self.daly_wt_foot_fracture_long_term_without_treatment),
                        '813a': (- self.daly_wt_hip_fracture_short_term_with_without_treatment +
                                 self.daly_wt_hip_fracture_long_term_without_treatment),
                        '813b': - self.daly_wt_pelvis_fracture_short_term + self.daly_wt_pelvis_fracture_long_term,
                        '813c': (- self.daly_wt_femur_fracture_short_term +
                                 self.daly_wt_femur_fracture_long_term_without_treatment),
                        'none': 0
                    }
                    road_traffic_injuries = self.sim.modules['RTI']
                    # If those who haven't sought health care have an injury for which we have a daly code
                    # associated with that injury long term without treatment, swap it
                    # Iterate over the person's injuries
                    injuries = df.loc[[person], RTI.INJURY_COLUMNS].values.tolist()
                    # Cannot iterate correctly over list like [[1,2,3]], so need to flatten
                    flattened_injuries = [item for sublist in injuries for item in sublist if item != 'none']
                    if df.loc[person, 'rt_med_int']:
                        flattened_injuries = [injury for injury in flattened_injuries if injury in
                                              df.loc[person, 'rt_injuries_left_untreated']]
                    persons_injuries = df.loc[[person], RTI.INJURY_COLUMNS]
                    for code in flattened_injuries:
                        swapable_code = np.intersect1d(code, swapping_codes)
                        if len(swapable_code) > 0:
                            swapable_code = swapable_code[0]
                        else:
                            swapable_code = 'none'
                        # check that the person has the injury code
                        _, counts = road_traffic_injuries.rti_find_and_count_injuries(persons_injuries, [code])
                        assert counts > 0
                        df.loc[person, 'rt_debugging_DALY_wt'] += swapping_daly_weights_lookup[swapable_code]
                        if df.loc[person, 'rt_debugging_DALY_wt'] > 1:
                            df.loc[person, 'rt_disability'] = 1
                        else:
                            df.loc[person, 'rt_disability'] = df.loc[person, 'rt_debugging_DALY_wt']
                        # if the code is swappable, swap it
                        if df.loc[person, 'rt_disability'] < 0:
                            df.loc[person, 'rt_disability'] = 0
                        if df.loc[person, 'rt_disability'] > 1:
                            df.loc[person, 'rt_disability'] = 1
                        # If they don't have a swappable code, schedule the healing of the injury
                        # get the persons injuries
                        persons_injuries = df.loc[[person], RTI.INJURY_COLUMNS]
                        non_empty_injuries = persons_injuries[persons_injuries != "none"]
                        non_empty_injuries = non_empty_injuries.dropna(axis=1)
                        injury_column, _ = road_traffic_injuries.rti_find_injury_column(
                            person, [code]
                        )
                        date_to_remove_daly_column = RTI.INJURY_DATE_COLUMN_MAP[injury_column]
                        # assign a recovery date
                        # not all injuries have an assigned duration of recovery. These are more serious injuries that
                        # would normally be sent directly to the health system. In the instance that a serious injury
                        # occurs and no treatment is recieved but the person survives assume they will be disabled for
                        # the duration of the simulation

                        # if they haven't sought care at all we don't need to specify which injuries need a recovery
                        # date assigned
                        if not df.loc[person, 'rt_med_int']:
                            if code in self.module.NO_TREATMENT_RECOVERY_TIMES_IN_DAYS.keys():
                                df.loc[person, date_to_remove_daly_column] = (
                                    self.sim.date + DateOffset(
                                        days=self.module.NO_TREATMENT_RECOVERY_TIMES_IN_DAYS[code]
                                    )
                                )
                            else:
                                df.loc[person, date_to_remove_daly_column] = (
                                    self.sim.end_date + DateOffset(days=1)
                                )
                        else:
                            # if they have sought medical care and it hasn't been provided, we need to make sure only
                            # the untreated injuries have a recovery date assigned here
                            code_has_recovery_time = code in self.module.NO_TREATMENT_RECOVERY_TIMES_IN_DAYS.keys()
                            code_is_left_untreated = code in df.loc[person, 'rt_injuries_left_untreated']
                            if code_has_recovery_time & code_is_left_untreated:
                                df.loc[person, date_to_remove_daly_column] = (
                                    self.sim.date + DateOffset(
                                        days=self.module.NO_TREATMENT_RECOVERY_TIMES_IN_DAYS[code]
                                    )
                                )
                            else:
                                df.loc[person, date_to_remove_daly_column] = (
                                    self.sim.end_date + DateOffset(days=1)
                                )
                        # remove the injury code from columns to be treated, as they have not sought care and have
                        # survived without treatment
                        if code in df.loc[person, 'rt_injuries_left_untreated']:
                            if code in df.loc[person, 'rt_injuries_to_cast']:
                                df.loc[person, 'rt_injuries_to_cast'].remove(code)
                            if code in df.loc[person, 'rt_injuries_for_minor_surgery']:
                                df.loc[person, 'rt_injuries_for_minor_surgery'].remove(code)
                            if code in df.loc[person, 'rt_injuries_for_major_surgery']:
                                df.loc[person, 'rt_injuries_for_major_surgery'].remove(code)
                            if code in df.loc[person, 'rt_injuries_to_heal_with_time']:
                                df.loc[person, 'rt_injuries_to_heal_with_time'].remove(code)
                            if code in df.loc[person, 'rt_injuries_to_heal_with_time']:
                                df.loc[person, 'rt_injuries_to_heal_with_time'].remove(code)
                            if code in df.loc[person, 'rt_injuries_for_open_fracture_treatment']:
                                df.loc[person, 'rt_injuries_for_open_fracture_treatment'].remove(code)
                            assert df.loc[person, date_to_remove_daly_column] > self.sim.date


class RTI_Recovery_Event(RegularEvent, PopulationScopeEventMixin):
    """
    A regular event which checks the recovery date determined by each injury in columns rt_injury_1 through
    rt_injury_8, which is stored in columns rt_date_to_remove_daly_1, through rt_date_to_remove_daly_8
    respectively. This event checks the dates stored in the rt_date_to_remove_daly_* columns, when the
    date matches one of the entries, the daly weight is removed and the injury is fully healed.

    The properties changed in this functions is:

    1) rt_date_to_remove_daly - resetting the date to remove the daly weight for each injury once the date is
                                reached in the sim

    2) rt_inj_severity - resetting the person's injury severity once and injury is healed

    3) rt_injuries_to_heal_with_time - resetting the list of injuries that are due to heal over time once healed

    4) rt_injuries_for_minor_surgery - resetting the list of injuries that are treated with minor surgery once
                                       healed
    5) rt_injuries_for_major_surgery - resetting the list of injuries that are treated with major surgery once
                                       healed
    6) rt_injuries_for_open_fracture_treatment - resetting the list of injuries that are treated with open fracture
                                                 treatment once healed
    7) rt_injuries_to_cast - resetting the list of injuries that are treated with fracture cast treatment once healed
    """

    def __init__(self, module):
        super().__init__(module, frequency=DateOffset(days=1))
        assert isinstance(module, RTI)

    def apply(self, population):
        road_traffic_injuries = self.module
        df = population.props
        now = self.sim.date
        # # Isolate the relevant population
        any_not_null = df.loc[
            df.is_alive, RTI.DATE_TO_REMOVE_DALY_COLUMNS
        ].notnull().any(axis=1)
        relevant_population = any_not_null.index[any_not_null]
        # Iterate over all the injured people who are having medical treatment
        for person in relevant_population:
            # Iterate over all the  'rt_date_to_remove_daly_*' dates
            # storing queried date values from dataframe for reuse
            date_values = {}
            for date_column in RTI.DATE_TO_REMOVE_DALY_COLUMNS:
                date_values[date_column] = df.at[person, date_column]
                # check that a recovery date hasn't been assigned to the past
                if not pd.isnull(date_values[date_column]):
                    assert date_values[date_column] >= self.sim.date, (
                        "Recovery date assigned to past"
                    )
                # check if the recovery date is today
                if date_values[date_column] == now:
                    # find the injury code associated with the healed injury
                    injury_column = RTI.INJURY_DATE_COLUMN_MAP[date_column]
                    code_to_remove = [df.loc[person, injury_column]]
                    # Set the healed injury recovery data back to the default state
                    # Also record updated values in date_values dict
                    date_values[date_column] = df.loc[person, date_column] = pd.NaT
                    # Remove the daly weight associated with the healed injury code
                    person_injuries = df.loc[[person], RTI.INJURY_COLUMNS]
                    _, counts = RTI.rti_find_and_count_injuries(
                        person_injuries, self.module.INJURY_CODES[1:]
                    )
                    if counts == 0:
                        pass
                    else:
                        road_traffic_injuries.rti_alter_daly_post_treatment(person, code_to_remove)
            # Check whether all their injuries are healed so the injury properties can be reset
            if all(pd.isnull(date) for date in date_values.values()):
                # remove the injury severity as person is uninjured
                df.at[person, 'rt_inj_severity'] = "none"
            # Check that the date to remove dalys is removed if the date to remove the daly is today
            assert all(date != now for date in date_values.values())
            # finally ensure the reported disability burden is an appropriate value
            current_rt_disability = df.at[person, 'rt_disability']
            if current_rt_disability < 0:
                df.at[person, 'rt_disability'] = 0
            if current_rt_disability > 1:
                df.at[person, 'rt_disability'] = 1


# ---------------------------------------------------------------------------------------------------------
#   RTI SPECIFIC HEALTH SYSTEM INTERACTION EVENTS
#
#   Here are all the different Health System Interactions Events that this module will use.
# ---------------------------------------------------------------------------------------------------------
class HSI_RTI_Imaging_Event(HSI_Event, IndividualScopeEventMixin):
    """This HSI event is triggered by the generic first appointments. After first arriving into the health system at
    either level 0 or level 1, should the injured person require a imaging to diagnose their injuries this HSI
    event is caused and x-ray or ct scans are provided as needed"""

    def __init__(self, module, person_id):
        super().__init__(module, person_id=person_id)
        assert isinstance(module, RTI)

        self.TREATMENT_ID = 'Rti_Imaging'
        self.EXPECTED_APPT_FOOTPRINT = self.make_appt_footprint({'DiagRadio': 1})
        self.ACCEPTED_FACILITY_LEVEL = '1b'

    def apply(self, person_id, squeeze_factor):
        self.sim.population.props.at[person_id, 'rt_diagnosed'] = True
        road_traffic_injuries = self.sim.modules['RTI']
        road_traffic_injuries.rti_injury_diagnosis(person_id, self.EXPECTED_APPT_FOOTPRINT)

        if 'DiagRadio' in list(self.EXPECTED_APPT_FOOTPRINT.keys()):
            self.add_equipment(self.healthcare_system.equipment.from_pkg_names('X-ray'))

        elif 'Tomography' in list(self.EXPECTED_APPT_FOOTPRINT.keys()):
            self.ACCEPTED_FACILITY_LEVEL = '3'
            self.add_equipment({'Computed Tomography (CT machine)', 'CT scanner accessories'})

    def did_not_run(self, *args, **kwargs):
        pass


def _get_untreated_injury_columns(person_id, population_dataframe):
    return [
        RTI.INJURY_DATE_COLUMN_MAP[date_to_remove_daly_column]
        for date_to_remove_daly_column in RTI.DATE_TO_REMOVE_DALY_COLUMNS
        if pd.isnull(population_dataframe.loc[person_id, date_to_remove_daly_column])
    ]


class HSI_RTI_Medical_Intervention(HSI_Event, IndividualScopeEventMixin):
    """This is a Health System Interaction Event.
    An appointment of a person who has experienced a road traffic injury, had their injuries diagnosed through A&E
    and now needs treatment.

    This appointment is designed to organise the treatments needed. In the __init__ section the appointment footprint
    is altered to fit the requirements of the person's treatment need. In this section we count the number of
    minor/major surgeries required and determine how long they will be in the health system for. For some injuries,
    the treatment plan is not entirely set into stone and may vary, for example, some skull fractures will need surgery
    whilst some will not. The treatment plan in its entirety is designed here.

    In the apply section, we send those who need surgeries to either HSI_RTI_Major_Surgery or HSI_RTI_Minor_Surgery,
    those who need stitches to HSI_RTI_Suture, those who need burn treatment to HSI_RTI_Burn_Management and those who
    need fracture casts to HSI_RTI_Casting.

    Pain medication is also requested here with HSI_RTI_Acute_Pain_Management.

    The properties changed in this event are:

    rt_injuries_for_major_surgery - the injuries that are determined to be treated by major surgery are stored in
                                    this list property
    rt_injuries_for_minor_surgery - the injuries that are determined to be treated by minor surgery are stored in
                                    this list property
    rt_injuries_to_cast - the injuries that are determined to be treated with fracture casts are stored in this list
                          property
    rt_injuries_for_open_fracture_treatment - the injuries that are determined to be treated with open fractre treatment
                                              are stored in this list property
    rt_injuries_to_heal_with_time - the injuries that are determined to heal with time are stored in this list property

    rt_date_to_remove_daly - recovery dates for the heal with time injuries are set here

    rt_date_death_no_med - the date to check mortality without medical intervention is removed as this person has
                           sought medical care
    rt_med_int - the bool property that shows whether a person has sought medical care or not
    """

    # TODO: include treatment or at least transfer between facilities, e.g. at KCH "Most patients transferred from
    #  either a health center, 2463 (47.2%), or district hospital, 1996 (38.3%)"

    def __init__(self, module, person_id):
        super().__init__(module, person_id=person_id)

        self.TREATMENT_ID = 'Rti_MedicalIntervention'
        self.EXPECTED_APPT_FOOTPRINT = self.make_appt_footprint({'AccidentsandEmerg': 1})
        self.ACCEPTED_FACILITY_LEVEL = '1b'
        self.BEDDAYS_FOOTPRINT = self.make_beddays_footprint({'general_bed': 8})

        p = module.parameters
        # Load the parameters used in this event
        self.prob_depressed_skull_fracture = p['prob_depressed_skull_fracture']  # proportion of depressed skull
        # fractures in https://doi.org/10.1016/j.wneu.2017.09.084
        self.prob_mild_burns = p['prob_mild_burns']  # proportion of burns accross SSA with TBSA < 10
        # https://doi.org/10.1016/j.burns.2015.04.006
        self.prob_TBI_require_craniotomy = p['prob_TBI_require_craniotomy']
        self.prob_exploratory_laparotomy = p['prob_exploratory_laparotomy']
        self.prob_dislocation_requires_surgery = p['prob_dislocation_requires_surgery']
        self.allowed_interventions = p['allowed_interventions']
        self.prob_perm_disability_with_treatment_severe_TBI = p['prob_perm_disability_with_treatment_severe_TBI']
        # Create an empty list for injuries that are potentially healed without further medical intervention
        self.heal_with_time_injuries = []

    def apply(self, person_id, squeeze_factor):
        road_traffic_injuries = self.sim.modules['RTI']
        df = self.sim.population.props
        p = self.sim.modules['RTI'].parameters
        person = df.loc[person_id]
        # ======================= Design treatment plan, appointment type =============================================
        """ Here, RTI_MedInt designs the treatment plan of the person's injuries, the following determines what the
        major and minor surgery requirements will be

        """
        # Create variables to count how many major or minor surgeries will be required to treat this person
        major_surgery_counts = 0
        minor_surgery_counts = 0
        # Isolate the relevant injury information
        person_injuries = df.loc[[person_id], RTI.INJURY_COLUMNS]

        # todo: work out if the amputations need to be included as a swap or if they already exist

        # create a dictionary to store the probability of each possible treatment for applicable injuries, we are
        # assuming that any amputation treatment plan will just be a major surgery for now
        treatment_plans = {
            # Treatment plan options for skull fracture
            '112': [[self.prob_depressed_skull_fracture, 1 - self.prob_depressed_skull_fracture], ['major', 'HWT']],
            '113': [[1], ['HWT']],
            # Treatment plan for facial fractures
            '211': [[1], ['minor']],
            '212': [[1], ['minor']],
            # Treatment plan for rib fractures
            '412': [[1], ['HWT']],
            # Treatment plan for flail chest
            '414': [[1], ['major']],
            # Treatment plan options for foot fractures
            '811': [[p['prob_foot_frac_require_cast'], p['prob_foot_frac_require_maj_surg'],
                     p['prob_foot_frac_require_min_surg'], p['prob_foot_frac_require_amp']],
                    ['cast', 'major', 'minor', 'major']],
            # Treatment plan options for lower leg fractures
            '812': [[p['prob_tib_fib_frac_require_cast'], p['prob_tib_fib_frac_require_maj_surg'],
                     p['prob_tib_fib_frac_require_min_surg'], p['prob_tib_fib_frac_require_traction'],
                     p['prob_tib_fib_frac_require_amp']],
                    ['cast', 'major', 'minor', 'HWT', 'major']],
            # Treatment plan options for femur/hip fractures
            '813a': [[p['prob_femural_fracture_require_major_surgery'],
                      p['prob_femural_fracture_require_minor_surgery'], p['prob_femural_fracture_require_cast'],
                      p['prob_femural_fracture_require_traction'], p['prob_femural_fracture_require_amputation']],
                     ['major', 'minor', 'cast', 'HWT', 'major']],
            # Treatment plan options for femur/hip fractures
            '813c': [[p['prob_femural_fracture_require_major_surgery'],
                      p['prob_femural_fracture_require_minor_surgery'], p['prob_femural_fracture_require_cast'],
                      p['prob_femural_fracture_require_traction'], p['prob_femural_fracture_require_amputation']],
                     ['major', 'minor', 'cast', 'HWT', 'major']],
            # Treatment plan options for pelvis fractures
            '813b': [[p['prob_pelvis_fracture_traction'], p['prob_pelvis_frac_major_surgery'],
                      p['prob_pelvis_frac_minor_surgery'], p['prob_pelvis_frac_cast']],
                     ['HWT', 'major', 'minor', 'cast']],
            # Treatment plan options for open fractures
            '813bo': [[1], ['open']],
            '813co': [[1], ['open']],
            '813do': [[1], ['open']],
            '813eo': [[1], ['open']],
            # Treatment plan options for traumatic brain injuries
            '133a': [[self.prob_TBI_require_craniotomy, 1 - self.prob_TBI_require_craniotomy], ['major', 'HWT']],
            '133b': [[self.prob_TBI_require_craniotomy, 1 - self.prob_TBI_require_craniotomy], ['major', 'HWT']],
            '133c': [[self.prob_TBI_require_craniotomy, 1 - self.prob_TBI_require_craniotomy], ['major', 'HWT']],
            '133d': [[self.prob_TBI_require_craniotomy, 1 - self.prob_TBI_require_craniotomy], ['major', 'HWT']],
            '134a': [[self.prob_TBI_require_craniotomy, 1 - self.prob_TBI_require_craniotomy], ['major', 'HWT']],
            '134b': [[self.prob_TBI_require_craniotomy, 1 - self.prob_TBI_require_craniotomy], ['major', 'HWT']],
            '135': [[self.prob_TBI_require_craniotomy, 1 - self.prob_TBI_require_craniotomy], ['major', 'HWT']],
            # Treatment plan options for abdominal injuries
            '552': [[self.prob_exploratory_laparotomy, 1 - self.prob_exploratory_laparotomy], ['major', 'HWT']],
            '553': [[self.prob_exploratory_laparotomy, 1 - self.prob_exploratory_laparotomy], ['major', 'HWT']],
            '554': [[self.prob_exploratory_laparotomy, 1 - self.prob_exploratory_laparotomy], ['major', 'HWT']],
            # Treatment plan for vertebrae fracture
            '612': [[1], ['HWT']],
            # Treatment plan for dislocations
            '822a': [[p['prob_dis_hip_require_maj_surg'], p['prob_hip_dis_require_traction'],
                      p['prob_dis_hip_require_cast']], ['major', 'HWT', 'cast']],
            '322': [[self.prob_dislocation_requires_surgery, 1 - self.prob_dislocation_requires_surgery],
                    ['minor', 'HWT']],
            '323': [[self.prob_dislocation_requires_surgery, 1 - self.prob_dislocation_requires_surgery],
                    ['minor', 'HWT']],
            '722': [[self.prob_dislocation_requires_surgery, 1 - self.prob_dislocation_requires_surgery],
                    ['minor', 'HWT']],
            # Soft tissue injury in neck treatment plan
            '342': [[1], ['major']],
            '343': [[1], ['major']],
            # Treatment plan for surgical emphysema
            '442': [[1], ['HWT']],
            # Treatment plan for internal bleeding
            '361': [[1], ['major']],
            '363': [[1], ['major']],
            '461': [[1], ['HWT']],
            # Treatment plan for amputations
            '782a': [[1], ['major']],
            '782b': [[1], ['major']],
            '782c': [[1], ['major']],
            '783': [[1], ['major']],
            '882': [[1], ['major']],
            '883': [[1], ['major']],
            '884': [[1], ['major']],
            # Treatment plan for eye injury
            '291': [[1], ['minor']],
            # Treatment plan for soft tissue injury
            '241': [[1], ['minor']],
            # treatment plan for simple fractures and dislocations
            '712a': [[1], ['cast']],
            '712b': [[1], ['cast']],
            '712c': [[1], ['cast']],
            '822b': [[1], ['cast']]

        }
        # store number of open fractures for use later
        open_fractures = 0
        # check if they have an injury for which we need to find the treatment plan for

        for code in treatment_plans.keys():
            _, counts = road_traffic_injuries.rti_find_and_count_injuries(person_injuries, [code])
            if counts > 0:
                treatment_choice = self.module.rng.choice(treatment_plans[code][1], p=treatment_plans[code][0])
                if treatment_choice == 'cast':
                    df.loc[person_id, 'rt_injuries_to_cast'].append(code)
                if treatment_choice == 'major':
                    df.loc[person_id, 'rt_injuries_for_major_surgery'].append(code)
                    major_surgery_counts += 1
                if treatment_choice == 'minor':
                    df.loc[person_id, 'rt_injuries_for_minor_surgery'].append(code)
                    minor_surgery_counts += 1
                if treatment_choice == 'HWT':
                    df.loc[person_id, 'rt_injuries_to_heal_with_time'].append(code)
                if treatment_choice == 'open':
                    open_fractures += 1
                    df.loc[person_id, 'rt_injuries_for_open_fracture_treatment'].append(code)

        # -------------------------------- Spinal cord injury requirements --------------------------------------------
        # Check whether they have a spinal cord injury, if we allow spinal cord surgery capacilities here, ask for a
        # surgery, otherwise make the injury permanent
        codes = ['673', '673a', '673b', '674', '674a', '674b', '675', '675a', '675b', '676']
        # Ask if this person has a spinal cord injury
        _, counts = road_traffic_injuries.rti_find_and_count_injuries(person_injuries, codes)
        if (counts > 0) & ('include_spine_surgery' in self.allowed_interventions):
            # if this person has a spinal cord injury and we allow surgeries, determine their exact injury
            actual_injury = np.intersect1d(codes, person_injuries.values)
            # update the number of major surgeries
            major_surgery_counts += 1
            # add the injury to the injuries to be treated by major surgery
            df.loc[person_id, 'rt_injuries_for_major_surgery'].append(actual_injury[0])
        elif counts > 0:
            # if no surgery assume that the person will be permanently disabled
            df.at[person_id, 'rt_perm_disability'] = True
            # Find the column and code where the permanent injury is stored
            column, code = road_traffic_injuries.rti_find_injury_column(person_id=person_id, codes=codes)
            # make the injury permanent by adding a 'P' before the code
            df.loc[person_id, column] = "P" + code
            code = df.loc[person_id, column]
            # find which property the injury is stored in
            columns, codes = road_traffic_injuries.rti_find_all_columns_of_treated_injuries(person_id, [code])
            for col in columns:
                # schedule the recovery date for the permanent injury for beyond the end of the simulation (making
                # it permanent)
                df.loc[person_id, RTI.INJURY_DATE_COLUMN_MAP[col]] = (
                    self.sim.end_date + DateOffset(days=1)
                )
                assert df.loc[person_id, RTI.INJURY_DATE_COLUMN_MAP[col]] > self.sim.date

        # --------------------------------- Soft tissue injury in thorax/ lung injury ----------------------------------
        # Check whether they have any soft tissue injuries in the thorax, if so schedule surgery if required else make
        # the injuries heal over time without further medical care
        codes = ['441', '443', '453', '453a', '453b']
        # check if they have chest traume
        _, counts = road_traffic_injuries.rti_find_and_count_injuries(person_injuries, codes)
        if (counts > 0) & ('include_thoroscopy' in self.allowed_interventions):
            # work out the exact injury they have
            actual_injury = np.intersect1d(codes, person_injuries.values)
            # update the number of major surgeries required
            major_surgery_counts += 1
            # add the injury to the injuries to be treated with major surgery so they aren't treated elsewhere
            df.loc[person_id, 'rt_injuries_for_major_surgery'].append(actual_injury[0])

        # -------------------------------- Internal bleeding -----------------------------------------------------------
        # check if they have internal bleeding in the thorax, and if the surgery is available, schedule a major surgery
        codes = ['463']
        _, counts = road_traffic_injuries.rti_find_and_count_injuries(person_injuries, codes)
        if (counts > 0) & ('include_thoroscopy' in self.allowed_interventions):
            # update the number of major surgeries needed
            major_surgery_counts += 1
            # add the injury to the injuries to be treated with major surgery.
            df.loc[person_id, 'rt_injuries_for_major_surgery'].append('463')
        # ================ Determine how long the person will be in hospital based on their ISS score ==================
        inpatient_days = road_traffic_injuries.rti_determine_LOS(person_id)
        # If the patient needs skeletal traction for their injuries they need to stay at minimum 6 weeks,
        # average length of stay for those with femur skeletal traction found from Kramer et al. 2016:
        # https://doi.org/10.1007/s00264-015-3081-3
        # todo: put in complications from femur fractures
        femur_fracture_skeletal_traction_mean_los = p['femur_fracture_skeletal_traction_mean_los']
        other_skeletal_traction_los = p['other_skeletal_traction_los']
        min_los_for_traction = {
            '813c': femur_fracture_skeletal_traction_mean_los,
            '813b': other_skeletal_traction_los,
            '813a': other_skeletal_traction_los,
            '812': other_skeletal_traction_los,
        }
        traction_injuries = [injury for injury in df.loc[person_id, 'rt_injuries_to_heal_with_time'] if injury in
                             min_los_for_traction.keys()]
        if len(traction_injuries) > 0:
            if inpatient_days < min_los_for_traction[traction_injuries[0]]:
                inpatient_days = min_los_for_traction[traction_injuries[0]]

        # Specify the type of bed days needed? not sure if necessary
        self.BEDDAYS_FOOTPRINT.update({'general_bed': inpatient_days})
        # update the expected appointment foortprint
        if inpatient_days > 0:
            self.EXPECTED_APPT_FOOTPRINT.update({'InpatientDays': inpatient_days})
        # ================ Determine whether the person will require ICU days =========================================
        # Percentage of RTIs that required ICU stay 2.7% at KCH : https://doi.org/10.1007/s00268-020-05853-z
        # Percentage of RTIs that require HDU stay 3.3% at KCH
        # Assume for now that ICU admission is entirely dependent on injury severity so that only the 2.7% of most
        # severe injuries get admitted to ICU and the following 3.3% of most severe injuries get admitted to HDU
        # NOTE: LEAVING INPATIENT DAYS IN PLACE TEMPORARILY
        # Seems only one level of care above normal so adjust accordingly
        # self.icu_cut_off_iss_score = 38
        self.hdu_cut_off_iss_score = p['hdu_cut_off_iss_score']
        # Malawi ICU data: doi: 10.1177/0003134820950282
        # General length of stay from Malawi source, not specifically for injuries though
        # mean = 4.8, s.d. = 6, TBI admission mean = 8.4, s.d. = 6.4
        # mortality percentage = 51.2 overall, 50% for TBI admission and 49% for hemorrhage
        # determine the number of ICU days used to treat patient

        if df.loc[person_id, 'rt_ISS_score'] > self.hdu_cut_off_iss_score:

            self.add_equipment(self.healthcare_system.equipment.from_pkg_names('ICU'))

            mean_icu_days = p['mean_icu_days']
            sd_icu_days = p['sd_icu_days']
            mean_tbi_icu_days = p['mean_tbi_icu_days']
            sd_tbi_icu_days = p['sd_tbi_icu_days']
            codes = ['133', '133a', '133b', '133c', '133d' '134', '134a', '134b', '135']
            _, counts = road_traffic_injuries.rti_find_and_count_injuries(person_injuries, codes)
            if counts > 0:
                self.icu_days = int(self.module.rng.normal(mean_tbi_icu_days, sd_tbi_icu_days, 1))
            else:
                self.icu_days = int(self.module.rng.normal(mean_icu_days, sd_icu_days, 1))
            # if the number of ICU days is less than zero make it zero
            if self.icu_days < 0:
                self.icu_days = 0
            # update the property showing if a person is in ICU
            df.loc[person_id, 'rt_in_icu_or_hdu'] = True
            # update the bed days footprint
            self.BEDDAYS_FOOTPRINT.update({'general_bed': self.icu_days})
            # store the injury information of patients in ICU
            logger.info(key='ICU_patients',
                        data=person_injuries,
                        description='The injuries of ICU patients')
        # Check that each injury has only one treatment plan assigned to it
        treatment_plan = \
            person['rt_injuries_for_minor_surgery'] + person['rt_injuries_for_major_surgery'] + \
            person['rt_injuries_to_heal_with_time'] + person['rt_injuries_for_open_fracture_treatment'] + \
            person['rt_injuries_to_cast']
        assert len(treatment_plan) == len(set(treatment_plan))

        # Other test admission protocol. Basing ICU admission of whether they have a TBI
        # 17.3% of head injury patients in KCH were admitted to ICU/HDU (7.9 and 9.4% respectively)

        # Injury characteristics of patients admitted to ICU in Tanzania:
        # 97.8% had lacerations
        # 32.4% had fractures
        # 21.5% had TBI
        # 13.1% had abdominal injuries
        # 2.9% had burns
        # 3.8% had 'other' injuries
        # https://doi.org/10.1186/1757-7241-19-61

        if not df.at[person_id, 'is_alive']:
            return self.make_appt_footprint({})
        # Remove the scheduled death without medical intervention
        df.loc[person_id, 'rt_date_death_no_med'] = pd.NaT
        # Isolate relevant injury information
        person = df.loc[person_id]
        person_injuries = df.loc[[person_id], RTI.INJURY_COLUMNS]
        non_empty_injuries = person_injuries[person_injuries != "none"]
        non_empty_injuries = non_empty_injuries.dropna(axis=1)
        # Check that those who arrive here are alive and have been through the first generic appointment, and didn't
        # die due to rti
        assert person['rt_diagnosed'], 'person sent here has not been through A and E'
        # Check that those who arrive here have at least one injury
        _, counts = RTI.rti_find_and_count_injuries(person_injuries,
                                                    self.module.PROPERTIES.get('rt_injury_1').categories[1:-1])
        if counts == 0:
            logger.debug(key='rti_general_message',
                         data=f"This is RTIMedicalInterventionEvent person {person_id} asked for treatment but doesn't"
                              f"need it.")
            return self.make_appt_footprint({})

        # log the number of injuries this person has
        logger.info(key='number_of_injuries_in_hospital',
                    data={'number_of_injuries': counts},
                    description='The number of injuries of people in the healthsystem')
        # update the model's properties to reflect that this person has sought medical care
        df.at[person_id, 'rt_med_int'] = True
        # =============================== Make 'healed with time' injuries disappear ===================================
        # these are the injuries actually treated in this HSI
        heal_with_time_recovery_times_in_days = {
            # using estimated 6 weeks PLACEHOLDER FOR neck dislocations
            '322': 42,
            '323': 42,
            # using estimated 12 weeks placeholder for dislocated shoulders
            '722': 84,
            # using estimated 2 month placeholder for dislocated knees
            '822a': 60,
            # using estimated 7 weeks PLACEHOLDER FOR SKULL FRACTURE
            '112': 49,
            '113': 49,
            # using estimated 5 weeks PLACEHOLDER FOR rib FRACTURE
            '412': 35,
            # using estimated 9 weeks PLACEHOLDER FOR Vertebrae FRACTURE
            '612': 63,
            # using estimated 9 weeks PLACEHOLDER FOR skeletal traction for tibia/fib
            '812': 63,
            # using estimated 9 weeks PLACEHOLDER FOR skeletal traction for hip
            '813a': 63,
            # using estimated 9 weeks PLACEHOLDER FOR skeletal traction for pelvis
            '813b': 63,
            # using estimated 9 weeks PLACEHOLDER FOR skeletal traction for femur
            '813c': 63,
            # using estimated 3 month PLACEHOLDER FOR abdominal trauma
            '552': 90,
            '553': 90,
            '554': 90,
            # using 1 week placeholder for surgical emphysema
            '442': 7,
            # 2 week placeholder for chest wall bruising
            '461': 14

        }
        tbi = ['133', '133a', '133b', '133c', '133d', '134', '134a', '134b', '135']
        if len(df.at[person_id, 'rt_injuries_to_heal_with_time']) > 0:
            # check whether the heal with time injuries include dislocations, which may have been sent to surgery
            for code in person['rt_injuries_to_heal_with_time']:
                # temporarily dealing with TBI heal dates seporately
                if code in tbi:
                    pass
                else:
                    injury_column, _ = road_traffic_injuries.rti_find_injury_column(
                        person_id, [code]
                    )
                    date_to_remove_daly_column = RTI.INJURY_DATE_COLUMN_MAP[injury_column]
                    df.loc[person_id, date_to_remove_daly_column] = (
                        self.sim.date
                        + DateOffset(days=heal_with_time_recovery_times_in_days[code])
                    )
                    assert df.loc[person_id, date_to_remove_daly_column] > self.sim.date
            heal_with_time_codes = []
            # Check whether the heal with time injury is a skull fracture, which may have been sent to surgery
            tbi = ['133', '133a', '133b', '133c', '133d', '134', '134a', '134b', '135']
            tbi_injury = [injury for injury in tbi if injury in person['rt_injuries_to_heal_with_time']]
            if len(tbi_injury) > 0:
                injury_column, code = road_traffic_injuries.rti_find_injury_column(
                    person_id=person_id, codes=tbi_injury
                )
                date_to_remove_daly_column = RTI.INJURY_DATE_COLUMN_MAP[injury_column]
                # ask if this injury will be permanent
                perm_injury = self.module.rng.random_sample(size=1)
                if perm_injury < self.prob_perm_disability_with_treatment_severe_TBI:
                    # injury is permanent
                    # put a P in front of the code to show it will be a perm injury
                    df.loc[person_id, injury_column] = "P" + code
                    # store the heal with time injury in heal_with_time_codes
                    heal_with_time_codes.append("P" + code)
                    # update the property 'rt_injuries_to_heal_with_time' to contain the new code
                    df.loc[person_id, 'rt_injuries_to_heal_with_time'].remove(code)
                    df.loc[person_id, 'rt_injuries_to_heal_with_time'].append("P" + code)
                    # schedule a recover date beyond this simulation's end
                    df.loc[person_id, date_to_remove_daly_column] = self.sim.end_date + DateOffset(days=1)
                    assert df.loc[person_id, date_to_remove_daly_column] > self.sim.date
                else:
                    heal_with_time_codes.append(tbi_injury[0])
                    # using estimated 6 months PLACEHOLDER FOR TRAUMATIC BRAIN INJURY
                    df.loc[person_id, date_to_remove_daly_column] = self.sim.date + DateOffset(months=6)
                    assert df.loc[person_id, date_to_remove_daly_column] > self.sim.date
            # swap potentially swappable codes
            swapping_codes = RTI.SWAPPING_CODES[:]
            # remove codes that will be treated elsewhere
            for code in person['rt_injuries_for_minor_surgery']:
                if code in swapping_codes:
                    swapping_codes.remove(code)
            for code in person['rt_injuries_for_major_surgery']:
                if code in swapping_codes:
                    swapping_codes.remove(code)
            for code in person['rt_injuries_to_cast']:
                if code in swapping_codes:
                    swapping_codes.remove(code)
            for code in person['rt_injuries_for_open_fracture_treatment']:
                if code in swapping_codes:
                    swapping_codes.remove(code)
            # drop injuries potentially treated elsewhere
            codes_to_swap = [code for code in heal_with_time_codes if code in swapping_codes]
            if len(codes_to_swap) > 0:
                road_traffic_injuries.rti_swap_injury_daly_upon_treatment(person_id, codes_to_swap)
            # check every heal with time injury has a recovery date associated with it
            for code in person['rt_injuries_to_heal_with_time']:
                injury_column, _ = road_traffic_injuries.rti_find_injury_column(
                    person_id, [code]
                )
                date_to_remove_daly_column = RTI.INJURY_DATE_COLUMN_MAP[injury_column]
                assert not pd.isnull(df.loc[person_id, date_to_remove_daly_column]), (
                    'no recovery date given for this injury ' + code
                )
                # check injury heal time is in the future
                assert df.loc[person_id, date_to_remove_daly_column] > self.sim.date
                # remove code from heal with time injury list

            df.loc[person_id, 'rt_injuries_to_heal_with_time'].clear()
        # schedule treatments of all injuries here

        # ======================================= Schedule surgeries ==================================================
        # Schedule the surgeries by calling the functions rti_do_for_major/minor_surgeries which in turn schedules the
        # surgeries, people can have multiple surgeries scheduled so schedule surgeries seperate to the rest of the
        # treatment plans
        # Check they haven't died from another source
        if not pd.isnull(df.loc[person_id, 'cause_of_death']):
            pass
        else:
            if major_surgery_counts > 0:
                # schedule major surgeries
                for count in range(0, major_surgery_counts):
                    road_traffic_injuries.rti_do_for_major_surgeries(person_id=person_id, count=count)
            if minor_surgery_counts > 0:
                # shedule minor surgeries
                for count in range(0, minor_surgery_counts):
                    road_traffic_injuries.rti_do_for_minor_surgeries(person_id=person_id, count=count)
        # Schedule all other treatments here
        # Fractures are sometimes treated via major/minor surgeries. Need to establish which injuries are due to be
        # treated via fracture cast
        frac_codes = ['712', '712a', '712b', '712c', '811', '812', '813a', '813b', '813c', '822a', '822b']
        p = df.loc[person_id]
        codes_treated_elsewhere = \
            p['rt_injuries_for_minor_surgery'] + p['rt_injuries_for_major_surgery'] + \
            p['rt_injuries_to_heal_with_time'] + p['rt_injuries_for_open_fracture_treatment']
        frac_codes = [code for code in frac_codes if code not in codes_treated_elsewhere]
        # Create a lookup table for treatment methods and the injuries that they are due to treat
        single_option_treatments = {
            'suture': ['1101', '2101', '3101', '4101', '5101', '7101', '8101'],
            'burn': ['1114', '2114', '3113', '4113', '5113', '7113', '8113'],
            'fracture': frac_codes,
            'tetanus': ['1101', '2101', '3101', '4101', '5101', '7101', '8101', '1114', '2114', '3113', '4113', '5113',
                        '7113', '8113'],
            'pain': self.module.PROPERTIES.get('rt_injury_1').categories[1:],
            'open': ['813bo', '813co', '813do', '813eo']
        }
        # find this person's untreated injuries
        untreated_injury_cols = _get_untreated_injury_columns(person_id, df)
        person_untreated_injuries = df.loc[[person_id], untreated_injury_cols]

        for treatment in single_option_treatments:
            # If a person has an injury that hasn't been deliberately left untreated then schedule a treatment, or if
            # the treatment is pain management
            untreated_injuries = list(non_empty_injuries.values[0])
            deliberately_untreated_injuries = df.loc[person_id, 'rt_injuries_left_untreated']
            injuries_left_to_treat = [injury for injury in untreated_injuries if injury not in
                                      deliberately_untreated_injuries]
            no_injuries_for_this_treatment = (len(set(injuries_left_to_treat) &
                                                  set(single_option_treatments[treatment])) == 0)
            condition_to_skip = no_injuries_for_this_treatment & (treatment != 'pain')
            if condition_to_skip:
                pass
            else:
                _, inj_counts = road_traffic_injuries.rti_find_and_count_injuries(person_untreated_injuries,
                                                                                  single_option_treatments[treatment])
                if inj_counts > 0 & df.loc[person_id, 'is_alive']:
                    if treatment == 'suture':
                        road_traffic_injuries.rti_ask_for_suture_kit(person_id=person_id)
                    if treatment == 'burn':
                        road_traffic_injuries.rti_ask_for_burn_treatment(person_id=person_id)
                    if treatment == 'fracture':
                        road_traffic_injuries.rti_ask_for_fracture_casts(person_id=person_id)
                    if treatment == 'tetanus':
                        road_traffic_injuries.rti_ask_for_tetanus(person_id=person_id)
                    if treatment == 'pain':
                        road_traffic_injuries.rti_acute_pain_management(person_id=person_id)
                    if treatment == 'open':
                        road_traffic_injuries.rti_ask_for_open_fracture_treatment(person_id=person_id,
                                                                                  counts=open_fractures)

        treatment_plan = \
            p['rt_injuries_for_minor_surgery'] + p['rt_injuries_for_major_surgery'] + \
            p['rt_injuries_to_heal_with_time'] + p['rt_injuries_for_open_fracture_treatment'] + \
            p['rt_injuries_to_cast']
        # make sure injuries are treated in one place only
        assert len(treatment_plan) == len(set(treatment_plan))
        # ============================== Ask if they die even with treatment ===========================================
        self.sim.schedule_event(RTI_Medical_Intervention_Death_Event(self.module, person_id), self.sim.date +
                                DateOffset(days=inpatient_days))
        logger.debug(key='rti_general_message',
                     data=f"This is RTIMedicalInterventionEvent scheduling a potential death on date "
                          f"{self.sim.date + DateOffset(days=inpatient_days)} (end of treatment) for person "
                          f"{person_id}")

    def did_not_run(self):
        person_id = self.target
        df = self.sim.population.props
        logger.debug(key='rti_general_message',
                     data=f"RTIMedicalInterventionEvent did not run on date {self.sim.date} (end of treatment) for "
                          f"person {person_id}")
        injurycodes = {'First injury': df.at[person_id, 'rt_injury_1'],
                       'Second injury': df.at[person_id, 'rt_injury_2'],
                       'Third injury': df.at[person_id, 'rt_injury_3'],
                       'Fourth injury': df.at[person_id, 'rt_injury_4'],
                       'Fifth injury': df.at[person_id, 'rt_injury_5'],
                       'Sixth injury': df.at[person_id, 'rt_injury_6'],
                       'Seventh injury': df.at[person_id, 'rt_injury_7'],
                       'Eight injury': df.at[person_id, 'rt_injury_8']}
        logger.debug(key='rti_injury_profile_of_untreated_person', data=injurycodes)
        # reset the treatment plan
        df.at[person_id, 'rt_injuries_for_major_surgery'] = []
        df.at[person_id, 'rt_injuries_for_minor_surgery'] = []
        df.at[person_id, 'rt_injuries_to_cast'] = []
        df.at[person_id, 'rt_injuries_to_heal_with_time'] = []
        df.at[person_id, 'rt_injuries_for_open_fracture_treatment'] = []


class HSI_RTI_Shock_Treatment(HSI_Event, IndividualScopeEventMixin):
    """
    This HSI event handles the process of treating hypovolemic shock, as recommended by the pediatric
    handbook for Malawi and (TODO: FIND ADULT REFERENCE)
    """

    def __init__(self, module, person_id):
        super().__init__(module, person_id=person_id)
        assert isinstance(module, RTI)

        self.TREATMENT_ID = 'Rti_ShockTreatment'
        self.EXPECTED_APPT_FOOTPRINT = self.make_appt_footprint({'AccidentsandEmerg': 1})
        self.ACCEPTED_FACILITY_LEVEL = '1b'
        self._number_of_times_this_event_has_run = 0
        self._maximum_number_times_event_should_run = self.module.parameters['maximum_number_of_times_HSI_events_should_run']

    def apply(self, person_id, squeeze_factor):
        df = self.sim.population.props
        self._number_of_times_this_event_has_run += 1
        # determine if this is a child
        if df.loc[person_id, 'age_years'] < 15:
            is_child = True
        else:
            is_child = False
        if not df.at[person_id, 'is_alive']:
            return self.make_appt_footprint({})

        # TODO: find a more complete list of required consumables for adults
        if is_child:
            is_cons_available = self.get_consumables(
                self.module.cons_item_codes['shock_treatment_child']
            )
        else:
            is_cons_available = self.get_consumables(
                self.module.cons_item_codes['shock_treatment_adult']
            )

        if is_cons_available:
            logger.debug(key='rti_general_message',
                         data=f"Hypovolemic shock treatment available for person {person_id}")
            df.at[person_id, 'rt_in_shock'] = False
            self.add_equipment({'Infusion pump', 'Drip stand', 'Oxygen cylinder, with regulator', 'Nasal Prongs'})
        else:
            if self._number_of_times_this_event_has_run < self._maximum_number_times_event_should_run:
                self.sim.modules['RTI'].schedule_hsi_event_for_tomorrow(self)
            return self.make_appt_footprint({})

    def did_not_run(self):
        # Assume that untreated shock leads to death for now
        # Schedule the death
        df = self.sim.population.props
        person_id = self.target

        df.at[person_id, 'rt_death_from_shock'] = True
        self.sim.modules['Demography'].do_death(individual_id=person_id, cause="RTI_death_shock",
                                                originating_module=self.module)
        # Log the death
        logger.debug(key='rti_general_message',
                     data=f"This is RTI_Shock_Treatment scheduling a death for person {person_id} who did not recieve "
                          f"treatment for shock on {self.sim.date}"
                     )


class HSI_RTI_Fracture_Cast(HSI_Event, IndividualScopeEventMixin):
    """
    This HSI event handles fracture casts/giving slings for those who need it. The HSI event tests whether the injured
    person has an appropriate injury code, determines how many fractures the person and then requests fracture
    treatment as required.

    The injury codes dealt with in this HSI event are:
    '712a' - broken clavicle, scapula, humerus
    '712b' - broken hand/wrist
    '712c' - broken radius/ulna
    '811' - Fractured foot
    '812' - broken tibia/fibula
    '813a' - Broken hip
    '813b' - broken pelvis
    '813c' - broken femur

    '822a' - dislocated hip
    '822b' - dislocated knee

    The properties altered by this function are
    rt_date_to_remove_daly - setting recovery dates for injuries treated with fracture casts
    rt_injuries_to_cast - once treated the codes used to denote injuries to be treated by fracture casts are removed
                          from the list of injuries due to be treated with fracture casts
    rt_med_int - the property used to denote whether a person getting treatment for road traffic injuries

    """

    def __init__(self, module, person_id):
        super().__init__(module, person_id=person_id)
        assert isinstance(module, RTI)

        self.TREATMENT_ID = 'Rti_FractureCast'
        self.EXPECTED_APPT_FOOTPRINT = self.make_appt_footprint({'AccidentsandEmerg': 1})
        self.ACCEPTED_FACILITY_LEVEL = '1b'
        self._number_of_times_this_event_has_run = 0
        self._maximum_number_times_event_should_run = self.module.parameters[
            'maximum_number_of_times_HSI_events_should_run']

    def apply(self, person_id, squeeze_factor):
        # Get the population and health system
        df = self.sim.population.props
        p = df.loc[person_id]
        self._number_of_times_this_event_has_run += 1

        # if the person isn't alive return a blank footprint
        if not df.at[person_id, 'is_alive']:
            return self.make_appt_footprint({})
        # get a shorthand reference to RTI and consumables modules
        road_traffic_injuries = self.sim.modules['RTI']
        # isolate the relevant injury information
        # Find the untreated injuries
        untreated_injury_cols = _get_untreated_injury_columns(person_id, df)
        person_injuries = df.loc[[person_id], untreated_injury_cols]
        # check if they have a fracture that requires a cast
        codes = ['712b', '712c', '811', '812', '813a', '813b', '813c', '822a', '822b']
        _, fracturecastcounts = road_traffic_injuries.rti_find_and_count_injuries(person_injuries, codes)
        # check if they have a fracture that requires a sling
        codes = ['712a']
        _, slingcounts = road_traffic_injuries.rti_find_and_count_injuries(person_injuries, codes)
        # Check the person sent here is alive, been through the generic first appointment,
        # been through the RTI med intervention
        assert p['rt_diagnosed'], 'person sent here has not been diagnosed'
        assert p['rt_med_int'], 'person sent here has not been treated'
        # Check that the person sent here has an injury treated by this module
        assert fracturecastcounts + slingcounts > 0
        # Check this person has an injury intended to be treated here
        assert len(p['rt_injuries_to_cast']) > 0
        # Check this injury assigned to be treated here is actually had by the person
        assert all(injuries in person_injuries.values for injuries in p['rt_injuries_to_cast'])

        # If they have a fracture that needs a cast, ask for consumables, updating to match the number of
        # fractures).
        is_cons_available = self.get_consumables(
            self.module.cons_item_codes['fracture_treatment'](fracturecastcounts)
        )

        # if the consumables are available then the appointment can run
        if is_cons_available:
            logger.debug(key='rti_general_message',
                         data=f"Fracture casts available for person %d's {fracturecastcounts + slingcounts} fractures, "
                              f"{person_id}"
                         )

            self.add_equipment({'Casting platform', 'Casting chairs', 'Bucket, 10L'})

            # update the property rt_med_int to indicate they are recieving treatment
            df.at[person_id, 'rt_med_int'] = True
            # Find the persons injuries
            non_empty_injuries = person_injuries[person_injuries != "none"]
            non_empty_injuries = non_empty_injuries.dropna(axis=1)
            # Find the injury codes treated by fracture casts/slings
            codes = ['712a', '712b', '712c', '811', '812', '813a', '813b', '813c', '822a', '822b']
            # Some TLO codes have daly weights associated with treated and non-treated injuries, copy the list of
            # swapping codes
            swapping_codes = RTI.SWAPPING_CODES[:]
            # find the relevant swapping codes for this treatment
            swapping_codes = [code for code in swapping_codes if code in codes]
            # remove codes that will be treated elsewhere
            injuries_treated_elsewhere = \
                p['rt_injuries_for_minor_surgery'] + p['rt_injuries_for_major_surgery'] + \
                p['rt_injuries_to_heal_with_time'] + p['rt_injuries_for_open_fracture_treatment']
            # remove codes that are being treated elsewhere
            swapping_codes = [code for code in swapping_codes if code not in injuries_treated_elsewhere]
            # find any potential codes this person has that are due to be swapped and then swap with
            # rti_swap_injury_daly_upon_treatment
            relevant_codes = np.intersect1d(non_empty_injuries.values, swapping_codes)
            if len(relevant_codes) > 0:
                road_traffic_injuries.rti_swap_injury_daly_upon_treatment(person_id, relevant_codes)
            # Find the injuries that have been treated and then schedule a recovery date
            columns, codes = road_traffic_injuries.rti_find_all_columns_of_treated_injuries(
                person_id, df.loc[person_id, 'rt_injuries_to_cast']
            )
            # check that for each injury to be treated by this event we have a corresponding column
            assert len(columns) == len(df.loc[person_id, 'rt_injuries_to_cast'])
            # iterate over the columns of injuries treated here and assign a recovery date
            for injury_column in columns:
                # todo: update this with recovery times for casted broken hips/pelvis/femurs
                # todo: update this with recovery times for casted dislocated hip
                date_to_remove_daly_column = RTI.INJURY_DATE_COLUMN_MAP[injury_column]
                df.loc[person_id, date_to_remove_daly_column] = (
                    self.sim.date + DateOffset(weeks=7)
                )
                # make sure the assigned injury recovery date is in the future
                assert df.loc[person_id, date_to_remove_daly_column] > self.sim.date
            person_injuries = df.loc[person_id, RTI.INJURY_COLUMNS]
            for code in df.loc[person_id, 'rt_injuries_to_cast']:
                injury_column, _ = road_traffic_injuries.rti_find_injury_column(
                    person_id, [code]
                )
                assert not pd.isnull(
                    df.loc[person_id, RTI.INJURY_DATE_COLUMN_MAP[injury_column]]
                ), 'no recovery date given for this injury'
            # remove codes from fracture cast list
            df.loc[person_id, 'rt_injuries_to_cast'].clear()
            df.loc[person_id, 'rt_date_death_no_med'] = pd.NaT
        else:
            if self._number_of_times_this_event_has_run < self._maximum_number_times_event_should_run:
                self.sim.modules['RTI'].schedule_hsi_event_for_tomorrow(self)
            if pd.isnull(df.loc[person_id, 'rt_date_death_no_med']):
                df.loc[person_id, 'rt_date_death_no_med'] = self.sim.date + DateOffset(days=7)
            logger.debug(key='rti_general_message',
                         data=f"Person {person_id} has {fracturecastcounts + slingcounts} fractures without treatment"
                         )
            return self.make_appt_footprint({})

    def did_not_run(self):
        person_id = self.target

        logger.debug(key='rti_general_message',
                     data=f"Fracture casts unavailable for person {person_id}")


class HSI_RTI_Open_Fracture_Treatment(HSI_Event, IndividualScopeEventMixin):
    """
    This HSI event handles fracture casts/giving slings for those who need it. The HSI event tests whether the injured
    person has an appropriate injury code, determines how many fractures the person and then requests fracture
    treatment as required.

    The injury codes dealt with in this HSI event are:
    '813bo' - Open fracture of the pelvis
    '813co' - Open fracture of the femur
    '813do' - Open fracture of the foot
    '813eo' - Open fracture of the tibia/fibula/ankle/patella

    The properties altered by this function are:
    rt_med_int - to denote that this person is recieving treatment
    rt_injuries_for_open_fracture_treatment - removing codes that have been treated by open fracture treatment
    rt_date_to_remove_daly - to schedule recovery dates for open fractures that have recieved treatment
    """

    def __init__(self, module, person_id):
        super().__init__(module, person_id=person_id)
        assert isinstance(module, RTI)

        self.TREATMENT_ID = 'Rti_OpenFractureTreatment'
        self.EXPECTED_APPT_FOOTPRINT = self.make_appt_footprint({'MinorSurg': 1})
        self.ACCEPTED_FACILITY_LEVEL = '1b'
        self._number_of_times_this_event_has_run = 0
        self._maximum_number_times_event_should_run = self.module.parameters[
            'maximum_number_of_times_HSI_events_should_run']

    def apply(self, person_id, squeeze_factor):
        df = self.sim.population.props
        self._number_of_times_this_event_has_run += 1
        if not df.at[person_id, 'is_alive']:
            return self.make_appt_footprint({})
        road_traffic_injuries = self.sim.modules['RTI']
        # isolate the relevant injury information
        person_injuries = df.loc[[person_id], RTI.INJURY_COLUMNS]
        # check if they have a fracture that requires a cast
        codes = ['813bo', '813co', '813do', '813eo']
        _, open_fracture_counts = road_traffic_injuries.rti_find_and_count_injuries(person_injuries, codes)
        assert open_fracture_counts > 0
        # Check the person sent here is alive, been through the generic first appointment,
        # been through the RTI med intervention
        assert df.loc[person_id, 'rt_diagnosed'], 'person sent here has not been diagnosed'
        assert df.loc[person_id, 'rt_med_int'], 'person sent here has not been treated'

        # If they have an open fracture, ask for consumables to treat fracture
        wound_contaminated = (
            (open_fracture_counts > 0)
            and (self.module.parameters['prob_open_fracture_contaminated'] > self.module.rng.random_sample())
        )

        # Check that there are enough consumables to treat this person's fractures
        is_cons_available = self.get_consumables(self.module.cons_item_codes["open_fracture_treatment"]) and (
            # If wound is "grossly contaminated" administer Metronidazole, else ignore
            self.get_consumables(self.module.cons_item_codes["open_fracture_treatment_additional_if_contaminated"])
            if wound_contaminated else True)

        if is_cons_available:
            logger.debug(key='rti_general_message',
                         data=f"Fracture casts available for person {person_id} {open_fracture_counts} open fractures"
                         )

            self.add_equipment(self.healthcare_system.equipment.from_pkg_names('Major Surgery'))

            person = df.loc[person_id]
            # update the dataframe to show this person is recieving treatment
            df.loc[person_id, 'rt_med_int'] = True
            # Find the persons injuries to be treated
            non_empty_injuries = person['rt_injuries_for_open_fracture_treatment']
            columns, code = road_traffic_injuries.rti_find_all_columns_of_treated_injuries(
                person_id, non_empty_injuries
            )
            # Some TLO codes have daly weights associated with treated and non-treated injuries
            if code[0] == '813bo':
                road_traffic_injuries.rti_swap_injury_daly_upon_treatment(person_id, code[0])
            # Schedule a recovery date for the injury
            # estimated 6-9 months recovery times for open fractures
            date_to_remove_daly_column = RTI.INJURY_DATE_COLUMN_MAP[columns[0]]
            df.loc[person_id, date_to_remove_daly_column] = (
                self.sim.date + DateOffset(months=7)
            )
            assert df.loc[person_id, date_to_remove_daly_column] > self.sim.date
            assert not pd.isnull(
                df.loc[person_id, date_to_remove_daly_column]
            ), 'no recovery date given for this injury'
            df.loc[person_id, 'rt_date_death_no_med'] = pd.NaT
            # remove code from open fracture list
            if code[0] in df.loc[person_id, 'rt_injuries_for_open_fracture_treatment']:
                df.loc[person_id, 'rt_injuries_for_open_fracture_treatment'].remove(code[0])
        else:
            if self._number_of_times_this_event_has_run < self._maximum_number_times_event_should_run:
                self.sim.modules['RTI'].schedule_hsi_event_for_tomorrow(self)
            if pd.isnull(df.loc[person_id, 'rt_date_death_no_med']):
                df.loc[person_id, 'rt_date_death_no_med'] = self.sim.date + DateOffset(days=7)
            logger.debug(key='rti_general_message',
                         data=f"Person {person_id}'s has {open_fracture_counts} open fractures without treatment",
                         )

    def did_not_run(self):
        person_id = self.target

        logger.debug(key='rti_general_message',
                     data=f"Open fracture treatment unavailable for person {person_id}")


class HSI_RTI_Suture(HSI_Event, IndividualScopeEventMixin):
    """
    This HSI event handles lacerations giving suture kits for those who need it. The HSI event tests whether the injured
    person has an appropriate injury code, determines how many lacerations the person and then requests suture kits
     as required.


    The codes dealt with are:
    '1101' - Laceration to the head
    '2101' - Laceration to the face
    '3101' - Laceration to the neck
    '4101' - Laceration to the thorax
    '5101' - Laceration to the abdomen
    '7101' - Laceration to the upper extremity
    '8101' - Laceration to the lower extremity

    The properties altered by this function are:
    rt_med_int - to denote that this person is recieving treatment
    rt_date_to_remove_daly - to schedule recovery dates for lacerations treated in this hsi
    """

    def __init__(self, module, person_id):
        super().__init__(module, person_id=person_id)
        assert isinstance(module, RTI)

        self.TREATMENT_ID = 'Rti_Suture'
        self.EXPECTED_APPT_FOOTPRINT = self.make_appt_footprint({
            ('Under5OPD' if self.sim.population.props.at[person_id, "age_years"] < 5 else 'Over5OPD'): 1})
        self.ACCEPTED_FACILITY_LEVEL = '1b'
        self._number_of_times_this_event_has_run = 0
        self._maximum_number_times_event_should_run = self.module.parameters[
            'maximum_number_of_times_HSI_events_should_run']

    def apply(self, person_id, squeeze_factor):
        df = self.sim.population.props
        self._number_of_times_this_event_has_run += 1

        if not df.at[person_id, 'is_alive']:
            return self.make_appt_footprint({})
        road_traffic_injuries = self.sim.modules['RTI']

        person_injuries = df.loc[[person_id], RTI.INJURY_COLUMNS]
        codes = ['1101', '2101', '3101', '4101', '5101', '7101', '8101']
        _, lacerationcounts = road_traffic_injuries.rti_find_and_count_injuries(person_injuries, codes)
        # Check the person sent here didn't die due to rti, has been through A&E, through Med int
        assert df.loc[person_id, 'rt_diagnosed'], 'person sent here has not been through A and E'
        assert df.loc[person_id, 'rt_med_int'], 'person sent here has not been treated'
        # Check that the person sent here has an injury that is treated by this HSI event
        assert lacerationcounts > 0
        if lacerationcounts > 0:

            # check the number of suture kits required and request them
            is_cons_available = self.get_consumables(
                self.module.cons_item_codes['laceration_treatment'](lacerationcounts))

            # Availability of consumables determines if the intervention is delivered...
            if is_cons_available:
                logger.debug(key='rti_general_message',
                             data=f"This facility has open wound treatment available which has been used for person "
                                  f"{person_id}."
                             )
                logger.debug(key='rti_general_message',
                             data=f"This facility treated their {lacerationcounts} open wounds")

                columns, codes = road_traffic_injuries.rti_find_all_columns_of_treated_injuries(person_id, codes)
                for injury_column in columns:
                    # heal time for lacerations is roughly two weeks according to:
                    # https://www.facs.org/~/media/files/education/patient%20ed/wound_lacerations.ashx#:~:text=of%20
                    # wound%20and%20your%20general,have%20a%20weakened%20immune%20system.
                    date_to_remove_daly_column = RTI.INJURY_DATE_COLUMN_MAP[injury_column]
                    df.loc[person_id, date_to_remove_daly_column] = (
                        self.sim.date + DateOffset(days=14)
                    )
                    assert df.loc[person_id, date_to_remove_daly_column] > self.sim.date
                df.loc[person_id, 'rt_date_death_no_med'] = pd.NaT
            else:
                if self._number_of_times_this_event_has_run < self._maximum_number_times_event_should_run:
                    self.sim.modules['RTI'].schedule_hsi_event_for_tomorrow(self)
                if pd.isnull(df.loc[person_id, 'rt_date_death_no_med']):
                    df.loc[person_id, 'rt_date_death_no_med'] = self.sim.date + DateOffset(days=7)
                logger.debug(key='rti_general_message',
                             data="This facility has no treatment for open wounds available.")
                return self.make_appt_footprint({})

    def did_not_run(self):
        person_id = self.target

        logger.debug(key='rti_general_message',
                     data=f"Suture kits unavailable for person {person_id}")


class HSI_RTI_Burn_Management(HSI_Event, IndividualScopeEventMixin):
    """
    This HSI event handles burns giving treatment for those who need it. The HSI event tests whether the injured
    person has an appropriate injury code, determines how many burns the person and then requests appropriate treatment
     as required.



    The codes dealt with in this HSI event are:
    '1114' - Burns to the head
    '2114' - Burns to the face
    '3113' - Burns to the neck
    '4113' - Burns to the thorax
    '5113' - Burns to the abdomen
    '7113' - Burns to the upper extremities
    '8113' - Burns to the lower extremities

    The properties treated by this module are:
    rt_med_int - to denote that this person is recieving treatment for their injuries
    rt_date_to_remove_daly - to schedule recovery dates for injuries treated here
    """

    def __init__(self, module, person_id):
        super().__init__(module, person_id=person_id)
        assert isinstance(module, RTI)

        self.TREATMENT_ID = 'Rti_BurnManagement'
        self.EXPECTED_APPT_FOOTPRINT = self.make_appt_footprint({'MinorSurg': 1})
        self.ACCEPTED_FACILITY_LEVEL = '1b'
        self.BEDDAYS_FOOTPRINT = self.make_beddays_footprint({'general_bed': 1})

        p = self.module.parameters
        self.prob_mild_burns = p['prob_mild_burns']
        self._number_of_times_this_event_has_run = 0
        self._maximum_number_times_event_should_run = p['maximum_number_of_times_HSI_events_should_run']


    def apply(self, person_id, squeeze_factor):
        df = self.sim.population.props
        self._number_of_times_this_event_has_run += 1

        if not df.at[person_id, 'is_alive']:
            return self.make_appt_footprint({})
        road_traffic_injuries = self.sim.modules['RTI']

        person_injuries = df.loc[[person_id], RTI.INJURY_COLUMNS]
        codes = ['1114', '2114', '3113', '4113', '5113', '7113', '8113']
        _, burncounts = road_traffic_injuries.rti_find_and_count_injuries(person_injuries, codes)
        # check the person sent here has an injury treated by this module
        assert burncounts > 0
        # check the person sent here didn't die due to rti, has been through A and E and had RTI_med_int
        assert df.loc[person_id, 'rt_diagnosed'], 'this person has not been through a and e'
        assert df.loc[person_id, 'rt_med_int'], 'this person has not been treated'
        if burncounts > 0:
            # Request materials for burn treatment
            cons_needed = self.module.cons_item_codes['burn_treatment'](burncounts)

            possible_large_TBSA_burn_codes = ['7113', '8113', '4113', '5113']
            idx2, bigburncounts = \
                road_traffic_injuries.rti_find_and_count_injuries(person_injuries, possible_large_TBSA_burn_codes)
            random_for_severe_burn = self.module.rng.random_sample(size=1)
            # ======================== If burns severe enough then give IV fluid replacement ===========================
            if (burncounts > 1) or ((len(idx2) > 0) & (random_for_severe_burn > self.prob_mild_burns)):
                # check if they have multiple burns, which implies a higher burned total body surface area (TBSA) which
                # will alter the treatment plan
                cons_needed.update(
                    self.module.cons_item_codes['ringers lactate for multiple burns']
                )

            is_cons_available = self.get_consumables(cons_needed)
            if is_cons_available:
                logger.debug(key='rti_general_message',
                             data=f"This facility has burn treatment available which has been used for person "
                                  f"{person_id}")
                logger.debug(key='rti_general_message',
                             data=f"This facility treated their {burncounts} burns")
                df.at[person_id, 'rt_med_int'] = True
                person = df.loc[person_id]
                injury_column, _ = road_traffic_injuries.rti_find_injury_column(
                    person_id, codes
                )
                date_to_remove_daly_column = RTI.INJURY_DATE_COLUMN_MAP[injury_column]
                # estimate burns take 4 weeks to heal
                df.loc[person_id, date_to_remove_daly_column] = (
                    self.sim.date + DateOffset(weeks=4)
                )
                assert df.loc[person_id, date_to_remove_daly_column] > self.sim.date
                persons_injuries = df.loc[[person_id], RTI.INJURY_COLUMNS]
                non_empty_injuries = persons_injuries[persons_injuries != "none"]
                non_empty_injuries = non_empty_injuries.dropna(axis=1)
                swapping_codes = RTI.SWAPPING_CODES[:]
                swapping_codes = [code for code in swapping_codes if code in codes]
                # remove codes that will be treated elsewhere
                treatment_plan = (
                    person['rt_injuries_for_major_surgery'] + person['rt_injuries_for_minor_surgery'] +
                    person['rt_injuries_for_minor_surgery'] + person['rt_injuries_to_cast'] +
                    person['rt_injuries_to_heal_with_time'] + person['rt_injuries_for_open_fracture_treatment']
                )
                swapping_codes = [code for code in swapping_codes if code not in treatment_plan]
                relevant_codes = np.intersect1d(non_empty_injuries.values, swapping_codes)
                if len(relevant_codes) > 0:
                    road_traffic_injuries.rti_swap_injury_daly_upon_treatment(person_id, relevant_codes)

                assert df.loc[person_id, date_to_remove_daly_column] > self.sim.date, (
                    'recovery date assigned to past'
                )
                df.loc[person_id, 'rt_date_death_no_med'] = pd.NaT
            else:
                if self._number_of_times_this_event_has_run < self._maximum_number_times_event_should_run:
                    self.sim.modules['RTI'].schedule_hsi_event_for_tomorrow(self)
                if pd.isnull(df.loc[person_id, 'rt_date_death_no_med']):
                    df.loc[person_id, 'rt_date_death_no_med'] = self.sim.date + DateOffset(days=7)
                logger.debug(key='rti_general_message',
                             data="This facility has no treatment for burns available.")

    def did_not_run(self):
        person_id = self.target

        logger.debug(key='rti_general_message',
                     data=f"Burn treatment unavailable for person {person_id}")


class HSI_RTI_Tetanus_Vaccine(HSI_Event, IndividualScopeEventMixin):
    """
    This HSI event handles tetanus vaccine requests, the idea being that by separating these from the burn and
    laceration and burn treatments, those treatments can go ahead without the availability of tetanus stopping the event

    """

    def __init__(self, module, person_id):
        super().__init__(module, person_id=person_id)
        assert isinstance(module, RTI)

        self.TREATMENT_ID = 'Rti_TetanusVaccine'
        self.EXPECTED_APPT_FOOTPRINT = self.make_appt_footprint({'EPI': 1})
        self.ACCEPTED_FACILITY_LEVEL = '1b'
        self._number_of_times_this_event_has_run = 0
        self._maximum_number_times_event_should_run = self.module.parameters[
            'maximum_number_of_times_HSI_events_should_run']

    def apply(self, person_id, squeeze_factor):
        df = self.sim.population.props
        self._number_of_times_this_event_has_run += 1

        if not df.at[person_id, 'is_alive']:
            return self.make_appt_footprint({})
        person_injuries = df.loc[[person_id], RTI.INJURY_COLUMNS]
        # check the person sent here hasn't died due to rti, has been through A and E and had RTI_med_int
        assert df.loc[person_id, 'rt_diagnosed'], 'This person has not been through a and e'
        assert df.loc[person_id, 'rt_med_int'], 'This person has not been through rti med int'
        # check the person sent here has an injury treated by this module
        codes_for_tetanus = ['1101', '2101', '3101', '4101', '5101', '7101', '8101',
                             '1114', '2114', '3113', '4113', '5113', '7113', '8113']
        _, counts = RTI.rti_find_and_count_injuries(person_injuries, codes_for_tetanus)
        if counts == 0:
            logger.debug(key='rti_general_message',
                         data=f"This is RTI tetanus vaccine person {person_id} asked for treatment but doesn't"
                              f"need it.")
            return self.make_appt_footprint({})
        # If they have a laceration/burn ask request the tetanus vaccine
        if counts > 0:
            is_tetanus_available = self.get_consumables(self.module.cons_item_codes['tetanus_treatment'])
            if is_tetanus_available:
                logger.debug(key='rti_general_message',
                             data=f"Tetanus vaccine requested for person {person_id} and given")
            else:
                if self._number_of_times_this_event_has_run < self._maximum_number_times_event_should_run:
                    self.sim.modules['RTI'].schedule_hsi_event_for_tomorrow(self)
                logger.debug(key='rti_general_message',
                             data=f"Tetanus vaccine requested for person {person_id}, not given")
                return self.make_appt_footprint({})

    def did_not_run(self):
        person_id = self.target

        logger.debug(key='rti_general_message',
                     data=f"Tetanus vaccine unavailable for person {person_id}")


class HSI_RTI_Acute_Pain_Management(HSI_Event, IndividualScopeEventMixin):
    """ This HSI event handles all requests for pain management here, all injuries will pass through here and the pain
    medicine required will be set to manage the level of pain they are experiencing, with mild pain being managed with
    paracetamol/NSAIDS, moderate pain being managed with tramadol and severe pain being managed with morphine.

     "There is a mismatch between the burden of musculoskeletal pain conditions and appropriate health policy response
     and planning internationally that can be addressed with an integrated research and policy agenda."
     SEE doi: 10.2105/AJPH.2018.304747
    """

    def __init__(self, module, person_id):
        super().__init__(module, person_id=person_id)
        assert isinstance(module, RTI)

        self.TREATMENT_ID = 'Rti_AcutePainManagement'
        self.EXPECTED_APPT_FOOTPRINT = self.make_appt_footprint({
            ('Under5OPD' if self.sim.population.props.at[person_id, "age_years"] < 5 else 'Over5OPD'): 1})
        self.ACCEPTED_FACILITY_LEVEL = '1b'
        self._number_of_times_this_event_has_run = 0
        self._maximum_number_times_event_should_run = self.module.parameters[
            'maximum_number_of_times_HSI_events_should_run']

    def apply(self, person_id, squeeze_factor):
        df = self.sim.population.props
        self._number_of_times_this_event_has_run += 1

        if not df.at[person_id, 'is_alive']:
            return self.make_appt_footprint({})
        # Check that the person sent here is alive, has been through A&E and RTI_Med_int
        assert df.loc[person_id, 'rt_diagnosed'], 'This person has not been through a and e'
        assert df.loc[person_id, 'rt_med_int'], 'This person has not been through rti med int'
        person_injuries = df.loc[[person_id], RTI.INJURY_COLUMNS]
        road_traffic_injuries = self.sim.modules['RTI']
        pain_level = "none"
        # create a dictionary to associate the level of pain to the codes
        pain_dict = {
            'severe': ['1114', '2114', '3113', '4113', '5113', '7113', '8113',  # burns
                       'P782', 'P782a', 'P782b', 'P782c', 'P783', 'P882', 'P883', 'P884',  # amputations
                       '673', '673a', '673b', '674', '674a', '674b', '675', '675a', '675b', '676',
                       'P673', 'P673a', 'P673b', 'P674', 'P674a', 'P674b', 'P675', 'P675a', 'P675b', 'P676',  # SCI
                       '552', '553', '554',  # abdominal trauma
                       '463', '453', '453a', '453b', '441', '443'  # severe chest trauma
                       ],
            'moderate': ['112', '113', '211', '212', '412', '414', '612', '712', '712a', '712b', '712c',
                         '811', '812', '813', '813a', '813b', '813c',  # fractures
                         '322', '323', '722', '822', '822a', '822b',  # dislocations
                         '342', '343', '361', '363',  # neck trauma
                         '461',  # chest wall bruising
                         '813bo', '813co', '813do', '813eo'  # open fractures
                         ],
            'mild': ['1101', '2101', '3101', '4101', '5101', '7101', '8101',  # lacerations
                     '241',  # Minor soft tissue injuries
                     '133', '133a', '133b', '133c', '133d', '134', '134a', '134b', '135',  # TBI
                     'P133', 'P133a', 'P133b', 'P133c', 'P133d', 'P134', 'P134a', 'P134b', 'P135',  # Perm TBI
                     '291',  # Eye injury
                     '442'
                     ]
        }
        # iterate over the dictionary to find the pain level, going from highest pain to lowest pain in a for loop,
        # then find the highest level of pain this person has by breaking the for loop
        for severity in pain_dict.keys():
            _, counts = road_traffic_injuries.rti_find_and_count_injuries(person_injuries, pain_dict[severity])
            if counts > 0:
                pain_level = severity
                break
        if pain_level == "mild":
            # Multiple options, some are conditional
            # Give paracetamol
            # Give NSAIDS such as aspirin (unless they are under 16) for soft tissue pain, but not if they are pregnant
            dict_to_output = {'person': person_id,
                              'pain level': pain_level}
            logger.info(key='Requested_Pain_Management',
                        data=dict_to_output,
                        description='Summary of the pain medicine requested by each person')
            if df.loc[person_id, 'age_years'] < 16:
                cond = self.get_consumables(
                    self.module.cons_item_codes['pain_management_mild_under_16']
                )
            else:
                cond1 = self.get_consumables(self.module.cons_item_codes['pain_management_mild_above_16'])
                cond2 = self.get_consumables(self.module.cons_item_codes['pain_management_mild_under_16'])
                if (cond1 is True) & (cond2 is True):
                    which = self.module.rng.random_sample(size=1)
                    if which <= 0.5:
                        cond = cond1
                        logger.debug(key='rti_general_message',
                                     data=f"Person {person_id} requested paracetamol for their pain relief")
                    else:
                        cond = cond2
                        logger.debug(key='rti_general_message',
                                     data=f"Person {person_id} requested diclofenac for their pain relief")
                elif (cond1 is True) & (cond2 is False):
                    cond = cond1
                    logger.debug(key='rti_general_message',
                                 data=f"Person {person_id} requested paracetamol for their pain relief")
                elif (cond1 is False) & (cond2 is True):
                    cond = cond2
                    logger.debug(key='rti_general_message',
                                 data=f"Person {person_id} requested diclofenac for their pain relief")
                else:
                    which = self.module.rng.random_sample(size=1)
                    if which <= 0.5:
                        cond = cond1
                        logger.debug(key='rti_general_message',
                                     data=f"Person {person_id} requested paracetamol for their pain relief")
                    else:
                        cond = cond2
                        logger.debug(key='rti_general_message',
                                     data=f"Person {person_id} requested diclofenac for their pain relief")
            # Availability of consumables determines if the intervention is delivered...
            if cond:
                logger.debug(key='rti_general_message',
                             data=f"This facility has pain management available for mild pain which has been used for "
                                  f"person {person_id}.")
                dict_to_output = {'person': person_id,
                                  'pain level': pain_level}
                logger.info(key='Successful_Pain_Management',
                            data=dict_to_output,
                            description='Pain medicine successfully provided to the person')
            else:
                if self._number_of_times_this_event_has_run < self._maximum_number_times_event_should_run:
                    self.sim.modules['RTI'].schedule_hsi_event_for_tomorrow(self)
                logger.debug(key='rti_general_message',
                             data=f"This facility has no pain management available for their mild pain, person "
                                  f"{person_id}.")
                return self.make_appt_footprint({})

        if pain_level == "moderate":
            dict_to_output = {'person': person_id,
                              'pain level': pain_level}
            logger.info(key='Requested_Pain_Management',
                        data=dict_to_output,
                        description='Summary of the pain medicine requested by each person')

            is_cons_available = self.get_consumables(self.module.cons_item_codes['pain_management_moderate'])
            logger.debug(key='rti_general_message',
                         data=f"Person {person_id} has requested tramadol for moderate pain relief")

            if is_cons_available:
                logger.debug(key='rti_general_message',
                             data=f"This facility has pain management available for moderate pain which has been used "
                                  f"for person {person_id}.")
                dict_to_output = {'person': person_id,
                                  'pain level': pain_level}
                logger.info(key='Successful_Pain_Management',
                            data=dict_to_output,
                            description='Pain medicine successfully provided to the person')
            else:
                if self._number_of_times_this_event_has_run < self._maximum_number_times_event_should_run:
                    self.sim.modules['RTI'].schedule_hsi_event_for_tomorrow(self)
                logger.debug(key='rti_general_message',
                             data=f"This facility has no pain management available for moderate pain for person "
                                  f"{person_id}.")
                return self.make_appt_footprint({})

        if pain_level == "severe":
            dict_to_output = {'person': person_id,
                              'pain level': pain_level}
            logger.info(key='Requested_Pain_Management',
                        data=dict_to_output,
                        description='Summary of the pain medicine requested by each person')
            # give morphine
            is_cons_available = self.get_consumables(
                self.module.cons_item_codes['pain_management_severe']
            )
            logger.debug(key='rti_general_message',
                         data=f"Person {person_id} has requested morphine for severe pain relief")

            if is_cons_available:
                logger.debug(key='rti_general_message',
                             data=f"This facility has pain management available for severe pain which has been used for"
                                  f" person {person_id}")
                dict_to_output = {'person': person_id,
                                  'pain level': pain_level}
                logger.info(key='Successful_Pain_Management',
                            data=dict_to_output,
                            description='Pain medicine successfully provided to the person')
            else:
                if self._number_of_times_this_event_has_run < self._maximum_number_times_event_should_run:
                    self.sim.modules['RTI'].schedule_hsi_event_for_tomorrow(self)
                logger.debug(key='rti_general_message',
                             data=f"This facility has no pain management available for severe pain for person "
                                  f"{person_id}.")
                return self.make_appt_footprint({})

    def did_not_run(self):
        person_id = self.target

        df = self.sim.population.props
        logger.debug(key='rti_general_message',
                     data=f"Pain relief unavailable for person {person_id}")
        injurycodes = {'First injury': df.at[person_id, 'rt_injury_1'],
                       'Second injury': df.at[person_id, 'rt_injury_2'],
                       'Third injury': df.at[person_id, 'rt_injury_3'],
                       'Fourth injury': df.at[person_id, 'rt_injury_4'],
                       'Fifth injury': df.at[person_id, 'rt_injury_5'],
                       'Sixth injury': df.at[person_id, 'rt_injury_6'],
                       'Seventh injury': df.at[person_id, 'rt_injury_7'],
                       'Eight injury': df.at[person_id, 'rt_injury_8']}
        logger.debug(key='rti_general_message',
                     data=f"Injury profile of person {person_id}, {injurycodes}")


class HSI_RTI_Major_Surgeries(HSI_Event, IndividualScopeEventMixin):
    """This is a Health System Interaction Event.
        An appointment of a person who has experienced a road traffic injury, had their injuries diagnosed through
        A and E and requires major surgery.

        Major surgeries are defined here as surgeries that include extensive work such as entering a body cavity,
        removing an organ or altering the body’s anatomy

        The injuries treated in this module are as follows:

        FRACTURES:
        While district hospitals can provide some
        emergency trauma care and surgeries, only central hospitals
        are equipped to provide advanced orthopaedic surgery. - Lavy et al. 2007

        '112' - Depressed skull fracture - reported use of surgery in Eaton et al. 2017
        '811' - fractured foot - reported use of surgery in Chagomerana et al. 2017
        '812' - fracture tibia/fibula - reported use of surgery in Chagomerana et al. 2017
        '813a' - Fractured hip - reported use of surgery and Lavy et al. 2007
        '813b' - Fractured pelvis - reported use of surgery and Lavy et al. 2007
        '813c' - Fractured femur - reported use of surgery and Lavy et al. 2007
        '414' - Flail chest - https://www.sciencedirect.com/science/article/abs/pii/S0020138303002900

        SOFT TISSUE INJURIES:
        '342' - Soft tissue injury of the neck
        '343' - Soft tissue injury of the neck

        Thoroscopy treated injuries:
        https://www.ncbi.nlm.nih.gov/nlmcatalog/101549743
        Ref from pediatric handbook for Malawi
        '441' - Closed pneumothorax
        '443' - Open pneumothorax
        '463' - Haemothorax
        '453a' - Diaphragm rupture
        '453b' - Lung contusion

        INTERNAL BLEEDING:
        '361' - Internal bleeding in neck
        '363' - Internal bleeding in neck


        TRAUMATIC BRAIN INJURIES THAT REQUIRE A CRANIOTOMOY - reported use of surgery in Eaton et al 2017 and Lavy et
        al. 2007

        '133a' - Subarachnoid hematoma
        '133b' - Brain contusion
        '133c' - Intraventricular haemorrhage
        '133d' - Subgaleal hematoma
        '134a' - Epidural hematoma
        '134b' - Subdural hematoma
        '135' - diffuse axonal injury

        Laparotomy - Recorded in Lavy et al. 2007 and here: https://www.ajol.info/index.php/mmj/article/view/174378

        '552' - Injury to Intestine, stomach and colon
        '553' - Injury to Spleen, Urinary bladder, Liver, Urethra, Diaphragm
        '554' - Injury to kidney


        SPINAL CORD LESIONS, REQUIRING LAMINOTOMY/FORAMINOTOMY/INTERSPINOUS PROCESS SPACER
        Quote from Eaton et al. 2019:
        "No patients received thoracolumbar braces or underwent spinal surgery."
        https://journals.sagepub.com/doi/pdf/10.1177/0049475518808969
        So those with spinal cord injuries are not likely to be treated here in RTI_Major_Surgeries..

        '673a' - Spinal cord lesion at neck level
        '673b' - Spinal cord lesion below neck level
        '674a' - Spinal cord lesion at neck level
        '674b' - Spinal cord lesion below neck level
        '675a' - Spinal cord lesion at neck level
        '675b' - Spinal cord lesion below neck level
        '676' - Spinal cord lesion at neck level

        AMPUTATIONS - Reported in Crudziak et al. 2019
        '782a' - Amputated finger
        '782b' - Unilateral arm amputation
        '782c' - Amputated thumb
        '783' - Bilateral arm amputation
        '882' - Amputated toe
        '883' - Unilateral lower limb amputation
        '884' - Bilateral lower limb amputation

        Dislocations - Reported in Chagomerana et al. 2017
        '822a' Hip dislocation

        The properties altered in this function are:
        rt_injury_1 through rt_injury_8 - in the incidence that despite treatment the person treated is left
                                          permanently disabled we need to update the injury code to inform the
                                          model that the disability burden associated with the permanently
                                          disabling injury shouldn't be removed
        rt_perm_disability - when a person is decided to be permanently disabled we update this property to reflect this
        rt_date_to_remove_daly - assign recovery dates for the injuries treated with the surgery
        rt_injuries_for_major_surgery - to remove codes due to be treated by major surgery when that injury recieves
                                        a treatment.
        """

    def __init__(self, module, person_id):
        super().__init__(module, person_id=person_id)
        assert isinstance(module, RTI)

        self.TREATMENT_ID = 'Rti_MajorSurgeries'
        self.EXPECTED_APPT_FOOTPRINT = self.make_appt_footprint({'MajorSurg': 1})
        self.ACCEPTED_FACILITY_LEVEL = '1b'
        self.BEDDAYS_FOOTPRINT = self.make_beddays_footprint({})
        self._number_of_times_this_event_has_run = 0
        self._maximum_number_times_event_should_run = self.module.parameters['maximum_number_of_times_HSI_events_should_run']

        p = self.module.parameters
        self.prob_perm_disability_with_treatment_severe_TBI = p['prob_perm_disability_with_treatment_severe_TBI']
        self.allowed_interventions = p['allowed_interventions']
        self.treated_code = 'none'

    def apply(self, person_id, squeeze_factor):
        self._number_of_times_this_event_has_run += 1
        df = self.sim.population.props
        rng = self.module.rng
        road_traffic_injuries = self.sim.modules['RTI']

        # Request first draft of consumables used in major surgery
        request_outcome = self.get_consumables(
            self.module.cons_item_codes['major_surgery']
        )

        if not df.at[person_id, 'is_alive']:
            return self.make_appt_footprint({})
        # todo: think about consequences of certain consumables not being available for major surgery and model health
        #  outcomes
        # Isolate the relevant injury information
        surgically_treated_codes = ['112', '811', '812', '813a', '813b', '813c', '133a', '133b', '133c', '133d', '134a',
                                    '134b', '135', '552', '553', '554', '342', '343', '414', '361', '363', '782',
                                    '782a', '782b', '782c', '783', '822a', '882', '883', '884', 'P133a', 'P133b',
                                    'P133c', 'P133d', 'P134a', 'P134b', 'P135', 'P782a', 'P782b', 'P782c', 'P783',
                                    'P882', 'P883', 'P884']
        # If we have allowed spinal cord surgeries to be treated in this simulation, include the associated injury
        # codes here
        if 'include_spine_surgery' in self.allowed_interventions:
            additional_codes = ['673a', '673b', '674a', '674b', '675a', '675b', '676', 'P673a', 'P673b', 'P674',
                                'P674a', 'P674b', 'P675', 'P675a', 'P675b', 'P676']
            for code in additional_codes:
                surgically_treated_codes.append(code)
        # If we have allowed greater access to thoroscopy, include the codes treated by thoroscopy here
        if 'include_thoroscopy' in self.allowed_interventions:
            additional_codes = ['441', '443', '453', '453a', '453b', '463']
            for code in additional_codes:
                surgically_treated_codes.append(code)
        persons_injuries = df.loc[[person_id], RTI.INJURY_COLUMNS]
        injuries_to_be_treated = df.loc[person_id, 'rt_injuries_for_major_surgery']
        assert len(set(injuries_to_be_treated) & set(surgically_treated_codes)) > 0, \
            'This person has asked for surgery but does not have an appropriate injury'
        # check the people sent here have at least one injury treated by this HSI event
        _, counts = road_traffic_injuries.rti_find_and_count_injuries(persons_injuries, surgically_treated_codes)
        if counts == 0:
            logger.debug(key='rti_general_message',
                         data=f"This is RTI major surgery person {person_id} asked for treatment but doesn't"
                              f"need it.")
            return self.make_appt_footprint({})

        # People can be sent here for multiple surgeries, but only one injury can be treated at a time. Decide which
        # injury is being treated in this surgery
        # find untreated injury codes that are treated with major surgery
        relevant_codes = np.intersect1d(injuries_to_be_treated, surgically_treated_codes)
        # check that the person sent here has an appropriate code(s)
        assert len(relevant_codes) > 0
        # choose a code at random
        self.treated_code = rng.choice(relevant_codes)
        if request_outcome:
            # check the people sent here hasn't died due to rti, have had their injuries diagnosed and been through
            # RTI_Med
            assert df.loc[person_id, 'rt_diagnosed'], 'This person has not been through a and e'
            assert df.loc[person_id, 'rt_med_int'], 'This person has not been through rti med int'

            self.add_equipment(self.healthcare_system.equipment.from_pkg_names('Major Surgery'))

            # ------------------------ Track permanent disabilities with treatment -------------------------------------
            # --------------------------------- Perm disability from TBI -----------------------------------------------
            codes = ['133', '133a', '133b', '133c', '133d', '134', '134a', '134b', '135']

            """ Of patients that survived, 80.1% (n 148) had a good recovery with no appreciable clinical neurologic
            deficits, 13.1% (n 24) had a moderate disability with deficits that still allowed the patient to live
            independently, 4.9% (n 9) had severe disability which will require assistance with activities of daily life,
            and 1.1% (n 2) were in a vegetative state
            """
            # Check whether the person having treatment for their tbi will be left permanently disabled
            if self.treated_code in codes:
                prob_perm_disability = self.module.rng.random_sample(size=1)
                if prob_perm_disability < self.prob_perm_disability_with_treatment_severe_TBI:
                    # Track whether they are permanently disabled
                    df.at[person_id, 'rt_perm_disability'] = True
                    # Find the column and code where the permanent injury is stored
                    column, code = road_traffic_injuries.rti_find_injury_column(person_id=person_id, codes=codes)
                    logger.debug(key='rti_general_message',
                                 data=f"@@@@@@@@@@ Person {person_id} had intervention for TBI on {self.sim.date} but "
                                      f"still disabled!!!!!!")
                    # Update the code to make the injury permanent, so it will not have the associated daly weight
                    # removed later on
                    code_to_drop_index = injuries_to_be_treated.index(self.treated_code)
                    injuries_to_be_treated.pop(code_to_drop_index)
                    # remove the old code from rt_injuries_for_major_surgery
                    self.treated_code = "P" + self.treated_code
                    df.loc[person_id, column] = self.treated_code
                    # include the new code in rt_injuries_for_major_surgery
                    df.loc[person_id, 'rt_injuries_for_major_surgery'].append(self.treated_code)
                    assert len(injuries_to_be_treated) == len(df.loc[person_id, 'rt_injuries_for_major_surgery'])

                columns, codes = road_traffic_injuries.rti_find_all_columns_of_treated_injuries(person_id,
                                                                                                [self.treated_code])

                # schedule the recovery date for the permanent injury for beyond the end of the simulation (making
                # it permanent)
                date_to_remove_daly_column = RTI.INJURY_DATE_COLUMN_MAP[columns[0]]
                df.loc[person_id, date_to_remove_daly_column] = (
                    self.sim.end_date + DateOffset(days=1)
                )
                assert df.loc[person_id, date_to_remove_daly_column] > self.sim.date
            # ------------------------------------- Perm disability from SCI -------------------------------------------
            if 'include_spine_surgery' in self.allowed_interventions:
                codes = ['673', '673a', '673b', '674', '674a', '674b', '675', '675a', '675b', '676']
                if self.treated_code in codes:
                    # Track whether they are permanently disabled
                    df.at[person_id, 'rt_perm_disability'] = True
                    # Find the column and code where the permanent injury is stored
                    column, code = road_traffic_injuries.rti_find_injury_column(person_id=person_id,
                                                                                codes=[self.treated_code])
                    logger.debug(key='rti_general_message',
                                 data=f"@@@@@@@@@@ Person {person_id} had intervention for SCI on {self.sim.date} but "
                                      f"still disabled!!!!!!")
                    code_to_drop_index = injuries_to_be_treated.index(self.treated_code)
                    injuries_to_be_treated.pop(code_to_drop_index)
                    # remove the code from 'rt_injuries_for_major_surgery'
                    df.loc[person_id, 'rt_injuries_for_major_surgery'].remove(self.treated_code)
                    self.treated_code = "P" + self.treated_code
                    # update the code for 'rt_injuries_for_major_surgery'
                    df.loc[person_id, 'rt_injuries_for_major_surgery'].append(self.treated_code)
                    df.loc[person_id, column] = self.treated_code
                    for injury in injuries_to_be_treated:
                        if injury not in df.loc[person_id, 'rt_injuries_for_major_surgery']:
                            df.loc[person_id, 'rt_injuries_for_major_surgery'].append(injury)
                    assert len(injuries_to_be_treated) == len(df.loc[person_id, 'rt_injuries_for_major_surgery'])
                    columns, codes = road_traffic_injuries.rti_find_all_columns_of_treated_injuries(person_id,
                                                                                                    [self.treated_code])

                    # schedule the recovery date for the permanent injury for beyond the end of the simulation (making
                    # it permanent)
                    date_to_remove_daly_column = RTI.INJURY_DATE_COLUMN_MAP[columns[0]]
                    df.loc[person_id, date_to_remove_daly_column] = (
                        self.sim.end_date + DateOffset(days=1)
                    )
                    assert df.loc[person_id, date_to_remove_daly_column] > self.sim.date

            # ------------------------------------- Perm disability from amputation ------------------------------------
            codes = ['782', '782a', '782b', '782c', '783', '882', '883', '884']
            if self.treated_code in codes:
                # Track whether they are permanently disabled
                df.at[person_id, 'rt_perm_disability'] = True
                # Find the column and code where the permanent injury is stored
                column, code = road_traffic_injuries.rti_find_injury_column(person_id=person_id,
                                                                            codes=[self.treated_code])
                logger.debug(key='rti_general_message',
                             data=f"@@@@@@@@@@ Person {person_id} had intervention for an amputation on {self.sim.date}"
                                  f" but still disabled!!!!!!")
                # Update the code to make the injury permanent, so it will not have the associated daly weight removed
                # later on
                code_to_drop_index = injuries_to_be_treated.index(self.treated_code)
                injuries_to_be_treated.pop(code_to_drop_index)
                # remove the old code from rt_injuries_for_major_surgery
                self.treated_code = "P" + self.treated_code
                # add the new code to rt_injuries_for_major_surgery
                df.loc[person_id, 'rt_injuries_for_major_surgery'].append(self.treated_code)
                df.loc[person_id, column] = self.treated_code
                for injury in injuries_to_be_treated:
                    if injury not in df.loc[person_id, 'rt_injuries_for_major_surgery']:
                        df.loc[person_id, 'rt_injuries_for_major_surgery'].append(injury)
                assert len(injuries_to_be_treated) == len(df.loc[person_id, 'rt_injuries_for_major_surgery'])
                columns, codes = road_traffic_injuries.rti_find_all_columns_of_treated_injuries(person_id,
                                                                                                [self.treated_code])
                # Schedule recovery for the end of the simulation, thereby making the injury permanent
                date_to_remove_daly_column = RTI.INJURY_DATE_COLUMN_MAP[columns[0]]
                df.loc[person_id, date_to_remove_daly_column] = (
                    self.sim.end_date + DateOffset(days=1)
                )
                assert df.loc[person_id, date_to_remove_daly_column] > self.sim.date

            # ============================== Schedule the recovery dates for the non-permanent injuries ================
            maj_surg_recovery_time_in_days = {
                '112': 42,
                '552': 90,
                '553': 90,
                '554': 90,
                '822a': 270,
                '811': 63,
                '812': 63,
                '813a': 270,
                '813b': 70,
                '813c': 120,
                '133a': 42,
                '133b': 42,
                '133c': 42,
                '133d': 42,
                '134a': 42,
                '134b': 42,
                '135': 42,
                '342': 42,
                '343': 42,
                '414': 365,
                '441': 14,
                '443': 14,
                '453a': 42,
                '453b': 42,
                '361': 7,
                '363': 7,
                '463': 7,
            }
            # find the column of the treated injury
            if self.treated_code in maj_surg_recovery_time_in_days.keys():
                injury_column, _ = road_traffic_injuries.rti_find_injury_column(
                    person_id, [self.treated_code]
                )
                date_to_remove_daly_column = RTI.INJURY_DATE_COLUMN_MAP[injury_column]
                if pd.isnull(df.loc[person_id, date_to_remove_daly_column]):
                    df.loc[person_id, date_to_remove_daly_column] = (
                        self.sim.date
                        + DateOffset(
                            days=maj_surg_recovery_time_in_days[self.treated_code]
                        )
                    )
                    assert df.loc[person_id, date_to_remove_daly_column] > self.sim.date

            # some injuries have a daly weight that swaps upon treatment, get list of those codes
            swapping_codes = RTI.SWAPPING_CODES[:]
            # isolate that swapping codes that will be treated here
            swapping_codes = [code for code in swapping_codes if code in surgically_treated_codes]
            # find the injuries this person will have treated in other forms of treatment
            person = df.loc[person_id]
            treatment_plan = (
                person['rt_injuries_for_minor_surgery'] + person['rt_injuries_to_cast'] +
                person['rt_injuries_to_heal_with_time'] + person['rt_injuries_for_open_fracture_treatment']
            )
            # remove codes that will be treated elsewhere
            swapping_codes = [code for code in swapping_codes if code not in treatment_plan]
            # swap the daly weight for any applicable injuries
            if self.treated_code in swapping_codes:
                road_traffic_injuries.rti_swap_injury_daly_upon_treatment(person_id, [self.treated_code])
            # Check that every injury treated has a recovery time
            injury_column, _ = road_traffic_injuries.rti_find_injury_column(
                person_id, [self.treated_code]
            )
            date_to_remove_daly_column = RTI.INJURY_DATE_COLUMN_MAP[injury_column]
            assert not pd.isnull(
                df.loc[person_id, date_to_remove_daly_column]
            ), 'no recovery date given for this injury'
            assert df.loc[person_id, date_to_remove_daly_column] > self.sim.date
            logger.debug(key='rti_general_message',
                         data=f"This is RTI_Major_Surgeries supplying surgery for person {person_id} on date "
                              f"{self.sim.date}!!!!!!, removing code")
            # remove code from major surgeries list
            if self.treated_code in df.loc[person_id, 'rt_injuries_for_major_surgery']:
                df.loc[person_id, 'rt_injuries_for_major_surgery'].remove(self.treated_code)
            assert self.treated_code not in df.loc[person_id, 'rt_injuries_for_major_surgery'], \
                ['Treated injury code not removed', self.treated_code]
            df.loc[person_id, 'rt_date_death_no_med'] = pd.NaT
        else:
            if self._number_of_times_this_event_has_run < self._maximum_number_times_event_should_run:
                self.sim.modules['RTI'].schedule_hsi_event_for_tomorrow(self)
            if pd.isnull(df.loc[person_id, 'rt_date_death_no_med']):
                df.loc[person_id, 'rt_date_death_no_med'] = self.sim.date + DateOffset(days=7)
            return self.make_appt_footprint({})

    def did_not_run(self):
        person_id = self.target

        df = self.sim.population.props
        logger.debug(key='rti_general_message',
                     data=f"Major surgery not scheduled for person {person_id}")
        injurycodes = {'First injury': df.at[person_id, 'rt_injury_1'],
                       'Second injury': df.at[person_id, 'rt_injury_2'],
                       'Third injury': df.at[person_id, 'rt_injury_3'],
                       'Fourth injury': df.at[person_id, 'rt_injury_4'],
                       'Fifth injury': df.at[person_id, 'rt_injury_5'],
                       'Sixth injury': df.at[person_id, 'rt_injury_6'],
                       'Seventh injury': df.at[person_id, 'rt_injury_7'],
                       'Eight injury': df.at[person_id, 'rt_injury_8']}
        logger.debug(key='rti_general_message',
                     data=f"Injury profile of person {person_id}, {injurycodes}")


class HSI_RTI_Minor_Surgeries(HSI_Event, IndividualScopeEventMixin):
    """This is a Health System Interaction Event.
        An appointment of a person who has experienced a road traffic injury, had their injuries diagnosed through
        A and E, treatment plan organised by RTI_MedInt and requires minor surgery.

        Minor surgeries are defined here as surgeries are generally superficial and do not require penetration of a
        body cavity. They do not involve assisted breathing or anesthesia and are usually performed by a single doctor.

        The injuries treated in this module are as follows:

        Evidence for all from Mkandawire et al. 2008:
        https://link.springer.com/article/10.1007%2Fs11999-008-0366-5
        '211' - Facial fractures
        '212' - Facial fractures
        '291' - Injury to the eye
        '241' - Soft tissue injury of the face

        '322' - Dislocation in the neck
        '323' - Dislocation in the neck

        '722' - Dislocated shoulder

        External fixation of fractures
        '811' - fractured foot
        '812' - fractures tibia/fibula
        '813a' - Fractured hip
        '813b' - Fractured pelvis
        '813C' - Fractured femur
        The properties altered in this function are:
        rt_med_int - update to show this person is being treated for their injuries.
        rt_date_to_remove_daly - assign recovery dates for the injuries treated with the surgery
        rt_injuries_for_minor_surgery - to remove codes due to be treated by minor surgery when that injury recieves
                                        a treatment.
        """

    def __init__(self, module, person_id):
        super().__init__(module, person_id=person_id)
        assert isinstance(module, RTI)

        self.TREATMENT_ID = 'Rti_MinorSurgeries'
        self.EXPECTED_APPT_FOOTPRINT = self.make_appt_footprint({'MinorSurg': 1})
        self.ACCEPTED_FACILITY_LEVEL = '1b'

        self._number_of_times_this_event_has_run = 0
        self._maximum_number_times_event_should_run = self.module.parameters[
            'maximum_number_of_times_HSI_events_should_run']

    def apply(self, person_id, squeeze_factor):
        self._number_of_times_this_event_has_run += 1
        df = self.sim.population.props
        if not df.at[person_id, 'is_alive']:
            return self.make_appt_footprint({})

        rng = self.module.rng
        road_traffic_injuries = self.sim.modules['RTI']
        surgically_treated_codes = ['322', '211', '212', '323', '722', '291', '241', '811', '812', '813a', '813b',
                                    '813c']
        persons_injuries = df.loc[[person_id], RTI.INJURY_COLUMNS]
        person = df.loc[person_id]
        # =========================================== Tests ============================================================
        # check the people sent here hasn't died due to rti, have had their injuries diagnosed and been through RTI_Med
        assert person['rt_diagnosed'], 'This person has not been through a and e'
        assert person['rt_med_int'], 'This person has not been through rti med int'
        # check they have at least one injury treated by minor surgery
        _, counts = road_traffic_injuries.rti_find_and_count_injuries(persons_injuries, surgically_treated_codes)
        if counts == 0:
            logger.debug(key='rti_general_message',
                         data=f"This is RTI minor surgery person {person_id} asked for treatment but doesn't"
                              f"need it.")
            return self.make_appt_footprint({})
            # find the injuries which will be treated here
        relevant_codes = np.intersect1d(df.loc[person_id, 'rt_injuries_for_minor_surgery'], surgically_treated_codes)
        # Check that a code has been selected to be treated
        assert len(relevant_codes) > 0
        # choose an injury to treat
        treated_code = rng.choice(relevant_codes)
        # need to determine whether this person has an injury which will treated with external fixation
        # external_fixation_codes = ['811', '812', '813a', '813b', '813c']
        request_outcome = self.get_consumables(self.module.cons_item_codes['minor_surgery'])
        # todo: think about consequences of certain consumables not being available for minor surgery and model health
        #  outcomes
        if request_outcome:
            self.add_equipment(self.healthcare_system.equipment.from_pkg_names('Major Surgery'))

            # create a dictionary to store the recovery times for each injury in days
            minor_surg_recov_time_days = {
                '322': 180,
                '323': 180,
                '722': 49,
                '211': 49,
                '212': 49,
                '291': 7,
                '241': 7,
                '811': 63,
                '812': 63,
                '813a': 63,
                '813b': 63,
                '813c': 63,
            }

            # assign a recovery time for the treated person from the dictionary, get the column which the injury is
            # stored in
            injury_column, _ = road_traffic_injuries.rti_find_injury_column(
                person_id, [treated_code]
            )
            # assign a recovery date
            df.loc[person_id, RTI.INJURY_DATE_COLUMN_MAP[injury_column]] = (
                self.sim.date
                + DateOffset(days=minor_surg_recov_time_days[treated_code])
            )
            # make sure the injury recovery date is in the future
            assert df.loc[person_id, RTI.INJURY_DATE_COLUMN_MAP[injury_column]] > self.sim.date

            # some injuries have a change in daly weight if they are treated, find all possible swappable codes
            swapping_codes = RTI.SWAPPING_CODES[:]
            # exclude any codes that could be swapped but are due to be treated elsewhere
            treatment_plan = (
                person['rt_injuries_for_minor_surgery'] + person['rt_injuries_to_cast'] +
                person['rt_injuries_to_heal_with_time'] + person['rt_injuries_for_open_fracture_treatment']
            )
            swapping_codes = [code for code in swapping_codes if code not in treatment_plan]
            if treated_code in swapping_codes:
                road_traffic_injuries.rti_swap_injury_daly_upon_treatment(person_id, [treated_code])
            logger.debug(key='rti_general_message',
                         data=f"This is RTI_Minor_Surgeries supplying minor surgeries for person {person_id} on date "
                              f"{self.sim.date}!!!!!!")
            # update the dataframe to reflect that this person is recieving medical care
            df.at[person_id, 'rt_med_int'] = True
            # Check if the injury has been given a recovery date
            injury_column, _ = road_traffic_injuries.rti_find_injury_column(
                person_id, [treated_code]
            )
            assert not pd.isnull(
                df.loc[person_id, RTI.INJURY_DATE_COLUMN_MAP[injury_column]]
            ), 'no recovery date given for this injury'
            # remove code from minor surgeries list as it has now been treated
            if treated_code in df.loc[person_id, 'rt_injuries_for_minor_surgery']:
                df.loc[person_id, 'rt_injuries_for_minor_surgery'].remove(treated_code)
            assert treated_code not in df.loc[person_id, 'rt_injuries_for_minor_surgery'], \
                ['Injury treated not removed', treated_code]
            df.loc[person_id, 'rt_date_death_no_med'] = pd.NaT
        else:
            if self._number_of_times_this_event_has_run < self._maximum_number_times_event_should_run:
                self.sim.modules['RTI'].schedule_hsi_event_for_tomorrow(self)
            if pd.isnull(df.loc[person_id, 'rt_date_death_no_med']):
                df.loc[person_id, 'rt_date_death_no_med'] = self.sim.date + DateOffset(days=7)
            logger.debug(key='rti_general_message',
                         data=f"This is RTI_Minor_Surgeries failing to provide minor surgeries for person {person_id} "
                              f"on date {self.sim.date}!!!!!!")
            return self.make_appt_footprint({})

    def did_not_run(self):
        person_id = self.target

        df = self.sim.population.props
        logger.debug(key='rti_general_message',
                     data=f"Minor surgery not scheduled for person {person_id}")
        injurycodes = {'First injury': df.at[person_id, 'rt_injury_1'],
                       'Second injury': df.at[person_id, 'rt_injury_2'],
                       'Third injury': df.at[person_id, 'rt_injury_3'],
                       'Fourth injury': df.at[person_id, 'rt_injury_4'],
                       'Fifth injury': df.at[person_id, 'rt_injury_5'],
                       'Sixth injury': df.at[person_id, 'rt_injury_6'],
                       'Seventh injury': df.at[person_id, 'rt_injury_7'],
                       'Eight injury': df.at[person_id, 'rt_injury_8']}
        logger.debug(key='rti_injury_profile_of_untreated_person',
                     data=injurycodes)


class RTI_Medical_Intervention_Death_Event(Event, IndividualScopeEventMixin):
    """This is the MedicalInterventionDeathEvent. It is scheduled by the MedicalInterventionEvent to occur at the end of
     the person's determined length of stay. The risk of mortality for the person wil medical intervention is determined
     by the persons ISS score and whether they have polytrauma.

     The properties altered by this event are:
     rt_post_med_death - updated to reflect when a person dies from their injuries
    """

    def __init__(self, module, person_id):
        super().__init__(module, person_id=person_id)
        p = self.module.parameters
        self.prob_death_iss_less_than_9 = p['prob_death_iss_less_than_9']
        self.prob_death_iss_10_15 = p['prob_death_iss_10_15']
        self.prob_death_iss_16_24 = p['prob_death_iss_16_24']
        self.prob_death_iss_25_35 = p['prob_death_iss_25_35']
        self.prob_death_iss_35_plus = p['prob_death_iss_35_plus']

    def apply(self, person_id):
        df = self.sim.population.props

        randfordeath = self.module.rng.random_sample(size=1)
        # ======================================== Tests ==============================================================
        assert df.loc[person_id, 'rt_ISS_score'] > 0
        mortality_checked = False
        probabilities_of_death = {
            '1-4': [range(1, 5), 0],
            '5-9': [range(5, 10), self.prob_death_iss_less_than_9],
            '10-15': [range(10, 16), self.prob_death_iss_10_15],
            '16-24': [range(16, 25), self.prob_death_iss_16_24],
            '25-35': [range(25, 36), self.prob_death_iss_25_35],
            '35-75': [range(25, 76), self.prob_death_iss_35_plus]
        }
        # Schedule death for those who died from their injuries despite medical intervention
        if df.loc[person_id, 'cause_of_death'] == 'Other':
            pass
        for range_boundaries in probabilities_of_death.keys():
            if df.loc[person_id].rt_ISS_score in probabilities_of_death[range_boundaries][0]:
                if randfordeath < probabilities_of_death[range_boundaries][1]:
                    mortality_checked = True
                    df.loc[person_id, 'rt_post_med_death'] = True
                    dict_to_output = {'person': person_id,
                                      'First injury': df.loc[person_id, 'rt_injury_1'],
                                      'Second injury': df.loc[person_id, 'rt_injury_2'],
                                      'Third injury': df.loc[person_id, 'rt_injury_3'],
                                      'Fourth injury': df.loc[person_id, 'rt_injury_4'],
                                      'Fifth injury': df.loc[person_id, 'rt_injury_5'],
                                      'Sixth injury': df.loc[person_id, 'rt_injury_6'],
                                      'Seventh injury': df.loc[person_id, 'rt_injury_7'],
                                      'Eight injury': df.loc[person_id, 'rt_injury_8']}
                    logger.info(key='RTI_Death_Injury_Profile',
                                data=dict_to_output,
                                description='The injury profile of those who have died due to rtis despite medical care'
                                )
                    # Schedule the death
                    self.sim.modules['Demography'].do_death(individual_id=person_id, cause="RTI_death_with_med",
                                                            originating_module=self.module)
                    # Log the death
                    logger.debug(key='rti_general_message',
                                 data=f"This is RTIMedicalInterventionDeathEvent scheduling a death for person "
                                      f"{person_id} who was treated for their injuries but still died on date "
                                      f"{self.sim.date}")
                else:
                    mortality_checked = True

        assert mortality_checked, 'Something missing in criteria'


class RTI_No_Lifesaving_Medical_Intervention_Death_Event(Event, IndividualScopeEventMixin):
    """This is the NoMedicalInterventionDeathEvent. It is scheduled by the MedicalInterventionEvent which determines the
    resources required to treat that person and if they aren't present, the person is sent here. This function is also
    called by the did not run function for rti_major_surgeries for certain injuries, implying that if life saving
    surgery is not available for the person, then we have to ask the probability of them dying without having this life
    saving surgery.

    some information on time to craniotomy here:
    https://thejns.org/focus/view/journals/neurosurg-focus/45/6/article-pE2.xml?body=pdf-10653


    The properties altered by this event are:
    rt_unavailable_med_death - to denote that this person has died due to medical interventions not being available
    """

    def __init__(self, module, person_id):
        super().__init__(module, person_id=person_id)
        p = self.module.parameters
        # load the parameteres used for this event
        self.prob_death_TBI_SCI_no_treatment = p['prob_death_TBI_SCI_no_treatment']
        self.prob_death_fractures_no_treatment = p['prob_death_fractures_no_treatment']
        self.prop_death_burns_no_treatment = p['prop_death_burns_no_treatment']
        self.prob_death_MAIS3 = p['prob_death_MAIS3']
        self.prob_death_MAIS4 = p['prob_death_MAIS4']
        self.prob_death_MAIS5 = p['prob_death_MAIS5']
        self.prob_death_MAIS6 = p['prob_death_MAIS6']

        self.allowed_interventions = p['allowed_interventions']

    def apply(self, person_id):
        probabilities_of_death = {
            '1': 0,
            '2': 0,
            '3': self.prob_death_MAIS3,
            '4': self.prob_death_MAIS4,
            '5': self.prob_death_MAIS5,
            '6': self.prob_death_MAIS6
        }
        life_threatening_injuries = ['133a', '133b', '133c', '133d', '134a', '134b', '135',  # TBI
                                     '112',  # Depressed skull fracture
                                     'P133a', 'P133b', 'P133c', 'P133d', 'P134a', 'P134b', 'P135',  # Perm TBI
                                     '342', '343', '361', '363',  # Injuries to neck
                                     '414', '441', '443', '463', '453a', '453b',  # Severe chest trauma
                                     '782b',  # Unilateral arm amputation
                                     '783',  # Bilateral arm amputation
                                     '883',  # Unilateral lower limb amputation
                                     '884',  # Bilateral lower limb amputation
                                     '552', '553', '554'  # Internal organ injuries
                                     ]

        df = self.sim.population.props
        untreated_injuries = []
        persons_injuries = df.loc[[person_id], RTI.INJURY_COLUMNS]
        non_empty_injuries = persons_injuries[persons_injuries != "none"]
        non_empty_injuries = non_empty_injuries.dropna(axis=1)
        # drop injuries that have a treatment scheduled
        person = df.loc[person_id]
        treatment_plan = (
            person['rt_injuries_for_minor_surgery'] + person['rt_injuries_to_cast'] +
            person['rt_injuries_to_heal_with_time'] + person['rt_injuries_for_open_fracture_treatment']
        )
        maj_surg_codes = ['112', '811', '812', '813a', '813b', '813c', '133a', '133b', '133c', '133d', '134a', '134b',
                          '135', '552', '553', '554', '342', '343', '414', '361', '363', '782', '782a', '782b', '782c',
                          '783', '822a', '882', '883', '884', 'P133a', 'P133b', 'P133c', 'P133d', 'P134a', 'P134b',
                          'P135', 'P782a', 'P782b', 'P782c', 'P783', 'P882', 'P883', 'P884']
        # If we have allowed spinal cord surgeries to be treated in this simulation, include the associated injury
        # codes here
        if 'include_spine_surgery' in self.allowed_interventions:
            additional_codes = ['673a', '673b', '674a', '674b', '675a', '675b', '676', 'P673a', 'P673b', 'P674',
                                'P674a', 'P674b', 'P675', 'P675a', 'P675b', 'P676']
            for code in additional_codes:
                maj_surg_codes.append(code)
        # If we have allowed greater access to thoroscopy, include the codes treated by thoroscopy here
        if 'include_thoroscopy' in self.allowed_interventions:
            additional_codes = ['441', '443', '453', '453a', '453b', '463']
            for code in additional_codes:
                maj_surg_codes.append(code)
        for col in non_empty_injuries:
            # create the conditions to ignore untreated injuries
            injury_treated_elsewhere = non_empty_injuries[col].values.to_list()[0] in treatment_plan
            injury_not_treated_by_major_surgery = non_empty_injuries[col].values.to_list()[0] not in maj_surg_codes
            condition_to_remove_column = injury_treated_elsewhere or injury_not_treated_by_major_surgery
            if condition_to_remove_column:
                non_empty_injuries = non_empty_injuries.drop(col, axis=1)
        for col in non_empty_injuries:
            if pd.isnull(df.loc[person_id, RTI.INJURY_DATE_COLUMN_MAP[col]]):
                untreated_injuries.append(df.at[person_id, col])
        untreated_injuries = [code for code in untreated_injuries if code in life_threatening_injuries]
        mais_scores = [1]
        for injury in untreated_injuries:
            mais_scores.append(self.module.ASSIGN_INJURIES_AND_DALY_CHANGES[injury][0][-1])
        max_untreated_injury = max(mais_scores)
        prob_death = probabilities_of_death[str(max_untreated_injury)]

        randfordeath = self.module.rng.random_sample(size=1)
        if randfordeath < prob_death:
            df.loc[person_id, 'rt_unavailable_med_death'] = True
            self.sim.modules['Demography'].do_death(individual_id=person_id, cause="RTI_unavailable_med",
                                                    originating_module=self.module)
            # Log the death
            logger.debug(key='rti_general_message',
                         data=f"This is RTINoMedicalInterventionDeathEvent scheduling a death for person {person_id} on"
                              f" date {self.sim.date}")
        else:
            # person has survived their injuries despite the lack of treatment. Assign a recovery date to their injuries
            # If a spinal injury, amputation, TBI is untreated, assign this injury's recovery time to the end of the
            # simulation
            codes = ['673', '673a', '673b', '674', '674a', '674b', '675', '675a', '675b', '676',
                     '782a', '782b', '782c', '783', '882', '883', '884', '133', '133a', '133b', '133c', '133d', '134',
                     '134a', '134b', '135']
            for injury in untreated_injuries:
                if injury in codes:
                    # Track whether they are permanently disabled
                    df.at[person_id, 'rt_perm_disability'] = True
                    # Find the column and code where the permanent injury is stored
                    col = self.module.rti_find_injury_column(person_id, injury)[0]
                    df.loc[person_id, col] = "P" + injury
                    # schedule the recovery date for the permanent injury for beyond the end of the simulation (making
                    # it permanent)
                    df.loc[person_id, RTI.INJURY_DATE_COLUMN_MAP[col]] = (
                        self.sim.end_date + DateOffset(days=1)
                    )
                    assert df.loc[person_id, RTI.INJURY_DATE_COLUMN_MAP[col]] > self.sim.date
                    # all injuries are handled by major surgery here, remove the untreated injury code
                    df.loc[person_id, 'rt_injuries_for_major_surgery'].remove(injury)
                else:
                    # check if the injury has a heal time associated with no treamtent
                    if injury in self.module.NO_TREATMENT_RECOVERY_TIMES_IN_DAYS.keys():
                        df.loc[person_id, RTI.INJURY_DATE_COLUMN_MAP[col]] = \
                            self.sim.end_date + DateOffset(days=self.module.NO_TREATMENT_RECOVERY_TIMES_IN_DAYS[injury])
                        if injury in df.loc[person_id, 'rt_injuries_for_major_surgery']:
                            df.loc[person_id, 'rt_injuries_for_major_surgery'].remove(injury)


# ---------------------------------------------------------------------------------------------------------
#   LOGGING EVENTS
#
#   Put the logging events here. There should be a regular logger outputting current states of the
#   population. There may also be a loggig event that is driven by particular events.
# ---------------------------------------------------------------------------------------------------------


class RTI_Logging_Event(RegularEvent, PopulationScopeEventMixin):

    def __init__(self, module):
        """Produce a summary of the numbers of people with respect to the action of this module.
        This is a regular event that can output current states of people or cumulative events since last logging event.
        """

        # run this event every month
        self.repeat = 1
        super().__init__(module, frequency=DateOffset(months=self.repeat))
        assert isinstance(module, RTI)
        # Create variables used to store simulation data in
        # Number of injured body region data
        self.tot1inj = 0
        self.tot2inj = 0
        self.tot3inj = 0
        self.tot4inj = 0
        self.tot5inj = 0
        self.tot6inj = 0
        self.tot7inj = 0
        self.tot8inj = 0
        # Injury category data
        self.totfracnumber = 0
        self.totdisnumber = 0
        self.tottbi = 0
        self.totsoft = 0
        self.totintorg = 0
        self.totintbled = 0
        self.totsci = 0
        self.totamp = 0
        self.toteye = 0
        self.totextlac = 0
        self.totburns = 0
        # Injury location on body data
        self.totAIS1 = 0
        self.totAIS2 = 0
        self.totAIS3 = 0
        self.totAIS4 = 0
        self.totAIS5 = 0
        self.totAIS6 = 0
        self.totAIS7 = 0
        self.totAIS8 = 0
        # Injury severity data
        self.totmild = 0
        self.totsevere = 0
        # More model progression data
        self.totinjured = 0
        self.deathonscene = 0
        self.soughtmedcare = 0
        self.deathaftermed = 0
        self.deathwithoutmed = 0
        self.permdis = 0
        self.ISSscore = []
        self.severe_pain = 0
        self.moderate_pain = 0
        self.mild_pain = 0
        # Create variables for averages over time in the model
        self.numerator = 0
        self.denominator = 0
        self.death_inc_numerator = 0
        self.death_in_denominator = 0
        self.fracdenominator = 0
        # Create variables to measure where certain injuries are located on the body
        self.fracdist = [0, 0, 0, 0, 0, 0, 0, 0]
        self.openwounddist = [0, 0, 0, 0, 0, 0, 0, 0]
        self.burndist = [0, 0, 0, 0, 0, 0, 0, 0]

    def apply(self, population):
        # Make some summary statistics
        # Get the dataframe and isolate the important information
        df = population.props
        population_with_injuries = df.loc[df.rt_road_traffic_inc]
        # ================================= Injury severity ===========================================================
        population_subsets_with_injuries = {
            "rural": population_with_injuries.loc[~population_with_injuries.li_urban],
            "urban": population_with_injuries.loc[population_with_injuries.li_urban],
        }
        proportion_severely_injured = {
            label: (
                len(pop_subset.loc[pop_subset['rt_inj_severity'] == 'severe'])
                / len(pop_subset)
            ) if len(pop_subset) > 0 else float("nan")
            for label, pop_subset in population_subsets_with_injuries.items()
        }
        self.totmild += (population_with_injuries.rt_inj_severity == "mild").sum()
        self.totsevere += (population_with_injuries.rt_inj_severity == "severe").sum()
        dict_to_output = {
            'total_mild_injuries': self.totmild,
            'total_severe_injuries': self.totsevere,
            'proportion_severe_rural': proportion_severely_injured["rural"],
            'proportion_severe_urban': proportion_severely_injured["urban"],
        }
        logger.info(key='injury_severity',
                    data=dict_to_output,
                    description='severity of injuries in simulation')
        # ==================================== Incidence ==============================================================
        # How many were involved in a RTI
        n_in_RTI = int(df.rt_road_traffic_inc.sum())
        children_in_RTI = len(df.loc[df.rt_road_traffic_inc & (df['age_years'] < 19)])
        children_alive = len(df.loc[df['age_years'] < 19])
        self.numerator += n_in_RTI
        self.totinjured += n_in_RTI
        # How many were disabled
        n_perm_disabled = int((df.is_alive & df.rt_perm_disability).sum())
        # self.permdis += n_perm_disabled
        n_alive = int(df.is_alive.sum())
        self.denominator += (n_alive - n_in_RTI) * (1 / 12)
        n_immediate_death = int((df.rt_road_traffic_inc & df.rt_imm_death).sum())
        self.deathonscene += n_immediate_death
        diedfromrtiidx = df.index[df.rt_imm_death | df.rt_post_med_death | df.rt_no_med_death | df.rt_death_from_shock |
                                  df.rt_unavailable_med_death]
        n_sought_care = int((df.rt_road_traffic_inc & df.rt_med_int).sum())
        self.soughtmedcare += n_sought_care
        n_death_post_med = int(df.rt_post_med_death.sum())
        self.deathaftermed += n_death_post_med
        self.deathwithoutmed += int(df.rt_no_med_death.sum())
        self.death_inc_numerator += n_immediate_death + n_death_post_med + len(df.loc[df.rt_no_med_death])
        self.death_in_denominator += (n_alive - (n_immediate_death + n_death_post_med + len(df.loc[df.rt_no_med_death])
                                                 )) * \
                                     (1 / 12)
        if self.numerator > 0:
            percent_accidents_result_in_death = \
                (self.deathonscene + self.deathaftermed + self.deathwithoutmed) / self.numerator
        else:
            percent_accidents_result_in_death = float("nan")
        maleinrti = len(df.loc[df.rt_road_traffic_inc & (df['sex'] == 'M')])
        femaleinrti = len(df.loc[df.rt_road_traffic_inc & (df['sex'] == 'F')])

        divider = min(maleinrti, femaleinrti)
        if divider > 0:
            maleinrti = maleinrti / divider
            femaleinrti = femaleinrti / divider
        else:
            maleinrti = 1.0
            femaleinrti = 0.0
        mfratio = [maleinrti, femaleinrti]
        if (n_in_RTI - len(df.loc[df.rt_imm_death])) > 0:
            percent_sought_care = n_sought_care / (n_in_RTI - len(df.loc[df.rt_imm_death]))
        else:
            percent_sought_care = float("nan")

        if n_sought_care > 0:
            percent_died_post_care = n_death_post_med / n_sought_care
        else:
            percent_died_post_care = float("nan")

        if n_sought_care > 0:
            percentage_admitted_to_ICU_or_HDU = len(df.loc[df.rt_med_int & df.rt_in_icu_or_hdu]) / n_sought_care
        else:
            percentage_admitted_to_ICU_or_HDU = float("nan")
        if (n_alive - n_in_RTI) > 0:
            inc_rti = (n_in_RTI / ((n_alive - n_in_RTI) * (1 / 12))) * 100000
        else:
            inc_rti = 0.0
        if (children_alive - children_in_RTI) > 0:
            inc_rti_in_children = (children_in_RTI / ((children_alive - children_in_RTI) * (1 / 12))) * 100000
        else:
            inc_rti_in_children = 0.0
        if (n_alive - len(diedfromrtiidx)) > 0:
            inc_rti_death = (len(diedfromrtiidx) / ((n_alive - len(diedfromrtiidx)) * (1 / 12))) * 100000
        else:
            inc_rti_death = 0.0
        if (n_alive - len(df.loc[df.rt_post_med_death])) > 0:
            inc_post_med_death = (len(df.loc[df.rt_post_med_death]) / ((n_alive - len(df.loc[df.rt_post_med_death])) *
                                                                       (1 / 12))) * 100000
        else:
            inc_post_med_death = 0
        if (n_alive - len(df.loc[df.rt_imm_death])) > 0:
            inc_imm_death = (len(df.loc[df.rt_imm_death]) / ((n_alive - len(df.loc[df.rt_imm_death])) * (1 / 12))) * \
                            100000
        else:
            inc_imm_death = 0.0
        if (n_alive - len(df.loc[df.rt_no_med_death])) > 0:
            inc_death_no_med = (len(df.loc[df.rt_no_med_death]) /
                                ((n_alive - len(df.loc[df.rt_no_med_death])) * (1 / 12))) * 100000
        else:
            inc_death_no_med = 0.0
        if (n_alive - len(df.loc[df.rt_unavailable_med_death])) > 0:
            inc_death_unavailable_med = (len(df.loc[df.rt_unavailable_med_death]) /
                                         ((n_alive - len(df.loc[df.rt_unavailable_med_death])) * (1 / 12))) * 100000
        else:
            inc_death_unavailable_med = 0.0
        if self.fracdenominator > 0:
            frac_incidence = (self.totfracnumber / self.fracdenominator) * 100000
        else:
            frac_incidence = 0.0
        # calculate case fatality ratio for those injured who don't seek healthcare
        did_not_seek_healthcare = len(df.loc[df.rt_road_traffic_inc & ~df.rt_med_int & ~df.rt_diagnosed])
        died_no_healthcare = \
            len(df.loc[df.rt_road_traffic_inc & df.rt_no_med_death & ~df.rt_med_int & ~df.rt_diagnosed])
        if did_not_seek_healthcare > 0:
            cfr_no_med = died_no_healthcare / did_not_seek_healthcare
        else:
            cfr_no_med = float("nan")
        # calculate incidence rate per 100,000 of deaths on scene
        if n_alive > 0:
            inc_death_on_scene = (len(df.loc[df.rt_imm_death]) / n_alive) * 100000 * (1 / 12)
        else:
            inc_death_on_scene = 0.0
        dict_to_output = {
            'number involved in a rti': n_in_RTI,
            'incidence of rti per 100,000': inc_rti,
            'incidence of rti per 100,000 in children': inc_rti_in_children,
            'incidence of rti death per 100,000': inc_rti_death,
            'incidence of death post med per 100,000': inc_post_med_death,
            'incidence of prehospital death per 100,000': inc_imm_death,
            'incidence of death on scene per 100,000': inc_death_on_scene,
            'incidence of death without med per 100,000': inc_death_no_med,
            'incidence of death due to unavailable med per 100,000': inc_death_unavailable_med,
            'incidence of fractures per 100,000': frac_incidence,
            'number alive': n_alive,
            'number immediate deaths': n_immediate_death,
            'number deaths post med': n_death_post_med,
            'number deaths without med': len(df.loc[df.rt_no_med_death]),
            'number deaths unavailable med': len(df.loc[df.rt_unavailable_med_death]),
            'number rti deaths': len(diedfromrtiidx),
            'number permanently disabled': n_perm_disabled,
            'percent of crashes that are fatal': percent_accidents_result_in_death,
            'male:female ratio': mfratio,
            'percent sought healthcare': percent_sought_care,
            'percentage died after med': percent_died_post_care,
            'percent admitted to ICU or HDU': percentage_admitted_to_ICU_or_HDU,
            'cfr_no_med': cfr_no_med,
        }
        logger.info(key='summary_1m',
                    data=dict_to_output,
                    description='Summary of the rti injuries in the last month')
        # =========================== Get population demographics of those with RTIs ==================================
        columnsOfInterest = ['sex', 'age_years', 'li_ex_alc']
        injuredDemographics = df.loc[df.rt_road_traffic_inc]

        injuredDemographics = injuredDemographics.loc[:, columnsOfInterest]
        try:
            percent_related_to_alcohol = len(injuredDemographics.loc[injuredDemographics.li_ex_alc]) / \
                                         len(injuredDemographics)
        except ZeroDivisionError:
            percent_related_to_alcohol = 0.0
        injured_demography_summary = {
            'males_in_rti': injuredDemographics['sex'].value_counts()['M'],
            'females_in_rti': injuredDemographics['sex'].value_counts()['F'],
            'age': injuredDemographics['age_years'].values.tolist(),
            'male_age': injuredDemographics.loc[injuredDemographics['sex'] == 'M', 'age_years'].values.tolist(),
            'female_age': injuredDemographics.loc[injuredDemographics['sex'] == 'F', 'age_years'].values.tolist(),
            'percent_related_to_alcohol': percent_related_to_alcohol,
        }
        logger.info(key='rti_demography',
                    data=injured_demography_summary,
                    description='Demographics of those in rti')

        # =================================== Flows through the model ==================================================
        dict_to_output = {'total_injured': self.totinjured,
                          'total_died_on_scene': self.deathonscene,
                          'total_sought_medical_care': self.soughtmedcare,
                          'total_died_after_medical_intervention': self.deathaftermed,
                          'total_permanently_disabled': n_perm_disabled}
        logger.info(key='model_progression',
                    data=dict_to_output,
                    description='Flows through the rti module')<|MERGE_RESOLUTION|>--- conflicted
+++ resolved
@@ -2446,11 +2446,7 @@
             df[(df['is_alive']) & (df['rt_inj_severity'] != 'none')]
         ) / len(df[df['is_alive']])
 
-<<<<<<< HEAD
-        return total_prev
-=======
         return {'RTI': total_prev}
->>>>>>> 0901eb30
 
     def rti_assign_injuries(self, number):
         """
