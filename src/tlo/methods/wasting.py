--- conflicted
+++ resolved
@@ -124,25 +124,13 @@
         'proportion_WHZ<-3_with_MUAC<115mm': Parameter(
             Types.REAL, 'proportion of severe wasting with MUAC < 115mm'),
         'proportion_-3<=WHZ<-2_with_MUAC<115mm': Parameter(
-<<<<<<< HEAD
-            Types.REAL, 'proportion of moderate weight-for-height Z-score with MUAC<115mm'),
+            Types.REAL, 'proportion of moderate wasting with MUAC < 115mm'),
         'proportion_-3<=WHZ<-2_with_MUAC_[115,125)mm': Parameter(
-            Types.REAL, 'proportion of moderate weight-for-height Z-score with MUAC between 115mm and 125mm'),
+            Types.REAL, 'proportion of moderate wasting with 115 mm ≤ MUAC < 125mm'),
         'proportion_mam_with_MUAC_[115,125)mm_and_normal_whz': Parameter(
-            Types.REAL, 'proportion of mam cases with MUAC between 115mm and 125mm and normal/mild WHZ'),
+            Types.REAL, 'proportion of MAM cases with 115 mm ≤ MUAC < 125 mm and normal/mild WHZ'),
         'proportion_mam_with_MUAC_[115,125)mm_and_-3<=WHZ<-2': Parameter(
-            Types.REAL,
-            'proportion of mam cases with both MUAC between 115mm and '
-            '125mm and moderate wasting'),
-=======
-            Types.REAL, 'proportion of moderate wasting with MUAC < 115mm'),
-        'proportion_-3<=WHZ<-2_with_MUAC_115-<125mm': Parameter(
-            Types.REAL, 'proportion of moderate wasting with 115 mm ≤ MUAC < 125mm'),
-        'proportion_mam_with_MUAC_115-<125mm_and_normal_whz': Parameter(
-            Types.REAL, 'proportion of MAM cases with 115 mm ≤ MUAC < 125 mm and normal/mild WHZ'),
-        'proportion_mam_with_MUAC_115-<125mm_and_-3<=WHZ<-2': Parameter(
             Types.REAL, 'proportion of MAM cases with both 115 mm ≤ MUAC < 125 mm and moderate wasting'),
->>>>>>> a6eb7b85
         'proportion_mam_with_-3<=WHZ<-2_and_normal_MUAC': Parameter(
             Types.REAL, 'proportion of MAM cases with moderate wasting and normal MUAC'),
         # bilateral oedema
@@ -180,21 +168,14 @@
         'un_last_wasting_date_of_onset': Property(Types.DATE, 'date of onset of last episode of wasting'),
 
         # Properties related to clinical acute malnutrition
-        'un_clinical_acute_malnutrition': Property(Types.CATEGORICAL, 'clinical acute malnutrition state base'
+        'un_clinical_acute_malnutrition': Property(Types.CATEGORICAL, 'clinical acute malnutrition state based'
                                                                       ' on WHZ and/or MUAC and/or oedema',
                                                    categories=['MAM', 'SAM'] + ['well']),
-<<<<<<< HEAD
-        'un_am_bilateral_oedema': Property(Types.BOOL, 'bilateral oedema present in wasting'),
-        'un_am_MUAC_category': Property(Types.CATEGORICAL, 'MUAC measurement categories',
-                                        categories=['<115mm', '[115,125)mm', '>=125mm']),
-        'un_sam_with_complications': Property(Types.BOOL, 'medical complications in SAM'),
-=======
         'un_am_bilateral_oedema': Property(Types.BOOL, 'bilateral pitting oedema present in wasting episode'),
         'un_am_MUAC_category': Property(Types.CATEGORICAL, 'MUAC measurement categories, based on WHO '
                                                            'cut-offs',
-                                        categories=['<115mm', '115-<125mm', '>=125mm']),
+                                        categories=['<115mm', '[115,125)mm', '>=125mm']),
         'un_sam_with_complications': Property(Types.BOOL, 'medical complications in SAM episode'),
->>>>>>> a6eb7b85
         'un_sam_death_date': Property(Types.DATE, 'death date from severe acute malnutrition'),
         'un_am_recovery_date': Property(Types.DATE, 'recovery date from acute malnutrition'),
         'un_am_discharge_date': Property(Types.DATE, 'discharge date from treatment of MAM/SAM'),
@@ -343,27 +324,14 @@
         # get probability of severe wasting: WHZ < -3
         probability_less_than_minus3sd = 1 - whz_normal_distribution.sf(-3)
 
-<<<<<<< HEAD
-        # make WHZ <-2 as the 100% and get the adjusted probability of severe wasting within overall wasting
-        # return the probability of severe wasting
+        # make WHZ < -2 as the 100% and get the adjusted probability of severe wasting within overall wasting
+        # return the probability of severe wasting among all wasting cases
         return probability_less_than_minus3sd / probability_less_than_minus2sd
 
     def muac_cutoff_by_WHZ(self, idx, whz):
         """
-        Proportion of MUAC<115mm in WHZ<-3 and -3<=WHZ<-2, and proportion of wasted children with oedematous
-        malnutrition ( Kwashiorkor, marasmic-kwashiorkor)
-=======
-        # make WHZ < -2 as the 100% and get the adjusted probability of severe wasting within overall wasting
-        proportion_severe_in_overall_wasting = probability_less_than_minus3sd / probability_less_than_minus2sd
-
-        # return the probability of severe wasting among all wasting cases
-        return proportion_severe_in_overall_wasting
-
-    def muac_cutoff_by_WHZ(self, idx, whz):
-        """
         Proportion of MUAC < 115 mm in WHZ < -3 and -3 <= WHZ < -2,
-        and proportion of wasted children with oedematous malnutrition (kwashiokor, marasmic kwashiorkor)
->>>>>>> a6eb7b85
+        and proportion of wasted children with oedematous malnutrition (kwashiorkor, marasmic kwashiorkor)
 
         :param idx: index of children ages 6-59 months or person_id
         :param whz: weight for height category
@@ -377,13 +345,8 @@
             low_muac_in_severe_wasting = self.rng.random_sample(size=len(idx)) < p['proportion_WHZ<-3_with_MUAC<115mm']
 
             df.loc[idx[low_muac_in_severe_wasting], 'un_am_MUAC_category'] = '<115mm'
-<<<<<<< HEAD
-            # other severe wasting will have MUAC between [115,125)mm
+            # other with severe wasting will have MUAC within [115,125)mm
             df.loc[idx[~low_muac_in_severe_wasting], 'un_am_MUAC_category'] = '[115,125)mm'
-=======
-            # other with severe wasting will have MUAC between 115-<125mm
-            df.loc[idx[~low_muac_in_severe_wasting], 'un_am_MUAC_category'] = '115-<125mm'
->>>>>>> a6eb7b85
 
         if whz == '-3<=WHZ<-2':
             # apply probability of MUAC < 115 mm in moderate wasting
@@ -391,22 +354,13 @@
                                            p['proportion_-3<=WHZ<-2_with_MUAC<115mm']
             df.loc[idx[low_muac_in_moderate_wasting], 'un_am_MUAC_category'] = '<115mm'
 
-<<<<<<< HEAD
-            # apply probability of MUAC between [115,125)mm in moderate wasting
-=======
-            # apply probability of MUAC within [115 mm; 125 mm) in moderate wasting
->>>>>>> a6eb7b85
+            # apply probability of MUAC within [115,125)mm in moderate wasting
             moderate_low_muac_in_moderate_wasting = \
                 self.rng.random_sample(size=len(idx[~low_muac_in_moderate_wasting])) < \
                 p['proportion_-3<=WHZ<-2_with_MUAC_[115,125)mm']
             df.loc[idx[~low_muac_in_moderate_wasting][moderate_low_muac_in_moderate_wasting], 'un_am_MUAC_category'] \
-<<<<<<< HEAD
                 = '[115,125)mm'
-            # other moderate wasting will have normal MUAC
-=======
-                = '115-<125mm'
             # other with moderate wasting will have normal MUAC
->>>>>>> a6eb7b85
             df.loc[idx[~low_muac_in_moderate_wasting][~moderate_low_muac_in_moderate_wasting], 'un_am_MUAC_category'] \
                 = '>=125mm'
 
@@ -495,11 +449,7 @@
 
     def date_of_outcome_for_untreated_am(self, person_id, duration_am):
         """
-<<<<<<< HEAD
         helper function to get the duration, the wasting episode and date of outcome (recovery, progression, or death)
-=======
-        helper function to get duration and wasting episode and date of outcome (recovery, progression, or death)
->>>>>>> a6eb7b85
         :param person_id:
         :param duration_am:
         :return:
@@ -689,13 +639,8 @@
 
                 else:
                     self.sim.schedule_event(event=UpdateToMAM(module=self, person_id=person_id),
-<<<<<<< HEAD
-                                            date=df.at[person_id, 'un_acute_malnutrition_tx_start_date'] +
-                                            DateOffset(weeks=3))
-=======
                                             date=df.at[person_id, 'un_am_tx_start_date'] +
                                                  DateOffset(weeks=3))
->>>>>>> a6eb7b85
 
         if intervention == 'ITC':
             sam_recovery = self.wasting_models.acute_malnutrition_recovery_sam_lm.predict(
