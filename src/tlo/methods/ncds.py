"""
The joint NCDs model by Tim Hallett and Britta Jewell, October 2020

"""
import math
from itertools import combinations
from pathlib import Path

import numpy as np
import pandas as pd

from tlo import DateOffset, Module, Parameter, Property, Types, logging
from tlo.events import Event, IndividualScopeEventMixin, PopulationScopeEventMixin, RegularEvent
from tlo.lm import LinearModel, LinearModelType, Predictor
from tlo.methods import Metadata
from tlo.methods import demography as de
from tlo.methods.demography import InstantaneousDeath

# from tlo.methods.healthsystem import HSI_Event


# ---------------------------------------------------------------------------------------------------------
#   MODULE DEFINITIONS
# ---------------------------------------------------------------------------------------------------------

logger = logging.getLogger(__name__)
logger.setLevel(logging.INFO)


class Ncds(Module):
    """
    NCDs module covers a subset of NCD conditions and events. Conditions are binary, and individuals experience a risk
    of acquiring or losing a condition based on annual probability and demographic/lifestyle risk factors.

    """
    # save a master list of the events that are covered in this module
    conditions = ['diabetes',
                  'hypertension',
                  'chronic_kidney_disease',
                  'chronic_lower_back_pain',
                  'chronic_ischemic_hd']

    # save a master list of the events that are covered in this module
    events = ['ever_stroke',
              'ever_heart_attack']

    # Declare Metadata (this is for a typical 'Disease Module')
    METADATA = {
        Metadata.DISEASE_MODULE,
        Metadata.USES_SYMPTOMMANAGER,
        Metadata.USES_HEALTHSYSTEM,
        Metadata.USES_HEALTHBURDEN
    }

    # create separate dicts for params for conditions and events
    onset_conditions_param_dicts = {
        f"{p}_onset": Parameter(Types.DICT, f"all the parameters that specify the linear models for onset of {p}")
        for p in conditions
    }
    removal_conditions_param_dicts = {
        f"{p}_removal": Parameter(Types.DICT, f"all the parameters that specify the linear models for removal of {p}")
        for p in conditions
    }
    onset_events_param_dicts = {
        f"{p}_onset": Parameter(Types.DICT, f"all the parameters that specify the linear models for onset of {p}")
        for p in events
    }
    death_conditions_param_dicts = {
        f"{p}_death": Parameter(Types.DICT, f"all the parameters that specify the linear models for death from {p}")
        for p in conditions
    }
    death_events_param_dicts = {
        f"{p}_death": Parameter(Types.DICT, f"all the parameters that specify the linear models for death from {p}")
        for p in events
    }
    initial_prev_param_dicts = {
        f"{p}_initial_prev": Parameter(Types.DICT, 'initial prevalence of condition') for p in conditions
    }
    other_params_dict = {
        'interval_between_polls': Parameter(Types.INT, 'months between the main polling event')
    }

    PARAMETERS = {**onset_conditions_param_dicts, **removal_conditions_param_dicts, **onset_events_param_dicts,
                  **death_conditions_param_dicts, **death_events_param_dicts, **initial_prev_param_dicts,
                  **other_params_dict
                  }

    # convert conditions and events to dicts and merge together into PROPERTIES
    condition_list = {
        f"nc_{p}": Property(Types.BOOL, f"Whether or not someone has {p}") for p in conditions
    }
    event_list = {
        f"nc_{p}": Property(Types.BOOL, f"Whether or not someone has had a {p}") for p in events}

    PROPERTIES = {
        **condition_list,
        **event_list,
        # 'nc_cancers': Property(Types.BOOL, 'whether or not the person currently has any form of cancer'),
        'nc_n_conditions': Property(Types.INT, 'how many NCD conditions the person currently has'),
        'nc_condition_combos': Property(Types.BOOL, 'whether or not the person currently has a combination of conds')
    }

    # TODO: we will have to later gather from the others what the symptoms are in each state - for now leave blank
    SYMPTOMS = {}

    def __init__(self, name=None, resourcefilepath=None):
        # NB. Parameters passed to the module can be inserted in the __init__ definition.

        super().__init__(name)
        self.resourcefilepath = resourcefilepath

        self.conditions = Ncds.conditions
        self.events = Ncds.events

        # create list that includes conditions modelled by other modules
        self.condition_list = ['nc_' + cond for cond in Ncds.conditions] + ['de_depr']

        # retrieve age range categories from Demography module
        self.age_index = None

    def read_parameters(self, data_folder):
        """Read parameter values from files for condition onset, removal, deaths, and initial prevalence.

        ResourceFile_NCDs_condition_onset.xlsx = parameters for onset of conditions
        ResourceFile_NCDs_condition_removal.xlsx  = parameters for removal of conditions
        ResourceFile_NCDs_condition_death.xlsx  = parameters for death rate from conditions
        ResourceFile_NCDs_condition_prevalence.xlsx  = initial and target prevalence for conditions
        ResourceFile_NCDs_events.xlsx  = parameters for occurrence of events
        ResourceFile_NCDs_events_death.xlsx  = parameters for death rate from events

        """
        ncds_path = Path(self.resourcefilepath) / "ncds"
        cond_onset = pd.read_excel(ncds_path / "ResourceFile_NCDs_condition_onset.xlsx", sheet_name=None)
        cond_removal = pd.read_excel(ncds_path / "ResourceFile_NCDs_condition_removal.xlsx", sheet_name=None)
        cond_death = pd.read_excel(ncds_path / "ResourceFile_NCDs_condition_death.xlsx", sheet_name=None)
        cond_prevalence = pd.read_excel(ncds_path / "ResourceFile_NCDs_condition_prevalence.xlsx", sheet_name=None)
        events_onset = pd.read_excel(ncds_path / "ResourceFile_NCDs_events.xlsx", sheet_name=None)
        events_death = pd.read_excel(ncds_path / "ResourceFile_NCDs_events_death.xlsx", sheet_name=None)

        def get_values(params, value):
            """replaces nans in the 'value' key with specified value"""
            params['value'] = params['value'].replace(np.nan, value)
            params['value'] = params['value'].astype(float)
            return params.set_index('parameter_name')['value']

        p = self.parameters

        for condition in self.conditions:
            p[f'{condition}_onset'] = get_values(cond_onset[condition], 1)
            p[f'{condition}_removal'] = get_values(cond_removal[condition], 1)
            p[f'{condition}_death'] = get_values(cond_death[condition], 1)
            p[f'{condition}_initial_prev'] = get_values(cond_prevalence[condition], 0)

        for event in self.events:
            p[f'{event}_onset'] = get_values(events_onset[event], 1)
            p[f'{event}_death'] = get_values(events_death[event], 1)

        # Set the interval (in months) between the polls
        p['interval_between_polls'] = 3

        # Check that every value has been read-in successfully
        for param_name in self.PARAMETERS:
            assert self.parameters[param_name] is not None, f'Parameter "{param_name}" has not been set.'

    def initialise_population(self, population):
        """Set our property values for the initial population.
        """
        self.age_index = self.sim.modules['Demography'].AGE_RANGE_CATEGORIES
        df = population.props

        men = df.is_alive & (df.sex == 'M')
        women = df.is_alive & (df.sex == 'F')

        def sample_eligible(_filter, _p, _condition):
            """uses filter to get eligible population and samples individuals for condition using p"""
            eligible = df.index[_filter]
            init_prev = self.rng.choice([True, False], size=len(eligible), p=[_p, 1 - _p])
            if sum(init_prev):
                df.loc[eligible[init_prev], f'nc_{_condition}'] = True

        for condition in self.conditions:
            p = self.parameters[f'{condition}_initial_prev']
            # Set age min and max to get correct age group later
            age_min = 0
            age_max = 4
            # men & women without condition
            men_wo_cond = men & ~df[f'nc_{condition}']
            women_wo_cond = women & ~df[f'nc_{condition}']
            for age_grp in self.age_index:
                # Select all eligible individuals (men & women w/o condition and in age range)
                sample_eligible(men_wo_cond & df.age_years.between(age_min, age_max), p[f'm_{age_grp}'], condition)
                sample_eligible(women_wo_cond & df.age_years.between(age_min, age_max), p[f'f_{age_grp}'], condition)

                if age_grp != '100+':
                    age_min = age_min + 5
                    age_max = age_max + 5
                else:
                    age_min = age_min + 5
                    age_max = age_max + 20

    def initialise_simulation(self, sim):
        """Schedule:
        * Main Polling Event
        * Main Logging Event
        * Build the LinearModels for the onset/removal of each condition:
        """
        sim.schedule_event(Ncds_MainPollingEvent(self, self.parameters['interval_between_polls']), sim.date)
        sim.schedule_event(Ncds_LoggingEvent(self), sim.date)

        # dict to hold counters for the number of episodes by condition-type and age-group
        self.df_incidence_tracker_zeros = pd.DataFrame(0, index=self.age_index, columns=self.conditions)
        self.df_incidence_tracker = self.df_incidence_tracker_zeros.copy()

        # Create Tracker for the number of different types of events
        self.events_tracker = dict()
        for event in self.events:
            self.events_tracker[f'{event}_events'] = 0

        # Build the LinearModel for onset/removal/deaths for each condition
        # Baseline probability of condition onset, removal, and death are annual; in LinearModel, rates are adjusted to
        # be consistent with the polling interval
        self.lms_onset = dict()
        self.lms_removal = dict()
        self.lms_death = dict()

        # Build the LinearModel for occurrence of events
        self.lms_event_onset = dict()
        self.lms_event_death = dict()

        for condition in self.conditions:
            self.lms_onset[condition] = self.build_linear_model(condition, self.parameters['interval_between_polls'],
                                                                lm_type='onset')
            self.lms_removal[condition] = self.build_linear_model(condition, self.parameters['interval_between_polls'],
                                                                  lm_type='removal')
            self.lms_death[condition] = self.build_linear_model(condition, self.parameters['interval_between_polls'],
                                                                lm_type='death')

        for event in self.events:
            self.lms_event_onset[event] = self.build_linear_model(event, self.parameters['interval_between_polls'],
                                                                  lm_type='onset')
            self.lms_event_death[event] = self.build_linear_model(event, self.parameters['interval_between_polls'],
                                                                  lm_type='death')

    def build_linear_model(self, condition, interval_between_polls, lm_type):
        """
        Build a linear model for the risk of onset, removal, or death from a condition, or occurrence or death from
        an event.

        :param condition: the condition or event to build the linear model for
        :param interval_between_polls: the duration (in months) between the polls
        :param lm_type: whether or not the lm is for onset, removal, death, or event in order to select the correct
        parameter set below
        :return: a linear model
        """

        # use temporary empty dict to save results
        lms_dict = dict()

        # load parameters for correct condition/event
        p = self.parameters[f'{condition}_{lm_type}']

        baseline_annual_probability = 1 - math.exp(-interval_between_polls / 12 * p['baseline_annual_probability'])
        # LinearModel expects native python types - if it's numpy type, convert it
        baseline_annual_probability = float(baseline_annual_probability)

        lms_dict[condition] = LinearModel(
            LinearModelType.MULTIPLICATIVE,
            baseline_annual_probability,
            Predictor('sex').when('M', p['rr_male']),
            Predictor('age_years').when('.between(0, 4)', p['rr_0_4'])
            .when('.between(5, 9)', p['rr_5_9'])
            .when('.between(10, 14)', p['rr_10_14'])
            .when('.between(15, 19)', p['rr_15_19'])
            .when('.between(20, 24)', p['rr_20_24'])
            .when('.between(25, 29)', p['rr_25_29'])
            .when('.between(30, 34)', p['rr_30_34'])
            .when('.between(35, 39)', p['rr_35_39'])
            .when('.between(40, 44)', p['rr_40_44'])
            .when('.between(45, 49)', p['rr_45_49'])
            .when('.between(50, 54)', p['rr_50_54'])
            .when('.between(55, 59)', p['rr_55_59'])
            .when('.between(60, 64)', p['rr_60_64'])
            .when('.between(65, 69)', p['rr_65_69'])
            .when('.between(70, 74)', p['rr_70_74'])
            .when('.between(75, 79)', p['rr_75_79'])
            .when('.between(80, 84)', p['rr_80_84'])
            .when('.between(85, 89)', p['rr_85_89'])
            .when('.between(90, 94)', p['rr_90_94'])
            .when('.between(95, 99)', p['rr_95_99'])
            .otherwise(p['rr_100']),
            Predictor('li_urban').when(True, p['rr_urban']),
            Predictor('li_wealth').when('1', p['rr_wealth_1'])
            .when('2', p['rr_wealth_2'])
            .when('3', p['rr_wealth_3'])
            .when('4', p['rr_wealth_4'])
            .when('5', p['rr_wealth_5']),
            Predictor('li_bmi').when('1', p['rr_bmi_1'])
            .when('2', p['rr_bmi_2'])
            .when('3', p['rr_bmi_3'])
            .when('4', p['rr_bmi_4'])
            .when('5', p['rr_bmi_5']),
            Predictor('li_low_ex').when(True, p['rr_low_exercise']),
            Predictor('li_high_salt').when(True, p['rr_high_salt']),
            Predictor('li_high_sugar').when(True, p['rr_high_sugar']),
            Predictor('li_tob').when(True, p['rr_tobacco']),
            Predictor('li_ex_alc').when(True, p['rr_alcohol']),
            Predictor('li_mar_stat').when('1', p['rr_marital_status_1'])
            .when('2', p['rr_marital_status_2'])
            .when('3', p['rr_marital_status_3']),
            Predictor('li_in_ed').when(True, p['rr_in_education']),
            Predictor('li_ed_lev').when('1', p['rr_current_education_level_1'])
            .when('2', p['rr_current_education_level_2'])
            .when('3', p['rr_current_education_level_3']),
            Predictor('li_unimproved_sanitation').when(True, p['rr_unimproved_sanitation']),
            Predictor('li_no_access_handwashing').when(True, p['rr_no_access_handwashing']),
            Predictor('li_no_clean_drinking_water').when(True, p['rr_no_clean_drinking_water']),
            Predictor('li_wood_burn_stove').when(True, p['rr_wood_burning_stove']),
            Predictor('nc_diabetes').when(True, p['rr_diabetes']),
            Predictor('nc_hypertension').when(True, p['rr_hypertension']),
            Predictor('de_depr').when(True, p['rr_depression']),
            Predictor('nc_chronic_kidney_disease').when(True, p['rr_chronic_kidney_disease']),
            Predictor('nc_chronic_lower_back_pain').when(True, p['rr_chronic_lower_back_pain']),
            Predictor('nc_chronic_ischemic_hd').when(True, p['rr_chronic_ischemic_heart_disease'])
            # Predictor('nc_cancers').when(True, p['rr_cancers'])
        )

        return lms_dict[condition]

    def on_birth(self, mother_id, child_id):
        """Initialise our properties for a newborn individual.

        :param mother_id: the mother for this child
        :param child_id: the new child
        """
        # TODO: @britta - assuming that the all children have nothing when they are born
        df = self.sim.population.props
        for condition in self.conditions:
            df.at[child_id, f'nc_{condition}'] = False
        for event in self.events:
            df.at[child_id, f'nc_{event}'] = False
        # df.at[child_id, 'nc_cancers'] = False
        df.at[child_id, 'nc_n_conditions'] = 0
        df.at[child_id, 'nc_condition_combos'] = False

    def report_daly_values(self):
        """Report DALY values to the HealthBurden module"""
        # This must send back a pd.Series or pd.DataFrame that reports on the average daly-weights that have been
        # experienced by persons in the previous month. Only rows for alive-persons must be returned.
        # The names of the series of columns is taken to be the label of the cause of this disability.
        # It will be recorded by the healthburden module as <ModuleName>_<Cause>.

        # To return a value of 0.0 (fully health) for everyone, use:
        # df = self.sim.popultion.props
        # return pd.Series(index=df.index[df.is_alive],data=0.0)

        # TODO: @britta add in functionality to fetch daly weight from resourcefile

        df = self.sim.population.props
        any_condition = df.loc[df.is_alive, self.condition_list].any(axis=1)

        return any_condition * 0.0

    def on_hsi_alert(self, person_id, treatment_id):
        """
        This is called whenever there is an HSI event commissioned by one of the other disease modules.
        """
        pass


# ---------------------------------------------------------------------------------------------------------
#   DISEASE MODULE EVENTS
#
#   The regular event that actually changes individuals' condition or event status, occurring every 3 months
#   and synchronously for all persons.
#   Individual level events (HSI, death or NCD events) may occur at other times.
# ---------------------------------------------------------------------------------------------------------

class Ncds_MainPollingEvent(RegularEvent, PopulationScopeEventMixin):
    """The Main Polling Event.
    * Establishes onset of each condition
    * Establishes removal of each condition
    * Schedules events that arise, according the condition.
    """

    def __init__(self, module, interval_between_polls):
        """The Main Polling Event of the NCDs Module

        :param module: the module that created this event
        """
        super().__init__(module, frequency=DateOffset(months=interval_between_polls))
        assert isinstance(module, Ncds)

    def apply(self, population):
        """Apply this event to the population.

        :param population: the current population
        """
        df = population.props
        m = self.module
        rng = m.rng

        # Function to schedule deaths on random day throughout polling period
        def schedule_death_to_occur_before_next_poll(p_id, cond, interval_between_polls):
            ndays = (self.sim.date + DateOffset(months=interval_between_polls, days=-1) - self.sim.date).days
            self.sim.schedule_event(
                InstantaneousDeath(self.module, p_id, cond),
                self.sim.date + DateOffset(days=self.module.rng.randint(ndays))
            )

        def lmpredict_rtn_a_series(lm, df):
            """wrapper to call predict on a linear model, guranteeing that a pd.Series is returned even if the length
            of the df is 1."""
            res = lm.predict(df, rng)
            if type(res) == pd.Series:
                return res
            else:
                return pd.Series(index=df.index, data=[res])

        current_incidence_df = pd.DataFrame(index=self.module.age_index, columns=self.module.conditions)

        # Determine onset/removal of conditions
        for condition in self.module.conditions:

            # onset:
            eligible_population = df.is_alive & ~df[f'nc_{condition}']
            acquires_condition = lmpredict_rtn_a_series(self.module.lms_onset[condition], df.loc[eligible_population])
            idx_acquires_condition = acquires_condition[acquires_condition].index
            df.loc[idx_acquires_condition, f'nc_{condition}'] = True

            # Add incident cases to the tracker
            current_incidence_df[condition] = df.loc[idx_acquires_condition].groupby('age_range').size()

            # -------------------------------------------------------------------------------------------

            # removal:
            eligible_population = df.is_alive & df[f'nc_{condition}']
            loses_condition = lmpredict_rtn_a_series(self.module.lms_removal[condition], df.loc[eligible_population])
            idx_loses_condition = loses_condition[loses_condition].index
            df.loc[idx_loses_condition, f'nc_{condition}'] = False

            # -------------------- DEATH FROM NCD CONDITION ---------------------------------------
            # There is a risk of death for those who have an NCD condition. Death is assumed to happen instantly.

            eligible_population = df.is_alive & df[f'nc_{condition}']
            selected_to_die = self.module.lms_death[condition].predict(df.loc[eligible_population], rng)
            if selected_to_die.any():  # catch in case no one dies
                idx_selected_to_die = selected_to_die[selected_to_die].index

                for person_id in idx_selected_to_die:
                    schedule_death_to_occur_before_next_poll(person_id, condition,
                                                             m.parameters['interval_between_polls'])

        # add the new incidence numbers to tracker
        self.module.df_incidence_tracker = self.module.df_incidence_tracker.add(current_incidence_df)

        # Determine occurrence of events
        for event in self.module.events:

            eligible_population_for_event = df.is_alive
            has_event = self.module.lms_event_onset[event].predict(df.loc[eligible_population_for_event], rng)
            if has_event.any():  # catch in case no one has event
                idx_has_event = has_event[has_event].index

                for person_id in idx_has_event:
                    start = self.sim.date
                    end = self.sim.date + DateOffset(months=m.parameters['interval_between_polls'], days=-1)
                    ndays = (end - start).days
                    self.sim.schedule_event(NcdEvent(self.module, person_id, event),
                                            self.sim.date + DateOffset(days=self.module.rng.randint(ndays)))

            # -------------------- DEATH FROM NCD EVENT ---------------------------------------
            # There is a risk of death for those who have had an NCD event. Death is assumed to happen instantly.

            eligible_population = df.is_alive & df[f'nc_{event}']
            selected_to_die = self.module.lms_event_death[event].predict(df.loc[eligible_population], rng)
            if selected_to_die.any():  # catch in case no one dies
                idx_selected_to_die = selected_to_die[selected_to_die].index

                for person_id in idx_selected_to_die:
                    schedule_death_to_occur_before_next_poll(person_id, event.replace('ever_', ''),
                                                             m.parameters['interval_between_polls'])


class NcdEvent(Event, IndividualScopeEventMixin):
    """
    This is an NCD event. It has been scheduled to occur by the Ncds_MainPollingEvent.
    """

    def __init__(self, module, person_id, event):
        super().__init__(module, person_id=person_id)
        self.event = event

    def apply(self, person_id):
        if not self.sim.population.props.at[person_id, 'is_alive']:
            return

        self.module.events_tracker[f'{self.event}_events'] += 1
        self.sim.population.props.at[person_id, f'nc_{self.event}'] = True

        # TODO: @britta add functionality to add symptoms

        # Add the outward symptom to the SymptomManager. This will result in emergency care being sought
        # self.sim.modules['SymptomManager'].change_symptom(
        #    person_id=person_id,
        #    disease_module=self.module,
        #    add_or_remove='+',
        #    symptom_string='Damage_From_Stroke'
        # )


# ---------------------------------------------------------------------------------------------------------
#   LOGGING EVENTS
#
#   Put the logging events here. There should be a regular logger outputting current states of the
#   population. There may also be a loggig event that is driven by particular events.
# ---------------------------------------------------------------------------------------------------------

class Ncds_LoggingEvent(RegularEvent, PopulationScopeEventMixin):
    def __init__(self, module):
        """Produce a summary of the numbers of people with respect to the action of this module.
        """

        self.repeat = 12
        super().__init__(module, frequency=DateOffset(months=self.repeat))
        self.date_last_run = self.sim.date
        self.AGE_RANGE_LOOKUP = self.sim.modules['Demography'].AGE_RANGE_LOOKUP
        assert isinstance(module, Ncds)

    def apply(self, population):

        # Convert incidence tracker to dict to pass through logger
        logger.info(key='incidence_count_by_condition', data=self.module.df_incidence_tracker.to_dict(),
                    description=f"count of events occurring between each successive poll of logging event every "
                                f"{self.repeat} months")
        # Reset the counter
        self.module.df_incidence_tracker = self.module.df_incidence_tracker_zeros.copy()

        def age_cats(ages_in_years):
            AGE_RANGE_CATEGORIES = self.sim.modules['Demography'].AGE_RANGE_CATEGORIES
            AGE_RANGE_LOOKUP = self.sim.modules['Demography'].AGE_RANGE_LOOKUP

            age_cats = pd.Series(
                pd.Categorical(ages_in_years.map(AGE_RANGE_LOOKUP),
                               categories=AGE_RANGE_CATEGORIES, ordered=True)
            )
            return age_cats

        # Function to prepare a groupby for logging
        def proportion_of_something_in_a_groupby_ready_for_logging(df, something, groupbylist):
            dfx = df.groupby(groupbylist).apply(lambda dft: pd.Series(
                {'something': dft[something].sum(), 'not_something': (~dft[something]).sum()}))
            pr = dfx['something'] / dfx.sum(axis=1)

            # create into a dict with keys as strings
            pr = pr.reset_index()
            pr['flat_index'] = ''
            for i in range(len(pr)):
                pr.at[i, 'flat_index'] = '__'.join([f"{col}={pr.at[i, col]}" for col in groupbylist])
            pr = pr.set_index('flat_index', drop=True)
            pr = pr.drop(columns=groupbylist)
            return pr[0].to_dict()

        # Output the person-years lived by single year of age in the past year
        df = population.props
        delta = pd.DateOffset(years=1)
        for cond in self.module.conditions:
            # mask is a Series restricting dataframe to individuals who do not have the condition, which is passed to
            # demography module to calculate person-years lived without the condition
            mask = (df.is_alive & ~df[f'nc_{cond}'])
            py = de.Demography.calc_py_lived_in_last_year(self, delta, mask)
            py['age_range'] = age_cats(py.index)
            py = py.groupby('age_range').sum()
            logger.info(key=f'person_years_{cond}', data=py.to_dict())

        # Make some summary statistics for prevalence by age/sex for each condition
        df = population.props

        # Prevalence of conditions broken down by sex and age

        for condition in self.module.conditions:
            prev_age_sex = proportion_of_something_in_a_groupby_ready_for_logging(df.loc[df.is_alive], f'nc_{condition}',
                                                                                  ['sex', 'age_range'])

            # Prevalence of conditions broken down by sex and age
            logger.info(
                key=f'{condition}_prevalence_by_age_and_sex',
                description='current fraction of the population classified as having condition, by sex and age',
                data={'data': prev_age_sex}
            )

            # Prevalence of conditions by adults aged 20 or older
            adult_prevalence = {
                'prevalence': len(df[df[f'nc_{condition}'] & df.is_alive & (df.age_years >= 20)]) / len(
                    df[df.is_alive & (df.age_years >= 20)])}

            logger.info(
                key=f'{condition}_prevalence',
                description='current fraction of the adult population classified as having condition',
                data=adult_prevalence
            )

        # Counter for number of co-morbidities
        mask = df.is_alive
        df.loc[mask, 'nc_n_conditions'] = df.loc[mask, self.module.condition_list].sum(axis=1)
        n_comorbidities_all = pd.DataFrame(index=self.module.age_index,
                                           columns=list(range(0, len(self.module.condition_list) + 1)))
        df = df[['age_range', 'nc_n_conditions']]

        for num in range(0, len(self.module.condition_list) + 1):
            col = df.loc[df['nc_n_conditions'] == num].groupby(['age_range']).apply(lambda x: pd.Series(
                {'count': x['nc_n_conditions'].count()}))
            n_comorbidities_all.loc[:, num] = col['count']

        prop_comorbidities_all = n_comorbidities_all.div(n_comorbidities_all.sum(axis=1), axis=0)

        logger.info(key='mm_prevalence_by_age_all',
                    description='annual summary of multi-morbidities by age for all',
                    data=prop_comorbidities_all.to_dict()
                    )

        # output combinations of different conditions
        df = population.props

        combos = combinations(self.module.condition_list, 2)
        condition_combos = list(combos)

        n_combos = pd.DataFrame(index=df['age_range'].value_counts().sort_index().index)

        for i in range(0, len(condition_combos)):
            df.loc[df.is_alive, 'nc_condition_combos'] = np.where(
<<<<<<< HEAD
                df.loc[df.is_alive, f'{condition_combos[i][0]}'] &
                df.loc[df.is_alive, f'{condition_combos[i][1]}'],
                True, False
            )
=======
                 df.loc[df.is_alive, f'{condition_combos[i][0]}'] &
                 df.loc[df.is_alive, f'{condition_combos[i][1]}'],
                 True, False)
>>>>>>> 3427de39
            col = df.loc[df.is_alive].groupby(['age_range'])['nc_condition_combos'].count()
            n_combos.reset_index()
            n_combos.loc[:, (f'{condition_combos[i][0]}' + '_' + f'{condition_combos[i][1]}')] = col.values

        # output proportions of different combinations of conditions

        prop_combos = n_combos.div(df.groupby(['age_range'])['age_range'].count(), axis=0)
        prop_combos.index = prop_combos.index.astype(str)

        logger.info(key='prop_combos',
                    description='proportion of combinations of morbidities',
                    data=prop_combos.to_dict()
                    )

        # output entire dataframe for logistic regression
        # df = population.props
        # df.to_csv('df_for_regression.csv')<|MERGE_RESOLUTION|>--- conflicted
+++ resolved
@@ -578,7 +578,7 @@
         # Prevalence of conditions broken down by sex and age
 
         for condition in self.module.conditions:
-            prev_age_sex = proportion_of_something_in_a_groupby_ready_for_logging(df.loc[df.is_alive], f'nc_{condition}',
+            prev_age_sex = proportion_of_something_in_a_groupby_ready_for_logging(df, f'nc_{condition}',
                                                                                   ['sex', 'age_range'])
 
             # Prevalence of conditions broken down by sex and age
@@ -628,16 +628,9 @@
 
         for i in range(0, len(condition_combos)):
             df.loc[df.is_alive, 'nc_condition_combos'] = np.where(
-<<<<<<< HEAD
-                df.loc[df.is_alive, f'{condition_combos[i][0]}'] &
-                df.loc[df.is_alive, f'{condition_combos[i][1]}'],
-                True, False
-            )
-=======
                  df.loc[df.is_alive, f'{condition_combos[i][0]}'] &
                  df.loc[df.is_alive, f'{condition_combos[i][1]}'],
                  True, False)
->>>>>>> 3427de39
             col = df.loc[df.is_alive].groupby(['age_range'])['nc_condition_combos'].count()
             n_combos.reset_index()
             n_combos.loc[:, (f'{condition_combos[i][0]}' + '_' + f'{condition_combos[i][1]}')] = col.values
