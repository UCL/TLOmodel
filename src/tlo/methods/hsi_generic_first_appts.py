--- conflicted
+++ resolved
@@ -8,11 +8,7 @@
 """
 from __future__ import annotations
 
-<<<<<<< HEAD
 from typing import TYPE_CHECKING, Any, Iterable, List, Literal, OrderedDict
-=======
-from typing import TYPE_CHECKING, Literal, OrderedDict
->>>>>>> de94ffa1
 
 from tlo import logging
 from tlo.events import IndividualScopeEventMixin
@@ -25,7 +21,6 @@
 logger = logging.getLogger(__name__)
 logger.setLevel(logging.INFO)
 
-<<<<<<< HEAD
 FIRST_APPT_NON_EMERGENCY_MODULE_ORDER = [
     "Measles",
     "Hiv",
@@ -77,8 +72,6 @@
 
     return sorted(to_sort, key=sort_key)
 
-=======
->>>>>>> de94ffa1
 class HSI_BaseGenericFirstAppt(HSI_Event, IndividualScopeEventMixin):
     """
     """
@@ -86,7 +79,6 @@
         "do_at_generic_first_appt", "do_at_generic_first_appt_emergency"
     ]
 
-<<<<<<< HEAD
     @property
     def MODULE_ORDER_ON_APPLY(self) -> List[str]:
         if "emergency" in self.MODULE_METHOD_ON_APPLY:
@@ -94,8 +86,6 @@
         else:
             return FIRST_APPT_NON_EMERGENCY_MODULE_ORDER
 
-=======
->>>>>>> de94ffa1
     def __init__(self, module, person_id) -> None:
         super().__init__(module, person_id=person_id)
         # No footprint, as this HSI (mostly just) determines which
@@ -130,7 +120,6 @@
             use_dict_for_single=use_dict,
             report_dxtest_tried=report_tried,
         )
-<<<<<<< HEAD
 
     def _do_on_generic_first_appt(self, squeeze_factor: float = 0.) -> None:
         """
@@ -139,16 +128,6 @@
         modules: OrderedDict[str, "Module"] = self.sim.modules
         symptoms = modules["SymptomManager"].has_what(self.target)
 
-=======
-
-    def _do_on_generic_first_appt(self, squeeze_factor: float = 0.) -> None:
-        """
-        """
-        # Make top-level reads of information, to avoid repeat accesses.
-        modules: OrderedDict[str, "Module"] = self.sim.modules
-        symptoms = modules["SymptomManager"].has_what(self.target)
-
->>>>>>> de94ffa1
         # Dynamically create immutable container with the target's details stored.
         # This will avoid repeat DataFrame reads when we call the module-level functions.
         df = self.sim.population.props
@@ -156,13 +135,9 @@
 
         proposed_patient_details_updates = {}
 
-<<<<<<< HEAD
         module_order = self._module_order(modules.keys())
         for name in module_order:
             module = modules[name]
-=======
-        for module in modules.values():
->>>>>>> de94ffa1
             module_patient_updates = getattr(module, self.MODULE_METHOD_ON_APPLY)(
                 patient_id=self.target,
                 patient_details=patient_details,
@@ -171,10 +146,6 @@
                 consumables_checker=self.get_consumables,
                 facility_level=self.ACCEPTED_FACILITY_LEVEL,
                 treatment_id=self.TREATMENT_ID,
-<<<<<<< HEAD
-=======
-                random_state=self.module.rng,
->>>>>>> de94ffa1
             )
             # Record any requested DataFrame updates, but do not implement yet
             # NOTE: |= syntax is only available in Python >=3.9
@@ -184,19 +155,16 @@
                     **module_patient_updates,
                 }
 
-        # Perform any DataFrame updates that were requested, all in one go.
-<<<<<<< HEAD
-        df.loc[self.target, proposed_patient_details_updates.keys()] = proposed_patient_details_updates.values()
-
-    def _module_order(self, module_list: Iterable[str]) -> List[str]:
-        """"""
-        return sort_preserving_order(module_list, self.MODULE_ORDER_ON_APPLY)
-=======
+        # Perform any DataFrame updates that were requested, all in one go
         if proposed_patient_details_updates:
             df.loc[
                 self.target, proposed_patient_details_updates.keys()
             ] = proposed_patient_details_updates.values()
->>>>>>> de94ffa1
+
+    def _module_order(self, module_list: Iterable[str]) -> List[str]:
+        """"""
+        return sort_preserving_order(module_list, self.MODULE_ORDER_ON_APPLY)
+
 
     def apply(self, person_id, squeeze_factor=0.) -> None:
         """
@@ -234,7 +202,6 @@
 
         self.TREATMENT_ID = 'FirstAttendance_NonEmergency'
         self.ACCEPTED_FACILITY_LEVEL = facility_level
-<<<<<<< HEAD
 
 
 class HSI_GenericEmergencyFirstAppt(HSI_BaseGenericFirstAppt):
@@ -243,16 +210,6 @@
     the generic appointment which is the first interaction with
     the health system following the onset of emergency symptom(s).
 
-=======
-
-
-class HSI_GenericEmergencyFirstAppt(HSI_BaseGenericFirstAppt):
-    """
-    This is a Health System Interaction Event that represents
-    the generic appointment which is the first interaction with
-    the health system following the onset of emergency symptom(s).
-
->>>>>>> de94ffa1
     It uses the emergency generic first appointment methods of
     the disease modules to determine any follow-up events that need
     to be scheduled.
