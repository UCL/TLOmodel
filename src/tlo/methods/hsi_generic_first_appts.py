--- conflicted
+++ resolved
@@ -2,17 +2,13 @@
 The file contains the event HSI_GenericFirstApptAtFacilityLevel1, which describes the first interaction with
 the health system following the onset of acute generic symptoms.
 """
-<<<<<<< HEAD
-=======
 from tlo import logging
->>>>>>> 33f16221
 from tlo.events import IndividualScopeEventMixin
-
-# from tlo.methods.chronicsyndrome import HSI_ChronicSyndrome_SeeksEmergencyCareAndGetsTreatment
+from tlo.methods.chronicsyndrome import (
+    HSI_ChronicSyndrome_SeeksEmergencyCareAndGetsTreatment,
+)
 from tlo.methods.healthsystem import HSI_Event
-from tlo.methods import malaria
-from tlo.methods.malaria import HSI_Malaria_tx_compl_child, HSI_Malaria_tx_compl_adult
-from tlo import DateOffset, logging
+from tlo.methods.mockitis import HSI_Mockitis_PresentsForCareWithSevereSymptoms
 
 logger = logging.getLogger(__name__)
 logger.setLevel(logging.INFO)
@@ -69,168 +65,33 @@
         self.ALERT_OTHER_DISEASES = []
 
     def apply(self, person_id, squeeze_factor):
-        logger.debug("HSI_GenericFirstApptAtFacilityLevel1 for person %d", person_id)
-
-        df = self.sim.population.props
-
-        # NOTES: this section is repeated from the malaria.HSI_Malaria_rdt
-        # requests for comsumables occur inside the HSI_treatment events
-        # perhaps requests also need to occur here in case alternative treatments need to be scheduled
-
-        # make sure query consumables has the generic hsi as the module requesting
-
-        # ----------------------------------- CHILD <5 -----------------------------------
-
-        # diagnostic algorithm for child <5 yrs
-        if df.at[person_id, "age_years"] < 5.0:
+        logger.debug(
+            "This is HSI_GenericFirstApptAtFacilityLevel1 for person %d", person_id
+        )
+
+        diagnosis = self.module.sim.modules["DxAlgorithmChild"].diagnose(
+            person_id=person_id, hsi_event=self
+        )
+
+        # Work out what to do with this person....
+        if self.sim.population.props.at[person_id, "age_years"] < 5.0:
             # It's a child:
-            logger.debug("Run the ICMI algorithm for this child [dx_algorithm_child]")
+            logger.debug("Run the ICMI algorithm for this child")
 
             # Get the diagnosis from the algorithm
-            diagnosis = self.sim.modules["DxAlgorithmChild"].diagnose(
+            diagnosis = self.module.sim.modules["DxAlgorithmChild"].diagnose(
                 person_id=person_id, hsi_event=self
             )
 
-            # Treat / refer based on diagnosis
-            if diagnosis == "severe_malaria":
-
-                logger.debug(
-                    f"HSI_GenericFirstApptAtFacilityLevel1: scheduling HSI_Malaria_tx_compl_child {person_id}"
-                )
-
-                treat = malaria.HSI_Malaria_tx_compl_child(
-                    self.sim.modules["Malaria"], person_id=person_id
-                )
-                self.sim.modules["HealthSystem"].schedule_hsi_event(
-                    treat, priority=1, topen=self.sim.date, tclose=None
-                )
-
-            elif diagnosis == "clinical_malaria":
-
-                logger.debug(
-                    "HSI_GenericFirstApptAtFacilityLevel1: scheduling HSI_Malaria_tx_0_5 for person %d on date %s",
-                    person_id,
-                    (self.sim.date + DateOffset(days=1)),
-                )
-
-                treat = malaria.HSI_Malaria_tx_0_5(
-                    self.sim.modules["Malaria"], person_id=person_id
-                )
-                self.sim.modules["HealthSystem"].schedule_hsi_event(
-                    treat, priority=1, topen=self.sim.date, tclose=None
-                )
-
+            # Do something based on this diagnosis...
+            if diagnosis == "measles":
+                logger.debug("Start treatment for measles")
             else:
-                logger.debug(
-                    "HSI_GenericFirstApptAtFacilityLevel1: negative / no malaria test for person %d so doing nothing",
-                    person_id,
-                )
-
-        # ----------------------------------- CHILD 5-15 -----------------------------------
-
-        # diagnostic algorithm for child 5-15 yrs
-        if (df.at[person_id, "age_years"] >= 5) & (df.at[person_id, "age_years"] < 15):
-            # It's a child:
-            logger.debug("Run the ICMI algorithm for this child [dx_algorithm_child]")
-
-            # Get the diagnosis from the algorithm
-            diagnosis = self.sim.modules["DxAlgorithmChild"].diagnose(
-                person_id=person_id, hsi_event=self
-            )
-
-            # Treat / refer based on diagnosis
-            if diagnosis == "severe_malaria":
-
-                logger.debug(
-                    "HSI_GenericFirstApptAtFacilityLevel1: scheduling HSI_Malaria_tx_compl_child for {person_id}"
-                )
-
-                treat = malaria.HSI_Malaria_tx_compl_child(
-                    self.sim.modules["Malaria"], person_id=person_id
-                )
-                self.sim.modules["HealthSystem"].schedule_hsi_event(
-                    treat, priority=1, topen=self.sim.date, tclose=None
-                )
-
-            elif diagnosis == "clinical_malaria":
-
-                logger.debug(
-                    "HSI_GenericFirstApptAtFacilityLevel1: scheduling HSI_Malaria_tx_5_15 for person %d on date %s",
-                    person_id,
-                    (self.sim.date + DateOffset(days=1)),
-                )
-
-                treat = malaria.HSI_Malaria_tx_5_15(
-                    self.sim.modules["Malaria"], person_id=person_id
-                )
-                self.sim.modules["HealthSystem"].schedule_hsi_event(
-                    treat, priority=1, topen=self.sim.date, tclose=None
-                )
-
-            else:
-                logger.debug(
-                    "HSI_GenericFirstApptAtFacilityLevel1: negative / no malaria test for {person_id}"
-                )
-
-        # ----------------------------------- ADULT -----------------------------------
-
-        # diagnostic algorithm for adult
-        if df.at[person_id, "age_years"] >= 15:
-            # It's an adult:
-            logger.debug(
-                "Run the diagnostic algorithm for this adult [dx_algorithm_adult]"
-            )
-
-            # Get the diagnosis from the algorithm
-            diagnosis = self.sim.modules["DxAlgorithmAdult"].diagnose(
-                person_id=person_id, hsi_event=self
-            )
-
-            # Treat / refer based on diagnosis
-            if diagnosis == "severe_malaria":
-
-                logger.debug(
-                    "HSI_GenericFirstApptAtFacilityLevel1: scheduling HSI_Malaria_tx_compl_adult person %d date %s",
-                    person_id,
-                    (self.sim.date + DateOffset(days=1)),
-                )
-
-                treat = malaria.HSI_Malaria_tx_compl_adult(
-                    self.sim.modules["Malaria"], person_id=person_id
-                )
-                self.sim.modules["HealthSystem"].schedule_hsi_event(
-                    treat, priority=1, topen=self.sim.date, tclose=None
-                )
-
-            elif diagnosis == "clinical_malaria":
-
-                logger.debug(
-                    "HSI_GenericFirstApptAtFacilityLevel1: scheduling HSI_Malaria_tx_5_15 for person %d on date %s",
-                    person_id,
-                    (self.sim.date + DateOffset(days=1)),
-                )
-
-                treat = malaria.HSI_Malaria_tx_adult(
-                    self.sim.modules["Malaria"], person_id=person_id
-                )
-                self.sim.modules["HealthSystem"].schedule_hsi_event(
-                    treat, priority=1, topen=self.sim.date, tclose=None
-                )
-
-            else:
-                logger.debug(
-                    "HSI_GenericFirstApptAtFacilityLevel1: negative / no malaria test for person %d so doing nothing",
-                    person_id,
-                )
-
-        # Return the actual appt footprints, adding on rdt labPOC appt
-        actual_appt_footprint = self.EXPECTED_APPT_FOOTPRINT
-        actual_appt_footprint["LabPOC"] = 1
-
-        logger.debug(
-            f"the actual appt footprint for person {person_id} is {actual_appt_footprint}"
-        )
-        return actual_appt_footprint
+                logger.debug("No treatment. HSI ends.")
+
+        else:
+            # It's an adult
+            logger.debug("To fill in ... what to with an adult")
 
     def did_not_run(self):
         logger.debug("HSI_GenericFirstApptAtFacilityLevel1: did not run")
@@ -266,7 +127,7 @@
 
         # Get a blank footprint and then edit to define call on resources of this treatment event
         the_appt_footprint = self.sim.modules["HealthSystem"].get_blank_appt_footprint()
-        the_appt_footprint["ConWithDCSA"] = 1.0  # Consultation with DCSA
+        the_appt_footprint["ConWithDCSA"] = 1.0  # Consultantion with DCSA
 
         # Define the necessary information for an HSI
         self.TREATMENT_ID = "GenericFirstApptAtFacilityLevel0"
@@ -321,11 +182,14 @@
         assert module in acceptable_originating_modules
 
         # Work out if this is for a child or an adult
-        # is_child = self.sim.population.props.at[person_id, 'age_years'] < 5.0
+        is_child = self.sim.population.props.at[person_id, "age_years"] < 5.0
 
         # Get a blank footprint and then edit to define call on resources of this treatment event
         the_appt_footprint = self.sim.modules["HealthSystem"].get_blank_appt_footprint()
-        the_appt_footprint["InpatientDays"] = 3.0
+        if is_child:
+            the_appt_footprint["Under5OPD"] = 1.0  # Child out-patient appointment
+        else:
+            the_appt_footprint["Over5OPD"] = 1.0  # Adult out-patient appointment
 
         # Define the necessary information for an HSI
         self.TREATMENT_ID = "GenericEmergencyFirstApptAtFacilityLevel1"
@@ -339,44 +203,25 @@
             person_id,
         )
 
-        df = self.sim.population.props
-        # Quick diagnosis algorithm - just perfectly recognises the symptoms of severe malaria
-        sev_symp = [
-            "em_acidosis",
-            "em_coma_convulsions",
-            "em_renal_failure",
-            "em_shock",
-            "jaundice",
-            "anaemia",
-        ]
-        sev_set = set(sev_symp)
-
-        # get the individual symptoms
-        ind_symps = set(self.sim.modules["SymptomManager"].has_what(person_id))
-        # if person's symptoms are on severe malaria list then treat
-        malaria_susp_symp = sev_set.intersection(ind_symps)
-
-        # if any symptoms indicative of malaria and they have parasitaemia (would return a positive rdt)
-        if len(malaria_susp_symp) > 0:
-            # if 'Malaria' in df.at[person_id, 'sy_em_coma']:
-            if df.at[person_id, "ma_is_infected"]:
-                # Launch the HSI for treatment for Malaria - choosing the right one for adults/children
-                if df.at[person_id, "age_years"] < 5.0:
-                    self.sim.modules["HealthSystem"].schedule_hsi_event(
-                        hsi_event=HSI_Malaria_tx_compl_child(
-                            self.sim.modules["Malaria"], person_id=person_id
-                        ),
-                        priority=0,
-                        topen=self.sim.date,
-                    )
-                else:
-                    self.sim.modules["HealthSystem"].schedule_hsi_event(
-                        hsi_event=HSI_Malaria_tx_compl_adult(
-                            self.sim.modules["Malaria"], person_id=person_id
-                        ),
-                        priority=0,
-                        topen=self.sim.date,
-                    )
+        # simple diagnosis to work out which HSI event to trigger
+        symptoms = self.sim.modules["SymptomManager"].has_what(person_id)
+
+        if "em_craving_sandwiches" in symptoms:
+            event = HSI_ChronicSyndrome_SeeksEmergencyCareAndGetsTreatment(
+                module=self.sim.modules["ChronicSyndrome"], person_id=person_id
+            )
+            self.sim.modules["HealthSystem"].schedule_hsi_event(
+                event, priority=1, topen=self.sim.date
+            )
+
+        if "em_extreme_pain_in_the_nose" in symptoms:
+            event = HSI_Mockitis_PresentsForCareWithSevereSymptoms(
+                module=self.sim.modules["Mockitis"], person_id=person_id
+            )
+            self.sim.modules["HealthSystem"].schedule_hsi_event(
+                event, priority=1, topen=self.sim.date
+            )
 
     def did_not_run(self):
-        logger.debug("HSI_GenericEmergencyFirstApptAtFacilityLevel1: did not run")+        logger.debug("HSI_GenericEmergencyFirstApptAtFacilityLevel1: did not run")
+        pass