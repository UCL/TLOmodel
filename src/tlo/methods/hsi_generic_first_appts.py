--- conflicted
+++ resolved
@@ -311,7 +311,6 @@
                             topen=self.sim.date,
                             tclose=None)
 
-<<<<<<< HEAD
             if 'injury' in symptoms:
                 if 'RTI' in self.sim.modules:
                     df = self.sim.population.props
@@ -322,14 +321,13 @@
                         road_traffic_injuries.rti_do_when_diagnosed(person_id=person_id)
                         if df.at[person_id, 'rt_in_shock']:
                             road_traffic_injuries.rti_ask_for_shock_treatment(person_id)
-=======
+
             # ---- ASSESSEMENT FOR CARDIO-METABOLIC DISORDERS ----
             if 'CardioMetabolicDisorders' in self.sim.modules:
                 # take a blood pressure measurement for proportion of individuals who have not been diagnosed and
                 # are either over 50 or younger than 50 but are selected to get tested
                 cmd = self.sim.modules['CardioMetabolicDisorders']
                 cmd.determine_if_will_be_investigated(person_id=person_id)
->>>>>>> 52065b36
 
     def did_not_run(self):
         logger.debug(key='message',
