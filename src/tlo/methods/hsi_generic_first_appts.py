--- conflicted
+++ resolved
@@ -15,37 +15,6 @@
 
 from tlo import Date, Module, logging
 from tlo.events import IndividualScopeEventMixin
-<<<<<<< HEAD
-from tlo.methods.bladder_cancer import (
-    HSI_BladderCancer_Investigation_Following_Blood_Urine,
-    HSI_BladderCancer_Investigation_Following_pelvic_pain,
-)
-from tlo.methods.breast_cancer import (
-    HSI_BreastCancer_Investigation_Following_breast_lump_discernible,
-)
-from tlo.methods.cervical_cancer import (
-    HSI_CervicalCancerPresentationVaginalBleeding, HSI_CervicalCancer_AceticAcidScreening, HSI_CervicalCancer_XpertHPVScreening
-)
-from tlo.methods.care_of_women_during_pregnancy import (
-    HSI_CareOfWomenDuringPregnancy_PostAbortionCaseManagement,
-    HSI_CareOfWomenDuringPregnancy_TreatmentForEctopicPregnancy,
-)
-from tlo.methods.chronicsyndrome import HSI_ChronicSyndrome_SeeksEmergencyCareAndGetsTreatment
-from tlo.methods.epilepsy import HSI_Epilepsy_Start_Anti_Epileptic
-from tlo.methods.healthsystem import HSI_Event
-from tlo.methods.hiv import HSI_Hiv_TestAndRefer
-from tlo.methods.labour import HSI_Labour_ReceivesSkilledBirthAttendanceDuringLabour
-from tlo.methods.measles import HSI_Measles_Treatment
-from tlo.methods.mockitis import HSI_Mockitis_PresentsForCareWithSevereSymptoms
-from tlo.methods.oesophagealcancer import HSI_OesophagealCancer_Investigation_Following_Dysphagia
-from tlo.methods.other_adult_cancers import (
-    HSI_OtherAdultCancer_Investigation_Following_early_other_adult_ca_symptom,
-)
-from tlo.methods.prostate_cancer import (
-    HSI_ProstateCancer_Investigation_Following_Pelvic_Pain,
-    HSI_ProstateCancer_Investigation_Following_Urinary_Symptoms,
-)
-=======
 from tlo.methods.hsi_event import HSI_Event
 
 if TYPE_CHECKING:
@@ -53,7 +22,6 @@
 
     from tlo.methods.dxmanager import DiagnosisTestReturnType
     from tlo.population import IndividualProperties
->>>>>>> 802c3641
 
 logger = logging.getLogger(__name__)
 logger.setLevel(logging.INFO)
@@ -314,300 +282,5 @@
         if not df.at[person_id, "is_alive"]:
             return self.make_appt_footprint({})
         else:
-<<<<<<< HEAD
-            sm = self.sim.modules['SymptomManager']
-            sm.change_symptom(person_id, "spurious_emergency_symptom", '-', sm)
-
-
-def do_at_generic_first_appt_non_emergency(hsi_event, squeeze_factor):
-    """The actions are taken during the non-emergency generic HSI, HSI_GenericFirstApptAtFacilityLevel0."""
-
-    # Gather useful shortcuts
-    sim = hsi_event.sim
-    person_id = hsi_event.target
-    df = hsi_event.sim.population.props
-    symptoms = hsi_event.sim.modules['SymptomManager'].has_what(person_id=person_id)
-    age = df.at[person_id, 'age_years']
-    schedule_hsi = hsi_event.sim.modules["HealthSystem"].schedule_hsi_event
-
-    # ----------------------------------- ALL AGES -----------------------------------
-    # Consider Measles if rash.
-    if 'Measles' in sim.modules:
-        if "rash" in symptoms:
-            schedule_hsi(
-                HSI_Measles_Treatment(
-                    person_id=person_id,
-                    module=hsi_event.sim.modules['Measles']),
-                priority=0,
-                topen=hsi_event.sim.date,
-                tclose=None)
-
-    # 'Automatic' testing for HIV for everyone attending care with AIDS symptoms:
-    #  - suppress the footprint (as it done as part of another appointment)
-    #  - do not do referrals if the person is HIV negative (assumed not time for counselling etc).
-    if 'Hiv' in sim.modules:
-        if 'aids_symptoms' in symptoms:
-            schedule_hsi(
-                HSI_Hiv_TestAndRefer(
-                    person_id=person_id,
-                    module=hsi_event.sim.modules['Hiv'],
-                    referred_from="hsi_generic_first_appt",
-                    suppress_footprint=True,
-                    do_not_refer_if_neg=True),
-                topen=hsi_event.sim.date,
-                tclose=None,
-                priority=0)
-
-    if 'injury' in symptoms:
-        if 'RTI' in sim.modules:
-            sim.modules['RTI'].do_rti_diagnosis_and_treatment(person_id)
-
-    if 'Schisto' in sim.modules:
-        sim.modules['Schisto'].do_on_presentation_with_symptoms(person_id=person_id, symptoms=symptoms)
-
-    if "Malaria" in sim.modules:
-        malaria_associated_symptoms = {'fever', 'headache', 'stomachache', 'diarrhoea', 'vomiting'}
-        if bool(set(symptoms) & malaria_associated_symptoms):
-            sim.modules['Malaria'].do_for_suspected_malaria_case(person_id=person_id, hsi_event=hsi_event)
-
-    if age <= 5:
-        # ----------------------------------- CHILD < 5 -----------------------------------
-        if 'Diarrhoea' in sim.modules:
-            if 'diarrhoea' in symptoms:
-                sim.modules['Diarrhoea'].do_when_presentation_with_diarrhoea(
-                    person_id=person_id, hsi_event=hsi_event)
-
-        if 'Alri' in sim.modules:
-            if ('cough' in symptoms) or ('difficult_breathing' in symptoms):
-                sim.modules['Alri'].on_presentation(person_id=person_id, hsi_event=hsi_event)
-
-        # Routine assessments
-        if 'Stunting' in sim.modules:
-            sim.modules['Stunting'].do_routine_assessment_for_chronic_undernutrition(person_id=person_id)
-
-    else:
-        # ----------------------------------- ADULT -----------------------------------
-        if 'OesophagealCancer' in sim.modules:
-            # If the symptoms include dysphagia, then begin investigation for Oesophageal Cancer:
-            if 'dysphagia' in symptoms:
-                schedule_hsi(
-                    HSI_OesophagealCancer_Investigation_Following_Dysphagia(
-                        person_id=person_id,
-                        module=sim.modules['OesophagealCancer']),
-                    priority=0,
-                    topen=sim.date,
-                    tclose=None
-                )
-
-        if 'BladderCancer' in sim.modules:
-            # If the symptoms include blood_urine, then begin investigation for Bladder Cancer:
-            if 'blood_urine' in symptoms:
-                schedule_hsi(
-                    HSI_BladderCancer_Investigation_Following_Blood_Urine(
-                        person_id=person_id,
-                        module=sim.modules['BladderCancer']),
-                    priority=0,
-                    topen=sim.date,
-                    tclose=None
-                )
-
-            # If the symptoms include pelvic_pain, then begin investigation for Bladder Cancer:
-            if 'pelvic_pain' in symptoms:
-                schedule_hsi(
-                    HSI_BladderCancer_Investigation_Following_pelvic_pain(
-                        person_id=person_id,
-                        module=sim.modules['BladderCancer']),
-                    priority=0,
-                    topen=sim.date,
-                    tclose=None)
-
-        if 'ProstateCancer' in sim.modules:
-            # If the symptoms include urinary, then begin investigation for prostate cancer:
-            if 'urinary' in symptoms:
-                schedule_hsi(
-                    HSI_ProstateCancer_Investigation_Following_Urinary_Symptoms(
-                        person_id=person_id,
-                        module=sim.modules['ProstateCancer']),
-                    priority=0,
-                    topen=sim.date,
-                    tclose=None)
-
-            if 'pelvic_pain' in symptoms:
-                schedule_hsi(
-                    HSI_ProstateCancer_Investigation_Following_Pelvic_Pain(
-                        person_id=person_id,
-                        module=sim.modules['ProstateCancer']),
-                    priority=0,
-                    topen=sim.date,
-                    tclose=None)
-
-        if 'OtherAdultCancer' in sim.modules:
-            if 'early_other_adult_ca_symptom' in symptoms:
-                schedule_hsi(
-                    HSI_OtherAdultCancer_Investigation_Following_early_other_adult_ca_symptom(
-                        person_id=person_id,
-                        module=sim.modules['OtherAdultCancer']
-                    ),
-                    priority=0,
-                    topen=sim.date,
-                    tclose=None)
-
-        if 'BreastCancer' in sim.modules:
-            # If the symptoms include breast lump discernible:
-            if 'breast_lump_discernible' in symptoms:
-                schedule_hsi(
-                    HSI_BreastCancer_Investigation_Following_breast_lump_discernible(
-                        person_id=person_id,
-                        module=sim.modules['BreastCancer'],
-                    ),
-                    priority=0,
-                    topen=sim.date,
-                    tclose=None)
-
-        if 'CervicalCancer' in sim.modules:
-            # If the symptoms include vaginal bleeding:
-            if 'vaginal_bleeding' in symptoms:
-                schedule_hsi(
-                    HSI_CervicalCancerPresentationVaginalBleeding(
-                        person_id=person_id,
-                        module=sim.modules['CervicalCancer']
-                    ),
-                    priority=0,
-                    topen=sim.date,
-                    tclose=None)
-
-            if 'chosen_via_screening_for_cin_cervical_cancer' in symptoms:
-                schedule_hsi(
-                    HSI_CervicalCancer_AceticAcidScreening(
-                        person_id=person_id,
-                        module=sim.modules['CervicalCancer']
-                    ),
-                    priority=0,
-                    topen=sim.date,
-                    tclose=None)
-
-
-            if 'chosen_xpert_screening_for_hpv_cervical_cancer' in symptoms:
-                schedule_hsi(
-                    HSI_CervicalCancer_XpertHPVScreening(
-                        person_id=person_id,
-                        module=sim.modules['CervicalCancer']
-                    ),
-                    priority=0,
-                    topen=sim.date,
-                    tclose=None)
-
-        if 'Depression' in sim.modules:
-            sim.modules['Depression'].do_on_presentation_to_care(person_id=person_id,
-                                                                 hsi_event=hsi_event)
-
-        if 'CardioMetabolicDisorders' in sim.modules:
-            sim.modules['CardioMetabolicDisorders'].determine_if_will_be_investigated(person_id=person_id)
-
-        if 'Copd' in sim.modules:
-            if ('breathless_moderate' in symptoms) or ('breathless_severe' in symptoms):
-                sim.modules['Copd'].do_when_present_with_breathless(person_id=person_id, hsi_event=hsi_event)
-
-
-def do_at_generic_first_appt_emergency(hsi_event, squeeze_factor):
-    """The actions are taken during the non-emergency generic HSI, HSI_GenericEmergencyFirstApptAtFacilityLevel1."""
-
-    # Gather useful shortcuts
-    sim = hsi_event.sim
-    rng = hsi_event.module.rng
-    person_id = hsi_event.target
-    df = hsi_event.sim.population.props
-    symptoms = hsi_event.sim.modules['SymptomManager'].has_what(person_id=person_id)
-    schedule_hsi = hsi_event.sim.modules["HealthSystem"].schedule_hsi_event
-    age = df.at[person_id, 'age_years']
-
-    if 'PregnancySupervisor' in sim.modules:
-
-        # -----  ECTOPIC PREGNANCY  -----
-        if df.at[person_id, 'ps_ectopic_pregnancy'] != 'none':
-            event = HSI_CareOfWomenDuringPregnancy_TreatmentForEctopicPregnancy(
-                module=sim.modules['CareOfWomenDuringPregnancy'], person_id=person_id)
-            schedule_hsi(event, priority=0, topen=sim.date, tclose=sim.date + pd.DateOffset(days=1))
-
-        # -----  COMPLICATIONS OF ABORTION  -----
-        abortion_complications = sim.modules['PregnancySupervisor'].abortion_complications
-        if abortion_complications.has_any([person_id], 'sepsis', 'injury', 'haemorrhage', first=True):
-            event = HSI_CareOfWomenDuringPregnancy_PostAbortionCaseManagement(
-                module=sim.modules['CareOfWomenDuringPregnancy'], person_id=person_id)
-            schedule_hsi(event, priority=0, topen=sim.date, tclose=sim.date + pd.DateOffset(days=1))
-
-    if 'Labour' in sim.modules:
-        mni = sim.modules['PregnancySupervisor'].mother_and_newborn_info
-        labour_list = sim.modules['Labour'].women_in_labour
-
-        if person_id in labour_list:
-            la_currently_in_labour = df.at[person_id, 'la_currently_in_labour']
-            if (
-                la_currently_in_labour &
-                mni[person_id]['sought_care_for_complication'] &
-                (mni[person_id]['sought_care_labour_phase'] == 'intrapartum')
-            ):
-                event = HSI_Labour_ReceivesSkilledBirthAttendanceDuringLabour(
-                    module=sim.modules['Labour'], person_id=person_id,
-                    facility_level_of_this_hsi=rng.choice(['1a', '1b']))
-                schedule_hsi(event, priority=0, topen=sim.date, tclose=sim.date + pd.DateOffset(days=1))
-
-    if "Depression" in sim.modules:
-        sim.modules['Depression'].do_on_presentation_to_care(person_id=person_id,
-                                                             hsi_event=hsi_event)
-
-    if "Malaria" in sim.modules:
-        if 'severe_malaria' in symptoms:
-            sim.modules['Malaria'].do_on_emergency_presentation_with_severe_malaria(person_id=person_id,
-                                                                                    hsi_event=hsi_event)
-
-    # ------ CARDIO-METABOLIC DISORDERS ------
-    if 'CardioMetabolicDisorders' in sim.modules:
-        sim.modules['CardioMetabolicDisorders'].determine_if_will_be_investigated_events(person_id=person_id)
-
-    if "Epilepsy" in sim.modules:
-        if 'seizures' in symptoms:
-            schedule_hsi(HSI_Epilepsy_Start_Anti_Epileptic(person_id=person_id,
-                                                           module=sim.modules['Epilepsy']),
-                         priority=0,
-                         topen=sim.date,
-                         tclose=None)
-
-    if 'severe_trauma' in symptoms:
-        if 'RTI' in sim.modules:
-            sim.modules['RTI'].do_rti_diagnosis_and_treatment(person_id=person_id)
-
-    if 'Alri' in sim.modules:
-        if (age <= 5) and (('cough' in symptoms) or ('difficult_breathing' in symptoms)):
-            sim.modules['Alri'].on_presentation(person_id=person_id, hsi_event=hsi_event)
-
-    # ----- spurious emergency symptom -----
-    if 'spurious_emergency_symptom' in symptoms:
-        event = HSI_EmergencyCare_SpuriousSymptom(
-            module=sim.modules['HealthSeekingBehaviour'],
-            person_id=person_id
-        )
-        schedule_hsi(event, priority=0, topen=sim.date)
-
-    if 'Copd' in sim.modules:
-        if ('breathless_moderate' in symptoms) or ('breathless_severe' in symptoms):
-            sim.modules['Copd'].do_when_present_with_breathless(person_id=person_id, hsi_event=hsi_event)
-
-    # -----  EXAMPLES FOR MOCKITIS AND CHRONIC SYNDROME  -----
-    if 'craving_sandwiches' in symptoms:
-        event = HSI_ChronicSyndrome_SeeksEmergencyCareAndGetsTreatment(
-            module=sim.modules['ChronicSyndrome'],
-            person_id=person_id
-        )
-        schedule_hsi(event, priority=1, topen=sim.date)
-
-    if 'extreme_pain_in_the_nose' in symptoms:
-        event = HSI_Mockitis_PresentsForCareWithSevereSymptoms(
-            module=sim.modules['Mockitis'],
-            person_id=person_id
-        )
-        schedule_hsi(event, priority=1, topen=sim.date)
-=======
             sm = self.sim.modules["SymptomManager"]
-            sm.change_symptom(person_id, "spurious_emergency_symptom", "-", sm)
->>>>>>> 802c3641
+            sm.change_symptom(person_id, "spurious_emergency_symptom", "-", sm)