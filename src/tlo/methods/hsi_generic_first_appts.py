--- conflicted
+++ resolved
@@ -48,7 +48,6 @@
 #    ** NON-EMERGENCY APPOINTMENTS **
 #
 # ---------------------------------------------------------------------------------------------------------
-
 
 # ---------------------------------------------------------------------------------------------------------
 #    HSI_GenericFirstApptAtFacilityLevel1
@@ -147,7 +146,7 @@
                     self.sim.modules['Diarrhoea'].do_when_presentation_with_diarrhoea(
                         person_id=person_id, hsi_event=self)
 
-<<<<<<< HEAD
+                # todo - these assesements only if the person has diarrhoea?
                 # routine assessment for acute malnutrition -----
                 if 'Wasting' in self.sim.modules:
                     self.sim.modules['Wasting'].do_when_acute_malnutrition_assessment(person_id=person_id)
@@ -160,14 +159,12 @@
                 diagnosis = self.sim.modules["DxAlgorithmChild"].diagnose(
                     person_id=person_id, hsi_event=self
                 )
-=======
         # diagnostic algorithm for child <5 yrs
         if age < 5:
             # Next, run DxAlgorithmChild to get additional diagnoses:
             diagnosis = self.sim.modules["DxAlgorithmChild"].diagnose(
                 person_id=person_id, hsi_event=self
             )
->>>>>>> aa0578ca
 
             if "Malaria" in self.sim.modules:
                 # Treat / refer based on diagnosis
