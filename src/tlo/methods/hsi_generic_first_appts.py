--- conflicted
+++ resolved
@@ -217,6 +217,46 @@
                             tclose=None
                         )
 
+                # If the symptoms include pelvic_pain, then begin investigation for Bladder Cancer:
+                if 'pelvic_pain' in symptoms:
+                    hsi_event = HSI_BladderCancer_Investigation_Following_pelvic_pain(
+                        module=self.sim.modules['BladderCancer'],
+                        person_id=person_id,
+                    )
+                    self.sim.modules['HealthSystem'].schedule_hsi_event(
+                        hsi_event,
+                        priority=0,
+                        topen=self.sim.date,
+                        tclose=None
+                    )
+
+            if 'ProstateCancer' in self.sim.modules:
+                # If the symptoms include urinary, then begin investigation for Bladder Cancer:
+                if 'urinary' in symptoms:
+                    hsi_event = HSI_ProstateCancer_Investigation_Following_Urinary_Symptoms(
+                        module=self.sim.modules['ProstateCancer'],
+                        person_id=person_id,
+                    )
+                    self.sim.modules['HealthSystem'].schedule_hsi_event(
+                        hsi_event,
+                        priority=0,
+                        topen=self.sim.date,
+                        tclose=None
+                    )
+
+                # If the symptoms include pelvic_pain, then begin investigation for Prostate Cancer
+                # (as well as bladder cancer):
+                if 'pelvic_pain' in symptoms:
+                    hsi_event = HSI_ProstateCancer_Investigation_Following_Pelvic_Pain(
+                        module=self.sim.modules['ProstateCancer'],
+                        person_id=person_id,
+                    )
+                    self.sim.modules['HealthSystem'].schedule_hsi_event(
+                        hsi_event,
+                        priority=0,
+                        topen=self.sim.date,
+                        tclose=None
+                    )
                     # If the symptoms include pelvic_pain, then begin investigation for Bladder Cancer:
                     if 'pelvic_pain' in symptoms:
                         hsi_event = HSI_BladderCancer_Investigation_Following_pelvic_pain(
@@ -245,51 +285,7 @@
                         person_id=person_id, hsi_event=self
                     )
 
-<<<<<<< HEAD
-            if 'ProstateCancer' in self.sim.modules:
-                # If the symptoms include urinary, then begin investigation for Bladder Cancer:
-                if 'urinary' in symptoms:
-                    hsi_event = HSI_ProstateCancer_Investigation_Following_Urinary_Symptoms(
-                        module=self.sim.modules['ProstateCancer'],
-                        person_id=person_id,
-                    )
-                    self.sim.modules['HealthSystem'].schedule_hsi_event(
-                        hsi_event,
-                        priority=0,
-                        topen=self.sim.date,
-                        tclose=None
-                    )
-
-                # If the symptoms include pelvic_pain, then begin investigation for Prostate Cancer
-                # (as well as bladder cancer):
-                if 'pelvic_pain' in symptoms:
-                    hsi_event = HSI_ProstateCancer_Investigation_Following_Pelvic_Pain(
-                        module=self.sim.modules['ProstateCancer'],
-                        person_id=person_id,
-                    )
-                    self.sim.modules['HealthSystem'].schedule_hsi_event(
-                        hsi_event,
-                        priority=0,
-                        topen=self.sim.date,
-                        tclose=None
-                    )
-
-            # ---- ROUTINE ASSESSEMENT FOR DEPRESSION ----
-            if 'Depression' in self.sim.modules:
-                depr = self.sim.modules['Depression']
-                if (squeeze_factor == 0.0) and (self.module.rng.rand() <
-                                                depr.parameters['pr_assessed_for_depression_in_generic_appt_level1']):
-                    depr.do_when_suspected_depression(person_id=person_id, hsi_event=self)
-
-            # DxAlgorithmAdult only exists in the malaria branch currently
-            if "Malaria" in self.sim.modules:
-                # Run DxAlgorithmAdult to get additional diagnoses:
-                diagnosis = self.sim.modules["DxAlgorithmAdult"].diagnose(
-                    person_id=person_id, hsi_event=self
-                )
-=======
                     if diagnosis == "severe_malaria":
->>>>>>> 0612d2bd
 
                         # Make relevant treatment HSI event
                         treatment_hsi = HSI_Malaria_complicated_treatment_adult(
