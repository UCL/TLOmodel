"""This file contains the HSI events that represent the first contact with the Health System, which are triggered by
the onset of symptoms. Non-emergency symptoms lead to `HSI_GenericFirstApptAtFacilityLevel0` and emergency symptoms
 lead to `HSI_GenericEmergencyFirstApptAtFacilityLevel1`. """

from tlo import logging
from tlo.events import IndividualScopeEventMixin
from tlo.methods.bladder_cancer import (
    HSI_BladderCancer_Investigation_Following_Blood_Urine,
    HSI_BladderCancer_Investigation_Following_pelvic_pain,
)
from tlo.methods.breast_cancer import (
    HSI_BreastCancer_Investigation_Following_breast_lump_discernible,
)
from tlo.methods.care_of_women_during_pregnancy import (
    HSI_CareOfWomenDuringPregnancy_PostAbortionCaseManagement,
    HSI_CareOfWomenDuringPregnancy_TreatmentForEctopicPregnancy,
)
from tlo.methods.chronicsyndrome import HSI_ChronicSyndrome_SeeksEmergencyCareAndGetsTreatment
from tlo.methods.healthsystem import HSI_Event
from tlo.methods.hiv import HSI_Hiv_TestAndRefer
from tlo.methods.labour import (
    HSI_Labour_ReceivesSkilledBirthAttendanceDuringLabour,
    HSI_Labour_ReceivesSkilledBirthAttendanceFollowingLabour,
)
from tlo.methods.malaria import (
    HSI_Malaria_complicated_treatment_adult,
    HSI_Malaria_complicated_treatment_child,
    HSI_Malaria_non_complicated_treatment_adult,
    HSI_Malaria_non_complicated_treatment_age0_5,
    HSI_Malaria_non_complicated_treatment_age5_15,
)
from tlo.methods.measles import HSI_Measles_Treatment
from tlo.methods.mockitis import HSI_Mockitis_PresentsForCareWithSevereSymptoms
from tlo.methods.oesophagealcancer import HSI_OesophagealCancer_Investigation_Following_Dysphagia
from tlo.methods.other_adult_cancers import (
    HSI_OtherAdultCancer_Investigation_Following_early_other_adult_ca_symptom,
)
from tlo.methods.prostate_cancer import (
    HSI_ProstateCancer_Investigation_Following_Pelvic_Pain,
    HSI_ProstateCancer_Investigation_Following_Urinary_Symptoms,
)

logger = logging.getLogger(__name__)
logger.setLevel(logging.INFO)


class HSI_GenericFirstApptAtFacilityLevel0(HSI_Event, IndividualScopeEventMixin):
    """This is a Health System Interaction Event that represents the first interaction with the health system following
     the onset of non-emergency symptom(s). It occurs at level 0. This is the HSI that is generated by the
     HealthCareSeekingBehaviour module by default."""

    def __init__(self, module, person_id):
        super().__init__(module, person_id=person_id)

        assert module is self.sim.modules['HealthSeekingBehaviour']

        self.TREATMENT_ID = 'GenericFirstApptAtFacilityLevel0'
        self.ACCEPTED_FACILITY_LEVEL = 0
        self.EXPECTED_APPT_FOOTPRINT = self.make_appt_footprint({'ConWithDCSA': 1})
        self.ALERT_OTHER_DISEASES = []

    def apply(self, person_id, squeeze_factor):
        """Run the actions required during the HSI."""
        df = self.sim.population.props

        if not df.at[person_id, 'is_alive']:
            return

        do_at_generic_first_appt_non_emergency(hsi_event=self, squeeze_factor=squeeze_factor)


class HSI_GenericEmergencyFirstApptAtFacilityLevel1(HSI_Event, IndividualScopeEventMixin):
    """This is a Health System Interaction Event that represents the generic appointment which is the first interaction
    with the health system following the onset of emergency symptom(s). It occurs at level 1."""

    def __init__(self, module, person_id):
        super().__init__(module, person_id=person_id)

        assert module.name in ['HealthSeekingBehaviour', 'Labour', 'PregnancySupervisor']

        # Define the necessary information for an HSI
<<<<<<< HEAD
        self.TREATMENT_ID = 'GenericFirstApptAtFacilityLevel1'
        self.EXPECTED_APPT_FOOTPRINT = the_appt_footprint
        self.ACCEPTED_FACILITY_LEVEL = '1a'
        self.ALERT_OTHER_DISEASES = []
=======
        self.TREATMENT_ID = 'GenericEmergencyFirstApptAtFacilityLevel1'
        self.ACCEPTED_FACILITY_LEVEL = 1
        self.EXPECTED_APPT_FOOTPRINT = self.make_appt_footprint({
            'Under5OPD' if self.sim.population.props.at[person_id, "age_years"] < 5 else 'Over5OPD': 1})
>>>>>>> 21546e86

    def apply(self, person_id, squeeze_factor):

        df = self.sim.population.props

        if not df.at[person_id, 'is_alive']:
            return

        do_at_generic_first_appt_emergency(hsi_event=self, squeeze_factor=squeeze_factor)


def do_at_generic_first_appt_non_emergency(hsi_event, squeeze_factor):
    """The actions are taken during the non-emergency generic HSI, HSI_GenericFirstApptAtFacilityLevel0."""

    # Gather useful shortcuts
    sim = hsi_event.sim
    rng = hsi_event.module.rng
    person_id = hsi_event.target
    df = hsi_event.sim.population.props
    symptoms = hsi_event.sim.modules['SymptomManager'].has_what(person_id=person_id)
    age = df.at[person_id, 'age_years']
    schedule_hsi = hsi_event.sim.modules["HealthSystem"].schedule_hsi_event

    # ----------------------------------- ALL AGES -----------------------------------
    # Consider Measles if rash.
    if 'Measles' in sim.modules:
        if "rash" in symptoms:
            schedule_hsi(
                HSI_Measles_Treatment(
                    person_id=person_id,
                    module=hsi_event.sim.modules['Measles']),
                priority=0,
                topen=hsi_event.sim.date,
                tclose=None)

    # 'Automatic' testing for HIV for everyone attending care:
    #  - suppress the footprint (as it done as part of another appointment)
    #  - do not do referrals if the person is HIV negative (assumed not time for counselling etc).
    if 'Hiv' in sim.modules:
        schedule_hsi(
            HSI_Hiv_TestAndRefer(
                person_id=person_id,
                module=hsi_event.sim.modules['Hiv'],
                suppress_footprint=True,
                do_not_refer_if_neg=True),
            topen=hsi_event.sim.date,
            tclose=None,
            priority=0)

    if age < 5:
        # ----------------------------------- CHILD < 5 -----------------------------------
        if 'diarrhoea' in symptoms:
            if 'Diarrhoea' in sim.modules:
                sim.modules['Diarrhoea'].do_when_presentation_with_diarrhoea(
                    person_id=person_id, hsi_event=hsi_event)

        if "Malaria" in sim.modules:
            if 'fever' in symptoms:
                malaria_test_result = sim.modules['Malaria'].check_if_fever_is_caused_by_malaria(
                    person_id=person_id, hsi_event=hsi_event)

                # Treat / refer based on diagnosis
                if malaria_test_result == "severe_malaria":
                    schedule_hsi(
                        HSI_Malaria_complicated_treatment_child(
                            person_id=person_id,
                            module=sim.modules["Malaria"]),
                        priority=1,
                        topen=sim.date,
                        tclose=None)

                elif malaria_test_result == "clinical_malaria":
                    schedule_hsi(
                        HSI_Malaria_non_complicated_treatment_age0_5(
                            person_id=person_id,
                            module=sim.modules["Malaria"]),
                        priority=1,
                        topen=sim.date,
                        tclose=None)

    elif age < 15:
        # ----------------------------------- CHILD 5-14 -----------------------------------
        if 'fever' in symptoms and "Malaria" in sim.modules:
            malaria_test_result = sim.modules['Malaria'].check_if_fever_is_caused_by_malaria(
                person_id=person_id, hsi_event=hsi_event)

            # Treat / refer based on diagnosis
            if malaria_test_result == "severe_malaria":
                schedule_hsi(
                    HSI_Malaria_complicated_treatment_child(
                        person_id=person_id,
                        module=sim.modules["Malaria"]),
                    priority=1,
                    topen=sim.date,
                    tclose=None)

            elif malaria_test_result == "clinical_malaria":
                schedule_hsi(
                    HSI_Malaria_non_complicated_treatment_age5_15(
                        person_id=person_id,
                        module=sim.modules["Malaria"]),
                    priority=1,
                    topen=sim.date,
                    tclose=None)

    else:
        # ----------------------------------- ADULT -----------------------------------
        if 'OesophagealCancer' in sim.modules:
            # If the symptoms include dysphagia, then begin investigation for Oesophageal Cancer:
            if 'dysphagia' in symptoms:
                schedule_hsi(
                    HSI_OesophagealCancer_Investigation_Following_Dysphagia(
                        person_id=person_id,
                        module=sim.modules['OesophagealCancer']),
                    priority=0,
                    topen=sim.date,
                    tclose=None
                )

        if 'BladderCancer' in sim.modules:
            # If the symptoms include blood_urine, then begin investigation for Bladder Cancer:
            if 'blood_urine' in symptoms:
                schedule_hsi(
                    HSI_BladderCancer_Investigation_Following_Blood_Urine(
                        person_id=person_id,
                        module=sim.modules['BladderCancer']),
                    priority=0,
                    topen=sim.date,
                    tclose=None
                )

            # If the symptoms include pelvic_pain, then begin investigation for Bladder Cancer:
            if 'pelvic_pain' in symptoms:
                schedule_hsi(
                    HSI_BladderCancer_Investigation_Following_pelvic_pain(
                        person_id=person_id,
                        module=sim.modules['BladderCancer']),
                    priority=0,
                    topen=sim.date,
                    tclose=None)

        if 'ProstateCancer' in sim.modules:
            # If the symptoms include urinary, then begin investigation for prostate cancer:
            if 'urinary' in symptoms:
                schedule_hsi(
                    HSI_ProstateCancer_Investigation_Following_Urinary_Symptoms(
                        person_id=person_id,
                        module=sim.modules['ProstateCancer']),
                    priority=0,
                    topen=sim.date,
                    tclose=None)

            if 'pelvic_pain' in symptoms:
                schedule_hsi(
                    HSI_ProstateCancer_Investigation_Following_Pelvic_Pain(
                        person_id=person_id,
                        module=sim.modules['ProstateCancer']),
                    priority=0,
                    topen=sim.date,
                    tclose=None)

        if 'OtherAdultCancer' in sim.modules:
            if 'early_other_adult_ca_symptom' in symptoms:
                schedule_hsi(
                    HSI_OtherAdultCancer_Investigation_Following_early_other_adult_ca_symptom(
                        person_id=person_id,
                        module=sim.modules['OtherAdultCancer']
                    ),
                    priority=0,
                    topen=sim.date,
                    tclose=None)

        if 'BreastCancer' in sim.modules:
            # If the symptoms include breast lump discernible:
            if 'breast_lump_discernible' in symptoms:
                schedule_hsi(
                    HSI_BreastCancer_Investigation_Following_breast_lump_discernible(
                        person_id=person_id,
                        module=sim.modules['BreastCancer'],
                    ),
                    priority=0,
                    topen=sim.date,
                    tclose=None)

        if 'Depression' in sim.modules:
            depr = sim.modules['Depression']
            if (squeeze_factor == 0.0) and (rng.rand() <
                                            depr.parameters['pr_assessed_for_depression_in_generic_appt_'
                                                            'level1']):
                depr.do_when_suspected_depression(person_id=person_id, hsi_event=hsi_event)

        if "Malaria" in sim.modules:
            if 'fever' in symptoms:
                malaria_test_result = sim.modules['Malaria'].check_if_fever_is_caused_by_malaria(
                    person_id=person_id, hsi_event=hsi_event)

                if malaria_test_result == "severe_malaria":
                    schedule_hsi(
                        HSI_Malaria_complicated_treatment_adult(
                            person_id=person_id,
                            module=sim.modules["Malaria"]),
                        priority=1,
                        topen=sim.date,
                        tclose=None)

                elif malaria_test_result == "clinical_malaria":
                    schedule_hsi(
                        HSI_Malaria_non_complicated_treatment_adult(
                            person_id=person_id,
                            module=sim.modules["Malaria"]),
                        priority=1,
                        topen=sim.date,
                        tclose=None)

        if 'CardioMetabolicDisorders' in sim.modules:
            # Take a blood pressure measurement for proportion of individuals who have not been diagnosed and
            # are either over 50 or younger than 50 but are selected to get tested.
            sim.modules['CardioMetabolicDisorders'].determine_if_will_be_investigated(person_id=person_id)


def do_at_generic_first_appt_emergency(hsi_event, squeeze_factor):
    """The actions are taken during the non-emergency generic HSI, HSI_GenericEmergencyFirstApptAtFacilityLevel1."""

    # Gather useful shortcuts
    sim = hsi_event.sim
    rng = hsi_event.module.rng
    person_id = hsi_event.target
    df = hsi_event.sim.population.props
    symptoms = hsi_event.sim.modules['SymptomManager'].has_what(person_id=person_id)
    schedule_hsi = hsi_event.sim.modules["HealthSystem"].schedule_hsi_event

    if 'PregnancySupervisor' in sim.modules:

        # -----  ECTOPIC PREGNANCY  -----
        if df.at[person_id, 'ps_ectopic_pregnancy'] != 'none':
            event = HSI_CareOfWomenDuringPregnancy_TreatmentForEctopicPregnancy(
                module=sim.modules['CareOfWomenDuringPregnancy'], person_id=person_id)
            schedule_hsi(event, priority=1, topen=sim.date)

        # -----  COMPLICATIONS OF ABORTION  -----
        abortion_complications = sim.modules['PregnancySupervisor'].abortion_complications
        if abortion_complications.has_any([person_id], 'sepsis', 'injury', 'haemorrhage', first=True):
            event = HSI_CareOfWomenDuringPregnancy_PostAbortionCaseManagement(
                module=sim.modules['CareOfWomenDuringPregnancy'], person_id=person_id)
            schedule_hsi(event, priority=1, topen=sim.date)

    if 'Labour' in sim.modules:
        mni = sim.modules['PregnancySupervisor'].mother_and_newborn_info
        labour_list = sim.modules['Labour'].women_in_labour

        # -----  COMPLICATION DURING BIRTH  -----
        if person_id in labour_list:
            la_currently_in_labour = df.at[person_id, 'la_currently_in_labour']
            if (
                la_currently_in_labour &
                mni[person_id]['sought_care_for_complication'] &
                (mni[person_id]['sought_care_labour_phase'] == 'intrapartum')
            ):
                event = HSI_Labour_ReceivesSkilledBirthAttendanceDuringLabour(
                    module=sim.modules['Labour'], person_id=person_id,
                    facility_level_of_this_hsi=int(rng.choice([1, 2])))
                schedule_hsi(event, priority=1, topen=sim.date)

            # -----  COMPLICATION AFTER BIRTH  -----
            if (
                la_currently_in_labour &
                mni[person_id]['sought_care_for_complication'] &
                (mni[person_id]['sought_care_labour_phase'] == 'postpartum')
            ):
                event = HSI_Labour_ReceivesSkilledBirthAttendanceFollowingLabour(
                    module=sim.modules['Labour'], person_id=person_id,
                    facility_level_of_this_hsi=int(rng.choice([1, 2])))
                schedule_hsi(event, priority=1, topen=sim.date)

    if "Depression" in sim.modules:
        if 'Injuries_From_Self_Harm' in symptoms:
            sim.modules['Depression'].do_when_suspected_depression(person_id=person_id, hsi_event=hsi_event)
            # TODO: Trigger surgical care for injuries.

    if 'Hiv' in sim.modules:
        sim.modules['HealthSystem'].schedule_hsi_event(
            HSI_Hiv_TestAndRefer(person_id=person_id, module=sim.modules['Hiv']),
            topen=sim.date,
            tclose=None,
            priority=0
        )

    if "Malaria" in sim.modules:
        # Quick diagnosis algorithm - just perfectly recognises the symptoms of severe malaria
        sev_set = {"acidosis",
                   "coma_convulsions",
                   "renal_failure",
                   "shock",
                   "jaundice",
                   "anaemia"}

        # if person's symptoms are on severe malaria list then consider treatment for malaria
        any_symptoms_indicative_of_severe_malaria = len(sev_set.intersection(symptoms)) > 0

        if any_symptoms_indicative_of_severe_malaria:
            # Check if malaria parasitaemia:
            malaria_test_result = sim.modules["Malaria"].check_if_fever_is_caused_by_malaria(
                person_id=person_id, hsi_event=hsi_event)

            # if any symptoms indicative of malaria and they have parasitaemia (would return a positive rdt)
            if malaria_test_result in ("severe_malaria", "clinical_malaria"):
                # Launch the HSI for treatment for Malaria - choosing the right one for adults/children
                if df.at[person_id, 'age_years'] < 5.0:
                    schedule_hsi(
                        hsi_event=HSI_Malaria_complicated_treatment_child(
                            sim.modules["Malaria"], person_id=person_id
                        ),
                        priority=0,
                        topen=sim.date,
                    )
                else:
                    schedule_hsi(
                        hsi_event=HSI_Malaria_complicated_treatment_adult(
                            sim.modules["Malaria"], person_id=person_id
                        ),
                        priority=0,
<<<<<<< HEAD
                        topen=self.sim.date,
                        tclose=None)

            if 'Depression' in self.sim.modules:
                depr = self.sim.modules['Depression']
                if (squeeze_factor == 0.0) and (self.module.rng.rand() <
                                                depr.parameters['pr_assessed_for_depression_in_generic_appt_'
                                                                'level1']):
                    depr.do_when_suspected_depression(person_id=person_id, hsi_event=self)

            if "Malaria" in self.sim.modules:
                if 'fever' in symptoms:
                    malaria_test_result = self.sim.modules['Malaria'].check_if_fever_is_caused_by_malaria(
                        person_id=person_id, hsi_event=self)

                    if malaria_test_result == "severe_malaria":
                        schedule_hsi(
                            HSI_Malaria_complicated_treatment_adult(
                                person_id=person_id,
                                module=self.sim.modules["Malaria"]),
                            priority=1,
                            topen=self.sim.date,
                            tclose=None)

                    elif malaria_test_result == "clinical_malaria":
                        schedule_hsi(
                            HSI_Malaria_non_complicated_treatment_adult(
                                person_id=person_id,
                                module=self.sim.modules["Malaria"]),
                            priority=1,
                            topen=self.sim.date,
                            tclose=None)

    def did_not_run(self):
        logger.debug(key='message',
                     data='HSI_GenericFirstApptAtFacilityLevel1: did not run')


# ---------------------------------------------------------------------------------------------------------
#    HSI_GenericFirstApptAtFacilityLevel0
# ---------------------------------------------------------------------------------------------------------


class HSI_GenericFirstApptAtFacilityLevel0(HSI_Event, IndividualScopeEventMixin):
    """
    This is a Health System Interaction Event.

    It is the generic appointment that describes the first interaction with the health system following the onset of
    acute generic symptoms.

    It occurs at Facility_Level = 0

    """

    def __init__(self, module, person_id):
        super().__init__(module, person_id=person_id)

        # Confirm that this appointment has been created by the HealthSeekingBehaviour module
        assert module is self.sim.modules['HealthSeekingBehaviour']

        # Define the necessary information for an HSI
        self.TREATMENT_ID = 'GenericFirstApptAtFacilityLevel0'
        self.EXPECTED_APPT_FOOTPRINT = self.make_appt_footprint({'ConWithDCSA': 1})
        self.ACCEPTED_FACILITY_LEVEL = 0
        self.ALERT_OTHER_DISEASES = []

    def apply(self, person_id, squeeze_factor):
        pass


# ---------------------------------------------------------------------------------------------------------
#
#    ** EMERGENCY APPOINTMENTS **
#
# ---------------------------------------------------------------------------------------------------------


# ---------------------------------------------------------------------------------------------------------
#    HSI_GenericEmergencyFirstApptAtFacilityLevel1
# ---------------------------------------------------------------------------------------------------------

class HSI_GenericEmergencyFirstApptAtFacilityLevel1(HSI_Event, IndividualScopeEventMixin):
    """
    This is a Health System Interaction Event.

    It is the generic appointment that describes the first interaction with the health system following the onset of
    acute generic symptoms.

    It occurs at Facility_Level = 1

    """

    def __init__(self, module, person_id):
        super().__init__(module, person_id=person_id)

        # Confirm that this appointment has been created by the HealthSeekingBehaviour module or Labour module
        assert module.name in ['HealthSeekingBehaviour', 'Labour', 'PregnancySupervisor']

        # Work out if this is for a child or an adult
        is_child = self.sim.population.props.at[person_id, 'age_years'] < 5

        # Get a blank footprint and then edit to define call on resources of this treatment event
        if is_child:
            the_appt_footprint = self.make_appt_footprint({'Under5OPD': 1})  # Child out-patient appointment
        else:
            the_appt_footprint = self.make_appt_footprint({'Over5OPD': 1})  # Adult out-patient appointment

        # Define the necessary information for an HSI
        self.TREATMENT_ID = 'GenericEmergencyFirstApptAtFacilityLevel1'
        self.EXPECTED_APPT_FOOTPRINT = the_appt_footprint
        self.ACCEPTED_FACILITY_LEVEL = '1b'
        self.ALERT_OTHER_DISEASES = []

    def apply(self, person_id, squeeze_factor):
        logger.debug(key='message',
                     data=f'This is HSI_GenericEmergencyFirstApptAtFacilityLevel1 for person {person_id}')
=======
                        topen=sim.date,
                    )
>>>>>>> 21546e86

    # ------ CARDIO-METABOLIC DISORDERS ------
    if 'CardioMetabolicDisorders' in sim.modules:
        sim.modules['CardioMetabolicDisorders'].determine_if_will_be_investigated_events(person_id=person_id)

    # -----  EXAMPLES FOR MOCKITIS AND CHRONIC SYNDROME  -----
    if 'craving_sandwiches' in symptoms:
        event = HSI_ChronicSyndrome_SeeksEmergencyCareAndGetsTreatment(
            module=sim.modules['ChronicSyndrome'],
            person_id=person_id
        )
        schedule_hsi(event, priority=1, topen=sim.date)

    if 'extreme_pain_in_the_nose' in symptoms:
        event = HSI_Mockitis_PresentsForCareWithSevereSymptoms(
            module=sim.modules['Mockitis'],
            person_id=person_id
        )
        schedule_hsi(event, priority=1, topen=sim.date)<|MERGE_RESOLUTION|>--- conflicted
+++ resolved
@@ -79,17 +79,10 @@
         assert module.name in ['HealthSeekingBehaviour', 'Labour', 'PregnancySupervisor']
 
         # Define the necessary information for an HSI
-<<<<<<< HEAD
-        self.TREATMENT_ID = 'GenericFirstApptAtFacilityLevel1'
-        self.EXPECTED_APPT_FOOTPRINT = the_appt_footprint
-        self.ACCEPTED_FACILITY_LEVEL = '1a'
-        self.ALERT_OTHER_DISEASES = []
-=======
         self.TREATMENT_ID = 'GenericEmergencyFirstApptAtFacilityLevel1'
         self.ACCEPTED_FACILITY_LEVEL = 1
         self.EXPECTED_APPT_FOOTPRINT = self.make_appt_footprint({
             'Under5OPD' if self.sim.population.props.at[person_id, "age_years"] < 5 else 'Over5OPD': 1})
->>>>>>> 21546e86
 
     def apply(self, person_id, squeeze_factor):
 
@@ -411,127 +404,8 @@
                             sim.modules["Malaria"], person_id=person_id
                         ),
                         priority=0,
-<<<<<<< HEAD
-                        topen=self.sim.date,
-                        tclose=None)
-
-            if 'Depression' in self.sim.modules:
-                depr = self.sim.modules['Depression']
-                if (squeeze_factor == 0.0) and (self.module.rng.rand() <
-                                                depr.parameters['pr_assessed_for_depression_in_generic_appt_'
-                                                                'level1']):
-                    depr.do_when_suspected_depression(person_id=person_id, hsi_event=self)
-
-            if "Malaria" in self.sim.modules:
-                if 'fever' in symptoms:
-                    malaria_test_result = self.sim.modules['Malaria'].check_if_fever_is_caused_by_malaria(
-                        person_id=person_id, hsi_event=self)
-
-                    if malaria_test_result == "severe_malaria":
-                        schedule_hsi(
-                            HSI_Malaria_complicated_treatment_adult(
-                                person_id=person_id,
-                                module=self.sim.modules["Malaria"]),
-                            priority=1,
-                            topen=self.sim.date,
-                            tclose=None)
-
-                    elif malaria_test_result == "clinical_malaria":
-                        schedule_hsi(
-                            HSI_Malaria_non_complicated_treatment_adult(
-                                person_id=person_id,
-                                module=self.sim.modules["Malaria"]),
-                            priority=1,
-                            topen=self.sim.date,
-                            tclose=None)
-
-    def did_not_run(self):
-        logger.debug(key='message',
-                     data='HSI_GenericFirstApptAtFacilityLevel1: did not run')
-
-
-# ---------------------------------------------------------------------------------------------------------
-#    HSI_GenericFirstApptAtFacilityLevel0
-# ---------------------------------------------------------------------------------------------------------
-
-
-class HSI_GenericFirstApptAtFacilityLevel0(HSI_Event, IndividualScopeEventMixin):
-    """
-    This is a Health System Interaction Event.
-
-    It is the generic appointment that describes the first interaction with the health system following the onset of
-    acute generic symptoms.
-
-    It occurs at Facility_Level = 0
-
-    """
-
-    def __init__(self, module, person_id):
-        super().__init__(module, person_id=person_id)
-
-        # Confirm that this appointment has been created by the HealthSeekingBehaviour module
-        assert module is self.sim.modules['HealthSeekingBehaviour']
-
-        # Define the necessary information for an HSI
-        self.TREATMENT_ID = 'GenericFirstApptAtFacilityLevel0'
-        self.EXPECTED_APPT_FOOTPRINT = self.make_appt_footprint({'ConWithDCSA': 1})
-        self.ACCEPTED_FACILITY_LEVEL = 0
-        self.ALERT_OTHER_DISEASES = []
-
-    def apply(self, person_id, squeeze_factor):
-        pass
-
-
-# ---------------------------------------------------------------------------------------------------------
-#
-#    ** EMERGENCY APPOINTMENTS **
-#
-# ---------------------------------------------------------------------------------------------------------
-
-
-# ---------------------------------------------------------------------------------------------------------
-#    HSI_GenericEmergencyFirstApptAtFacilityLevel1
-# ---------------------------------------------------------------------------------------------------------
-
-class HSI_GenericEmergencyFirstApptAtFacilityLevel1(HSI_Event, IndividualScopeEventMixin):
-    """
-    This is a Health System Interaction Event.
-
-    It is the generic appointment that describes the first interaction with the health system following the onset of
-    acute generic symptoms.
-
-    It occurs at Facility_Level = 1
-
-    """
-
-    def __init__(self, module, person_id):
-        super().__init__(module, person_id=person_id)
-
-        # Confirm that this appointment has been created by the HealthSeekingBehaviour module or Labour module
-        assert module.name in ['HealthSeekingBehaviour', 'Labour', 'PregnancySupervisor']
-
-        # Work out if this is for a child or an adult
-        is_child = self.sim.population.props.at[person_id, 'age_years'] < 5
-
-        # Get a blank footprint and then edit to define call on resources of this treatment event
-        if is_child:
-            the_appt_footprint = self.make_appt_footprint({'Under5OPD': 1})  # Child out-patient appointment
-        else:
-            the_appt_footprint = self.make_appt_footprint({'Over5OPD': 1})  # Adult out-patient appointment
-
-        # Define the necessary information for an HSI
-        self.TREATMENT_ID = 'GenericEmergencyFirstApptAtFacilityLevel1'
-        self.EXPECTED_APPT_FOOTPRINT = the_appt_footprint
-        self.ACCEPTED_FACILITY_LEVEL = '1b'
-        self.ALERT_OTHER_DISEASES = []
-
-    def apply(self, person_id, squeeze_factor):
-        logger.debug(key='message',
-                     data=f'This is HSI_GenericEmergencyFirstApptAtFacilityLevel1 for person {person_id}')
-=======
                         topen=sim.date,
                     )
->>>>>>> 21546e86
 
     # ------ CARDIO-METABOLIC DISORDERS ------
     if 'CardioMetabolicDisorders' in sim.modules:
