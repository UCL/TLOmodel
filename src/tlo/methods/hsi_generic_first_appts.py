--- conflicted
+++ resolved
@@ -231,21 +231,12 @@
                             topen=self.sim.date,
                             tclose=None
                         )
-<<<<<<< HEAD
-
-            if 'BreastCancer' in self.sim.modules:
-                # If the symptoms include breast lump discernible:
-                if ('breast_lump_discernible' in symptoms):
-                    hsi_event = HSI_BreastCancer_Investigation_Following_breast_lump_discernible(
-                        module=self.sim.modules['BreastCancer'],
-=======
                 # ----- OAC
                 # If the symptoms include OtherAdultCancer_Investigation_Following_other_adult_ca_symptom,
                 # then begin investigation for other adult cancer:
                 if 'early_other_adult_ca_symptom' in symptoms:
                     hsi_event = HSI_OtherAdultCancer_Investigation_Following_early_other_adult_ca_symptom(
                         module=self.sim.modules['OtherAdultCancer'],
->>>>>>> b4ea12c5
                         person_id=person_id,
                     )
                     self.sim.modules['HealthSystem'].schedule_hsi_event(
@@ -253,12 +244,22 @@
                         priority=0,
                         topen=self.sim.date,
                         tclose=None
-<<<<<<< HEAD
-                    )
-
-=======
-                        )
->>>>>>> b4ea12c5
+                        )
+
+                if 'BreastCancer' in self.sim.modules:
+                    # If the symptoms include breast lump discernible:
+                    if ('breast_lump_discernible' in symptoms):
+                        hsi_event = HSI_BreastCancer_Investigation_Following_breast_lump_discernible(
+                            module=self.sim.modules['BreastCancer'],
+                            person_id=person_id,
+                        )
+                        self.sim.modules['HealthSystem'].schedule_hsi_event(
+                            hsi_event,
+                            priority=0,
+                            topen=self.sim.date,
+                            tclose=None
+                        )
+
                 # ---- ROUTINE ASSESSEMENT FOR DEPRESSION ----
                 if 'Depression' in self.sim.modules:
                     depr = self.sim.modules['Depression']
