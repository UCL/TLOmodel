"""
The file contains the event HSI_GenericFirstApptAtFacilityLevel1, which describes the first interaction with
the health system following the onset of acute generic symptoms.
"""
from tlo import logging
from tlo.events import IndividualScopeEventMixin
from tlo.methods.bladder_cancer import (
    HSI_BladderCancer_Investigation_Following_Blood_Urine,
    HSI_BladderCancer_Investigation_Following_pelvic_pain,
)
<<<<<<< HEAD
from tlo.methods.breast_cancer import (
    HSI_BreastCancer_Investigation_Following_breast_lump_discernible,
=======
from tlo.methods.care_of_women_during_pregnancy import (
    HSI_CareOfWomenDuringPregnancy_PostAbortionCaseManagement,
    HSI_CareOfWomenDuringPregnancy_TreatmentForEctopicPregnancy,
>>>>>>> 0612d2bd
)
from tlo.methods.chronicsyndrome import HSI_ChronicSyndrome_SeeksEmergencyCareAndGetsTreatment
from tlo.methods.healthsystem import HSI_Event
from tlo.methods.hiv import HSI_Hiv_TestAndRefer
from tlo.methods.labour import (
    HSI_Labour_ReceivesSkilledBirthAttendanceDuringLabour,
    HSI_Labour_ReceivesSkilledBirthAttendanceFollowingLabour,
)
from tlo.methods.malaria import (
    HSI_Malaria_complicated_treatment_adult,
    HSI_Malaria_complicated_treatment_child,
    HSI_Malaria_non_complicated_treatment_adult,
    HSI_Malaria_non_complicated_treatment_age0_5,
    HSI_Malaria_non_complicated_treatment_age5_15,
)
from tlo.methods.mockitis import HSI_Mockitis_PresentsForCareWithSevereSymptoms
from tlo.methods.oesophagealcancer import HSI_OesophagealCancer_Investigation_Following_Dysphagia

logger = logging.getLogger(__name__)
logger.setLevel(logging.INFO)

# ---------------------------------------------------------------------------------------------------------
#
#    ** NON-EMERGENCY APPOINTMENTS **
#
# ---------------------------------------------------------------------------------------------------------


# ---------------------------------------------------------------------------------------------------------
#    HSI_GenericFirstApptAtFacilityLevel1
# ---------------------------------------------------------------------------------------------------------

class HSI_GenericFirstApptAtFacilityLevel1(HSI_Event, IndividualScopeEventMixin):
    """
    This is a Health System Interaction Event.

    It is the generic appointment that describes the first interaction with the health system following the onset of
    acute generic symptoms.

    It occurs at Facility_Level = 1

    """

    def __init__(self, module, person_id):
        super().__init__(module, person_id=person_id)

        # Confirm that this appointment has been created by the HealthSeekingBehaviour module
        assert module is self.sim.modules['HealthSeekingBehaviour']

        # Work out if this is for a child or an adult
        is_child = self.sim.population.props.at[person_id, "age_years"] < 5

        # Get a blank footprint and then edit to define call on resources of this treatment event
        if is_child:
            the_appt_footprint = self.make_appt_footprint({'Under5OPD': 1})  # Child out-patient appointment
        else:
            the_appt_footprint = self.make_appt_footprint({'Over5OPD': 1})   # Adult out-patient appointment

        # Define the necessary information for an HSI
        self.TREATMENT_ID = 'GenericFirstApptAtFacilityLevel1'
        self.EXPECTED_APPT_FOOTPRINT = the_appt_footprint
        self.ACCEPTED_FACILITY_LEVEL = 1
        self.ALERT_OTHER_DISEASES = []

    def apply(self, person_id, squeeze_factor):
        logger.debug(key='message',
                     data=f'HSI_GenericFirstApptAtFacilityLevel1 for person'
                          f'{person_id}')

        df = self.sim.population.props

        if df.at[person_id, 'is_alive']:
            symptoms = self.sim.modules['SymptomManager'].has_what(person_id=person_id)
            age = df.at[person_id, "age_years"]
            # NOTES: this section is repeated from the malaria.HSI_Malaria_rdt
            # requests for consumables occur inside the HSI_treatment events
            # perhaps requests also need to occur here in case alternative treatments need to be scheduled

            # make sure query consumables has the generic hsi as the module requesting

            # Do HIV 'automatic' testing for everyone attending care:
            #  - suppress the footprint (as it done as part of another appointment)
            #  - do not do referrals if the person is HIV negative (assumed not time for counselling etc).
            if 'Hiv' in self.sim.modules:
                self.sim.modules['HealthSystem'].schedule_hsi_event(
                    HSI_Hiv_TestAndRefer(person_id=person_id,
                                         module=self.sim.modules['Hiv'],
                                         suppress_footprint=True,
                                         do_not_refer_if_neg=True),
                    topen=self.sim.date,
                    tclose=None,
                    priority=0
                )

            # diagnostic algorithm for child <5 yrs
            if age < 5:
                # ----------------------------------- CHILD <5 -----------------------------------
                # It's a child:
                logger.debug(key='message',
                             data='Run the ICMI algorithm for this child [dx_algorithm_child]')

                # If one of the symptoms is diarrhoea, then run the diarrhoea for a child routine:
                if 'diarrhoea' in symptoms:
                    self.sim.modules['DxAlgorithmChild'].do_when_diarrhoea(person_id=person_id, hsi_event=self)

                # Run DxAlgorithmChild to get additional diagnoses:
                diagnosis = self.sim.modules["DxAlgorithmChild"].diagnose(
                    person_id=person_id, hsi_event=self
                )

                if "Malaria" in self.sim.modules:

                    # Treat / refer based on diagnosis
                    if diagnosis == "severe_malaria":

                        # Make the relevant treatment HSI event:
                        treatment_hsi = HSI_Malaria_complicated_treatment_child(
                            self.sim.modules["Malaria"], person_id=person_id
                        )

                        # Schedule the HSI event:
                        self.sim.modules["HealthSystem"].schedule_hsi_event(
                            treatment_hsi, priority=1, topen=self.sim.date, tclose=None
                        )

                    elif diagnosis == "clinical_malaria":

                        # Make the relevant treatment HSI event:
                        treatment_hsi = HSI_Malaria_non_complicated_treatment_age0_5(
                            self.sim.modules["Malaria"], person_id=person_id
                        )

                        # Schedule the HSI event:
                        self.sim.modules["HealthSystem"].schedule_hsi_event(
                            treatment_hsi, priority=1, topen=self.sim.date, tclose=None
                        )

            if (age >= 5) and (age < 15):
                # ----------------------------------- CHILD 5-14 -----------------------------------

                # Run DxAlgorithmChild to get (additional) diagnoses:
                diagnosis = self.sim.modules["DxAlgorithmChild"].diagnose(
                    person_id=person_id, hsi_event=self
                )

                if "Malaria" in self.sim.modules:

                    # Treat / refer based on diagnosis
                    if diagnosis == "severe_malaria":

                        # Make the relevant treatment HSI event:
                        treatment_hsi = HSI_Malaria_complicated_treatment_child(
                            self.sim.modules["Malaria"], person_id=person_id
                        )

                        # Schedule the relevant HSI event:
                        self.sim.modules["HealthSystem"].schedule_hsi_event(
                            treatment_hsi, priority=1, topen=self.sim.date, tclose=None
                        )

                    elif diagnosis == "clinical_malaria":

                        # Make the relevant treatment HSI event:
                        treatment_hsi = HSI_Malaria_non_complicated_treatment_age5_15(
                            self.sim.modules["Malaria"], person_id=person_id
                        )

                        # Schedule the relevant HSI event:
                        self.sim.modules["HealthSystem"].schedule_hsi_event(
                            treatment_hsi, priority=1, topen=self.sim.date, tclose=None
                        )

            if age >= 15:
                # ----------------------------------- ADULT -----------------------------------

                # If the symptoms include dysphagia, then begin investigation for Oesophageal Cancer:
                if 'dysphagia' in symptoms:
                    hsi_event = HSI_OesophagealCancer_Investigation_Following_Dysphagia(
                        module=self.sim.modules['OesophagealCancer'],
                        person_id=person_id,
                    )
                    self.sim.modules['HealthSystem'].schedule_hsi_event(
                        hsi_event,
                        priority=0,
                        topen=self.sim.date,
                        tclose=None
                    )

                if 'BladderCancer' in self.sim.modules:
                    # If the symptoms include blood_urine, then begin investigation for Bladder Cancer:
                    if 'blood_urine' in symptoms:
                        hsi_event = HSI_BladderCancer_Investigation_Following_Blood_Urine(
                            module=self.sim.modules['BladderCancer'],
                            person_id=person_id,
                        )
                        self.sim.modules['HealthSystem'].schedule_hsi_event(
                            hsi_event,
                            priority=0,
                            topen=self.sim.date,
                            tclose=None
                        )

                    # If the symptoms include pelvic_pain, then begin investigation for Bladder Cancer:
                    if 'pelvic_pain' in symptoms:
                        hsi_event = HSI_BladderCancer_Investigation_Following_pelvic_pain(
                            module=self.sim.modules['BladderCancer'],
                            person_id=person_id,
                        )
                        self.sim.modules['HealthSystem'].schedule_hsi_event(
                            hsi_event,
                            priority=0,
                            topen=self.sim.date,
                            tclose=None
                        )

                # ---- ROUTINE ASSESSEMENT FOR DEPRESSION ----
                if 'Depression' in self.sim.modules:
                    depr = self.sim.modules['Depression']
                    if (squeeze_factor == 0.0) and (self.module.rng.rand() <
                                                    depr.parameters['pr_assessed_for_depression_in_generic_appt_'
                                                                    'level1']):
                        depr.do_when_suspected_depression(person_id=person_id, hsi_event=self)

                # DxAlgorithmAdult only exists in the malaria branch currently
                if "Malaria" in self.sim.modules:
                    # Run DxAlgorithmAdult to get additional diagnoses:
                    diagnosis = self.sim.modules["DxAlgorithmAdult"].diagnose(
                        person_id=person_id, hsi_event=self
                    )

<<<<<<< HEAD
            if 'BreastCancer' in self.sim.modules:
                # If the symptoms include breast lump discernible:
                if ('breast_lump_discernible' in symptoms):
                    hsi_event = HSI_BreastCancer_Investigation_Following_breast_lump_discernible(
                        module=self.sim.modules['BreastCancer'],
                        person_id=person_id,
                    )
                    self.sim.modules['HealthSystem'].schedule_hsi_event(
                        hsi_event,
                        priority=0,
                        topen=self.sim.date,
                        tclose=None
                    )

            # ---- ROUTINE ASSESSEMENT FOR DEPRESSION ----
            if 'Depression' in self.sim.modules:
                depr = self.sim.modules['Depression']
                if (squeeze_factor == 0.0) and (self.module.rng.rand() <
                                                depr.parameters['pr_assessed_for_depression_in_generic_appt_level1']):
                    depr.do_when_suspected_depression(person_id=person_id, hsi_event=self)

            # DxAlgorithmAdult only exists in the malaria branch currently
            if "Malaria" in self.sim.modules:
                # Run DxAlgorithmAdult to get additional diagnoses:
                diagnosis = self.sim.modules["DxAlgorithmAdult"].diagnose(
                    person_id=person_id, hsi_event=self
                )
=======
                    if diagnosis == "severe_malaria":
>>>>>>> 0612d2bd

                        # Make relevant treatment HSI event
                        treatment_hsi = HSI_Malaria_complicated_treatment_adult(
                            self.sim.modules["Malaria"], person_id=person_id
                        )

                        # Schedule relevant treatment HSI event
                        self.sim.modules["HealthSystem"].schedule_hsi_event(
                            treatment_hsi, priority=1, topen=self.sim.date, tclose=None
                        )

                    elif diagnosis == "clinical_malaria":

                        # Make relevant treatment HSI event
                        treatment_hsi = HSI_Malaria_non_complicated_treatment_adult(
                            self.sim.modules["Malaria"], person_id=person_id
                        )

                        # Schedule relevant treatment HSI event
                        self.sim.modules["HealthSystem"].schedule_hsi_event(
                            treatment_hsi, priority=1, topen=self.sim.date, tclose=None
                        )

    def did_not_run(self):
        logger.debug(key='message',
                     data='HSI_GenericFirstApptAtFacilityLevel1: did not run')

# ---------------------------------------------------------------------------------------------------------
#    HSI_GenericFirstApptAtFacilityLevel0
# ---------------------------------------------------------------------------------------------------------


class HSI_GenericFirstApptAtFacilityLevel0(HSI_Event, IndividualScopeEventMixin):
    """
    This is a Health System Interaction Event.

    It is the generic appointment that describes the first interaction with the health system following the onset of
    acute generic symptoms.

    It occurs at Facility_Level = 0

    """

    def __init__(self, module, person_id):
        super().__init__(module, person_id=person_id)

        # Confirm that this appointment has been created by the HealthSeekingBehaviour module
        assert module is self.sim.modules['HealthSeekingBehaviour']

        # Define the necessary information for an HSI
        self.TREATMENT_ID = 'GenericFirstApptAtFacilityLevel0'
        self.EXPECTED_APPT_FOOTPRINT = self.make_appt_footprint({'ConWithDCSA': 1})
        self.ACCEPTED_FACILITY_LEVEL = 0
        self.ALERT_OTHER_DISEASES = []

    def apply(self, person_id, squeeze_factor):
        logger.debug(key='message',
                     data=f'This is HSI_GenericFirstApptAtFacilityLevel0 for person {person_id}')

    def did_not_run(self):
        logger.debug(key='message',
                     data='HSI_GenericFirstApptAtFacilityLevel0: did not run')

# ---------------------------------------------------------------------------------------------------------
#
#    ** EMERGENCY APPOINTMENTS **
#
# ---------------------------------------------------------------------------------------------------------


# ---------------------------------------------------------------------------------------------------------
#    HSI_GenericEmergencyFirstApptAtFacilityLevel1
# ---------------------------------------------------------------------------------------------------------

class HSI_GenericEmergencyFirstApptAtFacilityLevel1(HSI_Event, IndividualScopeEventMixin):
    """
    This is a Health System Interaction Event.

    It is the generic appointment that describes the first interaction with the health system following the onset of
    acute generic symptoms.

    It occurs at Facility_Level = 1

    """

    def __init__(self, module, person_id):
        super().__init__(module, person_id=person_id)

        # Confirm that this appointment has been created by the HealthSeekingBehaviour module or Labour module
        # TODO: pregnancy supervisor added as per discussions with TH, eventually will combine with HSB
        assert module.name in ['HealthSeekingBehaviour', 'Labour', 'PregnancySupervisor']

        # Work out if this is for a child or an adult
        is_child = self.sim.population.props.at[person_id, 'age_years'] < 5

        # Get a blank footprint and then edit to define call on resources of this treatment event
        if is_child:
            the_appt_footprint = self.make_appt_footprint({'Under5OPD': 1})  # Child out-patient appointment
        else:
            the_appt_footprint = self.make_appt_footprint({'Over5OPD': 1})   # Adult out-patient appointment

        # Define the necessary information for an HSI
        self.TREATMENT_ID = 'GenericEmergencyFirstApptAtFacilityLevel1'
        self.EXPECTED_APPT_FOOTPRINT = the_appt_footprint
        self.ACCEPTED_FACILITY_LEVEL = 1
        self.ALERT_OTHER_DISEASES = []

    def apply(self, person_id, squeeze_factor):
        logger.debug(key='message',
                     data=f'This is HSI_GenericEmergencyFirstApptAtFacilityLevel1 for person {person_id}')

        df = self.sim.population.props
        symptoms = self.sim.modules['SymptomManager'].has_what(person_id)
        age = df.at[person_id, "age_years"]

        health_system = self.sim.modules["HealthSystem"]

        if 'PregnancySupervisor' in self.sim.modules:

            # -----  ECTOPIC PREGNANCY  -----
            if df.at[person_id, 'ps_ectopic_pregnancy'] != 'none':
                event = HSI_CareOfWomenDuringPregnancy_TreatmentForEctopicPregnancy(
                    module=self.sim.modules['CareOfWomenDuringPregnancy'], person_id=person_id)
                health_system.schedule_hsi_event(event, priority=1, topen=self.sim.date)

            # -----  COMPLICATIONS OF ABORTION  -----
            abortion_complications = self.sim.modules['PregnancySupervisor'].abortion_complications
            if abortion_complications.has_any([person_id], 'sepsis', 'injury', 'haemorrhage', first=True):
                event = HSI_CareOfWomenDuringPregnancy_PostAbortionCaseManagement(
                    module=self.sim.modules['CareOfWomenDuringPregnancy'], person_id=person_id)
                health_system.schedule_hsi_event(event, priority=1, topen=self.sim.date)

        if 'Labour' in self.sim.modules:
            mni = self.sim.modules['PregnancySupervisor'].mother_and_newborn_info
            labour_list = self.sim.modules['Labour'].women_in_labour

            # -----  COMPLICATION DURING BIRTH  -----
            if person_id in labour_list:
                if df.at[person_id, 'la_currently_in_labour'] & (mni[person_id]['sought_care_for_complication']) \
                        & (mni[person_id]['sought_care_labour_phase'] == 'intrapartum'):
                    event = HSI_Labour_ReceivesSkilledBirthAttendanceDuringLabour(
                        module=self.sim.modules['Labour'], person_id=person_id,
                        facility_level_of_this_hsi=int(self.module.rng.choice([1, 2])))
                    health_system.schedule_hsi_event(event, priority=1, topen=self.sim.date)

            # -----  COMPLICATION AFTER BIRTH  -----
                if df.at[person_id, 'la_currently_in_labour'] & (mni[person_id]['sought_care_for_complication']) \
                        & (mni[person_id]['sought_care_labour_phase'] == 'postpartum'):
                    event = HSI_Labour_ReceivesSkilledBirthAttendanceFollowingLabour(
                        module=self.sim.modules['Labour'], person_id=person_id,
                        facility_level_of_this_hsi=int(self.module.rng.choice([1, 2])))
                    health_system.schedule_hsi_event(event, priority=1, topen=self.sim.date)

        # -----  SUSPECTED DEPRESSION  -----
        if "Depression" in self.sim.modules:
            if 'Injuries_From_Self_Harm' in symptoms:
                self.sim.modules['Depression'].do_when_suspected_depression(person_id=person_id, hsi_event=self)
                # TODO: Trigger surgical care for injuries.

        # -----  HIV  -----
        # Do HIV 'automatic' testing for everyone attending care
        if 'Hiv' in self.sim.modules:
            self.sim.modules['HealthSystem'].schedule_hsi_event(
                HSI_Hiv_TestAndRefer(person_id=person_id, module=self.sim.modules['Hiv']),
                topen=self.sim.date,
                tclose=None,
                priority=0
            )

        # ------ MALARIA ------
        if "Malaria" in self.sim.modules:
            # Quick diagnosis algorithm - just perfectly recognises the symptoms of severe malaria
            sev_set = {"acidosis",
                       "coma_convulsions",
                       "renal_failure",
                       "shock",
                       "jaundice",
                       "anaemia"
                       }

            # if person's symptoms are on severe malaria list then treat
            any_symptoms_indicative_of_severe_malaria = len(sev_set.intersection(symptoms)) > 0

            # Run DxAlgorithmAdult to log consumable and confirm malaria parasitaemia:
            diagnosis = self.sim.modules["DxAlgorithmAdult"].diagnose(
                person_id=person_id, hsi_event=self
            )

            # if any symptoms indicative of malaria and they have parasitaemia (would return a positive rdt)
            if any_symptoms_indicative_of_severe_malaria and (diagnosis in ["severe_malaria", "clinical_malaria"]):
                # Launch the HSI for treatment for Malaria - choosing the right one for adults/children
                if age < 5.0:
                    health_system.schedule_hsi_event(
                        hsi_event=HSI_Malaria_complicated_treatment_child(
                            self.sim.modules["Malaria"], person_id=person_id
                        ),
                        priority=0,
                        topen=self.sim.date,
                    )
                else:
                    health_system.schedule_hsi_event(
                        hsi_event=HSI_Malaria_complicated_treatment_adult(
                            self.sim.modules["Malaria"], person_id=person_id
                        ),
                        priority=0,
                        topen=self.sim.date,
                    )
        # else:
            # treat symptoms acidosis, coma_convulsions, renal_failure, shock, jaundice, anaemia

        # -----  EXAMPLES FOR MOCKITIS AND CHRONIC SYNDROME  -----
        if 'craving_sandwiches' in symptoms:
            event = HSI_ChronicSyndrome_SeeksEmergencyCareAndGetsTreatment(
                module=self.sim.modules['ChronicSyndrome'],
                person_id=person_id
            )
            health_system.schedule_hsi_event(event, priority=1, topen=self.sim.date)

        if 'extreme_pain_in_the_nose' in symptoms:
            event = HSI_Mockitis_PresentsForCareWithSevereSymptoms(
                module=self.sim.modules['Mockitis'],
                person_id=person_id
            )
            health_system.schedule_hsi_event(event, priority=1, topen=self.sim.date)

    def did_not_run(self):
        logger.debug(key='message',
                     data='HSI_GenericEmergencyFirstApptAtFacilityLevel1: did not run')

        return False  # Labour debugging
        # pass

    def not_available(self):
        pass<|MERGE_RESOLUTION|>--- conflicted
+++ resolved
@@ -8,14 +8,12 @@
     HSI_BladderCancer_Investigation_Following_Blood_Urine,
     HSI_BladderCancer_Investigation_Following_pelvic_pain,
 )
-<<<<<<< HEAD
-from tlo.methods.breast_cancer import (
-    HSI_BreastCancer_Investigation_Following_breast_lump_discernible,
-=======
 from tlo.methods.care_of_women_during_pregnancy import (
     HSI_CareOfWomenDuringPregnancy_PostAbortionCaseManagement,
     HSI_CareOfWomenDuringPregnancy_TreatmentForEctopicPregnancy,
->>>>>>> 0612d2bd
+)
+from tlo.methods.breast_cancer import (
+    HSI_BreastCancer_Investigation_Following_breast_lump_discernible,
 )
 from tlo.methods.chronicsyndrome import HSI_ChronicSyndrome_SeeksEmergencyCareAndGetsTreatment
 from tlo.methods.healthsystem import HSI_Event
@@ -231,6 +229,20 @@
                             tclose=None
                         )
 
+            if 'BreastCancer' in self.sim.modules:
+                # If the symptoms include breast lump discernible:
+                if ('breast_lump_discernible' in symptoms):
+                    hsi_event = HSI_BreastCancer_Investigation_Following_breast_lump_discernible(
+                        module=self.sim.modules['BreastCancer'],
+                        person_id=person_id,
+                    )
+                    self.sim.modules['HealthSystem'].schedule_hsi_event(
+                        hsi_event,
+                        priority=0,
+                        topen=self.sim.date,
+                        tclose=None
+                    )
+
                 # ---- ROUTINE ASSESSEMENT FOR DEPRESSION ----
                 if 'Depression' in self.sim.modules:
                     depr = self.sim.modules['Depression']
@@ -246,37 +258,7 @@
                         person_id=person_id, hsi_event=self
                     )
 
-<<<<<<< HEAD
-            if 'BreastCancer' in self.sim.modules:
-                # If the symptoms include breast lump discernible:
-                if ('breast_lump_discernible' in symptoms):
-                    hsi_event = HSI_BreastCancer_Investigation_Following_breast_lump_discernible(
-                        module=self.sim.modules['BreastCancer'],
-                        person_id=person_id,
-                    )
-                    self.sim.modules['HealthSystem'].schedule_hsi_event(
-                        hsi_event,
-                        priority=0,
-                        topen=self.sim.date,
-                        tclose=None
-                    )
-
-            # ---- ROUTINE ASSESSEMENT FOR DEPRESSION ----
-            if 'Depression' in self.sim.modules:
-                depr = self.sim.modules['Depression']
-                if (squeeze_factor == 0.0) and (self.module.rng.rand() <
-                                                depr.parameters['pr_assessed_for_depression_in_generic_appt_level1']):
-                    depr.do_when_suspected_depression(person_id=person_id, hsi_event=self)
-
-            # DxAlgorithmAdult only exists in the malaria branch currently
-            if "Malaria" in self.sim.modules:
-                # Run DxAlgorithmAdult to get additional diagnoses:
-                diagnosis = self.sim.modules["DxAlgorithmAdult"].diagnose(
-                    person_id=person_id, hsi_event=self
-                )
-=======
                     if diagnosis == "severe_malaria":
->>>>>>> 0612d2bd
 
                         # Make relevant treatment HSI event
                         treatment_hsi = HSI_Malaria_complicated_treatment_adult(
