--- conflicted
+++ resolved
@@ -23,8 +23,6 @@
 )
 from tlo.methods.mockitis import HSI_Mockitis_PresentsForCareWithSevereSymptoms
 from tlo.methods.oesophagealcancer import HSI_OesophagealCancer_Investigation_Following_Dysphagia
-from tlo.methods.bladder_cancer import HSI_BladderCancer_Investigation_Following_Blood_Urine
-from tlo.methods.bladder_cancer import HSI_BladderCancer_Investigation_Following_pelvic_pain
 
 logger = logging.getLogger(__name__)
 logger.setLevel(logging.INFO)
@@ -180,10 +178,7 @@
                     tclose=None
                 )
 
-<<<<<<< HEAD
-=======
             if 'BladderCancer' in self.sim.modules:
->>>>>>> e1297df6
                 # If the symptoms include blood_urine, then begin investigation for Bladder Cancer:
                 if 'blood_urine' in symptoms:
                     hsi_event = HSI_BladderCancer_Investigation_Following_Blood_Urine(
@@ -210,11 +205,6 @@
                         tclose=None
                     )
 
-<<<<<<< HEAD
-
-
-=======
->>>>>>> e1297df6
             # ---- ROUTINE ASSESSEMENT FOR DEPRESSION ----
             if 'Depression' in self.sim.modules:
                 depr = self.sim.modules['Depression']
