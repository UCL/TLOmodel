--- conflicted
+++ resolved
@@ -65,16 +65,8 @@
 
         # Work out what to do with this person....
         if self.sim.population.props.at[person_id, 'age_years'] < 5.0:
-<<<<<<< HEAD
-            # It's a child:
-            logger.debug('Run the ICMI algorithm for this child')
             # It's a child and we are in FacilityLevel1, so run the the child management routine:
             symptoms = self.sim.modules['SymptomManager'].has_what(person_id=person_id)
-            self.sim.modules['DxAlgorithmChild'].do_when_facility_level_1(person_id=person_id, hsi_event=self)
-=======
-            # It's a child and we are in FacilityLevel1, so run the the child management routine:
-            symptoms = self.sim.modules['SymptomManager'].has_what(person_id=person_id)
->>>>>>> 113b6f95
 
             # If one of the symptoms is diarrhoea, then run the diarrhoea for a child routine:
             if 'diarrhoea' in symptoms:
