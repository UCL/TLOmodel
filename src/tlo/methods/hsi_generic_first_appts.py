"""
The file contains the event HSI_GenericFirstApptAtFacilityLevel1, which describes the first interaction with
the health system following the onset of acute generic symptoms.

# Todo - the performance of algorthim here needs to be validated against real-world data
"""
from tlo import logging
from tlo.events import IndividualScopeEventMixin
from tlo.methods.bladder_cancer import (
    HSI_BladderCancer_Investigation_Following_Blood_Urine,
    HSI_BladderCancer_Investigation_Following_pelvic_pain,
)
from tlo.methods.breast_cancer import (
    HSI_BreastCancer_Investigation_Following_breast_lump_discernible,
)
from tlo.methods.cardio_metabolic_disorders import (
    HSI_CardioMetabolicDisorders_InvestigationNotFollowingSymptoms,
    HSI_CardioMetabolicDisorders_InvestigationFollowingSymptoms,
    HSI_CardioMetabolicDisorders_SeeksEmergencyCareAndGetsTreatment)
from tlo.methods.care_of_women_during_pregnancy import (
    HSI_CareOfWomenDuringPregnancy_PostAbortionCaseManagement,
    HSI_CareOfWomenDuringPregnancy_TreatmentForEctopicPregnancy,
)
from tlo.methods.chronicsyndrome import HSI_ChronicSyndrome_SeeksEmergencyCareAndGetsTreatment
from tlo.methods.healthsystem import HSI_Event
from tlo.methods.hiv import HSI_Hiv_TestAndRefer
from tlo.methods.labour import (
    HSI_Labour_ReceivesSkilledBirthAttendanceDuringLabour,
    HSI_Labour_ReceivesSkilledBirthAttendanceFollowingLabour,
)
from tlo.methods.malaria import (
    HSI_Malaria_complicated_treatment_adult,
    HSI_Malaria_complicated_treatment_child,
    HSI_Malaria_non_complicated_treatment_adult,
    HSI_Malaria_non_complicated_treatment_age0_5,
    HSI_Malaria_non_complicated_treatment_age5_15,
)
from tlo.methods.measles import HSI_Measles_Treatment
from tlo.methods.mockitis import HSI_Mockitis_PresentsForCareWithSevereSymptoms
from tlo.methods.oesophagealcancer import HSI_OesophagealCancer_Investigation_Following_Dysphagia
from tlo.methods.other_adult_cancers import (
    HSI_OtherAdultCancer_Investigation_Following_early_other_adult_ca_symptom,
)
from tlo.methods.prostate_cancer import (
    HSI_ProstateCancer_Investigation_Following_Pelvic_Pain,
    HSI_ProstateCancer_Investigation_Following_Urinary_Symptoms,
)

logger = logging.getLogger(__name__)
logger.setLevel(logging.INFO)


# ---------------------------------------------------------------------------------------------------------
#
#    ** NON-EMERGENCY APPOINTMENTS **
#
# ---------------------------------------------------------------------------------------------------------

# ---------------------------------------------------------------------------------------------------------
#    HSI_GenericFirstApptAtFacilityLevel1
# ---------------------------------------------------------------------------------------------------------


class HSI_GenericFirstApptAtFacilityLevel1(HSI_Event, IndividualScopeEventMixin):
    """
    This is a Health System Interaction Event.

    It is the generic appointment that describes the first interaction with the health system following the onset of
    acute generic symptoms.

    It occurs at Facility_Level = 1

    """

    def __init__(self, module, person_id):
        super().__init__(module, person_id=person_id)

        # Confirm that this appointment has been created by the HealthSeekingBehaviour module
        assert module is self.sim.modules['HealthSeekingBehaviour']

        # Work out if this is for a child or an adult
        is_child = self.sim.population.props.at[person_id, "age_years"] < 5

        # Get a blank footprint and then edit to define call on resources of this treatment event
        if is_child:
            the_appt_footprint = self.make_appt_footprint({'Under5OPD': 1})  # Child out-patient appointment
        else:
            the_appt_footprint = self.make_appt_footprint({'Over5OPD': 1})  # Adult out-patient appointment

        # Define the necessary information for an HSI
        self.TREATMENT_ID = 'GenericFirstApptAtFacilityLevel1'
        self.EXPECTED_APPT_FOOTPRINT = the_appt_footprint
        self.ACCEPTED_FACILITY_LEVEL = 1
        self.ALERT_OTHER_DISEASES = []

    def apply(self, person_id, squeeze_factor):
        logger.debug(key='message',
                     data=f'HSI_GenericFirstApptAtFacilityLevel1 for person'
                          f'{person_id}')

        df = self.sim.population.props

        if not df.at[person_id, 'is_alive']:
            return

        # Gather information about the person
        symptoms = self.sim.modules['SymptomManager'].has_what(person_id=person_id)
        age = df.at[person_id, "age_years"]

        # Create shortcut to schedule an HSI:
        schedule_hsi = self.sim.modules["HealthSystem"].schedule_hsi_event

        # todo This section is repeated from the malaria.HSI_Malaria_rdt
        #  requests for consumables occur inside the HSI_treatment events
        #  perhaps requests also need to occur here in case alternative treatments need to be scheduled

        # --------------------------- measles diagnosis ---------------------------
        # measles diagnosis and treatment referral (independent of age)
        # todo if other modules can cause rash, add further conditionals
        if 'Measles' in self.sim.modules:
            if "rash" in symptoms:
                schedule_hsi(
                    HSI_Measles_Treatment(
                        person_id=person_id,
                        module=self.sim.modules['Measles']),
                    priority=0,
                    topen=self.sim.date,
                    tclose=None)

        # --------------------------- automatic HIV testing ---------------------------
        # Do HIV 'automatic' testing for everyone attending care:
        #  - suppress the footprint (as it done as part of another appointment)
        #  - do not do referrals if the person is HIV negative (assumed not time for counselling etc).
        if 'Hiv' in self.sim.modules:
            schedule_hsi(
                 HSI_Hiv_TestAndRefer(
                     person_id=person_id,
                     module=self.sim.modules['Hiv'],
                     suppress_footprint=True,
                     do_not_refer_if_neg=True),
                 topen=self.sim.date,
                 tclose=None,
                 priority=0)

        # diagnostic algorithm for child <5 yrs
        if age < 5:
            # ----------------------------------- CHILD <5 -----------------------------------
            # It's a child: Run the ICMI algorithm for this child:

            # First, if one of the symptoms is diarrhoea, then run the diarrhoea for a child routine:
            if 'diarrhoea' in symptoms:
                self.sim.modules['DxAlgorithmChild'].do_when_diarrhoea(person_id=person_id, hsi_event=self)

            # Next, run DxAlgorithmChild to get additional diagnoses:
            diagnosis = self.sim.modules["DxAlgorithmChild"].diagnose(
                person_id=person_id, hsi_event=self
            )

            if "Malaria" in self.sim.modules:
                # Treat / refer based on diagnosis
                if diagnosis == "severe_malaria":
                    schedule_hsi(
                        HSI_Malaria_complicated_treatment_child(
                            person_id=person_id,
                            module=self.sim.modules["Malaria"]),
                        priority=1,
                        topen=self.sim.date,
                        tclose=None)

                elif diagnosis == "clinical_malaria":
                    schedule_hsi(
                        HSI_Malaria_non_complicated_treatment_age0_5(
                            person_id=person_id,
                            module=self.sim.modules["Malaria"]),
                        priority=1,
                        topen=self.sim.date,
                        tclose=None)

        if (5 <= age < 15):
            # ----------------------------------- CHILD 5-14 -----------------------------------
            # Run DxAlgorithmChild to get (additional) diagnoses:
            diagnosis = self.sim.modules["DxAlgorithmChild"].diagnose(
                person_id=person_id, hsi_event=self
            )

            if "Malaria" in self.sim.modules:
                # Treat / refer based on diagnosis
                if diagnosis == "severe_malaria":
                    schedule_hsi(
                        HSI_Malaria_complicated_treatment_child(
                            person_id=person_id,
                            module=self.sim.modules["Malaria"]),
                        priority=1,
                        topen=self.sim.date,
                        tclose=None)

                elif diagnosis == "clinical_malaria":
                    schedule_hsi(
                        HSI_Malaria_non_complicated_treatment_age5_15(
                            person_id=person_id,
                            module=self.sim.modules["Malaria"]),
                        priority=1,
                        topen=self.sim.date,
                        tclose=None)

        if age >= 15:
            # ----------------------------------- ADULT -----------------------------------
            if 'OesophagealCancer' in self.sim.modules:
                # If the symptoms include dysphagia, then begin investigation for Oesophageal Cancer:
                if 'dysphagia' in symptoms:
                    schedule_hsi(
                        HSI_OesophagealCancer_Investigation_Following_Dysphagia(
                            person_id=person_id,
                            module=self.sim.modules['OesophagealCancer']),
                        priority=0,
                        topen=self.sim.date,
                        tclose=None
                    )

            if 'BladderCancer' in self.sim.modules:
                # If the symptoms include blood_urine, then begin investigation for Bladder Cancer:
                if 'blood_urine' in symptoms:
                    schedule_hsi(
                        HSI_BladderCancer_Investigation_Following_Blood_Urine(
                            person_id=person_id,
                            module=self.sim.modules['BladderCancer']),
                        priority=0,
                        topen=self.sim.date,
                        tclose=None
                    )

                # If the symptoms include pelvic_pain, then begin investigation for Bladder Cancer:
                if 'pelvic_pain' in symptoms:
                    schedule_hsi(
                        HSI_BladderCancer_Investigation_Following_pelvic_pain(
                            person_id=person_id,
                            module=self.sim.modules['BladderCancer']),
                        priority=0,
                        topen=self.sim.date,
                        tclose=None)

            if 'ProstateCancer' in self.sim.modules:
                # If the symptoms include urinary, then begin investigation for prostate cancer:
                if 'urinary' in symptoms:
                    schedule_hsi(
                        HSI_ProstateCancer_Investigation_Following_Urinary_Symptoms(
                            person_id=person_id,
                            module=self.sim.modules['ProstateCancer']),
                        priority=0,
                        topen=self.sim.date,
                        tclose=None)

                # If the symptoms include pelvic_pain, then begin investigation for Prostate Cancer
                # (as well as bladder cancer):
                    if 'pelvic_pain' in symptoms:
                        schedule_hsi(
                            HSI_ProstateCancer_Investigation_Following_Pelvic_Pain(
                                person_id=person_id,
                                module=self.sim.modules['ProstateCancer']),
                            priority=0,
                            topen=self.sim.date,
                            tclose=None)

            # ----- OAC
            # If the symptoms include OtherAdultCancer_Investigation_Following_other_adult_ca_symptom,
            # then begin investigation for other adult cancer:
            if 'OtherAdultCancer' in self.sim.modules:
                if 'early_other_adult_ca_symptom' in symptoms:
                    schedule_hsi(
                        HSI_OtherAdultCancer_Investigation_Following_early_other_adult_ca_symptom(
                            person_id=person_id,
<<<<<<< HEAD
                            module=self.sim.modules['OtherAdultCancer']
                        ),
                        priority=0,
                        topen=self.sim.date,
                        tclose=None)

            if 'BreastCancer' in self.sim.modules:
                # If the symptoms include breast lump discernible:
                if ('breast_lump_discernible' in symptoms):
                    schedule_hsi(
                        HSI_BreastCancer_Investigation_Following_breast_lump_discernible(
=======
                        )
                        self.sim.modules['HealthSystem'].schedule_hsi_event(
                            hsi_event,
                            priority=0,
                            topen=self.sim.date,
                            tclose=None
                        )
                        # If the symptoms include pelvic_pain, then begin investigation for Prostate Cancer
                        # (as well as bladder cancer):
                        if 'pelvic_pain' in symptoms:
                            hsi_event = HSI_ProstateCancer_Investigation_Following_Pelvic_Pain(
                                module=self.sim.modules['ProstateCancer'],
                                person_id=person_id,
                            )
                            self.sim.modules['HealthSystem'].schedule_hsi_event(
                                hsi_event,
                                priority=0,
                                topen=self.sim.date,
                                tclose=None
                            )

                # ----- OAC
                # If the symptoms include OtherAdultCancer_Investigation_Following_other_adult_ca_symptom,
                # then begin investigation for other adult cancer:
                if 'OtherAdultCancer' in self.sim.modules:
                    if 'early_other_adult_ca_symptom' in symptoms:
                        hsi_event = HSI_OtherAdultCancer_Investigation_Following_early_other_adult_ca_symptom(
                            module=self.sim.modules['OtherAdultCancer'],
>>>>>>> 6a14cc79
                            person_id=person_id,
                            module=self.sim.modules['BreastCancer'],
                            ),
                        priority=0,
                        topen=self.sim.date,
                        tclose=None)

            # ---- ROUTINE ASSESSEMENT FOR DEPRESSION ----
            if 'Depression' in self.sim.modules:
                depr = self.sim.modules['Depression']
                if (squeeze_factor == 0.0) and (self.module.rng.rand() <
                                                depr.parameters['pr_assessed_for_depression_in_generic_appt_'
                                                                'level1']):
                    depr.do_when_suspected_depression(person_id=person_id, hsi_event=self)

            if "Malaria" in self.sim.modules:
                # Run DxAlgorithmAdult to get additional diagnoses:
                diagnosis = self.sim.modules["DxAlgorithmAdult"].diagnose(
                    person_id=person_id, hsi_event=self
                )

                if diagnosis == "severe_malaria":
                    schedule_hsi(
                        HSI_Malaria_complicated_treatment_adult(
                            person_id=person_id,
                            module=self.sim.modules["Malaria"]),
                        priority=1,
                        topen=self.sim.date,
                        tclose=None)

                elif diagnosis == "clinical_malaria":
                    schedule_hsi(
                        HSI_Malaria_non_complicated_treatment_adult(
                            person_id=person_id,
                            module=self.sim.modules["Malaria"]),
                        priority=1,
                        topen=self.sim.date,
                        tclose=None)

                # ---- ASSESSEMENT FOR CARDIO-METABOLIC DISORDERS ----
                if 'CardioMetabolicDisorders' in self.sim.modules:
                    # take a blood pressure measurement for proportion of individuals who have not been diagnosed and
                    # are either over 50 or younger than 50 but are selected to get tested
                    cmd = self.sim.modules['CardioMetabolicDisorders']

                    def get_time_since_last_test(current_date, date_of_last_test):
                        return (current_date.year - date_of_last_test.year) * 12 + \
                               (current_date.month - date_of_last_test.month)

                    for condition in cmd.conditions:
                        # if the person hasn't been diagnosed and they don't have symptoms of the condition...
                        if (~df.at[person_id, f'nc_{condition}_ever_diagnosed']) and \
                                (f'{condition}_symptoms' not in symptoms):
                            # if they haven't been tested within the last 6 months...
                            if df.at[person_id, f'nc_{condition}_ever_tested']:
                                num_months_since_last_test = get_time_since_last_test(
                                    self.sim.date, df.at[person_id, f'nc_{condition}_date_last_test'])
                                if num_months_since_last_test >= 6 and condition != 'chronic_ischemic_hd':
                                    # and if they're over 50 or are chosen to be tested with some probability...
                                    if df.at[person_id, 'age_years'] >= 50 or self.module.rng.rand() < cmd.parameters[
                                            f'{condition}_hsi'].get('pr_assessed_other_symptoms'):
                                        # initiate HSI event
                                        hsi_event = HSI_CardioMetabolicDisorders_InvestigationNotFollowingSymptoms(
                                            module=cmd,
                                            person_id=person_id,
                                            condition=f'{condition}'
                                        )
                                        self.sim.modules['HealthSystem'].schedule_hsi_event(
                                            hsi_event,
                                            priority=0,
                                            topen=self.sim.date,
                                            tclose=None
                                        )
                            # else if never tested, test if over 50 or chosen to be tested with some probability
                            else:
                                if condition != 'chronic_ischemic_hd':
                                    if df.at[person_id, 'age_years'] >= 50 or self.module.rng.rand() < cmd.parameters[
                                            f'{condition}_hsi'].get('pr_assessed_other_symptoms'):
                                        # initiate HSI event
                                        hsi_event = HSI_CardioMetabolicDisorders_InvestigationNotFollowingSymptoms(
                                            module=cmd,
                                            person_id=person_id,
                                            condition=f'{condition}'
                                        )
                                        self.sim.modules['HealthSystem'].schedule_hsi_event(
                                            hsi_event,
                                            priority=0,
                                            topen=self.sim.date,
                                            tclose=None
                                        )


                        # If the symptoms include those for an CMD condition, then begin investigation for condition
                        elif ~df.at[person_id, f'nc_{condition}_ever_diagnosed'] and f'{condition}_symptoms' in \
                                symptoms:
                            hsi_event = HSI_CardioMetabolicDisorders_InvestigationFollowingSymptoms(
                                module=cmd,
                                person_id=person_id,
                                condition=f'{condition}'
                            )
                            self.sim.modules['HealthSystem'].schedule_hsi_event(
                                hsi_event,
                                priority=0,
                                topen=self.sim.date,
                                tclose=None
                            )

    def did_not_run(self):
        logger.debug(key='message',
                     data='HSI_GenericFirstApptAtFacilityLevel1: did not run')


# ---------------------------------------------------------------------------------------------------------
#    HSI_GenericFirstApptAtFacilityLevel0
# ---------------------------------------------------------------------------------------------------------


class HSI_GenericFirstApptAtFacilityLevel0(HSI_Event, IndividualScopeEventMixin):
    """
    This is a Health System Interaction Event.

    It is the generic appointment that describes the first interaction with the health system following the onset of
    acute generic symptoms.

    It occurs at Facility_Level = 0

    """

    def __init__(self, module, person_id):
        super().__init__(module, person_id=person_id)

        # Confirm that this appointment has been created by the HealthSeekingBehaviour module
        assert module is self.sim.modules['HealthSeekingBehaviour']

        # Define the necessary information for an HSI
        self.TREATMENT_ID = 'GenericFirstApptAtFacilityLevel0'
        self.EXPECTED_APPT_FOOTPRINT = self.make_appt_footprint({'ConWithDCSA': 1})
        self.ACCEPTED_FACILITY_LEVEL = 0
        self.ALERT_OTHER_DISEASES = []

    def apply(self, person_id, squeeze_factor):
        logger.debug(key='message',
                     data=f'This is HSI_GenericFirstApptAtFacilityLevel0 for person {person_id}')

    def did_not_run(self):
        logger.debug(key='message',
                     data='HSI_GenericFirstApptAtFacilityLevel0: did not run')


# ---------------------------------------------------------------------------------------------------------
#
#    ** EMERGENCY APPOINTMENTS **
#
# ---------------------------------------------------------------------------------------------------------


# ---------------------------------------------------------------------------------------------------------
#    HSI_GenericEmergencyFirstApptAtFacilityLevel1
# ---------------------------------------------------------------------------------------------------------

class HSI_GenericEmergencyFirstApptAtFacilityLevel1(HSI_Event, IndividualScopeEventMixin):
    """
    This is a Health System Interaction Event.

    It is the generic appointment that describes the first interaction with the health system following the onset of
    acute generic symptoms.

    It occurs at Facility_Level = 1

    """

    def __init__(self, module, person_id):
        super().__init__(module, person_id=person_id)

        # Confirm that this appointment has been created by the HealthSeekingBehaviour module or Labour module
        # TODO: pregnancy supervisor added as per discussions with TH, eventually will combine with HSB
        assert module.name in ['HealthSeekingBehaviour', 'Labour', 'PregnancySupervisor']

        # Work out if this is for a child or an adult
        is_child = self.sim.population.props.at[person_id, 'age_years'] < 5

        # Get a blank footprint and then edit to define call on resources of this treatment event
        if is_child:
            the_appt_footprint = self.make_appt_footprint({'Under5OPD': 1})  # Child out-patient appointment
        else:
            the_appt_footprint = self.make_appt_footprint({'Over5OPD': 1})  # Adult out-patient appointment

        # Define the necessary information for an HSI
        self.TREATMENT_ID = 'GenericEmergencyFirstApptAtFacilityLevel1'
        self.EXPECTED_APPT_FOOTPRINT = the_appt_footprint
        self.ACCEPTED_FACILITY_LEVEL = 1
        self.ALERT_OTHER_DISEASES = []

    def apply(self, person_id, squeeze_factor):
        logger.debug(key='message',
                     data=f'This is HSI_GenericEmergencyFirstApptAtFacilityLevel1 for person {person_id}')

        df = self.sim.population.props
        symptoms = self.sim.modules['SymptomManager'].has_what(person_id)
        age = df.at[person_id, "age_years"]

        health_system = self.sim.modules["HealthSystem"]

        if 'PregnancySupervisor' in self.sim.modules:

            # -----  ECTOPIC PREGNANCY  -----
            if df.at[person_id, 'ps_ectopic_pregnancy'] != 'none':
                event = HSI_CareOfWomenDuringPregnancy_TreatmentForEctopicPregnancy(
                    module=self.sim.modules['CareOfWomenDuringPregnancy'], person_id=person_id)
                health_system.schedule_hsi_event(event, priority=1, topen=self.sim.date)

            # -----  COMPLICATIONS OF ABORTION  -----
            abortion_complications = self.sim.modules['PregnancySupervisor'].abortion_complications
            if abortion_complications.has_any([person_id], 'sepsis', 'injury', 'haemorrhage', first=True):
                event = HSI_CareOfWomenDuringPregnancy_PostAbortionCaseManagement(
                    module=self.sim.modules['CareOfWomenDuringPregnancy'], person_id=person_id)
                health_system.schedule_hsi_event(event, priority=1, topen=self.sim.date)

        if 'Labour' in self.sim.modules:
            mni = self.sim.modules['PregnancySupervisor'].mother_and_newborn_info
            labour_list = self.sim.modules['Labour'].women_in_labour

            # -----  COMPLICATION DURING BIRTH  -----
            if person_id in labour_list:
                if df.at[person_id, 'la_currently_in_labour'] & (mni[person_id]['sought_care_for_complication']) \
                    & (mni[person_id]['sought_care_labour_phase'] == 'intrapartum'):
                    event = HSI_Labour_ReceivesSkilledBirthAttendanceDuringLabour(
                        module=self.sim.modules['Labour'], person_id=person_id,
                        facility_level_of_this_hsi=int(self.module.rng.choice([1, 2])))
                    health_system.schedule_hsi_event(event, priority=1, topen=self.sim.date)

                # -----  COMPLICATION AFTER BIRTH  -----
                if df.at[person_id, 'la_currently_in_labour'] & (mni[person_id]['sought_care_for_complication']) \
                    & (mni[person_id]['sought_care_labour_phase'] == 'postpartum'):
                    event = HSI_Labour_ReceivesSkilledBirthAttendanceFollowingLabour(
                        module=self.sim.modules['Labour'], person_id=person_id,
                        facility_level_of_this_hsi=int(self.module.rng.choice([1, 2])))
                    health_system.schedule_hsi_event(event, priority=1, topen=self.sim.date)

        # -----  SUSPECTED DEPRESSION  -----
        if "Depression" in self.sim.modules:
            if 'Injuries_From_Self_Harm' in symptoms:
                self.sim.modules['Depression'].do_when_suspected_depression(person_id=person_id, hsi_event=self)
                # TODO: Trigger surgical care for injuries.

        # -----  HIV  -----
        # Do HIV 'automatic' testing for everyone attending care
        if 'Hiv' in self.sim.modules:
            self.sim.modules['HealthSystem'].schedule_hsi_event(
                HSI_Hiv_TestAndRefer(person_id=person_id, module=self.sim.modules['Hiv']),
                topen=self.sim.date,
                tclose=None,
                priority=0
            )

        # ------ MALARIA ------
        if "Malaria" in self.sim.modules:
            # Quick diagnosis algorithm - just perfectly recognises the symptoms of severe malaria
            sev_set = {"acidosis",
                       "coma_convulsions",
                       "renal_failure",
                       "shock",
                       "jaundice",
                       "anaemia"
                       }

            # if person's symptoms are on severe malaria list then treat
            any_symptoms_indicative_of_severe_malaria = len(sev_set.intersection(symptoms)) > 0

            # Run DxAlgorithmAdult to log consumable and confirm malaria parasitaemia:
            diagnosis = self.sim.modules["DxAlgorithmAdult"].diagnose(
                person_id=person_id, hsi_event=self
            )

            # if any symptoms indicative of malaria and they have parasitaemia (would return a positive rdt)
            if any_symptoms_indicative_of_severe_malaria and (diagnosis in ["severe_malaria", "clinical_malaria"]):
                # Launch the HSI for treatment for Malaria - choosing the right one for adults/children
                if age < 5.0:
                    health_system.schedule_hsi_event(
                        hsi_event=HSI_Malaria_complicated_treatment_child(
                            self.sim.modules["Malaria"], person_id=person_id
                        ),
                        priority=0,
                        topen=self.sim.date,
                    )
                else:
                    health_system.schedule_hsi_event(
                        hsi_event=HSI_Malaria_complicated_treatment_adult(
                            self.sim.modules["Malaria"], person_id=person_id
                        ),
                        priority=0,
                        topen=self.sim.date,
                    )
        # else:
        # treat symptoms acidosis, coma_convulsions, renal_failure, shock, jaundice, anaemia

        # ------ CARDIO-METABOLIC DISORDERS ------
        if 'CardioMetabolicDisorders' in self.sim.modules:
            cmd = self.sim.modules['CardioMetabolicDisorders']
            for ev in self.sim.modules['CardioMetabolicDisorders'].events:
                if f'{ev}_damage' in symptoms:
                    event = HSI_CardioMetabolicDisorders_SeeksEmergencyCareAndGetsTreatment(
                        module=cmd,
                        person_id=person_id,
                        ev=ev,
                    )
                    health_system.schedule_hsi_event(event, priority=1, topen=self.sim.date)

        # -----  EXAMPLES FOR MOCKITIS AND CHRONIC SYNDROME  -----
        if 'craving_sandwiches' in symptoms:
            event = HSI_ChronicSyndrome_SeeksEmergencyCareAndGetsTreatment(
                module=self.sim.modules['ChronicSyndrome'],
                person_id=person_id
            )
            health_system.schedule_hsi_event(event, priority=1, topen=self.sim.date)

        if 'extreme_pain_in_the_nose' in symptoms:
            event = HSI_Mockitis_PresentsForCareWithSevereSymptoms(
                module=self.sim.modules['Mockitis'],
                person_id=person_id
            )
            health_system.schedule_hsi_event(event, priority=1, topen=self.sim.date)

    def did_not_run(self):
        logger.debug(key='message',
                     data='HSI_GenericEmergencyFirstApptAtFacilityLevel1: did not run')

        return False  # Labour debugging
        # pass

    def not_available(self):
        pass<|MERGE_RESOLUTION|>--- conflicted
+++ resolved
@@ -49,7 +49,6 @@
 logger = logging.getLogger(__name__)
 logger.setLevel(logging.INFO)
 
-
 # ---------------------------------------------------------------------------------------------------------
 #
 #    ** NON-EMERGENCY APPOINTMENTS **
@@ -269,7 +268,6 @@
                     schedule_hsi(
                         HSI_OtherAdultCancer_Investigation_Following_early_other_adult_ca_symptom(
                             person_id=person_id,
-<<<<<<< HEAD
                             module=self.sim.modules['OtherAdultCancer']
                         ),
                         priority=0,
@@ -281,36 +279,6 @@
                 if ('breast_lump_discernible' in symptoms):
                     schedule_hsi(
                         HSI_BreastCancer_Investigation_Following_breast_lump_discernible(
-=======
-                        )
-                        self.sim.modules['HealthSystem'].schedule_hsi_event(
-                            hsi_event,
-                            priority=0,
-                            topen=self.sim.date,
-                            tclose=None
-                        )
-                        # If the symptoms include pelvic_pain, then begin investigation for Prostate Cancer
-                        # (as well as bladder cancer):
-                        if 'pelvic_pain' in symptoms:
-                            hsi_event = HSI_ProstateCancer_Investigation_Following_Pelvic_Pain(
-                                module=self.sim.modules['ProstateCancer'],
-                                person_id=person_id,
-                            )
-                            self.sim.modules['HealthSystem'].schedule_hsi_event(
-                                hsi_event,
-                                priority=0,
-                                topen=self.sim.date,
-                                tclose=None
-                            )
-
-                # ----- OAC
-                # If the symptoms include OtherAdultCancer_Investigation_Following_other_adult_ca_symptom,
-                # then begin investigation for other adult cancer:
-                if 'OtherAdultCancer' in self.sim.modules:
-                    if 'early_other_adult_ca_symptom' in symptoms:
-                        hsi_event = HSI_OtherAdultCancer_Investigation_Following_early_other_adult_ca_symptom(
-                            module=self.sim.modules['OtherAdultCancer'],
->>>>>>> 6a14cc79
                             person_id=person_id,
                             module=self.sim.modules['BreastCancer'],
                             ),
@@ -422,7 +390,6 @@
         logger.debug(key='message',
                      data='HSI_GenericFirstApptAtFacilityLevel1: did not run')
 
-
 # ---------------------------------------------------------------------------------------------------------
 #    HSI_GenericFirstApptAtFacilityLevel0
 # ---------------------------------------------------------------------------------------------------------
@@ -458,7 +425,6 @@
     def did_not_run(self):
         logger.debug(key='message',
                      data='HSI_GenericFirstApptAtFacilityLevel0: did not run')
-
 
 # ---------------------------------------------------------------------------------------------------------
 #
@@ -536,15 +502,15 @@
             # -----  COMPLICATION DURING BIRTH  -----
             if person_id in labour_list:
                 if df.at[person_id, 'la_currently_in_labour'] & (mni[person_id]['sought_care_for_complication']) \
-                    & (mni[person_id]['sought_care_labour_phase'] == 'intrapartum'):
+                        & (mni[person_id]['sought_care_labour_phase'] == 'intrapartum'):
                     event = HSI_Labour_ReceivesSkilledBirthAttendanceDuringLabour(
                         module=self.sim.modules['Labour'], person_id=person_id,
                         facility_level_of_this_hsi=int(self.module.rng.choice([1, 2])))
                     health_system.schedule_hsi_event(event, priority=1, topen=self.sim.date)
 
-                # -----  COMPLICATION AFTER BIRTH  -----
+            # -----  COMPLICATION AFTER BIRTH  -----
                 if df.at[person_id, 'la_currently_in_labour'] & (mni[person_id]['sought_care_for_complication']) \
-                    & (mni[person_id]['sought_care_labour_phase'] == 'postpartum'):
+                        & (mni[person_id]['sought_care_labour_phase'] == 'postpartum'):
                     event = HSI_Labour_ReceivesSkilledBirthAttendanceFollowingLabour(
                         module=self.sim.modules['Labour'], person_id=person_id,
                         facility_level_of_this_hsi=int(self.module.rng.choice([1, 2])))
@@ -605,7 +571,7 @@
                         topen=self.sim.date,
                     )
         # else:
-        # treat symptoms acidosis, coma_convulsions, renal_failure, shock, jaundice, anaemia
+            # treat symptoms acidosis, coma_convulsions, renal_failure, shock, jaundice, anaemia
 
         # ------ CARDIO-METABOLIC DISORDERS ------
         if 'CardioMetabolicDisorders' in self.sim.modules:
