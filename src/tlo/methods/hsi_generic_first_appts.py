--- conflicted
+++ resolved
@@ -92,7 +92,6 @@
 
         # make sure query consumables has the generic hsi as the module requesting
 
-<<<<<<< HEAD
         # --------------------------- measles diagnosis ---------------------------
 
         # measles diagnosis and treatment referral (independent of age)
@@ -107,7 +106,8 @@
                 priority=0,
                 topen=self.sim.date,
                 tclose=None
-=======
+            )
+
         # Do HIV 'automatic' testing for everyone attending care:
         #  - suppress the footprint (as it done as part of another appointment)
         #  - do not do referrals if the person is HIV negative (assumed not time for counselling etc).
@@ -120,7 +120,6 @@
                 topen=self.sim.date,
                 tclose=None,
                 priority=0
->>>>>>> 84bb38f1
             )
 
         # diagnostic algorithm for child <5 yrs
