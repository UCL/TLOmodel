"""
The file contains the event HSI_GenericFirstApptAtFacilityLevel1, which describes the first interaction with
the health system following the onset of acute generic symptoms.
"""
from tlo import logging
from tlo.events import IndividualScopeEventMixin
from tlo.methods.chronicsyndrome import HSI_ChronicSyndrome_SeeksEmergencyCareAndGetsTreatment
from tlo.methods.healthsystem import HSI_Event
from tlo.methods.labour import (
    HSI_Labour_PresentsForSkilledBirthAttendanceInLabour,
    HSI_Labour_ReceivesCareForPostpartumPeriod,
)
from tlo.methods.mockitis import HSI_Mockitis_PresentsForCareWithSevereSymptoms
from tlo.methods.oesophagealcancer import HSI_OesophagealCancer_Investigation_Following_Dysphagia

logger = logging.getLogger(__name__)
logger.setLevel(logging.INFO)


# ---------------------------------------------------------------------------------------------------------
#
#    ** NON-EMERGENCY APPOINTMENTS **
#
# ---------------------------------------------------------------------------------------------------------


# ---------------------------------------------------------------------------------------------------------
#    HSI_GenericFirstApptAtFacilityLevel1
# ---------------------------------------------------------------------------------------------------------

class HSI_GenericFirstApptAtFacilityLevel1(HSI_Event, IndividualScopeEventMixin):
    """
    This is a Health System Interaction Event.

    It is the generic appointment that describes the first interaction with the health system following the onset of
    acute generic symptoms.

    It occurs at Facility_Level = 1

    """

    def __init__(self, module, person_id):
        super().__init__(module, person_id=person_id)

        # Confirm that this appointment has been created by the HealthSeekingBehaviour module
        assert module is self.sim.modules['HealthSeekingBehaviour']

        # Work out if this is for a child or an adult
        is_child = self.sim.population.props.at[person_id, 'age_years'] < 5.0

        # Get a blank footprint and then edit to define call on resources of this treatment event
        if is_child:
            the_appt_footprint = self.make_appt_footprint({'Under5OPD': 1})  # Child out-patient appointment
        else:
            the_appt_footprint = self.make_appt_footprint({'Over5OPD': 1})   # Adult out-patient appointment

        # Define the necessary information for an HSI
        self.TREATMENT_ID = 'GenericFirstApptAtFacilityLevel1'
        self.EXPECTED_APPT_FOOTPRINT = the_appt_footprint
        self.ACCEPTED_FACILITY_LEVEL = 1
        self.ALERT_OTHER_DISEASES = []

    def apply(self, person_id, squeeze_factor):
        logger.debug('This is HSI_GenericFirstApptAtFacilityLevel1 for person %d', person_id)

        # Work out what to do with this person....
        if self.sim.population.props.at[person_id, 'age_years'] < 5.0:
            # It's a child and we are in FacilityLevel1, so run the the child management routine:
            symptoms = self.sim.modules['SymptomManager'].has_what(person_id=person_id)

            # If one of the symptoms is diarrhoea, then run the diarrhoea for a child routine:
            if 'diarrhoea' in symptoms:
                self.sim.modules['DxAlgorithmChild'].do_when_diarrhoea(person_id=person_id, hsi_event=self)

        else:
            # It's an adult
            logger.debug('To fill in ... what to with an adult')

            symptoms = self.sim.modules['SymptomManager'].has_what(person_id)

            # If the symptoms include dysphagia, then begin investigation for Oesophageal Cancer:
            if 'dysphagia' in symptoms:
                hsi_event = HSI_OesophagealCancer_Investigation_Following_Dysphagia(
                    module=self.sim.modules['OesophagealCancer'],
                    person_id=person_id,
                )
                self.sim.modules['HealthSystem'].schedule_hsi_event(
                    hsi_event,
                    priority=0,
                    topen=self.sim.date,
                    tclose=None
                )

            # ---- ROUTINE ASSESSEMENT FOR DEPRESSION ----
            if 'Depression' in self.sim.modules:
                depr = self.sim.modules['Depression']
<<<<<<< HEAD
                if (squeeze_factor == 0.0) and (self.module.rng.random_sample() <
=======
                if (squeeze_factor == 0.0) and (self.module.rng.rand() <
>>>>>>> 3d279a6d
                                                depr.parameters['pr_assessed_for_depression_in_generic_appt_level1']):
                    depr.do_when_suspected_depression(person_id=person_id, hsi_event=self)
            # -------------------------------

    def did_not_run(self):
        logger.debug('HSI_GenericFirstApptAtFacilityLevel1: did not run')


# ---------------------------------------------------------------------------------------------------------
#    HSI_GenericFirstApptAtFacilityLevel0
# ---------------------------------------------------------------------------------------------------------

class HSI_GenericFirstApptAtFacilityLevel0(HSI_Event, IndividualScopeEventMixin):
    """
    This is a Health System Interaction Event.

    It is the generic appointment that describes the first interaction with the health system following the onset of
    acute generic symptoms.

    It occurs at Facility_Level = 0

    """

    def __init__(self, module, person_id):
        super().__init__(module, person_id=person_id)

        # Confirm that this appointment has been created by the HealthSeekingBehaviour module
        assert module is self.sim.modules['HealthSeekingBehaviour']

        # Define the necessary information for an HSI
        self.TREATMENT_ID = 'GenericFirstApptAtFacilityLevel0'
        self.EXPECTED_APPT_FOOTPRINT = self.make_appt_footprint({'ConWithDCSA': 1})
        self.ACCEPTED_FACILITY_LEVEL = 0
        self.ALERT_OTHER_DISEASES = []

    def apply(self, person_id, squeeze_factor):
        logger.debug('This is HSI_GenericFirstApptAtFacilityLevel0 for person %d', person_id)

    def did_not_run(self):
        logger.debug('HSI_GenericFirstApptAtFacilityLevel0: did not run')


# ---------------------------------------------------------------------------------------------------------
#
#    ** EMERGENCY APPOINTMENTS **
#
# ---------------------------------------------------------------------------------------------------------


# ---------------------------------------------------------------------------------------------------------
#    HSI_GenericEmergencyFirstApptAtFacilityLevel1
# ---------------------------------------------------------------------------------------------------------

class HSI_GenericEmergencyFirstApptAtFacilityLevel1(HSI_Event, IndividualScopeEventMixin):
    """
    This is a Health System Interaction Event.

    It is the generic appointment that describes the first interaction with the health system following the onset of
    acute generic symptoms.

    It occurs at Facility_Level = 1

    """

    def __init__(self, module, person_id):
        super().__init__(module, person_id=person_id)

        # Confirm that this appointment has been created by the HealthSeekingBehaviour module or Labour module
        assert module.name in ['HealthSeekingBehaviour', 'Labour']

        # Work out if this is for a child or an adult
        is_child = self.sim.population.props.at[person_id, 'age_years'] < 5.0

        # Get a blank footprint and then edit to define call on resources of this treatment event
        if is_child:
            the_appt_footprint = self.make_appt_footprint({'Under5OPD': 1})  # Child out-patient appointment
        else:
            the_appt_footprint = self.make_appt_footprint({'Over5OPD': 1})   # Adult out-patient appointment

        # Define the necessary information for an HSI
        self.TREATMENT_ID = 'GenericEmergencyFirstApptAtFacilityLevel1'
        self.EXPECTED_APPT_FOOTPRINT = the_appt_footprint
        self.ACCEPTED_FACILITY_LEVEL = 1
        self.ALERT_OTHER_DISEASES = []

    def apply(self, person_id, squeeze_factor):
        logger.debug('This is HSI_GenericEmergencyFirstApptAtFacilityLevel1 for person %d', person_id)
        df = self.sim.population.props
        symptoms = self.sim.modules['SymptomManager'].has_what(person_id)

        if 'Labour' in self.sim.modules:
            mni = self.sim.modules['Labour'].mother_and_newborn_info
            labour_list = self.sim.modules['Labour'].women_in_labour

            # -----  COMPLICATION DURING BIRTH  -----
            if person_id in labour_list:
                if df.at[person_id, 'la_currently_in_labour'] & (mni[person_id]['sought_care_for_complication']) \
                        & (mni[person_id]['sought_care_labour_phase'] == 'intrapartum'):
                    event = HSI_Labour_PresentsForSkilledBirthAttendanceInLabour(
                        module=self.sim.modules['Labour'], person_id=person_id,
                        facility_level_of_this_hsi=int(self.module.rng.choice([1, 2])))
                    self.sim.modules['HealthSystem'].schedule_hsi_event(event, priority=1, topen=self.sim.date)

            # -----  COMPLICATION AFTER BIRTH  -----
                if df.at[person_id, 'la_currently_in_labour'] & (mni[person_id]['sought_care_for_complication']) \
                        & (mni[person_id]['sought_care_labour_phase'] == 'postpartum'):
                    event = HSI_Labour_ReceivesCareForPostpartumPeriod(
                        module=self.sim.modules['Labour'], person_id=person_id,
                        facility_level_of_this_hsi=int(self.module.rng.choice([1, 2])))
                    self.sim.modules['HealthSystem'].schedule_hsi_event(event, priority=1, topen=self.sim.date)

        # -----  SUSPECTED DEPRESSION  -----
        if 'Injuries_From_Self_Harm' in symptoms:
            self.sim.modules['Depression'].do_when_suspected_depression(person_id=person_id, hsi_event=self)
            # TODO: Trigger surgical care for injuries.

        # -----  EXAMPLES FOR MOCKITIS AND CHRONIC SYNDROME  -----
        if 'craving_sandwiches' in symptoms:
            event = HSI_ChronicSyndrome_SeeksEmergencyCareAndGetsTreatment(
                module=self.sim.modules['ChronicSyndrome'],
                person_id=person_id
            )
            self.sim.modules['HealthSystem'].schedule_hsi_event(event,
                                                                priority=1,
                                                                topen=self.sim.date
                                                                )

        if 'extreme_pain_in_the_nose' in symptoms:
            event = HSI_Mockitis_PresentsForCareWithSevereSymptoms(
                module=self.sim.modules['Mockitis'],
                person_id=person_id
            )
            self.sim.modules['HealthSystem'].schedule_hsi_event(event,
                                                                priority=1,
                                                                topen=self.sim.date
                                                                )

    def did_not_run(self):
        logger.debug('HSI_GenericEmergencyFirstApptAtFacilityLevel1: did not run')
        return False  # Labour debugging
        # pass

    def not_available(self):
        pass<|MERGE_RESOLUTION|>--- conflicted
+++ resolved
@@ -94,11 +94,7 @@
             # ---- ROUTINE ASSESSEMENT FOR DEPRESSION ----
             if 'Depression' in self.sim.modules:
                 depr = self.sim.modules['Depression']
-<<<<<<< HEAD
-                if (squeeze_factor == 0.0) and (self.module.rng.random_sample() <
-=======
                 if (squeeze_factor == 0.0) and (self.module.rng.rand() <
->>>>>>> 3d279a6d
                                                 depr.parameters['pr_assessed_for_depression_in_generic_appt_level1']):
                     depr.do_when_suspected_depression(person_id=person_id, hsi_event=self)
             # -------------------------------
