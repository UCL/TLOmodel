"""
The file contains the event HSI_GenericFirstApptAtFacilityLevel1, which describes the first interaction with
the health system following the onset of acute generic symptoms.

This file contains the HSI events that represent the first contact with the Health System, which are triggered by
the onset of symptoms. Non-emergency symptoms lead to `HSI_GenericFirstApptAtFacilityLevel0` and emergency symptoms
lead to `HSI_GenericEmergencyFirstApptAtFacilityLevel1`.
"""
from __future__ import annotations

from typing import TYPE_CHECKING, Literal, OrderedDict

from tlo import logging
from tlo.events import IndividualScopeEventMixin
from tlo.methods.hsi_event import HSI_Event

if TYPE_CHECKING:
    from tlo import Module
    from tlo.methods.dxmanager import DiagnosisTestReturnType

logger = logging.getLogger(__name__)
logger.setLevel(logging.INFO)

class HSI_BaseGenericFirstAppt(HSI_Event, IndividualScopeEventMixin):
    """
    """
    MODULE_METHOD_ON_APPLY: Literal[
        "do_at_generic_first_appt", "do_at_generic_first_appt_emergency"
    ]

    def __init__(self, module, person_id) -> None:
        super().__init__(module, person_id=person_id)
        # No footprint, as this HSI (mostly just) determines which
        # further HSI will be needed for this person. In some cases,
        # small bits of care are provided (e.g. a diagnosis, or the
        # provision of inhaler).
        self.EXPECTED_APPT_FOOTPRINT = self.make_appt_footprint(
            {}
        )

    def _diagnosis_function(
        self, tests, use_dict: bool = False, report_tried: bool = False
    ) -> DiagnosisTestReturnType:
        """
        Passed to modules when determining HSI_Events to be scheduled based on
        this generic appointment. Intended as the diagnosis_function argument to the
        Module.do_at_generic_{non_}_emergency.

        Class-level definition avoids the need to redefine this method each time
        the .apply() method is called.

        :param tests: The name of the test(s) to run via the diagnosis manager.
        :param use_dict_for_single: If True, the return type will be a dictionary
        even if only one test was requested.
        :param report_dxtest_tried: Report if a test was attempted but could not
        be carried out due to EG lack of consumables, etc.
        :returns: Test results as dictionary key/value pairs.
        """
        return self.healthcare_system.dx_manager.run_dx_test(
            tests,
            hsi_event=self,
            use_dict_for_single=use_dict,
            report_dxtest_tried=report_tried,
        )

    def _do_on_generic_first_appt(self, squeeze_factor: float = 0.) -> None:
        """
        """
        # Make top-level reads of information, to avoid repeat accesses.
        modules: OrderedDict[str, "Module"] = self.sim.modules
        symptoms = modules["SymptomManager"].has_what(self.target)

        # Dynamically create immutable container with the target's details stored.
        # This will avoid repeat DataFrame reads when we call the module-level functions.
        df = self.sim.population.props
        patient_details = self.sim.population.row_in_readonly_form(self.target)

        proposed_patient_details_updates = {}

        for module in modules.values():
            module_patient_updates = getattr(module, self.MODULE_METHOD_ON_APPLY)(
                patient_id=self.target,
                patient_details=patient_details,
                symptoms=symptoms,
                diagnosis_function=self._diagnosis_function,
                consumables_checker=self.get_consumables,
                facility_level=self.ACCEPTED_FACILITY_LEVEL,
                treatment_id=self.TREATMENT_ID,
                random_state=self.module.rng,
            )
            # Record any requested DataFrame updates, but do not implement yet
            # NOTE: |= syntax is only available in Python >=3.9
            if module_patient_updates:
                proposed_patient_details_updates = {
                    **proposed_patient_details_updates,
                    **module_patient_updates,
                }

        # Perform any DataFrame updates that were requested, all in one go.
        if proposed_patient_details_updates:
            df.loc[
                self.target, proposed_patient_details_updates.keys()
            ] = proposed_patient_details_updates.values()

    def apply(self, person_id, squeeze_factor=0.) -> None:
        """
        Run the actions required during the HSI.

        TODO: person_id is not needed any more - but would have to go through the
        whole codebase to manually identify instances of this class to change call
        syntax, and leave other HSI_Event-derived classes alone.
        """
        if self.target_is_alive:
            self._do_on_generic_first_appt(squeeze_factor=squeeze_factor)


class HSI_GenericNonEmergencyFirstAppt(HSI_BaseGenericFirstAppt):
    """
    This is a Health System Interaction Event that represents the
    first interaction with the health system following the onset
    of non-emergency symptom(s).

    It is generated by the HealthSeekingBehaviour module.
    
    By default, it occurs at level '0' but it could occur also at
    other levels.

    It uses the non-emergency generic first appointment methods of
    the disease modules to determine any follow-up events that need
    to be scheduled.
    """
    MODULE_METHOD_ON_APPLY = "do_at_generic_first_appt"

    def __init__(self, module, person_id, facility_level='0'):
        super().__init__(module, person_id=person_id, )

        assert module is self.sim.modules['HealthSeekingBehaviour']

        self.TREATMENT_ID = 'FirstAttendance_NonEmergency'
        self.ACCEPTED_FACILITY_LEVEL = facility_level
<<<<<<< HEAD
        self.EXPECTED_APPT_FOOTPRINT = self.make_appt_footprint({})  # <-- No footprint, as this HSI (mostly just)
        #                                                                  determines which further HSI will be needed
        #                                                                  for this person. In some cases, small bits
        #                                                                  of care are provided (e.g. a diagnosis, or
        #                                                                  the provision of inhaler.).
        self.set_equipment_essential_to_run_event({''})
=======
>>>>>>> 3bdba8c4


class HSI_GenericEmergencyFirstAppt(HSI_BaseGenericFirstAppt):
    """
    This is a Health System Interaction Event that represents
    the generic appointment which is the first interaction with
    the health system following the onset of emergency symptom(s).

    It uses the emergency generic first appointment methods of
    the disease modules to determine any follow-up events that need
    to be scheduled.
    """
    MODULE_METHOD_ON_APPLY = "do_at_generic_first_appt_emergency"

    def __init__(self, module, person_id):
        super().__init__(module, person_id=person_id)

<<<<<<< HEAD
        assert module.name in ['HealthSeekingBehaviour', 'Labour', 'PregnancySupervisor', 'RTI']

        self.TREATMENT_ID = 'FirstAttendance_Emergency'
        self.ACCEPTED_FACILITY_LEVEL = '1b'
        self.EXPECTED_APPT_FOOTPRINT = self.make_appt_footprint({})  # <-- No footprint, as this HSI (mostly just)
        #                                                                  determines which further HSI will be needed
        #                                                                  for this person. In some cases, small bits
        #                                                                  of care are provided (e.g. a diagnosis, or
        #                                                                  the provision of inhaler.).
        self.set_equipment_essential_to_run_event({''})

    def apply(self, person_id, squeeze_factor):

        df = self.sim.population.props

        if not df.at[person_id, 'is_alive']:
            return

        do_at_generic_first_appt_emergency(hsi_event=self, squeeze_factor=squeeze_factor)
=======
        assert module.name in [
            "HealthSeekingBehaviour",
            "Labour",
            "PregnancySupervisor",
            "RTI",
        ]
>>>>>>> 3bdba8c4

        self.TREATMENT_ID = "FirstAttendance_Emergency"
        self.ACCEPTED_FACILITY_LEVEL = "1b"

class HSI_EmergencyCare_SpuriousSymptom(HSI_Event, IndividualScopeEventMixin):
    """This is an HSI event that provides Accident & Emergency Care for a person that has spurious emergency symptom."""

    def __init__(self, module, person_id, accepted_facility_level="1a"):
        super().__init__(module, person_id=person_id)
        assert module is self.sim.modules["HealthSeekingBehaviour"]

        self.TREATMENT_ID = "FirstAttendance_SpuriousEmergencyCare"
<<<<<<< HEAD
        self.EXPECTED_APPT_FOOTPRINT = self.make_appt_footprint({'AccidentsandEmerg': 1})
        self.ACCEPTED_FACILITY_LEVEL = accepted_facility_level  # '1a' in default or '1b' as an alternative
        self.set_equipment_essential_to_run_event({''})
=======
        self.EXPECTED_APPT_FOOTPRINT = self.make_appt_footprint(
            {"AccidentsandEmerg": 1}
        )
        self.ACCEPTED_FACILITY_LEVEL = (
            accepted_facility_level  # '1a' in default or '1b' as an alternative
        )
>>>>>>> 3bdba8c4

    def apply(self, person_id, squeeze_factor):
        df = self.sim.population.props
        if not df.at[person_id, "is_alive"]:
            return self.make_appt_footprint({})
        else:
            sm = self.sim.modules["SymptomManager"]
            sm.change_symptom(person_id, "spurious_emergency_symptom", "-", sm)<|MERGE_RESOLUTION|>--- conflicted
+++ resolved
@@ -138,15 +138,6 @@
 
         self.TREATMENT_ID = 'FirstAttendance_NonEmergency'
         self.ACCEPTED_FACILITY_LEVEL = facility_level
-<<<<<<< HEAD
-        self.EXPECTED_APPT_FOOTPRINT = self.make_appt_footprint({})  # <-- No footprint, as this HSI (mostly just)
-        #                                                                  determines which further HSI will be needed
-        #                                                                  for this person. In some cases, small bits
-        #                                                                  of care are provided (e.g. a diagnosis, or
-        #                                                                  the provision of inhaler.).
-        self.set_equipment_essential_to_run_event({''})
-=======
->>>>>>> 3bdba8c4
 
 
 class HSI_GenericEmergencyFirstAppt(HSI_BaseGenericFirstAppt):
@@ -164,34 +155,12 @@
     def __init__(self, module, person_id):
         super().__init__(module, person_id=person_id)
 
-<<<<<<< HEAD
-        assert module.name in ['HealthSeekingBehaviour', 'Labour', 'PregnancySupervisor', 'RTI']
-
-        self.TREATMENT_ID = 'FirstAttendance_Emergency'
-        self.ACCEPTED_FACILITY_LEVEL = '1b'
-        self.EXPECTED_APPT_FOOTPRINT = self.make_appt_footprint({})  # <-- No footprint, as this HSI (mostly just)
-        #                                                                  determines which further HSI will be needed
-        #                                                                  for this person. In some cases, small bits
-        #                                                                  of care are provided (e.g. a diagnosis, or
-        #                                                                  the provision of inhaler.).
-        self.set_equipment_essential_to_run_event({''})
-
-    def apply(self, person_id, squeeze_factor):
-
-        df = self.sim.population.props
-
-        if not df.at[person_id, 'is_alive']:
-            return
-
-        do_at_generic_first_appt_emergency(hsi_event=self, squeeze_factor=squeeze_factor)
-=======
         assert module.name in [
             "HealthSeekingBehaviour",
             "Labour",
             "PregnancySupervisor",
             "RTI",
         ]
->>>>>>> 3bdba8c4
 
         self.TREATMENT_ID = "FirstAttendance_Emergency"
         self.ACCEPTED_FACILITY_LEVEL = "1b"
@@ -204,18 +173,12 @@
         assert module is self.sim.modules["HealthSeekingBehaviour"]
 
         self.TREATMENT_ID = "FirstAttendance_SpuriousEmergencyCare"
-<<<<<<< HEAD
-        self.EXPECTED_APPT_FOOTPRINT = self.make_appt_footprint({'AccidentsandEmerg': 1})
-        self.ACCEPTED_FACILITY_LEVEL = accepted_facility_level  # '1a' in default or '1b' as an alternative
-        self.set_equipment_essential_to_run_event({''})
-=======
         self.EXPECTED_APPT_FOOTPRINT = self.make_appt_footprint(
             {"AccidentsandEmerg": 1}
         )
         self.ACCEPTED_FACILITY_LEVEL = (
             accepted_facility_level  # '1a' in default or '1b' as an alternative
         )
->>>>>>> 3bdba8c4
 
     def apply(self, person_id, squeeze_factor):
         df = self.sim.population.props
