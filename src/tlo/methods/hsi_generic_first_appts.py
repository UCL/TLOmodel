"""
The file contains the event HSI_GenericFirstApptAtFacilityLevel1, which describes the first interaction with
the health system following the onset of acute generic symptoms.
"""
from tlo import logging
from tlo.events import IndividualScopeEventMixin
from tlo.methods.antenatal_care import (
    HSI_CareOfWomenDuringPregnancy_PostAbortionCaseManagement,
    HSI_CareOfWomenDuringPregnancy_TreatmentForEctopicPregnancy,
)
from tlo.methods.bladder_cancer import (
    HSI_BladderCancer_Investigation_Following_Blood_Urine,
    HSI_BladderCancer_Investigation_Following_pelvic_pain,
)
from tlo.methods.chronicsyndrome import HSI_ChronicSyndrome_SeeksEmergencyCareAndGetsTreatment
from tlo.methods.healthsystem import HSI_Event
from tlo.methods.hiv import HSI_Hiv_TestAndRefer
from tlo.methods.labour import (
    HSI_Labour_ReceivesSkilledBirthAttendanceDuringLabour,
    HSI_Labour_ReceivesSkilledBirthAttendanceFollowingLabour,
)
from tlo.methods.malaria import (
    HSI_Malaria_complicated_treatment_adult,
    HSI_Malaria_complicated_treatment_child,
    HSI_Malaria_non_complicated_treatment_adult,
    HSI_Malaria_non_complicated_treatment_age0_5,
    HSI_Malaria_non_complicated_treatment_age5_15,
)
from tlo.methods.mockitis import HSI_Mockitis_PresentsForCareWithSevereSymptoms
from tlo.methods.oesophagealcancer import HSI_OesophagealCancer_Investigation_Following_Dysphagia

logger = logging.getLogger(__name__)
logger.setLevel(logging.INFO)

# ---------------------------------------------------------------------------------------------------------
#
#    ** NON-EMERGENCY APPOINTMENTS **
#
# ---------------------------------------------------------------------------------------------------------


# ---------------------------------------------------------------------------------------------------------
#    HSI_GenericFirstApptAtFacilityLevel1
# ---------------------------------------------------------------------------------------------------------

class HSI_GenericFirstApptAtFacilityLevel1(HSI_Event, IndividualScopeEventMixin):
    """
    This is a Health System Interaction Event.
    It is the generic appointment that describes the first interaction with the health system following the onset of
    acute generic symptoms.
    It occurs at Facility_Level = 1
    """

    def __init__(self, module, person_id):
        super().__init__(module, person_id=person_id)

        # Confirm that this appointment has been created by the HealthSeekingBehaviour module
        assert module is self.sim.modules['HealthSeekingBehaviour']

        # Work out if this is for a child or an adult
        is_child = self.sim.population.props.at[person_id, "age_years"] < 5

        # Get a blank footprint and then edit to define call on resources of this treatment event
        if is_child:
            the_appt_footprint = self.make_appt_footprint({'Under5OPD': 1})  # Child out-patient appointment
        else:
            the_appt_footprint = self.make_appt_footprint({'Over5OPD': 1})   # Adult out-patient appointment

        # Define the necessary information for an HSI
        self.TREATMENT_ID = 'GenericFirstApptAtFacilityLevel1'
        self.EXPECTED_APPT_FOOTPRINT = the_appt_footprint
        self.ACCEPTED_FACILITY_LEVEL = 1
        self.ALERT_OTHER_DISEASES = []

    def apply(self, person_id, squeeze_factor):
        logger.debug(key='message',
                     data=f'HSI_GenericFirstApptAtFacilityLevel1 for person'
                          f'{person_id}')

        df = self.sim.population.props
        symptoms = self.sim.modules['SymptomManager'].has_what(person_id=person_id)
        age = df.at[person_id, "age_years"]
        # NOTES: this section is repeated from the malaria.HSI_Malaria_rdt
        # requests for consumables occur inside the HSI_treatment events
        # perhaps requests also need to occur here in case alternative treatments need to be scheduled

        # make sure query consumables has the generic hsi as the module requesting

        # Do HIV 'automatic' testing for everyone attending care:
        #  - suppress the footprint (as it done as part of another appointment)
        #  - do not do referrals if the person is HIV negative (assumed not time for counselling etc).
        if 'Hiv' in self.sim.modules:
            self.sim.modules['HealthSystem'].schedule_hsi_event(
                HSI_Hiv_TestAndRefer(person_id=person_id,
                                     module=self.sim.modules['Hiv'],
                                     suppress_footprint=True,
                                     do_not_refer_if_neg=True),
                topen=self.sim.date,
                tclose=None,
                priority=0
            )

        # diagnostic algorithm for child <5 yrs
        if age < 5:
            # ----------------------------------- CHILD <5 -----------------------------------
            # It's a child:
            logger.debug(key='message',
                         data='Run the ICMI algorithm for this child [dx_algorithm_child]')

            # If one of the symptoms is diarrhoea, then run the diarrhoea for a child routine:
            if 'diarrhoea' in symptoms:
                self.sim.modules['DxAlgorithmChild'].do_when_diarrhoea(person_id=person_id, hsi_event=self)

            # Run DxAlgorithmChild to get additional diagnoses:
            diagnosis = self.sim.modules["DxAlgorithmChild"].diagnose(
                person_id=person_id, hsi_event=self
            )

            if "Malaria" in self.sim.modules:

                # Treat / refer based on diagnosis
                if diagnosis == "severe_malaria":

                    # Make the relevant treatment HSI event:
                    treatment_hsi = HSI_Malaria_complicated_treatment_child(
                        self.sim.modules["Malaria"], person_id=person_id
                    )

                    # Schedule the HSI event:
                    self.sim.modules["HealthSystem"].schedule_hsi_event(
                        treatment_hsi, priority=1, topen=self.sim.date, tclose=None
                    )

                elif diagnosis == "clinical_malaria":

                    # Make the relevant treatment HSI event:
                    treatment_hsi = HSI_Malaria_non_complicated_treatment_age0_5(
                        self.sim.modules["Malaria"], person_id=person_id
                    )

                    # Schedule the HSI event:
                    self.sim.modules["HealthSystem"].schedule_hsi_event(
                        treatment_hsi, priority=1, topen=self.sim.date, tclose=None
                    )

        if (age >= 5) and (age < 15):
            # ----------------------------------- CHILD 5-14 -----------------------------------

            # Run DxAlgorithmChild to get (additional) diagnoses:
            diagnosis = self.sim.modules["DxAlgorithmChild"].diagnose(
                person_id=person_id, hsi_event=self
            )

            if "Malaria" in self.sim.modules:

                # Treat / refer based on diagnosis
                if diagnosis == "severe_malaria":

                    # Make the relevant treatment HSI event:
                    treatment_hsi = HSI_Malaria_complicated_treatment_child(
                        self.sim.modules["Malaria"], person_id=person_id
                    )

                    # Schedule the relevant HSI event:
                    self.sim.modules["HealthSystem"].schedule_hsi_event(
                        treatment_hsi, priority=1, topen=self.sim.date, tclose=None
                    )

                elif diagnosis == "clinical_malaria":

                    # Make the relevant treatment HSI event:
                    treatment_hsi = HSI_Malaria_non_complicated_treatment_age5_15(
                        self.sim.modules["Malaria"], person_id=person_id
                    )

                    # Schedule the relevant HSI event:
                    self.sim.modules["HealthSystem"].schedule_hsi_event(
                        treatment_hsi, priority=1, topen=self.sim.date, tclose=None
                    )

        if age >= 15:
            # ----------------------------------- ADULT -----------------------------------

            # If the symptoms include dysphagia, then begin investigation for Oesophageal Cancer:
            if 'dysphagia' in symptoms:
                hsi_event = HSI_OesophagealCancer_Investigation_Following_Dysphagia(
                    module=self.sim.modules['OesophagealCancer'],
                    person_id=person_id,
                )
                self.sim.modules['HealthSystem'].schedule_hsi_event(
                    hsi_event,
                    priority=0,
                    topen=self.sim.date,
                    tclose=None
                )

            if 'BladderCancer' in self.sim.modules:
                # If the symptoms include blood_urine, then begin investigation for Bladder Cancer:
                if 'blood_urine' in symptoms:
                    hsi_event = HSI_BladderCancer_Investigation_Following_Blood_Urine(
                        module=self.sim.modules['BladderCancer'],
                        person_id=person_id,
                    )
                    self.sim.modules['HealthSystem'].schedule_hsi_event(
                        hsi_event,
                        priority=0,
                        topen=self.sim.date,
                        tclose=None
                    )

                # If the symptoms include pelvic_pain, then begin investigation for Bladder Cancer:
                if 'pelvic_pain' in symptoms:
                    hsi_event = HSI_BladderCancer_Investigation_Following_pelvic_pain(
                        module=self.sim.modules['BladderCancer'],
                        person_id=person_id,
                    )
                    self.sim.modules['HealthSystem'].schedule_hsi_event(
                        hsi_event,
                        priority=0,
                        topen=self.sim.date,
                        tclose=None
                    )

            # ---- ROUTINE ASSESSEMENT FOR DEPRESSION ----
            if 'Depression' in self.sim.modules:
                depr = self.sim.modules['Depression']
                if (squeeze_factor == 0.0) and (self.module.rng.rand() <
                                                depr.parameters['pr_assessed_for_depression_in_generic_appt_level1']):
                    depr.do_when_suspected_depression(person_id=person_id, hsi_event=self)

            # DxAlgorithmAdult only exists in the malaria branch currently
            if "Malaria" in self.sim.modules:
                # Run DxAlgorithmAdult to get additional diagnoses:
                diagnosis = self.sim.modules["DxAlgorithmAdult"].diagnose(
                    person_id=person_id, hsi_event=self
                )

                if diagnosis == "severe_malaria":

                    # Make relevant treatment HSI event
                    treatment_hsi = HSI_Malaria_complicated_treatment_adult(
                        self.sim.modules["Malaria"], person_id=person_id
                    )

                    # Schedule relevant treatment HSI event
                    self.sim.modules["HealthSystem"].schedule_hsi_event(
                        treatment_hsi, priority=1, topen=self.sim.date, tclose=None
                    )

                elif diagnosis == "clinical_malaria":

                    # Make relevant treatment HSI event
                    treatment_hsi = HSI_Malaria_non_complicated_treatment_adult(
                        self.sim.modules["Malaria"], person_id=person_id
                    )

                    # Schedule relevant treatment HSI event
                    self.sim.modules["HealthSystem"].schedule_hsi_event(
                        treatment_hsi, priority=1, topen=self.sim.date, tclose=None
                    )

    def did_not_run(self):
        logger.debug(key='message',
                     data='HSI_GenericFirstApptAtFacilityLevel1: did not run')

# ---------------------------------------------------------------------------------------------------------
#    HSI_GenericFirstApptAtFacilityLevel0
# ---------------------------------------------------------------------------------------------------------


class HSI_GenericFirstApptAtFacilityLevel0(HSI_Event, IndividualScopeEventMixin):
    """
    This is a Health System Interaction Event.
    It is the generic appointment that describes the first interaction with the health system following the onset of
    acute generic symptoms.
    It occurs at Facility_Level = 0
    """

    def __init__(self, module, person_id):
        super().__init__(module, person_id=person_id)

        # Confirm that this appointment has been created by the HealthSeekingBehaviour module
        assert module is self.sim.modules['HealthSeekingBehaviour']

        # Define the necessary information for an HSI
        self.TREATMENT_ID = 'GenericFirstApptAtFacilityLevel0'
        self.EXPECTED_APPT_FOOTPRINT = self.make_appt_footprint({'ConWithDCSA': 1})
        self.ACCEPTED_FACILITY_LEVEL = 0
        self.ALERT_OTHER_DISEASES = []

    def apply(self, person_id, squeeze_factor):
        logger.debug(key='message',
                     data=f'This is HSI_GenericFirstApptAtFacilityLevel0 for person {person_id}')

    def did_not_run(self):
        logger.debug(key='message',
                     data='HSI_GenericFirstApptAtFacilityLevel0: did not run')

# ---------------------------------------------------------------------------------------------------------
#
#    ** EMERGENCY APPOINTMENTS **
#
# ---------------------------------------------------------------------------------------------------------


# ---------------------------------------------------------------------------------------------------------
#    HSI_GenericEmergencyFirstApptAtFacilityLevel1
# ---------------------------------------------------------------------------------------------------------

class HSI_GenericEmergencyFirstApptAtFacilityLevel1(HSI_Event, IndividualScopeEventMixin):
    """
    This is a Health System Interaction Event.
    It is the generic appointment that describes the first interaction with the health system following the onset of
    acute generic symptoms.
    It occurs at Facility_Level = 1
    """

    def __init__(self, module, person_id):
        super().__init__(module, person_id=person_id)

        # Confirm that this appointment has been created by the HealthSeekingBehaviour module or Labour module
        # TODO: pregnancy supervisor added as per discussions with TH, eventually will combine with HSB
        assert module.name in ['HealthSeekingBehaviour', 'Labour', 'PregnancySupervisor']

        # Work out if this is for a child or an adult
        is_child = self.sim.population.props.at[person_id, 'age_years'] < 5

        # Get a blank footprint and then edit to define call on resources of this treatment event
        if is_child:
            the_appt_footprint = self.make_appt_footprint({'Under5OPD': 1})  # Child out-patient appointment
        else:
            the_appt_footprint = self.make_appt_footprint({'Over5OPD': 1})   # Adult out-patient appointment

        # Define the necessary information for an HSI
        self.TREATMENT_ID = 'GenericEmergencyFirstApptAtFacilityLevel1'
        self.EXPECTED_APPT_FOOTPRINT = the_appt_footprint
        self.ACCEPTED_FACILITY_LEVEL = 1
        self.ALERT_OTHER_DISEASES = []

    def apply(self, person_id, squeeze_factor):
        logger.debug(key='message',
                     data=f'This is HSI_GenericEmergencyFirstApptAtFacilityLevel1 for person {person_id}')

        df = self.sim.population.props
        symptoms = self.sim.modules['SymptomManager'].has_what(person_id)
        abortion_complications = self.sim.modules['PregnancySupervisor'].abortion_complications
        age = df.at[person_id, "age_years"]

        health_system = self.sim.modules["HealthSystem"]

        if 'PregnancySupervisor' in self.sim.modules:
            # -----  ECTOPIC PREGNANCY  -----
            if df.at[person_id, 'ps_ectopic_pregnancy'] != 'none':
                event = HSI_CareOfWomenDuringPregnancy_TreatmentForEctopicPregnancy(
                    module=self.sim.modules['CareOfWomenDuringPregnancy'], person_id=person_id)
                health_system.schedule_hsi_event(event, priority=1, topen=self.sim.date)

            # -----  COMPLICATIONS OF ABORTION  -----
            if abortion_complications.has_any([person_id], 'sepsis', 'injury', 'haemorrhage', first=True):
                event = HSI_CareOfWomenDuringPregnancy_PostAbortionCaseManagement(
                    module=self.sim.modules['CareOfWomenDuringPregnancy'], person_id=person_id)
                health_system.schedule_hsi_event(event, priority=1, topen=self.sim.date)

        if 'Labour' in self.sim.modules:
            mni = self.sim.modules['PregnancySupervisor'].mother_and_newborn_info
            labour_list = self.sim.modules['Labour'].women_in_labour

            # -----  COMPLICATION DURING BIRTH  -----
            if person_id in labour_list:
                if df.at[person_id, 'la_currently_in_labour'] & (mni[person_id]['sought_care_for_complication']) \
<<<<<<< HEAD
                    & (mni[person_id]['sought_care_labour_phase'] == 'intrapartum'):
                    event = HSI_Labour_PresentsForSkilledBirthAttendanceInLabour(
=======
                        & (mni[person_id]['sought_care_labour_phase'] == 'intrapartum'):
                    event = HSI_Labour_ReceivesSkilledBirthAttendanceDuringLabour(
>>>>>>> 84bb38f1
                        module=self.sim.modules['Labour'], person_id=person_id,
                        facility_level_of_this_hsi=int(self.module.rng.choice([1, 2])))
                    health_system.schedule_hsi_event(event, priority=1, topen=self.sim.date)

                # -----  COMPLICATION AFTER BIRTH  -----
                if df.at[person_id, 'la_currently_in_labour'] & (mni[person_id]['sought_care_for_complication']) \
<<<<<<< HEAD
                    & (mni[person_id]['sought_care_labour_phase'] == 'postpartum'):
                    event = HSI_Labour_ReceivesCareForPostpartumPeriod(
=======
                        & (mni[person_id]['sought_care_labour_phase'] == 'postpartum'):
                    event = HSI_Labour_ReceivesSkilledBirthAttendanceFollowingLabour(
>>>>>>> 84bb38f1
                        module=self.sim.modules['Labour'], person_id=person_id,
                        facility_level_of_this_hsi=int(self.module.rng.choice([1, 2])))
                    health_system.schedule_hsi_event(event, priority=1, topen=self.sim.date)

        # -----  SUSPECTED DEPRESSION  -----
        if "Depression" in self.sim.modules:

            if 'Injuries_From_Self_Harm' in symptoms:
                self.sim.modules['Depression'].do_when_suspected_depression(person_id=person_id, hsi_event=self)
                # TODO: Trigger surgical care for injuries.

        # -----  HIV  -----
        # Do HIV 'automatic' testing for everyone attending care
        if 'Hiv' in self.sim.modules:
            self.sim.modules['HealthSystem'].schedule_hsi_event(
                HSI_Hiv_TestAndRefer(person_id=person_id, module=self.sim.modules['Hiv']),
                topen=self.sim.date,
                tclose=None,
                priority=0
            )

        # ------ MALARIA ------
        if "Malaria" in self.sim.modules:

            # Quick diagnosis algorithm - just perfectly recognises the symptoms of severe malaria
            sev_set = {"acidosis",
                       "coma_convulsions",
                       "renal_failure",
                       "shock",
                       "jaundice",
                       "anaemia"
                       }

            # if person's symptoms are on severe malaria list then treat
            any_symptoms_indicative_of_severe_malaria = len(sev_set.intersection(symptoms)) > 0

            # Run DxAlgorithmAdult to log consumable and confirm malaria parasitaemia:
            diagnosis = self.sim.modules["DxAlgorithmAdult"].diagnose(
                person_id=person_id, hsi_event=self
            )

            # if any symptoms indicative of malaria and they have parasitaemia (would return a positive rdt)
            if any_symptoms_indicative_of_severe_malaria and (diagnosis in ["severe_malaria", "clinical_malaria"]):
                # Launch the HSI for treatment for Malaria - choosing the right one for adults/children
                if age < 5.0:
                    health_system.schedule_hsi_event(
                        hsi_event=HSI_Malaria_complicated_treatment_child(
                            self.sim.modules["Malaria"], person_id=person_id
                        ),
                        priority=0,
                        topen=self.sim.date,
                    )
                else:
                    health_system.schedule_hsi_event(
                        hsi_event=HSI_Malaria_complicated_treatment_adult(
                            self.sim.modules["Malaria"], person_id=person_id
                        ),
                        priority=0,
                        topen=self.sim.date,
                    )
        # else:
        # treat symptoms acidosis, coma_convulsions, renal_failure, shock, jaundice, anaemia

        # -----  EXAMPLES FOR MOCKITIS AND CHRONIC SYNDROME  -----
        if 'craving_sandwiches' in symptoms:
            event = HSI_ChronicSyndrome_SeeksEmergencyCareAndGetsTreatment(
                module=self.sim.modules['ChronicSyndrome'],
                person_id=person_id
            )
            health_system.schedule_hsi_event(event, priority=1, topen=self.sim.date)

        if 'extreme_pain_in_the_nose' in symptoms:
            event = HSI_Mockitis_PresentsForCareWithSevereSymptoms(
                module=self.sim.modules['Mockitis'],
                person_id=person_id
            )
            health_system.schedule_hsi_event(event, priority=1, topen=self.sim.date)

    def did_not_run(self):
        logger.debug(key='message',
                     data='HSI_GenericEmergencyFirstApptAtFacilityLevel1: did not run')

        return False  # Labour debugging
        # pass

    def not_available(self):
        pass<|MERGE_RESOLUTION|>--- conflicted
+++ resolved
@@ -46,9 +46,12 @@
 class HSI_GenericFirstApptAtFacilityLevel1(HSI_Event, IndividualScopeEventMixin):
     """
     This is a Health System Interaction Event.
+
     It is the generic appointment that describes the first interaction with the health system following the onset of
     acute generic symptoms.
+
     It occurs at Facility_Level = 1
+
     """
 
     def __init__(self, module, person_id):
@@ -271,9 +274,12 @@
 class HSI_GenericFirstApptAtFacilityLevel0(HSI_Event, IndividualScopeEventMixin):
     """
     This is a Health System Interaction Event.
+
     It is the generic appointment that describes the first interaction with the health system following the onset of
     acute generic symptoms.
+
     It occurs at Facility_Level = 0
+
     """
 
     def __init__(self, module, person_id):
@@ -310,9 +316,12 @@
 class HSI_GenericEmergencyFirstApptAtFacilityLevel1(HSI_Event, IndividualScopeEventMixin):
     """
     This is a Health System Interaction Event.
+
     It is the generic appointment that describes the first interaction with the health system following the onset of
     acute generic symptoms.
+
     It occurs at Facility_Level = 1
+
     """
 
     def __init__(self, module, person_id):
@@ -368,26 +377,16 @@
             # -----  COMPLICATION DURING BIRTH  -----
             if person_id in labour_list:
                 if df.at[person_id, 'la_currently_in_labour'] & (mni[person_id]['sought_care_for_complication']) \
-<<<<<<< HEAD
-                    & (mni[person_id]['sought_care_labour_phase'] == 'intrapartum'):
-                    event = HSI_Labour_PresentsForSkilledBirthAttendanceInLabour(
-=======
                         & (mni[person_id]['sought_care_labour_phase'] == 'intrapartum'):
                     event = HSI_Labour_ReceivesSkilledBirthAttendanceDuringLabour(
->>>>>>> 84bb38f1
                         module=self.sim.modules['Labour'], person_id=person_id,
                         facility_level_of_this_hsi=int(self.module.rng.choice([1, 2])))
                     health_system.schedule_hsi_event(event, priority=1, topen=self.sim.date)
 
-                # -----  COMPLICATION AFTER BIRTH  -----
+            # -----  COMPLICATION AFTER BIRTH  -----
                 if df.at[person_id, 'la_currently_in_labour'] & (mni[person_id]['sought_care_for_complication']) \
-<<<<<<< HEAD
-                    & (mni[person_id]['sought_care_labour_phase'] == 'postpartum'):
-                    event = HSI_Labour_ReceivesCareForPostpartumPeriod(
-=======
                         & (mni[person_id]['sought_care_labour_phase'] == 'postpartum'):
                     event = HSI_Labour_ReceivesSkilledBirthAttendanceFollowingLabour(
->>>>>>> 84bb38f1
                         module=self.sim.modules['Labour'], person_id=person_id,
                         facility_level_of_this_hsi=int(self.module.rng.choice([1, 2])))
                     health_system.schedule_hsi_event(event, priority=1, topen=self.sim.date)
@@ -449,7 +448,7 @@
                         topen=self.sim.date,
                     )
         # else:
-        # treat symptoms acidosis, coma_convulsions, renal_failure, shock, jaundice, anaemia
+            # treat symptoms acidosis, coma_convulsions, renal_failure, shock, jaundice, anaemia
 
         # -----  EXAMPLES FOR MOCKITIS AND CHRONIC SYNDROME  -----
         if 'craving_sandwiches' in symptoms:
