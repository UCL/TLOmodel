--- conflicted
+++ resolved
@@ -16,6 +16,7 @@
 logger = logging.getLogger(__name__)
 logger.setLevel(logging.INFO)
 
+
 # ---------------------------------------------------------------------------------------------------------
 #
 #    ** NON-EMERGENCY APPOINTMENTS **
@@ -65,27 +66,12 @@
 
         # Work out what to do with this person....
         if self.sim.population.props.at[person_id, 'age_years'] < 5.0:
-<<<<<<< HEAD
             # It's a child and we are in FacilityLevel1, so run the the child management routine:
             symptoms = self.sim.modules['SymptomManager'].has_what(person_id=person_id)
 
             # If one of the symptoms is diarrhoea, then run the diarrhoea for a child routine:
             if 'diarrhoea' in symptoms:
                 self.sim.modules['DxAlgorithmChild'].do_when_diarrhoea(person_id=person_id, hsi_event=self)
-=======
-            # It's a child:
-            logger.debug('Run the ICMI algorithm for this child')
-
-            # Get the diagnosis from the algorithm
-            if 'DxAlgorithmChild' in self.sim.modules:
-                diagnosis = self.sim.modules['DxAlgorithmChild'].diagnose(person_id=person_id, hsi_event=self)
-
-                # Do something based on this diagnosis...
-                if diagnosis == 'measles':
-                    logger.debug('Start treatment for measles')
-                else:
-                    logger.debug('No treatment. HSI ends.')
->>>>>>> 64fc0cad
 
         else:
             # It's an adult
@@ -153,16 +139,7 @@
         self.ALERT_OTHER_DISEASES = []
 
     def apply(self, person_id, squeeze_factor):
-        logger.debug('This is HSI_GenericFirstApptAtFacilityLevel1 for person %d', person_id)
-
-        # Work out what to do with this person....
-        if self.sim.population.props.at[person_id, 'age_years'] < 5.0:
-            # It's a child and we are in FacilityLevel1, so run the the child management routine:
-            logger.debug('To  fill in ... what to do with an adult.')
-        else:
-            # It's an adult
-            logger.debug('To fill in ... what to with an adult')
-            pass
+        logger.debug('This is HSI_GenericFirstApptAtFacilityLevel0 for person %d', person_id)
 
     def did_not_run(self):
         logger.debug('HSI_GenericFirstApptAtFacilityLevel0: did not run')
