from __future__ import annotations

from pathlib import Path
from typing import TYPE_CHECKING, Optional

import numpy as np
import pandas as pd

from tlo import (
    DAYS_IN_MONTH,
    DAYS_IN_YEAR,
    Date,
    DateOffset,
    Module,
    Parameter,
    Property,
    Types,
    logging,
    util,
)
from tlo.events import Event, IndividualScopeEventMixin, PopulationScopeEventMixin, RegularEvent
from tlo.lm import LinearModel
from tlo.methods import Metadata, labour, pregnancy_helper_functions, pregnancy_supervisor_lm
from tlo.methods.care_of_women_during_pregnancy import (
    HSI_CareOfWomenDuringPregnancy_PostAbortionCaseManagement,
    HSI_CareOfWomenDuringPregnancy_TreatmentForEctopicPregnancy,
)
from tlo.methods.causes import Cause
from tlo.methods.hsi_generic_first_appts import GenericFirstAppointmentsMixin
from tlo.util import BitsetHandler, read_csv_files

if TYPE_CHECKING:
    from tlo.methods.hsi_generic_first_appts import HSIEventScheduler
    from tlo.population import IndividualProperties

logger = logging.getLogger(__name__)
logger.setLevel(logging.INFO)


class PregnancySupervisor(Module, GenericFirstAppointmentsMixin):
    """This module is responsible for simulating the antenatal period of pregnancy (the period from conception until
     the termination of pregnancy). A number of outcomes are managed by this module including early pregnancy loss
     (induced/spontaneous abortion, ectopic pregnancy and antenatal stillbirth) and pregnancy complications of the
     antenatal period (nutritional deficiencies , anaemia, placental praevia/abruption,
     premature rupture of membranes (PROM), chorioamnionitis, hypertensive disorders (gestational hypertension,
     pre-eclampsia, eclampsia), gestational diabetes, maternal death). This module calculates likelihood of care seeking
     for routine antenatal care and emergency obstetric care in the event of severe complications."""

    def __init__(self, name=None):
        super().__init__(name)

        # First we define dictionaries which will store the current parameters of interest (to allow parameters to
        # change between 2010 and 2020) and the linear models
        self.current_parameters = dict()
        self.ps_linear_models = dict()

        # Here we define the mother and newborn information dictionary which stored surplus information about women
        # across the length of pregnancy and the postnatal period
        self.mother_and_newborn_info = dict()

        # Dictionary that records stillbirths
        self.stillbirth_dates = {
            'stillbirth_date': pd.NaT
        }

        # This variable will store a Bitset handler for the property ps_abortion_complications
        self.abortion_complications = None

        # Finally we create a dictionary to capture the frequency of key outcomes for logging
        mnh_oc = pregnancy_helper_functions.generate_mnh_outcome_counter()
        self.mnh_outcome_counter = mnh_oc['counter']

    INIT_DEPENDENCIES = {'Demography'}

    OPTIONAL_INIT_DEPENDENCIES = {'HealthBurden', 'Malaria', 'CardioMetabolicDisorders', 'Hiv'}

    ADDITIONAL_DEPENDENCIES = {
        'Contraception', 'HealthSystem', 'Labour', 'CareOfWomenDuringPregnancy', 'Lifestyle'}

    METADATA = {Metadata.DISEASE_MODULE,
                Metadata.USES_HEALTHBURDEN}

    # Declare Causes of Death
    CAUSES_OF_DEATH = {
        'ectopic_pregnancy': Cause(gbd_causes='Maternal disorders', label='Maternal Disorders'),
        'spontaneous_abortion': Cause(gbd_causes='Maternal disorders', label='Maternal Disorders'),
        'induced_abortion': Cause(gbd_causes='Maternal disorders', label='Maternal Disorders'),
        'antepartum_haemorrhage': Cause(gbd_causes='Maternal disorders', label='Maternal Disorders'),
        'severe_gestational_hypertension': Cause(gbd_causes='Maternal disorders', label='Maternal Disorders'),
        'severe_pre_eclampsia': Cause(gbd_causes='Maternal disorders', label='Maternal Disorders'),
        'eclampsia': Cause(gbd_causes='Maternal disorders', label='Maternal Disorders'),
        'antenatal_sepsis': Cause(gbd_causes='Maternal disorders', label='Maternal Disorders')}

    # Declare Causes of Disability
    CAUSES_OF_DISABILITY = {
        'maternal': Cause(gbd_causes='Maternal disorders', label='Maternal Disorders')
    }

    PARAMETERS = {
        # n.b. Parameters are stored as LIST variables due to containing values to match both 2010 and 2015 data.

        # ECTOPIC PREGNANCY...
        'prob_ectopic_pregnancy': Parameter(
            Types.LIST, 'probability of ectopic pregnancy'),
        'prob_care_seeking_ectopic_pre_rupture': Parameter(
            Types.LIST, 'probability a woman will seek care for ectopic pregnancy prior to rupture'),
        'prob_ectopic_pregnancy_death': Parameter(
            Types.LIST, 'probability of a woman dying from a ruptured ectopic pregnancy'),

        # TWINS...
        'prob_multiples': Parameter(
            Types.LIST, 'probability that a woman is currently carrying more than one pregnancy'),

        # PLACENTA PRAEVIA
        'prob_placenta_praevia': Parameter(
            Types.LIST, 'probability that this womans pregnancy will be complicated by placenta praevia'),
        'rr_placenta_praevia_previous_cs': Parameter(
            Types.LIST, 'relative risk of placenta praevia in a woman who has previously delivered via caesarean '
                        'section'),

        # SYPHILIS
        'prob_syphilis_during_pregnancy': Parameter(
            Types.LIST, 'probability that this womans will develop syphilis during her pregnancy'),

        # SPONTANEOUS AND INDUCED ABORTION
        'prob_previous_miscarriage_at_baseline': Parameter(
            Types.REAL, 'probability that a woman at baseline will have previously experienced a miscarriage'),
        'prob_spontaneous_abortion_per_month': Parameter(
            Types.LIST, 'underlying risk of spontaneous abortion per month'),
        'rr_spont_abortion_age_35': Parameter(
            Types.LIST, 'relative risk of spontaneous abortion in women aged 35 years or older'),
        'rr_spont_abortion_age_31_34': Parameter(
            Types.LIST, 'relative risk of spontaneous abortion in women aged 31-34 years old'),
        'rr_spont_abortion_prev_sa': Parameter(
            Types.LIST, 'relative risk of spontaneous abortion in women who have previously experiences spontaneous '
                        'abortion'),
        'prob_complicated_sa': Parameter(
            Types.LIST, 'probability that a woman who experiences spontaneous abortion with experience any '
                        'complications'),
        'prob_induced_abortion_per_month': Parameter(
            Types.LIST, 'underlying risk of induced abortion per month'),
        'prob_complicated_ia': Parameter(
            Types.LIST, 'probability that a woman who experiences induced abortion with experience any '
                        'complications'),
        'prob_haemorrhage_post_abortion': Parameter(
            Types.LIST, 'probability of haemorrhage following an abortion'),
        'prob_sepsis_post_abortion': Parameter(
            Types.LIST, 'probability of sepsis following an abortion'),
        'prob_injury_post_abortion': Parameter(
            Types.LIST, 'probability of injury following an abortion'),
        'prob_induced_abortion_death': Parameter(
            Types.LIST, 'underlying risk of death following an induced abortion'),
        'prob_spontaneous_abortion_death': Parameter(
            Types.LIST, 'underlying risk of death following an spontaneous abortion'),

        # ANAEMIA...
        'baseline_prob_anaemia_per_month': Parameter(
            Types.LIST, 'baseline risk of a woman developing anaemia secondary only to pregnant'),
        'rr_anaemia_maternal_malaria': Parameter(
            Types.LIST, 'relative risk of anaemia secondary to malaria infection'),
        'rr_anaemia_hiv_no_art': Parameter(
            Types.LIST, 'relative risk of anaemia for a woman with HIV not on ART'),
        'prob_mild_mod_sev_anaemia': Parameter(
            Types.LIST, 'probabilities that a womans anaemia will be mild, moderate or severe'),

        # GESTATIONAL DIABETES...
        'prob_gest_diab_per_month': Parameter(
            Types.LIST, 'underlying risk of gestational diabetes per month without the impact of risk factors'),
        'rr_gest_diab_obesity': Parameter(
            Types.LIST, 'Relative risk of gestational diabetes for women who are obese'),

        # HYPERTENSIVE DISORDERS...
        'prob_gest_htn_per_month': Parameter(
            Types.LIST, 'underlying risk of gestational hypertension per month without the impact of risk factors'),
        'rr_gest_htn_obesity': Parameter(
            Types.LIST, 'Relative risk of gestational hypertension for women who are obese'),
        'prob_pre_eclampsia_per_month': Parameter(
            Types.LIST, 'underlying risk of pre-eclampsia per month without the impact of risk factors'),
        'rr_pre_eclampsia_obesity': Parameter(
            Types.LIST, 'Relative risk of pre-eclampsia for women who are obese'),
        'rr_pre_eclampsia_multiple_pregnancy': Parameter(
            Types.LIST, 'Relative risk of pre-eclampsia for women who are pregnant with twins'),
        'rr_pre_eclampsia_chronic_htn': Parameter(
            Types.LIST, 'Relative risk of pre-eclampsia in women who are chronically hypertensive'),
        'rr_pre_eclampsia_diabetes_mellitus': Parameter(
            Types.LIST, 'Relative risk of pre-eclampsia in women who have diabetes mellitus'),
        'probs_for_mgh_matrix': Parameter(
            Types.LIST, 'probability of mild gestational hypertension moving between states: gestational '
                        'hypertension, severe gestational hypertension, mild pre-eclampsia, severe pre-eclampsia, '
                        'eclampsia'),
        'probs_for_sgh_matrix': Parameter(
            Types.LIST, 'probability of severe gestational hypertension moving between states: gestational '
                        'hypertension, severe gestational hypertension, mild pre-eclampsia, severe pre-eclampsia, '
                        'eclampsia'),
        'probs_for_mpe_matrix': Parameter(
            Types.LIST, 'probability of mild pre-eclampsia moving between states: gestational hypertension,'
                        ' severe gestational hypertension, mild pre-eclampsia, severe pre-eclampsia, eclampsia'),
        'probs_for_spe_matrix': Parameter(
            Types.LIST, 'probability of severe pre-eclampsia moving between states: gestational hypertension,'
                        ' severe gestational hypertension, mild pre-eclampsia, severe pre-eclampsia, eclampsia'),
        'probs_for_ec_matrix': Parameter(
            Types.LIST, 'probability of eclampsia moving between states: gestational hypertension,'
                        ' severe gestational hypertension, mild pre-eclampsia, severe pre-eclampsia, eclampsia'),
        'prob_severe_pre_eclampsia_death': Parameter(
            Types.LIST, 'probability of death for a woman experiencing acute severe pre-eclampsia'),
        'prob_eclampsia_death': Parameter(
            Types.LIST, 'probability of death for a woman experiencing eclampsia'),
        'prob_monthly_death_severe_htn': Parameter(
            Types.LIST, 'monthly risk of death for a woman with severe hypertension'),

        # PLACENTAL ABRUPTION...
        'prob_placental_abruption_per_month': Parameter(
            Types.LIST, 'monthly probability that a woman will develop placental abruption'),
        'rr_placental_abruption_hypertension': Parameter(
            Types.LIST, 'Relative risk of placental abruption in women with hypertension'),
        'rr_placental_abruption_previous_cs': Parameter(
            Types.LIST, 'Relative risk of placental abruption in women who delivered previously via caesarean section'),

        # ANTEPARTUM HAEMORRHAGE...
        'prob_aph_placenta_praevia': Parameter(
            Types.LIST, 'risk of antepartum haemorrhage due to ongoing placenta praevia'),
        'prob_aph_placental_abruption': Parameter(
            Types.LIST, 'risk of antepartum haemorrhage due to placental abruption'),
        'prob_mod_sev_aph': Parameter(
            Types.LIST, 'probabilities that APH is mild/moderate or severe'),
        'prob_antepartum_haemorrhage_death': Parameter(
            Types.LIST, 'probability of death for a woman suffering acute antepartum haemorrhage'),

        # PROM...
        'prob_prom_per_month': Parameter(
            Types.LIST, 'monthly probability that a woman will experience premature rupture of membranes'),

        # CHORIOAMNIONITIS...
        'prob_chorioamnionitis': Parameter(
            Types.LIST, 'monthly probability of a women developing chorioamnionitis'),
        'prob_antenatal_sepsis_death': Parameter(
            Types.LIST, 'case fatality rate for chorioamnionitis'),

        # PRETERM LABOUR...
        'baseline_prob_early_labour_onset': Parameter(
            Types.LIST, 'monthly baseline risk of labour onsetting before term'),
        'rr_preterm_labour_post_prom': Parameter(
            Types.LIST, 'relative risk of early labour onset following PROM'),
        'rr_preterm_labour_anaemia': Parameter(
            Types.LIST, 'relative risk of early labour onset in women with anaemia'),
        'rr_preterm_labour_malaria': Parameter(
            Types.LIST, 'relative risk of early labour onset in women with malaria'),
        'rr_preterm_labour_multiple_pregnancy': Parameter(
            Types.LIST, 'relative risk of early labour onset in women pregnant with twins'),

        # ANTENATAL STILLBIRTH...
        'prob_still_birth_per_month': Parameter(
            Types.LIST, 'underlying risk of stillbirth per month without the impact of risk factors'),
        'rr_still_birth_ga_41': Parameter(
            Types.LIST, 'relative risk of still birth in women with gestational age 41 weeks'),
        'rr_still_birth_ga_42': Parameter(
            Types.LIST, 'relative risk of still birth in women with gestational age 42 weeks'),
        'rr_still_birth_ga_>42': Parameter(
            Types.LIST, 'relative risk of still birth in women with gestational age > 42 weeks'),

        'rr_still_birth_gest_diab': Parameter(
            Types.LIST, 'relative risk of still birth in women with gestational diabetes'),
        'rr_still_birth_diab_mellitus': Parameter(
            Types.LIST, 'relative risk of still birth in women with diabetes mellitus'),
        'rr_still_birth_maternal_malaria': Parameter(
            Types.LIST, 'relative risk of still birth in women with malaria'),
        'rr_still_birth_maternal_syphilis': Parameter(
            Types.LIST, 'relative risk of still birth in women with syphilis'),
        'rr_still_birth_pre_eclampsia': Parameter(
            Types.LIST, 'relative risk of still birth in women with pre-eclampsia'),
        'rr_still_birth_eclampsia': Parameter(
            Types.LIST, 'relative risk of still birth in women with eclampsia'),
        'rr_still_birth_gest_htn': Parameter(
            Types.LIST, 'relative risk of still birth in women with mild gestational hypertension'),
        'rr_still_birth_chronic_htn': Parameter(
            Types.LIST, 'relative risk of still birth in women with chronic hypertension'),
        'rr_still_birth_aph': Parameter(
            Types.LIST, 'relative risk of still birth in women with antepartum haemorrhage'),
        'rr_still_birth_chorio': Parameter(
            Types.LIST, 'relative risk of still birth in women with chorioamnionitis'),

        # CARE SEEKING (NOT ANC)...
        'prob_seek_care_pregnancy_complication': Parameter(
            Types.LIST, 'Probability that a woman who is pregnant will seek care in the event of a complication'),
        'prob_seek_care_pregnancy_loss': Parameter(
            Types.LIST, 'Probability that a woman who has developed complications post pregnancy loss will seek care'),
        'prob_seek_care_induction': Parameter(
            Types.LIST, 'Probability that a woman who is post term will seek care for induction of labour'),

        # CARE SEEKING (ANC)...
        'prob_anc1_months_2_to_4': Parameter(
            Types.LIST, 'list of probabilities that a woman will attend her first ANC visit at either month 2, 3 or'
                        ' 4 of pregnancy'),
        'prob_anc1_months_5_to_9': Parameter(
            Types.LIST, 'list of probabilities that a woman will attend her first ANC visit on months 5-10'),
        'odds_early_init_anc4': Parameter(
            Types.LIST, 'probability of a woman undergoing 4 or more basic ANC visits with the first visit occurring '
                        'prior or during month 4 of pregnancy (EANC4+)'),
        'aor_early_anc4_20_24': Parameter(
            Types.LIST, 'adjusted odds ratio of EANC4+ in women aged 20-24'),
        'aor_early_anc4_25_29': Parameter(
            Types.LIST, 'adjusted odds ratio of EANC4+ in women aged 25-29'),
        'aor_early_anc4_30_34': Parameter(
            Types.LIST, 'adjusted odds ratio of EANC4+ in women aged 30-34'),
        'aor_early_anc4_35_39': Parameter(
            Types.LIST, 'adjusted odds ratio of EANC4+ in women aged 35-39'),
        'aor_early_anc4_40_44': Parameter(
            Types.LIST, 'adjusted odds ratio of EANC4+ in women aged 40-44'),
        'aor_early_anc4_45_49': Parameter(
            Types.LIST, 'adjusted odds ratio of EANC4+ in women aged 45-49'),
        'aor_early_anc4_2010': Parameter(
            Types.LIST, 'adjusted odds ratio of EANC4+ in 2010'),
        'aor_early_anc4_2015': Parameter(
            Types.LIST, 'adjusted odds ratio of EANC4+ in 2015'),
        'aor_early_anc4_parity_2_3': Parameter(
            Types.LIST, 'adjusted odds ratio of EANC4+ in women with a parity of 2-3'),
        'aor_early_anc4_parity_4_5': Parameter(
            Types.LIST, 'adjusted odds ratio of EANC4+ in women with a parity of 4-5'),
        'aor_early_anc4_parity_6+': Parameter(
            Types.LIST, 'adjusted odds ratio of EANC4+ in women with a parity of 6+'),
        'aor_early_anc4_secondary_edu': Parameter(
            Types.LIST, 'adjusted odds ratio of EANC4+ in women with secondary education'),
        'aor_early_anc4_tertiary_edu': Parameter(
            Types.LIST, 'adjusted odds ratio of EANC4+ in women with tertiary education'),
        'aor_early_anc4_richest_wealth': Parameter(
            Types.LIST, 'adjusted odds ratio of EANC4+ in women in the richest wealth quintile'),
        'prob_late_initiation_anc4': Parameter(
            Types.LIST, 'probability a woman will undertake 4 or more ANC visits with the first being after 4 months'),
        'prob_early_initiation_anc_below4': Parameter(
            Types.LIST, 'probabilities a woman will attend fewer than 4 ANC visits but the first visit will occur '
                        'before month 4'),
        'prob_early_anc_at_facility_level_1_2': Parameter(
            Types.LIST, 'probabilities a woman will attend ANC 1 at facility levels 1 or 2'),

        # TREATMENT EFFECTS...
        'treatment_effect_ectopic_pregnancy_treatment': Parameter(
            Types.LIST, 'Treatment effect of ectopic pregnancy case management'),
        'treatment_effect_post_abortion_care': Parameter(
            Types.LIST, 'Treatment effect of post abortion care'),
        'treatment_effect_iron_folic_acid_anaemia': Parameter(
            Types.LIST, 'relative effect of daily iron and folic acid treatment on risk of maternal anaemia '),
        'treatment_effect_calcium_pre_eclamp': Parameter(
            Types.LIST, 'risk reduction of pre-eclampsia for women taking daily calcium supplementation'),
        'treatment_effect_gest_htn_calcium': Parameter(
            Types.LIST, 'Effect of calcium supplementation on risk of developing gestational hypertension'),
        'treatment_effect_anti_htns_progression': Parameter(
            Types.LIST, 'Effect of anti hypertensive medication in reducing the risk of progression from mild to severe'
                        ' hypertension'),
        'prob_glycaemic_control_diet_exercise': Parameter(
            Types.LIST, 'probability a womans GDM is controlled by diet and exercise during the first month of '
                        'treatment'),
        'prob_glycaemic_control_orals': Parameter(
            Types.LIST, 'probability a womans GDM is controlled by oral anti-diabetics during the first month of '
                        'treatment'),
        'treatment_effect_gdm_case_management': Parameter(
            Types.LIST, 'Treatment effect of GDM case management on mothers risk of stillbirth '),
        'treatment_effect_still_birth_food_sups': Parameter(
            Types.LIST, 'risk reduction of still birth for women receiving nutritional supplements'),

        # ANALYSIS PARAMETERS...
        'anc_service_structure': Parameter(
            Types.INT, 'stores type of ANC service being delivered in the model (anc4 or anc8) and is used in analysis'
                       'scripts to change ANC structure'),
        'analysis_year': Parameter(
            Types.INT, 'Year on which the pregnancy analysis event is scheduled to update any relevant parameters for '
                       'analysis (1st day 1st month)'),
        'ps_analysis_in_progress': Parameter(
            Types.BOOL, 'Used within the pregnancy_helper_function to signify that analysis is currently being '
                        'conducted'),
        'alternative_anc_coverage': Parameter(
            Types.BOOL, 'Signals within the analysis event that an alternative level of ANC coverage has been '
                        'determined following the events run'),
        'alternative_anc_quality': Parameter(
            Types.BOOL, 'Signals within the analysis event that an alternative level of ANC quality has been '
                        'determined following the events run'),
        'anc_availability_odds': Parameter(
            Types.REAL, 'Target odds of early initiation of ANC4+ when analysis is being conducted - only applied if'
                        'alternative_anc_coverage is true '),
        'anc_availability_probability': Parameter(
            Types.REAL, 'Target probability of quality/consumables when analysis is being conducted - only applied if '
                        'alternative_anc_quality is true'),
        'alternative_ip_anc_quality': Parameter(
            Types.BOOL, 'Signals within the analysis event that an alternative level of inpatient ANC quality has been '
                        'determined following the events run'),
        'ip_anc_availability_probability': Parameter(
            Types.REAL, 'Target probability of quality/consumables when analysis is being conducted - only applied if '
                        'alternative_ip_anc_quality is true'),
        'sens_analysis_min': Parameter(
            Types.BOOL, 'Signals within the analysis event and code that sensitivity analysis is being undertaken in '
                        'which ANC is blocked from occurring'),
        'sens_analysis_max': Parameter(
            Types.BOOL, 'Signals within the analysis event and code that sensitivity analysis is being undertaken in '
                        'which the maximum coverage of ANC is enforced'),

        'interventions_analysis': Parameter(
            Types.BOOL, 'Signals within the analysis event and code that intervention-based analysis is being '
                        'undertaken in which the maximum coverage of ANC is enforced'),
        'interventions_under_analysis': Parameter(
            Types.LIST, 'Intervention for which their availability is being changed during analysis'),
        'all_interventions': Parameter(
            Types.LIST, 'Names of all maternal and newborn health interventions'),
        'intervention_analysis_availability': Parameter(
            Types.REAL, 'Probability an intervention which is included in "interventions_under_analysis" will be'
                        'available'),
    }

    PROPERTIES = {
        'ps_gestational_age_in_weeks': Property(Types.REAL, 'current gestational age, in weeks, of a woman '
                                                            'pregnancy'),
        'ps_date_of_anc1': Property(Types.DATE, 'Date first ANC visit is scheduled for'),
        'ps_ectopic_pregnancy': Property(Types.CATEGORICAL, 'Whether a woman is experiencing ectopic pregnancy and'
                                                            ' its current state',
                                         categories=['none', 'not_ruptured', 'ruptured']),
        'ps_multiple_pregnancy': Property(Types.BOOL, 'Whether a woman is pregnant with multiple fetuses'),
        'ps_placenta_praevia': Property(Types.BOOL, 'Whether a woman pregnancy will be complicated by placenta'
                                                    'praevia'),
        'ps_syphilis': Property(Types.BOOL, 'Whether a woman has syphilis during pregnancy'),
        'ps_anaemia_in_pregnancy': Property(Types.CATEGORICAL, 'Whether a woman has anaemia in pregnancy and its '
                                                               'severity',
                                            categories=['none', 'mild', 'moderate', 'severe']),

        'ps_anc4': Property(Types.BOOL, 'Whether this woman is predicted to attend 4 or more antenatal care visits '
                                        'during her pregnancy'),
        'ps_abortion_complications': Property(Types.BITSET, 'Bitset column holding types of abortion complication'),
        'ps_prev_spont_abortion': Property(Types.BOOL, 'Whether this woman has had any previous pregnancies end in '
                                                       'spontaneous abortion'),
        'ps_prev_stillbirth': Property(Types.BOOL, 'Whether this woman has had any previous pregnancies end in '
                                                   'still birth'),
        'ps_htn_disorders': Property(Types.CATEGORICAL, 'if this woman suffers from a hypertensive disorder of '
                                                        'pregnancy',
                                     categories=['none', 'gest_htn', 'severe_gest_htn', 'mild_pre_eclamp',
                                                 'severe_pre_eclamp', 'eclampsia']),
        'ps_prev_pre_eclamp': Property(Types.BOOL, 'whether this woman has experienced pre-eclampsia in a previous '
                                                   'pregnancy'),
        'ps_gest_diab': Property(Types.CATEGORICAL, 'whether this woman is experiencing gestational diabetes',
                                 categories=['none', 'uncontrolled', 'controlled']),
        'ps_prev_gest_diab': Property(Types.BOOL, 'whether this woman has ever suffered from gestational diabetes '
                                                  'during a previous pregnancy'),
        'ps_placental_abruption': Property(Types.BOOL, 'Whether this woman is experiencing placental abruption'),
        'ps_antepartum_haemorrhage': Property(Types.CATEGORICAL, 'severity of this womans antepartum haemorrhage',
                                              categories=['none', 'mild_moderate', 'severe']),
        'ps_premature_rupture_of_membranes': Property(Types.BOOL, 'whether this woman has experience rupture of '
                                                                  'membranes before the onset of labour. If this is '
                                                                  '<37 weeks from gestation the woman has preterm '
                                                                  'premature rupture of membranes'),
        'ps_chorioamnionitis': Property(Types.BOOL, 'Whether a woman is experiencing chorioamnionitis'),
        'ps_emergency_event': Property(Types.BOOL, 'signifies a woman in undergoing an acute emergency event in her '
                                                   'pregnancy- used to consolidated care seeking in the instance of '
                                                   'multiple complications')
    }

    def read_parameters(self, resourcefilepath: Optional[Path] = None):
        # load parameters from the resource file
        parameter_dataframe = read_csv_files(resourcefilepath / 'ResourceFile_PregnancySupervisor',
                                            files='parameter_values')
        self.load_parameters_from_dataframe(parameter_dataframe)

        # Here we map 'disability' parameters to associated DALY weights to be passed to the health burden module.
        # Currently this module calculates and reports all DALY weights from all maternal modules
        if 'HealthBurden' in self.sim.modules.keys():
            self.parameters['ps_daly_weights'] = \
                {'abortion': self.sim.modules['HealthBurden'].get_daly_weight(352),
                 'abortion_haem': self.sim.modules['HealthBurden'].get_daly_weight(339),
                 'abortion_sep': self.sim.modules['HealthBurden'].get_daly_weight(340),
                 'ectopic': self.sim.modules['HealthBurden'].get_daly_weight(351),
                 'ectopic_rupture': self.sim.modules['HealthBurden'].get_daly_weight(338),
                 'mild_mod_aph': self.sim.modules['HealthBurden'].get_daly_weight(339),
                 'severe_aph': self.sim.modules['HealthBurden'].get_daly_weight(338),
                 'chorio': self.sim.modules['HealthBurden'].get_daly_weight(340),
                 'mild_anaemia': self.sim.modules['HealthBurden'].get_daly_weight(476),
                 'mild_anaemia_pp': self.sim.modules['HealthBurden'].get_daly_weight(476),
                 'moderate_anaemia': self.sim.modules['HealthBurden'].get_daly_weight(480),
                 'moderate_anaemia_pp': self.sim.modules['HealthBurden'].get_daly_weight(478),
                 'severe_anaemia': self.sim.modules['HealthBurden'].get_daly_weight(478),
                 'severe_anaemia_pp': self.sim.modules['HealthBurden'].get_daly_weight(478),
                 'eclampsia': self.sim.modules['HealthBurden'].get_daly_weight(861),
                 'hypertension': self.sim.modules['HealthBurden'].get_daly_weight(343),
                 'gest_diab': self.sim.modules['HealthBurden'].get_daly_weight(971),
                 'obstructed_labour': self.sim.modules['HealthBurden'].get_daly_weight(348),
                 'uterine_rupture': self.sim.modules['HealthBurden'].get_daly_weight(338),
                 'sepsis': self.sim.modules['HealthBurden'].get_daly_weight(340),
                 'mild_mod_pph': self.sim.modules['HealthBurden'].get_daly_weight(339),
                 'severe_pph': self.sim.modules['HealthBurden'].get_daly_weight(338),
                 'secondary_pph': self.sim.modules['HealthBurden'].get_daly_weight(339),
                 'vesicovaginal_fistula': self.sim.modules['HealthBurden'].get_daly_weight(349),
                 'rectovaginal_fistula': self.sim.modules['HealthBurden'].get_daly_weight(350),
                 }

    def initialise_population(self, population):
        df = population.props

        df.loc[df.is_alive, 'ps_gestational_age_in_weeks'] = 0
        df.loc[df.is_alive, 'ps_date_of_anc1'] = pd.NaT
        df.loc[df.is_alive, 'ps_ectopic_pregnancy'] = 'none'
        df.loc[df.is_alive, 'ps_placenta_praevia'] = False
        df.loc[df.is_alive, 'ps_multiple_pregnancy'] = False
        df.loc[df.is_alive, 'ps_syphilis'] = False
        df.loc[df.is_alive, 'ps_anaemia_in_pregnancy'] = 'none'
        df.loc[df.is_alive, 'ps_anc4'] = False
        df.loc[df.is_alive, 'ps_abortion_complications'] = 0
        df.loc[df.is_alive, 'ps_prev_spont_abortion'] = False
        df.loc[df.is_alive, 'ps_prev_stillbirth'] = False
        df.loc[df.is_alive, 'ps_htn_disorders'] = 'none'
        df.loc[df.is_alive, 'ps_prev_pre_eclamp'] = False
        df.loc[df.is_alive, 'ps_gest_diab'] = 'none'
        df.loc[df.is_alive, 'ps_prev_gest_diab'] = False
        df.loc[df.is_alive, 'ps_placental_abruption'] = False
        df.loc[df.is_alive, 'ps_antepartum_haemorrhage'] = 'none'
        df.loc[df.is_alive, 'ps_premature_rupture_of_membranes'] = False
        df.loc[df.is_alive, 'ps_chorioamnionitis'] = False
        df.loc[df.is_alive, 'ps_emergency_event'] = False

        # This bitset property stores 'types' of complication that can occur after an abortion
        self.abortion_complications = BitsetHandler(self.sim.population, 'ps_abortion_complications',
                                                    ['sepsis', 'haemorrhage', 'injury', 'other'])

        # Finally, for women of reproductive age at baseline, we determine if they have ever previous experience a
        # miscarriage. This impacts future likelihood of miscarriage.
        reproductive_age_women = df.is_alive & (df.sex == 'F') & (df.age_years > 14) & (df.age_years < 50)

        previous_miscarriage = pd.Series(
            self.rng.random_sample(len(reproductive_age_women.loc[reproductive_age_women])) <
            self.parameters['prob_previous_miscarriage_at_baseline'],
            index=reproductive_age_women.loc[reproductive_age_women].index)

        df.loc[previous_miscarriage.loc[previous_miscarriage].index, 'ps_prev_spont_abortion'] = True

    def initialise_simulation(self, sim):
        # self.current_parameters is used to store the module level parameters for this time period
        pregnancy_helper_functions.update_current_parameter_dictionary(self, list_position=0)

        params = self.current_parameters

        # Next we register and schedule the PregnancySupervisorEvent
        sim.schedule_event(PregnancySupervisorEvent(self),
                           sim.date + DateOffset(days=0))

        # ..and register and schedule logging event
        sim.schedule_event(PregnancyLoggingEvent(self),
                           sim.date + DateOffset(years=1))

        # ...and register and schedule the parameter update event
        if self.sim.date.year < 2015:
            sim.schedule_event(ParameterUpdateEvent(self),
                               Date(2015, 1, 1))
        else:
            sim.schedule_event(ParameterUpdateEvent(self),
                               Date(self.sim.date.year, 1, 1))

        # ... and finally register and schedule the parameter override event. This is used in analysis scripts to change
        # key parameters after the simulation 'burn in' period. The event is schedule to run even when analysis is not
        # conducted but no changes to parameters can be made.

        if self.sim.date.year <= params['analysis_year']:
            sim.schedule_event(PregnancyAnalysisEvent(self), Date(params['analysis_year'], 1, 1))

        # ==================================== LINEAR MODEL EQUATIONS =================================================
        # Next we scale linear models according to distribution of predictors in the dataframe at baseline
        params = self.current_parameters

        # First we create all of the custom linear models used within this module and store them in
        # pregnancy_supervisor_lm.py
        self.ps_linear_models = {

            # This equation predicts women's probability of attending four ANC visits with the first visit occurring
            # during or prior to the fourth month of pregnancy
            'early_initiation_anc4': LinearModel.custom(pregnancy_supervisor_lm.early_initiation_anc4,
                                                        parameters=params),

            # This equation determines the probability of death following en ectopic pregnancy
            'ectopic_pregnancy_death': LinearModel.custom(pregnancy_supervisor_lm.ectopic_pregnancy_death,
                                                          parameters=params),

            # This equation determines the monthly probability of a woman experiencing a miscarriage prior to 28 weeks
            # gestation
            'spontaneous_abortion': LinearModel.custom(pregnancy_supervisor_lm.spontaneous_abortion, parameters=params),

            # This equation determines the probability of death following a complicated miscarriage
            'spontaneous_abortion_death': LinearModel.custom(pregnancy_supervisor_lm.spontaneous_abortion_death,
                                                             parameters=params),

            # This equation determines the probability of death following an induced abortion
            'induced_abortion_death': LinearModel.custom(pregnancy_supervisor_lm.induced_abortion_death,
                                                         parameters=params),

            # This equation determines the monthly probability of a woman determining anaemia during her pregnancy
            'maternal_anaemia': LinearModel.custom(pregnancy_supervisor_lm.maternal_anaemia, module=self),

            # This equation determines the monthly probability of a woman going into labour before reaching term
            # gestation (i.e. 37 weeks or more)
            'early_onset_labour': LinearModel.custom(pregnancy_supervisor_lm.preterm_labour, module=self),

            # This equation determines the per-pregnancy probability of a woman developing placenta praevia, where her
            # placenta is either fully or partially covering the cervix. Praevia is a predictor or antenatal bleeding
            'placenta_praevia': LinearModel.custom(pregnancy_supervisor_lm.placenta_praevia, parameters=params),

            # This equations determines the monthly probability of a woman developing placental abruption during
            # pregnancy which is a strong predictor of antenatal bleeding
            'placental_abruption': LinearModel.custom(pregnancy_supervisor_lm.placental_abruption, parameters=params),

            # This equation determines the monthly probability of a woman developing antepartum haemorrhage. Haemorrhage
            # may only occur in the presence of either praevia or abruption
            'antepartum_haem': LinearModel.custom(pregnancy_supervisor_lm.antepartum_haem, parameters=params),

            # This equation determines the monthly probability of a woman developing gestational diabetes
            'gest_diab': LinearModel.custom(pregnancy_supervisor_lm.gest_diab, parameters=params),

            # This equation determines the monthly probability of a woman developing gestational hypertension
            'gest_htn': LinearModel.custom(pregnancy_supervisor_lm.gest_htn, parameters=params),

            # This equation determines the monthly probability of a woman developing mild pre-eclampsia
            'pre_eclampsia': LinearModel.custom(pregnancy_supervisor_lm.pre_eclampsia, module=self),

            # This equation determines the monthly probability of a woman experiencing an antenatal stillbirth,
            # pregnancy loss following 28 weeks gestation
            'antenatal_stillbirth': LinearModel.custom(pregnancy_supervisor_lm.antenatal_stillbirth, module=self),
        }

        # Next we create a dict with all the models to be scaled and the 'target' rate parameter
        mod = self.ps_linear_models
        models_to_be_scaled = [[mod['placenta_praevia'], 'prob_placenta_praevia'],
                               [mod['maternal_anaemia'], 'baseline_prob_anaemia_per_month'],
                               [mod['gest_diab'], 'prob_gest_diab_per_month'],
                               [mod['gest_htn'], 'prob_gest_htn_per_month'],
                               [mod['pre_eclampsia'], 'prob_pre_eclampsia_per_month'],
                               [mod['placental_abruption'], 'prob_placental_abruption_per_month'],
                               [mod['antenatal_stillbirth'], 'prob_still_birth_per_month'],
                               [mod['early_initiation_anc4'], 'odds_early_init_anc4'],
                               [mod['spontaneous_abortion'], 'prob_spontaneous_abortion_per_month'],
                               [mod['early_onset_labour'], 'baseline_prob_early_labour_onset']]

        # Scale all models updating the parameter used as the intercept of the linear models
        for model in models_to_be_scaled:
            pregnancy_helper_functions.scale_linear_model_at_initialisation(
                self, model=model[0], parameter_key=model[1])

    def on_birth(self, mother_id, child_id):
        df = self.sim.population.props

        df.at[child_id, 'ps_gestational_age_in_weeks'] = 0
        df.at[child_id, 'ps_date_of_anc1'] = pd.NaT
        df.at[child_id, 'ps_ectopic_pregnancy'] = 'none'
        df.at[child_id, 'ps_placenta_praevia'] = False
        df.at[child_id, 'ps_multiple_pregnancy'] = False
        df.at[child_id, 'ps_syphilis'] = False
        df.at[child_id, 'ps_anaemia_in_pregnancy'] = 'none'
        df.at[child_id, 'ps_anc4'] = False
        df.at[child_id, 'ps_abortion_complications'] = 0
        df.at[child_id, 'ps_prev_spont_abortion'] = False
        df.at[child_id, 'ps_prev_stillbirth'] = False
        df.at[child_id, 'ps_htn_disorders'] = 'none'
        df.at[child_id, 'ps_prev_pre_eclamp'] = False
        df.at[child_id, 'ps_gest_diab'] = 'none'
        df.at[child_id, 'ps_prev_gest_diab'] = False
        df.at[child_id, 'ps_placental_abruption'] = False
        df.at[child_id, 'ps_antepartum_haemorrhage'] = 'none'
        df.at[child_id, 'ps_premature_rupture_of_membranes'] = False
        df.at[child_id, 'ps_chorioamnionitis'] = False
        df.at[child_id, 'ps_emergency_event'] = False

    def further_on_birth_pregnancy_supervisor(self, mother_id):
        """
        This function is called by the on_birth function of NewbornOutcomes module or following an intrapartum
        stillbirth in the Labour Module. This function contains additional code related to the pregnancy supervisor
        module that should be ran on_birth. These additional on_birth functions ensure each modules
        (pregnancy,antenatal care, labour, newborn, postnatal) on_birth code is ran in the correct sequence
        (as this can vary depending on how modules are registered)
        :param mother_id: mothers individual id
        """
        df = self.sim.population.props
        mni = self.mother_and_newborn_info

        if df.at[mother_id, 'is_alive']:

            # We reset all women gestational age when they deliver as they are no longer pregnant
            df.at[mother_id, 'ps_gestational_age_in_weeks'] = 0
            df.at[mother_id, 'ps_date_of_anc1'] = pd.NaT

            # And store her anaemia status to calculate the prevalence of anaemia on birth
            if df.at[mother_id, 'ps_anaemia_in_pregnancy'] != 'none':
                self.mnh_outcome_counter[f'an_anaemia_{df.at[mother_id, "ps_anaemia_in_pregnancy"]}'] += 1

            # We currently assume that hyperglycemia due to gestational diabetes resolves following birth
            if df.at[mother_id, 'ps_gest_diab'] != 'none':
                df.at[mother_id, 'ps_gest_diab'] = 'none'

                # We store the date of resolution for women who were aware of their diabetes (as the DALY weight only
                # occurs after diagnosis)
                if not pd.isnull(mni[mother_id]['gest_diab_onset']):
                    pregnancy_helper_functions.store_dalys_in_mni(mother_id, mni, 'gest_diab_resolution',
                                                                  self.sim.date)

    def on_hsi_alert(self, person_id, treatment_id):
        logger.debug(key='message', data='This is PregnancySupervisor, being alerted about a health system interaction '
                                         f'person {person_id} for: {treatment_id}')

    def report_daly_values(self):
        """
        This function calculates and reports the monthly daly weight values accumulated from Maternal Disorders. For
        simplicity all daly weights from Maternal Disorders are reported in this module (though may be attributable to
        conditions occurring antenatally, intrapartum or postnatally). Individual level monthly-daly weights are
        calculated using the mni dictionary where date of complication onset/resolution is stored.
        :return: daly_series
        """

        df = self.sim.population.props
        p = self.parameters['ps_daly_weights']
        mni = self.mother_and_newborn_info

        logger.debug(key='message', data='This is PregnancySupervisor reporting my health values')
        monthly_daly = dict()

        # First we define a function that calculates disability associated with 'acute' complications of pregnancy
        def acute_daly_calculation(person, complication):
            # If the woman has not experienced the complication of interest in the past month she does not accrue dalys
            if pd.isnull(mni[person][f'{complication}_onset']):
                return

            # If the complication has onset within the last month...
            if (self.sim.date - DateOffset(months=1)) <= mni[person][f'{complication}_onset'] <= self.sim.date:

                # We assume that any woman who experiences an acute event receives the whole weight for that daly
                monthly_daly[person] += p[f'{complication}']

                # Ensure some weight is assigned
                if mni[person][f'{complication}_onset'] != self.sim.date:
                    if monthly_daly[person] == 0:
                        logger.info(key='error', data=f'Daly wt not correctly assigned for person {person}')

                # Reset the variable within the mni dictionary to prevent double counting
                mni[person][f'{complication}_onset'] = pd.NaT

        # Next we define a function that calculates disability associated with 'chronic' complications of pregnancy
        def chronic_daly_calculations(person, complication):
            # If the complication hasn't occurred, the function ends
            if pd.isnull(mni[person][f'{complication}_onset']):
                return

            # If the complication has not yet resolved, and started more than a month ago, the woman gets a
            # months disability
            if pd.isnull(mni[person][f'{complication}_resolution']):
                if mni[person][f'{complication}_onset'] < (self.sim.date - DateOffset(months=1)):
                    weight = (p[f'{complication}'] / DAYS_IN_YEAR) * (DAYS_IN_YEAR / 12)
                    monthly_daly[person] += weight

                # Otherwise, if the complication started this month she gets a daly weight relative to the number of
                # days she has experience the complication
                elif (self.sim.date - DateOffset(months=1)) <= mni[person][
                    f'{complication}_onset'] <= self.sim.date:
                    days_since_onset = pd.Timedelta((self.sim.date - mni[person][f'{complication}_onset']),
                                                    unit='d')
                    daly_weight = days_since_onset.days * (p[f'{complication}'] / DAYS_IN_YEAR)

                    monthly_daly[person] += daly_weight

                    if not monthly_daly[person] >= 0:
                        logger.info(key='error', data=f'Daly wt not correctly assigned for person {person}')

            else:
                # Its possible for a condition to resolve (via treatment) and onset within the same month
                # (i.e. anaemia). If so, here we calculate how many days this month an individual has suffered
                if mni[person][f'{complication}_resolution'] < mni[person][f'{complication}_onset']:

                    if (mni[person][f'{complication}_resolution'] == (self.sim.date - DateOffset(months=1))) and \
                        (mni[person][f'{complication}_onset'] == self.sim.date):
                        return

                    # Calculate daily weight and how many days this woman hasnt had the complication
                    daily_weight = p[f'{complication}'] / DAYS_IN_YEAR
                    days_without_complication = pd.Timedelta((
                        mni[person][f'{complication}_onset'] - mni[person][f'{complication}_resolution']),
                        unit='d')

                    # Use the average days in a month to calculate how many days shes had the complication this
                    # month
                    days_with_comp = DAYS_IN_MONTH - days_without_complication.days

                    monthly_daly[person] += daily_weight * days_with_comp

                    if not monthly_daly[person] >= 0:
                        logger.info(key='error', data=f'Daly wt not correctly assigned for person {person}')

                    mni[person][f'{complication}_resolution'] = pd.NaT

                else:
                    # If the complication has truly resolved, check the dates make sense
                    if not mni[person][f'{complication}_resolution'] >= mni[person][f'{complication}_onset']:
                        logger.info(key='error', data=f'Complication resolution has occurred before onset in'
                                                      f' {person}')
                        return

                    # We calculate how many days she has been free of the complication this month to determine how
                    # many days she has suffered from the complication this month
                    days_free_of_comp_this_month = pd.Timedelta((self.sim.date - mni[person][f'{complication}_'
                                                                                             f'resolution']),
                                                                unit='d')
                    mid_way_calc = (self.sim.date - DateOffset(months=1)) + days_free_of_comp_this_month
                    days_with_comp_this_month = pd.Timedelta((self.sim.date - mid_way_calc), unit='d')
                    daly_weight = days_with_comp_this_month.days * (p[f'{complication}'] / DAYS_IN_YEAR)
                    monthly_daly[person] += daly_weight

                    if not monthly_daly[person] >= 0:
                        logger.info(key='error', data=f'Daly wt not correctly assigned for person {person}')

                    # Reset the dates to stop additional disability being applied
                    mni[person][f'{complication}_onset'] = pd.NaT
                    mni[person][f'{complication}_resolution'] = pd.NaT

        # Then for each alive person in the MNI we cycle through all the complications that can lead to disability and
        # calculate their individual daly weight for the month
        for person in list(mni):
            if df.at[person, 'is_alive']:
                monthly_daly[person] = 0

                for complication in ['abortion', 'abortion_haem', 'abortion_sep', 'ectopic', 'ectopic_rupture',
                                     'mild_mod_aph', 'severe_aph', 'chorio', 'eclampsia', 'obstructed_labour',
                                     'sepsis', 'uterine_rupture', 'mild_mod_pph', 'severe_pph', 'secondary_pph']:
                    acute_daly_calculation(complication=complication, person=person)

                for complication in ['hypertension', 'gest_diab', 'mild_anaemia', 'moderate_anaemia',
                                     'severe_anaemia', 'mild_anaemia_pp', 'moderate_anaemia_pp', 'severe_anaemia_pp',
                                     'vesicovaginal_fistula', 'rectovaginal_fistula']:
                    chronic_daly_calculations(complication=complication, person=person)

                # ensure value doesnt exceed one
                if monthly_daly[person] > 1:
                    monthly_daly[person] = 1

                # delete_mni is used to signify that pregnancy has ended. We delete the mni variable for women whose
                # pregnancy has ended prematurely via this monthly function to allow for daly weights to be calculated
                # for women who are no long pregnant -this check ensures women who are still pregnant do not have the
                # entry in the mni deleted
                if mni[person]['delete_mni'] and (df.at[person, 'is_pregnant'] or
                                                  df.at[person, 'la_is_postpartum'] or
                                                  (df.at[person, 'ps_ectopic_pregnancy'] != 'none')):
                    mni[person]['delete_mni'] = False

                # otherwise the entry can be deleted
                elif (mni[person]['delete_mni'] and
                      not df.at[person, 'is_pregnant'] and
                      not df.at[person, 'la_is_postpartum'] and
                      (df.at[person, 'ps_ectopic_pregnancy'] == 'none')):
                    del mni[person]

        daly_series = pd.Series(data=0, index=df.index[df.is_alive])
        daly_series[monthly_daly.keys()] = list(monthly_daly.values())

        return daly_series

    def report_prevalence(self):
        """
        This function reports the prevalence of intrapartum stillbirth for this module generated in the previous month
        """
        # Filter out non-dictionary values and entries where 'stillbirth_date' is None
        stillbirths_happened = {
            key: value for key, value in self.stillbirth_dates.items()
            if isinstance(value, dict) and value.get('stillbirth_date') is not None
        }

        # Filter entries with valid 'stillbirth_date' that occurred in the last month
        one_month_ago = self.sim.date - pd.DateOffset(months=1)
        filtered_stillbirths = {
            key: value for key, value in stillbirths_happened.items()
            if isinstance(value.get('stillbirth_date'), pd.Timestamp) and value.get('stillbirth_date') >= one_month_ago
        }

        antenatal_stillbirth_for_month = len(filtered_stillbirths)

        return {'Antenatal stillbirth': antenatal_stillbirth_for_month}

    def pregnancy_supervisor_property_reset(self, id_or_index):
        """
        This function is called when all properties housed in the PregnancySupervisorModule should be reset. For example
        following pregnancy loss
        :param id_or_index: pass the function either an individual ID (INT) or index of subset of data frame
        """

        df = self.sim.population.props

        df.loc[id_or_index, 'ps_gestational_age_in_weeks'] = 0
        df.loc[id_or_index, 'ps_date_of_anc1'] = pd.NaT
        df.loc[id_or_index, 'ps_multiple_pregnancy'] = False
        df.loc[id_or_index, 'ps_placenta_praevia'] = False
        df.loc[id_or_index, 'ps_syphilis'] = False
        df.loc[id_or_index, 'ps_anaemia_in_pregnancy'] = 'none'
        df.loc[id_or_index, 'ps_anc4'] = False
        df.loc[id_or_index, 'ps_htn_disorders'] = 'none'
        df.loc[id_or_index, 'ps_gest_diab'] = 'none'
        df.loc[id_or_index, 'ps_placental_abruption'] = False
        df.loc[id_or_index, 'ps_antepartum_haemorrhage'] = 'none'
        df.loc[id_or_index, 'ps_premature_rupture_of_membranes'] = False
        df.loc[id_or_index, 'ps_chorioamnionitis'] = False
        df.loc[id_or_index, 'ps_emergency_event'] = False

    def apply_linear_model(self, lm, df_slice):
        """
        Helper function will apply the linear model (lm) on the dataframe (df) to get a probability of some event
        happening to each individual. It then returns a series with same index with bools indicating the outcome based
        on the toss of the biased coin.
        :param lm: The linear model
        :param df_slice: The dataframe
        :return: Series with same index containing outcomes (bool)
        """

        return self.rng.random_sample(len(df_slice)) < lm.predict(df_slice,
                                                                  year=self.sim.date.year)

    def schedule_anc_one(self, individual_id, anc_month):
        """
        This functions calculates the correct date each woman will attend her first ANC contact and schedules the visit
         for newly pregnant women depending on their predicted month of attendance
        :param anc_month: month of pregnancy that woman will attend ANC 1
        :param individual_id: individual_id
        """
        df = self.sim.population.props
        params = self.current_parameters

        # Define the weeks of each month of pregnancy
        months_min_max = {2: [5, 8], 3: [9, 13], 4: [14, 17], 5: [18, 22], 6: [23, 27], 7: [28, 31], 8: [32, 35],
                          9: [36, 40]}

        # As care seeking is applied at week 8 gestational age, women who seek care within month two must attend within
        # the next week
        if anc_month == 2:
            days_until_anc = self.rng.randint(0, 6)
        else:
            # Otherwise we draw a week between the min max weeks for predicted month of visit, and then a random day
            weeks_of_visit = (self.rng.randint(months_min_max[anc_month][0], months_min_max[anc_month][1]) - 8)
            days_until_anc = (weeks_of_visit * 7) + self.rng.randint(0, 6)

        first_anc_date = self.sim.date + DateOffset(days=days_until_anc)

        # We store that date as a property which is used by the HSI to ensure the event only runs when it should
        df.at[individual_id, 'ps_date_of_anc1'] = first_anc_date

        # We allow for two possible structure of ANC service delivery, focused ANC (4 visits recommended) or 8 contact
        # scheduled (8 visits recommended). This is to perform comparative analysis.

        # Import the HSIs
        from tlo.methods.care_of_women_during_pregnancy import (
            HSI_CareOfWomenDuringPregnancy_FirstAntenatalCareContact,
            HSI_CareOfWomenDuringPregnancy_FocusedANCVisit,
        )

        # Now the correct ANC HSI is scheduled depending on the ANC contact schedule that has been provided via
        # params['anc_service_structure'] - This functionality allows for comparative analysis of the 4 and 8 visit
        # structure
        if params['anc_service_structure'] == 8:
            first_anc_appt = HSI_CareOfWomenDuringPregnancy_FirstAntenatalCareContact(
                self.sim.modules['CareOfWomenDuringPregnancy'], person_id=individual_id)

        elif params['anc_service_structure'] == 4:
            first_anc_appt = HSI_CareOfWomenDuringPregnancy_FocusedANCVisit(
                self.sim.modules['CareOfWomenDuringPregnancy'], person_id=individual_id, visit_number=1)

        self.sim.modules['HealthSystem'].schedule_hsi_event(first_anc_appt, priority=0,
                                                            topen=first_anc_date,
                                                            tclose=first_anc_date + DateOffset(days=1))

    def apply_risk_of_spontaneous_abortion(self, gestation_of_interest):
        """
        This function applies risk of spontaneous abortion to a slice of data frame and is called by
        PregnancySupervisorEvent. It calls the do_after_abortion function for women who loose their
        pregnancy.
        :param gestation_of_interest: gestation in weeks
        """
        df = self.sim.population.props

        # We use the apply_linear_model to determine if any women will experience spontaneous miscarriage
        spont_abortion = self.apply_linear_model(
            self.ps_linear_models['spontaneous_abortion'],
            df.loc[df['is_alive'] & df['is_pregnant'] & (df['ps_gestational_age_in_weeks'] == gestation_of_interest) &
                   (df['ps_ectopic_pregnancy'] == 'none')])

        # The do_after_abortion function is called for women who lose their pregnancy. It resets properties, set
        # potential complications and care seeking
        for person in spont_abortion.loc[spont_abortion].index:
            self.do_after_abortion(person, 'spontaneous_abortion')

    def apply_risk_of_induced_abortion(self, gestation_of_interest):
        """
        This function applies risk of induced abortion to a slice of data frame and is called by
        PregnancySupervisorEvent. It calls the do_after_abortion for women who loose their pregnancy.
        :param gestation_of_interest: gestation in weeks
        """
        df = self.sim.population.props
        params = self.current_parameters

        # This function follows the same pattern as apply_risk_of_spontaneous_abortion (only women with unintended
        # pregnancy may seek induced abortion)
        at_risk = \
            df.is_alive & df.is_pregnant & (df.ps_gestational_age_in_weeks == gestation_of_interest) & \
            (df.ps_ectopic_pregnancy == 'none')

        abortion = pd.Series(self.rng.random_sample(len(at_risk.loc[at_risk])) <
                             params['prob_induced_abortion_per_month'], index=at_risk.loc[at_risk].index)

        for person in abortion.loc[abortion].index:
            self.do_after_abortion(person, 'induced_abortion')

    def do_after_abortion(self, individual_id, type_abortion):
        """
        This function is called for all women who experience a spontaneous or induced abortion. The function logs the
        pregnancy loss, resets key variables and determines risk of complication.
        :param individual_id: individual id
        :param type_abortion: STR "induced" or "spontaneous"
        """
        df = self.sim.population.props
        params = self.current_parameters

        # Log the pregnancy loss
        self.mnh_outcome_counter[type_abortion] += 1

        # This function officially ends a pregnancy through the contraception module (updates 'is_pregnant' and
        # determines post pregnancy contraception)
        self.sim.modules['Contraception'].end_pregnancy(individual_id)

        # Set the delete_mni variable true so after daly weights are calculated the woman is removed from the mni
        self.mother_and_newborn_info[individual_id]['delete_mni'] = True

        # Reset key pregnancy variables across modules
        self.sim.modules['Labour'].reset_due_date(id_or_index=individual_id, new_due_date=pd.NaT)

        self.pregnancy_supervisor_property_reset(id_or_index=individual_id)

        self.sim.modules['CareOfWomenDuringPregnancy'].care_of_women_in_pregnancy_property_reset(
            id_or_index=individual_id)

        # Now determine if this pregnancy loss will lead to any complications, log the complicated pregnancy loss and
        # call the function which applies risk of each complication
        if type_abortion == 'spontaneous_abortion':
            df.at[individual_id, 'ps_prev_spont_abortion'] = True
            risk_of_complications = params['prob_complicated_sa']

        else:
            risk_of_complications = params['prob_complicated_ia']

        if self.rng.random_sample() < risk_of_complications:
            self.mnh_outcome_counter[f'complicated_{type_abortion}'] += 1

            self.apply_risk_of_abortion_complications(individual_id, f'{type_abortion}')

    def apply_risk_of_abortion_complications(self, individual_id, cause):
        """
        This function makes stores the type of complication experience by a woman following abortion.
        :param individual_id: individual_id
        :param cause: 'type' of abortion (spontaneous abortion OR induced abortion) (str)
        """
        params = self.current_parameters
        mni = self.mother_and_newborn_info

        # We apply a risk of developing specific complications associated with abortion type and store using a bitset
        # property
        if cause == 'induced_abortion':
            if self.rng.random_sample() < params['prob_injury_post_abortion']:
                self.abortion_complications.set([individual_id], 'injury')
                self.mnh_outcome_counter[f'{cause}_injury'] += 1

        if self.rng.random_sample() < params['prob_haemorrhage_post_abortion']:
            self.abortion_complications.set([individual_id], 'haemorrhage')
            pregnancy_helper_functions.store_dalys_in_mni(individual_id, mni, 'abortion_haem_onset',
                                                          self.sim.date)
            self.mnh_outcome_counter[f'{cause}_haemorrhage'] += 1

        if self.rng.random_sample() < params['prob_sepsis_post_abortion']:
            self.abortion_complications.set([individual_id], 'sepsis')
            pregnancy_helper_functions.store_dalys_in_mni(individual_id, mni, 'abortion_sep_onset',
                                                          self.sim.date)
            self.mnh_outcome_counter[f'{cause}_sepsis'] += 1

        if not self.abortion_complications.has_any([individual_id], 'sepsis', 'haemorrhage', 'injury', first=True):
            self.abortion_complications.set([individual_id], 'other')
            self.mnh_outcome_counter[f'{cause}_other_comp'] += 1

        # We assume only women with complicated abortions will experience disability
        pregnancy_helper_functions.store_dalys_in_mni(individual_id, mni, 'abortion_onset', self.sim.date)

        # Determine if those women will seek care
        self.care_seeking_pregnancy_loss_complications(individual_id, cause='abortion')

        # Schedule possible death
        self.sim.schedule_event(EarlyPregnancyLossDeathEvent(self, individual_id, cause=f'{cause}'),
                                self.sim.date + DateOffset(days=7))

    def apply_risk_of_anaemia(self, gestation_of_interest):
        """
        This function applies risk of anaemia to a slice of the data frame. It is called by PregnancySupervisorEvent
        :param gestation_of_interest: gestation in weeks
        """
        df = self.sim.population.props
        params = self.current_parameters
        mni = self.mother_and_newborn_info

        # We determine if a subset of pregnant women will become anaemic using a linear model, in which the
        # preceding deficiencies act as predictors
        anaemia = self.apply_linear_model(
            self.ps_linear_models['maternal_anaemia'],
            df.loc[df['is_alive'] & df['is_pregnant'] & (df['ps_gestational_age_in_weeks'] == gestation_of_interest) &
                   (df['ps_ectopic_pregnancy'] == 'none') & (df['ps_anaemia_in_pregnancy'] == 'none')])

        # We use a weight random draw to determine the severity of the anaemia
        random_choice_severity = pd.Series(self.rng.choice(['mild', 'moderate', 'severe'],
                                                           p=params['prob_mild_mod_sev_anaemia'],
                                                           size=len(anaemia.loc[anaemia])),
                                           index=anaemia.loc[anaemia].index)

        df.loc[anaemia.loc[anaemia].index, 'ps_anaemia_in_pregnancy'] = random_choice_severity

        for person in anaemia.loc[anaemia].index:
            # We store onset date of anaemia according to severity, as weights vary
            pregnancy_helper_functions.store_dalys_in_mni(
                person, mni, f'{df.at[person, "ps_anaemia_in_pregnancy"]}_anaemia_onset', self.sim.date)

    def apply_risk_of_gestational_diabetes(self, gestation_of_interest):
        """
        This function applies risk of gestational diabetes to a slice of the data frame. It is called by
        PregnancySupervisorEvent.
        :param gestation_of_interest: gestation in weeks
        """
        df = self.sim.population.props

        gest_diab = self.apply_linear_model(
            self.ps_linear_models['gest_diab'], df.loc[df['is_alive'] & df['is_pregnant'] &
                                                       (df['ps_gestational_age_in_weeks'] == gestation_of_interest) &
                                                       (df['ps_gest_diab'] == 'none') &
                                                       (df['ps_ectopic_pregnancy'] == 'none')])

        # Gestational diabetes, at onset, is defined as uncontrolled prior to treatment
        df.loc[gest_diab.loc[gest_diab].index, 'ps_gest_diab'] = 'uncontrolled'
        df.loc[gest_diab.loc[gest_diab].index, 'ps_prev_gest_diab'] = True

        self.mnh_outcome_counter['gest_diab'] += len(gest_diab.loc[gest_diab].index)


    def apply_risk_of_hypertensive_disorders(self, gestation_of_interest):
        """
        This function applies risk of mild pre-eclampsia and mild gestational diabetes to a slice of the data frame. It
        is called by PregnancySupervisorEvent.
        :param gestation_of_interest: gestation in weeks
        """
        df = self.sim.population.props

        #  ----------------------------------- RISK OF PRE-ECLAMPSIA ----------------------------------------------
        # We assume all women must develop mild pre-eclampsia/gestational hypertension before progressing to a more
        # severe disease
        pre_eclampsia = self.apply_linear_model(
            self.ps_linear_models['pre_eclampsia'],
            df.loc[df['is_alive'] & df['is_pregnant'] & (df['ps_gestational_age_in_weeks'] == gestation_of_interest) &
                   (df['ps_htn_disorders'] == 'none') & (df['ps_ectopic_pregnancy'] == 'none')])

        df.loc[pre_eclampsia.loc[pre_eclampsia].index, 'ps_prev_pre_eclamp'] = True
        df.loc[pre_eclampsia.loc[pre_eclampsia].index, 'ps_htn_disorders'] = 'mild_pre_eclamp'

        self.mnh_outcome_counter['mild_pre_eclamp'] += len(pre_eclampsia.loc[pre_eclampsia].index)

        #  -------------------------------- RISK OF GESTATIONAL HYPERTENSION --------------------------------------
        # For women who dont develop pre-eclampsia during this month, we apply a risk of gestational hypertension
        gest_hypertension = self.apply_linear_model(
            self.ps_linear_models['gest_htn'],
            df.loc[df['is_alive'] & df['is_pregnant'] & (df['ps_gestational_age_in_weeks'] == gestation_of_interest)
                   & (df['ps_htn_disorders'] == 'none') & (df['ps_ectopic_pregnancy'] == 'none')])

        df.loc[gest_hypertension.loc[gest_hypertension].index, 'ps_htn_disorders'] = 'gest_htn'

        self.mnh_outcome_counter['mild_gest_htn'] += len(gest_hypertension.loc[gest_hypertension].index)

    def apply_risk_of_progression_of_hypertension(self, gestation_of_interest):
        """
        This function applies a risk of progression of hypertensive disorders to women who are experiencing one of the
        hypertensive disorders. It is called by PregnancySupervisorEvent
        :param gestation_of_interest: gestation in weeks
        """
        df = self.sim.population.props
        params = self.current_parameters
        mni = self.mother_and_newborn_info

        def apply_risk(selected, risk_of_gest_htn_progression):

            # Define the possible states that can be moved between
            disease_states = ['gest_htn', 'severe_gest_htn', 'mild_pre_eclamp', 'severe_pre_eclamp', 'eclampsia']
            prob_matrix = pd.DataFrame(columns=disease_states, index=disease_states)

            # Probability of moving between states is stored in a matrix. Risk of progression from mild gestational
            # hypertension to severe gestational hypertension is modified by treatment effect

            risk_ghtn_remains_mild = 1.0 - (risk_of_gest_htn_progression + params['probs_for_mgh_matrix'][2])

            # We reset the parameter here to allow for testing with the original parameter

            prob_matrix['gest_htn'] = [risk_ghtn_remains_mild, risk_of_gest_htn_progression,
                                       params['probs_for_mgh_matrix'][2], 0.0, 0.0]
            prob_matrix['severe_gest_htn'] = params['probs_for_sgh_matrix']
            prob_matrix['mild_pre_eclamp'] = params['probs_for_mpe_matrix']
            prob_matrix['severe_pre_eclamp'] = params['probs_for_spe_matrix']
            prob_matrix['eclampsia'] = params['probs_for_ec_matrix']

            # We update the data frame with transitioned states (which may not have changed)
            current_status = df.loc[selected, "ps_htn_disorders"]
            new_status = util.transition_states(current_status, prob_matrix, self.rng)
            df.loc[selected, "ps_htn_disorders"] = new_status

            # ... and then log new progressed cases
            def log_new_progressed_cases(disease):
                # Find those women who have experience progression
                assess_status_change = (current_status != disease) & (new_status == disease)
                new_onset_disease = assess_status_change[assess_status_change]

                # Set the emergency variable for those who need to seek care, and update the mni dict is appropriate
                if not new_onset_disease.empty:
                    if disease == 'severe_pre_eclamp':
                        df.loc[new_onset_disease.index, 'ps_emergency_event'] = True
                    elif disease == 'eclampsia':
                        df.loc[new_onset_disease.index, 'ps_emergency_event'] = True
                        new_onset_disease.index.to_series().apply(pregnancy_helper_functions.store_dalys_in_mni,
                                                                  mni=mni, mni_variable='eclampsia_onset',
                                                                  date=self.sim.date)

                    # And log all of the new onset cases of any hypertensive disease
                    for person in new_onset_disease.index:
                        self.mnh_outcome_counter[disease] +=1

                        if disease == 'severe_pre_eclamp':
                            self.mother_and_newborn_info[person]['new_onset_spe'] = True

            for disease in ['mild_pre_eclamp', 'severe_pre_eclamp', 'eclampsia', 'severe_gest_htn']:
                log_new_progressed_cases(disease)

        # Here we select the women in the data frame who are at risk of progression.
        women_not_on_anti_htns = \
            df.is_pregnant & df.is_alive & (df.ps_gestational_age_in_weeks == gestation_of_interest) & \
            (df.ps_htn_disorders.str.contains('gest_htn|mild_pre_eclamp|severe_gest_htn|severe_pre_eclamp')) \
            & ~df.la_currently_in_labour & ~df.ac_gest_htn_on_treatment

        women_on_anti_htns = \
            df.is_pregnant & df.is_alive & (df.ps_gestational_age_in_weeks == gestation_of_interest) & \
            (df.ps_htn_disorders.str.contains('gest_htn|mild_pre_eclamp|severe_gest_htn|severe_pre_eclamp')) \
            & ~df.la_currently_in_labour & df.ac_gest_htn_on_treatment

        # Check theres no accidental cross over between these subsets
        for v in women_not_on_anti_htns.loc[women_not_on_anti_htns].index:
            if v in women_on_anti_htns.loc[women_on_anti_htns].index:
                logger.info(key='error', data='Risk of progression of HTN disorder is being applied to some women '
                                              'twice')

        risk_progression_mild_to_severe_htn = params['probs_for_mgh_matrix'][1]

        apply_risk(women_not_on_anti_htns, risk_progression_mild_to_severe_htn)
        apply_risk(women_on_anti_htns, (risk_progression_mild_to_severe_htn *
                                        params['treatment_effect_anti_htns_progression']))

    def apply_risk_of_death_from_hypertension(self, gestation_of_interest):
        """
        This function applies risk of death to women with severe hypertensive disease (severe gestational hypertension/
        severe pre-eclampsia). For women who die this function schedules InstantaneousDeathEvent.
        :param gestation_of_interest: gestation in weeks
        """
        df = self.sim.population.props
        params = self.current_parameters
        mni = self.mother_and_newborn_info

        # Risk of death is applied to women with severe hypertensive disease
        at_risk = \
            df.is_alive & df.is_pregnant & (df.ps_gestational_age_in_weeks == gestation_of_interest) & \
            (df.ps_ectopic_pregnancy == 'none') & ~df.la_currently_in_labour & \
            (df.ps_htn_disorders == 'severe_gest_htn')

        at_risk_of_death_htn = pd.Series(self.rng.random_sample(len(at_risk.loc[at_risk])) <
                                         params['prob_monthly_death_severe_htn'], index=at_risk.loc[at_risk].index)

        if not at_risk_of_death_htn.loc[at_risk_of_death_htn].empty:
            # Those women who die have InstantaneousDeath scheduled
            for person in at_risk_of_death_htn.loc[at_risk_of_death_htn].index:
                self.mnh_outcome_counter['severe_gestational_hypertension_m_death'] += 1
                self.mnh_outcome_counter['direct_mat_death'] += 1

                self.sim.modules['Demography'].do_death(individual_id=person, cause='severe_gestational_hypertension',
                                                        originating_module=self.sim.modules['PregnancySupervisor'])

                del mni[person]

    def apply_risk_of_placental_abruption(self, gestation_of_interest):
        """
        This function applies risk of placental abruption to a slice of the dataframe. It is called by
        PregnancySupervisorEvent.
        :param gestation_of_interest: gestation in weeks
        """
        df = self.sim.population.props

        placenta_abruption = self.apply_linear_model(
            self.ps_linear_models['placental_abruption'],
            df.loc[df['is_alive'] & df['is_pregnant'] & (df['ps_gestational_age_in_weeks'] == gestation_of_interest) &
                   ~df['ps_placental_abruption'] & (df['ps_ectopic_pregnancy'] == 'none') &
                   ~df['la_currently_in_labour']])

        df.loc[placenta_abruption.loc[placenta_abruption].index, 'ps_placental_abruption'] = True
        self.mnh_outcome_counter['placental_abruption'] += len(placenta_abruption.loc[placenta_abruption].index)

    def apply_risk_of_antepartum_haemorrhage(self, gestation_of_interest):
        """
        This function applies risk of antepartum haemorrhage to a slice of the dataframe. It is called by
        PregnancySupervisorEvent.
        :param gestation_of_interest: gestation in weeks
        """
        df = self.sim.population.props
        params = self.current_parameters
        mni = self.mother_and_newborn_info

        antepartum_haemorrhage = self.apply_linear_model(
            self.ps_linear_models['antepartum_haem'],
            df.loc[df['is_alive'] & df['is_pregnant'] & (df['ps_gestational_age_in_weeks'] == gestation_of_interest) &
                   (df['ps_ectopic_pregnancy'] == 'none') & ~df['la_currently_in_labour'] &
                   (df['ps_antepartum_haemorrhage'] == 'none')])

        # Weighted random draw is used to determine severity (for DALY weight mapping)
        random_choice_severity = pd.Series(self.rng.choice(
            ['mild_moderate', 'severe'], p=params['prob_mod_sev_aph'], size=len(
                antepartum_haemorrhage.loc[antepartum_haemorrhage])),
            index=antepartum_haemorrhage.loc[antepartum_haemorrhage].index)

        # We store the severity of the bleed and signify this woman is experiencing an emergency event
        df.loc[antepartum_haemorrhage.loc[antepartum_haemorrhage].index, 'ps_antepartum_haemorrhage'] = \
            random_choice_severity

        df.loc[antepartum_haemorrhage.loc[antepartum_haemorrhage].index, 'ps_emergency_event'] = True

        # Store onset to calculate daly weights
        severe_women = (df.loc[antepartum_haemorrhage.loc[antepartum_haemorrhage].index, 'ps_antepartum_haemorrhage']
                        == 'severe')

        # Store complication onset and log each new case of APH
        severe_women.loc[severe_women].index.to_series().apply(
            pregnancy_helper_functions.store_dalys_in_mni, mni=mni, mni_variable='severe_aph_onset', date=self.sim.date)

        self.mnh_outcome_counter['severe_antepartum_haemorrhage'] += len(severe_women.loc[severe_women].index)

        non_severe_women = (df.loc[antepartum_haemorrhage.loc[antepartum_haemorrhage].index,
        'ps_antepartum_haemorrhage'] != 'severe')

        non_severe_women.loc[non_severe_women].index.to_series().apply(
            pregnancy_helper_functions.store_dalys_in_mni, mni=mni, mni_variable='mild_mod_aph_onset',
            date=self.sim.date)

        self.mnh_outcome_counter['mild_mod_antepartum_haemorrhage'] += len(non_severe_women.loc[non_severe_women].index)

    def apply_risk_of_premature_rupture_of_membranes_and_chorioamnionitis(self, gestation_of_interest):
        """
        This function applies risk of premature rupture of membranes to a slice of the dataframe. It is called by
        PregnancySupervisorEvent.
        :param gestation_of_interest: gestation in weeks
        """
        df = self.sim.population.props
        params = self.current_parameters
        mni = self.mother_and_newborn_info

        # select at risk population and apply risk
        at_risk = \
            df.is_alive & df.is_pregnant & (df.ps_gestational_age_in_weeks == gestation_of_interest) & \
            (df.ps_ectopic_pregnancy == 'none') & ~df.la_currently_in_labour

        prom = pd.Series(self.rng.random_sample(len(at_risk.loc[at_risk])) < params['prob_prom_per_month'],
                         index=at_risk.loc[at_risk].index)

        df.loc[prom.loc[prom].index, 'ps_premature_rupture_of_membranes'] = True

        # We allow women to seek care for PROM
        df.loc[prom.loc[prom].index, 'ps_emergency_event'] = True
        self.mnh_outcome_counter['PROM'] += len(prom.loc[prom].index)

        # Determine if those with PROM will develop infection prior to care seeking
        infection = pd.Series(self.rng.random_sample(len(prom.loc[prom])) < params['prob_chorioamnionitis'],
                              index=prom.loc[prom].index)

        df.loc[infection.loc[infection].index, 'ps_chorioamnionitis'] = True

        infection.loc[infection].index.to_series().apply(
            pregnancy_helper_functions.store_dalys_in_mni, mni=mni, mni_variable='chorio_onset', date=self.sim.date)

        for person in infection.loc[infection].index:
            self.mother_and_newborn_info[person]['chorio_in_preg'] = True
            self.mnh_outcome_counter['clinical_chorioamnionitis'] += 1

    def apply_risk_of_preterm_labour(self, gestation_of_interest):
        """
        This function applies risk of preterm labour to a slice of the dataframe. It is called by
        PregnancySupervisorEvent.
        :param gestation_of_interest: gestation in weeks
        """
        df = self.sim.population.props

        preterm_labour = self.apply_linear_model(
            self.ps_linear_models['early_onset_labour'],
            df.loc[df['is_alive'] & df['is_pregnant'] & (df['ps_gestational_age_in_weeks'] == gestation_of_interest)
                   & (df['ps_ectopic_pregnancy'] == 'none') & (df['ac_admitted_for_immediate_delivery'] == 'none')
                   & ~df['la_currently_in_labour']])

        # To prevent clustering of labour onset we scatter women to go into labour on a random day before their
        # next month gestation
        for person in preterm_labour.loc[preterm_labour].index:
            if df.at[person, 'ps_gestational_age_in_weeks'] == 22:
                poss_day_onset = (27 - 22) * 7
                # We only allow labour to onset from 24 weeks (to match with our definition of preterm labour)
                onset_day = self.rng.randint(14, poss_day_onset)
            elif df.at[person, 'ps_gestational_age_in_weeks'] == 27:
                poss_day_onset = (31 - 27) * 7
                onset_day = self.rng.randint(0, poss_day_onset)
            elif df.at[person, 'ps_gestational_age_in_weeks'] == 31:
                poss_day_onset = (35 - 31) * 7
                onset_day = self.rng.randint(0, poss_day_onset)
            elif df.at[person, 'ps_gestational_age_in_weeks'] == 35:
                poss_day_onset = (37 - 35) * 7
                onset_day = self.rng.randint(0, poss_day_onset)
            else:
                # If any other gestational ages are pass, the function should end
                return

            # Due date is updated
            new_due_date = self.sim.date + DateOffset(days=onset_day)

            self.sim.modules['Labour'].reset_due_date(id_or_index=person, new_due_date=new_due_date)

            logger.debug(key='message', data=f'Mother {person} will go into preterm labour on '
                                             f'{new_due_date}')

            # And the labour onset event is scheduled for the new due date
            self.sim.schedule_event(labour.LabourOnsetEvent(self.sim.modules['Labour'], person),
                                    new_due_date)

    def update_variables_post_still_birth_for_data_frame(self, women):
        """
        This function updates variables for a slice of the dataframe who have experience antepartum stillbirth
        :param women: women who are experiencing stillbirth
        """
        df = self.sim.population.props
        mni = self.mother_and_newborn_info

        # We reset the relevant pregnancy variables
        df.loc[women.index, 'ps_prev_stillbirth'] = True

        # We turn the 'delete_mni' key to true- so after the next daly poll this womans entry is deleted, and reset
        # pregnancy status and update contraceptive status
        for person in women.index:
            self.sim.modules['Contraception'].end_pregnancy(person)
            mni[person]['delete_mni'] = True
            self.mnh_outcome_counter['antenatal_stillbirth'] += 1

        # Call functions across the modules to ensure properties are rest
        self.sim.modules['Labour'].reset_due_date(id_or_index=women.index, new_due_date=pd.NaT)

        self.pregnancy_supervisor_property_reset(id_or_index=women.index)

        self.sim.modules['CareOfWomenDuringPregnancy'].care_of_women_in_pregnancy_property_reset(
            id_or_index=women.index)

        self.stillbirth_dates['stillbirth_date'] = self.sim.date

    def update_variables_post_still_birth_for_individual(self, individual_id):
        """
        This function is called to reset all the relevant pregnancy and treatment variables for a woman who undergoes
        stillbirth outside of the PregnancySupervisor polling event.
        :param individual_id: individual_id
        """
        df = self.sim.population.props
        mni = self.mother_and_newborn_info

        df.at[individual_id, 'ps_prev_stillbirth'] = True
        mni[individual_id]['delete_mni'] = True

        self.mnh_outcome_counter['antenatal_stillbirth'] += 1

        # Reset pregnancy and schedule possible update of contraception
        self.sim.modules['Contraception'].end_pregnancy(individual_id)

        self.sim.modules['Labour'].reset_due_date(
            id_or_index=individual_id, new_due_date=pd.NaT)

        self.pregnancy_supervisor_property_reset(id_or_index=individual_id)

        self.sim.modules['CareOfWomenDuringPregnancy'].care_of_women_in_pregnancy_property_reset(
            id_or_index=individual_id)

    def apply_risk_of_still_birth(self, gestation_of_interest):
        """
        This function applies risk of still birth to a slice of the data frame. It is called by PregnancySupervisorEvent
        :param gestation_of_interest: INT used to select women from the data frame at certain gestation
        """
        df = self.sim.population.props

        still_birth = self.apply_linear_model(
            self.ps_linear_models['antenatal_stillbirth'],
            df.loc[df['is_alive'] & df['is_pregnant'] & (df['ps_gestational_age_in_weeks'] == gestation_of_interest) &
                   (df['ps_ectopic_pregnancy'] == 'none') & (df['ac_admitted_for_immediate_delivery'] == 'none')
                   & ~df['la_currently_in_labour'] & ~df['ps_emergency_event']])

        self.update_variables_post_still_birth_for_data_frame(still_birth.loc[still_birth])

    def induction_care_seeking_and_still_birth_risk(self, gestation_of_interest):
        """
        This function is called for post term women and applies a probability that they will seek care for induction
        and if not will experience risk of antenatal stillbirth
        :param gestation_of_interest: INT used to select women from the data frame at certain gestation
        """
        df = self.sim.population.props
        params = self.current_parameters

        # We select the appropriate women
        post_term_women = \
            df.is_alive & df.is_pregnant & (df.ps_gestational_age_in_weeks == gestation_of_interest) & \
            (df.ps_ectopic_pregnancy == 'none') & (df.ac_admitted_for_immediate_delivery == 'none') & \
            ~df.la_currently_in_labour & ~df.ps_emergency_event

        # Apply a probability they will seek care for induction
        care_seekers = pd.Series(self.rng.random_sample(len(post_term_women.loc[post_term_women]))
                                 < params['prob_seek_care_induction'],
                                 index=post_term_women.loc[post_term_women].index)

        # If they do, we scheduled them to preset to a health facility immediately (this HSI schedules the correct
        # labour modules)
        for person in care_seekers.loc[care_seekers].index:
            from tlo.methods.care_of_women_during_pregnancy import (
                HSI_CareOfWomenDuringPregnancy_PresentsForInductionOfLabour,
            )

            induction = HSI_CareOfWomenDuringPregnancy_PresentsForInductionOfLabour(
                self.sim.modules['CareOfWomenDuringPregnancy'], person_id=person)

            self.sim.modules['HealthSystem'].schedule_hsi_event(induction, priority=0,
                                                                topen=self.sim.date,
                                                                tclose=self.sim.date + DateOffset(days=1))

        # For those who dont seek care we a apply a weekly risk of stillbirth (this function is called weekly for women
        # who are post term)
        non_care_seekers = df.loc[care_seekers.loc[~care_seekers].index]
        still_birth_risk = self.ps_linear_models['antenatal_stillbirth'].predict(non_care_seekers)
        weeks_per_month = (DAYS_IN_YEAR / 12) / 7
        weekly_risk = still_birth_risk / weeks_per_month
        still_birth = self.rng.random_sample(len(weekly_risk)) < weekly_risk

        self.update_variables_post_still_birth_for_data_frame(still_birth.loc[still_birth])

    def care_seeking_pregnancy_loss_complications(self, individual_id, cause):
        """
        This function manages care seeking for women experiencing ectopic pregnancy or complications following
        spontaneous/induced abortion.
        :param individual_id: individual_id
        :param cause: 'abortion', 'ectopic_pre_rupture', 'ectopic_ruptured'
        :return: Returns True/False value to signify care seeking
        """
        params = self.current_parameters
        mni = self.mother_and_newborn_info

        # Care seeking probability varies according to complication
        if cause == 'ectopic_pre_rupture':
            care_seeking = self.rng.random_sample() < params['prob_care_seeking_ectopic_pre_rupture']
        else:
            care_seeking = self.rng.random_sample() < params['prob_seek_care_pregnancy_loss']

        if care_seeking:
            # We assume women will seek care via HSI_GenericEmergencyFirstApptAtFacilityLevel1 and will be admitted for
            # care in CareOfWomenDuringPregnancy module
            from tlo.methods.hsi_generic_first_appts import HSI_GenericEmergencyFirstAppt

            event = HSI_GenericEmergencyFirstAppt(self.sim.modules['PregnancySupervisor'],
                                                  person_id=individual_id)

            self.sim.modules['HealthSystem'].schedule_hsi_event(event,
                                                                priority=0,
                                                                topen=self.sim.date,
                                                                tclose=self.sim.date + DateOffset(days=1))
            return True

        mni[individual_id]['didnt_seek_care'] = True

        return False

    def apply_risk_of_death_from_monthly_complications(self, individual_id):
        """
        This function calculates the risk of death for women who have developed complications but have not received
        treatment.  It is called by the PregnancySupervisor Event and HSI_CareOfWomenDuringPregnancy_Maternal
        EmergencyAssessment if care cant be delivered .
        :param individual_id: individual_id
        """

        df = self.sim.population.props
        mni = self.mother_and_newborn_info

        mother = df.loc[individual_id]

        # Function checks df for any potential cause of death, uses CFR parameters to determine risk of death
        # (either from one or multiple causes) and if death occurs returns the cause
        potential_cause_of_death = pregnancy_helper_functions.check_for_risk_of_death_from_cause_maternal(
            self, individual_id=individual_id, timing='antenatal')

        # If a cause is returned death is scheduled
        if potential_cause_of_death:
            pregnancy_helper_functions.log_mni_for_maternal_death(self, individual_id)
            self.sim.modules['Demography'].do_death(individual_id=individual_id, cause=potential_cause_of_death,
                                                    originating_module=self.sim.modules['PregnancySupervisor'])
            self.mnh_outcome_counter['direct_mat_death'] += 1
            del mni[individual_id]

        # If not we reset variables and the woman survives
        else:
            mni[individual_id]['didnt_seek_care'] = False

            if (mother.ps_htn_disorders == 'severe_pre_eclamp') and mni[individual_id]['new_onset_spe']:
                mni[individual_id]['new_onset_spe'] = False

            if mother.ps_htn_disorders == 'eclampsia':
                df.at[individual_id, 'ps_htn_disorders'] = 'severe_pre_eclamp'

            if mother.ps_chorioamnionitis:
                df.at[individual_id, 'ps_chorioamnionitis'] = False

    def schedule_first_anc_contact_for_new_pregnancy(self, gestation_of_interest):
        """
        This function is called by the PregnancySupervisorEvent for all pregnant women at 8 weeks gestational age to
         determine if/when they will attend their first ANC visit.
        :param gestation_of_interest: INT used to select women from the data frame at certain gestation
        """
        df = self.sim.population.props
        params = self.current_parameters

        # In analysis is occuring where ANC4+ should occur for all women this is set here
        if params['ps_analysis_in_progress'] and params['sens_analysis_max']:
            df_slice = df.loc[df['is_alive'] & df['is_pregnant'] &
                              (df['ps_gestational_age_in_weeks'] == gestation_of_interest) &
                              (df['ps_ectopic_pregnancy'] == 'none')]
            for person in df_slice.index:
                df.at[person, 'ps_anc4'] = True
                self.schedule_anc_one(individual_id=person, anc_month=2)

        else:
            # First we identify all the women predicted to attend ANC, with the first visit occurring before 4 months
            early_initiation_anc4 = self.apply_linear_model(
                self.ps_linear_models['early_initiation_anc4'],
                df.loc[df['is_alive'] & df['is_pregnant'] &
                       (df['ps_gestational_age_in_weeks'] == gestation_of_interest) &
                       (df['ps_ectopic_pregnancy'] == 'none')])

            # Of the women who will not attend ANC4 early, we determine who will attend ANC4 later in pregnancy
            late_initiation_anc4 = pd.Series(self.rng.random_sample(
                len(early_initiation_anc4.loc[~early_initiation_anc4])) < params['prob_late_initiation_anc4'],
                                             index=early_initiation_anc4.loc[~early_initiation_anc4].index)

            # Check there are no duplicates
            for v in late_initiation_anc4.loc[late_initiation_anc4].index:
                if v in early_initiation_anc4.loc[early_initiation_anc4].index:
                    logger.info(key='error', data='Probability of ANC4 is being applied to some women twice')

            # Update this variable used in the ANC HSIs for scheduling the next visits
            df.loc[early_initiation_anc4.loc[early_initiation_anc4].index, 'ps_anc4'] = True
            df.loc[late_initiation_anc4.loc[late_initiation_anc4].index, 'ps_anc4'] = True

            # Select any women who are not predicted to attend ANC4
            anc_below_4 = \
                df.is_alive & df.is_pregnant & (df.ps_gestational_age_in_weeks == gestation_of_interest) & \
                (df.ps_ectopic_pregnancy == 'none') & ~df.ps_anc4

            # See if any of the women who wont attend ANC4 will still attend their first visit early in pregnancy
            early_initiation_anc_below_4 = pd.Series(self.rng.random_sample(len(anc_below_4.loc[anc_below_4]))
                                                     < params['prob_early_initiation_anc_below4'],
                                                     index=anc_below_4.loc[anc_below_4].index)

            # Call the functions that schedule the HSIs according to the predicted month of gestation at which each
            # woman will attend her first visit
            def schedule_early_visit(df_slice):
                for person in df_slice.index:
                    random_draw_gest_at_anc = self.rng.choice([2, 3, 4], p=params['prob_anc1_months_2_to_4'])
                    self.schedule_anc_one(individual_id=person, anc_month=random_draw_gest_at_anc)

            for s in [early_initiation_anc4.loc[early_initiation_anc4],
                      early_initiation_anc_below_4.loc[early_initiation_anc_below_4]]:
                schedule_early_visit(s)

            def schedule_late_visit(df_slice):
                for person in df_slice.index:
                    random_draw_gest_at_anc = self.rng.choice([5, 6, 7, 8, 9, 10], p=params['prob_anc1_months_5_to_9'])

                    # We use month ten to capture women who will never attend ANC during their pregnancy
                    if random_draw_gest_at_anc != 10:
                        self.schedule_anc_one(individual_id=person, anc_month=random_draw_gest_at_anc)

            for s in [late_initiation_anc4.loc[late_initiation_anc4],
                      early_initiation_anc_below_4.loc[~early_initiation_anc_below_4]]:
                schedule_late_visit(s)

    def do_at_generic_first_appt_emergency(
        self,
        person_id: int,
        individual_properties: IndividualProperties,
        schedule_hsi_event: HSIEventScheduler,
        **kwargs,
    ) -> None:
        scheduling_options = {
            "priority": 0,
            "topen": self.sim.date,
            "tclose": self.sim.date + pd.DateOffset(days=1),
        }

        # -----  ECTOPIC PREGNANCY  -----
        if individual_properties["ps_ectopic_pregnancy"] != 'none':
            event = HSI_CareOfWomenDuringPregnancy_TreatmentForEctopicPregnancy(
                module=self.sim.modules["CareOfWomenDuringPregnancy"],
                person_id=person_id,
            )
            schedule_hsi_event(event, **scheduling_options)

        # -----  COMPLICATIONS OF ABORTION  -----
        abortion_complications = self.sim.modules[
            "PregnancySupervisor"
        ].abortion_complications
        if abortion_complications.has_any(
            [person_id], "sepsis", "injury", "haemorrhage", "other", first=True
        ):
            event = HSI_CareOfWomenDuringPregnancy_PostAbortionCaseManagement(
                module=self.sim.modules["CareOfWomenDuringPregnancy"],
                person_id=person_id,
            )
            schedule_hsi_event(event, **scheduling_options)


class PregnancySupervisorEvent(RegularEvent, PopulationScopeEventMixin):
    """ This is the PregnancySupervisorEvent, it is a weekly event which has four primary functions.
    1.) It updates the gestational age (in weeks) of all women who are pregnant
    2.) It applies monthly risk of key complications associated with pregnancy
    3.) It determines if women who experience life seeking complications associated with pregnancy will seek care
    4.) It applies risk of death and stillbirth to women who do not seek care following complications"""

    def __init__(self, module, ):
        super().__init__(module, frequency=DateOffset(weeks=1))

    def apply(self, population):
        df = population.props
        params = self.module.current_parameters
        mni = self.module.mother_and_newborn_info

        # =================================== UPDATING LENGTH OF PREGNANCY ============================================
        # Length of pregnancy is commonly measured as gestational age which commences on the first day of a womans last
        # menstrual period (therefore including around 2 weeks in which a woman isnt pregnant)

        # We calculate a womans gestational age by first calculating the foetal age (measured from conception) and then
        # adding 2 weeks. The literature describing the epidemiology of maternal conditions almost exclusively uses
        # gestational age

        alive_and_preg = df.is_alive & df.is_pregnant
        foetal_age_in_days = self.sim.date - df.loc[alive_and_preg, 'date_of_last_pregnancy']
        foetal_age_in_weeks = foetal_age_in_days / np.timedelta64(1, 'W')
        rounded_weeks = np.ceil(foetal_age_in_weeks)
        df.loc[alive_and_preg, "ps_gestational_age_in_weeks"] = rounded_weeks + 2

        if not (df.loc[alive_and_preg, 'ps_gestational_age_in_weeks'] > 1).all().all():
            logger.info(key='error', data='Gestational age was incorrectly calculated for some women')

        # Here we begin to populate the mni dictionary for each newly pregnant woman. Within this module this dictionary
        # contains information about the onset of complications in order to calculate monthly DALYs
        newly_pregnant = df.loc[alive_and_preg & (df['ps_gestational_age_in_weeks'] == 3)]
        for person in newly_pregnant.index:
            pregnancy_helper_functions.update_mni_dictionary(self.module, individual_id=person)

        # =========================== APPLYING RISK OF ADVERSE PREGNANCY OUTCOMES =====================================
        # The aim of this event is to apply risk of certain outcomes of pregnancy at relevant points in a womans
        # gestation. Risk of complications that occur only once during pregnancy (below) are applied within the event,
        # otherwise code applying risk is stored in functions (above)

        # At the beginning of pregnancy (3 weeks GA (and therefore the first week a woman is pregnant) we determine if
        # a woman will develop ectopic pregnancy, multiple pregnancy, placenta praevia and if/when she will seek care
        # for her first antenatal visit

        #  ------------------------------APPLYING RISK OF ECTOPIC PREGNANCY -------------------------------------------
        # We use the apply_linear_model function to determine which women will develop ectopic pregnancy - this format
        # is similar to the functions which apply risk of complication
        new_pregnancy = df.is_alive & df.is_pregnant & (df.ps_gestational_age_in_weeks == 3)
        ectopic_risk = pd.Series(self.module.rng.random_sample(len(new_pregnancy.loc[new_pregnancy])) <
                                 params['prob_ectopic_pregnancy'], index=new_pregnancy.loc[new_pregnancy].index)

        # Make the appropriate changes to the data frame and log the number of ectopic pregnancies
        df.loc[ectopic_risk.loc[ectopic_risk].index, 'ps_ectopic_pregnancy'] = 'not_ruptured'

        # For women whose pregnancy is ectopic we scheduled them to the EctopicPregnancyEvent in between 3-5 weeks
        # (this simulates time period prior to which symptoms onset- and may trigger care seeking)
        for person in ectopic_risk.loc[ectopic_risk].index:
            self.module.mnh_outcome_counter['ectopic_unruptured'] += 1

            self.sim.schedule_event(EctopicPregnancyEvent(self.module, person),
                                    (self.sim.date + pd.Timedelta(days=7 * 3 + self.module.rng.randint(0, 7 * 2))))

        #  ---------------------------- APPLYING RISK OF MULTIPLE PREGNANCY -------------------------------------------
        # For the women who aren't having an ectopic, we determine if they may be carrying multiple pregnancies and make
        # changes accordingly
        multiple_risk = \
            df.is_alive & df.is_pregnant & (df.ps_gestational_age_in_weeks == 3) & (df.ps_ectopic_pregnancy == 'none')

        multiples = pd.Series(self.module.rng.random_sample(len(multiple_risk.loc[multiple_risk]))
                              < params['prob_multiples'], index=multiple_risk.loc[multiple_risk].index)

        df.loc[multiples.loc[multiples].index, 'ps_multiple_pregnancy'] = True
        self.module.mnh_outcome_counter['multiple_pregnancy'] += len(multiples.loc[multiples].index)

        #  -----------------------------APPLYING RISK OF PLACENTA PRAEVIA  -------------------------------------------
        # Next,we apply a one off risk of placenta praevia (placenta will grow to cover the cervix either partially or
        # completely) which will increase likelihood of bleeding later in pregnancy
        placenta_praevia = self.module.apply_linear_model(
            self.module.ps_linear_models['placenta_praevia'],
            df.loc[new_pregnancy & (df['ps_ectopic_pregnancy'] == 'none')])

        df.loc[placenta_praevia.loc[placenta_praevia].index, 'ps_placenta_praevia'] = True
        self.module.mnh_outcome_counter['placenta_praevia'] += len(placenta_praevia.loc[placenta_praevia].index)

        #  ------------------------- APPLYING RISK OF SYPHILIS INFECTION DURING PREGNANCY  ---------------------------
        # Finally apply risk that syphilis will develop during pregnancy
        at_risk_women = df.is_alive & df.is_pregnant & (df.ps_gestational_age_in_weeks == 3) & (df.ps_ectopic_pregnancy
                                                                                                == 'none')

        syphilis_risk = pd.Series(self.module.rng.random_sample(len(at_risk_women.loc[at_risk_women]))
                                  < params['prob_syphilis_during_pregnancy'],
                                  index=at_risk_women.loc[at_risk_women].index)

        # Schedule point of onset randomly during possible length of pregnancy
        for person in syphilis_risk.loc[syphilis_risk].index:
            onset_day = self.module.rng.randint(0, 280)
            mni[person]['pred_syph_infect'] = self.sim.date + pd.Timedelta(days=onset_day)
            self.sim.schedule_event(SyphilisInPregnancyEvent(self.module, person),
                                    (self.sim.date + pd.Timedelta(days=onset_day)))

        # ------------------------ APPLY RISK OF ADDITIONAL PREGNANCY COMPLICATIONS -----------------------------------
        # The following functions apply risk of key complications/outcomes of pregnancy at specific time points of a
        # mothers gestation in weeks. These 'gestation_of_interest' parameters roughly represent the last week in each
        # month of pregnancy. These time  points at which risk is applied, vary between complications according to their
        # epidemiology

        # The application of these risk is intentionally ordered as described below...

        # Women in the first five months of pregnancy are at risk of spontaneous abortion (miscarriage)
        for gestation_of_interest in [4, 8, 13, 17, 22]:
            self.module.apply_risk_of_spontaneous_abortion(gestation_of_interest=gestation_of_interest)

        # From the second month of pregnancy until month 5 women who do not experience spontaneous abortion may undergo
        # induced abortion
        for gestation_of_interest in [8, 13, 17, 22]:
            self.module.apply_risk_of_induced_abortion(gestation_of_interest=gestation_of_interest)

        # Next, at 8 weeks gestation, we determine if/when women will seek antenatal care
        if not params['ps_analysis_in_progress'] or (params['ps_analysis_in_progress'] and
                                                     not params['sens_analysis_min']):
            self.module.schedule_first_anc_contact_for_new_pregnancy(gestation_of_interest=8)

        # Every month a risk of maternal anaemia is applied
        for gestation_of_interest in [4, 8, 13, 17, 22, 27, 31, 35, 40]:
            self.module.apply_risk_of_anaemia(gestation_of_interest=gestation_of_interest)

        # For women whose pregnancy will continue will apply a risk of developing a number of acute and chronic
        # (length of pregnancy) complications
        for gestation_of_interest in [22, 27, 31, 35, 40]:
            self.module.apply_risk_of_hypertensive_disorders(gestation_of_interest=gestation_of_interest)
            self.module.apply_risk_of_gestational_diabetes(gestation_of_interest=gestation_of_interest)
            self.module.apply_risk_of_placental_abruption(gestation_of_interest=gestation_of_interest)
            self.module.apply_risk_of_antepartum_haemorrhage(gestation_of_interest=gestation_of_interest)
            self.module.apply_risk_of_premature_rupture_of_membranes_and_chorioamnionitis(
                gestation_of_interest=gestation_of_interest)

        for gestation_of_interest in [27, 31, 35, 40]:
            # Women with hypertension are at risk of there condition progression, this risk is applied months 6-9
            self.module.apply_risk_of_progression_of_hypertension(gestation_of_interest=gestation_of_interest)
            # And of death...
            self.module.apply_risk_of_death_from_hypertension(gestation_of_interest=gestation_of_interest)

        # From month 5-8 we apply risk of a woman going into early labour
        for gestation_of_interest in [22, 27, 31, 35]:
            self.module.apply_risk_of_preterm_labour(gestation_of_interest=gestation_of_interest)

        # ------------------------------- CARE SEEKING FOR PREGNANCY EMERGENCIES --------------------------------------
        # Every week when the event runs we determine if any women who have experience an emergency event in pregnancy
        # will seek care

        def apply_death_risk(person_id):
            # We reset this variable to prevent additional unnecessary care seeking next month
            df.at[person_id, 'ps_emergency_event'] = False

            mni[person_id]['didnt_seek_care'] = True

            # As women may have experience more than one complication during the moth we determine here which of the
            # complication will be the primary cause of death
            self.module.apply_risk_of_death_from_monthly_complications(person_id)

        # Any women for whom ps_emergency_event == True may chose to seek care for one or more severe complications
        # (antepartum haemorrhage, severe pre-eclampsia, eclampsia or premature rupture of membranes) - this is distinct
        # from care seeking following abortion/ectopic
        potential_care_seekers = \
            df.is_alive & df.is_pregnant & (df.ps_ectopic_pregnancy == 'none') & df.ps_emergency_event & \
            ~df.la_currently_in_labour & (df.la_due_date_current_pregnancy != self.sim.date)

        care_seeking = pd.Series(self.module.rng.random_sample(len(potential_care_seekers.loc[potential_care_seekers]))
                                 < params['prob_seek_care_pregnancy_complication'],
                                 index=potential_care_seekers.loc[potential_care_seekers].index)

        # We assume women who seek care will present to a form of Maternal Assessment Unit- not through normal A&E
        for person in care_seeking.loc[care_seeking].index:
            if not df.at[person, 'hs_is_inpatient']:

                from tlo.methods.care_of_women_during_pregnancy import (
                    HSI_CareOfWomenDuringPregnancy_AntenatalWardInpatientCare,
                )

                inpatient_pregnancy_hsi = HSI_CareOfWomenDuringPregnancy_AntenatalWardInpatientCare(
                    self.sim.modules['CareOfWomenDuringPregnancy'], person_id=person)

                self.sim.modules['HealthSystem'].schedule_hsi_event(inpatient_pregnancy_hsi, priority=0,
                                                                    topen=self.sim.date,
                                                                    tclose=self.sim.date + DateOffset(days=1))
            else:
                # Women who cant seek care as they are admitted for another reason have a risk of death applied
                apply_death_risk(person)

        # -------- APPLYING RISK OF DEATH/STILL BIRTH FOR NON-CARE SEEKERS FOLLOWING PREGNANCY EMERGENCIES --------
        # We select the women who have chosen not to seek care following pregnancy emergency- and we now apply risk of
        # death
        if not care_seeking.loc[~care_seeking].empty:
            for person in care_seeking.loc[~care_seeking].index:
                apply_death_risk(person)

        # ============================ RISK OF STILLBIRTH ========================================================
        # Next we apply a background risk of antenatal stillbirth...
        for gestation_of_interest in [27, 31, 35, 40]:
            self.module.apply_risk_of_still_birth(gestation_of_interest=gestation_of_interest)

        # ============================ POST TERM RISK OF STILLBIRTH ==================================================
        # Finally we determine if women who are post term will seek care for induction/experience stillbirth
        for gestation_of_interest in [41, 42, 43, 44, 45]:
            self.module.induction_care_seeking_and_still_birth_risk(gestation_of_interest=gestation_of_interest)

        # Finally reset the emergency event property for care seeking women (used to ensure risk of stillbirth is
        # applied to women who arent seeking care that month)
        df.loc[care_seeking.index, 'ps_emergency_event'] = False


class EctopicPregnancyEvent(Event, IndividualScopeEventMixin):
    """This is EctopicPregnancyEvent. It is scheduled by the set_pregnancy_complications function within
     PregnancySupervisorEvent for women who have experienced ectopic pregnancy. This event makes changes to the data
     frame for women with ectopic pregnancies, applies a probability of care seeking and schedules the
     EctopicRuptureEvent."""

    def __init__(self, module, individual_id):
        super().__init__(module, person_id=individual_id)

    def apply(self, individual_id):
        df = self.sim.population.props

        if (
            not df.at[individual_id, 'is_alive'] or
            not df.at[individual_id, 'is_pregnant'] or
            (df.at[individual_id, 'ps_ectopic_pregnancy'] != 'not_ruptured') or
            (df.at[individual_id, 'ps_gestational_age_in_weeks'] >= 9)
        ):
            return

        # Reset pregnancy variables and store onset for daly calculation
        self.sim.modules['Contraception'].end_pregnancy(individual_id)
        pregnancy_helper_functions.store_dalys_in_mni(individual_id, self.module.mother_and_newborn_info,
                                                      'ectopic_onset', self.sim.date)

        self.sim.modules['Labour'].reset_due_date(id_or_index=individual_id, new_due_date=pd.NaT)

        self.module.pregnancy_supervisor_property_reset(id_or_index=individual_id)

        # Determine if women will seek care at this stage
        care_seeking_result = self.module.care_seeking_pregnancy_loss_complications(individual_id,
                                                                                    cause='ectopic_pre_rupture')
        if not care_seeking_result:
            # For women who dont seek care (and get treatment) we schedule EctopicPregnancyRuptureEvent (simulating
            # fallopian tube rupture) in an additional 2-4 weeks from this event (if care seeking is unsuccessful
            # then this event is scheduled by the HSI (did_not_run)
            self.sim.schedule_event(EctopicPregnancyRuptureEvent(self.module, individual_id),
                                    (self.sim.date + pd.Timedelta(days=7 * 2 + self.module.rng.randint(0, 7 * 2))))


class EctopicPregnancyRuptureEvent(Event, IndividualScopeEventMixin):
    """This is EctopicPregnancyRuptureEvent. It is scheduled by the EctopicPregnancyEvent for women who have
    experienced an ectopic pregnancy which has ruptured due to lack of treatment. This event manages care seeking post
    rupture and schedules EarlyPregnancyLossDeathEvent"""

    def __init__(self, module, individual_id):
        super().__init__(module, person_id=individual_id)

    def apply(self, individual_id):
        df = self.sim.population.props

        if not df.at[individual_id, 'is_alive'] or (df.at[individual_id, 'ps_ectopic_pregnancy'] != 'not_ruptured'):
            return

        self.module.mnh_outcome_counter['ectopic_ruptured'] += 1

        # Set the variable
        df.at[individual_id, 'ps_ectopic_pregnancy'] = 'ruptured'
        pregnancy_helper_functions.store_dalys_in_mni(individual_id, self.module.mother_and_newborn_info,
                                                      'ectopic_rupture_onset', self.sim.date)

        # We see if this woman will now seek care following rupture
        self.module.care_seeking_pregnancy_loss_complications(individual_id, cause='ectopic_ruptured')

        # We delayed the death event by three days to allow any treatment effects to mitigate risk of death
        self.sim.schedule_event(EarlyPregnancyLossDeathEvent(self.module, individual_id, cause='ectopic_pregnancy'),
                                self.sim.date + DateOffset(days=3))


class EarlyPregnancyLossDeathEvent(Event, IndividualScopeEventMixin):
    """This is EarlyPregnancyLossDeathEvent. It is scheduled by the EctopicPregnancyRuptureEvent & abortion for
    women who are at risk of death following a loss of their pregnancy"""

    def __init__(self, module, individual_id, cause):
        super().__init__(module, person_id=individual_id)

        self.cause = cause

    def apply(self, individual_id):
        df = self.sim.population.props
        mni = self.module.mother_and_newborn_info

        if not df.at[individual_id, 'is_alive']:
            return

        # Individual risk of death is calculated through the linear model
        risk_of_death = self.module.ps_linear_models[f'{self.cause}_death'].predict(
            df.loc[[individual_id]])[individual_id]

        # If the death occurs we record it here
        if self.module.rng.random_sample() < risk_of_death:

            if individual_id in mni:
                pregnancy_helper_functions.log_mni_for_maternal_death(self.module, individual_id)
                mni[individual_id]['delete_mni'] = True

            self.module.mnh_outcome_counter[f'{self.cause}_m_death'] += 1
            self.module.mnh_outcome_counter['direct_mat_death'] += 1
            self.sim.modules['Demography'].do_death(individual_id=individual_id, cause=f'{self.cause}',
                                                    originating_module=self.sim.modules['PregnancySupervisor'])

        else:
            # Otherwise we reset any variables
            if self.cause == 'ectopic_pregnancy':
                df.at[individual_id, 'ps_ectopic_pregnancy'] = 'none'

            else:
                self.module.abortion_complications.unset(individual_id, 'sepsis', 'haemorrhage', 'injury', 'other')
                df.at[individual_id, 'ac_received_post_abortion_care'] = False

            if individual_id in mni:
                mni[individual_id]['delete_mni'] = True


class GestationalDiabetesGlycaemicControlEvent(Event, IndividualScopeEventMixin):
    """
    This is GestationalDiabetesGlycaemicControlEvent. It is scheduled by CareOfWomenDuringPregnancy module after a
    woman is started on treatment for gestational diabetes. This event determines if the treatment a woman has been
    started on for GDM will effectively control her blood sugars
    """

    def __init__(self, module, individual_id):
        super().__init__(module, person_id=individual_id)

    def apply(self, individual_id):
        df = self.sim.population.props
        params = self.module.current_parameters
        mother = df.loc[individual_id]

        if (not mother.is_alive or
            not mother.is_pregnant or
            (mother.ps_gestational_age_in_weeks < 20) or
            ((mother.ps_gest_diab == 'none') and (mother.ac_gest_diab_on_treatment == 'none'))):
            return

        # We apply a probability that the treatment this woman is receiving for her GDM (diet and exercise/
        # oral anti-diabetics) will not control this womans hyperglycaemia
        if self.module.rng.random_sample() > params[f'prob_glycaemic_control_{mother.ac_gest_diab_on_treatment}']:
            # If so we reset her diabetes status as uncontrolled, her treatment is ineffective at reducing
            # risk of still birth, and when she returns for follow up she should be started on the next
            # treatment available
            df.at[individual_id, 'ps_gest_diab'] = 'uncontrolled'


class SyphilisInPregnancyEvent(Event, IndividualScopeEventMixin):
    """
    This is SyphilisInPregnancyEvent. It is scheduled by PregnancySupervisorEvent module after a
    woman becomes pregnant and is predicted to experience syphilis during their pregnancy. This event onsets Syphilis
    in those women """

    def __init__(self, module, individual_id):
        super().__init__(module, person_id=individual_id)

    def apply(self, individual_id):
        df = self.sim.population.props
        mni = self.module.mother_and_newborn_info

        if (not df.at[individual_id, 'is_alive'] or
            not df.at[individual_id, 'is_pregnant'] or
            (individual_id not in mni) or
            (not (mni[individual_id]['pred_syph_infect'] == self.sim.date))):
            return

        df.at[individual_id, 'ps_syphilis'] = True

        self.module.mnh_outcome_counter['syphilis'] += 1

class ParameterUpdateEvent(Event, PopulationScopeEventMixin):
    """This is ParameterUpdateEvent. It is scheduled to occur once on 2015 to update parameters being used by the
    maternal and newborn health model"""

    def __init__(self, module):
        super().__init__(module)

    def apply(self, population):

        logger.debug(key='message', data='Now updating parameters in the maternal and perinatal health modules...')

        for module in [self.module,
                       self.sim.modules['CareOfWomenDuringPregnancy'],
                       self.sim.modules['Labour'],
                       self.sim.modules['NewbornOutcomes'],
                       self.sim.modules['PostnatalSupervisor']]:
            pregnancy_helper_functions.update_current_parameter_dictionary(module, list_position=1)

        # Scale the linear models again according to the distribution of the population
        mod_ps = self.module.ps_linear_models
        mod_la = self.sim.modules['Labour'].la_linear_models

        ps_models_to_be_scaled = [[mod_ps['placenta_praevia'], 'prob_placenta_praevia'],
                                  [mod_ps['maternal_anaemia'], 'baseline_prob_anaemia_per_month'],
                                  [mod_ps['gest_diab'], 'prob_gest_diab_per_month'],
                                  [mod_ps['gest_htn'], 'prob_gest_htn_per_month'],
                                  [mod_ps['pre_eclampsia'], 'prob_pre_eclampsia_per_month'],
                                  [mod_ps['placental_abruption'], 'prob_placental_abruption_per_month'],
                                  [mod_ps['antenatal_stillbirth'], 'prob_still_birth_per_month'],
                                  [mod_ps['early_initiation_anc4'], 'odds_early_init_anc4'],
                                  [mod_ps['spontaneous_abortion'], 'prob_spontaneous_abortion_per_month'],
                                  [mod_ps['early_onset_labour'], 'baseline_prob_early_labour_onset']]

        la_models_to_be_scaled = [[mod_la['uterine_rupture_ip'], 'prob_uterine_rupture'],
                                  [mod_la['postnatal_check'], 'odds_will_attend_pnc'],
                                  [mod_la['probability_delivery_at_home'], 'odds_deliver_at_home'],
                                  [mod_la['probability_delivery_health_centre'], 'odds_deliver_in_health_centre']]

        for model in ps_models_to_be_scaled:
            pregnancy_helper_functions.scale_linear_model_at_initialisation(
                self.module, model=model[0], parameter_key=model[1])

        for model in la_models_to_be_scaled:
            pregnancy_helper_functions.scale_linear_model_at_initialisation(
                self.sim.modules['Labour'], model=model[0], parameter_key=model[1])


class PregnancyAnalysisEvent(Event, PopulationScopeEventMixin):
    """
    This is PregnancyAnalysisEvent. This event is scheduled in initialise_simulation. When this event runs, and if
    either of the module parameters the signify analysis is being conducted are set to True, then key parameters
    are overridden to alter the coverage and/or quality of routine antenatal care delivery.
    """

    def __init__(self, module):
        super().__init__(module)

    def apply(self, population):
        params = self.module.current_parameters
        df = self.sim.population.props

        # Check if either of the analysis parameters are set to True
        if params['alternative_anc_coverage'] or \
            params['alternative_anc_quality'] or \
            params['alternative_ip_anc_quality'] or \
            params['sens_analysis_max'] or \
<<<<<<< HEAD
            params['sens_analysis_min']:
=======
           params['sens_analysis_min'] or  \
            params['interventions_analysis']:
>>>>>>> 6c53f38e

            # Update this parameter which is a signal used in the pregnancy_helper_function_file to ensure that
            # alternative functionality for determining availability of interventions only occurs when analysis is
            # occurring
            params['ps_analysis_in_progress'] = True

            # When this parameter is set as True, the following parameters are overridden when the event is called.
            # Otherwise no parameters are updated.
            if params['alternative_anc_coverage']:
                # Reset the intercept parameter of the equation determining care seeking for ANC4+ and scale the model
                target = params['anc_availability_odds']
                params['odds_early_init_anc4'] = 1
                mean = self.module.ps_linear_models['early_initiation_anc4'].predict(
                    df.loc[df.is_alive & (df.sex == 'F') & (df.age_years > 14) & (df.age_years < 50)],
                    year=self.sim.date.year).mean()

                mean = mean / (1.0 - mean)
                scaled_intercept = 1.0 * (target / mean) if (target != 0 and mean != 0 and not np.isnan(mean)) else 1.0

                # Update parameters that also control when women will initiate visits
                params['odds_early_init_anc4'] = scaled_intercept
                params['prob_anc1_months_2_to_4'] = [1.0, 0, 0]
                params['prob_late_initiation_anc4'] = 0

            if params['alternative_anc_quality'] or params['sens_analysis_max']:

                # Override the availability of IPTp consumables with the set level of coverage
                if 'Malaria' in self.sim.modules:
                    iptp = self.sim.modules['Malaria'].item_codes_for_consumables_required['malaria_iptp']
                    self.sim.modules['HealthSystem'].override_availability_of_consumables(
                        {iptp: params['anc_availability_probability']})

            if params['sens_analysis_max']:
                for parameter in ['prob_seek_anc5', 'prob_seek_anc6', 'prob_seek_anc7', 'prob_seek_anc8']:
                    self.sim.modules['CareOfWomenDuringPregnancy'].current_parameters[parameter] = 1.0

                params['prob_seek_care_pregnancy_complication'] = 1.0
                self.sim.modules['CareOfWomenDuringPregnancy'].current_parameters['prob_adherent_ifa'] = 1.0

            if params['sens_analysis_min']:
                params['prob_seek_care_pregnancy_complication'] = 0.0


class PregnancyLoggingEvent(RegularEvent, PopulationScopeEventMixin):
    """This is PregnancyLoggingEvent. It runs yearly to produce summary statistics around pregnancy."""

    def __init__(self, module):
        self.repeat = 1
        super().__init__(module, frequency=DateOffset(years=self.repeat))

    def apply(self, population):
        df = self.sim.population.props
        c = self.module.mnh_outcome_counter

        # DENOMINATORS
        # Define denominators used to calculate rates, cancel the event if any are 0 to prevent division by 0 errors
        live_births = len(df[(df['date_of_birth'].dt.year == self.sim.date.year - 1) & (df['mother_id'] >= 0)])
        pregnancies =len(df[df['date_of_last_pregnancy'].dt.year == self.sim.date.year - 1])
        comp_pregnancies = (c['ectopic_unruptured'] + c['spontaneous_abortion'] +
                            c['induced_abortion'] + c['antenatal_stillbirth'] +
                            c['intrapartum_stillbirth'] + live_births)
        deliveries = live_births - c['twin_birth']
        total_births = live_births + c['antenatal_stillbirth'] + c['intrapartum_stillbirth']
        total_preterm_birth = c['early_preterm_labour'] + c['late_preterm_labour']

        for denom in [live_births, pregnancies, comp_pregnancies, deliveries, total_births, total_preterm_birth]:
            if denom == 0:
                return

<<<<<<< HEAD
        women_reproductive_age = len(df.index[(df.is_alive & (df.sex == 'F') & (df.age_years > 14) &
                                               (df.age_years < 50))])
        pregnant_at_year_end = len(df.index[df.is_alive & df.is_pregnant])
        women_with_previous_sa = len(df.index[(df.is_alive & (df.sex == 'F') & (df.age_years > 14) &
                                               (df.age_years < 50) & df.ps_prev_spont_abortion)])
        women_with_previous_pe = len(df.index[(df.is_alive & (df.sex == 'F') & (df.age_years > 14) &
                                               (df.age_years < 50) & df.ps_prev_pre_eclamp)])
        women_with_hysterectomy = len(df.index[(df.is_alive & (df.sex == 'F') & (df.age_years > 14) &
                                                (df.age_years < 50) & df.la_has_had_hysterectomy)])

        yearly_prev_sa = (women_with_previous_sa / women_reproductive_age) * 100
        yearly_prev_pe = (women_with_previous_pe / women_reproductive_age) * 100
        yearly_prev_hysterectomy = (women_with_hysterectomy / women_reproductive_age) * 100

        parity_list = list()
        for parity in [0, 1, 2, 3, 4, 5]:
            if parity < 5:
                par = len(df.index[(df.is_alive & (df.sex == 'F') & (df.age_years > 14) & (df.age_years < 50) &
                                    (df.la_parity == parity))])
            else:
                par = len(df.index[(df.is_alive & (df.sex == 'F') & (df.age_years > 14) & (df.age_years < 50) &
                                    (df.la_parity >= parity))])

            yearly_prev = (par / women_reproductive_age) * 100
            parity_list.append(yearly_prev)

        logger.info(key='preg_info',
                    data={'women_repro_age': women_reproductive_age,
                          'women_pregnant': pregnant_at_year_end,
                          'prev_sa': yearly_prev_sa,
                          'prev_pe': yearly_prev_pe,
                          'hysterectomy': yearly_prev_hysterectomy,
                          'parity': parity_list})
=======
        # MATERNAL COMPLICATION INCIDENCE
        # Log the yearly dictionary (allows for analyses with outcomes not used in this event)
        logger.info(key='yearly_mnh_counter_dict', data=c)

        # Calculate and store rates of key maternal and neonatal complications
        def rate (count, denom, multiplier):
            return (count/denom) * multiplier

        total_an_anaemia_cases = c['an_anaemia_mild'] + c['an_anaemia_moderate'] + c['an_anaemia_severe']
        total_pn_anaemia_cases = c['pn_anaemia_mild'] + c['pn_anaemia_moderate'] + c['pn_anaemia_severe']
        total_aph = c['mild_mod_antepartum_haemorrhage'] + c['severe_antepartum_haemorrhage']
        total_sepsis = c['clinical_chorioamnionitis'] + c['sepsis_intrapartum'] + c['sepsis_postnatal']
        total_pph = c['primary_postpartum_haemorrhage'] + c['secondary_postpartum_haemorrhage']
        total_fistula = c['vesicovaginal_fistula'] + c['rectovaginal_fistula']
        total_neo_sepsis = c['early_onset_sepsis'] + c['late_onset_sepsis']
        total_neo_enceph = c['mild_enceph'] + c['moderate_enceph'] + c['severe_enceph']
        total_neo_resp_conds = c['respiratory_distress_syndrome'] + c['not_breathing_at_birth'] + total_neo_enceph
        total_cba = (c['congenital_heart_anomaly'] + c['limb_or_musculoskeletal_anomaly'] +
                     c['urogenital_anomaly'] + c['digestive_anomaly'] + c['other_anomaly'])

        logger.info(key='mat_comp_incidence',
                    data={'an_anaemia': rate(total_an_anaemia_cases, live_births, 100),
                          'ectopic_unruptured' : rate(c['ectopic_unruptured'], pregnancies, 1000),
                          'induced_abortion' : rate(c['induced_abortion'], comp_pregnancies, 1000),
                          'spontaneous_abortion': rate(c['spontaneous_abortion'], comp_pregnancies, 1000),
                          'placenta_praevia': rate(c['placenta_praevia'], pregnancies, 1000),
                          'gest_diab': rate(c['gest_diab'], comp_pregnancies, 1000),
                          'PROM': rate(c['PROM'], comp_pregnancies, 1000),
                          'preterm_birth': rate(total_preterm_birth, live_births, 100),
                          'antepartum_haem': rate(total_aph, live_births, 1000),
                          'obstructed_labour': rate(c['obstructed_labour'], live_births, 1000),
                          'uterine_rupture': rate(c['uterine_rupture'], live_births, 1000),
                          'sepsis': rate(total_sepsis, live_births, 1000),
                          'mild_pre_eclamp': rate(c['mild_pre_eclamp'], live_births, 1000),
                          'mild_gest_htn': rate(c['mild_gest_htn'], live_births, 1000),
                          'severe_pre_eclamp': rate(c['severe_pre_eclamp'], live_births, 1000),
                          'severe_gest_htn': rate(c['severe_gest_htn'], live_births, 1000),
                          'eclampsia': rate(c['eclampsia'], live_births, 1000),
                          'postpartum_haem': rate(total_pph, live_births, 1000),
                          'fistula': rate(total_fistula, live_births, 1000),
                          'pn_anaemia': rate(total_pn_anaemia_cases, c['six_week_survivors'], 100)})

        # NEWBORN COMPLICATIONS
        logger.info(key='nb_comp_incidence',
                    data={'twin_birth': rate(c['twin_birth'], deliveries, 100),
                          'nb_sepsis': rate(total_neo_sepsis, live_births, 1000),
                          'nb_enceph': rate(total_neo_enceph, live_births, 1000),
                          'nb_resp_diff': rate(total_neo_resp_conds, live_births, 100),
                          'nb_cba': rate(total_cba, live_births, 1000),
                          'nb_rds': rate(c['respiratory_distress_syndrome'], total_preterm_birth, 1000),
                          'nb_lbw': rate(c['low_birth_weight'], live_births, 100),
                          'nb_macrosomia': rate(c['macrosomia'], live_births, 100),
                          'nb_sga': rate(c['small_for_gestational_age'], live_births, 100)})

        # DIRECT MATERNAL DEATHS, NEWBORN DEATHS AND STILLBIRTH
        # Calculate and store rates of maternal and newborn death and stillbirth
        neonatal_deaths = len(df[(df['date_of_death'].dt.year == self.sim.date.year - 1) & (df['age_days'] <= 28)])
        stillbirths = c['antenatal_stillbirth'] + c['intrapartum_stillbirth']

        general_death_data = {'antenatal_sbr': rate(c['antenatal_stillbirth'], total_births, 1000),
                              'intrapartum_sbr': rate(c['intrapartum_stillbirth'], total_births, 1000),
                              'total_stillbirths': stillbirths,
                              'sbr': rate(stillbirths, total_births, 1000),
                              'neonatal_deaths': neonatal_deaths,
                              'nmr' : rate(neonatal_deaths, live_births, 1000),
                              'direct_maternal_deaths': c['direct_mat_death'],
                              'direct_mmr': rate(c['direct_mat_death'], live_births, 100_000)}

        cause_specific_mmrs = {k: rate(c[k], total_births, 100_000) for k in c if 'm_death' in k}
        cause_specific_nmrs = {k: rate(c[k], total_births, 1000) for k in c if 'n_death' in k}
        general_death_data.update({**cause_specific_mmrs, **cause_specific_nmrs})

        logger.info(key='deaths_and_stillbirths', data=general_death_data)

        # Finally log coverage of key health services
        anc1 = sum(c[f'anc{i}'] for i in range(1, 9)) + c['anc8+']
        anc4 = sum(c[f'anc{i}'] for i in range(4, 9))+ c['anc8+']
        anc8 = c['anc8'] + c['anc8+']

        m_pnc1 = sum(c[f'm_pnc{i}'] for i in range(1, 3)) + c['m_pnc3+']
        n_pnc1 = sum(c[f'm_pnc{i}'] for i in range(1, 3)) + c['m_pnc3+']

        # HEALTH SERVICE COVERAGE
        logger.info(key='service_coverage',
                    data={'anc1+': rate(anc1 , total_births, 100),
                          'anc4+': rate(anc4, total_births, 100),
                          'anc8+': rate(anc8, total_births, 100),

                          'fd_rate': rate(anc1 , total_births, 100),
                          'hb_rate': rate(c['home_birth_delivery'] , total_births, 100),
                          'hc_rate': rate(c['health_centre_delivery']  , total_births, 100),
                          'hp_rate': rate(c['hospital_delivery']  , total_births, 100),

                          'm_pnc1+': rate(m_pnc1, total_births, 100),
                          'n_pnc1+': rate(n_pnc1, total_births, 100)})

        # Reset the dictionary so all values = 0
        mnh_oc = pregnancy_helper_functions.generate_mnh_outcome_counter()
        outcome_list = mnh_oc['outcomes']
        self.module.mnh_outcome_counter = {k:0 for k in outcome_list}
>>>>>>> 6c53f38e
<|MERGE_RESOLUTION|>--- conflicted
+++ resolved
@@ -58,11 +58,6 @@
         # across the length of pregnancy and the postnatal period
         self.mother_and_newborn_info = dict()
 
-        # Dictionary that records stillbirths
-        self.stillbirth_dates = {
-            'stillbirth_date': pd.NaT
-        }
-
         # This variable will store a Bitset handler for the property ps_abortion_complications
         self.abortion_complications = None
 
@@ -75,7 +70,7 @@
     OPTIONAL_INIT_DEPENDENCIES = {'HealthBurden', 'Malaria', 'CardioMetabolicDisorders', 'Hiv'}
 
     ADDITIONAL_DEPENDENCIES = {
-        'Contraception', 'HealthSystem', 'Labour', 'CareOfWomenDuringPregnancy', 'Lifestyle'}
+         'Contraception', 'HealthSystem', 'Labour', 'CareOfWomenDuringPregnancy', 'Lifestyle'}
 
     METADATA = {Metadata.DISEASE_MODULE,
                 Metadata.USES_HEALTHBURDEN}
@@ -152,6 +147,7 @@
             Types.LIST, 'underlying risk of death following an induced abortion'),
         'prob_spontaneous_abortion_death': Parameter(
             Types.LIST, 'underlying risk of death following an spontaneous abortion'),
+
 
         # ANAEMIA...
         'baseline_prob_anaemia_per_month': Parameter(
@@ -278,6 +274,7 @@
             Types.LIST, 'relative risk of still birth in women with antepartum haemorrhage'),
         'rr_still_birth_chorio': Parameter(
             Types.LIST, 'relative risk of still birth in women with chorioamnionitis'),
+
 
         # CARE SEEKING (NOT ANC)...
         'prob_seek_care_pregnancy_complication': Parameter(
@@ -746,7 +743,7 @@
                 # Otherwise, if the complication started this month she gets a daly weight relative to the number of
                 # days she has experience the complication
                 elif (self.sim.date - DateOffset(months=1)) <= mni[person][
-                    f'{complication}_onset'] <= self.sim.date:
+                     f'{complication}_onset'] <= self.sim.date:
                     days_since_onset = pd.Timedelta((self.sim.date - mni[person][f'{complication}_onset']),
                                                     unit='d')
                     daly_weight = days_since_onset.days * (p[f'{complication}'] / DAYS_IN_YEAR)
@@ -762,7 +759,7 @@
                 if mni[person][f'{complication}_resolution'] < mni[person][f'{complication}_onset']:
 
                     if (mni[person][f'{complication}_resolution'] == (self.sim.date - DateOffset(months=1))) and \
-                        (mni[person][f'{complication}_onset'] == self.sim.date):
+                      (mni[person][f'{complication}_onset'] == self.sim.date):
                         return
 
                     # Calculate daily weight and how many days this woman hasnt had the complication
@@ -814,7 +811,7 @@
 
                 for complication in ['abortion', 'abortion_haem', 'abortion_sep', 'ectopic', 'ectopic_rupture',
                                      'mild_mod_aph', 'severe_aph', 'chorio', 'eclampsia', 'obstructed_labour',
-                                     'sepsis', 'uterine_rupture', 'mild_mod_pph', 'severe_pph', 'secondary_pph']:
+                                     'sepsis', 'uterine_rupture',  'mild_mod_pph', 'severe_pph', 'secondary_pph']:
                     acute_daly_calculation(complication=complication, person=person)
 
                 for complication in ['hypertension', 'gest_diab', 'mild_anaemia', 'moderate_anaemia',
@@ -846,27 +843,6 @@
         daly_series[monthly_daly.keys()] = list(monthly_daly.values())
 
         return daly_series
-
-    def report_prevalence(self):
-        """
-        This function reports the prevalence of intrapartum stillbirth for this module generated in the previous month
-        """
-        # Filter out non-dictionary values and entries where 'stillbirth_date' is None
-        stillbirths_happened = {
-            key: value for key, value in self.stillbirth_dates.items()
-            if isinstance(value, dict) and value.get('stillbirth_date') is not None
-        }
-
-        # Filter entries with valid 'stillbirth_date' that occurred in the last month
-        one_month_ago = self.sim.date - pd.DateOffset(months=1)
-        filtered_stillbirths = {
-            key: value for key, value in stillbirths_happened.items()
-            if isinstance(value.get('stillbirth_date'), pd.Timestamp) and value.get('stillbirth_date') >= one_month_ago
-        }
-
-        antenatal_stillbirth_for_month = len(filtered_stillbirths)
-
-        return {'Antenatal stillbirth': antenatal_stillbirth_for_month}
 
     def pregnancy_supervisor_property_reset(self, id_or_index):
         """
@@ -988,7 +964,7 @@
 
         # This function follows the same pattern as apply_risk_of_spontaneous_abortion (only women with unintended
         # pregnancy may seek induced abortion)
-        at_risk = \
+        at_risk =\
             df.is_alive & df.is_pregnant & (df.ps_gestational_age_in_weeks == gestation_of_interest) & \
             (df.ps_ectopic_pregnancy == 'none')
 
@@ -1233,7 +1209,7 @@
 
         women_on_anti_htns = \
             df.is_pregnant & df.is_alive & (df.ps_gestational_age_in_weeks == gestation_of_interest) & \
-            (df.ps_htn_disorders.str.contains('gest_htn|mild_pre_eclamp|severe_gest_htn|severe_pre_eclamp')) \
+            (df.ps_htn_disorders.str.contains('gest_htn|mild_pre_eclamp|severe_gest_htn|severe_pre_eclamp'))\
             & ~df.la_currently_in_labour & df.ac_gest_htn_on_treatment
 
         # Check theres no accidental cross over between these subsets
@@ -1334,7 +1310,7 @@
         self.mnh_outcome_counter['severe_antepartum_haemorrhage'] += len(severe_women.loc[severe_women].index)
 
         non_severe_women = (df.loc[antepartum_haemorrhage.loc[antepartum_haemorrhage].index,
-        'ps_antepartum_haemorrhage'] != 'severe')
+                                   'ps_antepartum_haemorrhage'] != 'severe')
 
         non_severe_women.loc[non_severe_women].index.to_series().apply(
             pregnancy_helper_functions.store_dalys_in_mni, mni=mni, mni_variable='mild_mod_aph_onset',
@@ -1451,8 +1427,6 @@
         self.sim.modules['CareOfWomenDuringPregnancy'].care_of_women_in_pregnancy_property_reset(
             id_or_index=women.index)
 
-        self.stillbirth_dates['stillbirth_date'] = self.sim.date
-
     def update_variables_post_still_birth_for_individual(self, individual_id):
         """
         This function is called to reset all the relevant pregnancy and treatment variables for a woman who undergoes
@@ -1588,7 +1562,7 @@
         # Function checks df for any potential cause of death, uses CFR parameters to determine risk of death
         # (either from one or multiple causes) and if death occurs returns the cause
         potential_cause_of_death = pregnancy_helper_functions.check_for_risk_of_death_from_cause_maternal(
-            self, individual_id=individual_id, timing='antenatal')
+                self, individual_id=individual_id, timing='antenatal')
 
         # If a cause is returned death is scheduled
         if potential_cause_of_death:
@@ -1640,7 +1614,7 @@
             # Of the women who will not attend ANC4 early, we determine who will attend ANC4 later in pregnancy
             late_initiation_anc4 = pd.Series(self.rng.random_sample(
                 len(early_initiation_anc4.loc[~early_initiation_anc4])) < params['prob_late_initiation_anc4'],
-                                             index=early_initiation_anc4.loc[~early_initiation_anc4].index)
+                                            index=early_initiation_anc4.loc[~early_initiation_anc4].index)
 
             # Check there are no duplicates
             for v in late_initiation_anc4.loc[late_initiation_anc4].index:
@@ -1653,7 +1627,7 @@
 
             # Select any women who are not predicted to attend ANC4
             anc_below_4 = \
-                df.is_alive & df.is_pregnant & (df.ps_gestational_age_in_weeks == gestation_of_interest) & \
+                df.is_alive & df.is_pregnant & (df.ps_gestational_age_in_weeks == gestation_of_interest) &\
                 (df.ps_ectopic_pregnancy == 'none') & ~df.ps_anc4
 
             # See if any of the women who wont attend ANC4 will still attend their first visit early in pregnancy
@@ -1692,10 +1666,10 @@
         **kwargs,
     ) -> None:
         scheduling_options = {
-            "priority": 0,
-            "topen": self.sim.date,
-            "tclose": self.sim.date + pd.DateOffset(days=1),
-        }
+                "priority": 0,
+                "topen": self.sim.date,
+                "tclose": self.sim.date + pd.DateOffset(days=1),
+            }
 
         # -----  ECTOPIC PREGNANCY  -----
         if individual_properties["ps_ectopic_pregnancy"] != 'none':
@@ -1718,14 +1692,12 @@
             )
             schedule_hsi_event(event, **scheduling_options)
 
-
 class PregnancySupervisorEvent(RegularEvent, PopulationScopeEventMixin):
     """ This is the PregnancySupervisorEvent, it is a weekly event which has four primary functions.
     1.) It updates the gestational age (in weeks) of all women who are pregnant
     2.) It applies monthly risk of key complications associated with pregnancy
     3.) It determines if women who experience life seeking complications associated with pregnancy will seek care
     4.) It applies risk of death and stillbirth to women who do not seek care following complications"""
-
     def __init__(self, module, ):
         super().__init__(module, frequency=DateOffset(weeks=1))
 
@@ -1791,7 +1763,7 @@
             df.is_alive & df.is_pregnant & (df.ps_gestational_age_in_weeks == 3) & (df.ps_ectopic_pregnancy == 'none')
 
         multiples = pd.Series(self.module.rng.random_sample(len(multiple_risk.loc[multiple_risk]))
-                              < params['prob_multiples'], index=multiple_risk.loc[multiple_risk].index)
+                              < params['prob_multiples'],  index=multiple_risk.loc[multiple_risk].index)
 
         df.loc[multiples.loc[multiples].index, 'ps_multiple_pregnancy'] = True
         self.module.mnh_outcome_counter['multiple_pregnancy'] += len(multiples.loc[multiples].index)
@@ -1966,6 +1938,7 @@
         care_seeking_result = self.module.care_seeking_pregnancy_loss_complications(individual_id,
                                                                                     cause='ectopic_pre_rupture')
         if not care_seeking_result:
+
             # For women who dont seek care (and get treatment) we schedule EctopicPregnancyRuptureEvent (simulating
             # fallopian tube rupture) in an additional 2-4 weeks from this event (if care seeking is unsuccessful
             # then this event is scheduled by the HSI (did_not_run)
@@ -2065,12 +2038,12 @@
         if (not mother.is_alive or
             not mother.is_pregnant or
             (mother.ps_gestational_age_in_weeks < 20) or
-            ((mother.ps_gest_diab == 'none') and (mother.ac_gest_diab_on_treatment == 'none'))):
+           ((mother.ps_gest_diab == 'none') and (mother.ac_gest_diab_on_treatment == 'none'))):
             return
 
         # We apply a probability that the treatment this woman is receiving for her GDM (diet and exercise/
         # oral anti-diabetics) will not control this womans hyperglycaemia
-        if self.module.rng.random_sample() > params[f'prob_glycaemic_control_{mother.ac_gest_diab_on_treatment}']:
+        if self.module.rng.random_sample() > params[f'prob_glycaemic_control_{mother.ac_gest_diab_on_treatment }']:
             # If so we reset her diabetes status as uncontrolled, her treatment is ineffective at reducing
             # risk of still birth, and when she returns for follow up she should be started on the next
             # treatment available
@@ -2093,7 +2066,7 @@
         if (not df.at[individual_id, 'is_alive'] or
             not df.at[individual_id, 'is_pregnant'] or
             (individual_id not in mni) or
-            (not (mni[individual_id]['pred_syph_infect'] == self.sim.date))):
+           (not (mni[individual_id]['pred_syph_infect'] == self.sim.date))):
             return
 
         df.at[individual_id, 'ps_syphilis'] = True
@@ -2103,7 +2076,6 @@
 class ParameterUpdateEvent(Event, PopulationScopeEventMixin):
     """This is ParameterUpdateEvent. It is scheduled to occur once on 2015 to update parameters being used by the
     maternal and newborn health model"""
-
     def __init__(self, module):
         super().__init__(module)
 
@@ -2153,7 +2125,6 @@
     either of the module parameters the signify analysis is being conducted are set to True, then key parameters
     are overridden to alter the coverage and/or quality of routine antenatal care delivery.
     """
-
     def __init__(self, module):
         super().__init__(module)
 
@@ -2166,12 +2137,8 @@
             params['alternative_anc_quality'] or \
             params['alternative_ip_anc_quality'] or \
             params['sens_analysis_max'] or \
-<<<<<<< HEAD
-            params['sens_analysis_min']:
-=======
            params['sens_analysis_min'] or  \
             params['interventions_analysis']:
->>>>>>> 6c53f38e
 
             # Update this parameter which is a signal used in the pregnancy_helper_function_file to ensure that
             # alternative functionality for determining availability of interventions only occurs when analysis is
@@ -2181,6 +2148,7 @@
             # When this parameter is set as True, the following parameters are overridden when the event is called.
             # Otherwise no parameters are updated.
             if params['alternative_anc_coverage']:
+
                 # Reset the intercept parameter of the equation determining care seeking for ANC4+ and scale the model
                 target = params['anc_availability_odds']
                 params['odds_early_init_anc4'] = 1
@@ -2241,41 +2209,6 @@
             if denom == 0:
                 return
 
-<<<<<<< HEAD
-        women_reproductive_age = len(df.index[(df.is_alive & (df.sex == 'F') & (df.age_years > 14) &
-                                               (df.age_years < 50))])
-        pregnant_at_year_end = len(df.index[df.is_alive & df.is_pregnant])
-        women_with_previous_sa = len(df.index[(df.is_alive & (df.sex == 'F') & (df.age_years > 14) &
-                                               (df.age_years < 50) & df.ps_prev_spont_abortion)])
-        women_with_previous_pe = len(df.index[(df.is_alive & (df.sex == 'F') & (df.age_years > 14) &
-                                               (df.age_years < 50) & df.ps_prev_pre_eclamp)])
-        women_with_hysterectomy = len(df.index[(df.is_alive & (df.sex == 'F') & (df.age_years > 14) &
-                                                (df.age_years < 50) & df.la_has_had_hysterectomy)])
-
-        yearly_prev_sa = (women_with_previous_sa / women_reproductive_age) * 100
-        yearly_prev_pe = (women_with_previous_pe / women_reproductive_age) * 100
-        yearly_prev_hysterectomy = (women_with_hysterectomy / women_reproductive_age) * 100
-
-        parity_list = list()
-        for parity in [0, 1, 2, 3, 4, 5]:
-            if parity < 5:
-                par = len(df.index[(df.is_alive & (df.sex == 'F') & (df.age_years > 14) & (df.age_years < 50) &
-                                    (df.la_parity == parity))])
-            else:
-                par = len(df.index[(df.is_alive & (df.sex == 'F') & (df.age_years > 14) & (df.age_years < 50) &
-                                    (df.la_parity >= parity))])
-
-            yearly_prev = (par / women_reproductive_age) * 100
-            parity_list.append(yearly_prev)
-
-        logger.info(key='preg_info',
-                    data={'women_repro_age': women_reproductive_age,
-                          'women_pregnant': pregnant_at_year_end,
-                          'prev_sa': yearly_prev_sa,
-                          'prev_pe': yearly_prev_pe,
-                          'hysterectomy': yearly_prev_hysterectomy,
-                          'parity': parity_list})
-=======
         # MATERNAL COMPLICATION INCIDENCE
         # Log the yearly dictionary (allows for analyses with outcomes not used in this event)
         logger.info(key='yearly_mnh_counter_dict', data=c)
@@ -2375,5 +2308,4 @@
         # Reset the dictionary so all values = 0
         mnh_oc = pregnancy_helper_functions.generate_mnh_outcome_counter()
         outcome_list = mnh_oc['outcomes']
-        self.module.mnh_outcome_counter = {k:0 for k in outcome_list}
->>>>>>> 6c53f38e
+        self.module.mnh_outcome_counter = {k:0 for k in outcome_list}