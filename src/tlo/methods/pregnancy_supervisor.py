from pathlib import Path

import numpy as np
import pandas as pd

from tlo import DateOffset, Module, Parameter, Property, Types, logging, util, Date
from tlo.events import Event, IndividualScopeEventMixin, PopulationScopeEventMixin, RegularEvent
from tlo.lm import LinearModel, LinearModelType, Predictor
from tlo.methods import Metadata, labour
from tlo.methods.causes import Cause
from tlo.util import BitsetHandler

logger = logging.getLogger(__name__)
logger.setLevel(logging.INFO)


class PregnancySupervisor(Module):
    """This module is responsible for simulating the antenatal period of pregnancy (the period from conception until
     the termination of pregnancy). A number of outcomes are managed by this module including early pregnancy loss
     (induced/spontaneous abortion, ectopic pregnancy and antenatal stillbirth) and pregnancy complications of the
     antenatal period (nutritional deficiencies , anaemia, placental praevia/abruption,
     premature rupture of membranes (PROM), chorioamnionitis, hypertensive disorders (gestational hypertension,
     pre-eclampsia, eclampsia), gestational diabetes, maternal death). This module calculates likelihood of care seeking
     for routine antenatal care and emergency obstetric care in the event of severe complications."""

    def __init__(self, name=None, resourcefilepath=None):
        super().__init__(name)
        self.resourcefilepath = resourcefilepath

        # First we define dictionaries which will store the current parameters of interest (to allow parameters to
        # change between 2010 and 2020) and the linear models
        self.current_parameters = dict()
        self.ps_linear_models = dict()

        # Here we define the mother and newborn information dictionary which stored surplus information about women
        # across the length of pregnancy and the postnatal period
        self.mother_and_newborn_info = dict()

        # This variable will store a Bitset handler for the property ps_deficiencies_in_pregnancy
        self.deficiencies_in_pregnancy = None

        # This variable will store a Bitset handler for the property ps_abortion_complications
        self.abortion_complications = None

    INIT_DEPENDENCIES = {'Demography'}
    ADDITIONAL_DEPENDENCIES = {
        'CareOfWomenDuringPregnancy', 'Contraception', 'HealthSystem', 'Lifestyle'
    }

    METADATA = {Metadata.DISEASE_MODULE,
                Metadata.USES_HEALTHBURDEN}

    # Declare Causes of Death
    CAUSES_OF_DEATH = {
        'ectopic_pregnancy': Cause(gbd_causes='Maternal disorders', label='Maternal Disorders'),
        'spontaneous_abortion': Cause(gbd_causes='Maternal disorders', label='Maternal Disorders'),
        'induced_abortion': Cause(gbd_causes='Maternal disorders', label='Maternal Disorders'),
        'antepartum_haemorrhage': Cause(gbd_causes='Maternal disorders', label='Maternal Disorders'),
        'severe_gestational_hypertension': Cause(gbd_causes='Maternal disorders', label='Maternal Disorders'),
        'severe_pre_eclampsia': Cause(gbd_causes='Maternal disorders', label='Maternal Disorders'),
        'eclampsia': Cause(gbd_causes='Maternal disorders', label='Maternal Disorders'),
        'antenatal_sepsis': Cause(gbd_causes='Maternal disorders', label='Maternal Disorders')}

    # Declare Causes of Disability
    CAUSES_OF_DISABILITY = {
        'maternal': Cause(gbd_causes='Maternal disorders', label='Maternal Disorders')
    }

    PARAMETERS = {
        # ECTOPIC PREGNANCY...
        'prob_ectopic_pregnancy': Parameter(
            Types.LIST, 'probability of ectopic pregnancy'),
        'prob_care_seeking_ectopic_pre_rupture': Parameter(
            Types.LIST, 'probability a woman will seek care for ectopic pregnancy prior to rupture'),
        'prob_ectopic_pregnancy_death': Parameter(
            Types.LIST, 'probability of a woman dying from a ruptured ectopic pregnancy'),

        # TWINS...
        'prob_multiples': Parameter(
            Types.LIST, 'probability that a woman is currently carrying more than one pregnancy'),

        # PLACENTA PRAEVIA
        'prob_placenta_praevia': Parameter(
            Types.LIST, 'probability that this womans pregnancy will be complicated by placenta praevia'),
        'rr_placenta_praevia_previous_cs': Parameter(
            Types.LIST, 'relative risk of placenta praevia in a woman who has previously delivered via caesarean '
                        'section'),

        # SYPHILIS
        'prob_syphilis_during_pregnancy': Parameter(
            Types.LIST, 'probability that this womans will develop syphilis during her pregnancy'),

        # SPONTANEOUS AND INDUCED ABORTION
        'prob_previous_miscarriage_at_baseline': Parameter(
            Types.LIST, 'probability that a woman at baseline will have previously experienced a miscarriage'),
        'prob_spontaneous_abortion_per_month': Parameter(
            Types.LIST, 'underlying risk of spontaneous abortion per month'),
        'rr_spont_abortion_age_35': Parameter(
            Types.LIST, 'relative risk of spontaneous abortion in women aged 35 years or older'),
        'rr_spont_abortion_age_31_34': Parameter(
            Types.LIST, 'relative risk of spontaneous abortion in women aged 31-34 years old'),
        'rr_spont_abortion_prev_sa': Parameter(
            Types.LIST, 'relative risk of spontaneous abortion in women who have previously experiences spontaneous '
                        'abortion'),
        'prob_complicated_sa': Parameter(
            Types.LIST, 'probability that a woman who experiences spontaneous abortion with experience any '
                        'complications'),
        'prob_induced_abortion_per_month': Parameter(
            Types.LIST, 'underlying risk of induced abortion per month'),
        'prob_complicated_ia': Parameter(
            Types.LIST, 'probability that a woman who experiences induced abortion with experience any '
                        'complications'),
        'prob_haemorrhage_post_abortion': Parameter(
            Types.LIST, 'probability of haemorrhage following an abortion'),
        'prob_sepsis_post_abortion': Parameter(
            Types.LIST, 'probability of sepsis following an abortion'),
        'prob_injury_post_abortion': Parameter(
            Types.LIST, 'probability of injury following an abortion'),
        'prob_induced_abortion_death': Parameter(
            Types.LIST, 'underlying risk of death following an induced abortion'),
        'prob_spontaneous_abortion_death': Parameter(
            Types.LIST, 'underlying risk of death following an spontaneous abortion'),

        # NUTRIENT DEFICIENCIES...
        'prob_iron_def_per_month': Parameter(
            Types.LIST, 'monthly risk of a pregnant woman becoming iron deficient'),
        'prob_folate_def_per_month': Parameter(
            Types.LIST, 'monthly risk of a pregnant woman becoming folate deficient'),
        'prob_b12_def_per_month': Parameter(
            Types.LIST, 'monthly risk of a pregnant woman becoming b12 deficient'),

        # ANAEMIA...
        'baseline_prob_anaemia_per_month': Parameter(
            Types.LIST, 'baseline risk of a woman developing anaemia secondary only to pregnant'),
        'rr_anaemia_if_iron_deficient': Parameter(
            Types.LIST, 'relative risk of a woman developing anaemia in pregnancy if she is iron deficient'),
        'rr_anaemia_if_folate_deficient': Parameter(
            Types.LIST, 'relative risk of a woman developing anaemia in pregnancy if she is folate deficient'),
        'rr_anaemia_if_b12_deficient': Parameter(
            Types.LIST, 'relative risk of a woman developing anaemia in pregnancy if she is b12 deficient'),
        'rr_anaemia_maternal_malaria': Parameter(
            Types.LIST, 'relative risk of anaemia secondary to malaria infection'),
        'rr_anaemia_hiv_no_art': Parameter(
            Types.LIST, 'relative risk of anaemia for a woman with HIV not on ART'),
        'prob_mild_mod_sev_anaemia': Parameter(
            Types.LIST, 'probabilities that a womans anaemia will be mild, moderate or severe'),

        # GESTATIONAL DIABETES...
        'prob_gest_diab_per_month': Parameter(
            Types.LIST, 'underlying risk of gestational diabetes per month without the impact of risk factors'),
        'rr_gest_diab_obesity': Parameter(
            Types.LIST, 'Relative risk of gestational diabetes for women who are obese'),

        # HYPERTENSIVE DISORDERS...
        'prob_gest_htn_per_month': Parameter(
            Types.LIST, 'underlying risk of gestational hypertension per month without the impact of risk factors'),
        'rr_gest_htn_obesity': Parameter(
            Types.LIST, 'Relative risk of gestational hypertension for women who are obese'),
        'prob_pre_eclampsia_per_month': Parameter(
            Types.LIST, 'underlying risk of pre-eclampsia per month without the impact of risk factors'),
        'rr_pre_eclampsia_obesity': Parameter(
            Types.LIST, 'Relative risk of pre-eclampsia for women who are obese'),
        'rr_pre_eclampsia_multiple_pregnancy': Parameter(
            Types.LIST, 'Relative risk of pre-eclampsia for women who are pregnant with twins'),
        'rr_pre_eclampsia_chronic_htn': Parameter(
            Types.LIST, 'Relative risk of pre-eclampsia in women who are chronically hypertensive'),
        'rr_pre_eclampsia_diabetes_mellitus': Parameter(
            Types.LIST, 'Relative risk of pre-eclampsia in women who have diabetes mellitus'),
        'probs_for_mgh_matrix': Parameter(
            Types.LIST, 'probability of mild gestational hypertension moving between states: gestational '
                        'hypertension, severe gestational hypertension, mild pre-eclampsia, severe pre-eclampsia, '
                        'eclampsia'),
        'probs_for_sgh_matrix': Parameter(
            Types.LIST, 'probability of severe gestational hypertension moving between states: gestational '
                        'hypertension, severe gestational hypertension, mild pre-eclampsia, severe pre-eclampsia, '
                        'eclampsia'),
        'probs_for_mpe_matrix': Parameter(
            Types.LIST, 'probability of mild pre-eclampsia moving between states: gestational hypertension,'
                        ' severe gestational hypertension, mild pre-eclampsia, severe pre-eclampsia, eclampsia'),
        'probs_for_spe_matrix': Parameter(
            Types.LIST, 'probability of severe pre-eclampsia moving between states: gestational hypertension,'
                        ' severe gestational hypertension, mild pre-eclampsia, severe pre-eclampsia, eclampsia'),
        'probs_for_ec_matrix': Parameter(
            Types.LIST, 'probability of eclampsia moving between states: gestational hypertension,'
                        ' severe gestational hypertension, mild pre-eclampsia, severe pre-eclampsia, eclampsia'),
        'prob_severe_pre_eclampsia_death': Parameter(
            Types.LIST, 'probability of death for a woman experiencing acute severe pre-eclampsia'),
        'prob_eclampsia_death': Parameter(
            Types.LIST, 'probability of death for a woman experiencing eclampsia'),
        'prob_monthly_death_severe_htn': Parameter(
            Types.LIST, 'monthly risk of death for a woman with severe hypertension'),

        # PLACENTAL ABRUPTION...
        'prob_placental_abruption_per_month': Parameter(
            Types.LIST, 'monthly probability that a woman will develop placental abruption'),
        'rr_placental_abruption_hypertension': Parameter(
            Types.LIST, 'Relative risk of placental abruption in women with hypertension'),
        'rr_placental_abruption_previous_cs': Parameter(
            Types.LIST, 'Relative risk of placental abruption in women who delivered previously via caesarean section'),

        # ANTEPARTUM HAEMORRHAGE...
        'prob_aph_placenta_praevia': Parameter(
            Types.LIST, 'risk of antepartum haemorrhage due to ongoing placenta praevia'),
        'prob_aph_placental_abruption': Parameter(
            Types.LIST, 'risk of antepartum haemorrhage due to placental abruption'),
        'prob_mod_sev_aph': Parameter(
            Types.LIST, 'probabilities that APH is mild/moderate or severe'),
        'prob_antepartum_haemorrhage_death': Parameter(
            Types.LIST, 'probability of death for a woman suffering acute antepartum haemorrhage'),

        # PROM...
        'prob_prom_per_month': Parameter(
            Types.LIST, 'monthly probability that a woman will experience premature rupture of membranes'),

        # CHORIOAMNIONITIS...
        'prob_chorioamnionitis': Parameter(
            Types.LIST, 'monthly probability of a women developing chorioamnionitis'),
        'prob_antenatal_sepsis_death': Parameter(
            Types.LIST, 'case fatality rate for chorioamnionitis'),

        # PRETERM LABOUR...
        'baseline_prob_early_labour_onset': Parameter(
            Types.LIST, 'monthly baseline risk of labour onsetting before term'),
        'rr_preterm_labour_post_prom': Parameter(
            Types.LIST, 'relative risk of early labour onset following PROM'),
        'rr_preterm_labour_anaemia': Parameter(
            Types.LIST, 'relative risk of early labour onset in women with anaemia'),
        'rr_preterm_labour_malaria': Parameter(
            Types.LIST, 'relative risk of early labour onset in women with malaria'),
        'rr_preterm_labour_multiple_pregnancy': Parameter(
            Types.LIST, 'relative risk of early labour onset in women pregnant with twins'),

        # ANTENATAL STILLBIRTH
        'prob_still_birth_per_month': Parameter(
            Types.LIST, 'underlying risk of stillbirth per month without the impact of risk factors'),
        'rr_still_birth_ga_41': Parameter(
            Types.LIST, 'relative risk of still birth in women with gestational age 41 weeks'),
        'rr_still_birth_ga_42': Parameter(
            Types.LIST, 'relative risk of still birth in women with gestational age 42 weeks'),
        'rr_still_birth_ga_>42': Parameter(
            Types.LIST, 'relative risk of still birth in women with gestational age > 42 weeks'),

        'rr_still_birth_gest_diab': Parameter(
            Types.LIST, 'relative risk of still birth in women with gestational diabetes'),
        'rr_still_birth_diab_mellitus': Parameter(
            Types.LIST, 'relative risk of still birth in women with diabetes mellitus'),
        'rr_still_birth_maternal_malaria': Parameter(
            Types.LIST, 'relative risk of still birth in women with malaria'),
        'rr_still_birth_maternal_syphilis': Parameter(
            Types.LIST, 'relative risk of still birth in women with syphilis'),
        'rr_still_birth_pre_eclampsia': Parameter(
            Types.LIST, 'relative risk of still birth in women with pre-eclampsia'),
        'rr_still_birth_eclampsia': Parameter(
            Types.LIST, 'relative risk of still birth in women with eclampsia'),
        'rr_still_birth_gest_htn': Parameter(
            Types.LIST, 'relative risk of still birth in women with mild gestational hypertension'),
        'rr_still_birth_chronic_htn': Parameter(
            Types.LIST, 'relative risk of still birth in women with chronic hypertension'),
        'rr_still_birth_aph': Parameter(
            Types.LIST, 'relative risk of still birth in women with antepartum haemorrhage'),
        'rr_still_birth_chorio': Parameter(
            Types.LIST, 'relative risk of still birth in women with chorioamnionitis'),


        # CARE SEEKING (NOT ANC)...
        'prob_seek_care_pregnancy_complication': Parameter(
            Types.LIST, 'Probability that a woman who is pregnant will seek care in the event of a complication'),
        'prob_seek_care_pregnancy_loss': Parameter(
            Types.LIST, 'Probability that a woman who has developed complications post pregnancy loss will seek care'),
        'prob_seek_care_induction': Parameter(
            Types.LIST, 'Probability that a woman who is post term will seek care for induction of labour'),

        # CARE SEEKING (ANC)...
        'prob_anc1_months_1_to_4': Parameter(
            Types.LIST, 'list of probabilities that a woman will attend her first ANC visit at either month 1, 2, 3 or'
                        ' 4 of pregnancy'),
        'prob_anc1_months_5_to_9': Parameter(
            Types.LIST, 'list of probabilities that a woman will attend her first ANC visit on months 5-10'),
        'odds_early_init_anc4': Parameter(
            Types.LIST, 'probability of a woman undergoing 4 or more basic ANC visits with the first visit occurring '
                        'prior or during month 4 of pregnancy (EANC4+)'),
        'aor_early_anc4_20_24': Parameter(
            Types.LIST, 'adjusted odds ratio of EANC4+ in women aged 20-24'),
        'aor_early_anc4_25_29': Parameter(
            Types.LIST, 'adjusted odds ratio of EANC4+ in women aged 25-29'),
        'aor_early_anc4_30_34': Parameter(
            Types.LIST, 'adjusted odds ratio of EANC4+ in women aged 30-34'),
        'aor_early_anc4_35_39': Parameter(
            Types.LIST, 'adjusted odds ratio of EANC4+ in women aged 35-39'),
        'aor_early_anc4_40_44': Parameter(
            Types.LIST, 'adjusted odds ratio of EANC4+ in women aged 40-44'),
        'aor_early_anc4_45_49': Parameter(
            Types.LIST, 'adjusted odds ratio of EANC4+ in women aged 45-49'),
        'aor_early_anc4_2010': Parameter(
            Types.LIST, 'adjusted odds ratio of EANC4+ in 2010'),
        'aor_early_anc4_2015': Parameter(
            Types.LIST, 'adjusted odds ratio of EANC4+ in 2015'),
        'aor_early_anc4_parity_2_3': Parameter(
            Types.LIST, 'adjusted odds ratio of EANC4+ in women with a parity of 2-3'),
        'aor_early_anc4_parity_4_5': Parameter(
            Types.LIST, 'adjusted odds ratio of EANC4+ in women with a parity of 4-5'),
        'aor_early_anc4_parity_6+': Parameter(
            Types.LIST, 'adjusted odds ratio of EANC4+ in women with a parity of 6+'),
        'aor_early_anc4_primary_edu': Parameter(
            Types.LIST, 'adjusted odds ratio of EANC4+ in women with primary education'),
        'aor_early_anc4_secondary_edu': Parameter(
            Types.LIST, 'adjusted odds ratio of EANC4+ in women with secondary education'),
        'aor_early_anc4_tertiary_edu': Parameter(
            Types.LIST, 'adjusted odds ratio of EANC4+ in women with tertiary education'),
        'aor_early_anc4_middle_wealth': Parameter(
            Types.LIST, 'adjusted odds ratio of EANC4+ in women in the middle wealth quintile'),
        'aor_early_anc4_richer_wealth': Parameter(
            Types.LIST, 'adjusted odds ratio of EANC4+ in women in the richer wealth quintile'),
        'aor_early_anc4_richest_wealth': Parameter(
            Types.LIST, 'adjusted odds ratio of EANC4+ in women in the richest wealth quintile'),
        'aor_early_anc4_married': Parameter(
            Types.LIST, 'adjusted odds ratio of EANC4+ in women who are married'),
        'aor_early_anc4_previously_married': Parameter(
            Types.LIST, 'adjusted odds ratio of EANC4+ in women who were previously married (divorced/widowed)'),
        'prob_late_initiation_anc4': Parameter(
            Types.LIST, 'probability a woman will undertake 4 or more ANC visits with the first being after 4 months'),
        'prob_early_initiation_anc_below4': Parameter(
            Types.LIST, 'probabilities a woman will attend fewer than 4 ANC visits but the first visit will occur '
                        'before month 4'),
        'prob_early_anc_at_facility_level_1_2': Parameter(
            Types.LIST, 'probabilities a woman will attend ANC 1 at facility levels 1 or 2'),

        # TREATMENT EFFECTS...
        'treatment_effect_ectopic_pregnancy_treatment': Parameter(
            Types.LIST, 'Treatment effect of ectopic pregnancy case management'),
        'treatment_effect_post_abortion_care': Parameter(
            Types.LIST, 'Treatment effect of post abortion care'),
        'treatment_effect_iron_def_ifa': Parameter(
            Types.LIST, 'treatment effect of iron supplementation on iron deficiency '),
        'treatment_effect_folate_def_ifa': Parameter(
            Types.LIST, 'treatment effect of folate supplementation on folate deficiency'),
        'treatment_effect_iron_folic_acid_anaemia': Parameter(
            Types.LIST, 'relative effect of daily iron and folic acid treatment on risk of maternal anaemia '),
        'treatment_effect_calcium_pre_eclamp': Parameter(
            Types.LIST, 'risk reduction of pre-eclampsia for women taking daily calcium supplementation'),
        'treatment_effect_gest_htn_calcium': Parameter(
            Types.LIST, 'Effect of calcium supplementation on risk of developing gestational hypertension'),
        'treatment_effect_anti_htns_progression': Parameter(
            Types.LIST, 'Effect of anti hypertensive medication in reducing the risk of progression from mild to severe'
                        ' hypertension'),
        'prob_glycaemic_control_diet_exercise': Parameter(
            Types.LIST, 'probability a womans GDM is controlled by diet and exercise during the first month of '
                        'treatment'),
        'prob_glycaemic_control_orals': Parameter(
            Types.LIST, 'probability a womans GDM is controlled by oral anti-diabetics during the first month of '
                        'treatment'),
        'prob_glycaemic_control_insulin': Parameter(
            Types.LIST, 'probability a womans GDM is controlled by insulin during the first month of '
                        'treatment'),
        'treatment_effect_gdm_case_management': Parameter(
            Types.LIST, 'Treatment effect of GDM case management on mothers risk of stillbirth '),
        'treatment_effect_still_birth_food_sups': Parameter(
            Types.LIST, 'risk reduction of still birth for women receiving nutritional supplements'),

    }

    PROPERTIES = {
        'ps_gestational_age_in_weeks': Property(Types.REAL, 'current gestational age, in weeks, of a womans '
                                                            'pregnancy'),
        'ps_date_of_anc1': Property(Types.DATE, 'Date first ANC visit is scheduled for'),
        'ps_ectopic_pregnancy': Property(Types.CATEGORICAL, 'Whether a womans is experiencing ectopic pregnancy and'
                                                            ' its current state',
                                         categories=['none', 'not_ruptured', 'ruptured']),
        'ps_multiple_pregnancy': Property(Types.BOOL, 'Whether a womans is pregnant with multiple fetuses'),
        'ps_placenta_praevia': Property(Types.BOOL, 'Whether a womans pregnancy will be complicated by placenta'
                                                    'praevia'),
        'ps_syphilis': Property(Types.BOOL, 'Whether a womans has syphilis during pregnancy'),
        'ps_deficiencies_in_pregnancy': Property(Types.INT, 'bitset column, stores types of anaemia causing '
                                                            'deficiencies in pregnancy'),
        'ps_anaemia_in_pregnancy': Property(Types.CATEGORICAL, 'Whether a woman has anaemia in pregnancy and its '
                                                               'severity',
                                            categories=['none', 'mild', 'moderate', 'severe']),
        'ps_will_initiate_anc4_early': Property(Types.BOOL, 'Whether this womans is predicted to attend 4 or more '
                                                            'antenatal care visits during her pregnancy'),
        'ps_anc4': Property(Types.BOOL, 'Whether this womans is predicted to attend 4 or more antenatal care visits '
                                        'during her pregnancy'),
        'ps_abortion_complications': Property(Types.INT, 'Bitset column holding types of abortion complication'),
        'ps_prev_spont_abortion': Property(Types.BOOL, 'Whether this woman has had any previous pregnancies end in '
                                                       'spontaneous abortion'),
        'ps_prev_stillbirth': Property(Types.BOOL, 'Whether this woman has had any previous pregnancies end in '
                                                   'still birth'),
        'ps_htn_disorders': Property(Types.CATEGORICAL, 'if this woman suffers from a hypertensive disorder of '
                                                        'pregnancy',
                                     categories=['none', 'gest_htn', 'severe_gest_htn', 'mild_pre_eclamp',
                                                 'severe_pre_eclamp', 'eclampsia']),
        'ps_prev_pre_eclamp': Property(Types.BOOL, 'whether this woman has experienced pre-eclampsia in a previous '
                                                   'pregnancy'),
        'ps_gest_diab': Property(Types.CATEGORICAL, 'whether this woman is experiencing gestational diabetes',
                                 categories=['none', 'uncontrolled', 'controlled']),
        'ps_prev_gest_diab': Property(Types.BOOL, 'whether this woman has ever suffered from gestational diabetes '
                                                  'during a previous pregnancy'),
        'ps_placental_abruption': Property(Types.BOOL, 'Whether this woman is experiencing placental abruption'),
        'ps_antepartum_haemorrhage': Property(Types.CATEGORICAL, 'severity of this womans antepartum haemorrhage',
                                              categories=['none', 'mild_moderate', 'severe']),
        'ps_premature_rupture_of_membranes': Property(Types.BOOL, 'whether this woman has experience rupture of '
                                                                  'membranes before the onset of labour. If this is '
                                                                  '<37 weeks from gestation the woman has preterm '
                                                                  'premature rupture of membranes'),
        'ps_chorioamnionitis': Property(Types.BOOL, 'Whether a womans is experiencing chorioamnionitis'),
        'ps_emergency_event': Property(Types.BOOL, 'signifies a woman in undergoing an acute emergency event in her '
                                                   'pregnancy- used to consolidated care seeking in the instance of '
                                                   'multiple complications')
    }

    def read_parameters(self, data_folder):

        parameter_dataframe = pd.read_excel(Path(self.resourcefilepath) / 'ResourceFile_PregnancySupervisor.xlsx',
                                            sheet_name='parameter_values')
        self.load_parameters_from_dataframe(parameter_dataframe)

        # For the first period (2010-2015) we use the first value in each list as a parameter
        for key, value in self.parameters.items():
            self.current_parameters[key] = self.parameters[key][0]

        # Here we map 'disability' parameters to associated DALY weights to be passed to the health burden module.
        # Currently this module calculates and reports all DALY weights from all maternal modules
        if 'HealthBurden' in self.sim.modules.keys():
            self.parameters['ps_daly_weights'] = \
                {'abortion': self.sim.modules['HealthBurden'].get_daly_weight(352),
                 'abortion_haem': self.sim.modules['HealthBurden'].get_daly_weight(339),
                 'abortion_sep': self.sim.modules['HealthBurden'].get_daly_weight(340),
                 'ectopic': self.sim.modules['HealthBurden'].get_daly_weight(351),
                 'ectopic_rupture': self.sim.modules['HealthBurden'].get_daly_weight(338),
                 'mild_mod_aph': self.sim.modules['HealthBurden'].get_daly_weight(339),
                 'severe_aph': self.sim.modules['HealthBurden'].get_daly_weight(338),
                 'chorio': self.sim.modules['HealthBurden'].get_daly_weight(340),
                 'mild_anaemia': self.sim.modules['HealthBurden'].get_daly_weight(476),
                 'mild_anaemia_pp': self.sim.modules['HealthBurden'].get_daly_weight(476),
                 'moderate_anaemia': self.sim.modules['HealthBurden'].get_daly_weight(480),
                 'moderate_anaemia_pp': self.sim.modules['HealthBurden'].get_daly_weight(478),
                 'severe_anaemia': self.sim.modules['HealthBurden'].get_daly_weight(478),
                 'severe_anaemia_pp': self.sim.modules['HealthBurden'].get_daly_weight(478),
                 'eclampsia': self.sim.modules['HealthBurden'].get_daly_weight(861),
                 'hypertension': self.sim.modules['HealthBurden'].get_daly_weight(343),
                 'gest_diab': self.sim.modules['HealthBurden'].get_daly_weight(971),
                 'obstructed_labour': self.sim.modules['HealthBurden'].get_daly_weight(348),
                 'uterine_rupture': self.sim.modules['HealthBurden'].get_daly_weight(338),
                 'sepsis': self.sim.modules['HealthBurden'].get_daly_weight(340),
                 'mild_mod_pph': self.sim.modules['HealthBurden'].get_daly_weight(339),
                 'severe_pph': self.sim.modules['HealthBurden'].get_daly_weight(338),
                 'secondary_pph': self.sim.modules['HealthBurden'].get_daly_weight(339),
                 'vesicovaginal_fistula': self.sim.modules['HealthBurden'].get_daly_weight(349),
                 'rectovaginal_fistula': self.sim.modules['HealthBurden'].get_daly_weight(350),
                 }

        # Finally we generate a local variable containing only the parameters for 2010-2015 (this is overridden at 2015)

    def initialise_population(self, population):

        df = population.props

        df.loc[df.is_alive, 'ps_gestational_age_in_weeks'] = 0
        df.loc[df.is_alive, 'ps_date_of_anc1'] = pd.NaT
        df.loc[df.is_alive, 'ps_ectopic_pregnancy'] = 'none'
        df.loc[df.is_alive, 'ps_placenta_praevia'] = False
        df.loc[df.is_alive, 'ps_multiple_pregnancy'] = False
        df.loc[df.is_alive, 'ps_syphilis'] = False
        df.loc[df.is_alive, 'ps_deficiencies_in_pregnancy'] = 0
        df.loc[df.is_alive, 'ps_anaemia_in_pregnancy'] = 'none'
        # df.loc[df.is_alive, 'ps_will_initiate_anc4_early'] = False
        df.loc[df.is_alive, 'ps_anc4'] = False
        df.loc[df.is_alive, 'ps_abortion_complications'] = 0
        df.loc[df.is_alive, 'ps_prev_spont_abortion'] = False
        df.loc[df.is_alive, 'ps_prev_stillbirth'] = False
        df.loc[df.is_alive, 'ps_htn_disorders'] = 'none'
        df.loc[df.is_alive, 'ps_prev_pre_eclamp'] = False
        df.loc[df.is_alive, 'ps_gest_diab'] = 'none'
        df.loc[df.is_alive, 'ps_prev_gest_diab'] = False
        df.loc[df.is_alive, 'ps_placental_abruption'] = False
        df.loc[df.is_alive, 'ps_antepartum_haemorrhage'] = 'none'
        df.loc[df.is_alive, 'ps_premature_rupture_of_membranes'] = False
        df.loc[df.is_alive, 'ps_chorioamnionitis'] = False
        df.loc[df.is_alive, 'ps_emergency_event'] = False

        # This bitset property stores nutritional deficiencies that can occur in the antenatal period
        self.deficiencies_in_pregnancy = BitsetHandler(self.sim.population, 'ps_deficiencies_in_pregnancy',
                                                       ['iron', 'b12', 'folate'])

        # This bitset property stores 'types' of complication that can occur after an abortion
        self.abortion_complications = BitsetHandler(self.sim.population, 'ps_abortion_complications',
                                                    ['sepsis', 'haemorrhage', 'injury', 'other'])

        # Here we set properties in the population that effect the rates of complications in the baseline year
        reproductive_age_women = df.is_alive & (df.sex == 'F') & (df.age_years > 14) & (df.age_years < 50)

        previous_miscarriage = pd.Series(
            self.rng.random_sample(len(reproductive_age_women.loc[reproductive_age_women])) <
            self.current_parameters['prob_previous_miscarriage_at_baseline'],
            index=reproductive_age_women.loc[reproductive_age_women].index)

        df.loc[previous_miscarriage.loc[previous_miscarriage].index, 'ps_prev_spont_abortion'] = True

    def initialise_simulation(self, sim):

        # Register and schedule the PregnancySupervisorEvent
        sim.schedule_event(PregnancySupervisorEvent(self),
                           sim.date + DateOffset(days=0))

        # Register and schedule logging event
        sim.schedule_event(PregnancyLoggingEvent(self),
                           sim.date + DateOffset(years=1))

        # Register and schedule the parameter update event
        sim.schedule_event(ParameterUpdateEvent(self),
                           Date(2015, 1, 1))

        # ==================================== LINEAR MODEL EQUATIONS =================================================
<<<<<<< HEAD
        # Here we scale linear models according to distribution of predictors in the dataframe at baseline
        params = self.current_parameters

        # First we define the target intercept values for each model and store as dictionaries
        target_intercepts_other = {'placenta_praevia': params['prob_placenta_praevia'],
                                   'maternal_anaemia': params['baseline_prob_anaemia_per_month'],
                                   'gest_diab': params['prob_gest_diab_per_month'],
                                   'gest_htn': params['prob_gest_htn_per_month'],
                                   'pre_eclampsia': params['prob_pre_eclampsia_per_month'],
                                   'placental_abruption': params['prob_placental_abruption_per_month'],
                                   'antenatal_stillbirth': params['prob_still_birth_per_month'],
                                   'early_initiation_anc4': params['odds_early_init_anc4']}

        target_intercepts_sa = {'ga_4': params['prob_spontaneous_abortion_per_month'][0],
                                'ga_8': params['prob_spontaneous_abortion_per_month'][1],
                                'ga_13': params['prob_spontaneous_abortion_per_month'][2],
                                'ga_17': params['prob_spontaneous_abortion_per_month'][3],
                                'ga_22': params['prob_spontaneous_abortion_per_month'][4]}

        target_intercepts_ptl = {'ga_22': params['baseline_prob_early_labour_onset'][0],
                                 'ga_27': params['baseline_prob_early_labour_onset'][1],
                                 'ga_31': params['baseline_prob_early_labour_onset'][2],
                                 'ga_35': params['baseline_prob_early_labour_onset'][3]}

        # Then create dictionaries storing some non scaled intercept - i.e. 1, next to each model
        unscaled_intercepts = dict()
        sa_unscaled_intercepts = dict()
        ptl_unscaled_intercepts = dict()

        for key in target_intercepts_other.keys():
            unscaled_intercepts.update({key: 1.0})
        for key in target_intercepts_sa.keys():
            sa_unscaled_intercepts.update({key: 1.0})
        for key in target_intercepts_ptl.keys():
            ptl_unscaled_intercepts.update({key: 1.0})

        # Define functions that generate linear models with a given dictionary of intercept valyues
        def make_linear_models_standard_intercepts(intercept_dict):
            """
            Creates linear models with provided intercepts
            :param intercept_list: intercepts for models (list)
            :return: linear_models dict.
            """
            linear_models_standard_intercepts = {
                # This equation calculates a womans risk of placenta praevia (placenta partially/completely covers the
                # cervix). This risk is applied once per pregnancy
                'placenta_praevia': LinearModel(
                    LinearModelType.MULTIPLICATIVE,
                    intercept_dict['placenta_praevia'],
                    Predictor('la_previous_cs_delivery').when(True, params['rr_placenta_praevia_previous_cs'])),

                # This equation calculates a womans monthly risk of developing anaemia during her pregnancy. This is
                # currently influenced by nutritional deficiencies and malaria status
                'maternal_anaemia': LinearModel(
                    LinearModelType.MULTIPLICATIVE,
                    intercept_dict['maternal_anaemia'],
                    Predictor('ps_deficiencies_in_pregnancy').apply(
                        lambda x: params['rr_anaemia_if_iron_deficient']
                        if x & self.deficiencies_in_pregnancy.element_repr('iron') else 1),
                    Predictor('ps_deficiencies_in_pregnancy').apply(
                        lambda x: params['rr_anaemia_if_folate_deficient']
                        if x & self.deficiencies_in_pregnancy.element_repr('folate') else 1),
                    Predictor('ps_deficiencies_in_pregnancy').apply(
                        lambda x: params['rr_anaemia_if_b12_deficient']
                        if x & self.deficiencies_in_pregnancy.element_repr('b12') else 1),
                    Predictor('ma_is_infected').when(True, params['rr_anaemia_maternal_malaria']),
                    Predictor().when('hv_inf & (hv_art != "not")', params['rr_anaemia_hiv_no_art']),
                    Predictor('ac_receiving_iron_folic_acid').when(True, params['treatment_effect_iron_folic_acid_'
                                                                                'anaemia'])),

                # This equation calculates a womans monthly risk of developing gestational diabetes
                # during her pregnancy.This is currently influenced by obesity
                'gest_diab': LinearModel(
                    LinearModelType.MULTIPLICATIVE,
                    intercept_dict['gest_diab'],
                    Predictor('li_bmi').when('4', params['rr_gest_diab_obesity'])
                                       .when('5', params['rr_gest_diab_obesity'])),

                # This equation calculates a womans monthly risk of developing gestational hypertension
                # during her pregnancy. This is currently influenced receipt of calcium supplementation
                'gest_htn': LinearModel(
                    LinearModelType.MULTIPLICATIVE,
                    intercept_dict['gest_htn'],
                    Predictor('li_bmi').when('4', params['rr_gest_htn_obesity'])
                                       .when('5', params['rr_gest_htn_obesity']),
                    Predictor('ac_receiving_calcium_supplements').when(True, params['treatment_effect_gest_htn_'
                                                                                    'calcium'])),

                # This equation calculates a womans monthly risk of developing pre-eclampsia during her pregnancy.
                # This is
                # currently influenced by receipt of calcium supplementation
                'pre_eclampsia': LinearModel(
                    LinearModelType.MULTIPLICATIVE,
                    intercept_dict['pre_eclampsia'],
                    Predictor('li_bmi').when('4', params['rr_pre_eclampsia_obesity'])
                                       .when('5', params['rr_pre_eclampsia_obesity']),
                    Predictor('ps_multiple_pregnancy').when(True, params['rr_pre_eclampsia_multiple_pregnancy']),
                    Predictor('nc_hypertension').when(True, params['rr_pre_eclampsia_chronic_htn']),
                    Predictor('nc_diabetes').when(True, params['rr_pre_eclampsia_diabetes_mellitus']),
                    Predictor('ac_receiving_calcium_supplements').when(True, params['treatment_effect_calcium_pre_'
                                                                                    'eclamp'])),

                # This equation calculates a womans monthly risk of developing placental abruption
                # during her pregnancy.
                'placental_abruption': LinearModel(
                    LinearModelType.MULTIPLICATIVE,
                    intercept_dict['placental_abruption'],
                    Predictor('la_previous_cs_delivery').when(True, params['rr_placental_abruption_previous_cs']),
                    Predictor('ps_htn_disorders').when('mild_pre_eclamp', params['rr_placental_abruption_hypertension'])
                                                 .when('gest_htn', params['rr_placental_abruption_hypertension'])
                                                 .when('severe_gest_htn', params['rr_placental_abruption_hypertension'])
                                                 .when('severe_pre_eclamp', params['rr_placental_abruption_'
                                                                                   'hypertension'])),


                # This equation calculates a womans monthly risk of antenatal still birth
                'antenatal_stillbirth': LinearModel(
                    LinearModelType.MULTIPLICATIVE,
                    intercept_dict['antenatal_stillbirth'],
                    Predictor('ps_gestational_age_in_weeks').when('41', params['rr_still_birth_ga_41']),
                    Predictor('ps_gestational_age_in_weeks').when('42', params['rr_still_birth_ga_42']),
                    Predictor('ps_gestational_age_in_weeks').when('>42', params['rr_still_birth_ga_>42']),
                    Predictor('ps_htn_disorders').when('mild_pre_eclamp', params['rr_still_birth_pre_eclampsia'])
                                                 .when('severe_pre_eclamp', params['rr_still_birth_eclampsia'])
                                                 .when('eclampsia', params['rr_still_birth_pre_eclampsia'])
                                                 .when('gest_htn', params['rr_still_birth_gest_htn'])
                                                 .when('severe_gest_htn', params['rr_still_birth_gest_htn']),
                    Predictor('ps_antepartum_haemorrhage').when('!= "none"', params['rr_still_birth_aph']),
                    Predictor('ps_chorioamnionitis').when(True, params['rr_still_birth_chorio']),
                    Predictor('nc_hypertension').when(True, params['rr_still_birth_chronic_htn']),
                    Predictor('ps_gest_diab').when('uncontrolled', params['rr_still_birth_gest_diab']),
                    Predictor().when('(ps_gest_diab == "controlled ") & (ac_gest_diab_on_treatment != "none")',
                                     params['rr_still_birth_gest_diab'] * params['treatment_effect_gdm_case_'
                                                                                 'management']),
                    Predictor('ma_is_infected').when(True, params['rr_still_birth_maternal_malaria']),
                    Predictor('nc_diabetes').when(True, params['rr_still_birth_diab_mellitus']),
                    Predictor('ps_syphilis').when(True, params['rr_still_birth_maternal_syphilis'])),

                # This equation calculates a the probability a woman will attend at least 4 ANC contacts during her
                # pregnancy - derived from Wingstons analysis of DHS data
                'early_initiation_anc4': LinearModel(
                    LinearModelType.LOGISTIC,
                    intercept_dict['early_initiation_anc4'],
                    Predictor('age_years').when('.between(19,25)', params['aor_early_anc4_20_24'])
                                          .when('.between(24,30)', params['aor_early_anc4_25_29'])
                                          .when('.between(29,35)', params['aor_early_anc4_30_34'])
                                          .when('.between(34,40)', params['aor_early_anc4_35_39'])
                                          .when('.between(39,45)', params['aor_early_anc4_40_44'])
                                          .when('.between(44,50)', params['aor_early_anc4_45_49']),
                    Predictor('year', external=True).when('<2015', params['aor_early_anc4_2010'])
                                                    .when('>2014', params['aor_early_anc4_2015']),
                    Predictor('la_parity').when('.between(1,4)', params['aor_early_anc4_parity_2_3'])
                                          .when('.between(3,6)', params['aor_early_anc4_parity_4_5'])
                                          .when('>5', params['aor_early_anc4_parity_6+']),
                    Predictor('li_ed_lev').when('2', params['aor_early_anc4_primary_edu'])
                                          .when('3', params['aor_early_anc4_secondary_edu']),
                    Predictor('li_wealth').when('1', params['aor_early_anc4_richest_wealth'])
                                          .when('2', params['aor_early_anc4_richer_wealth'])
                                          .when('3', params['aor_early_anc4_middle_wealth']),
                    Predictor('li_mar_stat').when('2', params['aor_early_anc4_married'])
                                            .when('3', params['aor_early_anc4_previously_married']))}

            return linear_models_standard_intercepts

        # As some models use predictors as a proxy intercept they are defined separately
        def make_spontaneous_abortion_linear_model(intercept_dict):
            spontaneous_abortion_linear_model = {
             # This equation calculates a womans monthly risk of spontaneous abortion (miscarriage) and is applied
             # monthly until 28 weeks gestation
             'spontaneous_abortion': LinearModel(
                    LinearModelType.MULTIPLICATIVE,
                    1,
                    Predictor('ps_gestational_age_in_weeks').when(4, intercept_dict['ga_4'])
                                                            .when(8, intercept_dict['ga_8'])
                                                            .when(13, intercept_dict['ga_13'])
                                                            .when(17, intercept_dict['ga_17'])
                                                            .when(22, intercept_dict['ga_22']),
                    Predictor('ps_prev_spont_abortion').when(True, params['rr_spont_abortion_prev_sa']),
                    Predictor('age_years').when('>34', params['rr_spont_abortion_age_35'])
                                          .when('.between(30,35)', params['rr_spont_abortion_age_31_34']))}

            return spontaneous_abortion_linear_model

        def make_ptl_linear_model(intercept_dict):
            ptl_model = {
                'early_onset_labour': LinearModel(
                    LinearModelType.MULTIPLICATIVE,
                    1,
                    Predictor('ps_gestational_age_in_weeks').when(22, intercept_dict['ga_22'])
                                                            .when(27, intercept_dict['ga_27'])
                                                            .when(31, intercept_dict['ga_31'])
                                                            .when(35, intercept_dict['ga_35']),
                    Predictor('ps_premature_rupture_of_membranes').when(True, params['rr_preterm_labour_post_prom']),
                    Predictor().when('ps_anaemia_in_pregnancy != "none"', params['rr_preterm_labour_anaemia']),
                    Predictor('ma_is_infected').when(True, params['rr_preterm_labour_malaria']),
                    Predictor('ps_multiple_pregnancy').when(True, params['rr_preterm_labour_multiple_pregnancy']))
            }
            return ptl_model

        # Call the above functions to generate the unscaled models
        linear_models_standard_intercepts = make_linear_models_standard_intercepts(unscaled_intercepts)
        sa_lm = make_spontaneous_abortion_linear_model(sa_unscaled_intercepts)
        ptl_lm = make_ptl_linear_model(ptl_unscaled_intercepts)

        # Creat a function that returns a scaled intercept from the target intercept according to the distribution of
        # predictor variables within the dataframe
        def get_scaled_intercept(model, target_intercept):
            df = self.sim.population.props
            unscaled_lm = model
            target_mean = target_intercept
            actual_mean = unscaled_lm.predict(df.loc[df.is_alive & (df.sex == 'F') & (df.age_years > 14) &
                                                     (df.age_years < 49)], year=self.sim.date.year).mean()
            scaled_intercept = 1.0 * (target_mean / actual_mean) \
                if (target_mean != 0 and actual_mean != 0 and ~np.isnan(actual_mean)) else 1.0

            return scaled_intercept

        # Then we create the models with the newly scaled intercepts
        scaled_intercepts_sa_dict = dict()
        for k in target_intercepts_sa:
            scaled_intercepts_sa_dict.update({k: get_scaled_intercept(sa_lm['spontaneous_abortion'],
                                                                      target_intercepts_sa[k])})
        scaled_sa_model = make_spontaneous_abortion_linear_model(scaled_intercepts_sa_dict)

        scaled_intercepts_ptl_dict = dict()
        for k in target_intercepts_ptl:
            scaled_intercepts_ptl_dict.update({k: get_scaled_intercept(ptl_lm['early_onset_labour'],
                                                                       target_intercepts_ptl[k])})
        scaled_ptl_model = make_ptl_linear_model(scaled_intercepts_ptl_dict)

        scaled_intercepts_other_dict = dict()
        for model_name, model in zip(linear_models_standard_intercepts.keys(),
                                     linear_models_standard_intercepts.values()):
            scaled_intercepts_other_dict.update({model_name: get_scaled_intercept(model,
                                                                                  target_intercepts_other[model_name])})

        scaled_linear_models = make_linear_models_standard_intercepts(scaled_intercepts_other_dict)

        # Define any models that dont need to be scaled at baseline
        models_not_needing_scaling = {
=======
        # All linear equations used in this module are stored within the ps_linear_equations parameter below

        # TODO: process of 'selection' of important predictors in linear equations is ongoing, a linear model that
        #  is empty of predictors at the end of this process will be converted to a set probability
        params = self.parameters

        params['ps_linear_equations'] = {

            # This equation calculates a womans risk of her current pregnancy being ectopic (implantation of the
            # embryo outside of the uterus). This risk is applied once per pregnancy
            'ectopic': LinearModel(
                LinearModelType.MULTIPLICATIVE,
                params['prob_ectopic_pregnancy'],
                Predictor('li_tob').when(True, params['rr_ectopic_smoker'])),

            # This equation is used to determine her current pregnancy will be twins. This risk is applied once per
            # pregnancy
            'multiples': LinearModel(
                LinearModelType.MULTIPLICATIVE,
                params['prob_multiples']),

            # This equation calculates a womans risk of placenta praevia (placenta partially/completely covers the
            # cervix). This risk is applied once per pregnancy
            'placenta_praevia': LinearModel(
                LinearModelType.MULTIPLICATIVE,
                params['prob_placenta_praevia']),

            # This equation calculates a womans monthly risk of spontaneous abortion (miscarriage) and is applied
            # monthly until 28 weeks gestation
            'spontaneous_abortion': LinearModel(
                LinearModelType.MULTIPLICATIVE,
                params['prob_spontaneous_abortion_per_month'],
                Predictor('ps_prev_spont_abortion').when(True, params['rr_spont_abortion_prev_sa']),
                Predictor('age_years').when('>34', params['rr_spont_abortion_age_35'])
                                      .when('.between(31, 34)', params['rr_spont_abortion_age_31_34'])),

            # This equation calculates a womans monthly risk of induced abortion and is applied monthly until 28 weeks
            # gestation
            'induced_abortion': LinearModel(
                LinearModelType.MULTIPLICATIVE,
                params['prob_induced_abortion_per_month']),

            # This equation calculates a womans monthly risk of labour onsetting prior to her 'assigned' due date.
            # This drives preterm birth rates
            'early_onset_labour': LinearModel(
                LinearModelType.MULTIPLICATIVE,
                params['baseline_prob_early_labour_onset'],
                Predictor('ps_premature_rupture_of_membranes').when(True, params['rr_preterm_labour_post_prom']),
                Predictor('ac_receiving_calcium_supplements').when(True, params['treatment_effect_calcium_ptl'])),
            #   Predictor('ps_chorioamnionitis').when('histological', params['rr_preterm_labour_chorio'])
            #                                     .when('clinical', params['rr_preterm_labour_chorio'])),

            # This equation calculates a womans monthly risk of developing anaemia during her pregnancy. This is
            # currently influenced by nutritional deficiencies and malaria status
            'maternal_anaemia': LinearModel(
                LinearModelType.MULTIPLICATIVE,
                params['baseline_prob_anaemia_per_month'],
                Predictor('ps_deficiencies_in_pregnancy').apply(
                    lambda x: params['rr_anaemia_if_iron_deficient']
                    if x & self.deficiencies_in_pregnancy.element_repr('iron') else 1),
                Predictor('ps_deficiencies_in_pregnancy').apply(
                    lambda x: params['rr_anaemia_if_folate_deficient']
                    if x & self.deficiencies_in_pregnancy.element_repr('folate') else 1),
                Predictor('ps_deficiencies_in_pregnancy').apply(
                    lambda x: params['rr_anaemia_if_b12_deficient']
                    if x & self.deficiencies_in_pregnancy.element_repr('b12') else 1)),
            #     Predictor('ma_is_infected').when(True, params['rr_anaemia_maternal_malaria'])),

            # This equation calculates a womans monthly risk of developing pre-eclampsia during her pregnancy. This is
            # currently influenced by receipt of calcium supplementation
            'pre_eclampsia': LinearModel(
                LinearModelType.MULTIPLICATIVE,
                params['prob_pre_eclampsia_per_month'],
                Predictor('ac_receiving_calcium_supplements').when(True, params['treatment_effect_calcium_pre_'
                                                                                'eclamp'])),

            # This equation calculates a womans monthly risk of developing gestational hypertension
            # during her pregnancy. This is currently influenced receipt of calcium supplementation
            'gest_htn': LinearModel(
                LinearModelType.MULTIPLICATIVE,
                params['prob_gest_htn_per_month'],
                Predictor('ac_receiving_calcium_supplements').when(True, params['treatment_effect_gest_htn_calcium'])),

            # This equation calculates a womans monthly risk of developing gestational diabetes
            # during her pregnancy.This is currently influenced by obesity
            'gest_diab': LinearModel(
                LinearModelType.MULTIPLICATIVE,
                params['prob_gest_diab_per_month'],
                Predictor('li_bmi', conditions_are_mutually_exclusive=True)
                .when('4', params['rr_gest_diab_obesity'])
                .when('5', params['rr_gest_diab_obesity'])),

            # This equation calculates a womans monthly risk of developing placental abruption
            # during her pregnancy.
            'placental_abruption': LinearModel(
                LinearModelType.MULTIPLICATIVE,
                params['prob_placental_abruption_per_month']),
>>>>>>> 623e570e

            # This equation calculates a womans monthly risk of developing antepartum haemorrhage during her pregnancy.
            # APH can only occur in the presence of one of two preceding causes (placenta praevia and placental
            # abruption) hence the use of an additive model
            'antepartum_haem': LinearModel(
                LinearModelType.ADDITIVE,
                0,
                Predictor('ps_placenta_praevia').when(True, params['prob_aph_placenta_praevia']),
                Predictor('ps_placental_abruption').when(True, params['prob_aph_placental_abruption'])),

<<<<<<< HEAD
=======
            # This equation calculates a womans monthly risk of developing premature rupture of membranes during her
            # pregnancy.
            'premature_rupture_of_membranes': LinearModel(
                LinearModelType.MULTIPLICATIVE,
                params['prob_prom_per_month']),

            # This equation calculates a womans risk of developing chorioamnionitis following PROM .
            'chorioamnionitis': LinearModel(
                LinearModelType.MULTIPLICATIVE,
                params['prob_chorioamnionitis'],
                Predictor('ps_premature_rupture_of_membranes').when(True, params['rr_chorio_post_prom'])),

            # This equation calculates a womans monthly risk of antenatal still birth
            'antenatal_stillbirth': LinearModel(
                LinearModelType.MULTIPLICATIVE,
                params['prob_still_birth_per_month'],
                Predictor('ps_gest_diab').when('uncontrolled', params['rr_still_birth_gest_diab']),
                Predictor().when('(ps_gest_diab == "controlled ") & (ac_gest_diab_on_treatment != "none")',
                                 (params['rr_still_birth_gest_diab'] * params['treatment_effect_gdm_case_management'])),
                Predictor('ps_htn_disorders', conditions_are_mutually_exclusive=True)
                .when('mild_pre_eclamp', params['rr_still_birth_mild_pre_eclamp'])
                .when('gest_htn', params['rr_still_birth_gest_htn'])
                .when('severe_gest_htn', params['rr_still_birth_severe_gest_htn'])
                .when('severe_pre_eclamp', params['rr_still_birth_severe_pre_eclamp'])),
            #    Predictor('ma_is_infected').when(True, params['rr_still_birth_maternal_malaria'])),
>>>>>>> 623e570e

            # This equation calculates a risk of dying after ectopic pregnancy and is mitigated by treatment
            'ectopic_pregnancy_death': LinearModel(
                LinearModelType.MULTIPLICATIVE,
                params['prob_ectopic_pregnancy_death'],
                Predictor('ac_ectopic_pregnancy_treated').when(True, params['treatment_effect_ectopic_pregnancy_'
                                                                            'treatment'])),

            # This equation calculates a risk of dying after complications following an induced abortion. It is reduced
            # by treatment
            'induced_abortion_death': LinearModel(
                LinearModelType.MULTIPLICATIVE,
                params['prob_induced_abortion_death'],
                Predictor('ac_post_abortion_care_interventions').when('>0',
                                                                      params['treatment_effect_post_abortion_care'])),

            # This equation calculates a risk of dying after complications following a spontaneous abortion. It is
            # reduced by treatment
            'spontaneous_abortion_death': LinearModel(
                LinearModelType.MULTIPLICATIVE,
                params['prob_spontaneous_abortion_death'],
                Predictor('ac_post_abortion_care_interventions').when('>0',
                                                                      params['treatment_effect_post_abortion_care'])),
        }

        # And store all models within the same dictionary file
        self.ps_linear_models.update(scaled_sa_model)
        self.ps_linear_models.update(scaled_ptl_model)
        self.ps_linear_models.update(scaled_linear_models)
        self.ps_linear_models.update(models_not_needing_scaling)

    def on_birth(self, mother_id, child_id):
        df = self.sim.population.props

        df.at[child_id, 'ps_gestational_age_in_weeks'] = 0
        df.at[child_id, 'ps_date_of_anc1'] = pd.NaT
        df.at[child_id, 'ps_ectopic_pregnancy'] = 'none'
        df.at[child_id, 'ps_placenta_praevia'] = False
        df.at[child_id, 'ps_multiple_pregnancy'] = False
        df.at[child_id, 'ps_syphilis'] = False
        df.at[child_id, 'ps_deficiencies_in_pregnancy'] = 0
        df.at[child_id, 'ps_anaemia_in_pregnancy'] = 'none'
        #df.at[child_id, 'ps_will_initiate_anc4_early'] = False
        df.at[child_id, 'ps_anc4'] = False
        df.at[child_id, 'ps_abortion_complications'] = 0
        df.at[child_id, 'ps_prev_spont_abortion'] = False
        df.at[child_id, 'ps_prev_stillbirth'] = False
        df.at[child_id, 'ps_htn_disorders'] = 'none'
        df.at[child_id, 'ps_prev_pre_eclamp'] = False
        df.at[child_id, 'ps_gest_diab'] = 'none'
        df.at[child_id, 'ps_prev_gest_diab'] = False
        df.at[child_id, 'ps_placental_abruption'] = False
        df.at[child_id, 'ps_antepartum_haemorrhage'] = 'none'
        df.at[child_id, 'ps_premature_rupture_of_membranes'] = False
        df.at[child_id, 'ps_chorioamnionitis'] = False
        df.at[child_id, 'ps_emergency_event'] = False

    def further_on_birth_pregnancy_supervisor(self, mother_id):
        """
        This function is called by the on_birth function of NewbornOutcomes module. This function contains additional
        code related to the pregnancy supervisor module that should be ran on_birth for all births - it has been
        parcelled into functions to ensure each modules (pregnancy,antenatal care, labour, newborn, postnatal) on_birth
        code is ran in the correct sequence (as this can vary depending on how modules are registered)
        :param mother_id: mothers individual id
        """
        df = self.sim.population.props
        mni = self.mother_and_newborn_info

        if df.at[mother_id, 'is_alive']:
            # We reset all womans gestational age when they deliver as they are no longer pregnant
            df.at[mother_id, 'ps_gestational_age_in_weeks'] = 0
            df.at[mother_id, 'ps_date_of_anc1'] = pd.NaT

            # And store her anaemia status to calculate the prevalence of anaemia on birth
            logger.info(key='anaemia_on_birth', data={'mother': mother_id,
                                                      'anaemia_status': df.at[mother_id, 'ps_anaemia_in_pregnancy']})

            # We currently assume that hyperglycemia due to gestational diabetes resolves following birth
            if df.at[mother_id, 'ps_gest_diab'] != 'none':
                df.at[mother_id, 'ps_gest_diab'] = 'none'

                # We store the date of resolution for women who were aware of their diabetes (as the DALY weight only
                # occurs after diagnosis)
                if not pd.isnull(mni[mother_id]['gest_diab_onset']):
                    self.store_dalys_in_mni(mother_id, 'gest_diab_resolution')

    def on_hsi_alert(self, person_id, treatment_id):
        logger.debug(key='message', data='This is PregnancySupervisor, being alerted about a health system interaction '
                                         f'person {person_id} for: {treatment_id}')

    def report_daly_values(self):
        df = self.sim.population.props
        p = self.parameters['ps_daly_weights']
        mni = self.mother_and_newborn_info

        logger.debug(key='message', data='This is PregnancySupervisor reporting my health values')
        monthly_daly = dict()

        # First we define a function that calculates disability associated with 'acute' complications of pregnancy
        def acute_daly_calculation(person, complication):
            # We cycle through each complication for all women in the mni, if the condition has never ocurred then we
            # pass
            if pd.isnull(mni[person][f'{complication}_onset']):
                return

            # If the complication has onset within the last month...
            elif (self.sim.date - DateOffset(months=1)) <= mni[person][f'{complication}_onset'] <= self.sim.date:

                # We assume that any woman who experiences an acute event receives the whole weight for that daly
                monthly_daly[person] += p[f'{complication}']

                # Ensure some weight is assigned
                if mni[person][f'{complication}_onset'] != self.sim.date:
                    assert monthly_daly[person] > 0

                mni[person][f'{complication}_onset'] = pd.NaT

        # Next we define a function that calculates disability associated with 'chronic' complications of pregnancy
        def chronic_daly_calculations(person, complication):
            if pd.isnull(mni[person][f'{complication}_onset']):
                return
            else:
                if pd.isnull(mni[person][f'{complication}_resolution']):

                    # If the complication has not yet resolved, and started more than a month ago, the woman gets a
                    # months disability
                    if mni[person][f'{complication}_onset'] < (self.sim.date - DateOffset(months=1)):
                        weight = (p[f'{complication}'] / 365.25) * (365.25 / 12)
                        monthly_daly[person] += weight

                    # Otherwise, if the complication started this month she gets a daly weight relative to the number of
                    # days she has experience the complication
                    elif (self.sim.date - DateOffset(months=1)) <= mni[person][
                         f'{complication}_onset'] <= self.sim.date:
                        days_since_onset = pd.Timedelta((self.sim.date - mni[person][f'{complication}_onset']),
                                                        unit='d')
                        daly_weight = days_since_onset.days * (p[f'{complication}'] / 365.25)

                        monthly_daly[person] += daly_weight
                        assert monthly_daly[person] >= 0

                else:
                    # Its possible for a condition to resolve (via treatment) and onset within the same month
                    # (i.e. anaemia). If so, here we calculate how many days this month an individual has suffered
                    if mni[person][f'{complication}_resolution'] < mni[person][f'{complication}_onset']:

                        if (mni[person][f'{complication}_resolution'] == (self.sim.date - DateOffset(months=1))) and \
                          (mni[person][f'{complication}_onset'] == self.sim.date):
                            return

                        else:
                            # Calculate daily weight and how many days this woman hasnt had the complication
                            daily_weight = p[f'{complication}'] / 365.25
                            days_without_complication = pd.Timedelta((
                                mni[person][f'{complication}_onset'] - mni[person][f'{complication}_resolution']),
                                unit='d')

                            # Use the average days in a month to calculate how many days shes had the complication this
                            # month
                            avg_days_in_month = 365.25 / 12
                            days_with_comp = avg_days_in_month - days_without_complication.days

                            monthly_daly[person] += daily_weight * days_with_comp

                            assert monthly_daly[person] >= 0
                            mni[person][f'{complication}_resolution'] = pd.NaT

                    else:
                        # If the complication has truly resolved, check the dates make sense
                        assert mni[person][f'{complication}_resolution'] >= mni[person][f'{complication}_onset']

                        # We calculate how many days she has been free of the complication this month to determine how
                        # many days she has suffered from the complication this month
                        days_free_of_comp_this_month = pd.Timedelta((self.sim.date - mni[person][f'{complication}_'
                                                                                                 f'resolution']),
                                                                    unit='d')
                        mid_way_calc = (self.sim.date - DateOffset(months=1)) + days_free_of_comp_this_month
                        days_with_comp_this_month = pd.Timedelta((self.sim.date - mid_way_calc), unit='d')
                        daly_weight = days_with_comp_this_month.days * (p[f'{complication}'] / 365.25)
                        monthly_daly[person] += daly_weight

                        assert monthly_daly[person] >= 0
                        # Reset the dates to stop additional disability being applied
                        mni[person][f'{complication}_onset'] = pd.NaT
                        mni[person][f'{complication}_resolution'] = pd.NaT

        # Then for each alive person in the MNI we cycle through all the complications that can lead to disability and
        # calculate their individual daly weight for the month
        for person in list(mni):
            if df.at[person, 'is_alive']:
                monthly_daly[person] = 0

                for complication in ['abortion', 'abortion_haem', 'abortion_sep', 'ectopic', 'ectopic_rupture',
                                     'mild_mod_aph', 'severe_aph', 'chorio', 'eclampsia', 'obstructed_labour',
                                     'sepsis', 'uterine_rupture',  'mild_mod_pph', 'severe_pph', 'secondary_pph']:
                    acute_daly_calculation(complication=complication, person=person)

                for complication in ['hypertension', 'gest_diab', 'mild_anaemia', 'moderate_anaemia',
                                     'severe_anaemia', 'mild_anaemia_pp', 'moderate_anaemia_pp', 'severe_anaemia_pp',
                                     'vesicovaginal_fistula', 'rectovaginal_fistula']:
                    chronic_daly_calculations(complication=complication, person=person)

                if monthly_daly[person] > 1:
                    monthly_daly[person] = 1

                if mni[person]['delete_mni'] and (df.at[person, 'is_pregnant'] or
                                                  (df.at[person, 'ps_ectopic_pregnancy'] != 'none')):
                    mni[person]['delete_mni'] = False

                elif mni[person]['delete_mni'] and not df.at[person, 'is_pregnant'] and (df.at[person,
                                                                                               'ps_ectopic_pregnancy']
                                                                                         == 'none'):
                    del mni[person]

        daly_series = pd.Series(data=0, index=df.index[df.is_alive])
        daly_series[monthly_daly.keys()] = list(monthly_daly.values())

        return daly_series

    def store_dalys_in_mni(self, individual_id, mni_variable):
        """
        This function is called across the maternal health modules and stores onset/resolution dates for complications
        in an indiviudals MNI dictionary
        :param individual_id: individual_id
        :param mni_variable: key of mni dict being assigned
        :return:
        """

        mni = self.mother_and_newborn_info

        logger.debug(key='msg', data=f'{mni_variable} is being stored for mother {individual_id} on {self.sim.date}')
        mni[individual_id][f'{mni_variable}'] = self.sim.date

    def pregnancy_supervisor_property_reset(self, ind_or_df, id_or_index):
        """
        This function is called when properties housed in the PregnancySupervisorModule should be reset. For example
        following pregnancy loss
        :param ind_or_df: "individual/data_frame"(STR) whether this function has been called to reset properties for an
         individual row of the DF or a slice of the data frame
        :param id_or_index: pass the function either an individual ID (INT) or index of subset of data frame
        :return:
        """

        df = self.sim.population.props

        if ind_or_df == 'individual':
            set = df.at
        else:
            set = df.loc

        set[id_or_index, 'ps_gestational_age_in_weeks'] = 0
        set[id_or_index, 'ps_date_of_anc1'] = pd.NaT
        set[id_or_index, 'ps_multiple_pregnancy'] = False
        set[id_or_index, 'ps_placenta_praevia'] = False
        set[id_or_index, 'ps_syphilis'] = False
        set[id_or_index, 'ps_anaemia_in_pregnancy'] = 'none'
        #set[id_or_index, 'ps_will_initiate_anc4_early'] = False
        set[id_or_index, 'ps_anc4'] = False
        set[id_or_index, 'ps_htn_disorders'] = 'none'
        set[id_or_index, 'ps_gest_diab'] = 'none'
        set[id_or_index, 'ps_placental_abruption'] = False
        set[id_or_index, 'ps_antepartum_haemorrhage'] = 'none'
        set[id_or_index, 'ps_premature_rupture_of_membranes'] = False
        set[id_or_index, 'ps_chorioamnionitis'] = False
        set[id_or_index, 'ps_emergency_event'] = False
        self.deficiencies_in_pregnancy.unset(id_or_index, 'iron')
        self.deficiencies_in_pregnancy.unset(id_or_index, 'folate')
        self.deficiencies_in_pregnancy.unset(id_or_index, 'b12')

    def apply_linear_model(self, lm, df_slice):
        """
        Helper function will apply the linear model (lm) on the dataframe (df) to get a probability of some event
        happening to each individual. It then returns a series with same index with bools indicating the outcome based
        on the toss of the biased coin.
        :param lm: The linear model
        :param df_slice: The dataframe
        :return: Series with same index containing outcomes (bool)
        """

        return self.rng.random_sample(len(df_slice)) < lm.predict(df_slice,
                                                                  year=self.sim.date.year)

    def schedule_anc_one(self, individual_id, anc_month):
        """
        This functions calculates the correct date each woman will attend ANC and schedules the first ANC visit for
        newly pregnant women depending on their predicted month of attendance
        :param anc_month: month of pregnancy that woman will attend ANC 1
        :param individual_id: individual_id
        """
        df = self.sim.population.props
        params = self.current_parameters

        # Define the weeks of each month of pregnancy
        months_min_max = {1: [0, 4], 2: [5, 8], 3: [9, 13], 4: [14, 17], 5: [18, 22],
                          6: [23, 27], 7: [28, 31], 8: [32, 35], 9: [36, 40]}

        # As care seeking is applied at week 3 gestational age, women who seek care within month one must attend within
        # the next week
        if anc_month == 1:
            days_until_anc = self.rng.randint(0, 7)

        else:
            # Otherwise we draw a week between the min max weeks for predicted month of visit, and then a random day
            weeks_of_visit = (self.rng.randint(months_min_max[anc_month][0], months_min_max[anc_month][1]) - 3)
            days_until_anc = (weeks_of_visit * 7) + self.rng.randint(0, 6)

        first_anc_date = self.sim.date + DateOffset(days=days_until_anc)

        # We store that date as a property which is used by the HSI to ensure the event only runs when it
        # should
        df.at[individual_id, 'ps_date_of_anc1'] = first_anc_date
        logger.debug(key='msg', data=f'{individual_id} will attend ANC 1 in {anc_month} months on '
                                     f'{first_anc_date}')

        # We used a weighted draw to decide what facility level this woman will seek care at, as ANC is offered
        # at multiple levels

        facility_level = int(self.rng.choice([1, 2], p=params['prob_early_anc_at_facility_level_1_2']))

        from tlo.methods.care_of_women_during_pregnancy import (
            HSI_CareOfWomenDuringPregnancy_FirstAntenatalCareContact,
        )

        first_anc_appt = HSI_CareOfWomenDuringPregnancy_FirstAntenatalCareContact(
            self.sim.modules['CareOfWomenDuringPregnancy'], person_id=individual_id,
            facility_level_of_this_hsi=facility_level)

        self.sim.modules['HealthSystem'].schedule_hsi_event(first_anc_appt, priority=0,
                                                            topen=first_anc_date,
                                                            tclose=first_anc_date + DateOffset(days=3))

    def apply_risk_of_spontaneous_abortion(self, gestation_of_interest):
        """
        This function applies risk of spontaneous abortion to a slice of data frame and is called by
        PregnancySupervisorEvent. It calls the apply_risk_of_abortion_complications function for women who loose their
        pregnancy.
        :param gestation_of_interest: gestation in weeks
        """
        df = self.sim.population.props

        # We use the apply_linear_model to determine if any women will experience spontaneous miscarriage
        spont_abortion = self.apply_linear_model(
            self.ps_linear_models['spontaneous_abortion'],
            df.loc[df['is_alive'] & df['is_pregnant'] & (df['ps_gestational_age_in_weeks'] == gestation_of_interest) &
                   (df['ps_ectopic_pregnancy'] == 'none') & ~df['hs_is_inpatient']])

        # The apply_risk_of_abortion_complications function is called for women who lose their pregnancy. It resets
        # properties, set complications and care seeking
        for person in spont_abortion.loc[spont_abortion].index:
            logger.info(key='maternal_complication', data={'person': person,
                                                           'type': 'spontaneous_abortion',
                                                           'timing': 'antenatal'})

            self.apply_risk_of_abortion_complications(person, 'spontaneous_abortion')

    def apply_risk_of_induced_abortion(self, gestation_of_interest):
        """
        This function applies risk of induced abortion to a slice of data frame and is called by
        PregnancySupervisorEvent. It calls the apply_risk_of_abortion_complications for women who loose their pregnancy.
        :param gestation_of_interest: gestation in weeks
        """
        df = self.sim.population.props
        params = self.current_parameters

        # TODO: risk of IA should be limited to women with an unintended pregnancy but currently the proportion of
        #  unintended pregnancies is too low to generate correct abortion rate. Discussed with TC.

        # This function follows the same pattern as apply_risk_of_spontaneous_abortion (only women with unintended
        # pregnancy may seek induced abortion)
        at_risk = df.is_alive & df.is_pregnant & (df.ps_gestational_age_in_weeks == gestation_of_interest) & \
                 (df.ps_ectopic_pregnancy == 'none') & ~df.hs_is_inpatient
        abortion = pd.Series(self.rng.random_sample(len(at_risk.loc[at_risk])) <
                             params['prob_induced_abortion_per_month'], index=at_risk.loc[at_risk].index)

        for person in abortion.loc[abortion].index:
            # Similarly the abortion function is called for each of these women
            logger.info(key='maternal_complication', data={'person': person,
                                                           'type': 'induced_abortion',
                                                           'timing': 'antenatal'})

            self.apply_risk_of_abortion_complications(person, 'induced_abortion')

    def apply_risk_of_abortion_complications(self, individual_id, cause):
        """
        This function makes changes to the data frame for women who have experienced induced or spontaneous abortion.
        Additionally it determines if a woman will develop complications associated with pregnancy loss, manages care
        seeking and schedules potential death
        :param individual_id: individual_id
        :param cause: 'type' of abortion (spontaneous abortion OR induced abortion) (str)
        """
        df = self.sim.population.props
        params = self.current_parameters

        # Women who have an abortion have key pregnancy variables reset
        df.at[individual_id, 'is_pregnant'] = False

        self.sim.modules['Labour'].reset_due_date(
            ind_or_df='individual', id_or_index=individual_id, new_due_date=pd.NaT)

        self.pregnancy_supervisor_property_reset(
            ind_or_df='individual', id_or_index=individual_id)

        self.sim.modules['CareOfWomenDuringPregnancy'].care_of_women_in_pregnancy_property_reset(
            ind_or_df='individual', id_or_index=individual_id)

        # Women who have spontaneous abortion are at higher risk of future spontaneous abortions, we store this
        # accordingly
        if cause == 'spontaneous_abortion':
            df.at[individual_id, 'ps_prev_spont_abortion'] = True

        complicated_sa = self.rng.random_sample() < params['prob_complicated_sa']
        complicated_ia = self.rng.random_sample() < params['prob_complicated_ia']

        # We apply a risk of developing specific complications associated with abortion type and store using a bitset
        # property
        if (cause == 'induced_abortion') and complicated_ia:
            if self.rng.random_sample() < params['prob_injury_post_abortion']:
                self.abortion_complications.set([individual_id], 'injury')
                logger.info(key='maternal_complication', data={'person': individual_id,
                                                               'type': f'{cause}_injury',
                                                               'timing': 'antenatal'})

        if ((cause == 'spontaneous_abortion') and complicated_sa) or ((cause == 'induced_abortion') and complicated_ia):
            if self.rng.random_sample() < params['prob_haemorrhage_post_abortion']:
                self.abortion_complications.set([individual_id], 'haemorrhage')
                self.store_dalys_in_mni(individual_id, 'abortion_haem_onset')
                logger.info(key='maternal_complication', data={'person': individual_id,
                                                               'type': f'{cause}_haemorrhage',
                                                               'timing': 'antenatal'})

            if self.rng.random_sample() < params['prob_sepsis_post_abortion']:
                self.abortion_complications.set([individual_id], 'sepsis')
                self.store_dalys_in_mni(individual_id, 'abortion_sep_onset')
                logger.info(key='maternal_complication', data={'person': individual_id,
                                                               'type': f'{cause}_sepsis',
                                                               'timing': 'antenatal'})

            if not self.abortion_complications.has_any([individual_id], 'sepsis', 'haemorrhage', 'injury', first=True):
                self.abortion_complications.set([individual_id], 'other')
                logger.info(key='maternal_complication', data={'person': individual_id,
                                                               'type': f'{cause}_other_comp',
                                                               'timing': 'antenatal'})

        # Then we determine if this woman will seek care, and schedule presentation to the health system
        if self.abortion_complications.has_any([individual_id], 'sepsis', 'haemorrhage', 'injury', 'other', first=True):

            logger.info(key='maternal_complication', data={'person': individual_id,
                                                           'type': f'complicated_{cause}',
                                                           'timing': 'antenatal'})

            # We assume only women with complicated abortions will experience disability
            self.store_dalys_in_mni(individual_id, 'abortion_onset')

            # Determine if those women will seek care
            self.care_seeking_pregnancy_loss_complications(individual_id, cause='abortion')

            # Schedule possible death
            self.sim.schedule_event(EarlyPregnancyLossDeathEvent(self, individual_id, cause=f'{cause}'),
                                    self.sim.date + DateOffset(days=7))

    def apply_risk_of_deficiencies_and_anaemia(self, gestation_of_interest):
        """
        This function applies risk of deficiencies and anaemia to a slice of the data frame. It is called by
        PregnancySupervisorEvent
        :param gestation_of_interest: gestation in weeks
        """
        df = self.sim.population.props
        params = self.current_parameters

        # This function iterates through the three key anaemia causing deficiencies (iron, folate
        # and b12) and determines a the risk of onset for a subset of pregnant women. Following this, woman have a
        # probability of anaemia calculated and relevant changes to the data frame occur

        def apply_risk(deficiency):

            if deficiency == 'iron' or deficiency == 'folate':
                # First we select a subset of the pregnant population who are not suffering from the deficiency in
                # question. (When applying risk of iron/folate deficiency we fist apply risk to women not on iron/folic
                # acid treatment)
                selected_women = ~self.deficiencies_in_pregnancy.has_all(
                    df.is_alive & df.is_pregnant & (df.ps_gestational_age_in_weeks == gestation_of_interest) &
                    ~df.hs_is_inpatient & ~df.la_currently_in_labour & ~df.ac_receiving_iron_folic_acid, deficiency)

            else:
                # As IFA treatment does not effect B12 we select the appropriate women regardless of IFA treatment
                # status
                selected_women = ~self.deficiencies_in_pregnancy.has_all(
                    df.is_alive & df.is_pregnant & (df.ps_gestational_age_in_weeks == gestation_of_interest)
                    & ~df.hs_is_inpatient & ~df.la_currently_in_labour, deficiency)

            # We determine their risk of deficiency
            new_def = pd.Series(self.rng.random_sample(len(selected_women)) < params[f'prob_{deficiency}_def_per'
                                                                                     f'_month'],
                                index=selected_women.index)

            # And change their property accordingly
            self.deficiencies_in_pregnancy.set(new_def.loc[new_def].index, deficiency)
            for person in new_def.loc[new_def].index:
                logger.info(key='maternal_complication', data={'person': person,
                                                               'type': f'{deficiency}_deficiency',
                                                               'timing': 'antenatal'})

            if deficiency == 'b12':
                return
            else:
                # Next we select women who aren't deficient of iron/folate but are receiving IFA treatment
                def_treatment = ~self.deficiencies_in_pregnancy.has_all(
                    df.is_alive & df.is_pregnant & (df.ps_gestational_age_in_weeks == gestation_of_interest)
                    & ~df.hs_is_inpatient & ~df.la_currently_in_labour & df.ac_receiving_iron_folic_acid, deficiency)

                # We reduce their individual risk of deficiencies due to treatment and make changes to the data frame
                risk_of_def = params[f'prob_{deficiency}_def_per_month'] * params[
                    f'treatment_effect_{deficiency}_def_ifa']

                new_def = pd.Series(self.rng.random_sample(len(def_treatment)) < risk_of_def, index=def_treatment.index)

                self.deficiencies_in_pregnancy.set(new_def.loc[new_def].index, deficiency)

        # Now we run the function for each
        for deficiency in ['iron', 'folate', 'b12']:
            apply_risk(deficiency)

        # ------------------------------------------ ANAEMIA ---------------------------------------------------------
        # Now we determine if a subset of pregnant women will become anaemic using a linear model, in which the
        # preceding deficiencies act as predictors
        anaemia = self.apply_linear_model(
            self.ps_linear_models['maternal_anaemia'],
            df.loc[df['is_alive'] & df['is_pregnant'] & (df['ps_gestational_age_in_weeks'] == gestation_of_interest) &
                   (df['ps_ectopic_pregnancy'] == 'none') & (df['ps_anaemia_in_pregnancy'] == 'none')
                   & ~df['hs_is_inpatient'] & ~df['la_currently_in_labour']])

        # We use a weight random draw to determine the severity of the anaemia
        random_choice_severity = pd.Series(self.rng.choice(['mild', 'moderate', 'severe'],
                                                           p=params['prob_mild_mod_sev_anaemia'],
                                                           size=len(anaemia.loc[anaemia])),
                                           index=anaemia.loc[anaemia].index)

        df.loc[anaemia.loc[anaemia].index, 'ps_anaemia_in_pregnancy'] = random_choice_severity

        for person in anaemia.loc[anaemia].index:
            # We store onset date of anaemia according to severity, as weights vary
            self.store_dalys_in_mni(person, f'{df.at[person, "ps_anaemia_in_pregnancy"]}_anaemia_onset')
            logger.info(key='maternal_complication', data={'person': person,
                                                           'type': f'{df.at[person, "ps_anaemia_in_pregnancy"]}_'
                                                                   f'anaemia',
                                                           'timing': 'antenatal'})

    def apply_risk_of_gestational_diabetes(self, gestation_of_interest):
        """
        This function applies risk of gestational diabetes to a slice of the data frame. It is called by
        PregnancySupervisorEvent.
        :param gestation_of_interest: gestation in weeks
        """
        df = self.sim.population.props

        gest_diab = self.apply_linear_model(
            self.ps_linear_models['gest_diab'], df.loc[df['is_alive'] & df['is_pregnant'] &
                                                       (df['ps_gestational_age_in_weeks'] == gestation_of_interest) &
                                                       (df['ps_gest_diab'] == 'none') &
                                                       (df['ps_ectopic_pregnancy'] == 'none') & ~df['hs_is_inpatient']
                                                       & ~df['la_currently_in_labour']])

        # Gestational diabetes, at onset, is defined as uncontrolled prior to treatment
        df.loc[gest_diab.loc[gest_diab].index, 'ps_gest_diab'] = 'uncontrolled'
        df.loc[gest_diab.loc[gest_diab].index, 'ps_prev_gest_diab'] = True

        for person in gest_diab.loc[gest_diab].index:
            logger.info(key='maternal_complication', data={'person': person,
                                                           'type': 'gest_diab',
                                                           'timing': 'antenatal'})

    def apply_risk_of_hypertensive_disorders(self, gestation_of_interest):
        """
        This function applies risk of mild pre-eclampsia and mild gestational diabetes to a slice of the data frame. It
        is called by PregnancySupervisorEvent.
        :param gestation_of_interest: gestation in weeks
        """
        df = self.sim.population.props

        #  ----------------------------------- RISK OF PRE-ECLAMPSIA ----------------------------------------------
        # We assume all women must developed a mild pre-eclampsia/gestational hypertension before progressing to a more
        # severe disease - we do not apply incidence of severe pre-eclampsia/eclampsia explicitly like this - see
        # PregnancySupervisorEvent)
        pre_eclampsia = self.apply_linear_model(
            self.ps_linear_models['pre_eclampsia'],
            df.loc[df['is_alive'] & df['is_pregnant'] & (df['ps_gestational_age_in_weeks'] == gestation_of_interest) &
                   (df['ps_htn_disorders'] == 'none') & (df['ps_ectopic_pregnancy'] == 'none') & ~df['hs_is_inpatient']
                   & ~df['la_currently_in_labour']])

        df.loc[pre_eclampsia.loc[pre_eclampsia].index, 'ps_prev_pre_eclamp'] = True
        df.loc[pre_eclampsia.loc[pre_eclampsia].index, 'ps_htn_disorders'] = 'mild_pre_eclamp'

        for person in pre_eclampsia.loc[pre_eclampsia].index:
            logger.info(key='maternal_complication', data={'person': person,
                                                           'type': 'mild_pre_eclamp',
                                                           'timing': 'antenatal'})

        #  -------------------------------- RISK OF GESTATIONAL HYPERTENSION --------------------------------------
        # For women who dont develop pre-eclampsia during this month, we apply a risk of gestational hypertension
        gest_hypertension = self.apply_linear_model(
            self.ps_linear_models['gest_htn'],
            df.loc[df['is_alive'] & df['is_pregnant'] & (df['ps_gestational_age_in_weeks'] == gestation_of_interest)
                   & (df['ps_htn_disorders'] == 'none') & (df['ps_ectopic_pregnancy'] == 'none')
                   & ~df['hs_is_inpatient'] & ~df['la_currently_in_labour']])

        df.loc[gest_hypertension.loc[gest_hypertension].index, 'ps_htn_disorders'] = 'gest_htn'

        for person in gest_hypertension.loc[gest_hypertension].index:
            logger.info(key='maternal_complication', data={'person': person,
                                                           'type': 'mild_gest_htn',
                                                           'timing': 'antenatal'})

    def apply_risk_of_progression_of_hypertension(self, gestation_of_interest):
        """
        This function applies a risk of progression of hypertensive disorders to women who are experiencing one of the
        hypertensive disorders. It is called by PregnancySupervisorEvent
        :param gestation_of_interest: gestation in weeks
        """
        df = self.sim.population.props
        params = self.current_parameters

        def apply_risk(selected, risk_of_gest_htn_progression):

            # Define the possible states that can be moved between
            disease_states = ['gest_htn', 'severe_gest_htn', 'mild_pre_eclamp', 'severe_pre_eclamp', 'eclampsia']
            prob_matrix = pd.DataFrame(columns=disease_states, index=disease_states)

            # Probability of moving between states is stored in a matrix. Risk of progression from mild gestational
            # hypertension to severe gestational hypertension is modified by treatment effect

            risk_ghtn_remains_mild = 1 - (risk_of_gest_htn_progression + params['probs_for_mgh_matrix'][2])

            # We reset the parameter here to allow for testing with the original parameter
            params['probs_for_mgh_matrix'] = [risk_ghtn_remains_mild, risk_of_gest_htn_progression,
                                              params['probs_for_mgh_matrix'][2], 0.0, 0.0]

            prob_matrix['gest_htn'] = params['probs_for_mgh_matrix']
            prob_matrix['severe_gest_htn'] = params['probs_for_sgh_matrix']
            prob_matrix['mild_pre_eclamp'] = params['probs_for_mpe_matrix']
            prob_matrix['severe_pre_eclamp'] = params['probs_for_spe_matrix']
            prob_matrix['eclampsia'] = params['probs_for_ec_matrix']

            # We update the data frame with transitioned states (which may not have changed)
            current_status = df.loc[selected, "ps_htn_disorders"]
            new_status = util.transition_states(current_status, prob_matrix, self.rng)
            df.loc[selected, "ps_htn_disorders"] = new_status

            # We evaluate the series of women in this function and select the women who have transitioned to severe
            # pre-eclampsia
            assess_status_change_for_severe_pre_eclampsia = (current_status != "severe_pre_eclamp") & \
                                                            (new_status == "severe_pre_eclamp")
            new_onset_severe_pre_eclampsia = assess_status_change_for_severe_pre_eclampsia[
                assess_status_change_for_severe_pre_eclampsia]

            # For these women, we set ps_emergency_event to True to signify they may seek care as they have moved to a
            # more severe form of the disease
            if not new_onset_severe_pre_eclampsia.empty:

                for person in new_onset_severe_pre_eclampsia.index:
                    logger.info(key='maternal_complication', data={'person': person,
                                                                   'type': 'severe_pre_eclamp',
                                                                   'timing': 'antenatal'})

                df.loc[new_onset_severe_pre_eclampsia.index, 'ps_emergency_event'] = True

            # This process is then repeated for women who have developed eclampsia
            assess_status_change_for_eclampsia = (current_status != "eclampsia") & (new_status == "eclampsia")
            new_onset_eclampsia = assess_status_change_for_eclampsia[assess_status_change_for_eclampsia]

            if not new_onset_eclampsia.empty:

                for person in new_onset_eclampsia.index:
                    logger.info(key='maternal_complication', data={'person': person,
                                                                   'type': 'eclampsia',
                                                                   'timing': 'antenatal'})

                df.loc[new_onset_eclampsia.index, 'ps_emergency_event'] = True
                new_onset_eclampsia.index.to_series().apply(self.store_dalys_in_mni, mni_variable='eclampsia_onset')

            # And finally for severe gestational hypertension for logging
            assess_status_change_for_sgh = (current_status != "severe_gest_htn") & (new_status == "severe_gest_htn")
            new_onset_sgh = assess_status_change_for_sgh[assess_status_change_for_sgh]

            for person in new_onset_sgh.index:
                logger.info(key='maternal_complication', data={'person': person,
                                                               'type': 'severe_gest_htn',
                                                               'timing': 'antenatal'})

        # Here we select the women in the data frame who are at risk of progression.
        women_not_on_anti_htns = \
            df.is_pregnant & df.is_alive & (df.ps_gestational_age_in_weeks == gestation_of_interest) & \
            (df.ps_htn_disorders.str.contains('gest_htn|mild_pre_eclamp|severe_gest_htn|severe_pre_eclamp')) \
            & ~df.la_currently_in_labour & ~df.hs_is_inpatient & ~df.ac_gest_htn_on_treatment

        women_on_anti_htns = \
            df.is_pregnant & df.is_alive & (df.ps_gestational_age_in_weeks == gestation_of_interest) & \
            (df.ps_htn_disorders.str.contains('gest_htn|mild_pre_eclamp|severe_gest_htn|severe_pre_eclamp'))\
            & ~df.la_currently_in_labour & ~df.hs_is_inpatient & df.ac_gest_htn_on_treatment

        risk_progression_mild_to_severe_htn = params['probs_for_mgh_matrix'][1]

        apply_risk(women_not_on_anti_htns, risk_progression_mild_to_severe_htn)
        apply_risk(women_on_anti_htns, (risk_progression_mild_to_severe_htn *
                                        params['treatment_effect_anti_htns_progression']))

    def apply_risk_of_death_from_hypertension(self, gestation_of_interest):
        """
        This function applies risk of death to women with severe hypertensive disease (severe gestational hypertension/
        severe pre-eclampsia). For women who die this function schedules InstantaneousDeathEvent.
        :param gestation_of_interest: gestation in weeks
        """
        df = self.sim.population.props
        params = self.current_parameters
        mni = self.mother_and_newborn_info

        # Risk of death is applied to women with severe hypertensive disease
        at_risk = df.is_alive & df.is_pregnant & (df.ps_gestational_age_in_weeks == gestation_of_interest) & \
                  (df.ps_ectopic_pregnancy == 'none') & ~df.hs_is_inpatient & ~df.la_currently_in_labour & \
                  (df.ps_htn_disorders == 'severe_gest_htn')

        at_risk_of_death_htn = pd.Series(self.rng.random_sample(len(at_risk.loc[at_risk])) <
                                         params['prob_monthly_death_severe_htn'], index=at_risk.loc[at_risk].index)

        if not at_risk_of_death_htn.loc[at_risk_of_death_htn].empty:
            logger.debug(key='message',
                         data=f'The following women have died due to severe gestational hypertension'
                              f'{at_risk_of_death_htn.loc[at_risk_of_death_htn].index}')

            # Those women who die have InstantaneousDeath scheduled
            for person in at_risk_of_death_htn.loc[at_risk_of_death_htn].index:
                self.sim.modules['Demography'].do_death(individual_id=person, cause='severe_gestational_hypertension',
                                                        originating_module=self.sim.modules['PregnancySupervisor'])

                logger.info(key='direct_maternal_death', data={'person': person, 'preg_state': 'antenatal',
                                                               'year': self.sim.date.year})

                del mni[person]

    def apply_risk_of_placental_abruption(self, gestation_of_interest):
        """
        This function applies risk of placental abruption to a slice of the dataframe. It is called by
        PregnancySupervisorEvent.
        :param gestation_of_interest: gestation in weeks
        """
        df = self.sim.population.props

        placenta_abruption = self.apply_linear_model(
            self.ps_linear_models['placental_abruption'],
            df.loc[df['is_alive'] & df['is_pregnant'] & (df['ps_gestational_age_in_weeks'] == gestation_of_interest) &
                   ~df['ps_placental_abruption'] & (df['ps_ectopic_pregnancy'] == 'none') & ~df['hs_is_inpatient'] &
                   ~df['la_currently_in_labour']])

        df.loc[placenta_abruption.loc[placenta_abruption].index, 'ps_placental_abruption'] = True
        for person in placenta_abruption.loc[placenta_abruption].index:
            logger.info(key='maternal_complication', data={'person': person,
                                                           'type': 'placental_abruption',
                                                           'timing': 'antenatal'})

    def apply_risk_of_antepartum_haemorrhage(self, gestation_of_interest):
        """
        This function applies risk of antepartum haemorrhage to a slice of the dataframe. It is called by
        PregnancySupervisorEvent.
        :param gestation_of_interest: gestation in weeks
        """
        df = self.sim.population.props
        params = self.current_parameters

        antepartum_haemorrhage = self.apply_linear_model(
            self.ps_linear_models['antepartum_haem'],
            df.loc[df['is_alive'] & df['is_pregnant'] & (df['ps_gestational_age_in_weeks'] == gestation_of_interest) &
                   (df['ps_ectopic_pregnancy'] == 'none') & ~df['hs_is_inpatient'] & ~df['la_currently_in_labour'] &
                   (df['ps_antepartum_haemorrhage'] == 'none')])

        # Weighted random draw is used to determine severity (for DALY weight mapping)
        random_choice_severity = pd.Series(self.rng.choice(
            ['mild_moderate', 'severe'], p=params['prob_mod_sev_aph'], size=len(
                antepartum_haemorrhage.loc[antepartum_haemorrhage])),
            index=antepartum_haemorrhage.loc[antepartum_haemorrhage].index)

        # We store the severity of the bleed and signify this woman is experiencing an emergency event
        df.loc[antepartum_haemorrhage.loc[antepartum_haemorrhage].index, 'ps_antepartum_haemorrhage'] = \
            random_choice_severity

        df.loc[antepartum_haemorrhage.loc[antepartum_haemorrhage].index, 'ps_emergency_event'] = True

        # Store onset to calculate daly weights
        severe_women = (df.loc[antepartum_haemorrhage.loc[antepartum_haemorrhage].index, 'ps_antepartum_haemorrhage']
                        == 'severe')

        severe_women.loc[severe_women].index.to_series().apply(self.store_dalys_in_mni, mni_variable='severe_aph_onset')
        for person in severe_women.loc[severe_women].index:
            logger.info(key='maternal_complication', data={'person': person,
                                                           'type': 'severe_antepartum_haemorrhage',
                                                           'timing': 'antenatal'})

        non_severe_women = (df.loc[antepartum_haemorrhage.loc[antepartum_haemorrhage].index,
                                   'ps_antepartum_haemorrhage'] != 'severe')

        non_severe_women.loc[non_severe_women].index.to_series().apply(self.store_dalys_in_mni,
                                                                       mni_variable='mild_mod_aph_onset')
        for person in non_severe_women.loc[non_severe_women].index:
            logger.info(key='maternal_complication', data={'person': person,
                                                           'type': 'mild_mod_antepartum_haemorrhage',
                                                           'timing': 'antenatal'})

    def apply_risk_of_sepsis_post_prom(self, gestation_of_interest):
        """
        This function applies risk of chorioamnionitis to women who have experienced premature rupture of membranes
        during labour
        :param gestation_of_interest: gestation in weeks
        """

        df = self.sim.population.props
        params = self.current_parameters

        risk_of_chorio = df.is_alive & df.is_pregnant & (df.ps_gestational_age_in_weeks == gestation_of_interest) & \
                         (df.ps_ectopic_pregnancy == 'none') & ~df.hs_is_inpatient & ~df.la_currently_in_labour & \
                         df.ps_premature_rupture_of_membranes

        infection = pd.Series(self.rng.random_sample(len(risk_of_chorio.loc[risk_of_chorio])) <
                              params['prob_chorioamnionitis'], index=risk_of_chorio.loc[risk_of_chorio].index)

        df.loc[infection.loc[infection].index, 'ps_chorioamnionitis'] = True
        df.loc[infection.loc[infection].index, 'ps_emergency_event'] = True

        infection.loc[infection].index.to_series().apply(self.store_dalys_in_mni, mni_variable='chorio_onset')

        for person in infection.loc[infection].index:
            self.mother_and_newborn_info[person]['chorio_in_preg'] = True
            logger.info(key='maternal_complication', data={'person': person,
                                                           'type': 'clinical_chorioamnionitis',
                                                           'timing': 'antenatal'})

    def apply_risk_of_premature_rupture_of_membranes(self, gestation_of_interest):
        """
        This function applies risk of premature rupture of membranes to a slice of the dataframe. It is called by
        PregnancySupervisorEvent.
        :param gestation_of_interest: gestation in weeks
        """
        df = self.sim.population.props
        params = self.current_parameters

        at_risk = df.is_alive & df.is_pregnant & (df.ps_gestational_age_in_weeks == gestation_of_interest) & \
                  (df.ps_ectopic_pregnancy == 'none') & ~df.hs_is_inpatient & ~df.la_currently_in_labour

        prom = pd.Series(self.rng.random_sample(len(at_risk.loc[at_risk])) < params['prob_prom_per_month'],
                         index=at_risk.loc[at_risk].index)

        df.loc[prom.loc[prom].index, 'ps_premature_rupture_of_membranes'] = True

        # We allow women to seek care for PROM
        df.loc[prom.loc[prom].index, 'ps_emergency_event'] = True
        for person in prom.loc[prom].index:
            logger.info(key='maternal_complication', data={'person': person,
                                                           'type': 'PROM',
                                                           'timing': 'antenatal'})

    def apply_risk_of_preterm_labour(self, gestation_of_interest):
        """
        This function applies risk of preterm labour to a slice of the dataframe. It is called by
        PregnancySupervisorEvent.
        :param gestation_of_interest: gestation in weeks
        """
        df = self.sim.population.props

        preterm_labour = self.apply_linear_model(
            self.ps_linear_models['early_onset_labour'],
            df.loc[df['is_alive'] & df['is_pregnant'] & (df['ps_gestational_age_in_weeks'] == gestation_of_interest)
                   & (df['ps_ectopic_pregnancy'] == 'none') & ~df['hs_is_inpatient'] & ~df['la_currently_in_labour']])

        if not preterm_labour.loc[preterm_labour].empty:
            logger.debug(key='message',
                         data=f'The following women will go into preterm labour at some point before the '
                              f'next month of their pregnancy: {preterm_labour.loc[preterm_labour].index}')

        # To prevent clustering of labour onset we scatter women to go into labour on a random day before their
        # next month gestation
        for person in preterm_labour.loc[preterm_labour].index:
            if df.at[person, 'ps_gestational_age_in_weeks'] == 22:
                poss_day_onset = (27 - 22) * 7
                # We only allow labour to onset from 24 weeks (to match with our definition of preterm labour)
                onset_day = self.rng.randint(14, poss_day_onset)
            elif df.at[person, 'ps_gestational_age_in_weeks'] == 27:
                poss_day_onset = (31 - 27) * 7
                onset_day = self.rng.randint(0, poss_day_onset)
            elif df.at[person, 'ps_gestational_age_in_weeks'] == 31:
                poss_day_onset = (35 - 31) * 7
                onset_day = self.rng.randint(0, poss_day_onset)
            elif df.at[person, 'ps_gestational_age_in_weeks'] == 35:
                poss_day_onset = (37 - 35) * 7
                onset_day = self.rng.randint(0, poss_day_onset)
            else:
                # If any other gestational ages are pass, the function should end
                logger.debug(key='msg', data=f'Mother {person} was passed to the preterm birth function at'
                                             f' {df.at[person, "ps_gestational_age_in_weeks"]}. No changes will be '
                                             f'made')
                return

            # Due date is updated
            new_due_date = self.sim.date + DateOffset(days=onset_day)

            self.sim.modules['Labour'].reset_due_date(ind_or_df='individual', id_or_index=person,
                                                      new_due_date=new_due_date)
            logger.debug(key='message', data=f'Mother {person} will go into preterm labour on '
                                             f'{new_due_date}')

            # And the labour onset event is scheduled for the new due date
            self.sim.schedule_event(labour.LabourOnsetEvent(self.sim.modules['Labour'], person),
                                    new_due_date)

    def update_variables_post_still_birth_for_data_frame(self, women):
        """
        This function updates variables for a slice of the dataframe who have experience antepartum stillbirth
        :param women: women who are experiencing stillbirth
        """
        df = self.sim.population.props
        mni = self.mother_and_newborn_info

        # We reset the relevant pregnancy variables
        df.loc[women.index, 'ps_prev_stillbirth'] = True

        # And reset relevant variables
        df.loc[women.index, 'is_pregnant'] = False

        # We turn the 'delete_mni' key to true- so after the next daly poll this womans entry is deleted
        for person in women.index:
            mni[person]['delete_mni'] = True
            logger.info(key='antenatal_stillbirth', data={'mother': person})

        # Call functions across the modules to ensure properties are rest
        self.sim.modules['Labour'].reset_due_date(
            ind_or_df='data_frame', id_or_index=women.index, new_due_date=pd.NaT)

        self.pregnancy_supervisor_property_reset(
            ind_or_df='data_frame', id_or_index=women.index)

        self.sim.modules['CareOfWomenDuringPregnancy'].care_of_women_in_pregnancy_property_reset(
            ind_or_df='data_frame', id_or_index=women.index)

    def update_variables_post_still_birth_for_individual(self, individual_id):
        """
        This function is called to reset all the relevant pregnancy and treatment variables for a woman who undergoes
        stillbirth outside of the PregnancySupervisor polling event.
        :param individual_id: individual_id
        """
        df = self.sim.population.props
        mni = self.mother_and_newborn_info

        logger.debug(key='message', data=f'person {individual_id} has experience an antepartum stillbirth on '
                                         f'date {self.sim.date}')

        df.at[individual_id, 'ps_prev_stillbirth'] = True
        df.at[individual_id, 'is_pregnant'] = False
        mni[individual_id]['delete_mni'] = True
        logger.info(key='antenatal_stillbirth', data={'mother': individual_id})

        self.sim.modules['Labour'].reset_due_date(
            ind_or_df='individual', id_or_index=individual_id, new_due_date=pd.NaT)

        self.pregnancy_supervisor_property_reset(
            ind_or_df='individual', id_or_index=individual_id)

        self.sim.modules['CareOfWomenDuringPregnancy'].care_of_women_in_pregnancy_property_reset(
            ind_or_df='individual', id_or_index=individual_id)

    def apply_risk_of_still_birth(self, gestation_of_interest):
        """
        This function applies risk of still birth to a slice of the data frame. It is called by PregnancySupervisorEvent
        :param gestation_of_interest: INT used to select women from the data frame at certain gestation
        """
        df = self.sim.population.props

        still_birth = self.apply_linear_model(
            self.ps_linear_models['antenatal_stillbirth'],
            df.loc[df['is_alive'] & df['is_pregnant'] & (df['ps_gestational_age_in_weeks'] == gestation_of_interest) &
                   (df['ps_ectopic_pregnancy'] == 'none') & ~df['hs_is_inpatient'] & ~df['la_currently_in_labour'] &
                   ~df['ps_emergency_event']])

        self.update_variables_post_still_birth_for_data_frame(still_birth.loc[still_birth])

    def induction_care_seeking_and_still_birth_risk(self, gestation_of_interest):
        """
        This function is called for post term women and applies a probability that they will seek care for induction
        and if not will experience antenatal stillbirth
        :param gestation_of_interest: INT used to select women from the data frame at certain gestation
        """
        df = self.sim.population.props
        params = self.current_parameters

        # We select the appropriate women
        post_term_women = df.is_alive & df.is_pregnant & (df.ps_gestational_age_in_weeks == gestation_of_interest) & \
                           (df.ps_ectopic_pregnancy == 'none') & ~df.hs_is_inpatient & ~df.la_currently_in_labour & \
                          ~df.ps_emergency_event

        # Apply a probability they will seek care for induction
        care_seekers = pd.Series(self.rng.random_sample(len(post_term_women.loc[post_term_women]))
                                 < params['prob_seek_care_induction'],
                                 index=post_term_women.loc[post_term_women].index)

        # If they do, we scheduled them to preset to a health facility immediately (this HSI schedules the correct
        # labour modules)
        for person in care_seekers.loc[care_seekers].index:
            from tlo.methods.care_of_women_during_pregnancy import (
                HSI_CareOfWomenDuringPregnancy_PresentsForInductionOfLabour,
            )

            induction = HSI_CareOfWomenDuringPregnancy_PresentsForInductionOfLabour(
                self.sim.modules['CareOfWomenDuringPregnancy'], person_id=person)

            self.sim.modules['HealthSystem'].schedule_hsi_event(induction, priority=0,
                                                                topen=self.sim.date,
                                                                tclose=self.sim.date + DateOffset(days=7))

        # We apply risk of still birth to those who dont seek care
        non_care_seekers = df.loc[care_seekers.loc[~care_seekers].index]
        still_birth_risk = self.ps_linear_models['antenatal_stillbirth'].predict(non_care_seekers)
        weekly_risk = still_birth_risk / 4.5
        still_birth = self.rng.random_sample(len(weekly_risk)) < weekly_risk

        self.update_variables_post_still_birth_for_data_frame(still_birth.loc[still_birth])

    def care_seeking_pregnancy_loss_complications(self, individual_id, cause):
        """
        This function manages care seeking for women experiencing ectopic pregnancy or complications following
        spontaneous/induced abortion.
        :param individual_id: individual_id
        :param cause: 'abortion', 'ectopic_pre_rupture', 'ectopic_ruptured'
        :return: Returns True/False value to signify care seeking
        """
        params = self.current_parameters

        # Care seeking probability varies according to complication
        if cause == 'ectopic_pre_rupture':
            care_seeking = self.rng.random_sample() < params['prob_care_seeking_ectopic_pre_rupture']
        else:
            care_seeking = self.rng.random_sample() < params['prob_seek_care_pregnancy_loss']

        if care_seeking:
            logger.debug(key='message', data=f'Mother {individual_id} will seek care following pregnancy loss')

            # We assume women will seek care via HSI_GenericEmergencyFirstApptAtFacilityLevel1 and will be admitted for
            # care in CareOfWomenDuringPregnancy module

            from tlo.methods.hsi_generic_first_appts import (
                HSI_GenericEmergencyFirstApptAtFacilityLevel1,
            )

            event = HSI_GenericEmergencyFirstApptAtFacilityLevel1(
                self.sim.modules['PregnancySupervisor'],
                person_id=individual_id)

            self.sim.modules['HealthSystem'].schedule_hsi_event(event,
                                                                priority=0,
                                                                topen=self.sim.date,
                                                                tclose=self.sim.date + DateOffset(days=1))
            return True

        else:
            logger.debug(key='message', data=f'Mother {individual_id} will not seek care following pregnancy loss')
            return False

    def apply_risk_of_death_from_monthly_complications(self, individual_id):
        """
        This calculated risk of death for women who have developed complications but have not received treatment.
        It is called by the PregnancySupervisor Event and HSI_CareOfWomenDuringPregnancy_MaternalEmergencyAssessment
         if care cant be delivered .
        :param individual_id: individual_id
        """

        df = self.sim.population.props
        params = self.current_parameters

        mother = df.loc[individual_id]
        causes = list()

        # Create list of the potential causes of death if they are present in the mother
        if mother.ps_antepartum_haemorrhage == 'severe':
            causes.append('antepartum_haemorrhage')
        if mother.ps_htn_disorders == 'severe_pre_eclamp':
            causes.append('severe_pre_eclampsia')
        if mother.ps_htn_disorders == 'eclampsia':
            causes.append('eclampsia')
        if mother.ps_chorioamnionitis:
            causes.append('antenatal_sepsis')

        risks = dict()
        for cause in causes:
            risk = {f'{cause}': params[f'prob_{cause}_death']}
            risks.update(risk)

        result = 1
        for cause in risks:
            result *= (1 - risks[cause])

        # If random draw is less that the total risk of death, she will die and the primary cause is then
        # determined
        if self.rng.random_sample() < (1 - result):
            denominator = sum(risks.values())
            probs = list()

            # Cycle over each cause in the dictionary and divide by the sum of the probabilities
            for cause in risks:
                risks[cause] = risks[cause] / denominator
                probs.append(risks[cause])

            cause_of_death = self.rng.choice(causes, p=probs)

            self.sim.modules['Demography'].do_death(individual_id=individual_id, cause=f'{cause_of_death}',
                                                    originating_module=self.sim.modules['PregnancySupervisor'])

            logger.info(key='direct_maternal_death', data={'person': individual_id, 'preg_state': 'antenatal',
                                                           'year': self.sim.date.year})

            del self.mother_and_newborn_info[individual_id]

    def generate_mother_and_newborn_dictionary_for_individual(self, individual_id):
        """ This function generates variables within the mni dictionary for women. It is abstracted to a function for
        testing purposes"""
        mni = self.mother_and_newborn_info

        mni[individual_id] = {'delete_mni': False,
                              'abortion_onset': pd.NaT,
                              'abortion_haem_onset': pd.NaT,
                              'abortion_sep_onset': pd.NaT,
                              'eclampsia_onset': pd.NaT,
                              'mild_mod_aph_onset': pd.NaT,
                              'severe_aph_onset': pd.NaT,
                              'chorio_onset': pd.NaT,
                              'chorio_in_preg': False,
                              'ectopic_onset': pd.NaT,
                              'ectopic_rupture_onset': pd.NaT,
                              'gest_diab_onset': pd.NaT,
                              'gest_diab_diagnosed_onset': pd.NaT,
                              'gest_diab_resolution': pd.NaT,
                              'mild_anaemia_onset': pd.NaT,
                              'mild_anaemia_resolution': pd.NaT,
                              'moderate_anaemia_onset': pd.NaT,
                              'moderate_anaemia_resolution': pd.NaT,
                              'severe_anaemia_onset': pd.NaT,
                              'severe_anaemia_resolution': pd.NaT,
                              'mild_anaemia_pp_onset': pd.NaT,
                              'mild_anaemia_pp_resolution': pd.NaT,
                              'moderate_anaemia_pp_onset': pd.NaT,
                              'moderate_anaemia_pp_resolution': pd.NaT,
                              'severe_anaemia_pp_onset': pd.NaT,
                              'severe_anaemia_pp_resolution': pd.NaT,
                              'hypertension_onset': pd.NaT,
                              'hypertension_resolution': pd.NaT,
                              'obstructed_labour_onset': pd.NaT,
                              'sepsis_onset': pd.NaT,
                              'uterine_rupture_onset': pd.NaT,
                              'mild_mod_pph_onset': pd.NaT,
                              'severe_pph_onset': pd.NaT,
                              'secondary_pph_onset': pd.NaT,
                              'vesicovaginal_fistula_onset': pd.NaT,
                              'vesicovaginal_fistula_resolution': pd.NaT,
                              'rectovaginal_fistula_onset': pd.NaT,
                              'rectovaginal_fistula_resolution': pd.NaT,
                              'test_run': False,  # used by labour module when running some model tests
                              }


class PregnancySupervisorEvent(RegularEvent, PopulationScopeEventMixin):
    """ This is the PregnancySupervisorEvent, it is a weekly event which has two primary functions.
    1.) It updates the gestational age (in weeks) of all women who are pregnant.
    2.) It applies risk of complications/outcomes and care seeking during the antenatal period at pre-defined time
    points of pregnancy (defined below)"""

    def __init__(self, module, ):
        super().__init__(module, frequency=DateOffset(weeks=1))

    def apply(self, population):
        df = population.props
        params = self.module.current_parameters
        mni = self.module.mother_and_newborn_info

        # =================================== UPDATING LENGTH OF PREGNANCY ============================================
        # Length of pregnancy is commonly measured as gestational age which commences on the first day of a womans last
        # menstrual period (therefore including around 2 weeks in which a woman isnt pregnant)

        # We calculate a womans gestational age by first calculating the foetal age (measured from conception) and then
        # adding 2 weeks. The literature describing the epidemiology of maternal conditions almost exclusively uses
        # gestational age

        alive_and_preg = df.is_alive & df.is_pregnant
        foetal_age_in_days = self.sim.date - df.loc[alive_and_preg, 'date_of_last_pregnancy']
        foetal_age_in_weeks = foetal_age_in_days / np.timedelta64(1, 'W')
        rounded_weeks = np.ceil(foetal_age_in_weeks)
        df.loc[alive_and_preg, "ps_gestational_age_in_weeks"] = rounded_weeks + 2

        logger.debug(key='message', data=f'updating gestational ages on date {self.sim.date}')
        assert (df.loc[alive_and_preg, 'ps_gestational_age_in_weeks'] > 1).all().all()

        # Here we begin to populate the mni dictionary for each newly pregnant woman. Within this module this dictionary
        # contains information about the onset of complications in order to calculate monthly DALYs
        newly_pregnant = df.loc[alive_and_preg & (df['ps_gestational_age_in_weeks'] == 3)]
        for person in newly_pregnant.index:
            self.module.generate_mother_and_newborn_dictionary_for_individual(person)

        # =========================== APPLYING RISK OF ADVERSE PREGNANCY OUTCOMES =====================================
        # The aim of this event is to apply risk of certain outcomes of pregnancy at relevant points in a womans
        # gestation. Risk of complications that occur only once during pregnancy (below) are applied within the event,
        # otherwise code applying risk is stored in functions (above)

        # At the beginning of pregnancy (3 weeks GA (and therefore the first week a woman is pregnant) we determine if
        # a woman will develop ectopic pregnancy, multiple pregnancy, placenta praevia and if/when she will seek care
        # for her first antenatal visit

        #  ------------------------------APPLYING RISK OF ECTOPIC PREGNANCY -------------------------------------------
        # We use the apply_linear_model function to determine which women will develop ectopic pregnancy - this format
        # is similar to the functions which apply risk of complication
        new_pregnancy = df.is_alive & df.is_pregnant & (df.ps_gestational_age_in_weeks == 3)
        ectopic_risk = pd.Series(self.module.rng.random_sample(len(new_pregnancy.loc[new_pregnancy])) <
                                 params['prob_ectopic_pregnancy'], index=new_pregnancy.loc[new_pregnancy].index)

        # Make the appropriate changes to the data frame and log the number of ectopic pregnancies
        df.loc[ectopic_risk.loc[ectopic_risk].index, 'ps_ectopic_pregnancy'] = 'not_ruptured'

        # For women whose pregnancy is ectopic we scheduled them to the EctopicPregnancyEvent in between 3-5 weeks
        # of pregnancy (this simulates time period prior to which symptoms onset- and may trigger care seeking)
        for person in ectopic_risk.loc[ectopic_risk].index:
            logger.info(key='maternal_complication', data={'person': person,
                                                           'type': 'ectopic_unruptured',
                                                           'timing': 'antenatal'})

            self.sim.schedule_event(EctopicPregnancyEvent(self.module, person),
                                    (self.sim.date + pd.Timedelta(days=7 * 3 + self.module.rng.randint(0, 7 * 2))))

        #  ---------------------------- APPLYING RISK OF MULTIPLE PREGNANCY -------------------------------------------
        # For the women who aren't having an ectopic, we determine if they may be carrying multiple pregnancies and make
        # changes accordingly
        multiple_risk = df.is_alive & df.is_pregnant & (df.ps_gestational_age_in_weeks == 3) & \
                         (df.ps_ectopic_pregnancy == 'none')

        multiples = pd.Series(self.module.rng.random_sample(len(multiple_risk.loc[multiple_risk]))
                              < params['prob_multiples'],  index=multiple_risk.loc[multiple_risk].index)

        df.loc[multiples.loc[multiples].index, 'ps_multiple_pregnancy'] = True

        for person in multiples.loc[multiples].index:
            logger.info(key='maternal_complication', data={'person': person,
                                                           'type': 'multiple_pregnancy',
                                                           'timing': 'antenatal'})

        #  -----------------------------APPLYING RISK OF PLACENTA PRAEVIA  -------------------------------------------
        # Next,we apply a one off risk of placenta praevia (placenta will grow to cover the cervix either partially or
        # completely) which will increase likelihood of bleeding later in pregnancy
        placenta_praevia = self.module.apply_linear_model(
            self.module.ps_linear_models['placenta_praevia'],
            df.loc[new_pregnancy & (df['ps_ectopic_pregnancy'] == 'none')])

        df.loc[placenta_praevia.loc[placenta_praevia].index, 'ps_placenta_praevia'] = True
        for person in placenta_praevia.loc[placenta_praevia].index:
            logger.info(key='maternal_complication', data={'person': person,
                                                           'type': 'placenta_praevia',
                                                           'timing': 'antenatal'})

        #  ------------------------- APPLYING RISK OF SYPHILIS INFECTION DURING PREGNANCY  ---------------------------
        # Finally apply risk that syphilis will develop during pregnancy
        at_risk_women = df.is_alive & df.is_pregnant & (df.ps_gestational_age_in_weeks == 3) & (df.ps_ectopic_pregnancy
                                                                                                == 'none')

        syphilis_risk = pd.Series(self.module.rng.random_sample(len(at_risk_women.loc[at_risk_women]))
                                  < params['prob_syphilis_during_pregnancy'],
                                  index=at_risk_women.loc[at_risk_women].index)

        # Schedule point of onset randomly during possible length of pregnancy
        for person in syphilis_risk.loc[syphilis_risk].index:
            onset_day = self.module.rng.randint(0, 280)
            self.sim.schedule_event(SyphilisInPregnancyEvent(self.module, person),
                                    (self.sim.date + pd.Timedelta(days=onset_day)))

        # ----------------------------------- SCHEDULING FIRST ANC VISIT -----------------------------------------
        # Finally for these women we determine care seeking for the first antenatal care contact of their
        # pregnancy. We use a linear model to predict if these women will attend early ANC and at least 4 visits

        # First we identify all the women predicted to attend ANC, with the first visit occurring before 4 months
        early_initiation_anc4 = self.module.apply_linear_model(
            self.module.ps_linear_models['early_initiation_anc4'],
            df.loc[new_pregnancy & (df['ps_ectopic_pregnancy'] == 'none')])

        # Of the women who will not attend ANC4 early, we determine who will attend ANC4
        late_initation_anc4 = pd.Series(self.module.rng.random_sample(
            len(early_initiation_anc4.loc[~early_initiation_anc4])) < params['prob_late_initiation_anc4'],
                                        index=early_initiation_anc4.loc[~early_initiation_anc4].index)

        for v in late_initation_anc4.loc[late_initation_anc4].index:
            assert v not in early_initiation_anc4.loc[early_initiation_anc4].index

        df.loc[early_initiation_anc4.loc[early_initiation_anc4].index, 'ps_anc4'] = True
        df.loc[late_initation_anc4.loc[late_initation_anc4].index, 'ps_anc4'] = True

        anc_below_4 = df.is_alive & df.is_pregnant & (df.ps_gestational_age_in_weeks == 3) & \
                      (df.ps_ectopic_pregnancy == 'none') & ~df.ps_anc4

        early_initiation_anc_below_4 = pd.Series(self.module.rng.random_sample(len(anc_below_4.loc[anc_below_4]))
                                                 < params['prob_early_initiation_anc_below4'],
                                                 index=anc_below_4.loc[anc_below_4].index)

        def schedulde_early_visit(df_slice):
            for person in df_slice.index:
                random_draw_gest_at_anc = self.module.rng.choice([1, 2, 3, 4],
                                                                 p=params['prob_anc1_months_1_to_4'])
                self.module.schedule_anc_one(individual_id=person, anc_month=random_draw_gest_at_anc)

        for slice in [early_initiation_anc4.loc[early_initiation_anc4],
                      early_initiation_anc_below_4.loc[early_initiation_anc_below_4]]:
            schedulde_early_visit(slice)

        def schedulde_late_visit(df_slice):
            for person in df_slice.index:
                random_draw_gest_at_anc = self.module.rng.choice([5, 6, 7, 8, 9, 10],
                                                                 p=params['prob_anc1_months_5_to_9'])

                # We use month ten to capture women who will never attend ANC during their pregnancy
                if random_draw_gest_at_anc != 10:
                    self.module.schedule_anc_one(individual_id=person, anc_month=random_draw_gest_at_anc)

        for slice in [late_initation_anc4.loc[late_initation_anc4],
                      early_initiation_anc_below_4.loc[~early_initiation_anc_below_4]]:
            schedulde_late_visit(slice)

        # ------------------------ APPLY RISK OF ADDITIONAL PREGNANCY COMPLICATIONS -----------------------------------
        # The following functions apply risk of key complications/outcomes of pregnancy as specific time points of a
        # mothers gestation in weeks. These 'gestation_of_interest' parameters roughly represent the last week in each
        # month of pregnancy. These time  points at which risk is applied, vary between complications according to their
        # epidemiology

        # The application of these risk is intentionally ordered as described below...

        # Women in the first five months of pregnancy are at risk of spontaneous abortion (miscarriage)
        for gestation_of_interest in [4, 8, 13, 17, 22]:
            self.module.apply_risk_of_spontaneous_abortion(gestation_of_interest=gestation_of_interest)

        # From the second month of pregnancy until month 5 women who do not experience spontaneous abortion may undergo
        # induced abortion
        for gestation_of_interest in [8, 13, 17, 22]:
            self.module.apply_risk_of_induced_abortion(gestation_of_interest=gestation_of_interest)

        # Every month a risk of micronutrient deficiency and maternal anaemia is applied
        for gestation_of_interest in [4, 8, 13, 17, 22, 27, 31, 35, 40]:
            self.module.apply_risk_of_deficiencies_and_anaemia(gestation_of_interest=gestation_of_interest)

        # For women whose pregnancy will continue will apply a risk of developing a number of acute and chronic
        # (length of pregnancy) complications
        for gestation_of_interest in [22, 27, 31, 35, 40]:
            self.module.apply_risk_of_hypertensive_disorders(gestation_of_interest=gestation_of_interest)
            self.module.apply_risk_of_gestational_diabetes(gestation_of_interest=gestation_of_interest)
            self.module.apply_risk_of_placental_abruption(gestation_of_interest=gestation_of_interest)
            self.module.apply_risk_of_antepartum_haemorrhage(gestation_of_interest=gestation_of_interest)
            self.module.apply_risk_of_sepsis_post_prom(gestation_of_interest=gestation_of_interest)
            self.module.apply_risk_of_premature_rupture_of_membranes(gestation_of_interest=gestation_of_interest)

        for gestation_of_interest in [27, 31, 35, 40]:
            # Women with hypertension are at risk of there condition progression, this risk is applied months 6-9
            self.module.apply_risk_of_progression_of_hypertension(gestation_of_interest=gestation_of_interest)
            # And of death...
            self.module.apply_risk_of_death_from_hypertension(gestation_of_interest=gestation_of_interest)

        # From month 5-8 we apply risk of a woman going into early labour
        for gestation_of_interest in [22, 27, 31, 35]:
            self.module.apply_risk_of_preterm_labour(gestation_of_interest=gestation_of_interest)

        # ------------------------------- CARE SEEKING FOR PREGNANCY EMERGENCIES --------------------------------------
        # Every week when the event runs we determine if any women who have experience an emergency event in pregnancy
        # will seek care

        # Any women for whom ps_emergency_event == True may chose to seek care for one or more severe complications
        # (antepartum haemorrhage, severe pre-eclampsia, eclampsia or premature rupture of membranes) - this is distinct
        # from care seeking following abortion/ectopic

        potential_care_seekers = df.is_alive & df.is_pregnant & (df.ps_ectopic_pregnancy == 'none') \
                                 & df.ps_emergency_event & ~df.hs_is_inpatient & ~df.la_currently_in_labour & \
                                 (df.la_due_date_current_pregnancy != self.sim.date)

        care_seeking = pd.Series(self.module.rng.random_sample(len(potential_care_seekers.loc[potential_care_seekers]))
                                 < params['prob_seek_care_pregnancy_complication'],
                                 index=potential_care_seekers.loc[potential_care_seekers].index)

        # We assume women who seek care will present to a form of Maternal Assessment Unit- not through normal A&E
        for person in care_seeking.loc[care_seeking].index:
            logger.debug(key='message', data=f'Mother {person} will seek care following acute pregnancy'
                                             f'complications')

            from tlo.methods.care_of_women_during_pregnancy import (
                HSI_CareOfWomenDuringPregnancy_MaternalEmergencyAssessment,
            )

            acute_pregnancy_hsi = HSI_CareOfWomenDuringPregnancy_MaternalEmergencyAssessment(
                self.sim.modules['CareOfWomenDuringPregnancy'], person_id=person)

            self.sim.modules['HealthSystem'].schedule_hsi_event(acute_pregnancy_hsi, priority=0,
                                                                topen=self.sim.date,
                                                                tclose=self.sim.date + DateOffset(days=1))

        # -------- APPLYING RISK OF DEATH/STILL BIRTH FOR NON-CARE SEEKERS FOLLOWING PREGNANCY EMERGENCIES --------
        # We select the women who have chosen not to seek care following pregnancy emergency- and we now apply risk of
        # death

        if not care_seeking.loc[~care_seeking].empty:
            # We reset this variable to prevent additional unnecessary care seeking next month
            df.loc[care_seeking.loc[~care_seeking].index, 'ps_emergency_event'] = False

            logger.debug(key='message', data=f'The following women will not seek care after experiencing a '
                                             f'pregnancy emergency: {care_seeking.loc[~care_seeking].index}')

            # As women may have experience more than one complication during the moth we determine here which of the
            # complication will be the primary cause of death
            for person in care_seeking.loc[~care_seeking].index:
                self.module.apply_risk_of_death_from_monthly_complications(person)

        # ============================ RISK OF STILLBIRTH ========================================================
        for gestation_of_interest in [27, 31, 35, 40]:
            self.module.apply_risk_of_still_birth(gestation_of_interest=gestation_of_interest)

        # ============================ POST TERM RISK OF STILLBIRTH ==================================================
        # Finally we determine if women who are post term will seek care for induction/experience stillbirth
        for gestation_of_interest in [41, 42, 43, 44, 45]:
            self.module.induction_care_seeking_and_still_birth_risk(gestation_of_interest=gestation_of_interest)

        # Finally reset the emergency event property for care seeking women (used to ensure risk of stillbirth is
        # applied to women who arent seeking care that month)
        df.loc[care_seeking.index, 'ps_emergency_event'] = False


class EctopicPregnancyEvent(Event, IndividualScopeEventMixin):
    """This is EctopicPregnancyEvent. It is scheduled by the set_pregnancy_complications function within
     PregnancySupervisorEvent for women who have experienced ectopic pregnancy. This event makes changes to the data
     frame for women with ectopic pregnancies, applies a probability of care seeking and schedules the
     EctopicRuptureEvent."""

    def __init__(self, module, individual_id):
        super().__init__(module, person_id=individual_id)

    def apply(self, individual_id):
        df = self.sim.population.props

        # Check only the right women have arrived here
        assert df.at[individual_id, 'ps_ectopic_pregnancy'] == 'not_ruptured'
        assert df.at[individual_id, 'ps_gestational_age_in_weeks'] < 9

        if not df.at[individual_id, 'is_alive']:
            return

        # reset pregnancy variables and store onset for daly calcualtion
        df.at[individual_id, 'is_pregnant'] = False
        self.module.store_dalys_in_mni(individual_id, 'ectopic_onset')

        self.sim.modules['Labour'].reset_due_date(
            ind_or_df='individual', id_or_index=individual_id, new_due_date=pd.NaT)

        self.module.pregnancy_supervisor_property_reset(
            ind_or_df='individual', id_or_index=individual_id)

        # Determine if women will seek care at this stage
        care_seeking_result = self.module.care_seeking_pregnancy_loss_complications(individual_id,
                                                                                    cause='ectopic_pre_rupture')
        if not care_seeking_result:

            # For women who dont seek care (and get treatment) we schedule EctopicPregnancyRuptureEvent (simulating
            # fallopian tube rupture) in an additional 2-4 weeks from this event (if care seeking is unsuccessful
            # then this event is scheduled by the HSI (did_not_run)
            self.sim.schedule_event(EctopicPregnancyRuptureEvent(self.module, individual_id),
                                    (self.sim.date + pd.Timedelta(days=7 * 2 + self.module.rng.randint(0, 7 * 2))))


class EctopicPregnancyRuptureEvent(Event, IndividualScopeEventMixin):
    """This is EctopicPregnancyRuptureEvent. It is scheduled by the EctopicPregnancyEvent for women who have
    experienced an ectopic pregnancy which has ruptured due to lack of treatment. This event manages care seeking post
    rupture and schedules EarlyPregnancyLossDeathEvent"""

    def __init__(self, module, individual_id):
        super().__init__(module, person_id=individual_id)

    def apply(self, individual_id):
        df = self.sim.population.props

        # Check the right woman has arrived at this event
        assert df.at[individual_id, 'ps_ectopic_pregnancy'] == 'not_ruptured'

        if not df.at[individual_id, 'is_alive']:
            return

        logger.debug(key='message', data=f'persons {individual_id} untreated ectopic pregnancy has now ruptured on '
                                         f'date {self.sim.date}')
        logger.info(key='maternal_complication', data={'person': individual_id,
                                                       'type': 'ectopic_ruptured',
                                                       'timing': 'antenatal'})

        # Set the variable
        df.at[individual_id, 'ps_ectopic_pregnancy'] = 'ruptured'
        self.module.store_dalys_in_mni(individual_id, 'ectopic_rupture_onset')

        # We see if this woman will now seek care following rupture
        self.module.care_seeking_pregnancy_loss_complications(individual_id, cause='ectopic_ruptured')

        # We delayed the death event by three days to allow any treatment effects to mitigate risk of death
        self.sim.schedule_event(EarlyPregnancyLossDeathEvent(self.module, individual_id, cause='ectopic_pregnancy'),
                                self.sim.date + DateOffset(days=3))


class EarlyPregnancyLossDeathEvent(Event, IndividualScopeEventMixin):
    """This is EarlyPregnancyLossDeathEvent. It is scheduled by the EctopicPregnancyRuptureEvent & abortion for
    women who are at risk of death following a loss of their pregnancy"""

    def __init__(self, module, individual_id, cause):
        super().__init__(module, person_id=individual_id)

        self.cause = cause

    def apply(self, individual_id):
        df = self.sim.population.props
        mni = self.module.mother_and_newborn_info

        if not df.at[individual_id, 'is_alive']:
            return

        # Individual risk of death is calculated through the linear model
        risk_of_death = self.module.ps_linear_models[f'{self.cause}_death'].predict(df.loc[[individual_id]])[
                individual_id]

        # If the death occurs we record it here
        if self.module.rng.random_sample() < risk_of_death:
            logger.debug(key='message', data=f'person {individual_id} has died due to {self.cause} on date '
                                             f'{self.sim.date}')

            logger.info(key='direct_maternal_death', data={'person': individual_id, 'preg_state': 'antenatal',
                                                           'year': self.sim.date.year})

            self.sim.modules['Demography'].do_death(individual_id=individual_id, cause=f'{self.cause}',
                                                    originating_module=self.sim.modules['PregnancySupervisor'])

            if individual_id in mni:
                mni[individual_id]['delete_mni'] = True

        else:
            # Otherwise we reset any variables
            if self.cause == 'ectopic_pregnancy':
                df.at[individual_id, 'ps_ectopic_pregnancy'] = 'none'
                if individual_id in mni:
                    mni[individual_id]['delete_mni'] = True

            else:
                self.module.abortion_complications.unset(individual_id, 'sepsis', 'haemorrhage', 'injury')
                self.sim.modules['CareOfWomenDuringPregnancy'].pac_interventions.unset(individual_id,
                                                                                       'mva', 'd_and_c', 'misoprostol',
                                                                                       'antibiotics', 'blood_products',
                                                                                       'injury_repair')
                if individual_id in mni:
                    mni[individual_id]['delete_mni'] = True


class GestationalDiabetesGlycaemicControlEvent(Event, IndividualScopeEventMixin):
    """
    This is GestationalDiabetesGlycaemicControlEvent. It is scheduled by CareOfWomenDuringPregnancy module after a
    woman is started on treatment for gestational diabetes. This event determines if the treatment a woman has been
    started on for GDM will effectively control her blood sugars
    """

    def __init__(self, module, individual_id):
        super().__init__(module, person_id=individual_id)

    def apply(self, individual_id):
        df = self.sim.population.props
        params = self.module.current_parameters
        mother = df.loc[individual_id]

        if not mother.is_alive:
            return

        if mother.is_pregnant:
            # Check only the right women are sent here
            assert mother.ps_gest_diab != 'none'
            assert mother.ac_gest_diab_on_treatment != 'none'

            # We apply a probability that the treatment this woman is receiving for her GDM (diet and exercise/
            # oral anti-diabetics/ insulin) will not control this womans hyperglycaemia
            if self.module.rng.random_sample() > params[
                    f'prob_glycaemic_control_{mother.ac_gest_diab_on_treatment }']:

                # If so we reset her diabetes status as uncontrolled, her treatment is ineffective at reducing risk of
                # still birth, and when she returns for follow up she should be started on the next treatment available
                df.at[individual_id, 'ps_gest_diab'] = 'uncontrolled'


class SyphilisInPregnancyEvent(Event, IndividualScopeEventMixin):
    """
    This is SyphilisInPregnancyEvent. It is scheduled by PregnancySupervisorEvent module after a
    woman becomes pregnant and is will experience syphilis during their pregnancy. """

    def __init__(self, module, individual_id):
        super().__init__(module, person_id=individual_id)

    def apply(self, individual_id):
        df = self.sim.population.props

        if not df.at[individual_id, 'is_alive'] or not df.at[individual_id, 'is_pregnant']:
            return

        df.at[individual_id, 'ps_syphilis'] = True
        logger.info(key='maternal_complication', data={'person': individual_id,
                                                       'type': 'syphilis',
                                                       'timing': 'antenatal'})


class ParameterUpdateEvent(Event, PopulationScopeEventMixin):
    """This is ParameterUpdateEvent. It is scheduled to occur once on 2015 to update parameters being used by the
    maternal and newborn health model"""
    def __init__(self, module):
        super().__init__(module)

    def apply(self, population):

        logger.info(key='msg', data='Now updating parameters in the maternal and perinatal health modules...')

        def switch_parameters(master_params, current_params):
            for key, value in current_params.items():
                current_params[key] = master_params[key][1]

        switch_parameters(self.module.parameters, self.module.current_parameters)

        switch_parameters(self.sim.modules['CareOfWomenDuringPregnancy'].parameters,
                          self.sim.modules['CareOfWomenDuringPregnancy'].current_parameters)

        switch_parameters(self.sim.modules['Labour'].parameters, self.sim.modules['Labour'].current_parameters)

        switch_parameters(self.sim.modules['NewbornOutcomes'].parameters,
                          self.sim.modules['NewbornOutcomes'].current_parameters)

        switch_parameters(self.sim.modules['PostnatalSupervisor'].parameters,
                          self.sim.modules['PostnatalSupervisor'].current_parameters)


class PregnancyLoggingEvent(RegularEvent, PopulationScopeEventMixin):
    """This is PregnancyLoggingEvent. It runs yearly to produce summary statistics around pregnancy."""

    def __init__(self, module):
        self.repeat = 1
        super().__init__(module, frequency=DateOffset(years=self.repeat))

    def apply(self, population):
        df = self.sim.population.props

        women_reproductive_age = len(df.index[(df.is_alive & (df.sex == 'F') & (df.age_years > 14) &
                                               (df.age_years < 50))])
        pregnant_at_year_end = len(df.index[df.is_alive & df.is_pregnant])
        women_with_previous_sa = len(df.index[(df.is_alive & (df.sex == 'F') & (df.age_years > 14) &
                                               (df.age_years < 50) & df.ps_prev_spont_abortion)])
        women_with_previous_pe = len(df.index[(df.is_alive & (df.sex == 'F') & (df.age_years > 14) &
                                               (df.age_years < 50) & df.ps_prev_pre_eclamp)])
        women_with_hysterectomy = len(df.index[(df.is_alive & (df.sex == 'F') & (df.age_years > 14) &
                                               (df.age_years < 50) & df.la_has_had_hysterectomy)])
        yearly_prev_sa = (women_with_previous_sa / women_reproductive_age) * 100
        yearly_prev_pe = (women_with_previous_pe / women_reproductive_age) * 100
        yearly_prev_hysterectomy = (women_with_hysterectomy/women_reproductive_age) * 100

        logger.info(key='preg_info',
                    data={'women_repro_age': women_reproductive_age,
                          'women_pregnant': pregnant_at_year_end,
                          'prev_sa': yearly_prev_sa,
                          'prev_pe': yearly_prev_pe,
                          'hysterectomy': yearly_prev_hysterectomy})


<|MERGE_RESOLUTION|>--- conflicted
+++ resolved
@@ -510,7 +510,6 @@
                            Date(2015, 1, 1))
 
         # ==================================== LINEAR MODEL EQUATIONS =================================================
-<<<<<<< HEAD
         # Here we scale linear models according to distribution of predictors in the dataframe at baseline
         params = self.current_parameters
 
@@ -581,13 +580,14 @@
                     Predictor('ac_receiving_iron_folic_acid').when(True, params['treatment_effect_iron_folic_acid_'
                                                                                 'anaemia'])),
 
-                # This equation calculates a womans monthly risk of developing gestational diabetes
-                # during her pregnancy.This is currently influenced by obesity
-                'gest_diab': LinearModel(
-                    LinearModelType.MULTIPLICATIVE,
-                    intercept_dict['gest_diab'],
-                    Predictor('li_bmi').when('4', params['rr_gest_diab_obesity'])
-                                       .when('5', params['rr_gest_diab_obesity'])),
+            # This equation calculates a womans monthly risk of developing gestational diabetes
+            # during her pregnancy.This is currently influenced by obesity
+            'gest_diab': LinearModel(
+                LinearModelType.MULTIPLICATIVE,
+                intercept_dict['gest_diab'],
+                Predictor('li_bmi', conditions_are_mutually_exclusive=True)
+                .when('4', params['rr_gest_diab_obesity'])
+                .when('5', params['rr_gest_diab_obesity'])),
 
                 # This equation calculates a womans monthly risk of developing gestational hypertension
                 # during her pregnancy. This is currently influenced receipt of calcium supplementation
@@ -633,11 +633,11 @@
                     Predictor('ps_gestational_age_in_weeks').when('41', params['rr_still_birth_ga_41']),
                     Predictor('ps_gestational_age_in_weeks').when('42', params['rr_still_birth_ga_42']),
                     Predictor('ps_gestational_age_in_weeks').when('>42', params['rr_still_birth_ga_>42']),
-                    Predictor('ps_htn_disorders').when('mild_pre_eclamp', params['rr_still_birth_pre_eclampsia'])
-                                                 .when('severe_pre_eclamp', params['rr_still_birth_eclampsia'])
-                                                 .when('eclampsia', params['rr_still_birth_pre_eclampsia'])
-                                                 .when('gest_htn', params['rr_still_birth_gest_htn'])
-                                                 .when('severe_gest_htn', params['rr_still_birth_gest_htn']),
+                    Predictor('ps_htn_disorders', conditions_are_mutually_exclusive=True)
+                        .when('mild_pre_eclamp', params['rr_still_birth_mild_pre_eclamp'])
+                        .when('gest_htn', params['rr_still_birth_gest_htn'])
+                        .when('severe_gest_htn', params['rr_still_birth_severe_gest_htn'])
+                        .when('severe_pre_eclamp', params['rr_still_birth_severe_pre_eclamp']),
                     Predictor('ps_antepartum_haemorrhage').when('!= "none"', params['rr_still_birth_aph']),
                     Predictor('ps_chorioamnionitis').when(True, params['rr_still_birth_chorio']),
                     Predictor('nc_hypertension').when(True, params['rr_still_birth_chronic_htn']),
@@ -751,105 +751,6 @@
 
         # Define any models that dont need to be scaled at baseline
         models_not_needing_scaling = {
-=======
-        # All linear equations used in this module are stored within the ps_linear_equations parameter below
-
-        # TODO: process of 'selection' of important predictors in linear equations is ongoing, a linear model that
-        #  is empty of predictors at the end of this process will be converted to a set probability
-        params = self.parameters
-
-        params['ps_linear_equations'] = {
-
-            # This equation calculates a womans risk of her current pregnancy being ectopic (implantation of the
-            # embryo outside of the uterus). This risk is applied once per pregnancy
-            'ectopic': LinearModel(
-                LinearModelType.MULTIPLICATIVE,
-                params['prob_ectopic_pregnancy'],
-                Predictor('li_tob').when(True, params['rr_ectopic_smoker'])),
-
-            # This equation is used to determine her current pregnancy will be twins. This risk is applied once per
-            # pregnancy
-            'multiples': LinearModel(
-                LinearModelType.MULTIPLICATIVE,
-                params['prob_multiples']),
-
-            # This equation calculates a womans risk of placenta praevia (placenta partially/completely covers the
-            # cervix). This risk is applied once per pregnancy
-            'placenta_praevia': LinearModel(
-                LinearModelType.MULTIPLICATIVE,
-                params['prob_placenta_praevia']),
-
-            # This equation calculates a womans monthly risk of spontaneous abortion (miscarriage) and is applied
-            # monthly until 28 weeks gestation
-            'spontaneous_abortion': LinearModel(
-                LinearModelType.MULTIPLICATIVE,
-                params['prob_spontaneous_abortion_per_month'],
-                Predictor('ps_prev_spont_abortion').when(True, params['rr_spont_abortion_prev_sa']),
-                Predictor('age_years').when('>34', params['rr_spont_abortion_age_35'])
-                                      .when('.between(31, 34)', params['rr_spont_abortion_age_31_34'])),
-
-            # This equation calculates a womans monthly risk of induced abortion and is applied monthly until 28 weeks
-            # gestation
-            'induced_abortion': LinearModel(
-                LinearModelType.MULTIPLICATIVE,
-                params['prob_induced_abortion_per_month']),
-
-            # This equation calculates a womans monthly risk of labour onsetting prior to her 'assigned' due date.
-            # This drives preterm birth rates
-            'early_onset_labour': LinearModel(
-                LinearModelType.MULTIPLICATIVE,
-                params['baseline_prob_early_labour_onset'],
-                Predictor('ps_premature_rupture_of_membranes').when(True, params['rr_preterm_labour_post_prom']),
-                Predictor('ac_receiving_calcium_supplements').when(True, params['treatment_effect_calcium_ptl'])),
-            #   Predictor('ps_chorioamnionitis').when('histological', params['rr_preterm_labour_chorio'])
-            #                                     .when('clinical', params['rr_preterm_labour_chorio'])),
-
-            # This equation calculates a womans monthly risk of developing anaemia during her pregnancy. This is
-            # currently influenced by nutritional deficiencies and malaria status
-            'maternal_anaemia': LinearModel(
-                LinearModelType.MULTIPLICATIVE,
-                params['baseline_prob_anaemia_per_month'],
-                Predictor('ps_deficiencies_in_pregnancy').apply(
-                    lambda x: params['rr_anaemia_if_iron_deficient']
-                    if x & self.deficiencies_in_pregnancy.element_repr('iron') else 1),
-                Predictor('ps_deficiencies_in_pregnancy').apply(
-                    lambda x: params['rr_anaemia_if_folate_deficient']
-                    if x & self.deficiencies_in_pregnancy.element_repr('folate') else 1),
-                Predictor('ps_deficiencies_in_pregnancy').apply(
-                    lambda x: params['rr_anaemia_if_b12_deficient']
-                    if x & self.deficiencies_in_pregnancy.element_repr('b12') else 1)),
-            #     Predictor('ma_is_infected').when(True, params['rr_anaemia_maternal_malaria'])),
-
-            # This equation calculates a womans monthly risk of developing pre-eclampsia during her pregnancy. This is
-            # currently influenced by receipt of calcium supplementation
-            'pre_eclampsia': LinearModel(
-                LinearModelType.MULTIPLICATIVE,
-                params['prob_pre_eclampsia_per_month'],
-                Predictor('ac_receiving_calcium_supplements').when(True, params['treatment_effect_calcium_pre_'
-                                                                                'eclamp'])),
-
-            # This equation calculates a womans monthly risk of developing gestational hypertension
-            # during her pregnancy. This is currently influenced receipt of calcium supplementation
-            'gest_htn': LinearModel(
-                LinearModelType.MULTIPLICATIVE,
-                params['prob_gest_htn_per_month'],
-                Predictor('ac_receiving_calcium_supplements').when(True, params['treatment_effect_gest_htn_calcium'])),
-
-            # This equation calculates a womans monthly risk of developing gestational diabetes
-            # during her pregnancy.This is currently influenced by obesity
-            'gest_diab': LinearModel(
-                LinearModelType.MULTIPLICATIVE,
-                params['prob_gest_diab_per_month'],
-                Predictor('li_bmi', conditions_are_mutually_exclusive=True)
-                .when('4', params['rr_gest_diab_obesity'])
-                .when('5', params['rr_gest_diab_obesity'])),
-
-            # This equation calculates a womans monthly risk of developing placental abruption
-            # during her pregnancy.
-            'placental_abruption': LinearModel(
-                LinearModelType.MULTIPLICATIVE,
-                params['prob_placental_abruption_per_month']),
->>>>>>> 623e570e
 
             # This equation calculates a womans monthly risk of developing antepartum haemorrhage during her pregnancy.
             # APH can only occur in the presence of one of two preceding causes (placenta praevia and placental
@@ -860,34 +761,6 @@
                 Predictor('ps_placenta_praevia').when(True, params['prob_aph_placenta_praevia']),
                 Predictor('ps_placental_abruption').when(True, params['prob_aph_placental_abruption'])),
 
-<<<<<<< HEAD
-=======
-            # This equation calculates a womans monthly risk of developing premature rupture of membranes during her
-            # pregnancy.
-            'premature_rupture_of_membranes': LinearModel(
-                LinearModelType.MULTIPLICATIVE,
-                params['prob_prom_per_month']),
-
-            # This equation calculates a womans risk of developing chorioamnionitis following PROM .
-            'chorioamnionitis': LinearModel(
-                LinearModelType.MULTIPLICATIVE,
-                params['prob_chorioamnionitis'],
-                Predictor('ps_premature_rupture_of_membranes').when(True, params['rr_chorio_post_prom'])),
-
-            # This equation calculates a womans monthly risk of antenatal still birth
-            'antenatal_stillbirth': LinearModel(
-                LinearModelType.MULTIPLICATIVE,
-                params['prob_still_birth_per_month'],
-                Predictor('ps_gest_diab').when('uncontrolled', params['rr_still_birth_gest_diab']),
-                Predictor().when('(ps_gest_diab == "controlled ") & (ac_gest_diab_on_treatment != "none")',
-                                 (params['rr_still_birth_gest_diab'] * params['treatment_effect_gdm_case_management'])),
-                Predictor('ps_htn_disorders', conditions_are_mutually_exclusive=True)
-                .when('mild_pre_eclamp', params['rr_still_birth_mild_pre_eclamp'])
-                .when('gest_htn', params['rr_still_birth_gest_htn'])
-                .when('severe_gest_htn', params['rr_still_birth_severe_gest_htn'])
-                .when('severe_pre_eclamp', params['rr_still_birth_severe_pre_eclamp'])),
-            #    Predictor('ma_is_infected').when(True, params['rr_still_birth_maternal_malaria'])),
->>>>>>> 623e570e
 
             # This equation calculates a risk of dying after ectopic pregnancy and is mitigated by treatment
             'ectopic_pregnancy_death': LinearModel(
