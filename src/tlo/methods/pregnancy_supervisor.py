--- conflicted
+++ resolved
@@ -27,13 +27,10 @@
 )
 from tlo.methods.causes import Cause
 from tlo.methods.hsi_generic_first_appts import GenericFirstAppointmentsMixin
-<<<<<<< HEAD
+
 from tlo.util import BitsetHandler
 from tlo.methods.demography import InstantaneousPartialDeath
-=======
-from tlo.util import BitsetHandler, read_csv_files
-
->>>>>>> b4e812ad
+
 if TYPE_CHECKING:
     from tlo.methods.hsi_generic_first_appts import HSIEventScheduler
     from tlo.population import IndividualProperties
@@ -489,15 +486,6 @@
                         'which the maximum coverage of ANC is enforced'),
 
         'interventions_analysis': Parameter(
-<<<<<<< HEAD
-            Types.BOOL, ''),
-        'interventions_under_analysis': Parameter(
-            Types.LIST, ''),
-        'all_interventions': Parameter(
-            Types.LIST, ''),
-        'intervention_analysis_availability': Parameter(
-            Types.REAL, ''),
-=======
             Types.BOOL, 'Signals within the analysis event and code that intervention-based analysis is being '
                         'undertaken in which the maximum coverage of ANC is enforced'),
         'interventions_under_analysis': Parameter(
@@ -507,7 +495,7 @@
         'intervention_analysis_availability': Parameter(
             Types.REAL, 'Probability an intervention which is included in "interventions_under_analysis" will be'
                         'available'),
->>>>>>> b4e812ad
+
     }
 
     PROPERTIES = {
@@ -555,21 +543,11 @@
                                                    'multiple complications')
     }
 
-<<<<<<< HEAD
-    def read_parameters(self, data_folder):
-        p = self.parameters
-
-        # load parameters from the resource file
-        workbook = pd.read_excel(Path(self.resourcefilepath) / 'ResourceFile_PregnancySupervisor.xlsx',
-                                 sheet_name=None)
-        self.load_parameters_from_dataframe(workbook["parameter_values"])
-=======
     def read_parameters(self, resourcefilepath: Optional[Path] = None):
         # load parameters from the resource file
         parameter_dataframe = read_csv_files(resourcefilepath / 'ResourceFile_PregnancySupervisor',
                                             files='parameter_values')
         self.load_parameters_from_dataframe(parameter_dataframe)
->>>>>>> b4e812ad
 
         # Here we map 'disability' parameters to associated DALY weights to be passed to the health burden module.
         # Currently this module calculates and reports all DALY weights from all maternal modules
@@ -1374,8 +1352,6 @@
                 df.loc[person, 'cause_of_partial_death'].append('severe_gestational_hypertension')
                 
                 # Not deleting woman from mni because she always survives
-
-<<<<<<< HEAD
         else:
         
             at_risk_of_death_htn = pd.Series(self.rng.random_sample(len(at_risk.loc[at_risk])) <
@@ -1386,16 +1362,6 @@
                 for person in at_risk_of_death_htn.loc[at_risk_of_death_htn].index:
                     self.mnh_outcome_counter['severe_gestational_hypertension_m_death'] += 1
                     self.mnh_outcome_counter['direct_mat_death'] += 1
-=======
-        if not at_risk_of_death_htn.loc[at_risk_of_death_htn].empty:
-            # Those women who die have InstantaneousDeath scheduled
-            for person in at_risk_of_death_htn.loc[at_risk_of_death_htn].index:
-                self.mnh_outcome_counter['severe_gestational_hypertension_m_death'] += 1
-                self.mnh_outcome_counter['direct_mat_death'] += 1
-
-                self.sim.modules['Demography'].do_death(individual_id=person, cause='severe_gestational_hypertension',
-                                                        originating_module=self.sim.modules['PregnancySupervisor'])
->>>>>>> b4e812ad
 
                     self.sim.modules['Demography'].do_death(individual_id=person, cause='severe_gestational_hypertension',
                                                             originating_module=self.sim.modules['PregnancySupervisor'])
@@ -1715,7 +1681,6 @@
             # Get all potential causes of death and associated risks
             risks = pregnancy_helper_functions.get_risk_of_death_from_cause_maternal(
                 self, individual_id=individual_id, timing='antenatal')
-<<<<<<< HEAD
         
             pregnancy_helper_functions.apply_multiple_partial_deaths(self, risks, individual_id=individual_id)
             
@@ -1736,16 +1701,6 @@
                                                         originating_module=self.sim.modules['PregnancySupervisor'])
                 self.mnh_outcome_counter['direct_mat_death'] += 1
                 del mni[individual_id]
-=======
-
-        # If a cause is returned death is scheduled
-        if potential_cause_of_death:
-            pregnancy_helper_functions.log_mni_for_maternal_death(self, individual_id)
-            self.sim.modules['Demography'].do_death(individual_id=individual_id, cause=potential_cause_of_death,
-                                                    originating_module=self.sim.modules['PregnancySupervisor'])
-            self.mnh_outcome_counter['direct_mat_death'] += 1
-            del mni[individual_id]
->>>>>>> b4e812ad
 
         # If not we reset variables and the woman survives
         if survived:
@@ -2184,6 +2139,7 @@
                 df.loc[individual_id, 'date_of_partial_death'].append(str(self.sim.date))
                 df.loc[individual_id, 'death_weight'].append(death_weight)
                 df.loc[individual_id, 'cause_of_partial_death'].append('severe_gestational_hypertension')
+
         else:
 
             # If the death occurs we record it here
@@ -2191,16 +2147,9 @@
                 
                 survived = False
 
-<<<<<<< HEAD
                 if individual_id in mni:
                     pregnancy_helper_functions.log_mni_for_maternal_death(self.module, individual_id)
                     mni[individual_id]['delete_mni'] = True
-=======
-            self.module.mnh_outcome_counter[f'{self.cause}_m_death'] += 1
-            self.module.mnh_outcome_counter['direct_mat_death'] += 1
-            self.sim.modules['Demography'].do_death(individual_id=individual_id, cause=f'{self.cause}',
-                                                    originating_module=self.sim.modules['PregnancySupervisor'])
->>>>>>> b4e812ad
 
                 self.module.mnh_outcome_counter[f'{self.cause}_m_death'] += 1
                 self.module.mnh_outcome_counter['direct_mat_death'] += 1
