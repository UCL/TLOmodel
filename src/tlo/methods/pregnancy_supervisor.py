--- conflicted
+++ resolved
@@ -1,14 +1,12 @@
+from pathlib import Path
+
 import numpy as np
-
-<<<<<<< HEAD
+import pandas as pd
+
 from tlo import DateOffset, Module, Parameter, Property, Types, logging, util
-from tlo.methods import demography
 from tlo.events import Event, IndividualScopeEventMixin, PopulationScopeEventMixin, RegularEvent
 from tlo.lm import LinearModel, LinearModelType, Predictor
-=======
-from tlo import DateOffset, Module, Property, Types, logging
-from tlo.events import PopulationScopeEventMixin, RegularEvent
->>>>>>> 57339751
+from tlo.methods import demography
 
 logger = logging.getLogger(__name__)
 logger.setLevel(logging.DEBUG)
@@ -25,7 +23,6 @@
         super().__init__(name)
         self.resourcefilepath = resourcefilepath
 
-<<<<<<< HEAD
         # Here we define the PregnancyDiseaseTracker dictionary used by the logger to calculate summary stats
         self.PregnancyDiseaseTracker = dict()
 
@@ -87,48 +84,26 @@
         'prob_spontaneous_abortion_death': Parameter(
             Types.REAL, 'underlying risk of death following an spontaneous abortion'),
     }
-=======
-    PARAMETERS = {}
->>>>>>> 57339751
 
     PROPERTIES = {
         'ps_gestational_age_in_weeks': Property(Types.INT, 'current gestational age, in weeks, of this womans '
                                                            'pregnancy'),
         'ps_ectopic_pregnancy': Property(Types.BOOL, 'Whether this womans pregnancy is ectopic'),
-<<<<<<< HEAD
         'ps_multiple_pregnancy': Property(Types.BOOL, 'Whether this womans is pregnant with multiple fetuses'),
         'ps_anaemia_in_pregnancy': Property(Types.BOOL, 'Whether this womans is anaemic during pregnancy'),
         'ps_induced_abortion_complication': Property(Types.LIST, 'List of any complications a woman has experience '
                                                                  'following an induced abortion'),
         'ps_spontaneous_abortion_complication': Property(Types.LIST, 'List of any complications a woman has experience '
                                                                      'following an spontaneous abortion'),
-=======
-        'ps_ectopic_symptoms': Property(Types.CATEGORICAL, 'Level of symptoms for ectopic pregnancy',
-                                        categories=['none', 'abdominal pain', 'abdominal pain plus bleeding', 'shock']),
-        'ps_ep_unified_symptom_code': Property(
-            Types.CATEGORICAL,
-            'Level of symptoms on the standardised scale (governing health-care seeking): '
-            '0=None; 1=Mild; 2=Moderate; 3=Severe; 4=Extreme_Emergency',
-            categories=[0, 1, 2, 3, 4]),
-        'ps_multiple_pregnancy': Property(Types.BOOL, 'Whether this womans is pregnant with multiple fetuses'),
-        'ps_total_miscarriages': Property(Types.INT, 'the number of miscarriages a woman has experienced'),
-        'ps_total_induced_abortion': Property(Types.INT, 'the number of induced abortions a woman has experienced'),
-        'ps_abortion_complication': Property(Types.CATEGORICAL, 'Type of complication following an induced abortion: '
-                                                                'None; Sepsis; Haemorrhage; Sepsis and Haemorrhage',
-                                             categories=['none', 'haem', 'sepsis', 'haem_sepsis']),
->>>>>>> 57339751
         'ps_antepartum_still_birth': Property(Types.BOOL, 'whether this woman has experienced an antepartum still birth'
                                                           'of her current pregnancy'),
         'ps_previous_stillbirth': Property(Types.BOOL, 'whether this woman has had any previous pregnancies end in '
                                                        'still birth'),  # consider if this should be an interger
-<<<<<<< HEAD
         'ps_htn_disorders': Property(Types.CATEGORICAL, 'if this woman suffers from a hypertensive disorder of '
                                                         'pregnancy',
                                      categories=['none', 'gest_htn', 'mild_pre_eclamp', 'severe_pre_eclamp',
                                                  'eclampsia']),
         # todo: decide what to do with the HTN properties (drop booleans etc)
-=======
->>>>>>> 57339751
         'ps_gestational_htn': Property(Types.BOOL, 'whether this woman has gestational hypertension'),
         'ps_mild_pre_eclamp': Property(Types.BOOL, 'whether this woman has mild pre-eclampsia'),
         'ps_severe_pre_eclamp': Property(Types.BOOL, 'whether this woman has severe pre-eclampsia'),
@@ -154,7 +129,6 @@
     def read_parameters(self, data_folder):
 
         params = self.parameters
-<<<<<<< HEAD
         dfd = pd.read_excel(Path(self.resourcefilepath) / 'ResourceFile_PregnancySupervisor.xlsx',
                             sheet_name='parameter_values')
         self.load_parameters_from_dataframe(dfd)
@@ -179,16 +153,10 @@
             'preg_polyurea': 0.2,
             'preg_polyphagia': 0.2}
         # TODO: confirm the neatest way to read this parameters in from the resource file
-=======
-        #  dfd = pd.read_excel(Path(self.resourcefilepath) / 'ResourceFile_PregnancySupervisor.xlsx',
-        #                      sheet_name='parameter_values_old')
-        #  self.load_parameters_from_dataframe(dfd)
->>>>>>> 57339751
 
         if 'HealthBurden' in self.sim.modules.keys():
             params['daly_wt_abortive_outcome'] = self.sim.modules['HealthBurden'].get_daly_weight(352)
 
-<<<<<<< HEAD
         self.sim.modules['HealthSystem'].register_disease_module(self)
 
     # ==================================== LINEAR MODEL EQUATIONS =====================================================
@@ -251,10 +219,6 @@
                     LinearModelType.MULTIPLICATIVE,
                     params['prob_spontaneous_abortion_death'])
         }
-=======
-        # ==================================== LINEAR MODEL EQUATIONS ==============================
-        # Will live here...
->>>>>>> 57339751
 
     def initialise_population(self, population):
 
@@ -268,10 +232,7 @@
         df.loc[df.is_alive, 'ps_spontaneous_abortion_complication'] = 'none'
         df.loc[df.is_alive, 'ps_antepartum_still_birth'] = False
         df.loc[df.is_alive, 'ps_previous_stillbirth'] = False
-<<<<<<< HEAD
         df.loc[df.is_alive, 'ps_htn_disorders'] = 'none'
-=======
->>>>>>> 57339751
         df.loc[df.is_alive, 'ps_gestational_htn'] = False
         df.loc[df.is_alive, 'ps_mild_pre_eclamp'] = False
         df.loc[df.is_alive, 'ps_severe_pre_eclamp'] = False
@@ -282,7 +243,6 @@
         df.loc[df.is_alive, 'ps_premature_rupture_of_membranes'] = False
 
     def initialise_simulation(self, sim):
-<<<<<<< HEAD
 
         sim.schedule_event(PregnancySupervisorEvent(self),
                            sim.date + DateOffset(days=0))
@@ -295,11 +255,6 @@
                                         'ectopic_pregnancy_death': 0, 'induced_abortion_death': 0,
                                         'spontaneous_abortion_death': 0, 'maternal_anaemia': 0, 'antenatal_death': 0,
                                         'antenatal_stillbirth': 0}
-=======
-        """Get ready for simulation start."""
-        sim.schedule_event(PregnancySupervisorEvent(self), sim.date + DateOffset(days=0))
-        sim.schedule_event(PregnancyDiseaseProgressionEvent(self), sim.date + DateOffset(days=0))
->>>>>>> 57339751
 
     def on_birth(self, mother_id, child_id):
         df = self.sim.population.props
@@ -312,10 +267,7 @@
         df.at[child_id, 'ps_spontaneous_abortion_complication'] = 'none'
         df.at[child_id, 'ps_antepartum_still_birth'] = False
         df.at[child_id, 'ps_previous_stillbirth'] = False
-<<<<<<< HEAD
         df.at[child_id, 'ps_htn_disorders'] = 'none'
-=======
->>>>>>> 57339751
         df.at[child_id, 'ps_gestational_htn'] = False
         df.at[child_id, 'ps_mild_pre_eclamp'] = False
         df.at[child_id, 'ps_severe_pre_eclamp'] = False
@@ -328,15 +280,12 @@
         # We reset all womens gestational age when they deliver
         df.at[mother_id, 'ps_gestational_age_in_weeks'] = 0
 
-<<<<<<< HEAD
         # And we remove all the symptoms they may have had antenatally
         if df.at[mother_id, 'is_alive']:
             self.sim.modules['SymptomManager'].clear_symptoms(
                 person_id=mother_id,
                 disease_module=self)
 
-=======
->>>>>>> 57339751
     def on_hsi_alert(self, person_id, treatment_id):
         logger.debug('This is PregnancySupervisor, being alerted about a health system interaction '
                      'person %d for: %s', person_id, treatment_id)
@@ -474,7 +423,7 @@
             for person in positive_index:
                 self.sim.schedule_event(AbortionEvent(self, person, cause=f'{complication}'), self.sim.date)
             if not positive_index.empty:
-                    logger.debug(f'The following women have experienced an abortion,{positive_index}')
+                logger.debug(f'The following women have experienced an abortion,{positive_index}')
 
         if complication == 'maternal_anaemia':
             df.loc[positive_index, 'ps_anaemia_in_pregnancy'] = True
@@ -629,27 +578,20 @@
 
 
 class PregnancySupervisorEvent(RegularEvent, PopulationScopeEventMixin):
-    """The PregnancySupervisorEvent runs weekly. It updates gestational age of pregnancy in weeks.
-    Presently this event has been hollowed out, additionally it will and uses
-    set_pregnancy_complications function to determine if women will experience complication. This
-    event is incomplete and will eventually apply risk of antenatal death and handle antenatal care
-    seeking."""
+    """ This is the PregnancySupervisorEvent. It runs weekly. It updates gestational age of pregnancy in weeks.
+    Presently this event has been hollowed out, additionally it will and uses set_pregnancy_complications function to
+    determine if women will experience complication. This event is incomplete and will eventually apply risk of
+     antenatal death and handle antenatal care seeking. """
 
     def __init__(self, module, ):
         super().__init__(module, frequency=DateOffset(weeks=1))
 
     def apply(self, population):
         df = population.props
-<<<<<<< HEAD
         params = self.module.parameters
 
         # ===================================== UPDATING GESTATIONAL AGE IN WEEKS  ====================================
         # Here we update the gestational age in weeks of all currently pregnant women in the simulation
-=======
-        # ===================================== UPDATING GESTATIONAL AGE IN WEEKS  =================
-        # Here we update the gestational age in weeks of all currently pregnant women in the
-        # simulation
->>>>>>> 57339751
         alive_and_preg = df.is_alive & df.is_pregnant
         gestation_in_days = self.sim.date - df.loc[alive_and_preg, 'date_of_last_pregnancy']
         gestation_in_weeks = gestation_in_days / np.timedelta64(1, 'W')
@@ -657,7 +599,6 @@
         df.loc[alive_and_preg, 'ps_gestational_age_in_weeks'] = gestation_in_weeks.astype('int64')
         logger.debug('updating gestational ages on date %s', self.sim.date)
 
-<<<<<<< HEAD
         # ========================PREGNANCY COMPLICATIONS - ECTOPIC PREGNANCY & MULTIPLES =============================
         # Here we use the set_pregnancy_complications function to calculate each womans risk of ectopic pregnancy,
         # conduct a draw and edit relevant properties defined above
@@ -696,10 +637,6 @@
         month_2_no_spontaneous_abortion = df.loc[~df.ps_ectopic_pregnancy & df.is_pregnant & df.is_alive &
                                                  (df.ps_gestational_age_in_weeks == 8)]
         self.module.set_pregnancy_complications(month_2_no_spontaneous_abortion, 'induced_abortion')
-=======
-        # ======================================= PREGNANCY COMPLICATIONS ==========================
-        # Application of pregnancy complications will occur here
->>>>>>> 57339751
 
         # anaemia
         month_2_no_induced_abortion = df.loc[
@@ -707,7 +644,6 @@
             ~df.ps_anaemia_in_pregnancy]
         self.module.set_pregnancy_complications(month_2_no_induced_abortion, 'maternal_anaemia')
 
-<<<<<<< HEAD
         # =========================================== MONTH 3 =========================================================
         # spontaneous_abortion
         month_3_idx = df.loc[~df.ps_ectopic_pregnancy & df.is_pregnant & df.is_alive &
@@ -800,7 +736,7 @@
 
         # gestational hypertension
         month_6_no_pe = df.loc[df.is_pregnant & df.is_alive & (df.ps_gestational_age_in_weeks == 27) &
-                                ~df.la_currently_in_labour & (df.ps_htn_disorders == 'none')]
+                               ~df.la_currently_in_labour & (df.ps_htn_disorders == 'none')]
         self.module.set_pregnancy_complications(month_6_no_pe, 'gest_htn')
 
         # gestational diabetes
@@ -909,7 +845,7 @@
         self.module.set_pregnancy_complications(month_9_preg_continues, 'pre_eclampsia')
 
         # gestational hypertension
-        month_9_no_pe = df.loc[df.is_pregnant & df.is_alive & ~df.la_currently_in_labour  &
+        month_9_no_pe = df.loc[df.is_pregnant & df.is_alive & ~df.la_currently_in_labour &
                                (df.ps_gestational_age_in_weeks == 40) & (df.ps_htn_disorders == 'none')]
         self.module.set_pregnancy_complications(month_9_no_pe, 'gest_htn')
 
@@ -1106,15 +1042,6 @@
     def __init__(self, module):
         self.repeat = 1
         super().__init__(module, frequency=DateOffset(years=self.repeat))
-=======
-class PregnancyDiseaseProgressionEvent(RegularEvent, PopulationScopeEventMixin):
-    """The PregnancyDiseaseProgressionEvent runs every 4 weeks and determines if women who have a
-    disease of pregnancy will undergo progression to the next stage. This event will need to be
-    recoded using the progression_matrix function"""
-    # TODO: consider renaming if only dealing with HTN diseases
-    def __init__(self, module,):
-        super().__init__(module, frequency=DateOffset(weeks=4))
->>>>>>> 57339751
 
     def apply(self, population):
         df = self.sim.population.props
@@ -1169,12 +1096,7 @@
 
         logger.info('%s|summary_stats|%s', self.sim.date, dict_for_output)
 
-<<<<<<< HEAD
         self.module.PregnancyDiseaseTracker = \
             {'ectopic_pregnancy': 0, 'induced_abortion': 0, 'spontaneous_abortion': 0, 'ectopic_pregnancy_death': 0,
              'induced_abortion_death': 0, 'spontaneous_abortion_death': 0, 'maternal_anaemia': 0, 'antenatal_death': 0,
-             'antenatal_stillbirth': 0}
-=======
-        # ============================= PROGRESSION OF PREGNANCY DISEASES ==========================
-        # Progression of pregnancy diseases will live here
->>>>>>> 57339751
+             'antenatal_stillbirth': 0}