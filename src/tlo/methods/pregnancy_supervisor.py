--- conflicted
+++ resolved
@@ -61,13 +61,8 @@
 
         # Dictionary that records stillbirths
         self.stillbirth_dates = {
-<<<<<<< HEAD
-             'stillbirth_date': pd.NaT
-         }
-=======
             'stillbirth_date': pd.NaT
         }
->>>>>>> 0901eb30
 
         # This variable will store a Bitset handler for the property ps_abortion_complications
         self.abortion_complications = None
@@ -833,6 +828,7 @@
         daly_series[monthly_daly.keys()] = list(monthly_daly.values())
 
         return daly_series
+
     def report_prevalence(self):
         """
         This function reports the prevalence of intrapartum stillbirth for this module generated in the previous month
@@ -843,19 +839,6 @@
             if isinstance(value, dict) and value.get('stillbirth_date') is not None
         }
 
-<<<<<<< HEAD
-=======
-    def report_prevalence(self):
-        """
-        This function reports the prevalence of intrapartum stillbirth for this module generated in the previous month
-        """
-        # Filter out non-dictionary values and entries where 'stillbirth_date' is None
-        stillbirths_happened = {
-            key: value for key, value in self.stillbirth_dates.items()
-            if isinstance(value, dict) and value.get('stillbirth_date') is not None
-        }
-
->>>>>>> 0901eb30
         # Filter entries with valid 'stillbirth_date' that occurred in the last month
         one_month_ago = self.sim.date - pd.DateOffset(months=1)
         filtered_stillbirths = {
@@ -864,13 +847,9 @@
         }
 
         antenatal_stillbirth_for_month = len(filtered_stillbirths)
-<<<<<<< HEAD
-        return antenatal_stillbirth_for_month
-=======
 
         return {'Antenatal stillbirth': antenatal_stillbirth_for_month}
 
->>>>>>> 0901eb30
     def pregnancy_supervisor_property_reset(self, id_or_index):
         """
         This function is called when all properties housed in the PregnancySupervisorModule should be reset. For example
@@ -1487,11 +1466,7 @@
         self.sim.modules['CareOfWomenDuringPregnancy'].care_of_women_in_pregnancy_property_reset(
             id_or_index=women.index)
 
-<<<<<<< HEAD
-        self.stillbirth_dates['stillbirth_date'] =  self.sim.date
-=======
         self.stillbirth_dates['stillbirth_date'] = self.sim.date
->>>>>>> 0901eb30
 
     def update_variables_post_still_birth_for_individual(self, individual_id):
         """
