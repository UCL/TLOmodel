--- conflicted
+++ resolved
@@ -446,12 +446,7 @@
                                                    'multiple complications')
     }
 
-<<<<<<< HEAD
-    def read_parameters(self, data_folder):
-
-=======
     def read_parameters(self, resourcefilepath: Optional[Path] = None):
->>>>>>> 4da419f5
         # load parameters from the resource file
         parameter_dataframe = read_csv_files(resourcefilepath / 'ResourceFile_PregnancySupervisor',
                                             files='parameter_values')
@@ -2310,7 +2305,6 @@
                           'm_pnc1+': rate(m_pnc1, total_births, 100),
                           'n_pnc1+': rate(n_pnc1, total_births, 100)})
 
-<<<<<<< HEAD
         # Intervention met need
         int_data = {}
         for int in self.module.current_parameters['all_interventions']:
@@ -2323,8 +2317,6 @@
 
         logger.info(key='intervention_coverage', data=int_data)
 
-=======
->>>>>>> 4da419f5
         # Reset the dictionary so all values = 0
         mnh_oc = pregnancy_helper_functions.generate_mnh_outcome_counter()
         outcome_list = mnh_oc['outcomes']
