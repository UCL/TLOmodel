--- conflicted
+++ resolved
@@ -446,12 +446,7 @@
                                                    'multiple complications')
     }
 
-<<<<<<< HEAD
-    def read_parameters(self, data_folder):
-
-=======
     def read_parameters(self, resourcefilepath: Optional[Path] = None):
->>>>>>> 79faf008
         # load parameters from the resource file
         parameter_dataframe = read_csv_files(resourcefilepath / 'ResourceFile_PregnancySupervisor',
                                             files='parameter_values')
