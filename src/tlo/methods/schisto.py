from __future__ import annotations

from pathlib import Path
from typing import TYPE_CHECKING, List, Optional, Sequence, Union

import numpy as np
import pandas as pd

from tlo import Date, DateOffset, Module, Parameter, Property, Types, logging
from tlo.analysis.utils import flatten_multi_index_series_into_dict_for_logging
from tlo.events import Event, IndividualScopeEventMixin, PopulationScopeEventMixin, RegularEvent
from tlo.methods import Metadata
from tlo.methods.causes import Cause
from tlo.methods.hsi_event import HSI_Event
from tlo.methods.hsi_generic_first_appts import GenericFirstAppointmentsMixin
from tlo.methods.symptommanager import Symptom
from tlo.util import random_date, read_csv_files

if TYPE_CHECKING:
    from tlo.methods.hsi_generic_first_appts import HSIEventScheduler

logger = logging.getLogger(__name__)
logger.setLevel(logging.INFO)

# Definition of the age-groups used in the module, as a tuple of two integers (a,b) such that the given age group
#  is in range a <= group <= b. i.e.,
#     0 <= PSAC <= 4
#     5 <= SAC <= 14
#     15 <= Adults
#     0 <= All
_AGE_GROUPS = {'PSAC': (0, 4), 'SAC': (5, 14), 'Adults': (15, 120), 'All': (0, 120)}


class Schisto(Module, GenericFirstAppointmentsMixin):
    """Schistosomiasis module.
    Two species of worm that cause Schistosomiasis are modelled independently. Worms are acquired by persons via the
     environment. There is a delay between the acquisition of worms and the maturation to 'adults' worms; and a long
     period before the adult worms die. The number of worms in a person (whether a high-intensity infection or not)
     determines the symptoms they experience. These symptoms are associated with disability weights. There is no risk
     of death. Treatment can be provided to persons who present following the onset of symptoms. Mass Drug
     Administrations also give treatment to the general population, which clears any worm burden they have.

    N.B. Formal fitting has only been undertaken for: ('Blantyre', 'Chiradzulu', 'Mulanje', 'Nsanje', 'Nkhotakota',
    'Phalombe')."""

    INIT_DEPENDENCIES = {'Demography', 'SymptomManager'}

    OPTIONAL_INIT_DEPENDENCIES = {'HealthSystem', 'HealthBurden'}

    METADATA = {
        Metadata.DISEASE_MODULE,
        Metadata.USES_SYMPTOMMANAGER,
        Metadata.USES_HEALTHSYSTEM,
        Metadata.USES_HEALTHBURDEN
    }

    CAUSES_OF_DEATH = {}

    CAUSES_OF_DISABILITY = {
        'Schistosomiasis': Cause(gbd_causes='Schistosomiasis', label='Schistosomiasis'),
    }

    module_prefix = 'ss'

    PROPERTIES = {
        f'{module_prefix}_last_PZQ_date': Property(Types.DATE, 'Day of the most recent treatment with PZQ')
    }

    PARAMETERS = {
        'prob_sent_to_lab_test_children': Parameter(Types.REAL,
                                                    'Probability that infected child gets sent to lab test'),
        'prob_sent_to_lab_test_adults': Parameter(Types.REAL,
                                                  'Probability that an infected adults gets sent to lab test'),
        'delay_till_hsi_a_repeated': Parameter(Types.REAL,
                                               'Time till seeking healthcare again after not being sent to schisto '
                                               'test: start'),
        'delay_till_hsi_b_repeated': Parameter(Types.REAL,
                                               'Time till seeking healthcare again after not being sent to schisto '
                                               'test: end'),
        'PZQ_efficacy': Parameter(Types.REAL,
                                  'The efficacy of Praziquantel in clearing burden of any Schistosomiasis worm '
                                  'species'),
        'MDA_coverage_historical': Parameter(Types.DATA_FRAME,
                                             'Probability of getting PZQ in the MDA for PSAC, SAC and Adults in '
                                             'historic rounds'),
        'MDA_coverage_prognosed': Parameter(Types.DATA_FRAME,
                                            'Probability of getting PZQ in the MDA for PSAC, SAC and Adults in future '
                                            'rounds, with the frequency given in months'),
        'MDA_event':Parameter(Types.BOOL,
                                            'Whether MDA events are scheduled'),
    }

    def __init__(self, name=None, resourcefilepath=None, mda_execute=True):
        super().__init__(name)
        self.resourcefilepath = resourcefilepath
        self.mda_execute = mda_execute

        # Create pointer that will be to dict of disability weights
        self.disability_weights = None

        # Create pointer that will be to the item_code for praziquantel
        self.item_code_for_praziquantel = None

        # Create the instances of `SchistoSpecies` that will represent the two species being considered
        self.species = {_name: SchistoSpecies(self, name=_name) for _name in ('mansoni', 'haematobium')}

        # Add properties and parameters declared by each species:
        for _spec in self.species.values():
            self.PROPERTIES.update(_spec.get_properties())
            self.PARAMETERS.update(_spec.get_parameters())

        # Property names for infection_status of all species
        self.cols_of_infection_status = [_spec.infection_status_property for _spec in self.species.values()]

        self.districts = None

        # Age-group mapper
        s = pd.Series(index=range(1 + 120), data='object')
        for name, (low_limit, high_limit) in _AGE_GROUPS.items():
            if name != 'All':
                s.loc[(s.index >= low_limit) & (s.index <= high_limit)] = name
        self.age_group_mapper = s.to_dict()

    def read_parameters(self, data_folder):
        """Read parameters and register symptoms."""

        # Load parameters
        workbook = read_csv_files(Path(self.resourcefilepath) / 'ResourceFile_Schisto', files=None)
        self.parameters = self._load_parameters_from_workbook(workbook)
        for _spec in self.species.values():
            self.parameters.update(_spec.load_parameters_from_workbook(workbook))

        # Register symptoms
        symptoms_df = workbook['Symptoms']
        self._register_symptoms(symptoms_df.set_index('Symptom')['HSB_mapped_symptom'].to_dict())

    def pre_initialise_population(self):
        """Do things before generating the population (but after read_parameters and any parameter updating)."""

        # Define districts that this module will operate in:
        self.districts = self.sim.modules['Demography'].districts  # <- all districts

        # Call `pre_initialise_population` for each `SchistoSpecies` helper module.
        for _spec in self.species.values():
            _spec.update_parameters_from_schisto_module()

    def initialise_population(self, population):
        """Set the property values for the initial population."""

        df = population.props
        df.loc[df.is_alive, f'{self.module_prefix}_last_PZQ_date'] = pd.NaT

        for _spec in self.species.values():
            _spec.initialise_population(population)

    def initialise_simulation(self, sim):
        """Get ready for simulation start."""

        # Initialise the simulation for each species
        for _spec in self.species.values():
            _spec.initialise_simulation(sim)

        # Look-up DALY weights
        if 'HealthBurden' in self.sim.modules:
            self.disability_weights = self._get_disability_weight()

        # Look-up item code for Praziquantel
        if 'HealthSystem' in self.sim.modules:
            self.item_code_for_praziquantel = self._get_item_code_for_praziquantel()

        # Schedule the logging event
        sim.schedule_event(SchistoLoggingEvent(self), sim.date)

        # Schedule MDA events
        if self.mda_execute:
            self._schedule_mda_events()

    def on_birth(self, mother_id, child_id):
        """Initialise our properties for a newborn individual.
        All children are born without an infection, even if the mother is infected.

        :param mother_id: the ID for the mother for this child
        :param child_id: the new child
        """
        df = self.sim.population.props
        df.at[child_id, f'{self.module_prefix}_last_PZQ_date'] = pd.NaT
        # df.at[child_id, 'ss_scheduled_hsi_date'] = pd.NaT

        for _spec in self.species.values():
            _spec.on_birth(mother_id, child_id)

    def report_daly_values(self):
        """Report the daly values, as the sum of the disability weight associated with each symptom caused by this
        module."""

        # Get the total weights for all those that have symptoms caused by this module.
        symptoms_being_caused = self.sim.modules['SymptomManager'].caused_by(self)

        def get_total_disability_weight(list_of_symptoms: list) -> float:
            """Returns the sum of the disability weights from a list of symptoms, capping at 1.0"""
            dw = 0.0
            if not list_of_symptoms:
                return dw

            for symptom in list_of_symptoms:
                if symptom in self.disability_weights:
                    dw += self.disability_weights.get(symptom)

            return min(1.0, dw)

        disability_weights_for_each_person_with_symptoms = pd.Series(symptoms_being_caused).apply(
            get_total_disability_weight)

        # Return pd.Series that include entries for all alive persons (filling 0.0 where they do not have any symptoms)
        df = self.sim.population.props
        return pd.Series(index=df.index[df.is_alive], data=0.0).add(disability_weights_for_each_person_with_symptoms,
                                                                    fill_value=0.0)
    def report_prevalence(self):
        # This returns age- and sex-specific prevalence of schisto for all individuals
        df = self.sim.population.props

<<<<<<< HEAD
        return {'Schisto': total_prev}
=======
        # Identify individuals currently infected
        is_infected = df[self.cols_of_infection_status].isin(['Low-infection', 'High-infection']).any(axis=1)
        infected_df = df[(df['is_alive']) & (is_infected)]
        alive_df = df[df['is_alive']]

        prevalence_counts = (
            infected_df.groupby(['age_range', 'sex']).size().unstack(fill_value=0)
        )

        prevalence_by_age_group_sex = (prevalence_counts / len(alive_df)).to_dict(orient='index')

        return {'Schisto': prevalence_by_age_group_sex}
>>>>>>> 45f983dc
    def do_effect_of_treatment(self, person_id: Union[int, Sequence[int]]) -> None:
        """Do the effects of a treatment administered to a person or persons. This can be called for a person who is
        infected and receiving treatment following a diagnosis, or for a person who is receiving treatment as part of a
         Mass Drug Administration. The burden and effects of any species are alleviated by a successful treatment."""

        df = self.sim.population.props

        # Clear any symptoms caused by this module (i.e., Schisto of any species)
        self.sim.modules['SymptomManager'].clear_symptoms(person_id=person_id, disease_module=self)

        # Record in the property the date of last treatment
        df.loc[person_id, 'ss_last_PZQ_date'] = self.sim.date

        # Set properties to be not-infected (any species), and zero-out all worm burden information.
        for spec_prefix in [_spec.prefix for _spec in self.species.values()]:
            df.loc[person_id, f'{self.module_prefix}_{spec_prefix}_aggregate_worm_burden'] = 0
            df.loc[person_id, f'{self.module_prefix}_{spec_prefix}_infection_status'] = 'Non-infected'
            # df.loc[person_id, f'{self.module_prefix}_{spec_prefix}_start_of_prevalent_period'] = pd.NaT
            # df.loc[person_id, f'{self.module_prefix}_{spec_prefix}_start_of_high_infection'] = pd.NaT

    def _load_parameters_from_workbook(self, workbook) -> dict:
        """Load parameters from ResourceFile (loaded by pd.read_excel as `workbook`) that are general (i.e., not
        specific to a particular species)."""

        parameters = dict()

        # HSI and treatment params:
        param_list = workbook['Parameters'].set_index("Parameter")['Value']
        for _param_name in ('delay_till_hsi_a_repeated',
                            'delay_till_hsi_b_repeated',
                            'prob_sent_to_lab_test_children',
                            'prob_sent_to_lab_test_adults',
                            'PZQ_efficacy',
                            ):
            parameters[_param_name] = float(param_list[_param_name])

        # MDA coverage - historic
        historical_mda = workbook['MDA_historical_Coverage'].set_index(['District', 'Year'])[
            ['Coverage PSAC', 'Coverage SAC', 'Coverage Adults']]
        historical_mda.columns = historical_mda.columns.str.replace('Coverage ', '')
        parameters['MDA_coverage_historical'] = historical_mda.astype(float)

        # MDA coverage - prognosed
        prognosed_mda = workbook['MDA_prognosed_Coverage'].set_index(['District', 'Frequency'])[
            ['Coverage PSAC', 'Coverage SAC', 'Coverage Adults']]
        prognosed_mda.columns = prognosed_mda.columns.str.replace('Coverage ', '')
        parameters['MDA_coverage_prognosed'] = prognosed_mda.astype(float)

        return parameters

    def _register_symptoms(self, symptoms: dict) -> None:
        """Register the symptoms with the `SymptomManager`.
        :params symptoms: The symptoms that are used by this module in a dictionary of the form, {<symptom>:
        <generic_symptom_similar>}. Each symptom is associated with the average healthcare seeking behaviour."""
        generic_symptoms = self.sim.modules['SymptomManager'].generic_symptoms
        self.sim.modules['SymptomManager'].register_symptom(*[
            Symptom(name=_symp) for _symp in symptoms if _symp not in generic_symptoms
        ])

    def _get_disability_weight(self) -> dict:
        """Return dict containing the disability weight (value) of each symptom (key)."""

        symptoms_to_disability_weight_mapping = {
            # These mapping are justified in the 'DALYS' worksheet of the ResourceFile.
            'anemia': 258,
            'fever': 262,
            'hydronephrosis': 260,
            'dysuria': 263,
            'bladder_pathology': 264,
            'diarrhoea': 259,
            'vomiting': 254,
            'ascites': 261,
            'hepatomegaly': 257,
            'haematuria': None  # That's a very common symptom but no official DALY weight yet defined.
        }
        get_daly_weight = lambda _code: self.sim.modules['HealthBurden'].get_daly_weight(  # noqa: E731
            _code) if _code is not None else 0.0

        return {
            symptom: get_daly_weight(dw_code) for symptom, dw_code in symptoms_to_disability_weight_mapping.items()
        }

    def _get_item_code_for_praziquantel(self) -> int:
        """Look-up the item code for Praziquantel"""
        return self.sim.modules['HealthSystem'].get_item_code_from_item_name("Praziquantel 600mg_1000_CMST")

    def _schedule_mda_events(self) -> None:
        """Schedule MDA events, historical and prognosed."""

        # Schedule the  MDA that have occurred, in each district and in each year:
        for (district, year), cov in self.parameters['MDA_coverage_historical'].iterrows():
            assert district in self.sim.modules['Demography'].districts, f'District {district} is not recognised.'
            self.sim.schedule_event(
                SchistoMDAEvent(self,
                                district=district,
                                coverage=cov.to_dict(),
                                months_between_repeats=None),
                Date(year=year, month=7, day=1)
            )

        # Schedule the first occurrence of a future MDA in each district. It will occur after the last historical MDA.
        # The event that will schedule further instances of itself.
        year_last_historical_mda = self.parameters['MDA_coverage_historical'].reset_index().Year.max()
        year_first_simulated_mda = year_last_historical_mda + 1

        for (district, frequency_in_months), cov in self.parameters['MDA_coverage_prognosed'].iterrows():
            assert district in self.sim.modules['Demography'].districts, f'District {district} is not recognised.'
            self.sim.schedule_event(
                SchistoMDAEvent(self,
                                district=district,
                                coverage=cov.to_dict(),
                                months_between_repeats=frequency_in_months if frequency_in_months > 0 else None),
                Date(year=year_first_simulated_mda, month=7, day=1)
            )

    def do_at_generic_first_appt(
        self,
        person_id: int,
        symptoms: List[str],
        schedule_hsi_event: HSIEventScheduler,
        **kwargs
    ) -> None:
        # Do when person presents to the GenericFirstAppt.
        # If the person has certain set of symptoms, refer ta HSI for testing.
        set_of_symptoms_indicative_of_schisto = {'anemia', 'haematuria', 'bladder_pathology'}

        if set_of_symptoms_indicative_of_schisto.issubset(symptoms):
            event = HSI_Schisto_TestingFollowingSymptoms(
                module=self, person_id=person_id
            )
            schedule_hsi_event(event, priority=0, topen=self.sim.date)


class SchistoSpecies:
    """Helper Class to hold the information specific to a particular species (either S. mansoni or S. haematobium)."""

    def __init__(self, schisto_module, name):
        self.schisto_module = schisto_module
        assert name in ('mansoni', 'haematobium')
        self.name = name.lower()

        # Store prefix for this species
        self.prefix = 's' + self.name[0]

        # Store parameters specific to this species (for ease of access)
        self.params = dict()

    def get_parameters(self):
        """The species-specific parameters for this species."""
        params = {
            # 'delay_a': Parameter(Types.REAL, 'End of the latent period in days, start'),
            # 'delay_b': Parameter(Types.REAL, 'End of the latent period in days, end'),
            # 'symptoms': Parameter(Types.LIST, 'Symptoms of the schistosomiasis infection, dependent on the module'),
            'beta_PSAC': Parameter(Types.REAL, 'Contact/exposure rate of PSAC'),
            'beta_SAC': Parameter(Types.REAL, 'Contact/exposure rate of SAC'),
            'beta_Adults': Parameter(Types.REAL, 'Contact/exposure rate of Adults'),
            'worms_fecundity': Parameter(Types.REAL, 'Fecundity parameter, driving density-dependent reproduction'),
            'worm_lifespan': Parameter(Types.REAL, 'Lifespan of the worm in human host given in years'),
            'high_intensity_threshold': Parameter(Types.REAL,
                                                  'Threshold of worm burden indicating high intensity infection'),
            'low_intensity_threshold': Parameter(Types.REAL,
                                                 'Threshold of worm burden indicating low intensity infection'),
            'high_intensity_threshold_PSAC': Parameter(Types.REAL,
                                                       'Worm burden threshold for high intensity infection in PSAC'),
            'reservoir_2010': Parameter(Types.DATA_FRAME,
                                        'Initial reservoir of infectious material per district in 2010'),
            'gamma_alpha': Parameter(Types.DATA_FRAME, 'Parameter alpha for Gamma distribution for harbouring rates'),
            'R0': Parameter(Types.DATA_FRAME, 'Effective reproduction number, for the FOI'),
        }
        return {self._prefix_species_parameter(k): v for k, v in params.items()}

    def get_properties(self):
        """The species-specific properties for this species."""
        properties = {
            'infection_status': Property(
                Types.CATEGORICAL, 'Current status of schistosomiasis infection for this species',
                categories=['Non-infected', 'Low-infection', 'High-infection']),
            'aggregate_worm_burden': Property(
                Types.INT, 'Number of mature worms of this species in the individual'),
            'harbouring_rate': Property(
                Types.REAL, 'Rate of harbouring new worms of this species (Poisson), drawn from gamma distribution'),
        }
        return {self.prefix_species_property(k): v for k, v in properties.items()}

    def prefix_species_property(self, generic_property_name: str) -> str:
        """Add the prefix to a `generic_property_name` to get the name of the species-specific property for this
        species."""
        return f"{self.schisto_module.module_prefix}_{self.prefix}_{generic_property_name}"

    def _prefix_species_parameter(self, generic_parameter_name: str) -> str:
        """Add the prefix to a `generic_parameter_name` to get the name of the species-specific parameter for this
        species."""
        return f"{self.prefix}_{generic_parameter_name}"

    @property
    def infection_status_property(self):
        """Return the property that identifies the infection_status of the person with respect to this species."""
        return self.prefix_species_property('infection_status')

    def load_parameters_from_workbook(self, workbook) -> dict:
        """Load parameters from ResourceFile (loaded by pd.read_excel as `workbook`) that are specific to this
        species."""
        parameters = dict()

        # Natural history params
        param_list = workbook['Parameters'].set_index("Parameter")['Value']
        for _param_name in ('beta_PSAC',
                            'beta_SAC',
                            'beta_Adults',
                            'worm_lifespan',
                            'worms_fecundity',
                            'high_intensity_threshold',
                            'low_intensity_threshold',
                            'high_intensity_threshold_PSAC'
                            ):
            parameters[_param_name] = param_list[f'{_param_name}_{self.name}']

        # Baseline reservoir size and other district-related params (alpha and R0)
        schisto_initial_reservoir = workbook[f'District_Params_{self.name}'].set_index("District")
        parameters['reservoir_2010'] = schisto_initial_reservoir['Reservoir']
        parameters['gamma_alpha'] = schisto_initial_reservoir['alpha_value']
        parameters['R0'] = schisto_initial_reservoir['R0_value']

        # Symptoms (prevalence of each type of symptom)
        symptoms_df = workbook['Symptoms']
        parameters['symptoms'] = \
            symptoms_df.loc[symptoms_df['Infection_type'].isin(['both', self.name])].set_index('Symptom')[
                'Prevalence'].to_dict()

        return {self._prefix_species_parameter(k): v for k, v in parameters.items()}

    def pre_initialise_population(self):
        """Do things before generating the population (but after read_parameters) and any parameter updating."""

        # Save species-specific parameter in this class, copying from the `Schisto` module. (We have to do this step
        # because the module may have updated the parameters).
        self.update_parameters_from_schisto_module()

    def initialise_population(self, population):
        """Set species-specific property values for the initial population."""

        df = population.props
        prop = self.prefix_species_property

        # assign aggregate_worm_burden (zero for everyone initially)
        df.loc[df.is_alive, prop('aggregate_worm_burden')] = 0

        # assign a harbouring rate
        self._assign_initial_harbouring_rate(population)

        # assign initial worm burden
        self._assign_initial_worm_burden(population)

    def initialise_simulation(self, sim):
        """
        * Schedule natural history events for those with worm burden initially.
        * Schedule the WormBurdenEvent for this species. (A recurring instance of this event will be scheduled for
        each species independently.)"""

        df = sim.population.props

        # Assign infection statuses and symptoms and schedule natural history events for those with worm burden
        # initially.
        self.update_infectious_status_and_symptoms(df.index[df.is_alive])
        self._schedule_death_of_worms_in_initial_population()

        sim.schedule_event(
            SchistoInfectionWormBurdenEvent(
                module=self.schisto_module,
                species=self),
            sim.date + DateOffset(months=1)
        )

    def on_birth(self, mother_id, child_id):
        """Initialise the species-specific properties for a newborn individual.
        :param mother_id: the ID for the mother for this child (redundant)
        :param child_id: the new child"""

        df = self.schisto_module.sim.population.props
        prop = self.prefix_species_property
        params = self.params
        rng = self.schisto_module.rng

        # Assign the default for a newly born child
        df.at[child_id, prop('infection_status')] = 'Non-infected'
        df.at[child_id, prop('aggregate_worm_burden')] = 0

        # Generate the harbouring rate depending on a district of residence.
        district = df.loc[child_id, 'district_of_residence']
        df.at[child_id, prop('harbouring_rate')] = rng.gamma(params['gamma_alpha'][district], size=1)

    def update_infectious_status_and_symptoms(self, idx: pd.Index) -> None:
        """Updates the infection status and symptoms based on the current aggregate worm burden of this species.
         * Assigns the 'infection status' (High-infection, Low-infection, Non-infected) to the persons with ids given
         in the `idx` argument, according their age (in years) and their aggregate worm burden (of worms of this
         species).
         * Causes the onset symptoms to the persons newly with high intensity infection.
         * Removes the symptoms if a person no longer has a high intensity infection (from any species)"""

        schisto_module = self.schisto_module
        df = schisto_module.sim.population.props
        prop = self.prefix_species_property
        params = self.params
        rng = schisto_module.rng
        possible_symptoms = params["symptoms"]
        sm = schisto_module.sim.modules['SymptomManager']
        cols_of_infection_status = schisto_module.cols_of_infection_status

        if not len(idx) > 0:
            return

        def _get_infection_status(population: pd.DataFrame) -> pd.Series:
            age = population["age_years"]
            agg_wb = population[prop("aggregate_worm_burden")]
            status = pd.Series(
                "Non-infected",
                index=population.index,
                dtype=population[prop("infection_status")].dtype
            )
            high_group = (
                (age < 5) & (agg_wb >= params["high_intensity_threshold_PSAC"])
            ) | (agg_wb >= params["high_intensity_threshold"])
            low_group = ~high_group & (agg_wb >= params["low_intensity_threshold"])
            status[high_group] = "High-infection"
            status[low_group] = "Low-infection"
            return status

        def _impose_symptoms_of_high_intensity_infection(idx: pd.Index) -> None:
            """Assign symptoms to the person with high intensity infection.
            :param idx: indices of individuals"""
            if not len(idx) > 0:
                return

            for symptom, prev in possible_symptoms.items():
                will_onset_this_symptom = idx[rng.random_sample(len(idx)) < prev]
                if not will_onset_this_symptom.empty:
                    sm.change_symptom(
                        person_id=will_onset_this_symptom,
                        symptom_string=symptom,
                        add_or_remove='+',
                        disease_module=schisto_module
                    )

        correct_status = _get_infection_status(df.loc[idx])
        original_status = df.loc[idx, prop('infection_status')]

        # Impose symptoms for those newly having 'High-infection' status
        newly_have_high_infection = (original_status != 'High-infection') & (correct_status == 'High-infection')
        idx_newly_have_high_infection = newly_have_high_infection.index[newly_have_high_infection]
        _impose_symptoms_of_high_intensity_infection(idx=idx_newly_have_high_infection)

        # Update status for those whose status is changing
        idx_changing = correct_status.index[original_status != correct_status]
        df.loc[idx_changing, prop('infection_status')] = correct_status.loc[idx_changing]

        # Remove symptoms if there is no cause High-infection status caused by either species
        #  NB. This is a limitation because there is no possibility of species-specific removal of symptoms. So, if a
        #  person has two infections causing 'High-infection' and one is reduced below 'High-infection', symptoms will
        #  persist as if the person still had two causes of 'High-infection'. The symptoms would not be removed until
        #  both the aggregate worm burden of both species is reduced.
        cols_of_infection_status_for_other_species = [
            col for col in cols_of_infection_status if col != prop('infection_status')
        ]
        high_infection_any_other_species = (
            df.loc[idx, cols_of_infection_status_for_other_species] == 'High-infection').any(axis=1)
        no_longer_high_infection = idx[
            (original_status == 'High-infection') & (
                correct_status != 'High-infection') & ~high_infection_any_other_species
            ]
        sm.clear_symptoms(person_id=no_longer_high_infection, disease_module=schisto_module)

    def update_parameters_from_schisto_module(self) -> None:
        """Update the internally-held parameters from the `Schisto` module that are specific to this species."""

        def remove_prefix(text, prefix):
            return text[text.startswith(prefix) and len(prefix):]

        self.params = {
            remove_prefix(k, f"{self.prefix}_"): v for k, v in self.schisto_module.parameters.items()
            if k.startswith(self.prefix)
        }

    def _assign_initial_harbouring_rate(self, population) -> None:
        """Assign a harbouring rate to every individual in the initial populattion (based on their district of
        residence)."""
        df = population.props
        prop = self.prefix_species_property
        params = self.params
        districts = self.schisto_module.districts
        rng = self.schisto_module.rng

        for district in districts:
            in_the_district = df.index[df['district_of_residence'] == district]
            hr = params['gamma_alpha'][district]
            df.loc[in_the_district, prop('harbouring_rate')] = rng.gamma(hr, size=len(in_the_district))

    def _assign_initial_worm_burden(self, population) -> None:
        """Assign initial distribution of worms to each person (based on district and age-group)."""
        df = population.props
        prop = self.prefix_species_property
        params = self.params
        districts = self.schisto_module.districts
        rng = self.schisto_module.rng

        reservoir = params['reservoir_2010']

        for district in districts:
            # Determine a 'contact rate' for each person
            in_the_district = df.index[df['district_of_residence'] == district]
            contact_rates = pd.Series(1, index=in_the_district)
            for age_group in ['PSAC', 'SAC', 'Adults']:
                age_range = _AGE_GROUPS[age_group]
                in_the_district_and_age_group = \
                    df.index[(df['district_of_residence'] == district) &
                             (df['age_years'].between(age_range[0], age_range[1]))]
                contact_rates.loc[in_the_district_and_age_group] *= params[f"beta_{age_group}"]

            if len(in_the_district):
                harbouring_rates = df.loc[in_the_district, prop('harbouring_rate')].values
                rates = np.multiply(harbouring_rates, contact_rates)
                reservoir_distr = int(reservoir[district] * len(in_the_district))

                # Distribute a worm burden among persons, according to their 'contact rate'
                if (reservoir_distr > 0) and (rates.sum() > 0):
                    chosen = rng.choice(in_the_district, reservoir_distr, p=rates / rates.sum())
                    unique, counts = np.unique(chosen, return_counts=True)
                    worms_per_idx = dict(zip(unique, counts))
                    df[prop('aggregate_worm_burden')].update(pd.Series(worms_per_idx))

    def _schedule_death_of_worms_in_initial_population(self) -> None:
        """Schedule death of worms assigned to the initial population"""
        df = self.schisto_module.sim.population.props
        prop = self.prefix_species_property
        params = self.params
        rng = self.schisto_module.rng
        date = self.schisto_module.sim.date

        people_with_worms = df.index[df[prop('aggregate_worm_burden')] > 0]
        for person_id in people_with_worms:
            months_till_death = int(rng.uniform(1, params['worm_lifespan'] * 12 / 2))
            self.schisto_module.sim.schedule_event(
                SchistoWormsNatDeath(module=self.schisto_module,
                                     species=self,
                                     person_id=person_id,
                                     number_of_worms_that_die=df.at[person_id, prop('aggregate_worm_burden')]),
                date + DateOffset(months=months_till_death)
            )

    def log_infection_status(self) -> None:
        """Log the number of persons in each infection status for this species, by age-group and district."""

        df = self.schisto_module.sim.population.props

        age_grp = df.loc[df.is_alive].age_years.map(self.schisto_module.age_group_mapper)

        data = df.loc[df.is_alive].groupby(by=[
            df.loc[df.is_alive, self.infection_status_property],
            df.loc[df.is_alive, 'district_of_residence'],
            age_grp
        ]).size()
        data.index.rename('infection_status', level=0, inplace=True)

        logger.info(
            key=f'infection_status_{self.name}',
            data=flatten_multi_index_series_into_dict_for_logging(data),
            description='Counts of infection status with this species by age-group and district.'
        )


class SchistoInfectionWormBurdenEvent(RegularEvent, PopulationScopeEventMixin):
    """A recurring event that causes infection of people with this species.
     * Determines who becomes infected (using worm burden and reservoir of infectious material.
     * Schedules `SchistoMatureWorms` for when the worms mature to adult worms."""

    def __init__(self, module: Module, species: SchistoSpecies):
        super().__init__(module, frequency=DateOffset(months=1))
        self.species = species

    def apply(self, population):
        df = population.props
        params = self.species.params
        rng = self.module.rng
        prop = self.species.prefix_species_property

        betas = [params['beta_PSAC'], params['beta_SAC'], params['beta_Adults']]
        R0 = params['R0']

        where = df.is_alive
        age_group = pd.cut(df.loc[where, 'age_years'], [0, 4, 14, 120], labels=['PSAC', 'SAC', 'Adults'],
                           include_lowest=True)
        age_group.name = 'age_group'
        beta_by_age_group = pd.Series(betas, index=['PSAC', 'SAC', 'Adults'])
        beta_by_age_group.index.name = 'age_group'

        # get the size of reservoir per district
        mean_count_burden_district_age_group = df.loc[where].groupby(['district_of_residence', age_group])[
            prop('aggregate_worm_burden')].agg([np.mean, np.size])
        district_count = df.loc[where].groupby(by='district_of_residence')['district_of_residence'].count()
        beta_contribution_to_reservoir = mean_count_burden_district_age_group['mean'] * beta_by_age_group
        to_get_weighted_mean = mean_count_burden_district_age_group['size'] / district_count
        age_worm_burden = beta_contribution_to_reservoir * to_get_weighted_mean
        reservoir = age_worm_burden.groupby(['district_of_residence']).sum()

        # harbouring new worms
        contact_rates = age_group.map(beta_by_age_group).astype(float)
        harbouring_rates = df.loc[where, prop('harbouring_rate')]
        rates = harbouring_rates * contact_rates
        worms_total = reservoir * R0
        draw_worms = pd.Series(
            rng.poisson(
                (df.loc[where, 'district_of_residence'].map(worms_total) * rates).fillna(0.0)
            ),
            index=df.index[where]
        )

        # density dependent establishment
        param_worm_fecundity = params['worms_fecundity']
        established = self.module.rng.random_sample(size=sum(where)) < np.exp(
            df.loc[where, prop('aggregate_worm_burden')] * -param_worm_fecundity
        )
        to_establish = draw_worms[(draw_worms > 0) & established].to_dict()

        # schedule maturation of the established worms
        for person_id, num_new_worms in to_establish.items():
            date_of_maturation = random_date(self.sim.date + pd.DateOffset(days=30),
                                             self.sim.date + pd.DateOffset(days=55), rng)
            self.sim.schedule_event(
                SchistoMatureWorms(
                    module=self.module,
                    species=self.species,
                    person_id=person_id,
                    number_of_worms_that_mature=num_new_worms,
                ),
                date_of_maturation
            )


class SchistoMatureWorms(Event, IndividualScopeEventMixin):
    """Represents the maturation of worms to adult worms.
    * Increases the aggregate worm burden of an individual upon maturation of the worms
    * Schedules the natural death of worms and symptoms development if High-infection
    * Updates the infection status and symptoms of the person accordingly."""

    def __init__(self, module: Module, species: SchistoSpecies, person_id: int, number_of_worms_that_mature: int):
        super().__init__(module, person_id=person_id)
        self.species = species
        self.number_of_worms_that_mature = number_of_worms_that_mature

    def apply(self, person_id):
        df = self.sim.population.props
        prop = self.species.prefix_species_property
        params = self.species.params

        person = df.loc[person_id]

        if not person.is_alive:
            return

        # increase worm burden
        df.loc[person_id, prop('aggregate_worm_burden')] += self.number_of_worms_that_mature

        # schedule the natural death of the worms
        self.sim.schedule_event(
            SchistoWormsNatDeath(module=self.module,
                                 person_id=person_id,
                                 number_of_worms_that_die=self.number_of_worms_that_mature,
                                 species=self.species),
            self.sim.date + DateOffset(years=params['worm_lifespan'])
        )

        self.species.update_infectious_status_and_symptoms(idx=pd.Index([person_id]))


class SchistoWormsNatDeath(Event, IndividualScopeEventMixin):
    """Represents the death of adult worms.
     * Decreases the aggregate worm burden of an individual upon natural death of the adult worm.
     * Updates the infection status and the symtoms of the person accordingly.
    Nb. This event checks the last day of PZQ treatment and if has been less than the lifespan of the worm it doesn't
    do anything (because the worms for which this event was raised will since have been killed by the PZQ)."""

    def __init__(self, module: Module, species: SchistoSpecies, person_id: int, number_of_worms_that_die: int):
        super().__init__(module, person_id=person_id)
        self.species = species
        self.number_of_worms_that_die = number_of_worms_that_die

    def apply(self, person_id):
        df = self.sim.population.props
        prop = self.species.prefix_species_property
        params = self.species.params
        person = df.loc[person_id]

        if not person.is_alive:
            return

        worms_now = person[prop('aggregate_worm_burden')]
        date_last_pzq = person[f'{self.module.module_prefix}_last_PZQ_date']
        date_worm_acquisition = self.sim.date - pd.DateOffset(years=params['worm_lifespan'])
        has_had_treatment_since_worm_acquisition = date_last_pzq >= date_worm_acquisition

        if worms_now == 0:
            return  # Do nothing if there are currently no worms

        if not has_had_treatment_since_worm_acquisition:
            # This event is for worms that have matured since the last treatment.
            df.loc[person_id, prop('aggregate_worm_burden')] = max(0, worms_now - self.number_of_worms_that_die)
            self.species.update_infectious_status_and_symptoms(idx=pd.Index([person_id]))


class SchistoMDAEvent(Event, PopulationScopeEventMixin):
    """Mass-Drug administration scheduled for the population. This event schedules the occurrence of the
    individual-level HSIs for the administration of drugs to each individual.
    :param district: The district in which the MDA occurs.
    :param coverage: A dictionary of the form {<age_group>: <coverage>}, where <age_group> is one of ('PSAC', 'SAC',
     'Adults').
    :params months_between_repeat: The number of months between repeated occurrences of this event. (None for no
     repeats)."""

    def __init__(self, module: Module, district: str, coverage: dict, months_between_repeats: Optional[int]):
        super().__init__(module)
        assert isinstance(module, Schisto)

        self.district = district
        self.coverage = coverage
        self.months_between_repeats = months_between_repeats

    def apply(self, population):
        """ Represents the occurence of an MDA, in a particular year and district, which achieves a particular coverage
         (by age-group).
         * Schedules the MDA HSI for each person that is reached in the MDA.
         * Schedules the recurrence of this event, if the MDA is to be repeated in the future."""

        # Determine who receives the MDA
        idx_to_receive_mda = []
        for age_group, cov in self.coverage.items():
            idx_to_receive_mda.extend(
                self._select_recipients(district=self.district, age_group=age_group, coverage=cov))

        # Schedule the MDA HSI. This HSI will do the work for all the `person_id`s in `idx_to_receive_mda`, but
        # the HSI's argument `person_id` is attached only to the one of these people. This is to avoid the inefficiency
        # of multiple individual HSI being created that do the same thing and occur on the same day and in the same
        # facility. The limitation is that if this person dies then no one gets the HSI.
        # This is discussed in https://github.com/UCL/TLOmodel/issues/531
        if idx_to_receive_mda:
            self.sim.modules['HealthSystem'].schedule_hsi_event(
                hsi_event=HSI_Schisto_MDA(
                    self.module,
                    person_id=idx_to_receive_mda[0],
                    beneficiaries_ids=idx_to_receive_mda
                ),
                topen=self.sim.date,
                tclose=self.sim.date + pd.DateOffset(months=1),
                priority=2
                # A long time-window of operation and a low priority is used for this MDA Appointment, to represent
                # that the MDA would not take a priority over other appointments.
            )

        # Schedule the recurrence of this event, if the MDA is to be repeated in the future.
        if self.months_between_repeats is not None:
            self.sim.schedule_event(self, self.sim.date + pd.DateOffset(months=self.months_between_repeats))

    def _select_recipients(self, district, age_group, coverage) -> list:
        """Determine persons to receive MDA, based on a specified target age-group and coverage."""

        assert 0.0 <= coverage <= 1.0, f'Value of coverage {coverage} is out of bounds.'
        assert age_group in ('PSAC', 'SAC', 'Adults')

        df = self.sim.population.props
        rng = self.module.rng

        age_range = _AGE_GROUPS[age_group]  # returns a tuple (a,b) a <= age_group <= b

        eligible = df.index[
            df['is_alive']
            & (df['district_of_residence'] == district)
            & df['age_years'].between(age_range[0], age_range[1])
            ]

        return eligible[rng.random_sample(len(eligible)) < coverage].to_list()


class HSI_Schisto_TestingFollowingSymptoms(HSI_Event, IndividualScopeEventMixin):
    """This is a Health System Interaction Event for a person with symptoms who has been referred from the FirstAppt
    for testing at the clinic."""

    def __init__(self, module, person_id):
        super().__init__(module, person_id=person_id)
        assert isinstance(module, Schisto)

        under_5 = self.sim.population.props.at[person_id, 'age_years'] <= 5
        self.TREATMENT_ID = 'Schisto_Treatment'
        self.EXPECTED_APPT_FOOTPRINT = self.make_appt_footprint({'Under5OPD' if under_5 else 'Over5OPD': 1})
        self.ACCEPTED_FACILITY_LEVEL = '1a'
        self._num_occurrences = 0

    def apply(self, person_id, squeeze_factor):
        self._num_occurrences += 1

        df = self.sim.population.props
        person = df.loc[person_id]
        params = self.module.parameters
        cols_of_infection_status = self.module.cols_of_infection_status

        # Determine if the person will be tested now
        under_15 = person.age_years <= 15
        will_test = self.module.rng.random_sample() < (
            params['prob_sent_to_lab_test_children'] if under_15 else params['prob_sent_to_lab_test_adults']
        )

        if will_test:
            self.add_equipment({'Ordinary Microscope'})

            # Determine if they truly are infected (with any of the species)
            is_infected = (person.loc[cols_of_infection_status] != 'Non-infected').any()

            if is_infected & will_test:
                # If they are infected and will test, schedule a treatment HSI:
                self.module.sim.modules['HealthSystem'].schedule_hsi_event(
                    HSI_Schisto_TreatmentFollowingDiagnosis(
                        module=self.module,
                        person_id=person_id),
                    topen=self.sim.date,
                    tclose=None,
                    priority=0
                )

        else:
            # The person will not test now. If this is the "first attempt", re-schedule this HSI to occur after a delay,
            if self._num_occurrences <= 1:
                next_occurence = self.sim.date + pd.DateOffset(days=int(
                    self.module.rng.uniform(params['delay_till_hsi_a_repeated'], params['delay_till_hsi_b_repeated'])
                ))

                self.module.sim.modules['HealthSystem'].schedule_hsi_event(
                    self,
                    topen=next_occurence,
                    tclose=None,
                    priority=0
                )


class HSI_Schisto_TreatmentFollowingDiagnosis(HSI_Event, IndividualScopeEventMixin):
    """This is a Health System Interaction Event for a person being provided with PZQ treatment after having been
    diagnosed."""

    def __init__(self, module, person_id):
        super().__init__(module, person_id=person_id)
        assert isinstance(module, Schisto)

        under_5 = self.sim.population.props.at[person_id, 'age_years'] <= 5
        self.TREATMENT_ID = 'Schisto_Treatment'
        self.EXPECTED_APPT_FOOTPRINT = self.make_appt_footprint({'Under5OPD' if under_5 else 'Over5OPD': 1})
        self.ACCEPTED_FACILITY_LEVEL = '1a'

    def apply(self, person_id, squeeze_factor):
        """Do the treatment for this person."""
        if self.get_consumables(item_codes=self.module.item_code_for_praziquantel):
            self.module.do_effect_of_treatment(person_id=person_id)


class HSI_Schisto_MDA(HSI_Event, IndividualScopeEventMixin):
    """This is a Health System Interaction Event for providing one or more persons with PZQ as part of a Mass Drug
    Administration (MDA). Note that the `person_id` declared as the `target` of this `HSI_Event` is only one of the
    beneficiaries. This is in, effect, a "batch job" of individual HSI being handled within one HSI, for the sake of
    computational efficiency."""

    def __init__(self, module, person_id, beneficiaries_ids: Optional[Sequence] = None):
        super().__init__(module, person_id=person_id)
        assert isinstance(module, Schisto)
        self.beneficiaries_ids = beneficiaries_ids

        self.TREATMENT_ID = 'Schisto_MDA'
        self.EXPECTED_APPT_FOOTPRINT = self.make_appt_footprint({
            'EPI': len(beneficiaries_ids) if beneficiaries_ids else 1})
        # The `EPI` appointment is appropriate because it's a very small appointment, and we note that this is used in
        # the coding for 'de-worming'-type activities in the DHIS2 data. We show that expect there will be one of these
        # appointments for each of the beneficiaries, whereas, in fact, it may be more realistic to consider that the
        # real requirement is fewer than that.
        # This class is created when running `tlo_hsi_event.py`, which doesn't provide the argument `beneficiaries_ids`
        # but does require that `self.EXPECTED_APPT_FOOTPRINT` is valid. So, in this case, we let
        # `self.EXPECTED_APPT_FOOTPRINT` show that this requires 1 * that appointment type.

        self.ACCEPTED_FACILITY_LEVEL = '1a'

    def apply(self, person_id, squeeze_factor):
        """Provide the treatment to the beneficiaries of this HSI."""

        # Find which of the beneficiaries are still alive
        beneficiaries_still_alive = list(set(self.beneficiaries_ids).intersection(
            self.sim.population.props.index[self.sim.population.props.is_alive]
        ))

        # Let the key consumable be "optional" in order that provision of the treatment is NOT conditional on the drugs
        # being available.This is because we expect that special planning would be undertaken in order to ensure the
        # availability of the drugs on the day(s) when the MDA is planned.
        if self.get_consumables(
            optional_item_codes={self.module.item_code_for_praziquantel: len(beneficiaries_still_alive)}
        ):
            self.module.do_effect_of_treatment(person_id=beneficiaries_still_alive)

        # Return the update appointment that reflects the actual number of beneficiaries.
        return self.make_appt_footprint({'EPI': len(beneficiaries_still_alive)})


class SchistoLoggingEvent(RegularEvent, PopulationScopeEventMixin):
    def __init__(self, module):
        """This is a regular event (every month) that causes the logging for each species."""
        super().__init__(module, frequency=DateOffset(months=1))
        assert isinstance(module, Schisto)

    def apply(self, population):
        """Call `log_infection_status` for each species."""
        for _spec in self.module.species.values():
            _spec.log_infection_status()<|MERGE_RESOLUTION|>--- conflicted
+++ resolved
@@ -215,13 +215,11 @@
         df = self.sim.population.props
         return pd.Series(index=df.index[df.is_alive], data=0.0).add(disability_weights_for_each_person_with_symptoms,
                                                                     fill_value=0.0)
+
     def report_prevalence(self):
         # This returns age- and sex-specific prevalence of schisto for all individuals
         df = self.sim.population.props
 
-<<<<<<< HEAD
-        return {'Schisto': total_prev}
-=======
         # Identify individuals currently infected
         is_infected = df[self.cols_of_infection_status].isin(['Low-infection', 'High-infection']).any(axis=1)
         infected_df = df[(df['is_alive']) & (is_infected)]
@@ -234,7 +232,6 @@
         prevalence_by_age_group_sex = (prevalence_counts / len(alive_df)).to_dict(orient='index')
 
         return {'Schisto': prevalence_by_age_group_sex}
->>>>>>> 45f983dc
     def do_effect_of_treatment(self, person_id: Union[int, Sequence[int]]) -> None:
         """Do the effects of a treatment administered to a person or persons. This can be called for a person who is
         infected and receiving treatment following a diagnosis, or for a person who is receiving treatment as part of a
