from __future__ import annotations

from pathlib import Path
from typing import TYPE_CHECKING, List, Optional, Sequence, Union

import numpy as np
import pandas as pd

from tlo import Date, DateOffset, Module, Parameter, Property, Types, logging
from tlo.analysis.utils import flatten_multi_index_series_into_dict_for_logging
from tlo.events import Event, IndividualScopeEventMixin, PopulationScopeEventMixin, RegularEvent
from tlo.methods import Metadata
from tlo.methods.causes import Cause
from tlo.methods.dxmanager import DxTest
from tlo.methods.hsi_event import HSI_Event
from tlo.methods.hsi_generic_first_appts import GenericFirstAppointmentsMixin
from tlo.methods.symptommanager import Symptom
from tlo.util import read_csv_files

if TYPE_CHECKING:
    from tlo.methods.hsi_generic_first_appts import HSIEventScheduler

logger = logging.getLogger(__name__)
logger.setLevel(logging.INFO)

# Definition of the age-groups used in the module, as a tuple of two integers (a,b) such that the given age group
#  is in range a <= group <= b. i.e.,
#     2 <= PSAC <= 4
#     5 <= SAC <= 14
#     15 <= Adults
#     0 <= All
_AGE_GROUPS = {'Infant': (0, 1), 'PSAC': (2, 4), 'SAC': (5, 14), 'Adults': (15, 120), 'All': (0, 120)}


class Schisto(Module, GenericFirstAppointmentsMixin):
    """Schistosomiasis module.
    Two species of worm that cause Schistosomiasis are modelled independently. Worms are acquired by persons via the
     environment. There is a delay between the acquisition of worms and the maturation to 'adults' worms; and a long
     period before the adult worms die. The number of worms in a person (whether a high-intensity infection or not)
     determines the symptoms they experience. These symptoms are associated with disability weights. There is no risk
     of death. Treatment can be provided to persons who present following the onset of symptoms. Mass Drug
     Administrations also give treatment to the general population, which clears any worm burden they have.

    N.B. Formal fitting has only been undertaken for: ('Blantyre', 'Chiradzulu', 'Mulanje', 'Nsanje', 'Nkhotakota',
    'Phalombe')."""

    INIT_DEPENDENCIES = {'Demography', 'SymptomManager'}

    OPTIONAL_INIT_DEPENDENCIES = {'HealthSystem', 'HealthBurden'}

    METADATA = {
        Metadata.DISEASE_MODULE,
        Metadata.USES_SYMPTOMMANAGER,
        Metadata.USES_HEALTHSYSTEM,
        Metadata.USES_HEALTHBURDEN
    }

    CAUSES_OF_DEATH = {}

    CAUSES_OF_DISABILITY = {
        'Schistosomiasis': Cause(gbd_causes='Schistosomiasis', label='Schistosomiasis'),
    }

    module_prefix = 'ss'

    PROPERTIES = {
        f'{module_prefix}_MDA_treatment_counter': Property(Types.INT,
                                                           'Counter for number of MDA treatments received '
                                                           'in logging interval')
    }

    PARAMETERS = {
        # these values do not vary between species
        'delay_till_hsi_a_repeated': Parameter(Types.REAL,
                                               'Time till seeking healthcare again after not being sent to '
                                               'schisto test: start'),
        'delay_till_hsi_b_repeated': Parameter(Types.REAL,
                                               'Time till seeking healthcare again after not being sent to '
                                               'schisto test: end'),
        'rr_WASH': Parameter(Types.REAL, 'proportional reduction in population susceptible to schistosoma '
                                         'infection with improved WASH'),
        'calibration_scenario': Parameter(Types.REAL,
                                          'Scenario used to reset parameters to run calibration sims'),
        'urine_filtration_sensitivity_lowWB': Parameter(Types.REAL,
                                                        'Sensitivity of UF in detecting low WB'),
        'urine_filtration_sensitivity_moderateWB': Parameter(Types.REAL,
                                                             'Sensitivity of UF in detecting moderate WB'),
        'urine_filtration_sensitivity_highWB': Parameter(Types.REAL,
                                                         'Sensitivity of UF in detecting high WB'),
        'kato_katz_sensitivity_moderateWB': Parameter(Types.REAL,
                                                      'Sensitivity of KK in detecting moderate WB'),
        'kato_katz_sensitivity_highWB': Parameter(Types.REAL,
                                                  'Sensitivity of KK in detecting high WB'),
        'scaleup_WASH': Parameter(Types.STRING,
                                  'Whether to scale-up WASH during simulation, pause fixes values at 2024 '
                                  'levels with no further improvement, continue allows historical trends to continue, '
                                  'scaleup switches everyone to having access to WASH'),
        'scaleup_WASH_start_year': Parameter(Types.INT,
                                             'Start date to scale-up WASH, years after sim start date'),
        'mda_coverage': Parameter(Types.REAL,
                                  'Coverage of future MDA activities, consistent across all'
                                  'target groups'),
        'mda_target_group': Parameter(Types.STRING,
                                      'Target group for future MDA activities, '
                                      'one of [PSAC_SAC, SAC, ALL]'),
        'mda_frequency_months': Parameter(Types.REAL,
                                          'Number of months between MDA activities'),
        'scaling_factor_baseline_risk': Parameter(Types.REAL,
                                                  'scaling factor controls how the background risk of '
                                                  'infection is adjusted based on the deviation of current prevalence '
                                                  'from baseline prevalence'),
        'baseline_risk': Parameter(Types.REAL,
                                   'number of worms applied as a baseline risk across districts to prevent '
                                   'fadeout, number is scaled by scaling_factor_baseline_risk'),
        'MDA_coverage_historical': Parameter(Types.DATA_FRAME,
                                             'Probability of getting PZQ in the MDA for PSAC, SAC and Adults '
                                             'in historic rounds'),
    }

<<<<<<< HEAD
    def __init__(self, name=None, resourcefilepath=None, mda_execute=True, single_district=False):
=======
    def __init__(self, name=None, mda_execute=True):
>>>>>>> 50aad404
        super().__init__(name)
        self.mda_execute = mda_execute
        self.single_district = single_district

        # Create pointer that will be to dict of disability weights
        self.disability_weights = None

        # Create pointer that will be to the item_code for praziquantel
        self.item_codes_for_consumables_required = dict()

        # Create the instances of `SchistoSpecies` that will represent the two species being considered
        self.species = {_name: SchistoSpecies(self, name=_name) for _name in ('mansoni', 'haematobium')}

        # Add properties and parameters declared by each species:
        for _spec in self.species.values():
            self.PROPERTIES.update(_spec.get_properties())
            self.PARAMETERS.update(_spec.get_parameters())

        # Property names for infection_status of all species
        self.cols_of_infection_status = [_spec.infection_status_property for _spec in self.species.values()]

        self.districts = None

        # create future mda strategy
        self.prognosed_mda = None

        # Age-group mapper
        s = pd.Series(index=range(1 + 120), data='object')
        for name, (low_limit, high_limit) in _AGE_GROUPS.items():
            if name != 'All':
                s.loc[(s.index >= low_limit) & (s.index <= high_limit)] = name
        self.age_group_mapper = s.to_dict()

    def read_parameters(self, resourcefilepath: Optional[Path] = None):
        """Read parameters and register symptoms."""

        # Define districts that this module will operate in:
        self.districts = self.sim.modules['Demography'].districts  # <- all districts

        # Load parameters
        workbook = read_csv_files(resourcefilepath / 'ResourceFile_Schisto', files=None)
        self.parameters = self._load_parameters_from_workbook(workbook)

        # check WASH scaleup specified correctly
        assert self.parameters['scaleup_WASH'] in ['pause', 'continue', 'scaleup']

        # load species-specific parameters
        for _spec in self.species.values():
            self.parameters.update(_spec.load_parameters_from_workbook(workbook))

        # Register symptoms
        symptoms_df = workbook['Symptoms']
        self._register_symptoms(symptoms_df)

        # create container for logging person-days infected
        index = pd.MultiIndex.from_product(
            [
                ['mansoni', 'haematobium'],  # species
                ['Infant', 'PSAC', 'SAC', 'Adults'],  # age_group
                ['Low-infection', 'Moderate-infection', 'High-infection'],  # infection_level
                self.districts  # district
            ],
            names=['species', 'age_group', 'infection_level', 'district']
        )
        self.log_person_days = pd.DataFrame(0, index=index, columns=['person_days']).sort_index()

    def pre_initialise_population(self):
        """Do things before generating the population (but after read_parameters and any parameter updating)."""

        # Call `pre_initialise_population` for each `SchistoSpecies` helper module.
        for _spec in self.species.values():
            _spec.update_parameters_from_schisto_module()

    def initialise_population(self, population):
        """Set the property values for the initial population."""

        df = population.props
        df.loc[df.is_alive, f'{self.module_prefix}_MDA_treatment_counter'] = 0

        # reset all to one district if doing calibration or test runs
        # choose Zomba as it has ~10% prev of both species
        if self.single_district:
            df['district_num_of_residence'] = pd.Categorical([19] * len(df),
                                                             categories=df['district_num_of_residence'].cat.categories)

            df['district_of_residence'] = pd.Categorical(['Zomba'] * len(df),
                                                         categories=df['district_of_residence'].cat.categories)
            df['region_of_residence'] = pd.Categorical(['Southern'] * len(df),
                                                       categories=df['region_of_residence'].cat.categories)
        for _spec in self.species.values():
            _spec.initialise_population(population)

    def initialise_simulation(self, sim):
        """Get ready for simulation start."""

        # Look-up DALY weights
        if 'HealthBurden' in self.sim.modules:
            self.disability_weights = self._get_disability_weight()

        # Look-up item codes for Praziquantel
        if 'HealthSystem' in self.sim.modules:
            self.item_code_for_praziquantel = self._get_item_code_for_praziquantel(MDA=False)
            self.item_code_for_praziquantel_MDA = self._get_item_code_for_praziquantel(MDA=True)

        # define the Dx tests and consumables required
        self._get_consumables_for_dx()

        # schedule regular events
        sim.schedule_event(SchistoMatureJuvenileWormsEvent(self), sim.date + pd.DateOffset(months=1))
        sim.schedule_event(SchistoWormDeathEvent(self), sim.date + pd.DateOffset(years=1))

        # Initialise the simulation for each species
        for _spec in self.species.values():
            _spec.initialise_simulation(sim)

        # Schedule the logging event
        sim.schedule_event(SchistoLoggingEvent(self), sim.date)  # annual, by district, age-group
        sim.schedule_event(SchistoPersonDaysLoggingEvent(self), sim.date)

        # over-ride availability of PZQ for MDA, MDA cons is optional in HSI so will always run
        # self.sim.modules['HealthSystem'].override_availability_of_consumables(
        #     {1735: 1.0})  # this is the donated PZQ not currently in consumables availability worksheet
        # this is the tx PZQ
        # self.sim.modules['HealthSystem'].override_availability_of_consumables(
        #     {286: 1.0})

        # Schedule MDA events
        if self.mda_execute:
            # update future mda strategy from default values
            self.prognosed_mda = self._create_mda_strategy()

            self._schedule_mda_events()

        # schedule WASH scale-up
        sim.schedule_event(SchistoWashScaleUp(self), sim.date + pd.DateOffset(years=1))

    def on_birth(self, mother_id, child_id):
        """Initialise our properties for a newborn individual.
        All children are born without an infection, even if the mother is infected.

        :param mother_id: the ID for the mother for this child
        :param child_id: the new child
        """
        df = self.sim.population.props
        df.at[child_id, f'{self.module_prefix}_MDA_treatment_counter'] = 0

        # WASH in action, update property li_unimproved_sanitation=False for all new births
        if (self.parameters['scaleup_WASH'] == 'scaleup') and (
                self.sim.date >= Date(int(self.parameters['scaleup_WASH_start_year']), 1, 1)):
            df.at[child_id, 'li_unimproved_sanitation'] = False
            df.at[child_id, 'li_no_clean_drinking_water'] = False
            df.at[child_id, 'li_no_access_handwashing'] = False

        for _spec in self.species.values():
            # this assigns infection_status, aggregate_worm_burden, harbouring_rate, susceptibility
            # if li_unimproved_sanitation=False, child susceptibility determined on current prop susceptible in district
            _spec.on_birth(mother_id, child_id)

    def report_daly_values(self):
        """Report the daly values, as the sum of the disability weight associated with each symptom caused by this
        module."""

        # Get the total weights for all those that have symptoms caused by this module.
        symptoms_being_caused = self.sim.modules['SymptomManager'].caused_by(self)

        def get_total_disability_weight(list_of_symptoms: list) -> float:
            """Returns the sum of the disability weights from a list of symptoms, capping at 1.0"""
            dw = 0.0
            if not list_of_symptoms:
                return dw

            for symptom in list_of_symptoms:
                if symptom in self.disability_weights:
                    dw += self.disability_weights.get(symptom)

            return min(1.0, dw)

        disability_weights_for_each_person_with_symptoms = pd.Series(symptoms_being_caused).apply(
            get_total_disability_weight)

        # Return pd.Series that include entries for all alive persons (filling 0.0 where they do not have any symptoms)
        df = self.sim.population.props
        return pd.Series(index=df.index[df.is_alive], data=0.0).add(disability_weights_for_each_person_with_symptoms,
                                                                    fill_value=0.0)

    def do_effect_of_treatment(self, person_id: Union[int, Sequence[int]], mda=False) -> None:
        """Do the effects of a treatment administered to a person or persons. This can be called for a person who is
        infected and receiving treatment following a diagnosis, or for a person who is receiving treatment as part of a
         Mass Drug Administration. The burden and effects of any species are alleviated by a successful treatment."""

        p = self.parameters

        df = self.sim.population.props

        # Ensure person_id is treated as an iterable (e.g., list) even if it's a single integer
        if isinstance(person_id, int):
            person_id = [person_id]

        # Clear any symptoms caused by this module (i.e., Schisto of any species)
        self.sim.modules['SymptomManager'].clear_symptoms(person_id=person_id, disease_module=self)

        # Record the treatment
        if mda:
            df.loc[person_id, 'ss_MDA_treatment_counter'] += 1

        # Update properties after PZQ treatment
        for spec_prefix in [_spec.prefix for _spec in self.species.values()]:
            pzq_efficacy = p[f'{spec_prefix}_PZQ_efficacy']
            high_intensity_threshold_PSAC = p[f'{spec_prefix}_high_intensity_threshold_PSAC']
            high_intensity_threshold = p[f'{spec_prefix}_high_intensity_threshold']
            low_intensity_threshold = p[f'{spec_prefix}_low_intensity_threshold']

            worm_burden_col = f'{self.module_prefix}_{spec_prefix}_aggregate_worm_burden'

            infection_status_col = f'{self.module_prefix}_{spec_prefix}_infection_status'

            # reduce the worm burden
            df.loc[person_id, worm_burden_col] = (
                (df.loc[person_id, worm_burden_col] * (1 - pzq_efficacy))
                .clip(lower=0)
                .round()
                .astype(int)
            )

            # if worm burden >=1, still infected
            mask = df.loc[person_id, worm_burden_col] < 1
            df.loc[mask.index, infection_status_col] = 'Non-infected'
            # update the infection status after changing worm burden
            aggregate_worm_burden = df.loc[person_id, worm_burden_col]

            age = df.loc[person_id, 'age_years']

            high_group = ((age < 5) & (aggregate_worm_burden >= high_intensity_threshold_PSAC)) | (
                aggregate_worm_burden >= high_intensity_threshold)
            moderate_group = ~high_group & (aggregate_worm_burden >= low_intensity_threshold)
            low_group = (aggregate_worm_burden < low_intensity_threshold) & (aggregate_worm_burden > 0)

            # Assign infection intensity classification
            df.loc[high_group.index[high_group], infection_status_col] = 'High-infection'
            df.loc[moderate_group.index[moderate_group], infection_status_col] = 'Moderate-infection'
            df.loc[low_group.index[low_group], infection_status_col] = 'Low-infection'

    def _load_parameters_from_workbook(self, workbook) -> dict:
        """Load parameters from ResourceFile (loaded by pd.read_excel as `workbook`) that are general (i.e., not
        specific to a particular species)."""

        parameters = dict()

        # HSI and treatment params:
        param_list = workbook['Parameters'].set_index("Parameter")['Value']

        def try_cast_to_float(val):
            try:
                # Don't convert strings that contain alphabetic characters
                if isinstance(val, str) and any(c.isalpha() for c in val):
                    return val
                return float(val)
            except (ValueError, TypeError):
                return val  # Fall back to original value

        # parameters are all converted to strings if any strings are present
        for _param_name in (
            'delay_till_hsi_a_repeated',
            'delay_till_hsi_b_repeated',
            'rr_WASH',
            'calibration_scenario',
            'urine_filtration_sensitivity_lowWB',
            'urine_filtration_sensitivity_moderateWB',
            'urine_filtration_sensitivity_highWB',
            'kato_katz_sensitivity_moderateWB',
            'kato_katz_sensitivity_highWB',
            'scaleup_WASH',  # Needs to be included
            'scaleup_WASH_start_year',
            'mda_coverage',
            'mda_target_group',  # Needs to be included
            'mda_frequency_months',
            'scaling_factor_baseline_risk',
            'baseline_risk',
        ):
            value = param_list[_param_name]
            parameters[_param_name] = try_cast_to_float(value)

        # MDA coverage - historic
        # this is updated now with the EPSEN data
        historical_mda = workbook['ESPEN_MDA'].set_index(['District', 'Year'])[
            ['EpiCov_PSAC', 'EpiCov_SAC', 'EpiCov_Adults']]
        historical_mda.columns = historical_mda.columns.str.replace('EpiCov_', '')

        parameters['MDA_coverage_historical'] = historical_mda.astype(float)
        # clip upper limit of MDA coverage at 99%
        parameters['MDA_coverage_historical'] = parameters['MDA_coverage_historical'].clip(upper=0.99)

        return parameters

    def _create_mda_strategy(self) -> pd.DataFrame:

        params = self.parameters
        coverage = params['mda_coverage']
        target = params['mda_target_group']
        frequency = params['mda_frequency_months']
        districts = self.districts

        # Create a new DataFrame with districts and schedule
        prognosed_mda = pd.DataFrame(
            index=pd.MultiIndex.from_product([districts, [frequency]], names=['District', 'Frequency_months']))

        # Initialise columns with default values
        prognosed_mda[['PSAC', 'SAC', 'Adults']] = 0

        # Define default values for each column
        default_values = {
            'PSAC': 0,
            'SAC': 0,
            'Adults': 0
        }

        # Define the updates based on the target
        updates = {
            'PSAC_SAC': {
                'PSAC': coverage,
                'SAC': coverage,
                'Adults': default_values['Adults']
            },
            'SAC': {
                'SAC': coverage,
                'PSAC': default_values['PSAC'],
                'Adults': default_values['Adults']
            },
            'ALL': {
                'PSAC': coverage,
                'SAC': coverage,
                'Adults': coverage
            }
        }

        # Get the appropriate update based on the target
        if target in updates:
            prognosed_mda.update(pd.DataFrame([updates[target]], index=prognosed_mda.index))

        return prognosed_mda

    def _register_symptoms(self, symptoms: dict) -> None:
        """Register the symptoms with the `SymptomManager`.
        :params symptoms: The symptoms that are used by this module in a dictionary of the form, {<symptom>:
        <generic_symptom_similar>}. Each symptom is associated with the average healthcare seeking behaviour
        unless otherwise specified."""
        generic_symptoms = self.sim.modules['SymptomManager'].generic_symptoms

        # Iterate through DataFrame rows and register each symptom
        for _, row in symptoms.iterrows():
            if row['Symptom'] not in generic_symptoms:
                symptom_kwargs = {
                    'name': row['Symptom'],
                    'odds_ratio_health_seeking_in_children': row.get('odds_ratio_health_seeking_in_children', None),
                    'odds_ratio_health_seeking_in_adults': row.get('odds_ratio_health_seeking_in_adults', None),
                    'prob_seeks_emergency_appt_in_children': row.get('prob_seeks_emergency_appt_in_children', None),
                    'prob_seeks_emergency_appt_in_adults': row.get('prob_seeks_emergency_appt_in_adults', None),
                }
                # Remove None values to avoid passing unnecessary arguments
                symptom_kwargs = {k: v for k, v in symptom_kwargs.items() if v is not None}

                self.sim.modules['SymptomManager'].register_symptom(Symptom(**symptom_kwargs))

    def _get_disability_weight(self) -> dict:
        """Return dict containing the disability weight (value) of each symptom (key)."""

        symptoms_to_disability_weight_mapping = {
            # These mapping are justified in the 'DALYS' worksheet of the ResourceFile.
            'anemia': 258,
            'fever': 262,
            'hydronephrosis': 260,
            'dysuria': 263,
            'bladder_pathology': 264,
            'diarrhoea': 259,
            'vomiting': 254,
            'ascites': 261,
            'hepatomegaly': 257,
            'haematuria': None  # That's a very common symptom but no official DALY weight yet defined.
        }
        get_daly_weight = lambda _code: self.sim.modules['HealthBurden'].get_daly_weight(  # noqa: E731
            _code) if _code is not None else 0.0

        return {
            symptom: get_daly_weight(dw_code) for symptom, dw_code in symptoms_to_disability_weight_mapping.items()
        }

    def _get_item_code_for_praziquantel(self, MDA=False) -> int:
        """Look-up the item code for Praziquantel"""

        if MDA:
            # todo donated PZQ not currently in consumables availability sheet
            # return self.sim.modules['HealthSystem'].get_item_code_from_item_name("Praziquantel, 600 mg (donated)")
            return self.sim.modules['HealthSystem'].get_item_code_from_item_name("Praziquantel 600mg_1000_CMST")
        else:
            return self.sim.modules['HealthSystem'].get_item_code_from_item_name("Praziquantel 600mg_1000_CMST")

    def calculate_praziquantel_dosage(self, person_id):
        age = self.sim.population.props.at[person_id, "age_years"]

        # 40mg per kg, as single dose (MSTG)
        # in children <4 years, 20mg/kg
        # assume child 0-5, maximum weight 17.5kg (WHO- average between girls/boys)
        if age < 5:
            dose = 20 * 17.5
        # child aged 5-15, 40mg/kg, use mid-point age 10: 50th percentile weight=30kg
        elif age >= 5 and age < 15:
            dose = 40 * 30
        # adult, 40mg/kg, average weight 62kg
        else:
            dose = 40 * 62

        return int(dose)

    def _get_consumables_for_dx(self):
        p = self.parameters
        hs = self.sim.modules["HealthSystem"]

        # diagnostic test consumables
        self.item_codes_for_consumables_required['malachite_stain'] = hs.get_item_code_from_item_name(
            "Malachite green oxalate")

        self.item_codes_for_consumables_required['iodine_stain'] = hs.get_item_code_from_item_name(
            "Iodine strong 10% solution_500ml_CMST")

        self.item_codes_for_consumables_required['microscope_slide'] = hs.get_item_code_from_item_name(
            "Microscope slides-frosted end(Tropical packaging)_50_CMST")

        self.item_codes_for_consumables_required['filter_paper'] = hs.get_item_code_from_item_name(
            "Paper filter Whatman no.1 size 10cm_100_CMST")

        # KATO-KATZ TEST
        self.sim.modules['HealthSystem'].dx_manager.register_dx_test(
            KK_schisto_test_lowWB=DxTest(
                property='ss_sm_infection_status',
                target_categories=["Non-infected", "Low-infection"],
                sensitivity=0.0,
                specificity=0.0,
                item_codes={self.item_codes_for_consumables_required['microscope_slide']: 2},
                optional_item_codes=[
                    self.item_codes_for_consumables_required['malachite_stain'],
                    self.item_codes_for_consumables_required['iodine_stain']]

            )
        )

        self.sim.modules['HealthSystem'].dx_manager.register_dx_test(
            KK_schisto_test_moderateWB=DxTest(
                property='ss_sm_infection_status',
                target_categories=["Moderate-infection"],
                sensitivity=p["kato_katz_sensitivity_moderateWB"],
                specificity=1.0,
                item_codes={self.item_codes_for_consumables_required['microscope_slide']: 2},
                optional_item_codes=[
                    self.item_codes_for_consumables_required['malachite_stain'],
                    self.item_codes_for_consumables_required['iodine_stain']]
            )
        )

        self.sim.modules['HealthSystem'].dx_manager.register_dx_test(
            KK_schisto_test_highWB=DxTest(
                property='ss_sm_infection_status',
                target_categories=["High-infection"],
                sensitivity=p["kato_katz_sensitivity_highWB"],
                specificity=1.0,
                item_codes={self.item_codes_for_consumables_required['microscope_slide']: 2},
                optional_item_codes=[
                    self.item_codes_for_consumables_required['malachite_stain'],
                    self.item_codes_for_consumables_required['iodine_stain']]
            )
        )

        # URINE FILTRATION
        self.sim.modules['HealthSystem'].dx_manager.register_dx_test(
            UF_schisto_test_noWB=DxTest(
                property='ss_sh_infection_status',
                target_categories=["Non-infected"],
                sensitivity=0.0,
                specificity=0.0,
                item_codes={self.item_codes_for_consumables_required['microscope_slide']: 2},
                optional_item_codes=[
                    self.item_codes_for_consumables_required['filter_paper'],
                    self.item_codes_for_consumables_required['iodine_stain']]

            )
        )
        self.sim.modules['HealthSystem'].dx_manager.register_dx_test(
            UF_schisto_test_lowWB=DxTest(
                property='ss_sh_infection_status',
                target_categories=["Low-infection"],
                sensitivity=p["urine_filtration_sensitivity_lowWB"],
                specificity=1.0,
                item_codes={self.item_codes_for_consumables_required['microscope_slide']: 2},
                optional_item_codes=[
                    self.item_codes_for_consumables_required['filter_paper'],
                    self.item_codes_for_consumables_required['iodine_stain']]

            )
        )

        self.sim.modules['HealthSystem'].dx_manager.register_dx_test(
            UF_schisto_test_moderateWB=DxTest(
                property='ss_sh_infection_status',
                target_categories=["Moderate-infection"],
                sensitivity=p["urine_filtration_sensitivity_moderateWB"],
                specificity=1.0,
                item_codes={self.item_codes_for_consumables_required['microscope_slide']: 2},
                optional_item_codes=[
                    self.item_codes_for_consumables_required['filter_paper'],
                    self.item_codes_for_consumables_required['iodine_stain']]
            )
        )

        self.sim.modules['HealthSystem'].dx_manager.register_dx_test(
            UF_schisto_test_highWB=DxTest(
                property='ss_sh_infection_status',
                target_categories=["High-infection"],
                sensitivity=p["urine_filtration_sensitivity_highWB"],
                specificity=1.0,
                item_codes={self.item_codes_for_consumables_required['microscope_slide']: 2},
                optional_item_codes=[
                    self.item_codes_for_consumables_required['filter_paper'],
                    self.item_codes_for_consumables_required['iodine_stain']]
            )
        )

    def _schedule_mda_events(self) -> None:
        """Schedule MDA events, historical and prognosed."""

        # Schedule the  MDA that have occurred, in each district and in each year:
        for (district, year), cov in self.parameters['MDA_coverage_historical'].iterrows():
            assert district in self.sim.modules['Demography'].districts, f'District {district} is not recognised.'
            self.sim.schedule_event(
                SchistoMDAEvent(self,
                                district=district,
                                coverage=cov.to_dict(),
                                months_between_repeats=None),
                Date(year=year, month=7, day=1)
            )

        # Schedule the first occurrence of a future MDA in each district. It will occur after the last historical MDA.
        # The event that will schedule further instances of itself.
        year_last_historical_mda = self.parameters['MDA_coverage_historical'].reset_index().Year.max()
        year_first_simulated_mda = year_last_historical_mda + 1

        for (district, frequency_in_months), cov in self.prognosed_mda.iterrows():
            assert district in self.sim.modules['Demography'].districts, f'District {district} is not recognised.'
            self.sim.schedule_event(
                SchistoMDAEvent(self,
                                district=district,
                                coverage=cov.to_dict(),
                                months_between_repeats=frequency_in_months if frequency_in_months > 0 else None),
                Date(year=year_first_simulated_mda, month=7, day=1)
            )

    def do_at_generic_first_appt(
        self,
        person_id: int,
        symptoms: List[str],
        schedule_hsi_event: HSIEventScheduler,
        **kwargs,
    ) -> None:
        # Do when person presents to the GenericFirstAppt.
        # If the person has certain set of symptoms, refer ta HSI for testing.
        set_of_symptoms_indicative_of_schisto = {'anemia',
                                                 'haematuria',
                                                 'bladder_pathology',
                                                 'fever',
                                                 'ascites',
                                                 'diarrhoea',
                                                 'vomiting',
                                                 'hepatomegaly',
                                                 'dysuria'}

        if any(symptom in set_of_symptoms_indicative_of_schisto for symptom in symptoms):
            event = HSI_Schisto_TestingFollowingSymptoms(
                module=self, person_id=person_id
            )
            schedule_hsi_event(event, priority=0, topen=self.sim.date)

    def select_test(self, person_id):

        # choose test
        persons_symptoms = self.sim.modules["SymptomManager"].has_what(person_id)
        if any(symptom in ['haematuria', 'bladder_pathology',] for symptom in persons_symptoms):
            test = 'urine_filtration_test'
        else:
            test = 'kato-katz'

        return test

    def reduce_susceptibility(self, df, species_column):
        """
        Reduce the proportion of individuals susceptible to each species by a specified percentage
        applied
        """
        p = self.parameters

        # Find the number of individuals with currently susceptible to species and no sanitation
        # susceptible_no_sanitation = df.query(f"{species_column} == 1 and li_unimproved_sanitation").index
        recent_sanitation = df['li_date_acquire_improved_sanitation'] >= (self.sim.date - pd.DateOffset(years=1))

        # Restrict to those who are susceptible, had no sanitation before, and recently acquired sanitation
        condition = (df[species_column] == 1) & df['li_unimproved_sanitation'] & recent_sanitation
        susceptible_no_sanitation = df.index[condition]

        # Calculate the number to be reduced
        n_to_reduce = int(p['rr_WASH'] * len(susceptible_no_sanitation))

        if n_to_reduce > 0:
            selected_change_susceptibility = np.random.choice(susceptible_no_sanitation, size=n_to_reduce,
                                                              replace=False)
            df.loc[selected_change_susceptibility, species_column] = 0


class SchistoSpecies:
    """Helper Class to hold the information specific to a particular species (either S. mansoni or S. haematobium)."""

    def __init__(self, schisto_module, name):
        self.schisto_module = schisto_module
        assert name in ('mansoni', 'haematobium')
        self.name = name.lower()

        # Store prefix for this species
        self.prefix = 's' + self.name[0]

        # Store parameters specific to this species (for ease of access)
        self.params = dict()

    def get_parameters(self):
        """The species-specific parameters for this species."""
        params = {
            'symptoms': Parameter(Types.DICT, 'Symptoms of the schistosomiasis infection, dependent on the module'),
            'R0': Parameter(Types.REAL, 'R0 of species'),
            'beta_PSAC': Parameter(Types.REAL, 'Contact/exposure rate of PSAC'),
            'beta_SAC': Parameter(Types.REAL, 'Contact/exposure rate of SAC'),
            'beta_Adults': Parameter(Types.REAL, 'Contact/exposure rate of Adults'),
            'worms_fecundity': Parameter(Types.REAL, 'Fecundity parameter, driving density-dependent reproduction'),
            'worm_lifespan': Parameter(Types.REAL, 'Lifespan of the worm in human host given in years'),
            'high_intensity_threshold': Parameter(Types.REAL,
                                                  'Threshold of worm burden indicating high intensity infection'),
            'low_intensity_threshold': Parameter(Types.REAL,
                                                 'Threshold of worm burden indicating low intensity infection'),
            'high_intensity_threshold_PSAC': Parameter(Types.REAL,
                                                       'Worm burden threshold for high intensity infection in PSAC'),
            'PZQ_efficacy': Parameter(Types.REAL,
                                      'Efficacy of praziquantel in reducing worm burden'),
            'baseline_mean_worm_burden': Parameter(Types.REAL,
                                             'Baseline mean worm burden of species across all districts in 2010'),
            'mean_worm_burden2010': Parameter(Types.DATA_FRAME,
                                              'Mean worm burden per infected person per district in 2010'),
            'prop_susceptible': Parameter(Types.DATA_FRAME,
                                          'Proportion of population in each district susceptible to schisto infection'),
            'gamma_alpha': Parameter(Types.DATA_FRAME, 'Parameter alpha for Gamma distribution for harbouring rates'),
        }
        return {self._prefix_species_parameter(k): v for k, v in params.items()}

    def get_properties(self):
        """The species-specific properties for this species."""
        properties = {
            'infection_status': Property(
                Types.CATEGORICAL, 'Current status of schistosomiasis infection for this species',
                categories=['Non-infected', 'Low-infection', 'Moderate-infection', 'High-infection']),
            'aggregate_worm_burden': Property(
                Types.INT, 'Number of mature worms of this species in the individual'),
            'juvenile_worm_burden': Property(
                Types.INT, 'Number of juvenile worms of this species in the individual'),
            'juvenile_worm_infection_date': Property(
                Types.DATE, 'Date at which infection with juvenile worms occurred'),
            'susceptibility': Property(
                Types.INT, 'Binary value 0,1 denoting whether person is susceptible or not'),
            'harbouring_rate': Property(
                Types.REAL, 'Rate of harbouring new worms of this species (Poisson), drawn from gamma distribution'),
        }
        return {self.prefix_species_property(k): v for k, v in properties.items()}

    def prefix_species_property(self, generic_property_name: str) -> str:
        """Add the prefix to a `generic_property_name` to get the name of the species-specific property for this
        species."""
        return f"{self.schisto_module.module_prefix}_{self.prefix}_{generic_property_name}"

    def _prefix_species_parameter(self, generic_parameter_name: str) -> str:
        """Add the prefix to a `generic_parameter_name` to get the name of the species-specific parameter for this
        species."""
        return f"{self.prefix}_{generic_parameter_name}"

    @property
    def infection_status_property(self):
        """Return the property that identifies the infection_status of the person with respect to this species."""
        return self.prefix_species_property('infection_status')

    def load_parameters_from_workbook(self, workbook) -> dict:
        """Load parameters from ResourceFile (loaded by pd.read_excel as `workbook`) that are specific to this
        species."""
        parameters = dict()

        # Natural history params
        param_list = workbook['Parameters'].set_index("Parameter")['Value']
        for _param_name in ('R0',
                            'beta_PSAC',
                            'beta_SAC',
                            'beta_Adults',
                            'worm_lifespan',
                            'worms_fecundity',
                            'high_intensity_threshold',
                            'low_intensity_threshold',
                            'high_intensity_threshold_PSAC',
                            'PZQ_efficacy',
                            'baseline_mean_worm_burden',
                            ):
            parameters[_param_name] = float(param_list[f'{_param_name}_{self.name}'])

        # Baseline reservoir size and other district-related params (R0, proportion susceptible)
        schisto_initial_reservoir = workbook[f'LatestData_{self.name}'].set_index("District")
        parameters['mean_worm_burden2010'] = schisto_initial_reservoir['Mean_worm_burden']
        parameters['gamma_alpha'] = schisto_initial_reservoir['gamma_alpha']
        parameters['prop_susceptible'] = schisto_initial_reservoir['prop_susceptible']

        # Symptoms (prevalence of each type of symptom)
        symptoms_df = workbook['Symptoms']
        parameters['symptoms'] = \
            symptoms_df.loc[symptoms_df['Infection_type'].isin(['both', self.name])].set_index('Symptom')[
                'Prevalence'].to_dict()

        return {self._prefix_species_parameter(k): v for k, v in parameters.items()}

    def pre_initialise_population(self):
        """Do things before generating the population (but after read_parameters) and any parameter updating."""

        # Save species-specific parameter in this class, copying from the `Schisto` module. (We have to do this step
        # because the module may have updated the parameters).
        self.update_parameters_from_schisto_module()

    def initialise_population(self, population):
        """Set species-specific property values for the initial population."""

        df = population.props
        prop = self.prefix_species_property

        # assign aggregate_worm_burden (zero for everyone initially)
        df.loc[df.is_alive, prop('aggregate_worm_burden')] = 0
        df.loc[df.is_alive, prop('juvenile_worm_burden')] = 0
        df.loc[df.is_alive, prop('juvenile_worm_infection_date')] = pd.NaT
        df.loc[df.is_alive, prop('infection_status')] = 'Non-infected'

        # assign a harbouring rate
        self._assign_initial_properties(population)

        # assign initial worm burden
        self._assign_initial_worm_burden(population)

    def initialise_simulation(self, sim):
        """
        * Schedule natural history events for those with worm burden initially.
        * Schedule the WormBurdenEvent for this species. (A recurring instance of this event will be scheduled for
        each species independently.)"""

        sim.schedule_event(
            SchistoInfectionWormBurdenEvent(
                module=self.schisto_module,
                species=self),
            sim.date + DateOffset(months=1)
        )

    def on_birth(self, mother_id, child_id):
        """Initialise the species-specific properties for a newborn individual.
        :param mother_id: the ID for the mother for this child
        :param child_id: the new child"""

        df = self.schisto_module.sim.population.props
        prop = self.prefix_species_property
        params = self.params
        global_params = self.schisto_module.parameters
        rng = self.schisto_module.rng

        # Assign the default for a newly born child
        df.at[child_id, prop('infection_status')] = 'Non-infected'
        df.at[child_id, prop('aggregate_worm_burden')] = 0
        df.at[child_id, prop('juvenile_worm_burden')] = 0
        df.at[child_id, prop('juvenile_worm_infection_date')] = pd.NaT

        # Generate the harbouring rate depending on a district of residence.
        district = df.at[child_id, 'district_of_residence']
        df.at[child_id, prop('harbouring_rate')] = rng.gamma(params['gamma_alpha'][district], size=1)

        # Determine if individual should be susceptible to each species
        # susceptibility depends on district
        # Get base susceptibility for the child's district
        prop_susceptible = params['prop_susceptible'][df.at[child_id, 'district_of_residence']]

        # Adjust for sanitation status
        if df.at[child_id, 'li_unimproved_sanitation']:  # if true, child has full risk of susceptibility
            susceptibility_probability = prop_susceptible
        else:  # if false, child has access to improved sanitation so reduce risk
            susceptibility_probability = prop_susceptible * global_params['rr_WASH']

        # Draw from Bernoulli to determine susceptibility
        df.at[child_id, prop('susceptibility')] = 1 if rng.random_sample() < susceptibility_probability else 0

    def update_parameters_from_schisto_module(self) -> None:
        """Update the internally-held parameters from the `Schisto` module that are specific to this species."""

        def remove_prefix(text, prefix):
            return text[text.startswith(prefix) and len(prefix):]

        self.params = {
            remove_prefix(k, f"{self.prefix}_"): v for k, v in self.schisto_module.parameters.items()
            if k.startswith(self.prefix)
        }

    def _assign_initial_properties(self, population) -> None:
        """Assign a harbouring rate and susceptibility to every individual in the initial population
        (based on their district of residence)."""
        df = population.props
        prop = self.prefix_species_property
        params = self.params
        districts = self.schisto_module.districts
        rng = self.schisto_module.rng

        for district in districts:
            # in_the_district = df.index[df['district_of_residence'] == district]  # people in the district
            district_mask = df['district_of_residence'] == district

            # num_in_district = len(in_the_district)  # population size in district
            num_in_district = district_mask.sum()

            # HARBOURING RATE
            hr = params['gamma_alpha'][district]

            df.loc[district_mask, prop('harbouring_rate')] = rng.gamma(hr, size=district_mask.sum())

            # SUSCEPTIBILITY
            # Calculate the number of people that need to be susceptible
            prop_susceptible = params['prop_susceptible'][district]

            # the total number needed to fill the proportion susceptible in district
            n_susceptible = int(np.ceil(prop_susceptible * num_in_district))

            # Select people with li_unimproved_sanitation=True
            no_sanitation = df.loc[(df['district_of_residence'] == district) & df['li_unimproved_sanitation']]

            # Determine the number of people to select from those with no sanitation
            n_no_sanitation = min(n_susceptible, len(no_sanitation))

            # Assign susceptibility=1 to the selected people with no sanitation
            susceptible_idx = rng.choice(no_sanitation.index, size=n_no_sanitation, replace=False)
            df.loc[susceptible_idx, prop('susceptibility')] = 1

            # Update the number of susceptible people still needed
            n_susceptible_remaining = n_susceptible - n_no_sanitation

            if n_susceptible_remaining > 0:
                # Select additional people from those with li_unimproved_sanitation=False if needed
                with_sanitation = df.loc[
                    (df['district_of_residence'] == district) & ~df['li_unimproved_sanitation']]
                susceptible_additional_idx = rng.choice(with_sanitation.index, size=n_susceptible_remaining,
                                                        replace=False)
                df.loc[susceptible_additional_idx, prop('susceptibility')] = 1

    def _assign_initial_worm_burden(self, population) -> None:
        """Assign initial distribution of worms to each person (based on district and age-group)."""
        df = population.props
        prop = self.prefix_species_property
        params = self.params  # these are species-specific
        districts = self.schisto_module.districts
        rng = self.schisto_module.rng

        for district in districts:
            in_the_district = df.index[df['district_of_residence'] == district]

            # get reservoir in district
            reservoir = int(len(in_the_district) * params['mean_worm_burden2010'][district])

            # Determine a 'contact rate' for each person
            contact_rates = pd.Series(1, index=in_the_district, dtype=float)

            # multiply by susceptibility (0 or 1)
            contact_and_susceptibility = contact_rates * df.loc[in_the_district, prop('susceptibility')]

            for age_group in ['PSAC', 'SAC', 'Adults']:
                age_range = _AGE_GROUPS[age_group]
                in_the_district_and_age_group = \
                    df.index[(df['district_of_residence'] == district) &
                             (df['age_years'].between(age_range[0], age_range[1]))]
                contact_and_susceptibility.loc[in_the_district_and_age_group] *= params[f"beta_{age_group}"]

            if len(in_the_district):
                harbouring_rates = df.loc[in_the_district, prop('harbouring_rate')].values
                rates = np.multiply(harbouring_rates, contact_and_susceptibility)

                # Distribute a worm burden among persons, according to their 'contact rate'
                if (reservoir > 0) and (rates.sum() > 0):
                    chosen = rng.choice(in_the_district, reservoir, p=rates / rates.sum())
                    unique, counts = np.unique(chosen, return_counts=True)
                    worms_per_idx = dict(zip(unique, counts))
                    df[prop('aggregate_worm_burden')].update(pd.Series(worms_per_idx))

    def log_infection_status(self) -> None:
        """Log the number of persons in each infection status for this species,
        by age-group, infection level and district."""

        df = self.schisto_module.sim.population.props

        # Directly filter and map values in one go without creating intermediate DataFrames
        age_grp = df.loc[df.is_alive, 'age_years'].map(self.schisto_module.age_group_mapper)

        # Perform the grouping and size computation in a single step
        data = df.query('is_alive').groupby(
            by=[
                df[self.infection_status_property],
                df['district_of_residence'],
                age_grp
            ],
            observed=False
        ).size()

        # Rename the index after grouping
        data.index.rename('infection_status', level=0, inplace=True)

        logger.info(
            key=f'infection_status_{self.name}',
            data=flatten_multi_index_series_into_dict_for_logging(data),
            description='Counts of infection status with this species by age-group and district.'
        )

        #  Susceptibility
        # reinstate if wanting to check susceptibility across districts
        # Directly filter and group in one step to avoid intermediate DataFrames
        # grouped_data = df[df.is_alive].groupby('district_of_residence')[prop('susceptibility')].agg(
        #     total_count='count',
        #     susceptible_count=lambda x: (x == 1).sum()
        # )

        # Calculate the proportion of susceptible individuals in each district
        # susceptibility_proportion = pd.Series(grouped_data['susceptible_count'] / grouped_data['total_count'])

        # logger.info(
        #     key=f'susceptibility_{self.name}',
        #     data=flatten_multi_index_series_into_dict_for_logging(susceptibility_proportion),
        #     description='Proportion of people susceptible to this species in district.'
        # )

    def log_mean_worm_burden(self) -> None:
        """Log the mean worm burden across the population for this species, by age-group and district."""

        df = self.schisto_module.sim.population.props

        prop = self.prefix_species_property

        # Apply the transformation and aggregation without unnecessary intermediate DataFrames
        data = (
            df.loc[df.is_alive, ['age_years', 'district_of_residence', prop('aggregate_worm_burden')]]
            .assign(age_group=df.loc[df.is_alive, 'age_years'].map(self.schisto_module.age_group_mapper))
            .groupby(['district_of_residence', 'age_group'], observed=False)[prop('aggregate_worm_burden')]
            .mean()
        )

        logger.info(
            key=f'mean_worm_burden_by_age_{self.name}',
            data=flatten_multi_index_series_into_dict_for_logging(data),
            description='Mean worm burden of this species by age-group and district.'
        )

        overall_mean = df.loc[df.is_alive].groupby(
            'district_of_residence'
        )[prop('aggregate_worm_burden')].mean()

        logger.info(
            key=f'mean_worm_burden_by_district_{self.name}',
            data=flatten_multi_index_series_into_dict_for_logging(overall_mean),
            description='Mean worm burden of this species by age-group and district.'
        )


class SchistoInfectionWormBurdenEvent(RegularEvent, PopulationScopeEventMixin):
    """A recurring event that causes infection of people with this species.
     * Determines who becomes infected using worm burden and reservoir of infectious material.
    """

    def __init__(self, module: Module, species: SchistoSpecies):
        super().__init__(module, frequency=DateOffset(months=1))
        self.species = species

    def apply(self, population):
        df = population.props
        params = self.species.params
        global_params = self.module.parameters
        rng = self.module.rng
        # prop calls the property starting with the prefix species property, i.e. ss_sm or ss_sh
        prop = self.species.prefix_species_property

        # --------------------- get exposure rates for each age-group ---------------------

        # betas (exposure rates) are fixed for each age-group
        # exposure rates determine contribution to transmission and acquisition risk
        betas = [params['beta_PSAC'], params['beta_SAC'], params['beta_Adults']]
        # R0 is district-specific and fixed
        R0 = params['R0']

        where = df.is_alive
        age_group = pd.cut(df.loc[where, 'age_years'], [0, 4, 14, 120], labels=['PSAC', 'SAC', 'Adults'],
                           include_lowest=True)
        age_group = age_group.astype('category')  # Convert to a categorical type for memory efficiency
        age_group.name = 'age_group'

        beta_by_age_group = pd.Series(betas, index=['PSAC', 'SAC', 'Adults'])
        beta_by_age_group.index.name = 'age_group'

        # --------------------- get the size of reservoir per district ---------------------
        # returns the mean worm burden and the total worm burden by age and district
        mean_count_burden_district_age_group = \
            df.loc[where, [prop('aggregate_worm_burden'), 'district_of_residence']].groupby(
                [df.loc[where, 'district_of_residence'], age_group], observed=False
            )[prop('aggregate_worm_burden')].agg(['mean', 'size'])

        # get population size by district
        district_count = df[where].groupby('district_of_residence').size()

        # mean worm burden by age multiplied by exposure rates of each age-gp
        beta_contribution_to_reservoir = mean_count_burden_district_age_group['mean'] * beta_by_age_group
        # weighted mean of the worm burden, considering the size of each age-gp in district
        to_get_weighted_mean = mean_count_burden_district_age_group['size'] / district_count

        # weighted mean worm burden * exposure rates -> age-specific contribution to reservoir
        age_worm_burden = beta_contribution_to_reservoir * to_get_weighted_mean
        # sum all contributions to district reservoir of infection
        reservoir = age_worm_burden.groupby(['district_of_residence'], observed=False).sum()

        # --------------------- estimate background risk of infection ---------------------
        current_mean_worm_burden = df[prop('aggregate_worm_burden')].mean()

        baseline_mean_worm_burden = params['baseline_mean_worm_burden']  # baseline MWB for species in 2010

        # this returns positive value if current_prevalence lower than baseline_prevalence and
        # increases baseline_risk value
        # if current_prevalence > baseline_prevalence, value returned is 0 and no additional risk applied
        background_risk = max(0, global_params['baseline_risk'] * (
            1 + global_params['scaling_factor_baseline_risk'] * (current_mean_worm_burden - baseline_mean_worm_burden)))

        reservoir += background_risk  # add the background reservoir to every district

        # --------------------- harbouring new worms ---------------------

        # the harbouring rates are randomly assigned to each individual
        # using a gamma distribution to reflect clustering of worms in high-risk people
        # this is not age-specific
        contact_rates = age_group.map(beta_by_age_group).astype(float)
        # multiply by susceptibility
        contact_rates = contact_rates * df.loc[where, prop('susceptibility')]

        harbouring_rates = df.loc[where, prop('harbouring_rate')]
        rates = harbouring_rates * contact_rates
        worms_total = reservoir * R0

        draw_worms = pd.Series(
            rng.poisson(
                (
                    df.loc[where, 'district_of_residence']
                    .map(worms_total)
                    .astype(float)  # Ensure compatibility for multiplication
                    * rates
                ).fillna(0.0)
            ),
            index=df.index[where]
        )

        # density dependent establishment of new worms
        # establishment of new worms dependent on number of worms currently in host * worm fecundity
        # limits numbers of worms harboured by each individual
        param_worm_fecundity = params['worms_fecundity']
        established = self.module.rng.random_sample(size=sum(where)) < np.exp(
            df.loc[where, prop('aggregate_worm_burden')] * -param_worm_fecundity
        )
        to_establish = draw_worms[(draw_worms > 0) & established].to_dict()

        df.loc[to_establish.keys(), prop('juvenile_worm_burden')] = pd.Series(to_establish)
        df.loc[to_establish.keys(), prop('juvenile_worm_infection_date')] = self.sim.date


class SchistoMatureJuvenileWormsEvent(RegularEvent, PopulationScopeEventMixin):
    """A recurring event that:
     * Matures the juvenile worms into adult worms
     """
    def __init__(self, module):
        super().__init__(
            module, frequency=DateOffset(months=1)
        )

    def apply(self, population):

        df = population.props
        mansoni_params = self.sim.modules['Schisto'].species['mansoni'].params
        haematobium_params = self.sim.modules['Schisto'].species['haematobium'].params

        # --------------------- move juvenile worms to aggregate column (maturation) ---------------------
        def update_infectious_status_and_symptoms(idx: pd.Index, species: str) -> None:
            """Updates the infection status and symptoms based on the current aggregate worm burden of this species.
             * Assigns the 'infection status' (High-infection, Moderate-infection, Low-infection, Non-infected) to the
             persons with ids given in the `idx` argument, according their age (in years)
             and their aggregate worm burden (of worms of this species).
             * Causes the onset symptoms to the persons newly with moderate or high intensity infection.
             * Removes the symptoms if a person no longer has a moderate/high intensity infection (from any species)"""

            df = self.sim.population.props
            species_prefix = 'ss_sm' if species == 'mansoni' else 'ss_sh'

            if species == 'mansoni':
                params = mansoni_params
            else:
                params = haematobium_params

            possible_symptoms = params["symptoms"]

            def _get_infection_status(age, aggregate_worm_burden):
                """Find the correct infection intensity status given the age and aggregate worm burden """

                status = pd.Series("Non-infected", index=age.index, dtype="object")

                high_group = ((age < 5) & (aggregate_worm_burden >= params["high_intensity_threshold_PSAC"])) | (
                    aggregate_worm_burden >= params["high_intensity_threshold"])
                moderate_group = ~high_group & (aggregate_worm_burden >= params["low_intensity_threshold"])
                low_group = (aggregate_worm_burden < params["low_intensity_threshold"]) & (aggregate_worm_burden > 0)

                # assign status
                status[high_group] = "High-infection"
                status[moderate_group] = "Moderate-infection"
                status[low_group] = "Low-infection"

                # same index as the original DataFrame
                return pd.Series(status)

            def _impose_symptoms_of_high_intensity_infection(idx: pd.Index) -> None:
                """Assign symptoms to the person with high intensity infection.
                :param idx: indices of individuals"""
                if not len(idx) > 0:
                    return

                for symptom, prev in possible_symptoms.items():
                    will_onset_this_symptom = idx[self.module.rng.random_sample(len(idx)) < prev]
                    if not will_onset_this_symptom.empty:
                        self.sim.modules['SymptomManager'].change_symptom(
                            person_id=will_onset_this_symptom,
                            symptom_string=symptom,
                            add_or_remove='+',
                            disease_module=self.sim.modules['Schisto']
                        )

            correct_status = _get_infection_status(
                df['age_years'].loc[idx],
                df[f"{species_prefix}_aggregate_worm_burden"].loc[idx]
            )
            original_status = df[f"{species_prefix}_infection_status"].loc[idx]

            # Impose new symptoms for those newly having 'High-infection' or 'Moderate-infection' status
            # moving from low or no infection. moderate -> high or vice versa, symptoms will already be applied
            newly_have_high_infection = (correct_status == 'High-infection') & (
                original_status.isin(['Low-infection', 'Non-infected']))

            newly_have_moderate_infection = (correct_status == 'Moderate-infection') & (
                original_status.isin(['Low-infection', 'Non-infected']))

            idx_newly_high_or_moderate_infection = idx[newly_have_high_infection | newly_have_moderate_infection]

            _impose_symptoms_of_high_intensity_infection(idx=idx_newly_high_or_moderate_infection)

            # Update status for those whose status is changing
            idx_changing = correct_status.index[original_status != correct_status]
            df.loc[idx_changing, f"{species_prefix}_infection_status"] = correct_status.loc[idx_changing]

        def juvenile_worms_to_adults(df, species_column_juvenile, species_column_aggregate, juvenile_infection_date, species):
            """
            moves the juveniles worms into the aggregate_worm_burden property
            indicating that they are now mature and will contribute to the disability threshold
            then clears the column containing juvenile worm numbers ready for next infection event
            this is called separately for each species
            """
            # all new juvenile infections will have same infection date
            if (df[juvenile_infection_date] <= self.sim.date - pd.DateOffset(months=1)).any():
                df[species_column_aggregate] += df[species_column_juvenile]

                # Set 'juvenile' column to zeros
                df[species_column_juvenile] = 0
                df[juvenile_infection_date] = pd.NaT  # clear the infection date

                update_infectious_status_and_symptoms(df.index[df.is_alive], species=species)

        juvenile_worms_to_adults(df, 'ss_sm_juvenile_worm_burden',
                                 'ss_sm_aggregate_worm_burden',
                                 'ss_sm_juvenile_worm_infection_date',
                                 species='mansoni')
        juvenile_worms_to_adults(df, 'ss_sh_juvenile_worm_burden',
                                 'ss_sh_aggregate_worm_burden',
                                 'ss_sh_juvenile_worm_infection_date',
                                 species='haematobium')


class SchistoWormDeathEvent(RegularEvent, PopulationScopeEventMixin):
    """A recurring event that:
     * Kills any adult worms according to species-specific lifespan
     """

    def __init__(self, module):
        super().__init__(
            module, frequency=DateOffset(years=1)
        )

    def apply(self, population):

        df = population.props
        mansoni_params = self.sim.modules['Schisto'].species['mansoni'].params
        haematobium_params = self.sim.modules['Schisto'].species['haematobium'].params

        # --------------------- kill proportion of existing adult worms ---------------------
        def clear_species_symptoms(species) -> None:
            """ Removes the symptoms if a person no longer has a moderate/high intensity infection"""

            # Clear the symptoms (if any) of those who currently have 'Low-infection' or 'Non-infected'
            species_prefix = 'ss_sm' if species == 'mansoni' else 'ss_sh'
            clear_idx = df.loc[
                df["is_alive"] & df[f"{species_prefix}_infection_status"].isin(['Low-infection', 'Non-infected'])].index

            self.sim.modules['SymptomManager'].clear_symptoms(person_id=clear_idx,
                                                              disease_module=self.sim.modules['Schisto'])

        def death_of_adult_worms(df, species_column_aggregate, worm_lifespan):
            """
            this kills a proportion of the adult worms according to the average lifespan in years
            which varies by species
            """
            df[species_column_aggregate] = (
                (df[species_column_aggregate] * (1 - worm_lifespan))
                .clip(lower=0)
                .round()
                .astype(int)
            )

            species = 'mansoni' if species_column_aggregate.startswith('ss_sm') else 'haematobium'
            clear_species_symptoms(species)

        # kill existing adult worms
        death_of_adult_worms(df, 'ss_sm_aggregate_worm_burden',
                             mansoni_params['worm_lifespan'])
        death_of_adult_worms(df, 'ss_sh_aggregate_worm_burden',
                             haematobium_params['worm_lifespan'])


class SchistoMDAEvent(Event, PopulationScopeEventMixin):
    """Mass-Drug administration scheduled for the population. This event schedules the occurrence of the
    individual-level HSIs for the administration of drugs to each individual.
    :param district: The district in which the MDA occurs.
    :param coverage: A dictionary of the form {<age_group>: <coverage>}, where <age_group> is one of ('PSAC', 'SAC',
     'Adults').
    :params months_between_repeat: The number of months between repeated occurrences of this event. (None for no
     repeats)."""

    def __init__(self, module: Module, district: str, coverage: dict, months_between_repeats: Optional[int]):
        super().__init__(module)
        assert isinstance(module, Schisto)

        self.district = district
        self.coverage = coverage
        self.months_between_repeats = months_between_repeats

    def apply(self, population):
        """ Represents the occurence of an MDA, in a particular year and district, which achieves a particular coverage
         (by age-group).
         * Schedules the MDA HSI for each person that is reached in the MDA.
         * Schedules the recurrence of this event, if the MDA is to be repeated in the future."""

        # Determine who receives the MDA
        age_included = [key for key, value in self.coverage.items() if value != 0]
        idx_to_receive_mda = []
        for age_group, cov in self.coverage.items():
            idx_to_receive_mda.extend(
                self._select_recipients(district=self.district, age_group=age_group, coverage=cov))

        # Schedule the MDA HSI. This HSI will do the work for all the `person_id`s in `idx_to_receive_mda`, but
        # the HSI's argument `person_id` is attached only to the one of these people. This is to avoid the inefficiency
        # of multiple individual HSI being created that do the same thing and occur on the same day and in the same
        # facility. The limitation is that if this person dies then no one gets the HSI.
        # This is discussed in https://github.com/UCL/TLOmodel/issues/531
        if idx_to_receive_mda:
            self.sim.modules['HealthSystem'].schedule_hsi_event(
                hsi_event=HSI_Schisto_MDA(
                    self.module,
                    person_id=idx_to_receive_mda[0],
                    beneficiaries_ids=idx_to_receive_mda,
                    age_group_included=age_included,
                ),
                topen=self.sim.date,
                tclose=self.sim.date + pd.DateOffset(months=1),
                priority=2
                # A long time-window of operation and a low priority is used for this MDA Appointment, to represent
                # that the MDA would not take a priority over other appointments.
            )

        # Schedule the recurrence of this event, if the MDA is to be repeated in the future.
        if self.months_between_repeats is not None:
            self.sim.schedule_event(self, self.sim.date + pd.DateOffset(months=self.months_between_repeats))

    def _select_recipients(self, district, age_group, coverage) -> list:
        """Determine persons to receive MDA, based on a specified target age-group and coverage."""

        assert 0.0 <= coverage <= 1.0, f'Value of coverage {coverage} is out of bounds.'
        assert age_group in ('PSAC', 'SAC', 'Adults')

        df = self.sim.population.props
        rng = self.module.rng

        age_range = _AGE_GROUPS[age_group]  # returns a tuple (a,b) a <= age_group <= b

        eligible = df.index[
            df['is_alive']
            & (df['district_of_residence'] == district)
            & df['age_years'].between(age_range[0], age_range[1])
            ]

        return eligible[rng.random_sample(len(eligible)) < coverage].to_list()


class SchistoWashScaleUp(RegularEvent, PopulationScopeEventMixin):
    """
    This has two functions:
    *1 update the susceptibility of individuals if their WASH properties have changed
    *2 change WASH properties if scale-up WASH scenario is implemented

    When WASH is implemented, two processes will occur:
    *1 scale the proportion of the population susceptible to schisto infection
    assuming that WASH reduces individual risk of infection by 0.6
    *2 increase the proportion of the population who have access to
    sanitation and clean drinking water

    Event is initially scheduled by initialise_simulation on specified date
    """

    def __init__(self, module):
        super().__init__(
            module, frequency=DateOffset(years=1)
        )

    def apply(self, population):
        df = population.props
        p = self.module.parameters

        if (p['scaleup_WASH'] == 'scaleup') & (self.sim.date.year == p['scaleup_WASH_start_year']):

            # scale-up properties related to WASH
            # set the properties to False for everyone
            df['li_unimproved_sanitation'] = False
            df['li_no_clean_drinking_water'] = False
            df['li_no_access_handwashing'] = False
            df['li_date_acquire_improved_sanitation'] = self.sim.date
            df['li_date_acquire_access_handwashing'] = self.sim.date
            df['li_date_acquire_clean_drinking_water'] = self.sim.date

        # wash improvements being paused
        if (p['scaleup_WASH'] == 'pause') & (self.sim.date.year >= p['scaleup_WASH_start_year']):
            self.sim.modules['Lifestyle'].parameters['r_improved_sanitation'] = 0
            self.sim.modules['Lifestyle'].parameters['r_clean_drinking_water'] = 0
            self.sim.modules['Lifestyle'].parameters['r_access_handwashing'] = 0

        # access to WASH constantly changing through lifestyle module
        # need to reduce proportion susceptible by 60% for both species
        # Reduce susceptibility for mansoni
        self.module.reduce_susceptibility(df, species_column='ss_sm_susceptibility')

        # Reduce susceptibility for haematobium
        self.module.reduce_susceptibility(df, species_column='ss_sh_susceptibility')


class HSI_Schisto_TestingFollowingSymptoms(HSI_Event, IndividualScopeEventMixin):
    """This is a Health System Interaction Event for a person with symptoms who has been referred from the FirstAppt
    for testing at the clinic."""

    def __init__(self, module, person_id):
        super().__init__(module, person_id=person_id)
        assert isinstance(module, Schisto)

        self.TREATMENT_ID = 'Schisto_Test'
        self.EXPECTED_APPT_FOOTPRINT = self.make_appt_footprint({'LabParasit': 1})
        self.ACCEPTED_FACILITY_LEVEL = '1a'
        self._num_occurrences = 0

    def apply(self, person_id, squeeze_factor):
        self._num_occurrences += 1

        df = self.sim.population.props
        params = self.module.parameters

        # select and perform the appropriate diagnostic test
        test = self.module.select_test(person_id)
        test_result = None

        # perform the test
        if test == 'urine_filtration_test':

            # sensitivity of test depends worm burden
            if df.at[person_id, 'ss_sh_infection_status'] == 'Non-infected':
                test_result = self.sim.modules[
                    "HealthSystem"
                ].dx_manager.run_dx_test(
                    dx_tests_to_run="UF_schisto_test_noWB",
                    hsi_event=self
                )

            elif df.at[person_id, 'ss_sh_infection_status'] == 'Low-infection':
                test_result = self.sim.modules[
                    "HealthSystem"
                ].dx_manager.run_dx_test(
                    dx_tests_to_run="UF_schisto_test_lowWB", hsi_event=self
                )

            elif df.at[person_id, 'ss_sh_infection_status'] == 'Moderate-infection':
                test_result = self.sim.modules[
                    "HealthSystem"
                ].dx_manager.run_dx_test(
                    dx_tests_to_run="UF_schisto_test_moderateWB", hsi_event=self
                )

            else:
                test_result = self.sim.modules[
                    "HealthSystem"
                ].dx_manager.run_dx_test(
                    dx_tests_to_run="UF_schisto_test_highWB", hsi_event=self
                )

        # otherwise perform Kato-Katz
        else:
            # sensitivity of test depends worm burden
            if df.at[person_id, 'ss_sm_infection_status'] in ['Non-infected', 'Low-infection']:

                test_result = self.sim.modules[
                    "HealthSystem"
                ].dx_manager.run_dx_test(
                    dx_tests_to_run="KK_schisto_test_lowWB", hsi_event=self
                )
            elif df.at[person_id, 'ss_sm_infection_status'] == 'Moderate-infection':
                test_result = self.sim.modules[
                    "HealthSystem"
                ].dx_manager.run_dx_test(
                    dx_tests_to_run="KK_schisto_test_moderateWB", hsi_event=self
                )
            else:
                test_result = self.sim.modules[
                    "HealthSystem"
                ].dx_manager.run_dx_test(
                    dx_tests_to_run="KK_schisto_test_highWB", hsi_event=self
                )

        # add equipment
        if test_result is not None:
            self.add_equipment({'Ordinary Microscope'})

        if test_result:
            self.module.sim.modules['HealthSystem'].schedule_hsi_event(
                HSI_Schisto_TreatmentFollowingDiagnosis(
                    module=self.module,
                    person_id=person_id),
                topen=self.sim.date,
                tclose=None,
                priority=0
            )

        # if test negative or test not available, second testing appt is scheduled
        else:
            # The person will not test now. If this is the "first attempt", re-schedule this HSI to occur after a delay,
            if self._num_occurrences <= 1:
                next_occurence = self.sim.date + pd.DateOffset(days=int(
                    self.module.rng.uniform(params['delay_till_hsi_a_repeated'], params['delay_till_hsi_b_repeated'])
                ))

                self.module.sim.modules['HealthSystem'].schedule_hsi_event(
                    self,
                    topen=next_occurence,
                    tclose=None,
                    priority=0
                )


class HSI_Schisto_TreatmentFollowingDiagnosis(HSI_Event, IndividualScopeEventMixin):
    """This is a Health System Interaction Event for a person being provided with PZQ treatment after having been
    diagnosed."""

    def __init__(self, module, person_id):
        super().__init__(module, person_id=person_id)
        assert isinstance(module, Schisto)

        under_5 = self.sim.population.props.at[person_id, 'age_years'] <= 5
        self.TREATMENT_ID = 'Schisto_Treatment'
        self.EXPECTED_APPT_FOOTPRINT = self.make_appt_footprint({'Under5OPD' if under_5 else 'Over5OPD': 1})
        self.ACCEPTED_FACILITY_LEVEL = '1a'

    def apply(self, person_id, squeeze_factor):
        """Do the treatment for this person."""
        dosage = self.module.calculate_praziquantel_dosage(person_id)

        if self.get_consumables(item_codes={self.module.item_code_for_praziquantel: dosage}):
            self.module.do_effect_of_treatment(person_id=person_id, mda=False)


class HSI_Schisto_MDA(HSI_Event, IndividualScopeEventMixin):
    """This is a Health System Interaction Event for providing one or more persons with PZQ as part of a Mass Drug
    Administration (MDA). Note that the `person_id` declared as the `target` of this `HSI_Event` is only one of the
    beneficiaries. This is in, effect, a "batch job" of individual HSI being handled within one HSI, for the sake of
    computational efficiency.

    This is repeated for each district every time MDA is scheduled, allowing variable coverage by district each year
    """

    def __init__(self, module, person_id, beneficiaries_ids: Optional[Sequence] = None,
                 age_group_included: Optional[Sequence] = None):

        super().__init__(module, person_id=person_id)
        assert isinstance(module, Schisto)
        self.beneficiaries_ids = beneficiaries_ids
        self.age_group_included = age_group_included

        self.TREATMENT_ID = 'Schisto_MDA'
        self.EXPECTED_APPT_FOOTPRINT = self.make_appt_footprint({
            'ConWithDCSA': len(beneficiaries_ids) * 0.5 if beneficiaries_ids else 0.5})
        self.ACCEPTED_FACILITY_LEVEL = '0'

    def apply(self, person_id, squeeze_factor):
        """Provide the treatment to the beneficiaries of this HSI."""

        # Find which of the beneficiaries are still alive
        beneficiaries_still_alive = list(set(self.beneficiaries_ids).intersection(
            self.sim.population.props.index[self.sim.population.props.is_alive]
        ))

        # Calculate total dosage required for all beneficiaries still alive
        # if MDA includes adults, return average dose for adults for all beneficiaries
        # if MDA includes SAC/PSAC, return average dose for SAC for all beneficiaries
        # using total_dosage = sum(self.module.calculate_praziquantel_dosage(pid) for pid in beneficiaries_still_alive)
        # is very slow
        if 'Adults' in self.age_group_included:
            # adult, 40mg/kg, average weight 62kg
            total_dosage = 40 * 62 * len(beneficiaries_still_alive)
        else:
            # child aged 5-15, 40mg/kg, use mid-point age 10: 50th percentile weight=30kg
            total_dosage = 40 * 30 * len(beneficiaries_still_alive)

        # Let the key consumable be "optional" in order that provision of the treatment is NOT conditional on the drugs
        # being available.This is because we expect that special planning would be undertaken in order to ensure the
        # availability of the drugs on the day(s) when the MDA is planned.
        if self.get_consumables(
            optional_item_codes={self.module.item_code_for_praziquantel_MDA: total_dosage}
        ):
            self.module.do_effect_of_treatment(person_id=beneficiaries_still_alive, mda=True)

        # Return the update appointment that reflects the actual number of beneficiaries.
        return self.make_appt_footprint({'ConWithDCSA': len(beneficiaries_still_alive) * 0.5})


class SchistoPersonDaysLoggingEvent(RegularEvent, PopulationScopeEventMixin):
    def __init__(self, module):
        """This is a regular event (every day) that logs the person-days infected """
        super().__init__(module, frequency=DateOffset(days=1))
        assert isinstance(module, Schisto)

    def apply(self, population):
        """
        Log the numbers of people infected with any species of schisto and high-burden infections
        sum these in SchistoLoggingEvent each year to get person-years infected
        """

        # Precompute categories
        df = self.sim.population.props

        # get infection counts for both 'sh' and 'sm'
        def count_infection_status(df, species_prefix, infection_status):
            # Filter by infection status and alive status
            mask = (df[f"ss_{species_prefix}_infection_status"] == infection_status) & df.is_alive

            # Use 'map' if age_group_mapper is a dictionary (assuming it's defined as a dictionary)
            age_groups = df.loc[mask, 'age_years'].map(self.module.age_group_mapper)

            # Group by the mapped age groups and district directly, without creating a DataFrame
            grouped = pd.Series(1, index=[age_groups, df.loc[mask, 'district_of_residence']]).groupby(
                level=[0, 1]).sum()

            return grouped

        # Count people based on ss_sh_infection_status
        sh_counts = {
            'Low-infection': count_infection_status(df, 'sh', 'Low-infection'),
            'Moderate-infection': count_infection_status(df, 'sh', 'Moderate-infection'),
            'High-infection': count_infection_status(df, 'sh', 'High-infection')
        }

        # Count people based on ss_sm_infection_status
        sm_counts = {
            'Low-infection': count_infection_status(df, 'sm', 'Low-infection'),
            'Moderate-infection': count_infection_status(df, 'sm', 'Moderate-infection'),
            'High-infection': count_infection_status(df, 'sm', 'High-infection')
        }

        # Update the log_person_days DataFrame
        for infection_status, counts in sh_counts.items():
            for (age_group, district), count in counts.items():
                self.module.log_person_days.loc[
                    ('haematobium', age_group, infection_status, district), 'person_days'
                ] += count

        for infection_status, counts in sm_counts.items():
            for (age_group, district), count in counts.items():
                self.module.log_person_days.loc[
                    ('mansoni', age_group, infection_status, district), 'person_days'
                ] += count


class SchistoLoggingEvent(RegularEvent, PopulationScopeEventMixin):
    def __init__(self, module):
        """This is a regular event (every year) that causes the logging for each species."""
        self.repeat = 12
        super().__init__(module, frequency=DateOffset(months=self.repeat))
        assert isinstance(module, Schisto)

    def apply(self, population):
        """
        Call `log_infection_status` and 'log_mean_worm_burden' for each species
        """
        for _spec in self.module.species.values():
            _spec.log_infection_status()
            # _spec.log_mean_worm_burden()  # revert this if needed

        #PZQ MDA episodes
        df = population.props

        # this is logging MDA only
        new_mda = df[
            'ss_MDA_treatment_counter'
        ].sum()

        mda_episodes = {
            'mda_episodes': new_mda,
        }
        logger.info(
            key='schisto_mda_episodes',
            data=mda_episodes,
            description='Counts of mda occurring in timeperiod'
        )

        mda_by_district = df.groupby('district_of_residence', observed=False).agg({'ss_MDA_treatment_counter': 'sum'})

        mda_episodes_district = {
            'mda_episodes_district': mda_by_district.to_dict()
        }

        logger.info(
            key='schisto_mda_episodes_by_district',
            data=mda_episodes_district,
            description='Counts of mda occurring in timeperiod by district'
        )

        # reset the counter
        df['ss_MDA_treatment_counter'] = 0


        # PERSON-DAYS OF INFECTION
        # log person-days of infection by low, moderate and high for all, SAC and PSAC separately
        logger.info(
            key='Schisto_person_days_infected',
            data=flatten_multi_index_series_into_dict_for_logging(self.module.log_person_days['person_days']),
            description='Counts of person-days infected by species'
        )
        # Reset the daily counts for the next month
        self.module.log_person_days.loc[:, 'person_days'] = 0


        # NUMBERS INFECTED
        # extract and map age groups for those alive
        age_grp = df['age_years'].map(self.module.age_group_mapper)

        # Create the infection mask without creating new DataFrames
        infection_mask = (df['ss_sm_infection_status'] != 'Non-infected') | (
                df['ss_sh_infection_status'] != 'Non-infected')
        alive_mask = df['is_alive']  # Mask for people who are alive

        # Apply mask directly in groupby and calculate infected count
        infected = df[alive_mask & infection_mask].groupby(
            by=['district_of_residence', age_grp],
            observed=False
        ).size()

        # Rename index directly
        infected.index.rename(['district_of_residence', 'age_group'], inplace=True)

        # repeat above but for high-intensity infections only
        high_infection_mask = (df['ss_sm_infection_status'] == 'High-infection') | (
                df['ss_sh_infection_status'] == 'High-infection')

        high_infected = df[alive_mask & high_infection_mask].groupby(
            by=['district_of_residence', age_grp],
            observed=False
        ).size()
        high_infected.index.rename(['district_of_residence', 'age_group'], inplace=True)

        # Apply mask for just the alive individuals and calculate alive count
        alive = df[alive_mask].groupby(
            by=['district_of_residence', age_grp],
            observed=False
        ).size()

        # Rename index directly
        alive.index.rename(['district_of_residence', 'age_group'], inplace=True)

        logger.info(
            key='number_infected_any_species',
            description='Counts of infection status by age-group and district.',
            data={
                'number_infected': flatten_multi_index_series_into_dict_for_logging(infected),
            },
        )
        logger.info(
            key='number_high_infected_any_species',
            description='Counts of high infection status by age-group and district.',
            data={
                'number_high_infected': flatten_multi_index_series_into_dict_for_logging(high_infected),
            },
        )
        logger.info(
            key='number_in_subgroup',
            description='Counts of infection status with this species by age-group and district.',
            data={
                'number_alive': flatten_multi_index_series_into_dict_for_logging(alive),
            },
        )

        # WASH properties
        unimproved_sanitation = sum(df.li_unimproved_sanitation & df.is_alive) / sum(df.is_alive) if sum(
            df.is_alive) else 0

        no_access_handwashing = sum(df.li_no_access_handwashing & df.is_alive) / sum(df.is_alive) if sum(
            df.is_alive) else 0

        no_clean_drinking_water = sum(df.li_no_clean_drinking_water & df.is_alive) / sum(df.is_alive) if sum(
            df.is_alive) else 0

        wash = {
            'unimproved_sanitation': unimproved_sanitation,
            'no_access_handwashing': no_access_handwashing,
            'no_clean_drinking_water': no_clean_drinking_water,
        }

        logger.info(
            key='Schisto_wash_properties',
            data=wash,
            description='Proportion of population with each wash-related property'
        )

        # General function to calculate the proportion of any property for people who are alive
        def calculate_wash_proportion(group, property_column):
            total_alive = group['is_alive'].sum()

            if total_alive > 0:
                # Calculate the sum of the property (e.g., li_unimproved_sanitation or li_access_water) for alive people
                property_sum = (group[property_column] * group['is_alive']).sum()
                property_proportion = property_sum / total_alive
            else:
                property_proportion = 0

            return property_proportion

        # For 'li_unimproved_sanitation'
        unimproved_sanitation_by_district = df.groupby('district_of_residence').apply(calculate_wash_proportion,
                                                                                      property_column='li_unimproved_sanitation')

        no_access_handwashing_by_district = df.groupby('district_of_residence').apply(calculate_wash_proportion,
                                                                             property_column='li_no_access_handwashing')

        no_clean_drinking_water_by_district = df.groupby('district_of_residence').apply(calculate_wash_proportion,
                                                                             property_column='li_no_clean_drinking_water')

        # Convert the results into dictionaries
        unimproved_sanitation_by_district = unimproved_sanitation_by_district.to_dict()
        no_access_handwashing_by_district = no_access_handwashing_by_district.to_dict()
        no_clean_drinking_water_by_district = no_clean_drinking_water_by_district.to_dict()

        wash_district = {
            'unimproved_sanitation_district': unimproved_sanitation_by_district,
            'no_access_handwashing_district': no_access_handwashing_by_district,
            'no_clean_drinking_water_district': no_clean_drinking_water_by_district,
        }

        logger.info(
            key='Schisto_wash_properties_by_district',
            data=wash_district,
            description='Proportion of population with each wash-related property by district'
        )<|MERGE_RESOLUTION|>--- conflicted
+++ resolved
@@ -117,11 +117,7 @@
                                              'in historic rounds'),
     }
 
-<<<<<<< HEAD
-    def __init__(self, name=None, resourcefilepath=None, mda_execute=True, single_district=False):
-=======
-    def __init__(self, name=None, mda_execute=True):
->>>>>>> 50aad404
+    def __init__(self, name=None, mda_execute=True, single_district=False):
         super().__init__(name)
         self.mda_execute = mda_execute
         self.single_district = single_district
@@ -162,7 +158,7 @@
         self.districts = self.sim.modules['Demography'].districts  # <- all districts
 
         # Load parameters
-        workbook = read_csv_files(resourcefilepath / 'ResourceFile_Schisto', files=None)
+        workbook = read_csv_files(Path(resourcefilepath) / 'ResourceFile_Schisto', files=None)
         self.parameters = self._load_parameters_from_workbook(workbook)
 
         # check WASH scaleup specified correctly
