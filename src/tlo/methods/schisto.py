--- conflicted
+++ resolved
@@ -89,13 +89,8 @@
                                                          'Sensitivity of UF in detecting heavy WB'),
         'kato_katz_sensitivity_moderateWB': Parameter(Types.REAL,
                                                       'Sensitivity of KK in detecting moderate WB'),
-<<<<<<< HEAD
-        'kato_katz_sensitivity_highWB': Parameter(Types.REAL,
-                                                  'Sensitivity of KK in detecting high WB'),
-=======
         'kato_katz_sensitivity_heavyWB': Parameter(Types.REAL,
                                                   'Sensitivity of KK in detecting heavy WB'),
->>>>>>> b2963bf7
         'scaleup_WASH': Parameter(Types.STRING,
                                   'Whether to scale-up WASH during simulation, pause fixes values at 2024 '
                                   'levels with no further improvement, continue allows historical trends to continue, '
@@ -240,31 +235,21 @@
         # schedule regular events
         sim.schedule_event(SchistoMatureJuvenileWormsEvent(self), sim.date + pd.DateOffset(months=1))
         sim.schedule_event(SchistoWormDeathEvent(self), sim.date + pd.DateOffset(years=1))
-<<<<<<< HEAD
 
         # Initialise the simulation for each species
         for _spec in self.species.values():
             _spec.initialise_simulation(sim)
 
-        # Schedule the logging event
-        sim.schedule_event(SchistoLoggingEvent(self), sim.date)  # annual, by district, age-group
-=======
-
-        # Initialise the simulation for each species
-        for _spec in self.species.values():
-            _spec.initialise_simulation(sim)
-
         # Schedule the logging event, annual, by district, age-group
         sim.schedule_event(SchistoLoggingEvent(self), sim.date + pd.DateOffset(years=1))
->>>>>>> b2963bf7
         sim.schedule_event(SchistoPersonDaysLoggingEvent(self), sim.date)
 
         # over-ride availability of PZQ for MDA, MDA cons is optional in HSI so will always run
         # self.sim.modules['HealthSystem'].override_availability_of_consumables(
         #     {1735: 1.0})  # this is the donated PZQ not currently in consumables availability worksheet
         # this is the tx PZQ
-        self.sim.modules['HealthSystem'].override_availability_of_consumables(
-            {286: 1.0})
+        # self.sim.modules['HealthSystem'].override_availability_of_consumables(
+        #     {286: 1.0})
 
         # Schedule MDA events
         if self.mda_execute:
@@ -273,11 +258,7 @@
 
             self._schedule_mda_events()
 
-<<<<<<< HEAD
-        # SchistoWashScaleUp occurs every year
-=======
         # schedule WASH scale-up
->>>>>>> b2963bf7
         sim.schedule_event(SchistoWashScaleUp(self), sim.date + pd.DateOffset(years=1))
 
     def on_birth(self, mother_id, child_id):
@@ -343,12 +324,6 @@
         if isinstance(person_id, int):
             person_id = [person_id]
 
-<<<<<<< HEAD
-        # Clear any symptoms caused by this module (i.e., Schisto of any species)
-        self.sim.modules['SymptomManager'].clear_symptoms(person_id=person_id, disease_module=self)
-
-=======
->>>>>>> b2963bf7
         # Record the treatment
         if mda:
             df.loc[person_id, 'ss_MDA_treatment_counter'] += 1
@@ -356,38 +331,6 @@
         # Update properties after PZQ treatment
         for spec_prefix in [_spec.prefix for _spec in self.species.values()]:
             pzq_efficacy = p[f'{spec_prefix}_PZQ_efficacy']
-<<<<<<< HEAD
-            high_intensity_threshold_PSAC = p[f'{spec_prefix}_high_intensity_threshold_PSAC']
-            high_intensity_threshold = p[f'{spec_prefix}_high_intensity_threshold']
-            low_intensity_threshold = p[f'{spec_prefix}_low_intensity_threshold']
-
-            worm_burden_col = f'{self.module_prefix}_{spec_prefix}_aggregate_worm_burden'
-            infection_status_col = f'{self.module_prefix}_{spec_prefix}_infection_status'
-
-            # reduce the worm burden
-            df.loc[person_id, worm_burden_col] *= (1 - pzq_efficacy)
-
-            # clip to 0 and preserve int
-            df.loc[person_id, worm_burden_col] = df.loc[person_id, worm_burden_col].clip(lower=0).astype(int)
-
-            # if worm burden >=1, still infected
-            mask = df.loc[person_id, worm_burden_col] < 1
-            df.loc[mask.index, infection_status_col] = 'Non-infected'
-
-            # update the infection status after changing worm burden
-            aggregate_worm_burden = df.loc[person_id, worm_burden_col]
-            age = df.loc[person_id, 'age_years']
-
-            high_group = ((age < 5) & (aggregate_worm_burden >= high_intensity_threshold_PSAC)) | (
-                aggregate_worm_burden >= high_intensity_threshold)
-            moderate_group = ~high_group & (aggregate_worm_burden >= low_intensity_threshold)
-            low_group = (aggregate_worm_burden < low_intensity_threshold) & (aggregate_worm_burden > 0)
-
-            # Assign infection intensity classification
-            df.loc[high_group.index[high_group], infection_status_col] = 'High-infection'
-            df.loc[moderate_group.index[moderate_group], infection_status_col] = 'Moderate-infection'
-            df.loc[low_group.index[low_group], infection_status_col] = 'Low-infection'
-=======
             worm_burden_col = f'{self.module_prefix}_{spec_prefix}_aggregate_worm_burden'
 
             # reduce the worm burden
@@ -399,7 +342,6 @@
             )
 
             self.update_infection_symptoms(df, worm_burden_col, f'{self.module_prefix}_{spec_prefix}')
->>>>>>> b2963bf7
 
     def _load_parameters_from_workbook(self, workbook) -> dict:
         """Load parameters from ResourceFile (loaded by pd.read_excel as `workbook`) that are general (i.e., not
@@ -858,18 +800,10 @@
         # Find the number of individuals with currently susceptible to species and no sanitation
         # susceptible_no_sanitation = df.query(f"{species_column} == 1 and li_unimproved_sanitation").index
         recent_sanitation = df['li_date_acquire_improved_sanitation'] >= (self.sim.date - pd.DateOffset(years=1))
-<<<<<<< HEAD
 
         # Restrict to those who are susceptible, had no sanitation before, and recently acquired sanitation
         condition = (df[species_column] == 1) & df['li_unimproved_sanitation'] & recent_sanitation
         susceptible_no_sanitation = df.index[condition]
-
-=======
-
-        # Restrict to those who are susceptible, had no sanitation before, and recently acquired sanitation
-        condition = (df[species_column] == 1) & df['li_unimproved_sanitation'] & recent_sanitation
-        susceptible_no_sanitation = df.index[condition]
->>>>>>> b2963bf7
 
         # Calculate the number to be reduced
         n_to_reduce = int(p['rr_WASH'] * len(susceptible_no_sanitation))
@@ -1059,41 +993,6 @@
 
         # Draw from Bernoulli to determine susceptibility
         df.at[child_id, prop('susceptibility')] = 1 if rng.random_sample() < susceptibility_probability else 0
-<<<<<<< HEAD
-
-        # prop_susceptible = params['prop_susceptible'][district]
-        # df.at[child_id, prop('susceptibility')] = 0  # Default to not susceptible
-        #        #
-        # # WASH in action
-        # if global_params['scaleup_WASH'] and (
-        #         self.schisto_module.sim.date >= Date(int(global_params['scaleup_WASH_start_year']), 1, 1)):
-        #
-        #     # if the child has sanitation, apply risk mitigated by rr_WASH
-        #     if not df.at[child_id, 'li_unimproved_sanitation']:
-        #         if rng.random_sample() < (prop_susceptible * (1 - global_params['rr_WASH'])):
-        #             df.at[child_id, prop('susceptibility')] = 1
-        #     # if no sanitation, apply full risk
-        #     elif df.at[child_id, 'li_unimproved_sanitation']:
-        #         if rng.random_sample() < prop_susceptible:
-        #             df.at[child_id, prop('susceptibility')] = 1
-        #
-        # else:
-        #     # WASH not implemented
-        #     prop_population_without_sanitation = 0.11
-        #     p_no_san = prop_susceptible / (prop_population_without_sanitation + (
-        #         1 - prop_population_without_sanitation) * global_params['rr_WASH'])
-        #     p_with_san = p_no_san * global_params['rr_WASH']
-        #
-        #     # Determine the probability based on sanitation status
-        #     # property li_unimproved_sanitation if False, person HAS improved sanitation
-        #     if not df.at[child_id, 'li_unimproved_sanitation']:
-        #         susceptibility_probability = p_with_san
-        #     else:
-        #         susceptibility_probability = p_no_san
-        #
-        #     df.at[child_id, prop('susceptibility')] = 1 if rng.random_sample() < susceptibility_probability else 0
-=======
->>>>>>> b2963bf7
 
     def update_parameters_from_schisto_module(self) -> None:
         """Update the internally-held parameters from the `Schisto` module that are specific to this species."""
@@ -1293,14 +1192,6 @@
         #     susceptible_count=lambda x: (x == 1).sum()
         # )
 
-        #  Susceptibility
-        # todo reinstate if needed
-        # Directly filter and group in one step to avoid intermediate DataFrames
-        # grouped_data = df[df.is_alive].groupby('district_of_residence')[prop('susceptibility')].agg(
-        #     total_count='count',
-        #     susceptible_count=lambda x: (x == 1).sum()
-        # )
-
         # Calculate the proportion of susceptible individuals in each district
         # susceptibility_proportion = pd.Series(grouped_data['susceptible_count'] / grouped_data['total_count'])
 
@@ -1460,87 +1351,8 @@
 
         df = population.props
 
-<<<<<<< HEAD
-        # --------------------- move juvenile worms to aggregate column (maturation) ---------------------
-        def update_infectious_status_and_symptoms(idx: pd.Index, species: str) -> None:
-            """Updates the infection status and symptoms based on the current aggregate worm burden of this species.
-             * Assigns the 'infection status' (High-infection, Moderate-infection, Low-infection, Non-infected) to the
-             persons with ids given in the `idx` argument, according their age (in years)
-             and their aggregate worm burden (of worms of this species).
-             * Causes the onset symptoms to the persons newly with moderate or high intensity infection.
-             * Removes the symptoms if a person no longer has a moderate/high intensity infection (from any species)"""
-
-            df = self.sim.population.props
-            species_prefix = 'ss_sm' if species == 'mansoni' else 'ss_sh'
-
-            if species == 'mansoni':
-                params = mansoni_params
-            else:
-                params = haematobium_params
-
-            possible_symptoms = params["symptoms"]
-
-            def _get_infection_status(age, aggregate_worm_burden):
-                """Find the correct infection intensity status given the age and aggregate worm burden """
-
-                status = pd.Series("Non-infected", index=age.index, dtype="object")
-
-                high_group = ((age < 5) & (aggregate_worm_burden >= params["high_intensity_threshold_PSAC"])) | (
-                    aggregate_worm_burden >= params["high_intensity_threshold"])
-                moderate_group = ~high_group & (aggregate_worm_burden >= params["low_intensity_threshold"])
-                low_group = (aggregate_worm_burden < params["low_intensity_threshold"]) & (aggregate_worm_burden > 0)
-
-                # assign status
-                status[high_group] = "High-infection"
-                status[moderate_group] = "Moderate-infection"
-                status[low_group] = "Low-infection"
-
-                # same index as the original DataFrame
-                return pd.Series(status)
-
-            def _impose_symptoms_of_high_intensity_infection(idx: pd.Index) -> None:
-                """Assign symptoms to the person with high intensity infection.
-                :param idx: indices of individuals"""
-                if not len(idx) > 0:
-                    return
-
-                for symptom, prev in possible_symptoms.items():
-                    will_onset_this_symptom = idx[self.module.rng.random_sample(len(idx)) < prev]
-                    if not will_onset_this_symptom.empty:
-                        self.sim.modules['SymptomManager'].change_symptom(
-                            person_id=will_onset_this_symptom,
-                            symptom_string=symptom,
-                            add_or_remove='+',
-                            disease_module=self.sim.modules['Schisto']
-                        )
-
-            correct_status = _get_infection_status(
-                df['age_years'].loc[idx],
-                df[f"{species_prefix}_aggregate_worm_burden"].loc[idx]
-            )
-            original_status = df[f"{species_prefix}_infection_status"].loc[idx]
-
-            # Impose new symptoms for those newly having 'High-infection' or 'Moderate-infection' status
-            # moving from low or no infection. moderate -> high or vice versa, symptoms will already be applied
-            newly_have_high_infection = (correct_status == 'High-infection') & (
-                original_status.isin(['Low-infection', 'Non-infected']))
-
-            newly_have_moderate_infection = (correct_status == 'Moderate-infection') & (
-                original_status.isin(['Low-infection', 'Non-infected']))
-
-            idx_newly_high_or_moderate_infection = idx[newly_have_high_infection | newly_have_moderate_infection]
-
-            _impose_symptoms_of_high_intensity_infection(idx=idx_newly_high_or_moderate_infection)
-
-            # Update status for those whose status is changing
-            idx_changing = correct_status.index[original_status != correct_status]
-            df.loc[idx_changing, f"{species_prefix}_infection_status"] = correct_status.loc[idx_changing]
-
-        def juvenile_worms_to_adults(df, species_column_juvenile, species_column_aggregate, juvenile_infection_date, species):
-=======
         def juvenile_worms_to_adults(df, species_column_juvenile, species_column_aggregate,
                                      juvenile_infection_date, species_prefix):
->>>>>>> b2963bf7
             """
             moves the juveniles worms into the aggregate_worm_burden property
             indicating that they are now mature and will contribute to the disability threshold
@@ -1550,47 +1362,12 @@
             # all new juvenile infections will have same infection date
             if (df[juvenile_infection_date] <= self.sim.date - pd.DateOffset(months=1)).any():
                 df[species_column_aggregate] += df[species_column_juvenile]
-<<<<<<< HEAD
 
                 # Set 'juvenile' column to zeros
                 df[species_column_juvenile] = 0
                 df[juvenile_infection_date] = pd.NaT  # clear the infection date
 
-                update_infectious_status_and_symptoms(df.index[df.is_alive], species=species)
-
-        juvenile_worms_to_adults(df, 'ss_sm_juvenile_worm_burden',
-                                 'ss_sm_aggregate_worm_burden',
-                                 'ss_sm_juvenile_worm_infection_date',
-                                 species='mansoni')
-        juvenile_worms_to_adults(df, 'ss_sh_juvenile_worm_burden',
-                                 'ss_sh_aggregate_worm_burden',
-                                 'ss_sh_juvenile_worm_infection_date',
-                                 species='haematobium')
-
-
-class SchistoWormDeathEvent(RegularEvent, PopulationScopeEventMixin):
-    """A recurring event that:
-     * Kills any adult worms according to species-specific lifespan
-     """
-
-    def __init__(self, module):
-        super().__init__(
-            module, frequency=DateOffset(years=1)
-        )
-
-    def apply(self, population):
-
-        df = population.props
-        mansoni_params = self.sim.modules['Schisto'].species['mansoni'].params
-        haematobium_params = self.sim.modules['Schisto'].species['haematobium'].params
-=======
-
-                # Set 'juvenile' column to zeros
-                df[species_column_juvenile] = 0
-                df[juvenile_infection_date] = pd.NaT  # clear the infection date
-
                 self.module.update_infection_symptoms(df, species_column_aggregate, species_prefix)
->>>>>>> b2963bf7
 
                 # update_infectious_status_and_symptoms(df.index[df.is_alive], species=species)
 
@@ -1622,29 +1399,13 @@
 
         def update_symptoms_after_worm_death(df, species_column_aggregate, worm_lifespan, species_prefix):
             """
-<<<<<<< HEAD
-            this kills a proportion of the adult worms according to the average lifespan in years
-            which varies by species
-            """
-            df[species_column_aggregate] -= df[species_column_aggregate] * worm_lifespan
-            df[species_column_aggregate] = df[species_column_aggregate].clip(lower=0).astype('int64')
-=======
             Kills a proportion of adult worms and updates symptoms based on new infection intensity.
             Clears symptoms only if person is now non-infected.
             """
->>>>>>> b2963bf7
 
             # Kill proportion of adult worms
             decay_fraction = 1 - 1 / worm_lifespan
 
-<<<<<<< HEAD
-        # kill existing adult worms
-        death_of_adult_worms(df, 'ss_sm_aggregate_worm_burden',
-                             mansoni_params['worm_lifespan'])
-        death_of_adult_worms(df, 'ss_sh_aggregate_worm_burden',
-                             haematobium_params['worm_lifespan'])
-
-=======
             df[species_column_aggregate] = (
                 (df[species_column_aggregate] * decay_fraction)
                 .clip(lower=0)
@@ -1659,7 +1420,6 @@
         update_symptoms_after_worm_death(df, 'ss_sh_aggregate_worm_burden',
                                          haematobium_params['worm_lifespan'],'ss_sh')
 
->>>>>>> b2963bf7
 
 class SchistoMDAEvent(Event, PopulationScopeEventMixin):
     """Mass-Drug administration scheduled for the population. This event schedules the occurrence of the
@@ -1776,12 +1536,8 @@
             self.sim.modules['Lifestyle'].parameters['r_clean_drinking_water'] = 0
             self.sim.modules['Lifestyle'].parameters['r_access_handwashing'] = 0
 
-<<<<<<< HEAD
-        # access to WASH constantly changing, need to reduce proportion susceptible by 60% for both species
-=======
         # access to WASH constantly changing through lifestyle module
         # need to reduce proportion susceptible by 60% for both species
->>>>>>> b2963bf7
         # Reduce susceptibility for mansoni
         self.module.reduce_susceptibility(df, species_column='ss_sm_susceptibility')
 
@@ -1943,6 +1699,7 @@
 
     def apply(self, person_id, squeeze_factor):
         """Provide the treatment to the beneficiaries of this HSI."""
+
         # Find which of the beneficiaries are still alive
         beneficiaries_still_alive = list(set(self.beneficiaries_ids).intersection(
             self.sim.population.props.index[self.sim.population.props.is_alive]
@@ -2044,11 +1801,7 @@
             _spec.log_infection_status()
             # _spec.log_mean_worm_burden()  # revert this if needed
 
-<<<<<<< HEAD
-        ######################### PZQ MDA episodes
-=======
         #PZQ MDA episodes
->>>>>>> b2963bf7
         df = population.props
 
         # this is logging MDA only
@@ -2081,13 +1834,8 @@
         df['ss_MDA_treatment_counter'] = 0
 
 
-<<<<<<< HEAD
-        ######################### PERSON-DAYS OF INFECTION
-        # log person-days of infection by low, moderate and high for all, SAC and PSAC separately
-=======
         # PERSON-DAYS OF INFECTION
         # log person-days of infection by low, moderate and heavy for all, SAC and PSAC separately
->>>>>>> b2963bf7
         logger.info(
             key='Schisto_person_days_infected',
             data=flatten_multi_index_series_into_dict_for_logging(self.module.log_person_days['person_days']),
@@ -2097,11 +1845,7 @@
         self.module.log_person_days.loc[:, 'person_days'] = 0
 
 
-<<<<<<< HEAD
-        ######################### NUMBERS INFECTED
-=======
         # NUMBERS INFECTED
->>>>>>> b2963bf7
         # extract and map age groups for those alive
         age_grp = df['age_years'].map(self.module.age_group_mapper)
 
@@ -2119,17 +1863,6 @@
         # Rename index directly
         infected.index.rename(['district_of_residence', 'age_group'], inplace=True)
 
-<<<<<<< HEAD
-        # repeat above but for high-intensity infections only
-        high_infection_mask = (df['ss_sm_infection_status'] == 'High-infection') | (
-                df['ss_sh_infection_status'] == 'High-infection')
-
-        high_infected = df[alive_mask & high_infection_mask].groupby(
-            by=['district_of_residence', age_grp],
-            observed=False
-        ).size()
-        high_infected.index.rename(['district_of_residence', 'age_group'], inplace=True)
-=======
         # repeat above but for heavy-intensity infections only
         heavy_infection_mask = (df['ss_sm_infection_status'] == 'Heavy-infection') | (
                 df['ss_sh_infection_status'] == 'Heavy-infection')
@@ -2139,7 +1872,6 @@
             observed=False
         ).size()
         heavy_infected.index.rename(['district_of_residence', 'age_group'], inplace=True)
->>>>>>> b2963bf7
 
         # Apply mask for just the alive individuals and calculate alive count
         alive = df[alive_mask].groupby(
@@ -2158,17 +1890,10 @@
             },
         )
         logger.info(
-<<<<<<< HEAD
-            key='number_high_infected_any_species',
-            description='Counts of high infection status by age-group and district.',
-            data={
-                'number_high_infected': flatten_multi_index_series_into_dict_for_logging(high_infected),
-=======
             key='number_heavy_infected_any_species',
             description='Counts of heavy infection status by age-group and district.',
             data={
                 'number_heavy_infected': flatten_multi_index_series_into_dict_for_logging(heavy_infected),
->>>>>>> b2963bf7
             },
         )
         logger.info(
@@ -2179,7 +1904,7 @@
             },
         )
 
-        ######################### WASH properties
+        # WASH properties
         unimproved_sanitation = sum(df.li_unimproved_sanitation & df.is_alive) / sum(df.is_alive) if sum(
             df.is_alive) else 0
 
@@ -2239,8 +1964,4 @@
             key='Schisto_wash_properties_by_district',
             data=wash_district,
             description='Proportion of population with each wash-related property by district'
-<<<<<<< HEAD
-        )
-=======
-        )
->>>>>>> b2963bf7
+        )