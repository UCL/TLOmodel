from __future__ import annotations

from pathlib import Path
from typing import TYPE_CHECKING, List, Optional, Sequence, Union

import numpy as np
import pandas as pd

from tlo import Date, DateOffset, Module, Parameter, Property, Types, logging
from tlo.analysis.utils import flatten_multi_index_series_into_dict_for_logging
from tlo.events import Event, IndividualScopeEventMixin, PopulationScopeEventMixin, RegularEvent
from tlo.methods import Metadata
from tlo.methods.causes import Cause
from tlo.methods.dxmanager import DxTest
from tlo.methods.hsi_event import HSI_Event
from tlo.methods.hsi_generic_first_appts import GenericFirstAppointmentsMixin
from tlo.methods.symptommanager import Symptom
from tlo.util import read_csv_files

if TYPE_CHECKING:
    from tlo.methods.hsi_generic_first_appts import HSIEventScheduler

logger = logging.getLogger(__name__)
logger.setLevel(logging.INFO)

# Definition of the age-groups used in the module, as a tuple of two integers (a,b) such that the given age group
#  is in range a <= group <= b. i.e.,
#     2 <= PSAC <= 4
#     5 <= SAC <= 14
#     15 <= Adults
#     0 <= All
_AGE_GROUPS = {'Infant': (0, 1), 'PSAC': (2, 4), 'SAC': (5, 14), 'Adults': (15, 120), 'All': (0, 120)}


class Schisto(Module, GenericFirstAppointmentsMixin):
    """Schistosomiasis module.
    Two species of worm that cause Schistosomiasis are modelled independently. Worms are acquired by persons via the
     environment. There is a delay between the acquisition of worms and the maturation to 'adults' worms; and a long
     period before the adult worms die. The number of worms in a person (whether a heavy-intensity infection or not)
     determines the symptoms they experience. These symptoms are associated with disability weights. There is no risk
     of death. Treatment can be provided to persons who present following the onset of symptoms. Mass Drug
     Administrations also give treatment to the general population, which clears any worm burden they have.

    N.B. Formal fitting has only been undertaken for: ('Blantyre', 'Chiradzulu', 'Mulanje', 'Nsanje', 'Nkhotakota',
    'Phalombe')."""

    INIT_DEPENDENCIES = {'Demography', 'SymptomManager'}

    OPTIONAL_INIT_DEPENDENCIES = {'HealthSystem', 'HealthBurden'}

    METADATA = {
        Metadata.DISEASE_MODULE,
        Metadata.USES_SYMPTOMMANAGER,
        Metadata.USES_HEALTHSYSTEM,
        Metadata.USES_HEALTHBURDEN
    }

    CAUSES_OF_DEATH = {}

    CAUSES_OF_DISABILITY = {
        'Schistosomiasis': Cause(gbd_causes='Schistosomiasis', label='Schistosomiasis'),
    }

    module_prefix = 'ss'

    PROPERTIES = {
        f'{module_prefix}_MDA_treatment_counter': Property(Types.INT,
                                                           'Counter for number of MDA treatments received '
                                                           'in logging interval')
    }

    PARAMETERS = {
        # these values do not vary between species
        'delay_till_hsi_a_repeated': Parameter(Types.REAL,
                                               'Time till seeking healthcare again after not being sent to '
                                               'schisto test: start'),
        'delay_till_hsi_b_repeated': Parameter(Types.REAL,
                                               'Time till seeking healthcare again after not being sent to '
                                               'schisto test: end'),
        'rr_WASH': Parameter(Types.REAL, 'proportional reduction in population susceptible to schistosoma '
                                         'infection with improved WASH'),
        'calibration_scenario': Parameter(Types.REAL,
                                          'Scenario used to reset parameters to run calibration sims'),
        'urine_filtration_sensitivity_lowWB': Parameter(Types.REAL,
                                                        'Sensitivity of UF in detecting low WB'),
        'urine_filtration_sensitivity_moderateWB': Parameter(Types.REAL,
                                                             'Sensitivity of UF in detecting moderate WB'),
        'urine_filtration_sensitivity_heavyWB': Parameter(Types.REAL,
                                                         'Sensitivity of UF in detecting heavy WB'),
        'kato_katz_sensitivity_moderateWB': Parameter(Types.REAL,
                                                      'Sensitivity of KK in detecting moderate WB'),
        'kato_katz_sensitivity_heavyWB': Parameter(Types.REAL,
                                                  'Sensitivity of KK in detecting heavy WB'),
        'scaleup_WASH': Parameter(Types.STRING,
                                  'Whether to scale-up WASH during simulation, pause fixes values at 2024 '
                                  'levels with no further improvement, continue allows historical trends to continue, '
                                  'scaleup switches everyone to having access to WASH'),
        'scaleup_WASH_start_year': Parameter(Types.INT,
                                             'Start date to scale-up WASH, years after sim start date'),
        'mda_coverage': Parameter(Types.REAL,
                                  'Coverage of future MDA activities, consistent across all'
                                  'target groups'),
        'mda_target_group': Parameter(Types.STRING,
                                      'Target group for future MDA activities, '
                                      'one of [PSAC_SAC, SAC, ALL]'),
        'mda_frequency_months': Parameter(Types.REAL,
                                          'Number of months between MDA activities'),
        'scaling_factor_baseline_risk': Parameter(Types.REAL,
                                                  'scaling factor controls how the background risk of '
                                                  'infection is adjusted based on the deviation of current prevalence '
                                                  'from baseline prevalence'),
        'baseline_risk': Parameter(Types.REAL,
                                   'number of worms applied as a baseline risk across districts to prevent '
                                   'fadeout, number is scaled by scaling_factor_baseline_risk'),
        'background_gamma': Parameter(Types.REAL,
                                      'controls how fast the cushion shrinks as national prevalence falls; '
                                      'larger values (e.g. 2.5–3.0) make it disappear sooner'),
        'background_rel': Parameter(Types.REAL,
                                    'a small proportional cushion (1% at baseline) applied to the human '
                                    'reservoir; keeps early declines smooth without creating an artificial floor'),
        'daly_weight_mild_schistosomiasis': Parameter(Types.REAL, 'daly weight assigned to mild '
                                                                  'schistosomiasis, both species'),
        'daly_weight_moderate_s_mansoni': Parameter(Types.REAL, 'daly weight assigned to moderate '
                                                                'S. mansoni'),
        'daly_weight_heavy_s_mansoni': Parameter(Types.REAL, 'daly weight assigned to heavy S. mansoni'),
        'daly_weight_moderate_s_haematobium': Parameter(Types.REAL, 'daly weight assigned to moderate '
                                                                    'S. haematobium'),
        'daly_weight_heavy_s_haematobium': Parameter(Types.REAL, 'daly weight assigned to heavy '
                                                                 'S. haematobium'),
        'MDA_coverage_historical': Parameter(Types.DATA_FRAME,
                                             'Probability of getting PZQ in the MDA for PSAC, SAC and Adults '
                                             'in historic rounds'),
    }

    def __init__(self, name=None, mda_execute=True, single_district=False):
        super().__init__(name)
        self.mda_execute = mda_execute
        self.single_district = single_district

        # Create pointer that will be to dict of disability weights
        self.disability_weights = None

        # Create pointer that will be to the item_code for praziquantel
        self.item_codes_for_consumables_required = dict()

        # Create the instances of `SchistoSpecies` that will represent the two species being considered
        self.species = {_name: SchistoSpecies(self, name=_name) for _name in ('mansoni', 'haematobium')}

        # Add properties and parameters declared by each species:
        for _spec in self.species.values():
            self.PROPERTIES.update(_spec.get_properties())
            self.PARAMETERS.update(_spec.get_parameters())

        # Property names for infection_status of all species
        self.cols_of_infection_status = [_spec.infection_status_property for _spec in self.species.values()]

        self.districts = None

        # create future mda strategy
        self.prognosed_mda = None

        # Age-group mapper
        s = pd.Series(index=range(1 + 120), data='object')
        for name, (low_limit, heavy_limit) in _AGE_GROUPS.items():
            if name != 'All':
                s.loc[(s.index >= low_limit) & (s.index <= heavy_limit)] = name
        self.age_group_mapper = s.to_dict()

    def read_parameters(self, resourcefilepath: Optional[Path] = None):
        """Read parameters and register symptoms."""

        # Define districts that this module will operate in:
        self.districts = self.sim.modules['Demography'].districts  # <- all districts

        # Load parameters
        workbook = read_csv_files(Path(resourcefilepath) / 'ResourceFile_Schisto', files=None)
        self.parameters = self._load_parameters_from_workbook(workbook)

        # check WASH scaleup specified correctly
        assert self.parameters['scaleup_WASH'] in ['pause', 'continue', 'scaleup']

        # load species-specific parameters
        for _spec in self.species.values():
            self.parameters.update(_spec.load_parameters_from_workbook(workbook))

        # Register symptoms
        self._register_symptoms()

        # create container for logging person-days infected
        index = pd.MultiIndex.from_product(
            [
                ['mansoni', 'haematobium'],  # species
                ['Infant', 'PSAC', 'SAC', 'Adults'],  # age_group
                ['Low-infection', 'Moderate-infection', 'Heavy-infection'],  # infection_level
                self.districts  # district
            ],
            names=['species', 'age_group', 'infection_level', 'district']
        )
        self.log_person_days = pd.DataFrame(0, index=index, columns=['person_days']).sort_index()

    def pre_initialise_population(self):
        """Do things before generating the population (but after read_parameters and any parameter updating)."""

        # Call `pre_initialise_population` for each `SchistoSpecies` helper module.
        for _spec in self.species.values():
            _spec.update_parameters_from_schisto_module()

    def initialise_population(self, population):
        """Set the property values for the initial population."""

        df = population.props
        df.loc[df.is_alive, f'{self.module_prefix}_MDA_treatment_counter'] = 0

        # reset all to one district if doing calibration or test runs
        # choose Zomba (district 19) as it has ~10% prev of both species
        if self.single_district:
            df['district_num_of_residence'] = pd.Categorical([19] * len(df),
                                                             categories=df['district_num_of_residence'].cat.categories)

            df['district_of_residence'] = pd.Categorical(['Zomba'] * len(df),
                                                         categories=df['district_of_residence'].cat.categories)
            df['region_of_residence'] = pd.Categorical(['Southern'] * len(df),
                                                       categories=df['region_of_residence'].cat.categories)
        for _spec in self.species.values():
            _spec.initialise_population(population)

    def initialise_simulation(self, sim):
        """Get ready for simulation start."""

        # Look-up DALY weights
        if 'HealthBurden' in self.sim.modules:
            self.disability_weights = self._get_disability_weight()

        # Look-up item codes for Praziquantel
        self.item_code_for_praziquantel = self._get_item_code_for_praziquantel(MDA=False)
        self.item_code_for_praziquantel_MDA = self._get_item_code_for_praziquantel(MDA=True)

        # define the Dx tests and consumables required
        self._get_consumables_for_dx()

        # schedule regular events
        sim.schedule_event(SchistoMatureJuvenileWormsEvent(self), sim.date + pd.DateOffset(months=1))
        sim.schedule_event(SchistoWormDeathEvent(self), sim.date + pd.DateOffset(years=1))

        # Initialise the simulation for each species
        for _spec in self.species.values():
            _spec.initialise_simulation(sim)

        # Schedule the logging event, annual, by district, age-group
        sim.schedule_event(SchistoLoggingEvent(self), sim.date + pd.DateOffset(years=1))
        sim.schedule_event(SchistoPersonDaysLoggingEvent(self), sim.date)

        # over-ride availability of PZQ for MDA, MDA cons is optional in HSI so will always run
        # self.sim.modules['HealthSystem'].override_availability_of_consumables(
        #     {1735: 1.0})  # this is the donated PZQ not currently in consumables availability worksheet
        # this is the tx PZQ
        # self.sim.modules['HealthSystem'].override_availability_of_consumables(
        #     {286: 1.0})

        # Schedule MDA events
<<<<<<< HEAD
        # TODO: check with Tara shes happy with this (could come in as its own PR)
        if self.mda_execute and self.sim.date.year == 2010:
=======
        if self.mda_execute:
            # update future mda strategy from default values
            self.prognosed_mda = self._create_mda_strategy()

>>>>>>> b4e812ad
            self._schedule_mda_events()

        # schedule WASH scale-up
        sim.schedule_event(SchistoWashScaleUp(self), sim.date + pd.DateOffset(years=1))

    def on_birth(self, mother_id, child_id):
        """Initialise our properties for a newborn individual.
        All children are born without an infection, even if the mother is infected.

        :param mother_id: the ID for the mother for this child
        :param child_id: the new child
        """
        df = self.sim.population.props
        df.at[child_id, f'{self.module_prefix}_MDA_treatment_counter'] = 0

        # WASH in action, update property li_unimproved_sanitation=False for all new births
        if (self.parameters['scaleup_WASH'] == 'scaleup') and (
                self.sim.date >= Date(int(self.parameters['scaleup_WASH_start_year']), 1, 1)):
            df.at[child_id, 'li_unimproved_sanitation'] = False
            df.at[child_id, 'li_no_clean_drinking_water'] = False
            df.at[child_id, 'li_no_access_handwashing'] = False

        for _spec in self.species.values():
            # this assigns infection_status, aggregate_worm_burden, harbouring_rate, susceptibility
            # if li_unimproved_sanitation=False, child susceptibility determined on current prop susceptible in district
            _spec.on_birth(mother_id, child_id)

    def report_daly_values(self):
        """Report the daly values, as the sum of the disability weight associated with each symptom caused by this
        module."""

        # Get the total weights for all those that have symptoms caused by this module.
        symptoms_being_caused = self.sim.modules['SymptomManager'].caused_by(self)

        def get_total_disability_weight(list_of_symptoms: list) -> float:
            """Returns the maximum disability weight from the list of schisto symptoms
            this avoids having unreasonably heavy DW if co-infected with heavy mansoni+haem infections """
            if not list_of_symptoms:
                return 0.0

            return max(
                (self.disability_weights.get(symptom, 0.0) for symptom in list_of_symptoms),
                default=0.0
            )

        disability_weights_for_each_person_with_symptoms = pd.Series(symptoms_being_caused).apply(
            get_total_disability_weight
        )

        # Return pd.Series that includes entries for all alive persons (filling 0.0 where they do not have any symptoms)
        df = self.sim.population.props
        return pd.Series(index=df.index[df.is_alive], data=0.0).add(
            disability_weights_for_each_person_with_symptoms, fill_value=0.0
        )

    def do_effect_of_treatment(self, person_id: Union[int, Sequence[int]], mda=False) -> None:
        """Do the effects of a treatment administered to a person or persons. This can be called for a person who is
        infected and receiving treatment following a diagnosis, or for a person who is receiving treatment as part of a
         Mass Drug Administration. The burden and effects of any species are alleviated by a successful treatment."""

        p = self.parameters

        df = self.sim.population.props

        # Ensure person_id is treated as an iterable (e.g., list) even if it's a single integer
        if isinstance(person_id, int):
            person_id = [person_id]

        # Record the treatment
        if mda:
            df.loc[person_id, 'ss_MDA_treatment_counter'] += 1

        # Update properties after PZQ treatment
        for spec_prefix in [_spec.prefix for _spec in self.species.values()]:
            pzq_efficacy = p[f'{spec_prefix}_PZQ_efficacy']
            worm_burden_col = f'{self.module_prefix}_{spec_prefix}_aggregate_worm_burden'

            # reduce the worm burden
            df.loc[person_id, worm_burden_col] = (
                (df.loc[person_id, worm_burden_col] * (1 - pzq_efficacy))
                .clip(lower=0)
                .round()
                .astype(int)
            )

            self.update_infection_symptoms(df, worm_burden_col, f'{self.module_prefix}_{spec_prefix}')

    def _load_parameters_from_workbook(self, workbook) -> dict:
        """Load parameters from ResourceFile (loaded by pd.read_excel as `workbook`) that are general (i.e., not
        specific to a particular species)."""

        parameters = dict()

        # HSI and treatment params:
        param_list = workbook['Parameters'].set_index("Parameter")['Value']

        def try_cast_to_float(val):
            try:
                # Don't convert strings that contain alphabetic characters
                if isinstance(val, str) and any(c.isalpha() for c in val):
                    return val
                return float(val)
            except (ValueError, TypeError):
                return val  # Fall back to original value

        # parameters are all converted to strings if any strings are present
        for _param_name in (
            'delay_till_hsi_a_repeated',
            'delay_till_hsi_b_repeated',
            'rr_WASH',
            'calibration_scenario',
            'urine_filtration_sensitivity_lowWB',
            'urine_filtration_sensitivity_moderateWB',
            'urine_filtration_sensitivity_heavyWB',
            'kato_katz_sensitivity_moderateWB',
            'kato_katz_sensitivity_heavyWB',
            'scaleup_WASH',  # Needs to be included
            'scaleup_WASH_start_year',
            'mda_coverage',
            'mda_target_group',  # Needs to be included
            'mda_frequency_months',
            'scaling_factor_baseline_risk',
            'baseline_risk',
            'background_gamma',
            'background_rel',
            'daly_weight_mild_schistosomiasis',
            'daly_weight_moderate_s_mansoni',
            'daly_weight_heavy_s_mansoni',
            'daly_weight_moderate_s_haematobium',
            'daly_weight_heavy_s_haematobium',
        ):
            value = param_list[_param_name]
            parameters[_param_name] = try_cast_to_float(value)

        # MDA coverage - historic
        # this is updated now with the EPSEN data
        historical_mda = workbook['ESPEN_MDA'].set_index(['District', 'Year'])[
            ['EpiCov_PSAC', 'EpiCov_SAC', 'EpiCov_Adults']]
        historical_mda.columns = historical_mda.columns.str.replace('EpiCov_', '')

        parameters['MDA_coverage_historical'] = historical_mda.astype(float)
        # clip upper limit of MDA coverage at 99%
        parameters['MDA_coverage_historical'] = parameters['MDA_coverage_historical'].clip(upper=0.99)

        return parameters

    def _create_mda_strategy(self) -> pd.DataFrame:
        """ this uses the parameters set in the module to create a pd.DataFrame that contains the MDA strategy for
        future MDA activities. This will take effect the year after the last entry in
        parameters['MDA_coverage_historical']"""

        params = self.parameters
        coverage = params['mda_coverage']
        target = params['mda_target_group']
        frequency = params['mda_frequency_months']
        districts = self.districts

        # Create a new DataFrame with districts and schedule
        prognosed_mda = pd.DataFrame(
            index=pd.MultiIndex.from_product([districts, [frequency]], names=['District', 'Frequency_months']))

        # Initialise columns with default values
        prognosed_mda[['PSAC', 'SAC', 'Adults']] = 0

        # Define default values for each column
        default_values = {
            'PSAC': 0,
            'SAC': 0,
            'Adults': 0
        }

        # Define the updates based on the target
        updates = {
            'PSAC_SAC': {
                'PSAC': coverage,
                'SAC': coverage,
                'Adults': default_values['Adults']
            },
            'SAC': {
                'SAC': coverage,
                'PSAC': default_values['PSAC'],
                'Adults': default_values['Adults']
            },
            'ALL': {
                'PSAC': coverage,
                'SAC': coverage,
                'Adults': coverage
            }
        }

        # Get the appropriate update based on the target
        if target in updates:
            prognosed_mda.update(pd.DataFrame([updates[target]], index=prognosed_mda.index))

        return prognosed_mda

    def _register_symptoms(self) -> None:
        """Register the symptoms with the `SymptomManager`.
        :params symptoms: The symptoms that are used by this module in a dictionary of the form, {<symptom>:
        <generic_symptom_similar>}. Each symptom is associated with the average healthcare seeking behaviour
        unless otherwise specified."""

        # Declare symptoms that this module will cause and which are not included in the generic symptoms:
        self.sim.modules['SymptomManager'].register_symptom(
            Symptom(name='schisto_low',
                    odds_ratio_health_seeking_in_children=0.01,
                    odds_ratio_health_seeking_in_adults=0.01)  # no health-seeking
        )

        self.sim.modules['SymptomManager'].register_symptom(
            Symptom(name='ss_sm_moderate'))

        self.sim.modules['SymptomManager'].register_symptom(
            Symptom(name='ss_sm_heavy'))

        self.sim.modules['SymptomManager'].register_symptom(
            Symptom(name='ss_sh_moderate'))

        self.sim.modules['SymptomManager'].register_symptom(
            Symptom(name='ss_sh_heavy'))

    def _get_disability_weight(self) -> dict:
        """Return dict containing the disability weight (value) of each symptom (key)."""

        p = self.parameters

        return {
            "schisto_low": p['daly_weight_mild_schistosomiasis'],
            "ss_sm_moderate": p['daly_weight_moderate_s_mansoni'],
            "ss_sm_heavy": p['daly_weight_heavy_s_mansoni'],
            "ss_sh_moderate": p['daly_weight_moderate_s_haematobium'],
            "ss_sh_heavy": p['daly_weight_heavy_s_haematobium'],
        }

    def _get_item_code_for_praziquantel(self, MDA=False) -> int:
        """Look-up the item code for Praziquantel"""

        if MDA:
            # todo donated PZQ not currently in consumables availability sheet
            # return self.sim.modules['HealthSystem'].get_item_code_from_item_name("Praziquantel, 600 mg (donated)")
            return self.sim.modules['HealthSystem'].get_item_code_from_item_name("Praziquantel 600mg_1000_CMST")
        else:
            return self.sim.modules['HealthSystem'].get_item_code_from_item_name("Praziquantel 600mg_1000_CMST")

    def calculate_praziquantel_dosage(self, person_id):
        age = self.sim.population.props.at[person_id, "age_years"]

        # 40mg per kg, as single dose (MSTG)
        # in children <4 years, 20mg/kg
        # assume child 0-5, maximum weight 17.5kg (WHO- average between girls/boys)
        if age < 5:
            dose = 20 * 17.5
        # child aged 5-15, 40mg/kg, use mid-point age 10: 50th percentile weight=30kg
        elif age >= 5 and age < 15:
            dose = 40 * 30
        # adult, 40mg/kg, average weight 62kg
        else:
            dose = 40 * 62

        return int(dose)

    def _get_consumables_for_dx(self):
        p = self.parameters
        hs = self.sim.modules["HealthSystem"]

        # diagnostic test consumables
        self.item_codes_for_consumables_required['malachite_stain'] = hs.get_item_code_from_item_name(
            "Malachite green oxalate")

        self.item_codes_for_consumables_required['iodine_stain'] = hs.get_item_code_from_item_name(
            "Iodine strong 10% solution_500ml_CMST")

        self.item_codes_for_consumables_required['microscope_slide'] = hs.get_item_code_from_item_name(
            "Microscope slides-frosted end(Tropical packaging)_50_CMST")

        self.item_codes_for_consumables_required['filter_paper'] = hs.get_item_code_from_item_name(
            "Paper filter Whatman no.1 size 10cm_100_CMST")

        # KATO-KATZ TEST
        self.sim.modules['HealthSystem'].dx_manager.register_dx_test(
            KK_schisto_test_lowWB=DxTest(
                property='ss_sm_infection_status',
                target_categories=["Non-infected", "Low-infection"],
                sensitivity=0.0,
                specificity=0.0,
                item_codes={self.item_codes_for_consumables_required['microscope_slide']: 2},
                optional_item_codes=[
                    self.item_codes_for_consumables_required['malachite_stain'],
                    self.item_codes_for_consumables_required['iodine_stain']]

            )
        )

        self.sim.modules['HealthSystem'].dx_manager.register_dx_test(
            KK_schisto_test_moderateWB=DxTest(
                property='ss_sm_infection_status',
                target_categories=["Moderate-infection"],
                sensitivity=p["kato_katz_sensitivity_moderateWB"],
                specificity=1.0,
                item_codes={self.item_codes_for_consumables_required['microscope_slide']: 2},
                optional_item_codes=[
                    self.item_codes_for_consumables_required['malachite_stain'],
                    self.item_codes_for_consumables_required['iodine_stain']]
            )
        )

        self.sim.modules['HealthSystem'].dx_manager.register_dx_test(
            KK_schisto_test_heavyWB=DxTest(
                property='ss_sm_infection_status',
                target_categories=["Heavy-infection"],
                sensitivity=p["kato_katz_sensitivity_heavyWB"],
                specificity=1.0,
                item_codes={self.item_codes_for_consumables_required['microscope_slide']: 2},
                optional_item_codes=[
                    self.item_codes_for_consumables_required['malachite_stain'],
                    self.item_codes_for_consumables_required['iodine_stain']]
            )
        )

        # URINE FILTRATION
        self.sim.modules['HealthSystem'].dx_manager.register_dx_test(
            UF_schisto_test_noWB=DxTest(
                property='ss_sh_infection_status',
                target_categories=["Non-infected"],
                sensitivity=0.0,
                specificity=0.0,
                item_codes={self.item_codes_for_consumables_required['microscope_slide']: 2},
                optional_item_codes=[
                    self.item_codes_for_consumables_required['filter_paper'],
                    self.item_codes_for_consumables_required['iodine_stain']]

            )
        )
        self.sim.modules['HealthSystem'].dx_manager.register_dx_test(
            UF_schisto_test_lowWB=DxTest(
                property='ss_sh_infection_status',
                target_categories=["Low-infection"],
                sensitivity=p["urine_filtration_sensitivity_lowWB"],
                specificity=1.0,
                item_codes={self.item_codes_for_consumables_required['microscope_slide']: 2},
                optional_item_codes=[
                    self.item_codes_for_consumables_required['filter_paper'],
                    self.item_codes_for_consumables_required['iodine_stain']]

            )
        )

        self.sim.modules['HealthSystem'].dx_manager.register_dx_test(
            UF_schisto_test_moderateWB=DxTest(
                property='ss_sh_infection_status',
                target_categories=["Moderate-infection"],
                sensitivity=p["urine_filtration_sensitivity_moderateWB"],
                specificity=1.0,
                item_codes={self.item_codes_for_consumables_required['microscope_slide']: 2},
                optional_item_codes=[
                    self.item_codes_for_consumables_required['filter_paper'],
                    self.item_codes_for_consumables_required['iodine_stain']]
            )
        )

        self.sim.modules['HealthSystem'].dx_manager.register_dx_test(
            UF_schisto_test_heavyWB=DxTest(
                property='ss_sh_infection_status',
                target_categories=["Heavy-infection"],
                sensitivity=p["urine_filtration_sensitivity_heavyWB"],
                specificity=1.0,
                item_codes={self.item_codes_for_consumables_required['microscope_slide']: 2},
                optional_item_codes=[
                    self.item_codes_for_consumables_required['filter_paper'],
                    self.item_codes_for_consumables_required['iodine_stain']]
            )
        )

    def _schedule_mda_events(self) -> None:
        """Schedule MDA events, historical and prognosed."""

        # Schedule the  MDA that have occurred, in each district and in each year:
        for (district, year), cov in self.parameters['MDA_coverage_historical'].iterrows():
            assert district in self.sim.modules['Demography'].districts, f'District {district} is not recognised.'
            self.sim.schedule_event(
                SchistoMDAEvent(self,
                                district=district,
                                coverage=cov.to_dict(),
                                months_between_repeats=None),
                Date(year=year, month=7, day=1)
            )

        # Schedule the first occurrence of a future MDA in each district. It will occur after the last historical MDA.
        # The event that will schedule further instances of itself.
        year_last_historical_mda = self.parameters['MDA_coverage_historical'].reset_index().Year.max()
        year_first_simulated_mda = year_last_historical_mda + 1

        for (district, frequency_in_months), cov in self.prognosed_mda.iterrows():
            assert district in self.sim.modules['Demography'].districts, f'District {district} is not recognised.'
            self.sim.schedule_event(
                SchistoMDAEvent(self,
                                district=district,
                                coverage=cov.to_dict(),
                                months_between_repeats=frequency_in_months if frequency_in_months > 0 else None),
                Date(year=year_first_simulated_mda, month=7, day=1)
            )

    def get_infection_status(self, age, aggregate_worm_burden, species_prefix):
        """Find the correct infection intensity status given the age and aggregate worm burden """

        if species_prefix == 'ss_sm':
            params = self.sim.modules['Schisto'].species['mansoni'].params
        else:
            params = self.sim.modules['Schisto'].species['haematobium'].params

        status = pd.Series("Non-infected", index=age.index, dtype="object")

        heavy_group = ((age < 5) & (aggregate_worm_burden >= params["heavy_intensity_threshold_PSAC"])) | (
            aggregate_worm_burden >= params["heavy_intensity_threshold"])
        moderate_group = ~heavy_group & (aggregate_worm_burden >= params["low_intensity_threshold"])
        low_group = (aggregate_worm_burden < params["low_intensity_threshold"]) & (aggregate_worm_burden > 0)

        # assign status
        status[heavy_group] = "Heavy-infection"
        status[moderate_group] = "Moderate-infection"
        status[low_group] = "Low-infection"

        # same index as the original DataFrame
        return pd.Series(status)

    def update_infection_symptoms(self, df: pd.DataFrame, species_column_aggregate: str, species_prefix: str) -> None:

        correct_status = self.get_infection_status(df['age_years'], df[species_column_aggregate], species_prefix)
        original_status = df[f"{species_prefix}_infection_status"]
        is_alive = df['is_alive']
        symptom_list = ['schisto_low', 'ss_sm_moderate', 'ss_sm_heavy', 'ss_sh_moderate', 'ss_sh_heavy']

        # Clear symptoms for newly non-infected
        newly_non_infected = (correct_status == 'Non-infected') & (original_status != 'Non-infected') & is_alive
        if sum(newly_non_infected) > 0:
            idx_clear = df.index[newly_non_infected]
            self.sim.modules['SymptomManager'].change_symptom(
                person_id=idx_clear,
                symptom_string=symptom_list,
                add_or_remove='-',
                disease_module=self.sim.modules['Schisto'])

        # Filter those with changed infection status and alive, excluding non-infected
        changed_mask = (correct_status != original_status) & (correct_status != 'Non-infected') & is_alive

        if sum(changed_mask) > 0:
            changed_idx = df.index[changed_mask]
            old_statuses = original_status[changed_idx]
            new_statuses = correct_status[changed_idx]

            # Map infection status to symptom string for additions
            new_symptom_map = {
                'Low-infection': "schisto_low",
                'Moderate-infection': f"{species_prefix}_moderate",
                'Heavy-infection': f"{species_prefix}_heavy"
            }

            # Build dicts for batch removal and addition
            remove_symptoms = {}
            add_symptoms = {}

            for person_id, old_status, new_status in zip(changed_idx, old_statuses, new_statuses):
                # Remove old symptom if previously infected
                if old_status in new_symptom_map:
                    old_symptom = new_symptom_map[old_status]
                    remove_symptoms.setdefault(old_symptom, []).append(person_id)

                # Add new symptom if newly infected / reinfected
                if new_status in new_symptom_map:
                    new_symptom = new_symptom_map[new_status]
                    add_symptoms.setdefault(new_symptom, []).append(person_id)

            # Batch remove old symptoms
            for symptom, persons in remove_symptoms.items():
                self.sim.modules['SymptomManager'].change_symptom(
                    person_id=persons,
                    symptom_string=symptom,
                    add_or_remove='-',
                    disease_module=self.sim.modules['Schisto']
                )

            # Batch add new symptoms
            for symptom, persons in add_symptoms.items():
                self.sim.modules['SymptomManager'].change_symptom(
                    person_id=persons,
                    symptom_string=symptom,
                    add_or_remove='+',
                    disease_module=self.sim.modules['Schisto']
                )

        # Update infection status column
        # this can sometimes return an object due to mixed types, eg string and None
        df[f"{species_prefix}_infection_status"] = pd.Categorical(correct_status,
                                                              dtype=df[f"{species_prefix}_infection_status"].dtype)

    def do_at_generic_first_appt(
        self,
        person_id: int,
        symptoms: List[str],
        schedule_hsi_event: HSIEventScheduler,
        **kwargs,
    ) -> None:
        # Do when person presents to the GenericFirstAppt.
        # If the person has certain set of symptoms, refer ta HSI for testing.
        # don't include low infection as symptoms likely very mild
        set_of_symptoms_indicative_of_schisto = {'ss_sm_moderate',
                                                 'ss_sm_heavy',
                                                 'ss_sh_moderate',
                                                 'ss_sm_heavy'}

        if set_of_symptoms_indicative_of_schisto.issubset(symptoms):
            event = HSI_Schisto_TestingFollowingSymptoms(
                module=self, person_id=person_id
            )
            schedule_hsi_event(event, priority=0, topen=self.sim.date)

    def select_test(self, person_id):
        """ choose the most likely test administered given the prevalent symptoms
        of this person"""

        # choose test
        persons_symptoms = self.sim.modules["SymptomManager"].has_what(person_id)
        if {'ss_sh_moderate', 'ss_sh_heavy'} & set(persons_symptoms):
            test = 'urine_filtration_test'
        else:
            test = 'kato-katz'

        return test

    def reduce_susceptibility(self, df, species_column):
        """
        Updates individual susceptibility to Schistosoma species following changes in WASH-related attributes,
        either through enhanced lifestyle interventions or WASH scale-up in the schisto module.

        Individuals newly gaining access to WASH experience a 40% reduction in susceptibility,
        such that 40% of them are no longer considered susceptible to schistosomiasis.
        """
        p = self.parameters

        # Find the number of individuals with currently susceptible to species and no sanitation
        # susceptible_no_sanitation = df.query(f"{species_column} == 1 and li_unimproved_sanitation").index
        recent_sanitation = df['li_date_acquire_improved_sanitation'] >= (self.sim.date - pd.DateOffset(years=1))

        # Restrict to those who are susceptible, had no sanitation before, and recently acquired sanitation
        condition = (df[species_column] == 1) & df['li_unimproved_sanitation'] & recent_sanitation
        susceptible_no_sanitation = df.index[condition]

        # Calculate the number to be reduced
        n_to_reduce = int(p['rr_WASH'] * len(susceptible_no_sanitation))

        if n_to_reduce > 0:
            selected_change_susceptibility = np.random.choice(susceptible_no_sanitation, size=n_to_reduce,
                                                              replace=False)
            df.loc[selected_change_susceptibility, species_column] = 0


class SchistoSpecies:
    """Helper Class to hold the information specific to a particular species (either S. mansoni or S. haematobium)."""

    def __init__(self, schisto_module, name):
        self.schisto_module = schisto_module
        assert name in ('mansoni', 'haematobium')
        self.name = name.lower()

        # Store prefix for this species
        self.prefix = 's' + self.name[0]

        # Store parameters specific to this species (for ease of access)
        self.params = dict()

    def get_parameters(self):
        """The species-specific parameters for this species."""
        params = {
            'R0': Parameter(Types.REAL, 'R0 of species'),
            'beta_PSAC': Parameter(Types.REAL, 'Contact/exposure rate of PSAC'),
            'beta_SAC': Parameter(Types.REAL, 'Contact/exposure rate of SAC'),
            'beta_Adults': Parameter(Types.REAL, 'Contact/exposure rate of Adults'),
            'worms_fecundity': Parameter(Types.REAL, 'Fecundity parameter, driving density-dependent reproduction'),
            'worm_lifespan': Parameter(Types.REAL, 'Lifespan of the worm in human host given in years'),
            'heavy_intensity_threshold': Parameter(Types.REAL,
                                                  'Threshold of worm burden indicating heavy intensity infection'),
            'low_intensity_threshold': Parameter(Types.REAL,
                                                 'Threshold of worm burden indicating low intensity infection'),
            'heavy_intensity_threshold_PSAC': Parameter(Types.REAL,
                                                       'Worm burden threshold for heavy intensity infection in PSAC'),
            'PZQ_efficacy': Parameter(Types.REAL,
                                      'Efficacy of praziquantel in reducing worm burden'),
            'baseline_prevalence': Parameter(Types.REAL,
                                             'Baseline prevalence of species across all districts in 2010'),
            'mean_worm_burden2010': Parameter(Types.DATA_FRAME,
                                              'Mean worm burden per infected person per district in 2010'),
            'prevalence_2010': Parameter(Types.DATA_FRAME,
                                         'Prevalence per district in 2010'),
            'prop_susceptible': Parameter(Types.DATA_FRAME,
                                          'Proportion of population in each district susceptible to schisto infection'),
            'gamma_alpha': Parameter(Types.DATA_FRAME, 'Parameter alpha for Gamma distribution for harbouring rates'),
        }
        return {self._prefix_species_parameter(k): v for k, v in params.items()}

    def get_properties(self):
        """The species-specific properties for this species."""
        properties = {
            'infection_status': Property(
                Types.CATEGORICAL, 'Current status of schistosomiasis infection for this species',
                categories=['Non-infected', 'Low-infection', 'Moderate-infection', 'Heavy-infection']),
            'aggregate_worm_burden': Property(
                Types.INT, 'Number of mature worms of this species in the individual'),
            'juvenile_worm_burden': Property(
                Types.INT, 'Number of juvenile worms of this species in the individual'),
            'juvenile_worm_infection_date': Property(
                Types.DATE, 'Date at which infection with juvenile worms occurred'),
            'susceptibility': Property(
                Types.INT, 'Binary value 0,1 denoting whether person is susceptible or not'),
            'harbouring_rate': Property(
                Types.REAL, 'Rate of harbouring new worms of this species (Poisson), drawn from gamma distribution'),
        }
        return {self.prefix_species_property(k): v for k, v in properties.items()}

    def prefix_species_property(self, generic_property_name: str) -> str:
        """Add the prefix to a `generic_property_name` to get the name of the species-specific property for this
        species."""
        return f"{self.schisto_module.module_prefix}_{self.prefix}_{generic_property_name}"

    def _prefix_species_parameter(self, generic_parameter_name: str) -> str:
        """Add the prefix to a `generic_parameter_name` to get the name of the species-specific parameter for this
        species."""
        return f"{self.prefix}_{generic_parameter_name}"

    @property
    def infection_status_property(self):
        """Return the property that identifies the infection_status of the person with respect to this species."""
        return self.prefix_species_property('infection_status')

    def load_parameters_from_workbook(self, workbook) -> dict:
        """Load parameters from ResourceFile (loaded by pd.read_excel as `workbook`) that are specific to this
        species."""
        parameters = dict()

        # Natural history params
        param_list = workbook['Parameters'].set_index("Parameter")['Value']
        for _param_name in ('R0',
                            'beta_PSAC',
                            'beta_SAC',
                            'beta_Adults',
                            'worm_lifespan',
                            'worms_fecundity',
                            'heavy_intensity_threshold',
                            'low_intensity_threshold',
                            'heavy_intensity_threshold_PSAC',
                            'PZQ_efficacy',
                            'baseline_prevalence',
                            ):
            parameters[_param_name] = float(param_list[f'{_param_name}_{self.name}'])

        # Baseline reservoir size and other district-related params (R0, proportion susceptible)
        schisto_initial_reservoir = workbook[f'LatestData_{self.name}'].set_index("District")
        parameters['mean_worm_burden2010'] = schisto_initial_reservoir['mean_worm_burden2022']
        parameters['prevalence_2010'] = schisto_initial_reservoir['mean_prevalence2010']
        parameters['gamma_alpha'] = schisto_initial_reservoir['gamma_alpha']
        parameters['prop_susceptible'] = schisto_initial_reservoir['prop_susceptible']

        return {self._prefix_species_parameter(k): v for k, v in parameters.items()}

    def pre_initialise_population(self):
        """Do things before generating the population (but after read_parameters) and any parameter updating."""

        # Save species-specific parameter in this class, copying from the `Schisto` module. (We have to do this step
        # because the module may have updated the parameters).
        self.update_parameters_from_schisto_module()

    def initialise_population(self, population):
        """Set species-specific property values for the initial population."""

        df = population.props
        prop = self.prefix_species_property

        # assign aggregate_worm_burden (zero for everyone initially)
        df.loc[df.is_alive, prop('aggregate_worm_burden')] = 0
        df.loc[df.is_alive, prop('juvenile_worm_burden')] = 0
        df.loc[df.is_alive, prop('juvenile_worm_infection_date')] = pd.NaT
        df.loc[df.is_alive, prop('infection_status')] = 'Non-infected'

        # assign a harbouring rate
        self._assign_initial_properties(population)

        # assign initial worm burden
        self._assign_initial_worm_burden(population)

        # update infection status and symptoms
        self.schisto_module.update_infection_symptoms(df, prop('aggregate_worm_burden'), f'ss_{self.prefix}')

    def initialise_simulation(self, sim):
        """
        * Schedule natural history events for those with worm burden initially.
        * Schedule the WormBurdenEvent for this species. (A recurring instance of this event will be scheduled for
        each species independently.)"""

        sim.schedule_event(
            SchistoInfectionWormBurdenEvent(
                module=self.schisto_module,
                species=self),
            sim.date + DateOffset(months=1)
        )

    def on_birth(self, mother_id, child_id):
        """Initialise the species-specific properties for a newborn individual.
        :param mother_id: the ID for the mother for this child
        :param child_id: the new child"""

        df = self.schisto_module.sim.population.props
        prop = self.prefix_species_property
        params = self.params
        global_params = self.schisto_module.parameters
        rng = self.schisto_module.rng

        # Assign the default for a newly born child
        df.at[child_id, prop('infection_status')] = 'Non-infected'
        df.at[child_id, prop('aggregate_worm_burden')] = 0
        df.at[child_id, prop('juvenile_worm_burden')] = 0
        df.at[child_id, prop('juvenile_worm_infection_date')] = pd.NaT

        # Generate the harbouring rate depending on a district of residence.
        district = df.at[child_id, 'district_of_residence']
        df.at[child_id, prop('harbouring_rate')] = rng.gamma(params['gamma_alpha'][district], size=1)

        # Determine if individual should be susceptible to each species
        # susceptibility depends on district
        # Get base susceptibility for the child's district
        prop_susceptible = params['prop_susceptible'][df.at[child_id, 'district_of_residence']]

        # Adjust for sanitation status
        if df.at[child_id, 'li_unimproved_sanitation']:  # if true, child has full risk of susceptibility
            susceptibility_probability = prop_susceptible
        else:  # if false, child has access to improved sanitation so reduce risk
            susceptibility_probability = prop_susceptible * global_params['rr_WASH']

        # Draw from Bernoulli to determine susceptibility
        df.at[child_id, prop('susceptibility')] = 1 if rng.random_sample() < susceptibility_probability else 0

    def update_parameters_from_schisto_module(self) -> None:
        """Update the internally-held parameters from the `Schisto` module that are specific to this species."""

        def remove_prefix(text, prefix):
            return text[text.startswith(prefix) and len(prefix):]

        self.params = {
            remove_prefix(k, f"{self.prefix}_"): v for k, v in self.schisto_module.parameters.items()
            if k.startswith(self.prefix)
        }

    def _assign_initial_properties(self, population) -> None:
        """Assign a harbouring rate and susceptibility to every individual in the initial population
        (based on their district of residence)."""
        df = population.props
        prop = self.prefix_species_property
        params = self.params
        districts = self.schisto_module.districts
        rng = self.schisto_module.rng

        for district in districts:
            # in_the_district = df.index[df['district_of_residence'] == district]  # people in the district
            district_mask = df['district_of_residence'] == district

            # num_in_district = len(in_the_district)  # population size in district
            num_in_district = district_mask.sum()

            # HARBOURING RATE
            hr = params['gamma_alpha'][district]

            df.loc[district_mask, prop('harbouring_rate')] = rng.gamma(hr, size=district_mask.sum())

            # SUSCEPTIBILITY
            # Calculate the number of people that need to be susceptible
            prop_susceptible = params['prop_susceptible'][district]

            # the total number needed to fill the proportion susceptible in district
            n_susceptible = int(np.ceil(prop_susceptible * num_in_district))

            # Select people with li_unimproved_sanitation=True
            no_sanitation = df.loc[(df['district_of_residence'] == district) & df['li_unimproved_sanitation']]

            # Determine the number of people to select from those with no sanitation
            n_no_sanitation = min(n_susceptible, len(no_sanitation))

            # Assign susceptibility=1 to the selected people with no sanitation
            susceptible_idx = rng.choice(no_sanitation.index, size=n_no_sanitation, replace=False)
            df.loc[susceptible_idx, prop('susceptibility')] = 1

            # Update the number of susceptible people still needed
            n_susceptible_remaining = n_susceptible - n_no_sanitation

            if n_susceptible_remaining > 0:
                # Select additional people from those with li_unimproved_sanitation=False if needed
                with_sanitation = df.loc[
                    (df['district_of_residence'] == district) & ~df['li_unimproved_sanitation']]
                susceptible_additional_idx = rng.choice(with_sanitation.index, size=n_susceptible_remaining,
                                                        replace=False)
                df.loc[susceptible_additional_idx, prop('susceptibility')] = 1

    def _assign_initial_worm_burden(self, population) -> None:
        """Assign initial distribution of worms to each person (based on district and age-group)."""
        df = population.props
        prop = self.prefix_species_property
        params = self.params  # these are species-specific
        districts = self.schisto_module.districts
        rng = self.schisto_module.rng

        for district in districts:
            in_the_district = df.index[df['district_of_residence'] == district]

            # get reservoir in district
            reservoir = int(len(in_the_district) * params['mean_worm_burden2010'][district])

            # Determine a 'contact rate' for each person
            contact_and_susceptibility = df.loc[in_the_district, prop('susceptibility')]

            for age_group in ['PSAC', 'SAC', 'Adults']:
                age_range = _AGE_GROUPS[age_group]
                in_the_district_and_age_group = \
                    df.index[(df['district_of_residence'] == district) &
                             (df['age_years'].between(age_range[0], age_range[1]))]
                contact_and_susceptibility.loc[in_the_district_and_age_group] *= params[f"beta_{age_group}"]

            if len(in_the_district):
                harbouring_rates = df.loc[in_the_district, prop('harbouring_rate')].values
                rates = np.multiply(harbouring_rates, contact_and_susceptibility)

                # Distribute a worm burden among persons, according to their 'contact rate'
                if (reservoir > 0) and (rates.sum() > 0):
                    chosen = rng.choice(in_the_district, reservoir, p=rates / rates.sum())
                    unique, counts = np.unique(chosen, return_counts=True)
                    worms_per_idx = dict(zip(unique, counts))
                    df[prop('aggregate_worm_burden')].update(pd.Series(worms_per_idx))

    def log_infection_status(self) -> None:
        """Log the number of persons in each infection status for this species,
        by age-group, infection level and district."""

        df = self.schisto_module.sim.population.props

        # Directly filter and map values in one go without creating intermediate DataFrames
        age_grp = df.loc[df.is_alive, 'age_years'].map(self.schisto_module.age_group_mapper)

        # Perform the grouping and size computation in a single step
        data = df.query('is_alive').groupby(
            by=[
                df[self.infection_status_property],
                df['district_of_residence'],
                age_grp
            ],
            observed=False
        ).size()

        # Rename the index after grouping
        data.index.rename('infection_status', level=0, inplace=True)

        logger.info(
            key=f'infection_status_{self.name}',
            data=flatten_multi_index_series_into_dict_for_logging(data),
            description='Counts of infection status with this species by age-group and district.'
        )

        #  Susceptibility
        # reinstate if wanting to check susceptibility across districts
        # Directly filter and group in one step to avoid intermediate DataFrames
        # grouped_data = df[df.is_alive].groupby('district_of_residence')[prop('susceptibility')].agg(
        #     total_count='count',
        #     susceptible_count=lambda x: (x == 1).sum()
        # )

        # Calculate the proportion of susceptible individuals in each district
        # susceptibility_proportion = pd.Series(grouped_data['susceptible_count'] / grouped_data['total_count'])

        # logger.info(
        #     key=f'susceptibility_{self.name}',
        #     data=flatten_multi_index_series_into_dict_for_logging(susceptibility_proportion),
        #     description='Proportion of people susceptible to this species in district.'
        # )

    def log_mean_worm_burden(self) -> None:
        """Log the mean worm burden across the population for this species, by age-group and district."""

        df = self.schisto_module.sim.population.props

        prop = self.prefix_species_property

        # Apply the transformation and aggregation without unnecessary intermediate DataFrames
        data = (
            df.loc[df.is_alive, ['age_years', 'district_of_residence', prop('aggregate_worm_burden')]]
            .assign(age_group=df.loc[df.is_alive, 'age_years'].map(self.schisto_module.age_group_mapper))
            .groupby(['district_of_residence', 'age_group'], observed=False)[prop('aggregate_worm_burden')]
            .mean()
        )

        logger.info(
            key=f'mean_worm_burden_by_age_{self.name}',
            data=flatten_multi_index_series_into_dict_for_logging(data),
            description='Mean worm burden of this species by age-group and district.'
        )

        overall_mean = df.loc[df.is_alive].groupby(
            'district_of_residence'
        )[prop('aggregate_worm_burden')].mean()

        logger.info(
            key=f'mean_worm_burden_by_district_{self.name}',
            data=flatten_multi_index_series_into_dict_for_logging(overall_mean),
            description='Mean worm burden of this species by age-group and district.'
        )


class SchistoInfectionWormBurdenEvent(RegularEvent, PopulationScopeEventMixin):
    """A recurring event that causes infection of people with this species.
     * Determines who becomes infected using worm burden and reservoir of infectious material.
    """

    def __init__(self, module: Module, species: SchistoSpecies):
        super().__init__(module, frequency=DateOffset(months=1))
        self.species = species

    def apply(self, population):
        df = population.props
        params = self.species.params
        global_params = self.module.parameters
        rng = self.module.rng
        # prop calls the property starting with the prefix species property, i.e. ss_sm or ss_sh
        prop = self.species.prefix_species_property

        # --------------------- get exposure rates for each age-group ---------------------

        # betas (exposure rates) are fixed for each age-group
        # exposure rates determine contribution to transmission and acquisition risk
        betas = [params['beta_PSAC'], params['beta_SAC'], params['beta_Adults']]
        # R0 is district-specific and fixed
        R0 = params['R0']

        where = df.is_alive
        age_group = pd.cut(df.loc[where, 'age_years'], [0, 4, 14, 120], labels=['PSAC', 'SAC', 'Adults'],
                           include_lowest=True)
        age_group = age_group.astype('category')  # Convert to a categorical type for memory efficiency
        age_group.name = 'age_group'

        beta_by_age_group = pd.Series(betas, index=['PSAC', 'SAC', 'Adults'])
        beta_by_age_group.index.name = 'age_group'

        # --------------------- get the size of reservoir per district ---------------------
        # returns the mean worm burden and the total worm burden by age and district
        mean_count_burden_district_age_group = \
            df.loc[where, [prop('aggregate_worm_burden'), 'district_of_residence']].groupby(
                [df.loc[where, 'district_of_residence'], age_group], observed=False
            )[prop('aggregate_worm_burden')].agg(['mean', 'size'])

        # get population size by district
        district_count = df[where].groupby('district_of_residence').size()

        # mean worm burden by age multiplied by exposure rates of each age-gp
        beta_contribution_to_reservoir = mean_count_burden_district_age_group['mean'] * beta_by_age_group
        # weighted mean of the worm burden, considering the size of each age-gp in district
        to_get_weighted_mean = mean_count_burden_district_age_group['size'] / district_count

        # weighted mean worm burden * exposure rates -> age-specific contribution to reservoir
        age_worm_burden = beta_contribution_to_reservoir * to_get_weighted_mean
        # sum all contributions to district reservoir of infection
        reservoir = age_worm_burden.groupby(['district_of_residence'], observed=False).sum()

        # --------------------- reservoir-stage background (prevalence-based, fading) ---------------------
        prevalence_now = (df.loc[where, prop('aggregate_worm_burden')] > 0).mean()  # prevalence (Bool True/# entries)

        # Clamp to safe bounds
        baseline_prevalence = max(params['baseline_prevalence'] , 1e-6)  # fixed reference prevalence
        prevalence_now = min(max(prevalence_now, 0.0), 1.0)

        # Scale in [0,1]: 1 at baseline; → 0 as national prevalence → 0
        scale = min(1.0, (prevalence_now / baseline_prevalence) ** global_params['background_gamma'])

        # Apply proportional background; disappears as scale→0 (no hard floor)
        reservoir *= (1.0 + global_params['background_rel'] * scale)

        # --------------------- harbouring new worms ---------------------

        # the harbouring rates are randomly assigned to each individual
        # using a gamma distribution to reflect clustering of worms in high-risk people
        # this is not age-specific
        contact_rates = age_group.map(beta_by_age_group).astype(float)
        # multiply by susceptibility
        contact_rates = contact_rates * df.loc[where, prop('susceptibility')]

        harbouring_rates = df.loc[where, prop('harbouring_rate')]
        rates = harbouring_rates * contact_rates
        worms_total = reservoir * R0

        draw_worms = pd.Series(
            rng.poisson(
                (
                    df.loc[where, 'district_of_residence']
                    .map(worms_total)
                    .astype(float)  # Ensure compatibility for multiplication
                    * rates
                ).fillna(0.0)
            ),
            index=df.index[where]
        )

        # density dependent establishment of new worms
        # establishment of new worms dependent on number of worms currently in host * worm fecundity
        # limits numbers of worms harboured by each individual
        param_worm_fecundity = params['worms_fecundity']
        established = self.module.rng.random_sample(size=sum(where)) < np.exp(
            df.loc[where, prop('aggregate_worm_burden')] * -param_worm_fecundity
        )
        to_establish = draw_worms[(draw_worms > 0) & established].to_dict()

        df.loc[to_establish.keys(), prop('juvenile_worm_burden')] = pd.Series(to_establish)
        df.loc[to_establish.keys(), prop('juvenile_worm_infection_date')] = self.sim.date


class SchistoMatureJuvenileWormsEvent(RegularEvent, PopulationScopeEventMixin):
    """A recurring event that:
     * Matures the juvenile worms into adult worms
     """
    def __init__(self, module):
        super().__init__(
            module, frequency=DateOffset(months=1)
        )

    def apply(self, population):

        df = population.props

        def juvenile_worms_to_adults(df, species_column_juvenile, species_column_aggregate,
                                     juvenile_infection_date, species_prefix):
            """
            moves the juveniles worms into the aggregate_worm_burden property
            indicating that they are now mature and will contribute to the disability threshold
            then clears the column containing juvenile worm numbers ready for next infection event
            this is called separately for each species
            """
            # all new juvenile infections will have same infection date
            if (df[juvenile_infection_date] <= self.sim.date - pd.DateOffset(months=1)).any():
                df[species_column_aggregate] += df[species_column_juvenile]

                # Set 'juvenile' column to zeros
                df[species_column_juvenile] = 0
                df[juvenile_infection_date] = pd.NaT  # clear the infection date

                self.module.update_infection_symptoms(df, species_column_aggregate, species_prefix)

                # update_infectious_status_and_symptoms(df.index[df.is_alive], species=species)

        juvenile_worms_to_adults(df, 'ss_sm_juvenile_worm_burden',
                                 'ss_sm_aggregate_worm_burden',
                                 'ss_sm_juvenile_worm_infection_date',
                                 species_prefix='ss_sm')
        juvenile_worms_to_adults(df, 'ss_sh_juvenile_worm_burden',
                                 'ss_sh_aggregate_worm_burden',
                                 'ss_sh_juvenile_worm_infection_date',
                                 species_prefix='ss_sh')


class SchistoWormDeathEvent(RegularEvent, PopulationScopeEventMixin):
    """A recurring event that:
     * Kills any adult worms according to species-specific lifespan
     """

    def __init__(self, module):
        super().__init__(
            module, frequency=DateOffset(years=1)
        )

    def apply(self, population):

        df = population.props
        mansoni_params = self.sim.modules['Schisto'].species['mansoni'].params
        haematobium_params = self.sim.modules['Schisto'].species['haematobium'].params

        def update_symptoms_after_worm_death(df, species_column_aggregate, worm_lifespan, species_prefix):
            """
            Kills a proportion of adult worms and updates symptoms based on new infection intensity.
            Clears symptoms only if person is now non-infected.
            """

            # Kill proportion of adult worms
            decay_fraction = 1 - 1 / worm_lifespan

            df[species_column_aggregate] = (
                (df[species_column_aggregate] * decay_fraction)
                .clip(lower=0)
                .round()
                .astype(int)
            )

            self.module.update_infection_symptoms(df, species_column_aggregate, species_prefix)

        update_symptoms_after_worm_death(df, 'ss_sm_aggregate_worm_burden',
                                         mansoni_params['worm_lifespan'], 'ss_sm')
        update_symptoms_after_worm_death(df, 'ss_sh_aggregate_worm_burden',
                                         haematobium_params['worm_lifespan'],'ss_sh')


class SchistoMDAEvent(Event, PopulationScopeEventMixin):
    """Mass-Drug administration scheduled for the population. This event schedules the occurrence of the
    individual-level HSIs for the administration of drugs to each individual.
    :param district: The district in which the MDA occurs.
    :param coverage: A dictionary of the form {<age_group>: <coverage>}, where <age_group> is one of ('PSAC', 'SAC',
     'Adults').
    :params months_between_repeat: The number of months between repeated occurrences of this event. (None for no
     repeats)."""

    def __init__(self, module: Module, district: str, coverage: dict, months_between_repeats: Optional[int]):
        super().__init__(module)
        assert isinstance(module, Schisto)

        self.district = district
        self.coverage = coverage
        self.months_between_repeats = months_between_repeats

    def apply(self, population):
        """ Represents the occurence of an MDA, in a particular year and district, which achieves a particular coverage
         (by age-group).
         * Schedules the MDA HSI for each person that is reached in the MDA.
         * Schedules the recurrence of this event, if the MDA is to be repeated in the future."""

        # Determine who receives the MDA
        age_included = [key for key, value in self.coverage.items() if value != 0]
        idx_to_receive_mda = []
        for age_group, cov in self.coverage.items():
            idx_to_receive_mda.extend(
                self._select_recipients(district=self.district, age_group=age_group, coverage=cov))

        # Schedule the MDA HSI. This HSI will do the work for all the `person_id`s in `idx_to_receive_mda`, but
        # the HSI's argument `person_id` is attached only to the one of these people. This is to avoid the inefficiency
        # of multiple individual HSI being created that do the same thing and occur on the same day and in the same
        # facility. The limitation is that if this person dies then no one gets the HSI.
        # This is discussed in https://github.com/UCL/TLOmodel/issues/531
        if idx_to_receive_mda:
            self.sim.modules['HealthSystem'].schedule_hsi_event(
                hsi_event=HSI_Schisto_MDA(
                    self.module,
                    person_id=idx_to_receive_mda[0],
                    beneficiaries_ids=idx_to_receive_mda,
                    age_group_included=age_included,
                ),
                topen=self.sim.date,
                tclose=self.sim.date + pd.DateOffset(months=1),
                priority=2
                # A long time-window of operation and a low priority is used for this MDA Appointment, to represent
                # that the MDA would not take a priority over other appointments.
            )

        # Schedule the recurrence of this event, if the MDA is to be repeated in the future.
        if self.months_between_repeats is not None:
            self.sim.schedule_event(self, self.sim.date + pd.DateOffset(months=self.months_between_repeats))

    def _select_recipients(self, district, age_group, coverage) -> list:
        """Determine persons to receive MDA, based on a specified target age-group and coverage."""

        assert 0.0 <= coverage <= 1.0, f'Value of coverage {coverage} is out of bounds.'
        assert age_group in ('PSAC', 'SAC', 'Adults')

        df = self.sim.population.props
        rng = self.module.rng

        age_range = _AGE_GROUPS[age_group]  # returns a tuple (a,b) a <= age_group <= b

        eligible = df.index[
            df['is_alive']
            & (df['district_of_residence'] == district)
            & df['age_years'].between(age_range[0], age_range[1])
            ]

        return eligible[rng.random_sample(len(eligible)) < coverage].to_list()


class SchistoWashScaleUp(RegularEvent, PopulationScopeEventMixin):
    """
    This has two functions:
    *1 update the susceptibility of individuals if their WASH properties have changed
    *2 change WASH properties if scale-up WASH scenario is implemented

    When WASH is implemented, two processes will occur:
    *1 scale the proportion of the population susceptible to schisto infection
    assuming that WASH reduces individual risk of infection by 0.6
    *2 increase the proportion of the population who have access to
    sanitation and clean drinking water

    Event is initially scheduled by initialise_simulation on specified date
    """

    def __init__(self, module):
        super().__init__(
            module, frequency=DateOffset(years=1)
        )

    def apply(self, population):
        df = population.props
        p = self.module.parameters

        if (p['scaleup_WASH'] == 'scaleup') & (self.sim.date.year == p['scaleup_WASH_start_year']):

            # scale-up properties related to WASH
            # set the properties to False for everyone
            df['li_unimproved_sanitation'] = False
            df['li_no_clean_drinking_water'] = False
            df['li_no_access_handwashing'] = False
            df['li_date_acquire_improved_sanitation'] = self.sim.date
            df['li_date_acquire_access_handwashing'] = self.sim.date
            df['li_date_acquire_clean_drinking_water'] = self.sim.date

        # wash improvements being paused
        if (p['scaleup_WASH'] == 'pause') & (self.sim.date.year >= p['scaleup_WASH_start_year']):
            self.sim.modules['Lifestyle'].parameters['r_improved_sanitation'] = 0
            self.sim.modules['Lifestyle'].parameters['r_clean_drinking_water'] = 0
            self.sim.modules['Lifestyle'].parameters['r_access_handwashing'] = 0

        # access to WASH constantly changing through lifestyle module
        # need to reduce proportion susceptible by 60% for both species
        # Reduce susceptibility for mansoni
        self.module.reduce_susceptibility(df, species_column='ss_sm_susceptibility')

        # Reduce susceptibility for haematobium
        self.module.reduce_susceptibility(df, species_column='ss_sh_susceptibility')


class HSI_Schisto_TestingFollowingSymptoms(HSI_Event, IndividualScopeEventMixin):
    """This is a Health System Interaction Event for a person with symptoms who has been referred from the FirstAppt
    for testing at the clinic."""

    def __init__(self, module, person_id):
        super().__init__(module, person_id=person_id)
        assert isinstance(module, Schisto)

        self.TREATMENT_ID = 'Schisto_Test'
        self.EXPECTED_APPT_FOOTPRINT = self.make_appt_footprint({'LabParasit': 1})
        self.ACCEPTED_FACILITY_LEVEL = '1a'
        self._num_occurrences = 0

    def apply(self, person_id, squeeze_factor):
        self._num_occurrences += 1

        df = self.sim.population.props
        params = self.module.parameters

        # select and perform the appropriate diagnostic test
        test = self.module.select_test(person_id)
        test_result = None

        # perform the test
        if test == 'urine_filtration_test':

            # sensitivity of test depends worm burden
            if df.at[person_id, 'ss_sh_infection_status'] == 'Non-infected':
                test_result = self.sim.modules[
                    "HealthSystem"
                ].dx_manager.run_dx_test(
                    dx_tests_to_run="UF_schisto_test_noWB",
                    hsi_event=self
                )

            elif df.at[person_id, 'ss_sh_infection_status'] == 'Low-infection':
                test_result = self.sim.modules[
                    "HealthSystem"
                ].dx_manager.run_dx_test(
                    dx_tests_to_run="UF_schisto_test_lowWB", hsi_event=self
                )

            elif df.at[person_id, 'ss_sh_infection_status'] == 'Moderate-infection':
                test_result = self.sim.modules[
                    "HealthSystem"
                ].dx_manager.run_dx_test(
                    dx_tests_to_run="UF_schisto_test_moderateWB", hsi_event=self
                )

            else:
                test_result = self.sim.modules[
                    "HealthSystem"
                ].dx_manager.run_dx_test(
                    dx_tests_to_run="UF_schisto_test_heavyWB", hsi_event=self
                )

        # otherwise perform Kato-Katz
        else:
            # sensitivity of test depends worm burden
            if df.at[person_id, 'ss_sm_infection_status'] in ['Non-infected', 'Low-infection']:

                test_result = self.sim.modules[
                    "HealthSystem"
                ].dx_manager.run_dx_test(
                    dx_tests_to_run="KK_schisto_test_lowWB", hsi_event=self
                )
            elif df.at[person_id, 'ss_sm_infection_status'] == 'Moderate-infection':
                test_result = self.sim.modules[
                    "HealthSystem"
                ].dx_manager.run_dx_test(
                    dx_tests_to_run="KK_schisto_test_moderateWB", hsi_event=self
                )
            else:
                test_result = self.sim.modules[
                    "HealthSystem"
                ].dx_manager.run_dx_test(
                    dx_tests_to_run="KK_schisto_test_heavyWB", hsi_event=self
                )

        # add equipment
        if test_result is not None:
            self.add_equipment({'Ordinary Microscope'})

        if test_result:
            self.module.sim.modules['HealthSystem'].schedule_hsi_event(
                HSI_Schisto_TreatmentFollowingDiagnosis(
                    module=self.module,
                    person_id=person_id),
                topen=self.sim.date,
                tclose=None,
                priority=0
            )

        # if test negative or test not available, second testing appt is scheduled
        else:
            # The person will not test now. If this is the "first attempt", re-schedule this HSI to occur after a delay,
            if self._num_occurrences <= 1:
                next_occurence = self.sim.date + pd.DateOffset(days=int(
                    self.module.rng.uniform(params['delay_till_hsi_a_repeated'], params['delay_till_hsi_b_repeated'])
                ))

                self.module.sim.modules['HealthSystem'].schedule_hsi_event(
                    self,
                    topen=next_occurence,
                    tclose=None,
                    priority=0
                )


class HSI_Schisto_TreatmentFollowingDiagnosis(HSI_Event, IndividualScopeEventMixin):
    """This is a Health System Interaction Event for a person being provided with PZQ treatment after having been
    diagnosed."""

    def __init__(self, module, person_id):
        super().__init__(module, person_id=person_id)
        assert isinstance(module, Schisto)

        under_5 = self.sim.population.props.at[person_id, 'age_years'] <= 5
        self.TREATMENT_ID = 'Schisto_Treatment'
        self.EXPECTED_APPT_FOOTPRINT = self.make_appt_footprint({'Under5OPD' if under_5 else 'Over5OPD': 1})
        self.ACCEPTED_FACILITY_LEVEL = '1a'

    def apply(self, person_id, squeeze_factor):
        """Do the treatment for this person."""
        dosage = self.module.calculate_praziquantel_dosage(person_id)

        if self.get_consumables(item_codes={self.module.item_code_for_praziquantel: dosage}):
            self.module.do_effect_of_treatment(person_id=person_id, mda=False)


class HSI_Schisto_MDA(HSI_Event, IndividualScopeEventMixin):
    """This is a Health System Interaction Event for providing one or more persons with PZQ as part of a Mass Drug
    Administration (MDA). Note that the `person_id` declared as the `target` of this `HSI_Event` is only one of the
    beneficiaries. This is in, effect, a "batch job" of individual HSI being handled within one HSI, for the sake of
    computational efficiency.

    This is repeated for each district every time MDA is scheduled, allowing variable coverage by district each year
    """

    def __init__(self, module, person_id, beneficiaries_ids: Optional[Sequence] = None,
                 age_group_included: Optional[Sequence] = None):

        super().__init__(module, person_id=person_id)
        assert isinstance(module, Schisto)
        self.beneficiaries_ids = beneficiaries_ids
        self.age_group_included = age_group_included

        self.TREATMENT_ID = 'Schisto_MDA'
        self.EXPECTED_APPT_FOOTPRINT = self.make_appt_footprint({
            'ConWithDCSA': len(beneficiaries_ids) * 0.5 if beneficiaries_ids else 0.5})
        self.ACCEPTED_FACILITY_LEVEL = '0'

    def apply(self, person_id, squeeze_factor):
        """Provide the treatment to the beneficiaries of this HSI."""

        # Find which of the beneficiaries are still alive
        beneficiaries_still_alive = list(set(self.beneficiaries_ids).intersection(
            self.sim.population.props.index[self.sim.population.props.is_alive]
        ))

        # Calculate total dosage required for all beneficiaries still alive
        # if MDA includes adults, return average dose for adults for all beneficiaries
        # if MDA includes SAC/PSAC, return average dose for SAC for all beneficiaries
        # using total_dosage = sum(self.module.calculate_praziquantel_dosage(pid) for pid in beneficiaries_still_alive)
        # is very slow
        if 'Adults' in self.age_group_included:
            # adult, 40mg/kg, average weight 62kg
            total_dosage = 40 * 62 * len(beneficiaries_still_alive)
        else:
            # child aged 5-15, 40mg/kg, use mid-point age 10: 50th percentile weight=30kg
            total_dosage = 40 * 30 * len(beneficiaries_still_alive)

        # Let the key consumable be "optional" in order that provision of the treatment is NOT conditional on the drugs
        # being available.This is because we expect that special planning would be undertaken in order to ensure the
        # availability of the drugs on the day(s) when the MDA is planned.
        if self.get_consumables(
            optional_item_codes={self.module.item_code_for_praziquantel_MDA: total_dosage}
        ):
            self.module.do_effect_of_treatment(person_id=beneficiaries_still_alive, mda=True)

        # Return the update appointment that reflects the actual number of beneficiaries.
        return self.make_appt_footprint({'ConWithDCSA': len(beneficiaries_still_alive) * 0.5})


class SchistoPersonDaysLoggingEvent(RegularEvent, PopulationScopeEventMixin):
    def __init__(self, module):
        """This is a regular event (every day) that logs the person-days infected """
        super().__init__(module, frequency=DateOffset(days=1))
        assert isinstance(module, Schisto)

    def apply(self, population):
        """
        Log the numbers of people infected with any species of schisto and heavy-burden infections
        sum these in SchistoLoggingEvent each year to get person-years infected
        """

        # Precompute categories
        df = self.sim.population.props

        # get infection counts for both 'sh' and 'sm'
        def count_infection_status(df, species_prefix, infection_status):
            # Filter by infection status and alive status
            mask = (df[f"ss_{species_prefix}_infection_status"] == infection_status) & df.is_alive

            # Use 'map' if age_group_mapper is a dictionary (assuming it's defined as a dictionary)
            age_groups = df.loc[mask, 'age_years'].map(self.module.age_group_mapper)

            # Group by the mapped age groups and district directly, without creating a DataFrame
            grouped = pd.Series(1, index=[age_groups, df.loc[mask, 'district_of_residence']]).groupby(
                level=[0, 1]).sum()

            return grouped

        # Count people based on ss_sh_infection_status
        sh_counts = {
            'Low-infection': count_infection_status(df, 'sh', 'Low-infection'),
            'Moderate-infection': count_infection_status(df, 'sh', 'Moderate-infection'),
            'Heavy-infection': count_infection_status(df, 'sh', 'Heavy-infection')
        }

        # Count people based on ss_sm_infection_status
        sm_counts = {
            'Low-infection': count_infection_status(df, 'sm', 'Low-infection'),
            'Moderate-infection': count_infection_status(df, 'sm', 'Moderate-infection'),
            'Heavy-infection': count_infection_status(df, 'sm', 'Heavy-infection')
        }

        # Update the log_person_days DataFrame
        for infection_status, counts in sh_counts.items():
            for (age_group, district), count in counts.items():
                self.module.log_person_days.loc[
                    ('haematobium', age_group, infection_status, district), 'person_days'
                ] += count

        for infection_status, counts in sm_counts.items():
            for (age_group, district), count in counts.items():
                self.module.log_person_days.loc[
                    ('mansoni', age_group, infection_status, district), 'person_days'
                ] += count


class SchistoLoggingEvent(RegularEvent, PopulationScopeEventMixin):
    def __init__(self, module):
        """This is a regular event (every year) that causes the logging for each species."""
        self.repeat = 12
        super().__init__(module, frequency=DateOffset(months=self.repeat))
        assert isinstance(module, Schisto)

    def apply(self, population):
        """
        Call `log_infection_status` and 'log_mean_worm_burden' for each species
        """
        for _spec in self.module.species.values():
            _spec.log_infection_status()
            # _spec.log_mean_worm_burden()  # revert this if needed

        #PZQ MDA episodes
        df = population.props

        # this is logging MDA only
        new_mda = df[
            'ss_MDA_treatment_counter'
        ].sum()

        mda_episodes = {
            'mda_episodes': new_mda,
        }
        logger.info(
            key='schisto_mda_episodes',
            data=mda_episodes,
            description='Counts of mda occurring in timeperiod'
        )

        mda_by_district = df.groupby('district_of_residence', observed=False).agg({'ss_MDA_treatment_counter': 'sum'})

        mda_episodes_district = {
            'mda_episodes_district': mda_by_district.to_dict()
        }

        logger.info(
            key='schisto_mda_episodes_by_district',
            data=mda_episodes_district,
            description='Counts of mda occurring in timeperiod by district'
        )

        # reset the counter
        df['ss_MDA_treatment_counter'] = 0


        # PERSON-DAYS OF INFECTION
        # log person-days of infection by low, moderate and heavy for all, SAC and PSAC separately
        logger.info(
            key='Schisto_person_days_infected',
            data=flatten_multi_index_series_into_dict_for_logging(self.module.log_person_days['person_days']),
            description='Counts of person-days infected by species'
        )
        # Reset the daily counts for the next month
        self.module.log_person_days.loc[:, 'person_days'] = 0


        # NUMBERS INFECTED
        # extract and map age groups for those alive
        age_grp = df['age_years'].map(self.module.age_group_mapper)

        # Create the infection mask without creating new DataFrames
        infection_mask = (df['ss_sm_infection_status'] != 'Non-infected') | (
                df['ss_sh_infection_status'] != 'Non-infected')
        alive_mask = df['is_alive']  # Mask for people who are alive

        # Apply mask directly in groupby and calculate infected count
        infected = df[alive_mask & infection_mask].groupby(
            by=['district_of_residence', age_grp],
            observed=False
        ).size()

        # Rename index directly
        infected.index.rename(['district_of_residence', 'age_group'], inplace=True)

        # repeat above but for heavy-intensity infections only
        heavy_infection_mask = (df['ss_sm_infection_status'] == 'Heavy-infection') | (
                df['ss_sh_infection_status'] == 'Heavy-infection')

        heavy_infected = df[alive_mask & heavy_infection_mask].groupby(
            by=['district_of_residence', age_grp],
            observed=False
        ).size()
        heavy_infected.index.rename(['district_of_residence', 'age_group'], inplace=True)

        # Apply mask for just the alive individuals and calculate alive count
        alive = df[alive_mask].groupby(
            by=['district_of_residence', age_grp],
            observed=False
        ).size()

        # Rename index directly
        alive.index.rename(['district_of_residence', 'age_group'], inplace=True)

        logger.info(
            key='number_infected_any_species',
            description='Counts of infection status by age-group and district.',
            data={
                'number_infected': flatten_multi_index_series_into_dict_for_logging(infected),
            },
        )
        logger.info(
            key='number_heavy_infected_any_species',
            description='Counts of heavy infection status by age-group and district.',
            data={
                'number_heavy_infected': flatten_multi_index_series_into_dict_for_logging(heavy_infected),
            },
        )
        logger.info(
            key='number_in_subgroup',
            description='Counts of infection status with this species by age-group and district.',
            data={
                'number_alive': flatten_multi_index_series_into_dict_for_logging(alive),
            },
        )

        # WASH properties
        unimproved_sanitation = sum(df.li_unimproved_sanitation & df.is_alive) / sum(df.is_alive) if sum(
            df.is_alive) else 0

        no_access_handwashing = sum(df.li_no_access_handwashing & df.is_alive) / sum(df.is_alive) if sum(
            df.is_alive) else 0

        no_clean_drinking_water = sum(df.li_no_clean_drinking_water & df.is_alive) / sum(df.is_alive) if sum(
            df.is_alive) else 0

        wash = {
            'unimproved_sanitation': unimproved_sanitation,
            'no_access_handwashing': no_access_handwashing,
            'no_clean_drinking_water': no_clean_drinking_water,
        }

        logger.info(
            key='Schisto_wash_properties',
            data=wash,
            description='Proportion of population with each wash-related property'
        )

        # General function to calculate the proportion of any property for people who are alive
        def calculate_wash_proportion(group, property_column):
            total_alive = group['is_alive'].sum()

            if total_alive > 0:
                # Calculate the sum of the property (e.g., li_unimproved_sanitation or li_access_water) for alive people
                property_sum = (group[property_column] * group['is_alive']).sum()
                property_proportion = property_sum / total_alive
            else:
                property_proportion = 0

            return property_proportion

        # For 'li_unimproved_sanitation'
        unimproved_sanitation_by_district = df.groupby('district_of_residence').apply(calculate_wash_proportion,
                                                                                      property_column='li_unimproved_sanitation')

        no_access_handwashing_by_district = df.groupby('district_of_residence').apply(calculate_wash_proportion,
                                                                             property_column='li_no_access_handwashing')

        no_clean_drinking_water_by_district = df.groupby('district_of_residence').apply(calculate_wash_proportion,
                                                                             property_column='li_no_clean_drinking_water')

        # Convert the results into dictionaries
        unimproved_sanitation_by_district = unimproved_sanitation_by_district.to_dict()
        no_access_handwashing_by_district = no_access_handwashing_by_district.to_dict()
        no_clean_drinking_water_by_district = no_clean_drinking_water_by_district.to_dict()

        wash_district = {
            'unimproved_sanitation_district': unimproved_sanitation_by_district,
            'no_access_handwashing_district': no_access_handwashing_by_district,
            'no_clean_drinking_water_district': no_clean_drinking_water_by_district,
        }

        logger.info(
            key='Schisto_wash_properties_by_district',
            data=wash_district,
            description='Proportion of population with each wash-related property by district'
        )<|MERGE_RESOLUTION|>--- conflicted
+++ resolved
@@ -258,15 +258,10 @@
         #     {286: 1.0})
 
         # Schedule MDA events
-<<<<<<< HEAD
-        # TODO: check with Tara shes happy with this (could come in as its own PR)
-        if self.mda_execute and self.sim.date.year == 2010:
-=======
         if self.mda_execute:
             # update future mda strategy from default values
             self.prognosed_mda = self._create_mda_strategy()
 
->>>>>>> b4e812ad
             self._schedule_mda_events()
 
         # schedule WASH scale-up
