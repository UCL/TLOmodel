--- conflicted
+++ resolved
@@ -122,11 +122,7 @@
         """Read parameters and register symptoms."""
 
         # Load parameters
-<<<<<<< HEAD
-        workbook = pd.read_excel(Path(resourcefilepath) / 'ResourceFile_Schisto.xlsx', sheet_name=None)
-=======
-        workbook = read_csv_files(Path(self.resourcefilepath) / 'ResourceFile_Schisto', files=None)
->>>>>>> b94f99e9
+        workbook = read_csv_files(Path(resourcefilepath) / 'ResourceFile_Schisto', files=None)
         self.parameters = self._load_parameters_from_workbook(workbook)
         for _spec in self.species.values():
             self.parameters.update(_spec.load_parameters_from_workbook(workbook))
