--- conflicted
+++ resolved
@@ -688,13 +688,8 @@
 
         # Clear symptoms for newly non-infected
         newly_non_infected = (correct_status == 'Non-infected') & (original_status != 'Non-infected') & is_alive
-<<<<<<< HEAD
-        idx_clear = df.loc[newly_non_infected].index
-        if len(idx_clear) > 0:
-=======
         if sum(newly_non_infected) > 0:
             idx_clear = df.index[newly_non_infected]
->>>>>>> 5fe5339a
             self.sim.modules['SymptomManager'].change_symptom(
                 person_id=idx_clear,
                 symptom_string=symptom_list,
@@ -703,19 +698,11 @@
 
         # Filter those with changed infection status and alive, excluding non-infected
         changed_mask = (correct_status != original_status) & (correct_status != 'Non-infected') & is_alive
-<<<<<<< HEAD
-        changed_idx = df.loc[changed_mask].index
-
-        if len(changed_idx) > 0:
-            old_statuses = original_status.loc[changed_idx]
-            new_statuses = correct_status.loc[changed_idx]
-=======
 
         if sum(changed_mask) > 0:
             changed_idx = df.index[changed_mask]
             old_statuses = original_status[changed_idx]
             new_statuses = correct_status[changed_idx]
->>>>>>> 5fe5339a
 
             # Map infection status to symptom string for additions
             new_symptom_map = {
@@ -1071,16 +1058,23 @@
         districts = self.schisto_module.districts
         rng = self.schisto_module.rng
 
-<<<<<<< HEAD
         global_params = self.schisto_module.parameters
 
-=======
->>>>>>> 5fe5339a
         for district in districts:
             in_the_district = df.index[df['district_of_residence'] == district]
 
             # get reservoir in district
-<<<<<<< HEAD
+            reservoir = int(len(in_the_district) * params['mean_worm_burden2010'][district])
+
+            # Determine a 'contact rate' for each person
+            # contact_rates = pd.Series(1, index=in_the_district, dtype=float)
+
+            # multiply by susceptibility (0 or 1)
+            # contact_and_susceptibility = contact_rates * df.loc[in_the_district, prop('susceptibility')]
+            contact_and_susceptibility = df.loc[in_the_district, prop('susceptibility')]
+
+
+            # get reservoir in district
             # for calibration, over-ride the default params to create multiple starting points
 
             # select starting points
@@ -1142,8 +1136,6 @@
             #     else:
             #         params['mean_worm_burden2010'][:] = 0
 
-=======
->>>>>>> 5fe5339a
             reservoir = int(len(in_the_district) * params['mean_worm_burden2010'][district])
 
             # Determine a 'contact rate' for each person
@@ -1301,7 +1293,6 @@
         age_worm_burden = beta_contribution_to_reservoir * to_get_weighted_mean
         # sum all contributions to district reservoir of infection
         reservoir = age_worm_burden.groupby(['district_of_residence'], observed=False).sum()
-<<<<<<< HEAD
 
         # --------------------- estimate background risk of infection ---------------------
         current_mean_worm_burden = df[prop('aggregate_worm_burden')].mean()
@@ -1316,22 +1307,6 @@
 
         reservoir += background_risk  # add the background reservoir to every district
 
-=======
-
-        # --------------------- estimate background risk of infection ---------------------
-        current_mean_worm_burden = df[prop('aggregate_worm_burden')].mean()
-
-        baseline_mean_worm_burden = params['baseline_mean_worm_burden']  # baseline MWB for species in 2010
-
-        # this returns positive value if current_prevalence lower than baseline_prevalence and
-        # increases baseline_risk value
-        # if current_prevalence > baseline_prevalence, value returned is 0 and no additional risk applied
-        background_risk = max(0, global_params['baseline_risk'] * (
-            1 + global_params['scaling_factor_baseline_risk'] * (current_mean_worm_burden - baseline_mean_worm_burden)))
-
-        reservoir += background_risk  # add the background reservoir to every district
-
->>>>>>> 5fe5339a
         # --------------------- harbouring new worms ---------------------
 
         # the harbouring rates are randomly assigned to each individual
@@ -1617,63 +1592,8 @@
                     "HealthSystem"
                 ].dx_manager.run_dx_test(
                     dx_tests_to_run="UF_schisto_test_lowWB", hsi_event=self
-<<<<<<< HEAD
-=======
                 )
 
-            elif df.at[person_id, 'ss_sh_infection_status'] == 'Moderate-infection':
-                test_result = self.sim.modules[
-                    "HealthSystem"
-                ].dx_manager.run_dx_test(
-                    dx_tests_to_run="UF_schisto_test_moderateWB", hsi_event=self
-                )
-
-            else:
-                test_result = self.sim.modules[
-                    "HealthSystem"
-                ].dx_manager.run_dx_test(
-                    dx_tests_to_run="UF_schisto_test_heavyWB", hsi_event=self
-                )
-
-        # otherwise perform Kato-Katz
-        else:
-            # sensitivity of test depends worm burden
-            if df.at[person_id, 'ss_sm_infection_status'] in ['Non-infected', 'Low-infection']:
-
-                test_result = self.sim.modules[
-                    "HealthSystem"
-                ].dx_manager.run_dx_test(
-                    dx_tests_to_run="KK_schisto_test_lowWB", hsi_event=self
-                )
-            elif df.at[person_id, 'ss_sm_infection_status'] == 'Moderate-infection':
-                test_result = self.sim.modules[
-                    "HealthSystem"
-                ].dx_manager.run_dx_test(
-                    dx_tests_to_run="KK_schisto_test_moderateWB", hsi_event=self
->>>>>>> 5fe5339a
-                )
-            else:
-                test_result = self.sim.modules[
-                    "HealthSystem"
-                ].dx_manager.run_dx_test(
-                    dx_tests_to_run="KK_schisto_test_heavyWB", hsi_event=self
-                )
-
-        # add equipment
-        if test_result is not None:
-            self.add_equipment({'Ordinary Microscope'})
-
-        if test_result:
-            self.module.sim.modules['HealthSystem'].schedule_hsi_event(
-                HSI_Schisto_TreatmentFollowingDiagnosis(
-                    module=self.module,
-                    person_id=person_id),
-                topen=self.sim.date,
-                tclose=None,
-                priority=0
-            )
-
-<<<<<<< HEAD
             elif df.at[person_id, 'ss_sh_infection_status'] == 'Moderate-infection':
                 test_result = self.sim.modules[
                     "HealthSystem"
@@ -1725,8 +1645,6 @@
                 priority=0
             )
 
-=======
->>>>>>> 5fe5339a
         # if test negative or test not available, second testing appt is scheduled
         else:
             # The person will not test now. If this is the "first attempt", re-schedule this HSI to occur after a delay,
