--- conflicted
+++ resolved
@@ -11,11 +11,10 @@
 from tlo.events import Event, IndividualScopeEventMixin, PopulationScopeEventMixin, RegularEvent
 from tlo.methods import Metadata
 from tlo.methods.causes import Cause
-from tlo.methods.dxmanager import DxTest
 from tlo.methods.hsi_event import HSI_Event
 from tlo.methods.hsi_generic_first_appts import GenericFirstAppointmentsMixin
 from tlo.methods.symptommanager import Symptom
-from tlo.util import read_csv_files
+from tlo.util import random_date, read_csv_files
 
 if TYPE_CHECKING:
     from tlo.methods.hsi_generic_first_appts import HSIEventScheduler
@@ -25,18 +24,18 @@
 
 # Definition of the age-groups used in the module, as a tuple of two integers (a,b) such that the given age group
 #  is in range a <= group <= b. i.e.,
-#     2 <= PSAC <= 4
+#     0 <= PSAC <= 4
 #     5 <= SAC <= 14
 #     15 <= Adults
 #     0 <= All
-_AGE_GROUPS = {'Infant': (0, 1), 'PSAC': (2, 4), 'SAC': (5, 14), 'Adults': (15, 120), 'All': (0, 120)}
+_AGE_GROUPS = {'PSAC': (0, 4), 'SAC': (5, 14), 'Adults': (15, 120), 'All': (0, 120)}
 
 
 class Schisto(Module, GenericFirstAppointmentsMixin):
     """Schistosomiasis module.
     Two species of worm that cause Schistosomiasis are modelled independently. Worms are acquired by persons via the
      environment. There is a delay between the acquisition of worms and the maturation to 'adults' worms; and a long
-     period before the adult worms die. The number of worms in a person (whether a heavy-intensity infection or not)
+     period before the adult worms die. The number of worms in a person (whether a high-intensity infection or not)
      determines the symptoms they experience. These symptoms are associated with disability weights. There is no risk
      of death. Treatment can be provided to persons who present following the onset of symptoms. Mass Drug
      Administrations also give treatment to the general population, which clears any worm burden they have.
@@ -64,94 +63,41 @@
     module_prefix = 'ss'
 
     PROPERTIES = {
-        f'{module_prefix}_MDA_treatment_counter': Property(Types.INT,
-                                                           'Counter for number of MDA treatments received '
-                                                           'in logging interval')
+        f'{module_prefix}_last_PZQ_date': Property(Types.DATE, 'Day of the most recent treatment with PZQ')
     }
 
     PARAMETERS = {
-        # these values do not vary between species
+        'prob_sent_to_lab_test_children': Parameter(Types.REAL,
+                                                    'Probability that infected child gets sent to lab test'),
+        'prob_sent_to_lab_test_adults': Parameter(Types.REAL,
+                                                  'Probability that an infected adults gets sent to lab test'),
         'delay_till_hsi_a_repeated': Parameter(Types.REAL,
-                                               'Time till seeking healthcare again after not being sent to '
-                                               'schisto test: start'),
+                                               'Time till seeking healthcare again after not being sent to schisto '
+                                               'test: start'),
         'delay_till_hsi_b_repeated': Parameter(Types.REAL,
-                                               'Time till seeking healthcare again after not being sent to '
-                                               'schisto test: end'),
-        'rr_WASH': Parameter(Types.REAL, 'proportional reduction in population susceptible to schistosoma '
-                                         'infection with improved WASH'),
-        'calibration_scenario': Parameter(Types.REAL,
-                                          'Scenario used to reset parameters to run calibration sims'),
-        'urine_filtration_sensitivity_lowWB': Parameter(Types.REAL,
-                                                        'Sensitivity of UF in detecting low WB'),
-        'urine_filtration_sensitivity_moderateWB': Parameter(Types.REAL,
-                                                             'Sensitivity of UF in detecting moderate WB'),
-        'urine_filtration_sensitivity_heavyWB': Parameter(Types.REAL,
-                                                         'Sensitivity of UF in detecting heavy WB'),
-        'kato_katz_sensitivity_moderateWB': Parameter(Types.REAL,
-                                                      'Sensitivity of KK in detecting moderate WB'),
-        'kato_katz_sensitivity_heavyWB': Parameter(Types.REAL,
-                                                  'Sensitivity of KK in detecting heavy WB'),
-        'scaleup_WASH': Parameter(Types.STRING,
-                                  'Whether to scale-up WASH during simulation, pause fixes values at 2024 '
-                                  'levels with no further improvement, continue allows historical trends to continue, '
-                                  'scaleup switches everyone to having access to WASH'),
-        'scaleup_WASH_start_year': Parameter(Types.INT,
-                                             'Start date to scale-up WASH, years after sim start date'),
-        'mda_coverage': Parameter(Types.REAL,
-                                  'Coverage of future MDA activities, consistent across all'
-                                  'target groups'),
-        'mda_target_group': Parameter(Types.STRING,
-                                      'Target group for future MDA activities, '
-                                      'one of [PSAC_SAC, SAC, ALL]'),
-        'mda_frequency_months': Parameter(Types.REAL,
-                                          'Number of months between MDA activities'),
-        'scaling_factor_baseline_risk': Parameter(Types.REAL,
-                                                  'scaling factor controls how the background risk of '
-                                                  'infection is adjusted based on the deviation of current prevalence '
-                                                  'from baseline prevalence'),
-        'baseline_risk': Parameter(Types.REAL,
-                                   'number of worms applied as a baseline risk across districts to prevent '
-                                   'fadeout, number is scaled by scaling_factor_baseline_risk'),
-        'background_gamma': Parameter(Types.REAL,
-                                      'controls how fast the cushion shrinks as national prevalence falls; '
-                                      'larger values (e.g. 2.5–3.0) make it disappear sooner'),
-        'background_rel': Parameter(Types.REAL,
-                                    'a small proportional cushion (1% at baseline) applied to the human '
-                                    'reservoir; keeps early declines smooth without creating an artificial floor'),
-        'daly_weight_mild_schistosomiasis': Parameter(Types.REAL, 'daly weight assigned to mild '
-                                                                  'schistosomiasis, both species'),
-        'daly_weight_moderate_s_mansoni': Parameter(Types.REAL, 'daly weight assigned to moderate '
-                                                                'S. mansoni'),
-        'daly_weight_heavy_s_mansoni': Parameter(Types.REAL, 'daly weight assigned to heavy S. mansoni'),
-        'daly_weight_moderate_s_haematobium': Parameter(Types.REAL, 'daly weight assigned to moderate '
-                                                                    'S. haematobium'),
-        'daly_weight_heavy_s_haematobium': Parameter(Types.REAL, 'daly weight assigned to heavy '
-                                                                 'S. haematobium'),
+                                               'Time till seeking healthcare again after not being sent to schisto '
+                                               'test: end'),
+        'PZQ_efficacy': Parameter(Types.REAL,
+                                  'The efficacy of Praziquantel in clearing burden of any Schistosomiasis worm '
+                                  'species'),
         'MDA_coverage_historical': Parameter(Types.DATA_FRAME,
-<<<<<<< HEAD
                                              'Probability of getting PZQ in the MDA for PSAC, SAC and Adults in '
                                              'historic rounds'),
         'MDA_coverage_prognosed': Parameter(Types.DATA_FRAME,
                                             'Probability of getting PZQ in the MDA for PSAC, SAC and Adults in future '
                                             'rounds, with the frequency given in months'),
-        'MDA_event':Parameter(Types.BOOL,
-                                            'Whether MDA events are scheduled'),
-=======
-                                             'Probability of getting PZQ in the MDA for PSAC, SAC and Adults '
-                                             'in historic rounds'),
->>>>>>> 6c53f38e
     }
 
-    def __init__(self, name=None, mda_execute=True, single_district=False):
+    def __init__(self, name=None, resourcefilepath=None, mda_execute=True):
         super().__init__(name)
+        self.resourcefilepath = resourcefilepath
         self.mda_execute = mda_execute
-        self.single_district = single_district
 
         # Create pointer that will be to dict of disability weights
         self.disability_weights = None
 
         # Create pointer that will be to the item_code for praziquantel
-        self.item_codes_for_consumables_required = dict()
+        self.item_code_for_praziquantel = None
 
         # Create the instances of `SchistoSpecies` that will represent the two species being considered
         self.species = {_name: SchistoSpecies(self, name=_name) for _name in ('mansoni', 'haematobium')}
@@ -166,50 +112,31 @@
 
         self.districts = None
 
-        # create future mda strategy
-        self.prognosed_mda = None
-
         # Age-group mapper
         s = pd.Series(index=range(1 + 120), data='object')
-        for name, (low_limit, heavy_limit) in _AGE_GROUPS.items():
+        for name, (low_limit, high_limit) in _AGE_GROUPS.items():
             if name != 'All':
-                s.loc[(s.index >= low_limit) & (s.index <= heavy_limit)] = name
+                s.loc[(s.index >= low_limit) & (s.index <= high_limit)] = name
         self.age_group_mapper = s.to_dict()
 
-    def read_parameters(self, resourcefilepath: Optional[Path] = None):
+    def read_parameters(self, data_folder):
         """Read parameters and register symptoms."""
+
+        # Load parameters
+        workbook = read_csv_files(Path(self.resourcefilepath) / 'ResourceFile_Schisto', files=None)
+        self.parameters = self._load_parameters_from_workbook(workbook)
+        for _spec in self.species.values():
+            self.parameters.update(_spec.load_parameters_from_workbook(workbook))
+
+        # Register symptoms
+        symptoms_df = workbook['Symptoms']
+        self._register_symptoms(symptoms_df.set_index('Symptom')['HSB_mapped_symptom'].to_dict())
+
+    def pre_initialise_population(self):
+        """Do things before generating the population (but after read_parameters and any parameter updating)."""
 
         # Define districts that this module will operate in:
         self.districts = self.sim.modules['Demography'].districts  # <- all districts
-
-        # Load parameters
-        workbook = read_csv_files(Path(resourcefilepath) / 'ResourceFile_Schisto', files=None)
-        self.parameters = self._load_parameters_from_workbook(workbook)
-
-        # check WASH scaleup specified correctly
-        assert self.parameters['scaleup_WASH'] in ['pause', 'continue', 'scaleup']
-
-        # load species-specific parameters
-        for _spec in self.species.values():
-            self.parameters.update(_spec.load_parameters_from_workbook(workbook))
-
-        # Register symptoms
-        self._register_symptoms()
-
-        # create container for logging person-days infected
-        index = pd.MultiIndex.from_product(
-            [
-                ['mansoni', 'haematobium'],  # species
-                ['Infant', 'PSAC', 'SAC', 'Adults'],  # age_group
-                ['Low-infection', 'Moderate-infection', 'Heavy-infection'],  # infection_level
-                self.districts  # district
-            ],
-            names=['species', 'age_group', 'infection_level', 'district']
-        )
-        self.log_person_days = pd.DataFrame(0, index=index, columns=['person_days']).sort_index()
-
-    def pre_initialise_population(self):
-        """Do things before generating the population (but after read_parameters and any parameter updating)."""
 
         # Call `pre_initialise_population` for each `SchistoSpecies` helper module.
         for _spec in self.species.values():
@@ -219,63 +146,32 @@
         """Set the property values for the initial population."""
 
         df = population.props
-        df.loc[df.is_alive, f'{self.module_prefix}_MDA_treatment_counter'] = 0
-
-        # reset all to one district if doing calibration or test runs
-        # choose Zomba (district 19) as it has ~10% prev of both species
-        if self.single_district:
-            df['district_num_of_residence'] = pd.Categorical([19] * len(df),
-                                                             categories=df['district_num_of_residence'].cat.categories)
-
-            df['district_of_residence'] = pd.Categorical(['Zomba'] * len(df),
-                                                         categories=df['district_of_residence'].cat.categories)
-            df['region_of_residence'] = pd.Categorical(['Southern'] * len(df),
-                                                       categories=df['region_of_residence'].cat.categories)
+        df.loc[df.is_alive, f'{self.module_prefix}_last_PZQ_date'] = pd.NaT
+
         for _spec in self.species.values():
             _spec.initialise_population(population)
 
     def initialise_simulation(self, sim):
         """Get ready for simulation start."""
+
+        # Initialise the simulation for each species
+        for _spec in self.species.values():
+            _spec.initialise_simulation(sim)
 
         # Look-up DALY weights
         if 'HealthBurden' in self.sim.modules:
             self.disability_weights = self._get_disability_weight()
 
-        # Look-up item codes for Praziquantel
-        self.item_code_for_praziquantel = self._get_item_code_for_praziquantel(MDA=False)
-        self.item_code_for_praziquantel_MDA = self._get_item_code_for_praziquantel(MDA=True)
-
-        # define the Dx tests and consumables required
-        self._get_consumables_for_dx()
-
-        # schedule regular events
-        sim.schedule_event(SchistoMatureJuvenileWormsEvent(self), sim.date + pd.DateOffset(months=1))
-        sim.schedule_event(SchistoWormDeathEvent(self), sim.date + pd.DateOffset(years=1))
-
-        # Initialise the simulation for each species
-        for _spec in self.species.values():
-            _spec.initialise_simulation(sim)
-
-        # Schedule the logging event, annual, by district, age-group
-        sim.schedule_event(SchistoLoggingEvent(self), sim.date + pd.DateOffset(years=1))
-        sim.schedule_event(SchistoPersonDaysLoggingEvent(self), sim.date)
-
-        # over-ride availability of PZQ for MDA, MDA cons is optional in HSI so will always run
-        # self.sim.modules['HealthSystem'].override_availability_of_consumables(
-        #     {1735: 1.0})  # this is the donated PZQ not currently in consumables availability worksheet
-        # this is the tx PZQ
-        # self.sim.modules['HealthSystem'].override_availability_of_consumables(
-        #     {286: 1.0})
+        # Look-up item code for Praziquantel
+        if 'HealthSystem' in self.sim.modules:
+            self.item_code_for_praziquantel = self._get_item_code_for_praziquantel()
+
+        # Schedule the logging event
+        sim.schedule_event(SchistoLoggingEvent(self), sim.date)
 
         # Schedule MDA events
         if self.mda_execute:
-            # update future mda strategy from default values
-            self.prognosed_mda = self._create_mda_strategy()
-
             self._schedule_mda_events()
-
-        # schedule WASH scale-up
-        sim.schedule_event(SchistoWashScaleUp(self), sim.date + pd.DateOffset(years=1))
 
     def on_birth(self, mother_id, child_id):
         """Initialise our properties for a newborn individual.
@@ -285,18 +181,10 @@
         :param child_id: the new child
         """
         df = self.sim.population.props
-        df.at[child_id, f'{self.module_prefix}_MDA_treatment_counter'] = 0
-
-        # WASH in action, update property li_unimproved_sanitation=False for all new births
-        if (self.parameters['scaleup_WASH'] == 'scaleup') and (
-                self.sim.date >= Date(int(self.parameters['scaleup_WASH_start_year']), 1, 1)):
-            df.at[child_id, 'li_unimproved_sanitation'] = False
-            df.at[child_id, 'li_no_clean_drinking_water'] = False
-            df.at[child_id, 'li_no_access_handwashing'] = False
+        df.at[child_id, f'{self.module_prefix}_last_PZQ_date'] = pd.NaT
+        # df.at[child_id, 'ss_scheduled_hsi_date'] = pd.NaT
 
         for _spec in self.species.values():
-            # this assigns infection_status, aggregate_worm_burden, harbouring_rate, susceptibility
-            # if li_unimproved_sanitation=False, child susceptibility determined on current prop susceptible in district
             _spec.on_birth(mother_id, child_id)
 
     def report_daly_values(self):
@@ -307,27 +195,25 @@
         symptoms_being_caused = self.sim.modules['SymptomManager'].caused_by(self)
 
         def get_total_disability_weight(list_of_symptoms: list) -> float:
-            """Returns the maximum disability weight from the list of schisto symptoms
-            this avoids having unreasonably heavy DW if co-infected with heavy mansoni+haem infections """
+            """Returns the sum of the disability weights from a list of symptoms, capping at 1.0"""
+            dw = 0.0
             if not list_of_symptoms:
-                return 0.0
-
-            return max(
-                (self.disability_weights.get(symptom, 0.0) for symptom in list_of_symptoms),
-                default=0.0
-            )
+                return dw
+
+            for symptom in list_of_symptoms:
+                if symptom in self.disability_weights:
+                    dw += self.disability_weights.get(symptom)
+
+            return min(1.0, dw)
 
         disability_weights_for_each_person_with_symptoms = pd.Series(symptoms_being_caused).apply(
-            get_total_disability_weight
-        )
-
-        # Return pd.Series that includes entries for all alive persons (filling 0.0 where they do not have any symptoms)
+            get_total_disability_weight)
+
+        # Return pd.Series that include entries for all alive persons (filling 0.0 where they do not have any symptoms)
         df = self.sim.population.props
-        return pd.Series(index=df.index[df.is_alive], data=0.0).add(
-            disability_weights_for_each_person_with_symptoms, fill_value=0.0
-        )
-
-<<<<<<< HEAD
+        return pd.Series(index=df.index[df.is_alive], data=0.0).add(disability_weights_for_each_person_with_symptoms,
+                                                                    fill_value=0.0)
+
     def report_prevalence(self):
         # This returns age- and sex-specific prevalence of schisto for all individuals
         df = self.sim.population.props
@@ -345,39 +231,24 @@
 
         return {'Schisto': prevalence_by_age_group_sex}
     def do_effect_of_treatment(self, person_id: Union[int, Sequence[int]]) -> None:
-=======
-    def do_effect_of_treatment(self, person_id: Union[int, Sequence[int]], mda=False) -> None:
->>>>>>> 6c53f38e
         """Do the effects of a treatment administered to a person or persons. This can be called for a person who is
         infected and receiving treatment following a diagnosis, or for a person who is receiving treatment as part of a
          Mass Drug Administration. The burden and effects of any species are alleviated by a successful treatment."""
 
-        p = self.parameters
-
         df = self.sim.population.props
 
-        # Ensure person_id is treated as an iterable (e.g., list) even if it's a single integer
-        if isinstance(person_id, int):
-            person_id = [person_id]
-
-        # Record the treatment
-        if mda:
-            df.loc[person_id, 'ss_MDA_treatment_counter'] += 1
-
-        # Update properties after PZQ treatment
+        # Clear any symptoms caused by this module (i.e., Schisto of any species)
+        self.sim.modules['SymptomManager'].clear_symptoms(person_id=person_id, disease_module=self)
+
+        # Record in the property the date of last treatment
+        df.loc[person_id, 'ss_last_PZQ_date'] = self.sim.date
+
+        # Set properties to be not-infected (any species), and zero-out all worm burden information.
         for spec_prefix in [_spec.prefix for _spec in self.species.values()]:
-            pzq_efficacy = p[f'{spec_prefix}_PZQ_efficacy']
-            worm_burden_col = f'{self.module_prefix}_{spec_prefix}_aggregate_worm_burden'
-
-            # reduce the worm burden
-            df.loc[person_id, worm_burden_col] = (
-                (df.loc[person_id, worm_burden_col] * (1 - pzq_efficacy))
-                .clip(lower=0)
-                .round()
-                .astype(int)
-            )
-
-            self.update_infection_symptoms(df, worm_burden_col, f'{self.module_prefix}_{spec_prefix}')
+            df.loc[person_id, f'{self.module_prefix}_{spec_prefix}_aggregate_worm_burden'] = 0
+            df.loc[person_id, f'{self.module_prefix}_{spec_prefix}_infection_status'] = 'Non-infected'
+            # df.loc[person_id, f'{self.module_prefix}_{spec_prefix}_start_of_prevalent_period'] = pd.NaT
+            # df.loc[person_id, f'{self.module_prefix}_{spec_prefix}_start_of_high_infection'] = pd.NaT
 
     def _load_parameters_from_workbook(self, workbook) -> dict:
         """Load parameters from ResourceFile (loaded by pd.read_excel as `workbook`) that are general (i.e., not
@@ -387,283 +258,63 @@
 
         # HSI and treatment params:
         param_list = workbook['Parameters'].set_index("Parameter")['Value']
-
-        def try_cast_to_float(val):
-            try:
-                # Don't convert strings that contain alphabetic characters
-                if isinstance(val, str) and any(c.isalpha() for c in val):
-                    return val
-                return float(val)
-            except (ValueError, TypeError):
-                return val  # Fall back to original value
-
-        # parameters are all converted to strings if any strings are present
-        for _param_name in (
-            'delay_till_hsi_a_repeated',
-            'delay_till_hsi_b_repeated',
-            'rr_WASH',
-            'calibration_scenario',
-            'urine_filtration_sensitivity_lowWB',
-            'urine_filtration_sensitivity_moderateWB',
-            'urine_filtration_sensitivity_heavyWB',
-            'kato_katz_sensitivity_moderateWB',
-            'kato_katz_sensitivity_heavyWB',
-            'scaleup_WASH',  # Needs to be included
-            'scaleup_WASH_start_year',
-            'mda_coverage',
-            'mda_target_group',  # Needs to be included
-            'mda_frequency_months',
-            'scaling_factor_baseline_risk',
-            'baseline_risk',
-            'background_gamma',
-            'background_rel',
-            'daly_weight_mild_schistosomiasis',
-            'daly_weight_moderate_s_mansoni',
-            'daly_weight_heavy_s_mansoni',
-            'daly_weight_moderate_s_haematobium',
-            'daly_weight_heavy_s_haematobium',
-        ):
-            value = param_list[_param_name]
-            parameters[_param_name] = try_cast_to_float(value)
+        for _param_name in ('delay_till_hsi_a_repeated',
+                            'delay_till_hsi_b_repeated',
+                            'prob_sent_to_lab_test_children',
+                            'prob_sent_to_lab_test_adults',
+                            'PZQ_efficacy',
+                            ):
+            parameters[_param_name] = float(param_list[_param_name])
 
         # MDA coverage - historic
-        # this is updated now with the EPSEN data
-        historical_mda = workbook['ESPEN_MDA'].set_index(['District', 'Year'])[
-            ['EpiCov_PSAC', 'EpiCov_SAC', 'EpiCov_Adults']]
-        historical_mda.columns = historical_mda.columns.str.replace('EpiCov_', '')
-
+        historical_mda = workbook['MDA_historical_Coverage'].set_index(['District', 'Year'])[
+            ['Coverage PSAC', 'Coverage SAC', 'Coverage Adults']]
+        historical_mda.columns = historical_mda.columns.str.replace('Coverage ', '')
         parameters['MDA_coverage_historical'] = historical_mda.astype(float)
-        # clip upper limit of MDA coverage at 99%
-        parameters['MDA_coverage_historical'] = parameters['MDA_coverage_historical'].clip(upper=0.99)
+
+        # MDA coverage - prognosed
+        prognosed_mda = workbook['MDA_prognosed_Coverage'].set_index(['District', 'Frequency'])[
+            ['Coverage PSAC', 'Coverage SAC', 'Coverage Adults']]
+        prognosed_mda.columns = prognosed_mda.columns.str.replace('Coverage ', '')
+        parameters['MDA_coverage_prognosed'] = prognosed_mda.astype(float)
 
         return parameters
 
-    def _create_mda_strategy(self) -> pd.DataFrame:
-        """ this uses the parameters set in the module to create a pd.DataFrame that contains the MDA strategy for
-        future MDA activities. This will take effect the year after the last entry in
-        parameters['MDA_coverage_historical']"""
-
-        params = self.parameters
-        coverage = params['mda_coverage']
-        target = params['mda_target_group']
-        frequency = params['mda_frequency_months']
-        districts = self.districts
-
-        # Create a new DataFrame with districts and schedule
-        prognosed_mda = pd.DataFrame(
-            index=pd.MultiIndex.from_product([districts, [frequency]], names=['District', 'Frequency_months']))
-
-        # Initialise columns with default values
-        prognosed_mda[['PSAC', 'SAC', 'Adults']] = 0
-
-        # Define default values for each column
-        default_values = {
-            'PSAC': 0,
-            'SAC': 0,
-            'Adults': 0
-        }
-
-        # Define the updates based on the target
-        updates = {
-            'PSAC_SAC': {
-                'PSAC': coverage,
-                'SAC': coverage,
-                'Adults': default_values['Adults']
-            },
-            'SAC': {
-                'SAC': coverage,
-                'PSAC': default_values['PSAC'],
-                'Adults': default_values['Adults']
-            },
-            'ALL': {
-                'PSAC': coverage,
-                'SAC': coverage,
-                'Adults': coverage
-            }
-        }
-
-        # Get the appropriate update based on the target
-        if target in updates:
-            prognosed_mda.update(pd.DataFrame([updates[target]], index=prognosed_mda.index))
-
-        return prognosed_mda
-
-    def _register_symptoms(self) -> None:
+    def _register_symptoms(self, symptoms: dict) -> None:
         """Register the symptoms with the `SymptomManager`.
         :params symptoms: The symptoms that are used by this module in a dictionary of the form, {<symptom>:
-        <generic_symptom_similar>}. Each symptom is associated with the average healthcare seeking behaviour
-        unless otherwise specified."""
-
-        # Declare symptoms that this module will cause and which are not included in the generic symptoms:
-        self.sim.modules['SymptomManager'].register_symptom(
-            Symptom(name='schisto_low',
-                    odds_ratio_health_seeking_in_children=0.01,
-                    odds_ratio_health_seeking_in_adults=0.01)  # no health-seeking
-        )
-
-        self.sim.modules['SymptomManager'].register_symptom(
-            Symptom(name='ss_sm_moderate'))
-
-        self.sim.modules['SymptomManager'].register_symptom(
-            Symptom(name='ss_sm_heavy'))
-
-        self.sim.modules['SymptomManager'].register_symptom(
-            Symptom(name='ss_sh_moderate'))
-
-        self.sim.modules['SymptomManager'].register_symptom(
-            Symptom(name='ss_sh_heavy'))
+        <generic_symptom_similar>}. Each symptom is associated with the average healthcare seeking behaviour."""
+        generic_symptoms = self.sim.modules['SymptomManager'].generic_symptoms
+        self.sim.modules['SymptomManager'].register_symptom(*[
+            Symptom(name=_symp) for _symp in symptoms if _symp not in generic_symptoms
+        ])
 
     def _get_disability_weight(self) -> dict:
         """Return dict containing the disability weight (value) of each symptom (key)."""
 
-        p = self.parameters
+        symptoms_to_disability_weight_mapping = {
+            # These mapping are justified in the 'DALYS' worksheet of the ResourceFile.
+            'anemia': 258,
+            'fever': 262,
+            'hydronephrosis': 260,
+            'dysuria': 263,
+            'bladder_pathology': 264,
+            'diarrhoea': 259,
+            'vomiting': 254,
+            'ascites': 261,
+            'hepatomegaly': 257,
+            'haematuria': None  # That's a very common symptom but no official DALY weight yet defined.
+        }
+        get_daly_weight = lambda _code: self.sim.modules['HealthBurden'].get_daly_weight(  # noqa: E731
+            _code) if _code is not None else 0.0
 
         return {
-            "schisto_low": p['daly_weight_mild_schistosomiasis'],
-            "ss_sm_moderate": p['daly_weight_moderate_s_mansoni'],
-            "ss_sm_heavy": p['daly_weight_heavy_s_mansoni'],
-            "ss_sh_moderate": p['daly_weight_moderate_s_haematobium'],
-            "ss_sh_heavy": p['daly_weight_heavy_s_haematobium'],
+            symptom: get_daly_weight(dw_code) for symptom, dw_code in symptoms_to_disability_weight_mapping.items()
         }
 
-    def _get_item_code_for_praziquantel(self, MDA=False) -> int:
+    def _get_item_code_for_praziquantel(self) -> int:
         """Look-up the item code for Praziquantel"""
-
-        if MDA:
-            # todo donated PZQ not currently in consumables availability sheet
-            # return self.sim.modules['HealthSystem'].get_item_code_from_item_name("Praziquantel, 600 mg (donated)")
-            return self.sim.modules['HealthSystem'].get_item_code_from_item_name("Praziquantel 600mg_1000_CMST")
-        else:
-            return self.sim.modules['HealthSystem'].get_item_code_from_item_name("Praziquantel 600mg_1000_CMST")
-
-    def calculate_praziquantel_dosage(self, person_id):
-        age = self.sim.population.props.at[person_id, "age_years"]
-
-        # 40mg per kg, as single dose (MSTG)
-        # in children <4 years, 20mg/kg
-        # assume child 0-5, maximum weight 17.5kg (WHO- average between girls/boys)
-        if age < 5:
-            dose = 20 * 17.5
-        # child aged 5-15, 40mg/kg, use mid-point age 10: 50th percentile weight=30kg
-        elif age >= 5 and age < 15:
-            dose = 40 * 30
-        # adult, 40mg/kg, average weight 62kg
-        else:
-            dose = 40 * 62
-
-        return int(dose)
-
-    def _get_consumables_for_dx(self):
-        p = self.parameters
-        hs = self.sim.modules["HealthSystem"]
-
-        # diagnostic test consumables
-        self.item_codes_for_consumables_required['malachite_stain'] = hs.get_item_code_from_item_name(
-            "Malachite green oxalate")
-
-        self.item_codes_for_consumables_required['iodine_stain'] = hs.get_item_code_from_item_name(
-            "Iodine strong 10% solution_500ml_CMST")
-
-        self.item_codes_for_consumables_required['microscope_slide'] = hs.get_item_code_from_item_name(
-            "Microscope slides-frosted end(Tropical packaging)_50_CMST")
-
-        self.item_codes_for_consumables_required['filter_paper'] = hs.get_item_code_from_item_name(
-            "Paper filter Whatman no.1 size 10cm_100_CMST")
-
-        # KATO-KATZ TEST
-        self.sim.modules['HealthSystem'].dx_manager.register_dx_test(
-            KK_schisto_test_lowWB=DxTest(
-                property='ss_sm_infection_status',
-                target_categories=["Non-infected", "Low-infection"],
-                sensitivity=0.0,
-                specificity=0.0,
-                item_codes={self.item_codes_for_consumables_required['microscope_slide']: 2},
-                optional_item_codes=[
-                    self.item_codes_for_consumables_required['malachite_stain'],
-                    self.item_codes_for_consumables_required['iodine_stain']]
-
-            )
-        )
-
-        self.sim.modules['HealthSystem'].dx_manager.register_dx_test(
-            KK_schisto_test_moderateWB=DxTest(
-                property='ss_sm_infection_status',
-                target_categories=["Moderate-infection"],
-                sensitivity=p["kato_katz_sensitivity_moderateWB"],
-                specificity=1.0,
-                item_codes={self.item_codes_for_consumables_required['microscope_slide']: 2},
-                optional_item_codes=[
-                    self.item_codes_for_consumables_required['malachite_stain'],
-                    self.item_codes_for_consumables_required['iodine_stain']]
-            )
-        )
-
-        self.sim.modules['HealthSystem'].dx_manager.register_dx_test(
-            KK_schisto_test_heavyWB=DxTest(
-                property='ss_sm_infection_status',
-                target_categories=["Heavy-infection"],
-                sensitivity=p["kato_katz_sensitivity_heavyWB"],
-                specificity=1.0,
-                item_codes={self.item_codes_for_consumables_required['microscope_slide']: 2},
-                optional_item_codes=[
-                    self.item_codes_for_consumables_required['malachite_stain'],
-                    self.item_codes_for_consumables_required['iodine_stain']]
-            )
-        )
-
-        # URINE FILTRATION
-        self.sim.modules['HealthSystem'].dx_manager.register_dx_test(
-            UF_schisto_test_noWB=DxTest(
-                property='ss_sh_infection_status',
-                target_categories=["Non-infected"],
-                sensitivity=0.0,
-                specificity=0.0,
-                item_codes={self.item_codes_for_consumables_required['microscope_slide']: 2},
-                optional_item_codes=[
-                    self.item_codes_for_consumables_required['filter_paper'],
-                    self.item_codes_for_consumables_required['iodine_stain']]
-
-            )
-        )
-        self.sim.modules['HealthSystem'].dx_manager.register_dx_test(
-            UF_schisto_test_lowWB=DxTest(
-                property='ss_sh_infection_status',
-                target_categories=["Low-infection"],
-                sensitivity=p["urine_filtration_sensitivity_lowWB"],
-                specificity=1.0,
-                item_codes={self.item_codes_for_consumables_required['microscope_slide']: 2},
-                optional_item_codes=[
-                    self.item_codes_for_consumables_required['filter_paper'],
-                    self.item_codes_for_consumables_required['iodine_stain']]
-
-            )
-        )
-
-        self.sim.modules['HealthSystem'].dx_manager.register_dx_test(
-            UF_schisto_test_moderateWB=DxTest(
-                property='ss_sh_infection_status',
-                target_categories=["Moderate-infection"],
-                sensitivity=p["urine_filtration_sensitivity_moderateWB"],
-                specificity=1.0,
-                item_codes={self.item_codes_for_consumables_required['microscope_slide']: 2},
-                optional_item_codes=[
-                    self.item_codes_for_consumables_required['filter_paper'],
-                    self.item_codes_for_consumables_required['iodine_stain']]
-            )
-        )
-
-        self.sim.modules['HealthSystem'].dx_manager.register_dx_test(
-            UF_schisto_test_heavyWB=DxTest(
-                property='ss_sh_infection_status',
-                target_categories=["Heavy-infection"],
-                sensitivity=p["urine_filtration_sensitivity_heavyWB"],
-                specificity=1.0,
-                item_codes={self.item_codes_for_consumables_required['microscope_slide']: 2},
-                optional_item_codes=[
-                    self.item_codes_for_consumables_required['filter_paper'],
-                    self.item_codes_for_consumables_required['iodine_stain']]
-            )
-        )
+        return self.sim.modules['HealthSystem'].get_item_code_from_item_name("Praziquantel 600mg_1000_CMST")
 
     def _schedule_mda_events(self) -> None:
         """Schedule MDA events, historical and prognosed."""
@@ -684,7 +335,7 @@
         year_last_historical_mda = self.parameters['MDA_coverage_historical'].reset_index().Year.max()
         year_first_simulated_mda = year_last_historical_mda + 1
 
-        for (district, frequency_in_months), cov in self.prognosed_mda.iterrows():
+        for (district, frequency_in_months), cov in self.parameters['MDA_coverage_prognosed'].iterrows():
             assert district in self.sim.modules['Demography'].districts, f'District {district} is not recognised.'
             self.sim.schedule_event(
                 SchistoMDAEvent(self,
@@ -694,113 +345,16 @@
                 Date(year=year_first_simulated_mda, month=7, day=1)
             )
 
-    def get_infection_status(self, age, aggregate_worm_burden, species_prefix):
-        """Find the correct infection intensity status given the age and aggregate worm burden """
-
-        if species_prefix == 'ss_sm':
-            params = self.sim.modules['Schisto'].species['mansoni'].params
-        else:
-            params = self.sim.modules['Schisto'].species['haematobium'].params
-
-        status = pd.Series("Non-infected", index=age.index, dtype="object")
-
-        heavy_group = ((age < 5) & (aggregate_worm_burden >= params["heavy_intensity_threshold_PSAC"])) | (
-            aggregate_worm_burden >= params["heavy_intensity_threshold"])
-        moderate_group = ~heavy_group & (aggregate_worm_burden >= params["low_intensity_threshold"])
-        low_group = (aggregate_worm_burden < params["low_intensity_threshold"]) & (aggregate_worm_burden > 0)
-
-        # assign status
-        status[heavy_group] = "Heavy-infection"
-        status[moderate_group] = "Moderate-infection"
-        status[low_group] = "Low-infection"
-
-        # same index as the original DataFrame
-        return pd.Series(status)
-
-    def update_infection_symptoms(self, df: pd.DataFrame, species_column_aggregate: str, species_prefix: str) -> None:
-
-        correct_status = self.get_infection_status(df['age_years'], df[species_column_aggregate], species_prefix)
-        original_status = df[f"{species_prefix}_infection_status"]
-        is_alive = df['is_alive']
-        symptom_list = ['schisto_low', 'ss_sm_moderate', 'ss_sm_heavy', 'ss_sh_moderate', 'ss_sh_heavy']
-
-        # Clear symptoms for newly non-infected
-        newly_non_infected = (correct_status == 'Non-infected') & (original_status != 'Non-infected') & is_alive
-        if sum(newly_non_infected) > 0:
-            idx_clear = df.index[newly_non_infected]
-            self.sim.modules['SymptomManager'].change_symptom(
-                person_id=idx_clear,
-                symptom_string=symptom_list,
-                add_or_remove='-',
-                disease_module=self.sim.modules['Schisto'])
-
-        # Filter those with changed infection status and alive, excluding non-infected
-        changed_mask = (correct_status != original_status) & (correct_status != 'Non-infected') & is_alive
-
-        if sum(changed_mask) > 0:
-            changed_idx = df.index[changed_mask]
-            old_statuses = original_status[changed_idx]
-            new_statuses = correct_status[changed_idx]
-
-            # Map infection status to symptom string for additions
-            new_symptom_map = {
-                'Low-infection': "schisto_low",
-                'Moderate-infection': f"{species_prefix}_moderate",
-                'Heavy-infection': f"{species_prefix}_heavy"
-            }
-
-            # Build dicts for batch removal and addition
-            remove_symptoms = {}
-            add_symptoms = {}
-
-            for person_id, old_status, new_status in zip(changed_idx, old_statuses, new_statuses):
-                # Remove old symptom if previously infected
-                if old_status in new_symptom_map:
-                    old_symptom = new_symptom_map[old_status]
-                    remove_symptoms.setdefault(old_symptom, []).append(person_id)
-
-                # Add new symptom if newly infected / reinfected
-                if new_status in new_symptom_map:
-                    new_symptom = new_symptom_map[new_status]
-                    add_symptoms.setdefault(new_symptom, []).append(person_id)
-
-            # Batch remove old symptoms
-            for symptom, persons in remove_symptoms.items():
-                self.sim.modules['SymptomManager'].change_symptom(
-                    person_id=persons,
-                    symptom_string=symptom,
-                    add_or_remove='-',
-                    disease_module=self.sim.modules['Schisto']
-                )
-
-            # Batch add new symptoms
-            for symptom, persons in add_symptoms.items():
-                self.sim.modules['SymptomManager'].change_symptom(
-                    person_id=persons,
-                    symptom_string=symptom,
-                    add_or_remove='+',
-                    disease_module=self.sim.modules['Schisto']
-                )
-
-        # Update infection status column
-        # this can sometimes return an object due to mixed types, eg string and None
-        df[f"{species_prefix}_infection_status"] = pd.Categorical(correct_status,
-                                                              dtype=df[f"{species_prefix}_infection_status"].dtype)
-
     def do_at_generic_first_appt(
         self,
         person_id: int,
         symptoms: List[str],
         schedule_hsi_event: HSIEventScheduler,
-        **kwargs,
+        **kwargs
     ) -> None:
         # Do when person presents to the GenericFirstAppt.
         # If the person has certain set of symptoms, refer ta HSI for testing.
-        # don't include low infection as symptoms likely very mild
-        set_of_symptoms_indicative_of_schisto = {'ss_sm_moderate',
-                                                 'ss_sm_heavy',
-                                                 'ss_sh_moderate',
-                                                 'ss_sm_heavy'}
+        set_of_symptoms_indicative_of_schisto = {'anemia', 'haematuria', 'bladder_pathology'}
 
         if set_of_symptoms_indicative_of_schisto.issubset(symptoms):
             event = HSI_Schisto_TestingFollowingSymptoms(
@@ -808,45 +362,6 @@
             )
             schedule_hsi_event(event, priority=0, topen=self.sim.date)
 
-    def select_test(self, person_id):
-        """ choose the most likely test administered given the prevalent symptoms
-        of this person"""
-
-        # choose test
-        persons_symptoms = self.sim.modules["SymptomManager"].has_what(person_id)
-        if {'ss_sh_moderate', 'ss_sh_heavy'} & set(persons_symptoms):
-            test = 'urine_filtration_test'
-        else:
-            test = 'kato-katz'
-
-        return test
-
-    def reduce_susceptibility(self, df, species_column):
-        """
-        Updates individual susceptibility to Schistosoma species following changes in WASH-related attributes,
-        either through enhanced lifestyle interventions or WASH scale-up in the schisto module.
-
-        Individuals newly gaining access to WASH experience a 40% reduction in susceptibility,
-        such that 40% of them are no longer considered susceptible to schistosomiasis.
-        """
-        p = self.parameters
-
-        # Find the number of individuals with currently susceptible to species and no sanitation
-        # susceptible_no_sanitation = df.query(f"{species_column} == 1 and li_unimproved_sanitation").index
-        recent_sanitation = df['li_date_acquire_improved_sanitation'] >= (self.sim.date - pd.DateOffset(years=1))
-
-        # Restrict to those who are susceptible, had no sanitation before, and recently acquired sanitation
-        condition = (df[species_column] == 1) & df['li_unimproved_sanitation'] & recent_sanitation
-        susceptible_no_sanitation = df.index[condition]
-
-        # Calculate the number to be reduced
-        n_to_reduce = int(p['rr_WASH'] * len(susceptible_no_sanitation))
-
-        if n_to_reduce > 0:
-            selected_change_susceptibility = np.random.choice(susceptible_no_sanitation, size=n_to_reduce,
-                                                              replace=False)
-            df.loc[selected_change_susceptibility, species_column] = 0
-
 
 class SchistoSpecies:
     """Helper Class to hold the information specific to a particular species (either S. mansoni or S. haematobium)."""
@@ -865,29 +380,24 @@
     def get_parameters(self):
         """The species-specific parameters for this species."""
         params = {
-            'R0': Parameter(Types.REAL, 'R0 of species'),
+            # 'delay_a': Parameter(Types.REAL, 'End of the latent period in days, start'),
+            # 'delay_b': Parameter(Types.REAL, 'End of the latent period in days, end'),
+            # 'symptoms': Parameter(Types.LIST, 'Symptoms of the schistosomiasis infection, dependent on the module'),
             'beta_PSAC': Parameter(Types.REAL, 'Contact/exposure rate of PSAC'),
             'beta_SAC': Parameter(Types.REAL, 'Contact/exposure rate of SAC'),
             'beta_Adults': Parameter(Types.REAL, 'Contact/exposure rate of Adults'),
             'worms_fecundity': Parameter(Types.REAL, 'Fecundity parameter, driving density-dependent reproduction'),
             'worm_lifespan': Parameter(Types.REAL, 'Lifespan of the worm in human host given in years'),
-            'heavy_intensity_threshold': Parameter(Types.REAL,
-                                                  'Threshold of worm burden indicating heavy intensity infection'),
+            'high_intensity_threshold': Parameter(Types.REAL,
+                                                  'Threshold of worm burden indicating high intensity infection'),
             'low_intensity_threshold': Parameter(Types.REAL,
                                                  'Threshold of worm burden indicating low intensity infection'),
-            'heavy_intensity_threshold_PSAC': Parameter(Types.REAL,
-                                                       'Worm burden threshold for heavy intensity infection in PSAC'),
-            'PZQ_efficacy': Parameter(Types.REAL,
-                                      'Efficacy of praziquantel in reducing worm burden'),
-            'baseline_prevalence': Parameter(Types.REAL,
-                                             'Baseline prevalence of species across all districts in 2010'),
-            'mean_worm_burden2010': Parameter(Types.DATA_FRAME,
-                                              'Mean worm burden per infected person per district in 2010'),
-            'prevalence_2010': Parameter(Types.DATA_FRAME,
-                                         'Prevalence per district in 2010'),
-            'prop_susceptible': Parameter(Types.DATA_FRAME,
-                                          'Proportion of population in each district susceptible to schisto infection'),
+            'high_intensity_threshold_PSAC': Parameter(Types.REAL,
+                                                       'Worm burden threshold for high intensity infection in PSAC'),
+            'reservoir_2010': Parameter(Types.DATA_FRAME,
+                                        'Initial reservoir of infectious material per district in 2010'),
             'gamma_alpha': Parameter(Types.DATA_FRAME, 'Parameter alpha for Gamma distribution for harbouring rates'),
+            'R0': Parameter(Types.DATA_FRAME, 'Effective reproduction number, for the FOI'),
         }
         return {self._prefix_species_parameter(k): v for k, v in params.items()}
 
@@ -896,15 +406,9 @@
         properties = {
             'infection_status': Property(
                 Types.CATEGORICAL, 'Current status of schistosomiasis infection for this species',
-                categories=['Non-infected', 'Low-infection', 'Moderate-infection', 'Heavy-infection']),
+                categories=['Non-infected', 'Low-infection', 'High-infection']),
             'aggregate_worm_burden': Property(
                 Types.INT, 'Number of mature worms of this species in the individual'),
-            'juvenile_worm_burden': Property(
-                Types.INT, 'Number of juvenile worms of this species in the individual'),
-            'juvenile_worm_infection_date': Property(
-                Types.DATE, 'Date at which infection with juvenile worms occurred'),
-            'susceptibility': Property(
-                Types.INT, 'Binary value 0,1 denoting whether person is susceptible or not'),
             'harbouring_rate': Property(
                 Types.REAL, 'Rate of harbouring new worms of this species (Poisson), drawn from gamma distribution'),
         }
@@ -932,26 +436,28 @@
 
         # Natural history params
         param_list = workbook['Parameters'].set_index("Parameter")['Value']
-        for _param_name in ('R0',
-                            'beta_PSAC',
+        for _param_name in ('beta_PSAC',
                             'beta_SAC',
                             'beta_Adults',
                             'worm_lifespan',
                             'worms_fecundity',
-                            'heavy_intensity_threshold',
+                            'high_intensity_threshold',
                             'low_intensity_threshold',
-                            'heavy_intensity_threshold_PSAC',
-                            'PZQ_efficacy',
-                            'baseline_prevalence',
+                            'high_intensity_threshold_PSAC'
                             ):
-            parameters[_param_name] = float(param_list[f'{_param_name}_{self.name}'])
-
-        # Baseline reservoir size and other district-related params (R0, proportion susceptible)
-        schisto_initial_reservoir = workbook[f'LatestData_{self.name}'].set_index("District")
-        parameters['mean_worm_burden2010'] = schisto_initial_reservoir['mean_worm_burden2022']
-        parameters['prevalence_2010'] = schisto_initial_reservoir['mean_prevalence2010']
-        parameters['gamma_alpha'] = schisto_initial_reservoir['gamma_alpha']
-        parameters['prop_susceptible'] = schisto_initial_reservoir['prop_susceptible']
+            parameters[_param_name] = param_list[f'{_param_name}_{self.name}']
+
+        # Baseline reservoir size and other district-related params (alpha and R0)
+        schisto_initial_reservoir = workbook[f'District_Params_{self.name}'].set_index("District")
+        parameters['reservoir_2010'] = schisto_initial_reservoir['Reservoir']
+        parameters['gamma_alpha'] = schisto_initial_reservoir['alpha_value']
+        parameters['R0'] = schisto_initial_reservoir['R0_value']
+
+        # Symptoms (prevalence of each type of symptom)
+        symptoms_df = workbook['Symptoms']
+        parameters['symptoms'] = \
+            symptoms_df.loc[symptoms_df['Infection_type'].isin(['both', self.name])].set_index('Symptom')[
+                'Prevalence'].to_dict()
 
         return {self._prefix_species_parameter(k): v for k, v in parameters.items()}
 
@@ -970,24 +476,25 @@
 
         # assign aggregate_worm_burden (zero for everyone initially)
         df.loc[df.is_alive, prop('aggregate_worm_burden')] = 0
-        df.loc[df.is_alive, prop('juvenile_worm_burden')] = 0
-        df.loc[df.is_alive, prop('juvenile_worm_infection_date')] = pd.NaT
-        df.loc[df.is_alive, prop('infection_status')] = 'Non-infected'
 
         # assign a harbouring rate
-        self._assign_initial_properties(population)
+        self._assign_initial_harbouring_rate(population)
 
         # assign initial worm burden
         self._assign_initial_worm_burden(population)
-
-        # update infection status and symptoms
-        self.schisto_module.update_infection_symptoms(df, prop('aggregate_worm_burden'), f'ss_{self.prefix}')
 
     def initialise_simulation(self, sim):
         """
         * Schedule natural history events for those with worm burden initially.
         * Schedule the WormBurdenEvent for this species. (A recurring instance of this event will be scheduled for
         each species independently.)"""
+
+        df = sim.population.props
+
+        # Assign infection statuses and symptoms and schedule natural history events for those with worm burden
+        # initially.
+        self.update_infectious_status_and_symptoms(df.index[df.is_alive])
+        self._schedule_death_of_worms_in_initial_population()
 
         sim.schedule_event(
             SchistoInfectionWormBurdenEvent(
@@ -998,38 +505,101 @@
 
     def on_birth(self, mother_id, child_id):
         """Initialise the species-specific properties for a newborn individual.
-        :param mother_id: the ID for the mother for this child
+        :param mother_id: the ID for the mother for this child (redundant)
         :param child_id: the new child"""
 
         df = self.schisto_module.sim.population.props
         prop = self.prefix_species_property
         params = self.params
-        global_params = self.schisto_module.parameters
         rng = self.schisto_module.rng
 
         # Assign the default for a newly born child
         df.at[child_id, prop('infection_status')] = 'Non-infected'
         df.at[child_id, prop('aggregate_worm_burden')] = 0
-        df.at[child_id, prop('juvenile_worm_burden')] = 0
-        df.at[child_id, prop('juvenile_worm_infection_date')] = pd.NaT
 
         # Generate the harbouring rate depending on a district of residence.
-        district = df.at[child_id, 'district_of_residence']
+        district = df.loc[child_id, 'district_of_residence']
         df.at[child_id, prop('harbouring_rate')] = rng.gamma(params['gamma_alpha'][district], size=1)
 
-        # Determine if individual should be susceptible to each species
-        # susceptibility depends on district
-        # Get base susceptibility for the child's district
-        prop_susceptible = params['prop_susceptible'][df.at[child_id, 'district_of_residence']]
-
-        # Adjust for sanitation status
-        if df.at[child_id, 'li_unimproved_sanitation']:  # if true, child has full risk of susceptibility
-            susceptibility_probability = prop_susceptible
-        else:  # if false, child has access to improved sanitation so reduce risk
-            susceptibility_probability = prop_susceptible * global_params['rr_WASH']
-
-        # Draw from Bernoulli to determine susceptibility
-        df.at[child_id, prop('susceptibility')] = 1 if rng.random_sample() < susceptibility_probability else 0
+    def update_infectious_status_and_symptoms(self, idx: pd.Index) -> None:
+        """Updates the infection status and symptoms based on the current aggregate worm burden of this species.
+         * Assigns the 'infection status' (High-infection, Low-infection, Non-infected) to the persons with ids given
+         in the `idx` argument, according their age (in years) and their aggregate worm burden (of worms of this
+         species).
+         * Causes the onset symptoms to the persons newly with high intensity infection.
+         * Removes the symptoms if a person no longer has a high intensity infection (from any species)"""
+
+        schisto_module = self.schisto_module
+        df = schisto_module.sim.population.props
+        prop = self.prefix_species_property
+        params = self.params
+        rng = schisto_module.rng
+        possible_symptoms = params["symptoms"]
+        sm = schisto_module.sim.modules['SymptomManager']
+        cols_of_infection_status = schisto_module.cols_of_infection_status
+
+        if not len(idx) > 0:
+            return
+
+        def _get_infection_status(population: pd.DataFrame) -> pd.Series:
+            age = population["age_years"]
+            agg_wb = population[prop("aggregate_worm_burden")]
+            status = pd.Series(
+                "Non-infected",
+                index=population.index,
+                dtype=population[prop("infection_status")].dtype
+            )
+            high_group = (
+                (age < 5) & (agg_wb >= params["high_intensity_threshold_PSAC"])
+            ) | (agg_wb >= params["high_intensity_threshold"])
+            low_group = ~high_group & (agg_wb >= params["low_intensity_threshold"])
+            status[high_group] = "High-infection"
+            status[low_group] = "Low-infection"
+            return status
+
+        def _impose_symptoms_of_high_intensity_infection(idx: pd.Index) -> None:
+            """Assign symptoms to the person with high intensity infection.
+            :param idx: indices of individuals"""
+            if not len(idx) > 0:
+                return
+
+            for symptom, prev in possible_symptoms.items():
+                will_onset_this_symptom = idx[rng.random_sample(len(idx)) < prev]
+                if not will_onset_this_symptom.empty:
+                    sm.change_symptom(
+                        person_id=will_onset_this_symptom,
+                        symptom_string=symptom,
+                        add_or_remove='+',
+                        disease_module=schisto_module
+                    )
+
+        correct_status = _get_infection_status(df.loc[idx])
+        original_status = df.loc[idx, prop('infection_status')]
+
+        # Impose symptoms for those newly having 'High-infection' status
+        newly_have_high_infection = (original_status != 'High-infection') & (correct_status == 'High-infection')
+        idx_newly_have_high_infection = newly_have_high_infection.index[newly_have_high_infection]
+        _impose_symptoms_of_high_intensity_infection(idx=idx_newly_have_high_infection)
+
+        # Update status for those whose status is changing
+        idx_changing = correct_status.index[original_status != correct_status]
+        df.loc[idx_changing, prop('infection_status')] = correct_status.loc[idx_changing]
+
+        # Remove symptoms if there is no cause High-infection status caused by either species
+        #  NB. This is a limitation because there is no possibility of species-specific removal of symptoms. So, if a
+        #  person has two infections causing 'High-infection' and one is reduced below 'High-infection', symptoms will
+        #  persist as if the person still had two causes of 'High-infection'. The symptoms would not be removed until
+        #  both the aggregate worm burden of both species is reduced.
+        cols_of_infection_status_for_other_species = [
+            col for col in cols_of_infection_status if col != prop('infection_status')
+        ]
+        high_infection_any_other_species = (
+            df.loc[idx, cols_of_infection_status_for_other_species] == 'High-infection').any(axis=1)
+        no_longer_high_infection = idx[
+            (original_status == 'High-infection') & (
+                correct_status != 'High-infection') & ~high_infection_any_other_species
+            ]
+        sm.clear_symptoms(person_id=no_longer_high_infection, disease_module=schisto_module)
 
     def update_parameters_from_schisto_module(self) -> None:
         """Update the internally-held parameters from the `Schisto` module that are specific to this species."""
@@ -1042,9 +612,9 @@
             if k.startswith(self.prefix)
         }
 
-    def _assign_initial_properties(self, population) -> None:
-        """Assign a harbouring rate and susceptibility to every individual in the initial population
-        (based on their district of residence)."""
+    def _assign_initial_harbouring_rate(self, population) -> None:
+        """Assign a harbouring rate to every individual in the initial populattion (based on their district of
+        residence)."""
         df = population.props
         prop = self.prefix_species_property
         params = self.params
@@ -1052,100 +622,74 @@
         rng = self.schisto_module.rng
 
         for district in districts:
-            # in_the_district = df.index[df['district_of_residence'] == district]  # people in the district
-            district_mask = df['district_of_residence'] == district
-
-            # num_in_district = len(in_the_district)  # population size in district
-            num_in_district = district_mask.sum()
-
-            # HARBOURING RATE
+            in_the_district = df.index[df['district_of_residence'] == district]
             hr = params['gamma_alpha'][district]
-
-            df.loc[district_mask, prop('harbouring_rate')] = rng.gamma(hr, size=district_mask.sum())
-
-            # SUSCEPTIBILITY
-            # Calculate the number of people that need to be susceptible
-            prop_susceptible = params['prop_susceptible'][district]
-
-            # the total number needed to fill the proportion susceptible in district
-            n_susceptible = int(np.ceil(prop_susceptible * num_in_district))
-
-            # Select people with li_unimproved_sanitation=True
-            no_sanitation = df.loc[(df['district_of_residence'] == district) & df['li_unimproved_sanitation']]
-
-            # Determine the number of people to select from those with no sanitation
-            n_no_sanitation = min(n_susceptible, len(no_sanitation))
-
-            # Assign susceptibility=1 to the selected people with no sanitation
-            susceptible_idx = rng.choice(no_sanitation.index, size=n_no_sanitation, replace=False)
-            df.loc[susceptible_idx, prop('susceptibility')] = 1
-
-            # Update the number of susceptible people still needed
-            n_susceptible_remaining = n_susceptible - n_no_sanitation
-
-            if n_susceptible_remaining > 0:
-                # Select additional people from those with li_unimproved_sanitation=False if needed
-                with_sanitation = df.loc[
-                    (df['district_of_residence'] == district) & ~df['li_unimproved_sanitation']]
-                susceptible_additional_idx = rng.choice(with_sanitation.index, size=n_susceptible_remaining,
-                                                        replace=False)
-                df.loc[susceptible_additional_idx, prop('susceptibility')] = 1
+            df.loc[in_the_district, prop('harbouring_rate')] = rng.gamma(hr, size=len(in_the_district))
 
     def _assign_initial_worm_burden(self, population) -> None:
         """Assign initial distribution of worms to each person (based on district and age-group)."""
         df = population.props
         prop = self.prefix_species_property
-        params = self.params  # these are species-specific
+        params = self.params
         districts = self.schisto_module.districts
         rng = self.schisto_module.rng
 
+        reservoir = params['reservoir_2010']
+
         for district in districts:
+            # Determine a 'contact rate' for each person
             in_the_district = df.index[df['district_of_residence'] == district]
-
-            # get reservoir in district
-            reservoir = int(len(in_the_district) * params['mean_worm_burden2010'][district])
-
-            # Determine a 'contact rate' for each person
-            contact_and_susceptibility = df.loc[in_the_district, prop('susceptibility')]
-
+            contact_rates = pd.Series(1, index=in_the_district)
             for age_group in ['PSAC', 'SAC', 'Adults']:
                 age_range = _AGE_GROUPS[age_group]
                 in_the_district_and_age_group = \
                     df.index[(df['district_of_residence'] == district) &
                              (df['age_years'].between(age_range[0], age_range[1]))]
-                contact_and_susceptibility.loc[in_the_district_and_age_group] *= params[f"beta_{age_group}"]
+                contact_rates.loc[in_the_district_and_age_group] *= params[f"beta_{age_group}"]
 
             if len(in_the_district):
                 harbouring_rates = df.loc[in_the_district, prop('harbouring_rate')].values
-                rates = np.multiply(harbouring_rates, contact_and_susceptibility)
+                rates = np.multiply(harbouring_rates, contact_rates)
+                reservoir_distr = int(reservoir[district] * len(in_the_district))
 
                 # Distribute a worm burden among persons, according to their 'contact rate'
-                if (reservoir > 0) and (rates.sum() > 0):
-                    chosen = rng.choice(in_the_district, reservoir, p=rates / rates.sum())
+                if (reservoir_distr > 0) and (rates.sum() > 0):
+                    chosen = rng.choice(in_the_district, reservoir_distr, p=rates / rates.sum())
                     unique, counts = np.unique(chosen, return_counts=True)
                     worms_per_idx = dict(zip(unique, counts))
                     df[prop('aggregate_worm_burden')].update(pd.Series(worms_per_idx))
 
+    def _schedule_death_of_worms_in_initial_population(self) -> None:
+        """Schedule death of worms assigned to the initial population"""
+        df = self.schisto_module.sim.population.props
+        prop = self.prefix_species_property
+        params = self.params
+        rng = self.schisto_module.rng
+        date = self.schisto_module.sim.date
+
+        people_with_worms = df.index[df[prop('aggregate_worm_burden')] > 0]
+        for person_id in people_with_worms:
+            months_till_death = int(rng.uniform(1, params['worm_lifespan'] * 12 / 2))
+            self.schisto_module.sim.schedule_event(
+                SchistoWormsNatDeath(module=self.schisto_module,
+                                     species=self,
+                                     person_id=person_id,
+                                     number_of_worms_that_die=df.at[person_id, prop('aggregate_worm_burden')]),
+                date + DateOffset(months=months_till_death)
+            )
+
     def log_infection_status(self) -> None:
-        """Log the number of persons in each infection status for this species,
-        by age-group, infection level and district."""
+        """Log the number of persons in each infection status for this species, by age-group and district."""
 
         df = self.schisto_module.sim.population.props
 
-        # Directly filter and map values in one go without creating intermediate DataFrames
-        age_grp = df.loc[df.is_alive, 'age_years'].map(self.schisto_module.age_group_mapper)
-
-        # Perform the grouping and size computation in a single step
-        data = df.query('is_alive').groupby(
-            by=[
-                df[self.infection_status_property],
-                df['district_of_residence'],
-                age_grp
-            ],
-            observed=False
-        ).size()
-
-        # Rename the index after grouping
+        age_grp = df.loc[df.is_alive].age_years.map(self.schisto_module.age_group_mapper)
+
+        data = df.loc[df.is_alive].groupby(by=[
+            df.loc[df.is_alive, self.infection_status_property],
+            df.loc[df.is_alive, 'district_of_residence'],
+            age_grp
+        ]).size()
         data.index.rename('infection_status', level=0, inplace=True)
 
         logger.info(
@@ -1154,59 +698,11 @@
             description='Counts of infection status with this species by age-group and district.'
         )
 
-        #  Susceptibility
-        # reinstate if wanting to check susceptibility across districts
-        # Directly filter and group in one step to avoid intermediate DataFrames
-        # grouped_data = df[df.is_alive].groupby('district_of_residence')[prop('susceptibility')].agg(
-        #     total_count='count',
-        #     susceptible_count=lambda x: (x == 1).sum()
-        # )
-
-        # Calculate the proportion of susceptible individuals in each district
-        # susceptibility_proportion = pd.Series(grouped_data['susceptible_count'] / grouped_data['total_count'])
-
-        # logger.info(
-        #     key=f'susceptibility_{self.name}',
-        #     data=flatten_multi_index_series_into_dict_for_logging(susceptibility_proportion),
-        #     description='Proportion of people susceptible to this species in district.'
-        # )
-
-    def log_mean_worm_burden(self) -> None:
-        """Log the mean worm burden across the population for this species, by age-group and district."""
-
-        df = self.schisto_module.sim.population.props
-
-        prop = self.prefix_species_property
-
-        # Apply the transformation and aggregation without unnecessary intermediate DataFrames
-        data = (
-            df.loc[df.is_alive, ['age_years', 'district_of_residence', prop('aggregate_worm_burden')]]
-            .assign(age_group=df.loc[df.is_alive, 'age_years'].map(self.schisto_module.age_group_mapper))
-            .groupby(['district_of_residence', 'age_group'], observed=False)[prop('aggregate_worm_burden')]
-            .mean()
-        )
-
-        logger.info(
-            key=f'mean_worm_burden_by_age_{self.name}',
-            data=flatten_multi_index_series_into_dict_for_logging(data),
-            description='Mean worm burden of this species by age-group and district.'
-        )
-
-        overall_mean = df.loc[df.is_alive].groupby(
-            'district_of_residence'
-        )[prop('aggregate_worm_burden')].mean()
-
-        logger.info(
-            key=f'mean_worm_burden_by_district_{self.name}',
-            data=flatten_multi_index_series_into_dict_for_logging(overall_mean),
-            description='Mean worm burden of this species by age-group and district.'
-        )
-
 
 class SchistoInfectionWormBurdenEvent(RegularEvent, PopulationScopeEventMixin):
     """A recurring event that causes infection of people with this species.
-     * Determines who becomes infected using worm burden and reservoir of infectious material.
-    """
+     * Determines who becomes infected (using worm burden and reservoir of infectious material.
+     * Schedules `SchistoMatureWorms` for when the worms mature to adult worms."""
 
     def __init__(self, module: Module, species: SchistoSpecies):
         super().__init__(module, frequency=DateOffset(months=1))
@@ -1215,180 +711,131 @@
     def apply(self, population):
         df = population.props
         params = self.species.params
-        global_params = self.module.parameters
         rng = self.module.rng
-        # prop calls the property starting with the prefix species property, i.e. ss_sm or ss_sh
         prop = self.species.prefix_species_property
 
-        # --------------------- get exposure rates for each age-group ---------------------
-
-        # betas (exposure rates) are fixed for each age-group
-        # exposure rates determine contribution to transmission and acquisition risk
         betas = [params['beta_PSAC'], params['beta_SAC'], params['beta_Adults']]
-        # R0 is district-specific and fixed
         R0 = params['R0']
 
         where = df.is_alive
         age_group = pd.cut(df.loc[where, 'age_years'], [0, 4, 14, 120], labels=['PSAC', 'SAC', 'Adults'],
                            include_lowest=True)
-        age_group = age_group.astype('category')  # Convert to a categorical type for memory efficiency
         age_group.name = 'age_group'
-
         beta_by_age_group = pd.Series(betas, index=['PSAC', 'SAC', 'Adults'])
         beta_by_age_group.index.name = 'age_group'
 
-        # --------------------- get the size of reservoir per district ---------------------
-        # returns the mean worm burden and the total worm burden by age and district
-        mean_count_burden_district_age_group = \
-            df.loc[where, [prop('aggregate_worm_burden'), 'district_of_residence']].groupby(
-                [df.loc[where, 'district_of_residence'], age_group], observed=False
-            )[prop('aggregate_worm_burden')].agg(['mean', 'size'])
-
-        # get population size by district
-        district_count = df[where].groupby('district_of_residence').size()
-
-        # mean worm burden by age multiplied by exposure rates of each age-gp
+        # get the size of reservoir per district
+        mean_count_burden_district_age_group = df.loc[where].groupby(['district_of_residence', age_group])[
+            prop('aggregate_worm_burden')].agg([np.mean, np.size])
+        district_count = df.loc[where].groupby(by='district_of_residence')['district_of_residence'].count()
         beta_contribution_to_reservoir = mean_count_burden_district_age_group['mean'] * beta_by_age_group
-        # weighted mean of the worm burden, considering the size of each age-gp in district
         to_get_weighted_mean = mean_count_burden_district_age_group['size'] / district_count
-
-        # weighted mean worm burden * exposure rates -> age-specific contribution to reservoir
         age_worm_burden = beta_contribution_to_reservoir * to_get_weighted_mean
-        # sum all contributions to district reservoir of infection
-        reservoir = age_worm_burden.groupby(['district_of_residence'], observed=False).sum()
-
-        # --------------------- reservoir-stage background (prevalence-based, fading) ---------------------
-        prevalence_now = (df.loc[where, prop('aggregate_worm_burden')] > 0).mean()  # prevalence (Bool True/# entries)
-
-        # Clamp to safe bounds
-        baseline_prevalence = max(params['baseline_prevalence'] , 1e-6)  # fixed reference prevalence
-        prevalence_now = min(max(prevalence_now, 0.0), 1.0)
-
-        # Scale in [0,1]: 1 at baseline; → 0 as national prevalence → 0
-        scale = min(1.0, (prevalence_now / baseline_prevalence) ** global_params['background_gamma'])
-
-        # Apply proportional background; disappears as scale→0 (no hard floor)
-        reservoir *= (1.0 + global_params['background_rel'] * scale)
-
-        # --------------------- harbouring new worms ---------------------
-
-        # the harbouring rates are randomly assigned to each individual
-        # using a gamma distribution to reflect clustering of worms in high-risk people
-        # this is not age-specific
+        reservoir = age_worm_burden.groupby(['district_of_residence']).sum()
+
+        # harbouring new worms
         contact_rates = age_group.map(beta_by_age_group).astype(float)
-        # multiply by susceptibility
-        contact_rates = contact_rates * df.loc[where, prop('susceptibility')]
-
         harbouring_rates = df.loc[where, prop('harbouring_rate')]
         rates = harbouring_rates * contact_rates
         worms_total = reservoir * R0
-
         draw_worms = pd.Series(
             rng.poisson(
-                (
-                    df.loc[where, 'district_of_residence']
-                    .map(worms_total)
-                    .astype(float)  # Ensure compatibility for multiplication
-                    * rates
-                ).fillna(0.0)
+                (df.loc[where, 'district_of_residence'].map(worms_total) * rates).fillna(0.0)
             ),
             index=df.index[where]
         )
 
-        # density dependent establishment of new worms
-        # establishment of new worms dependent on number of worms currently in host * worm fecundity
-        # limits numbers of worms harboured by each individual
+        # density dependent establishment
         param_worm_fecundity = params['worms_fecundity']
         established = self.module.rng.random_sample(size=sum(where)) < np.exp(
             df.loc[where, prop('aggregate_worm_burden')] * -param_worm_fecundity
         )
         to_establish = draw_worms[(draw_worms > 0) & established].to_dict()
 
-        df.loc[to_establish.keys(), prop('juvenile_worm_burden')] = pd.Series(to_establish)
-        df.loc[to_establish.keys(), prop('juvenile_worm_infection_date')] = self.sim.date
-
-
-class SchistoMatureJuvenileWormsEvent(RegularEvent, PopulationScopeEventMixin):
-    """A recurring event that:
-     * Matures the juvenile worms into adult worms
-     """
-    def __init__(self, module):
-        super().__init__(
-            module, frequency=DateOffset(months=1)
+        # schedule maturation of the established worms
+        for person_id, num_new_worms in to_establish.items():
+            date_of_maturation = random_date(self.sim.date + pd.DateOffset(days=30),
+                                             self.sim.date + pd.DateOffset(days=55), rng)
+            self.sim.schedule_event(
+                SchistoMatureWorms(
+                    module=self.module,
+                    species=self.species,
+                    person_id=person_id,
+                    number_of_worms_that_mature=num_new_worms,
+                ),
+                date_of_maturation
+            )
+
+
+class SchistoMatureWorms(Event, IndividualScopeEventMixin):
+    """Represents the maturation of worms to adult worms.
+    * Increases the aggregate worm burden of an individual upon maturation of the worms
+    * Schedules the natural death of worms and symptoms development if High-infection
+    * Updates the infection status and symptoms of the person accordingly."""
+
+    def __init__(self, module: Module, species: SchistoSpecies, person_id: int, number_of_worms_that_mature: int):
+        super().__init__(module, person_id=person_id)
+        self.species = species
+        self.number_of_worms_that_mature = number_of_worms_that_mature
+
+    def apply(self, person_id):
+        df = self.sim.population.props
+        prop = self.species.prefix_species_property
+        params = self.species.params
+
+        person = df.loc[person_id]
+
+        if not person.is_alive:
+            return
+
+        # increase worm burden
+        df.loc[person_id, prop('aggregate_worm_burden')] += self.number_of_worms_that_mature
+
+        # schedule the natural death of the worms
+        self.sim.schedule_event(
+            SchistoWormsNatDeath(module=self.module,
+                                 person_id=person_id,
+                                 number_of_worms_that_die=self.number_of_worms_that_mature,
+                                 species=self.species),
+            self.sim.date + DateOffset(years=params['worm_lifespan'])
         )
 
-    def apply(self, population):
-
-        df = population.props
-
-        def juvenile_worms_to_adults(df, species_column_juvenile, species_column_aggregate,
-                                     juvenile_infection_date, species_prefix):
-            """
-            moves the juveniles worms into the aggregate_worm_burden property
-            indicating that they are now mature and will contribute to the disability threshold
-            then clears the column containing juvenile worm numbers ready for next infection event
-            this is called separately for each species
-            """
-            # all new juvenile infections will have same infection date
-            if (df[juvenile_infection_date] <= self.sim.date - pd.DateOffset(months=1)).any():
-                df[species_column_aggregate] += df[species_column_juvenile]
-
-                # Set 'juvenile' column to zeros
-                df[species_column_juvenile] = 0
-                df[juvenile_infection_date] = pd.NaT  # clear the infection date
-
-                self.module.update_infection_symptoms(df, species_column_aggregate, species_prefix)
-
-                # update_infectious_status_and_symptoms(df.index[df.is_alive], species=species)
-
-        juvenile_worms_to_adults(df, 'ss_sm_juvenile_worm_burden',
-                                 'ss_sm_aggregate_worm_burden',
-                                 'ss_sm_juvenile_worm_infection_date',
-                                 species_prefix='ss_sm')
-        juvenile_worms_to_adults(df, 'ss_sh_juvenile_worm_burden',
-                                 'ss_sh_aggregate_worm_burden',
-                                 'ss_sh_juvenile_worm_infection_date',
-                                 species_prefix='ss_sh')
-
-
-class SchistoWormDeathEvent(RegularEvent, PopulationScopeEventMixin):
-    """A recurring event that:
-     * Kills any adult worms according to species-specific lifespan
-     """
-
-    def __init__(self, module):
-        super().__init__(
-            module, frequency=DateOffset(years=1)
-        )
-
-    def apply(self, population):
-
-        df = population.props
-        mansoni_params = self.sim.modules['Schisto'].species['mansoni'].params
-        haematobium_params = self.sim.modules['Schisto'].species['haematobium'].params
-
-        def update_symptoms_after_worm_death(df, species_column_aggregate, worm_lifespan, species_prefix):
-            """
-            Kills a proportion of adult worms and updates symptoms based on new infection intensity.
-            Clears symptoms only if person is now non-infected.
-            """
-
-            # Kill proportion of adult worms
-            decay_fraction = 1 - 1 / worm_lifespan
-
-            df[species_column_aggregate] = (
-                (df[species_column_aggregate] * decay_fraction)
-                .clip(lower=0)
-                .round()
-                .astype(int)
-            )
-
-            self.module.update_infection_symptoms(df, species_column_aggregate, species_prefix)
-
-        update_symptoms_after_worm_death(df, 'ss_sm_aggregate_worm_burden',
-                                         mansoni_params['worm_lifespan'], 'ss_sm')
-        update_symptoms_after_worm_death(df, 'ss_sh_aggregate_worm_burden',
-                                         haematobium_params['worm_lifespan'],'ss_sh')
+        self.species.update_infectious_status_and_symptoms(idx=pd.Index([person_id]))
+
+
+class SchistoWormsNatDeath(Event, IndividualScopeEventMixin):
+    """Represents the death of adult worms.
+     * Decreases the aggregate worm burden of an individual upon natural death of the adult worm.
+     * Updates the infection status and the symtoms of the person accordingly.
+    Nb. This event checks the last day of PZQ treatment and if has been less than the lifespan of the worm it doesn't
+    do anything (because the worms for which this event was raised will since have been killed by the PZQ)."""
+
+    def __init__(self, module: Module, species: SchistoSpecies, person_id: int, number_of_worms_that_die: int):
+        super().__init__(module, person_id=person_id)
+        self.species = species
+        self.number_of_worms_that_die = number_of_worms_that_die
+
+    def apply(self, person_id):
+        df = self.sim.population.props
+        prop = self.species.prefix_species_property
+        params = self.species.params
+        person = df.loc[person_id]
+
+        if not person.is_alive:
+            return
+
+        worms_now = person[prop('aggregate_worm_burden')]
+        date_last_pzq = person[f'{self.module.module_prefix}_last_PZQ_date']
+        date_worm_acquisition = self.sim.date - pd.DateOffset(years=params['worm_lifespan'])
+        has_had_treatment_since_worm_acquisition = date_last_pzq >= date_worm_acquisition
+
+        if worms_now == 0:
+            return  # Do nothing if there are currently no worms
+
+        if not has_had_treatment_since_worm_acquisition:
+            # This event is for worms that have matured since the last treatment.
+            df.loc[person_id, prop('aggregate_worm_burden')] = max(0, worms_now - self.number_of_worms_that_die)
+            self.species.update_infectious_status_and_symptoms(idx=pd.Index([person_id]))
 
 
 class SchistoMDAEvent(Event, PopulationScopeEventMixin):
@@ -1415,7 +862,6 @@
          * Schedules the recurrence of this event, if the MDA is to be repeated in the future."""
 
         # Determine who receives the MDA
-        age_included = [key for key, value in self.coverage.items() if value != 0]
         idx_to_receive_mda = []
         for age_group, cov in self.coverage.items():
             idx_to_receive_mda.extend(
@@ -1431,8 +877,7 @@
                 hsi_event=HSI_Schisto_MDA(
                     self.module,
                     person_id=idx_to_receive_mda[0],
-                    beneficiaries_ids=idx_to_receive_mda,
-                    age_group_included=age_included,
+                    beneficiaries_ids=idx_to_receive_mda
                 ),
                 topen=self.sim.date,
                 tclose=self.sim.date + pd.DateOffset(months=1),
@@ -1465,56 +910,6 @@
         return eligible[rng.random_sample(len(eligible)) < coverage].to_list()
 
 
-class SchistoWashScaleUp(RegularEvent, PopulationScopeEventMixin):
-    """
-    This has two functions:
-    *1 update the susceptibility of individuals if their WASH properties have changed
-    *2 change WASH properties if scale-up WASH scenario is implemented
-
-    When WASH is implemented, two processes will occur:
-    *1 scale the proportion of the population susceptible to schisto infection
-    assuming that WASH reduces individual risk of infection by 0.6
-    *2 increase the proportion of the population who have access to
-    sanitation and clean drinking water
-
-    Event is initially scheduled by initialise_simulation on specified date
-    """
-
-    def __init__(self, module):
-        super().__init__(
-            module, frequency=DateOffset(years=1)
-        )
-
-    def apply(self, population):
-        df = population.props
-        p = self.module.parameters
-
-        if (p['scaleup_WASH'] == 'scaleup') & (self.sim.date.year == p['scaleup_WASH_start_year']):
-
-            # scale-up properties related to WASH
-            # set the properties to False for everyone
-            df['li_unimproved_sanitation'] = False
-            df['li_no_clean_drinking_water'] = False
-            df['li_no_access_handwashing'] = False
-            df['li_date_acquire_improved_sanitation'] = self.sim.date
-            df['li_date_acquire_access_handwashing'] = self.sim.date
-            df['li_date_acquire_clean_drinking_water'] = self.sim.date
-
-        # wash improvements being paused
-        if (p['scaleup_WASH'] == 'pause') & (self.sim.date.year >= p['scaleup_WASH_start_year']):
-            self.sim.modules['Lifestyle'].parameters['r_improved_sanitation'] = 0
-            self.sim.modules['Lifestyle'].parameters['r_clean_drinking_water'] = 0
-            self.sim.modules['Lifestyle'].parameters['r_access_handwashing'] = 0
-
-        # access to WASH constantly changing through lifestyle module
-        # need to reduce proportion susceptible by 60% for both species
-        # Reduce susceptibility for mansoni
-        self.module.reduce_susceptibility(df, species_column='ss_sm_susceptibility')
-
-        # Reduce susceptibility for haematobium
-        self.module.reduce_susceptibility(df, species_column='ss_sh_susceptibility')
-
-
 class HSI_Schisto_TestingFollowingSymptoms(HSI_Event, IndividualScopeEventMixin):
     """This is a Health System Interaction Event for a person with symptoms who has been referred from the FirstAppt
     for testing at the clinic."""
@@ -1523,8 +918,9 @@
         super().__init__(module, person_id=person_id)
         assert isinstance(module, Schisto)
 
-        self.TREATMENT_ID = 'Schisto_Test'
-        self.EXPECTED_APPT_FOOTPRINT = self.make_appt_footprint({'LabParasit': 1})
+        under_5 = self.sim.population.props.at[person_id, 'age_years'] <= 5
+        self.TREATMENT_ID = 'Schisto_Treatment'
+        self.EXPECTED_APPT_FOOTPRINT = self.make_appt_footprint({'Under5OPD' if under_5 else 'Over5OPD': 1})
         self.ACCEPTED_FACILITY_LEVEL = '1a'
         self._num_occurrences = 0
 
@@ -1532,83 +928,33 @@
         self._num_occurrences += 1
 
         df = self.sim.population.props
+        person = df.loc[person_id]
         params = self.module.parameters
-
-        # select and perform the appropriate diagnostic test
-        test = self.module.select_test(person_id)
-        test_result = None
-
-        # perform the test
-        if test == 'urine_filtration_test':
-
-            # sensitivity of test depends worm burden
-            if df.at[person_id, 'ss_sh_infection_status'] == 'Non-infected':
-                test_result = self.sim.modules[
-                    "HealthSystem"
-                ].dx_manager.run_dx_test(
-                    dx_tests_to_run="UF_schisto_test_noWB",
-                    hsi_event=self
+        cols_of_infection_status = self.module.cols_of_infection_status
+
+        # Determine if the person will be tested now
+        under_15 = person.age_years <= 15
+        will_test = self.module.rng.random_sample() < (
+            params['prob_sent_to_lab_test_children'] if under_15 else params['prob_sent_to_lab_test_adults']
+        )
+
+        if will_test:
+            self.add_equipment({'Ordinary Microscope'})
+
+            # Determine if they truly are infected (with any of the species)
+            is_infected = (person.loc[cols_of_infection_status] != 'Non-infected').any()
+
+            if is_infected & will_test:
+                # If they are infected and will test, schedule a treatment HSI:
+                self.module.sim.modules['HealthSystem'].schedule_hsi_event(
+                    HSI_Schisto_TreatmentFollowingDiagnosis(
+                        module=self.module,
+                        person_id=person_id),
+                    topen=self.sim.date,
+                    tclose=None,
+                    priority=0
                 )
 
-            elif df.at[person_id, 'ss_sh_infection_status'] == 'Low-infection':
-                test_result = self.sim.modules[
-                    "HealthSystem"
-                ].dx_manager.run_dx_test(
-                    dx_tests_to_run="UF_schisto_test_lowWB", hsi_event=self
-                )
-
-            elif df.at[person_id, 'ss_sh_infection_status'] == 'Moderate-infection':
-                test_result = self.sim.modules[
-                    "HealthSystem"
-                ].dx_manager.run_dx_test(
-                    dx_tests_to_run="UF_schisto_test_moderateWB", hsi_event=self
-                )
-
-            else:
-                test_result = self.sim.modules[
-                    "HealthSystem"
-                ].dx_manager.run_dx_test(
-                    dx_tests_to_run="UF_schisto_test_heavyWB", hsi_event=self
-                )
-
-        # otherwise perform Kato-Katz
-        else:
-            # sensitivity of test depends worm burden
-            if df.at[person_id, 'ss_sm_infection_status'] in ['Non-infected', 'Low-infection']:
-
-                test_result = self.sim.modules[
-                    "HealthSystem"
-                ].dx_manager.run_dx_test(
-                    dx_tests_to_run="KK_schisto_test_lowWB", hsi_event=self
-                )
-            elif df.at[person_id, 'ss_sm_infection_status'] == 'Moderate-infection':
-                test_result = self.sim.modules[
-                    "HealthSystem"
-                ].dx_manager.run_dx_test(
-                    dx_tests_to_run="KK_schisto_test_moderateWB", hsi_event=self
-                )
-            else:
-                test_result = self.sim.modules[
-                    "HealthSystem"
-                ].dx_manager.run_dx_test(
-                    dx_tests_to_run="KK_schisto_test_heavyWB", hsi_event=self
-                )
-
-        # add equipment
-        if test_result is not None:
-            self.add_equipment({'Ordinary Microscope'})
-
-        if test_result:
-            self.module.sim.modules['HealthSystem'].schedule_hsi_event(
-                HSI_Schisto_TreatmentFollowingDiagnosis(
-                    module=self.module,
-                    person_id=person_id),
-                topen=self.sim.date,
-                tclose=None,
-                priority=0
-            )
-
-        # if test negative or test not available, second testing appt is scheduled
         else:
             # The person will not test now. If this is the "first attempt", re-schedule this HSI to occur after a delay,
             if self._num_occurrences <= 1:
@@ -1639,33 +985,33 @@
 
     def apply(self, person_id, squeeze_factor):
         """Do the treatment for this person."""
-        dosage = self.module.calculate_praziquantel_dosage(person_id)
-
-        if self.get_consumables(item_codes={self.module.item_code_for_praziquantel: dosage}):
-            self.module.do_effect_of_treatment(person_id=person_id, mda=False)
+        if self.get_consumables(item_codes=self.module.item_code_for_praziquantel):
+            self.module.do_effect_of_treatment(person_id=person_id)
 
 
 class HSI_Schisto_MDA(HSI_Event, IndividualScopeEventMixin):
     """This is a Health System Interaction Event for providing one or more persons with PZQ as part of a Mass Drug
     Administration (MDA). Note that the `person_id` declared as the `target` of this `HSI_Event` is only one of the
     beneficiaries. This is in, effect, a "batch job" of individual HSI being handled within one HSI, for the sake of
-    computational efficiency.
-
-    This is repeated for each district every time MDA is scheduled, allowing variable coverage by district each year
-    """
-
-    def __init__(self, module, person_id, beneficiaries_ids: Optional[Sequence] = None,
-                 age_group_included: Optional[Sequence] = None):
-
+    computational efficiency."""
+
+    def __init__(self, module, person_id, beneficiaries_ids: Optional[Sequence] = None):
         super().__init__(module, person_id=person_id)
         assert isinstance(module, Schisto)
         self.beneficiaries_ids = beneficiaries_ids
-        self.age_group_included = age_group_included
 
         self.TREATMENT_ID = 'Schisto_MDA'
         self.EXPECTED_APPT_FOOTPRINT = self.make_appt_footprint({
-            'ConWithDCSA': len(beneficiaries_ids) * 0.5 if beneficiaries_ids else 0.5})
-        self.ACCEPTED_FACILITY_LEVEL = '0'
+            'EPI': len(beneficiaries_ids) if beneficiaries_ids else 1})
+        # The `EPI` appointment is appropriate because it's a very small appointment, and we note that this is used in
+        # the coding for 'de-worming'-type activities in the DHIS2 data. We show that expect there will be one of these
+        # appointments for each of the beneficiaries, whereas, in fact, it may be more realistic to consider that the
+        # real requirement is fewer than that.
+        # This class is created when running `tlo_hsi_event.py`, which doesn't provide the argument `beneficiaries_ids`
+        # but does require that `self.EXPECTED_APPT_FOOTPRINT` is valid. So, in this case, we let
+        # `self.EXPECTED_APPT_FOOTPRINT` show that this requires 1 * that appointment type.
+
+        self.ACCEPTED_FACILITY_LEVEL = '1a'
 
     def apply(self, person_id, squeeze_factor):
         """Provide the treatment to the beneficiaries of this HSI."""
@@ -1675,263 +1021,25 @@
             self.sim.population.props.index[self.sim.population.props.is_alive]
         ))
 
-        # Calculate total dosage required for all beneficiaries still alive
-        # if MDA includes adults, return average dose for adults for all beneficiaries
-        # if MDA includes SAC/PSAC, return average dose for SAC for all beneficiaries
-        # using total_dosage = sum(self.module.calculate_praziquantel_dosage(pid) for pid in beneficiaries_still_alive)
-        # is very slow
-        if 'Adults' in self.age_group_included:
-            # adult, 40mg/kg, average weight 62kg
-            total_dosage = 40 * 62 * len(beneficiaries_still_alive)
-        else:
-            # child aged 5-15, 40mg/kg, use mid-point age 10: 50th percentile weight=30kg
-            total_dosage = 40 * 30 * len(beneficiaries_still_alive)
-
         # Let the key consumable be "optional" in order that provision of the treatment is NOT conditional on the drugs
         # being available.This is because we expect that special planning would be undertaken in order to ensure the
         # availability of the drugs on the day(s) when the MDA is planned.
         if self.get_consumables(
-            optional_item_codes={self.module.item_code_for_praziquantel_MDA: total_dosage}
+            optional_item_codes={self.module.item_code_for_praziquantel: len(beneficiaries_still_alive)}
         ):
-            self.module.do_effect_of_treatment(person_id=beneficiaries_still_alive, mda=True)
+            self.module.do_effect_of_treatment(person_id=beneficiaries_still_alive)
 
         # Return the update appointment that reflects the actual number of beneficiaries.
-        return self.make_appt_footprint({'ConWithDCSA': len(beneficiaries_still_alive) * 0.5})
-
-
-class SchistoPersonDaysLoggingEvent(RegularEvent, PopulationScopeEventMixin):
-    def __init__(self, module):
-        """This is a regular event (every day) that logs the person-days infected """
-        super().__init__(module, frequency=DateOffset(days=1))
-        assert isinstance(module, Schisto)
-
-    def apply(self, population):
-        """
-        Log the numbers of people infected with any species of schisto and heavy-burden infections
-        sum these in SchistoLoggingEvent each year to get person-years infected
-        """
-
-        # Precompute categories
-        df = self.sim.population.props
-
-        # get infection counts for both 'sh' and 'sm'
-        def count_infection_status(df, species_prefix, infection_status):
-            # Filter by infection status and alive status
-            mask = (df[f"ss_{species_prefix}_infection_status"] == infection_status) & df.is_alive
-
-            # Use 'map' if age_group_mapper is a dictionary (assuming it's defined as a dictionary)
-            age_groups = df.loc[mask, 'age_years'].map(self.module.age_group_mapper)
-
-            # Group by the mapped age groups and district directly, without creating a DataFrame
-            grouped = pd.Series(1, index=[age_groups, df.loc[mask, 'district_of_residence']]).groupby(
-                level=[0, 1]).sum()
-
-            return grouped
-
-        # Count people based on ss_sh_infection_status
-        sh_counts = {
-            'Low-infection': count_infection_status(df, 'sh', 'Low-infection'),
-            'Moderate-infection': count_infection_status(df, 'sh', 'Moderate-infection'),
-            'Heavy-infection': count_infection_status(df, 'sh', 'Heavy-infection')
-        }
-
-        # Count people based on ss_sm_infection_status
-        sm_counts = {
-            'Low-infection': count_infection_status(df, 'sm', 'Low-infection'),
-            'Moderate-infection': count_infection_status(df, 'sm', 'Moderate-infection'),
-            'Heavy-infection': count_infection_status(df, 'sm', 'Heavy-infection')
-        }
-
-        # Update the log_person_days DataFrame
-        for infection_status, counts in sh_counts.items():
-            for (age_group, district), count in counts.items():
-                self.module.log_person_days.loc[
-                    ('haematobium', age_group, infection_status, district), 'person_days'
-                ] += count
-
-        for infection_status, counts in sm_counts.items():
-            for (age_group, district), count in counts.items():
-                self.module.log_person_days.loc[
-                    ('mansoni', age_group, infection_status, district), 'person_days'
-                ] += count
+        return self.make_appt_footprint({'EPI': len(beneficiaries_still_alive)})
 
 
 class SchistoLoggingEvent(RegularEvent, PopulationScopeEventMixin):
     def __init__(self, module):
-        """This is a regular event (every year) that causes the logging for each species."""
-        self.repeat = 12
-        super().__init__(module, frequency=DateOffset(months=self.repeat))
+        """This is a regular event (every month) that causes the logging for each species."""
+        super().__init__(module, frequency=DateOffset(months=1))
         assert isinstance(module, Schisto)
 
     def apply(self, population):
-        """
-        Call `log_infection_status` and 'log_mean_worm_burden' for each species
-        """
+        """Call `log_infection_status` for each species."""
         for _spec in self.module.species.values():
-            _spec.log_infection_status()
-            # _spec.log_mean_worm_burden()  # revert this if needed
-
-        #PZQ MDA episodes
-        df = population.props
-
-        # this is logging MDA only
-        new_mda = df[
-            'ss_MDA_treatment_counter'
-        ].sum()
-
-        mda_episodes = {
-            'mda_episodes': new_mda,
-        }
-        logger.info(
-            key='schisto_mda_episodes',
-            data=mda_episodes,
-            description='Counts of mda occurring in timeperiod'
-        )
-
-        mda_by_district = df.groupby('district_of_residence', observed=False).agg({'ss_MDA_treatment_counter': 'sum'})
-
-        mda_episodes_district = {
-            'mda_episodes_district': mda_by_district.to_dict()
-        }
-
-        logger.info(
-            key='schisto_mda_episodes_by_district',
-            data=mda_episodes_district,
-            description='Counts of mda occurring in timeperiod by district'
-        )
-
-        # reset the counter
-        df['ss_MDA_treatment_counter'] = 0
-
-
-        # PERSON-DAYS OF INFECTION
-        # log person-days of infection by low, moderate and heavy for all, SAC and PSAC separately
-        logger.info(
-            key='Schisto_person_days_infected',
-            data=flatten_multi_index_series_into_dict_for_logging(self.module.log_person_days['person_days']),
-            description='Counts of person-days infected by species'
-        )
-        # Reset the daily counts for the next month
-        self.module.log_person_days.loc[:, 'person_days'] = 0
-
-
-        # NUMBERS INFECTED
-        # extract and map age groups for those alive
-        age_grp = df['age_years'].map(self.module.age_group_mapper)
-
-        # Create the infection mask without creating new DataFrames
-        infection_mask = (df['ss_sm_infection_status'] != 'Non-infected') | (
-                df['ss_sh_infection_status'] != 'Non-infected')
-        alive_mask = df['is_alive']  # Mask for people who are alive
-
-        # Apply mask directly in groupby and calculate infected count
-        infected = df[alive_mask & infection_mask].groupby(
-            by=['district_of_residence', age_grp],
-            observed=False
-        ).size()
-
-        # Rename index directly
-        infected.index.rename(['district_of_residence', 'age_group'], inplace=True)
-
-        # repeat above but for heavy-intensity infections only
-        heavy_infection_mask = (df['ss_sm_infection_status'] == 'Heavy-infection') | (
-                df['ss_sh_infection_status'] == 'Heavy-infection')
-
-        heavy_infected = df[alive_mask & heavy_infection_mask].groupby(
-            by=['district_of_residence', age_grp],
-            observed=False
-        ).size()
-        heavy_infected.index.rename(['district_of_residence', 'age_group'], inplace=True)
-
-        # Apply mask for just the alive individuals and calculate alive count
-        alive = df[alive_mask].groupby(
-            by=['district_of_residence', age_grp],
-            observed=False
-        ).size()
-
-        # Rename index directly
-        alive.index.rename(['district_of_residence', 'age_group'], inplace=True)
-
-        logger.info(
-            key='number_infected_any_species',
-            description='Counts of infection status by age-group and district.',
-            data={
-                'number_infected': flatten_multi_index_series_into_dict_for_logging(infected),
-            },
-        )
-        logger.info(
-            key='number_heavy_infected_any_species',
-            description='Counts of heavy infection status by age-group and district.',
-            data={
-                'number_heavy_infected': flatten_multi_index_series_into_dict_for_logging(heavy_infected),
-            },
-        )
-        logger.info(
-            key='number_in_subgroup',
-            description='Counts of infection status with this species by age-group and district.',
-            data={
-                'number_alive': flatten_multi_index_series_into_dict_for_logging(alive),
-            },
-        )
-
-        # WASH properties
-        unimproved_sanitation = sum(df.li_unimproved_sanitation & df.is_alive) / sum(df.is_alive) if sum(
-            df.is_alive) else 0
-
-        no_access_handwashing = sum(df.li_no_access_handwashing & df.is_alive) / sum(df.is_alive) if sum(
-            df.is_alive) else 0
-
-        no_clean_drinking_water = sum(df.li_no_clean_drinking_water & df.is_alive) / sum(df.is_alive) if sum(
-            df.is_alive) else 0
-
-        wash = {
-            'unimproved_sanitation': unimproved_sanitation,
-            'no_access_handwashing': no_access_handwashing,
-            'no_clean_drinking_water': no_clean_drinking_water,
-        }
-
-        logger.info(
-            key='Schisto_wash_properties',
-            data=wash,
-            description='Proportion of population with each wash-related property'
-        )
-
-        # General function to calculate the proportion of any property for people who are alive
-        def calculate_wash_proportion(group, property_column):
-            total_alive = group['is_alive'].sum()
-
-            if total_alive > 0:
-                # Calculate the sum of the property (e.g., li_unimproved_sanitation or li_access_water) for alive people
-                property_sum = (group[property_column] * group['is_alive']).sum()
-                property_proportion = property_sum / total_alive
-            else:
-                property_proportion = 0
-
-            return property_proportion
-
-        # For 'li_unimproved_sanitation'
-        unimproved_sanitation_by_district = df.groupby('district_of_residence').apply(calculate_wash_proportion,
-                                                                                      property_column='li_unimproved_sanitation')
-
-        no_access_handwashing_by_district = df.groupby('district_of_residence').apply(calculate_wash_proportion,
-                                                                             property_column='li_no_access_handwashing')
-
-        no_clean_drinking_water_by_district = df.groupby('district_of_residence').apply(calculate_wash_proportion,
-                                                                             property_column='li_no_clean_drinking_water')
-
-        # Convert the results into dictionaries
-        unimproved_sanitation_by_district = unimproved_sanitation_by_district.to_dict()
-        no_access_handwashing_by_district = no_access_handwashing_by_district.to_dict()
-        no_clean_drinking_water_by_district = no_clean_drinking_water_by_district.to_dict()
-
-        wash_district = {
-            'unimproved_sanitation_district': unimproved_sanitation_by_district,
-            'no_access_handwashing_district': no_access_handwashing_by_district,
-            'no_clean_drinking_water_district': no_clean_drinking_water_by_district,
-        }
-
-        logger.info(
-            key='Schisto_wash_properties_by_district',
-            data=wash_district,
-            description='Proportion of population with each wash-related property by district'
-        )+            _spec.log_infection_status()