--- conflicted
+++ resolved
@@ -417,7 +417,6 @@
             Types.DATA_FRAME,
             "the parameters and values changed in scenario analysis"
         ),
-<<<<<<< HEAD
         "select_mihpsa_scenario": Parameter(
             Types.INT,
             "the mihpsa scenario selected which switches on a candidate intervention"
@@ -426,8 +425,6 @@
             Types.DATA_FRAME,
             "the parameters and values changed in mihpsa analysis"
         ),
-=======
->>>>>>> 0e66cfa1
         "interval_for_viral_load_measurement_months": Parameter(
             Types.REAL,
             " the interval for viral load monitoring in months"
@@ -625,12 +622,7 @@
             Predictor("sex").when("M", 1.0).otherwise(0.0),
             Predictor("year",
                       external=True,
-<<<<<<< HEAD
-                      conditions_are_mutually_exclusive=True,
-                      conditions_are_exhaustive=True).when("<2019", 1)
-=======
                       conditions_are_mutually_exclusive=True).when("<2019", 1)
->>>>>>> 0e66cfa1
             .otherwise(p["increase_in_prob_circ_2019"])
         )
 
@@ -663,8 +655,6 @@
         # --- Dates on which things have happened
         df.loc[df.is_alive, "hv_date_inf"] = pd.NaT
         df.loc[df.is_alive, "hv_last_test_date"] = pd.NaT
-        df.loc[df.is_alive, "hv_date_treated"] = pd.NaT
-        df.loc[df.is_alive, "hv_date_last_ART"] = pd.NaT
         df.loc[df.is_alive, "hv_date_treated"] = pd.NaT
         df.loc[df.is_alive, "hv_date_last_ART"] = pd.NaT
         df.loc[df.is_alive, "hv_VMMC_in_last_year"] = False
@@ -1094,7 +1084,6 @@
         # First - line ART for adults(age > "ART_age_cutoff_older_child")
         # TDF/3TC/DTG 120/60/50mg, 1 tablet per day
         # cotrim adult tablet, 1 tablet per day, units specified in mg * dispensation days
-        # Note incorrect spelling of Cotrimoxazole in consumables resourcefile - matched here
         self.item_codes_for_consumables_required['First-line ART regimen: adult'] = \
             hs.get_item_code_from_item_name("First-line ART regimen: adult")
         self.item_codes_for_consumables_required['First-line ART regimen: adult: cotrimoxazole'] = \
@@ -1348,8 +1337,6 @@
         df.at[child_id, "hv_last_test_date"] = pd.NaT
         df.at[child_id, "hv_date_treated"] = pd.NaT
         df.at[child_id, "hv_date_last_ART"] = pd.NaT
-        df.at[child_id, "hv_date_treated"] = pd.NaT
-        df.at[child_id, "hv_date_last_ART"] = pd.NaT
         df.at[child_id, "hv_VMMC_in_last_year"] = False
         df.at[child_id, "hv_days_on_prep_AGYW"] = 0
         df.at[child_id, "hv_days_on_prep_FSW"] = 0
@@ -1691,14 +1678,8 @@
 
         df = self.sim.population.props
 
-<<<<<<< HEAD
-        # get number of tests performed in last time period
-        if self.sim.date.year <= 2011:
-            number_tests_new = df.hv_number_tests.sum()
-=======
         if not self.stored_test_numbers:
             # If it's the first year, set previous_test_numbers to 0
->>>>>>> 0e66cfa1
             previous_test_numbers = 0
         else:
             # For subsequent years, retrieve the last stored number
@@ -2714,7 +2695,7 @@
 
                 # Add used equipment
                 self.add_equipment({'Drip stand', 'Stool, adjustable height', 'Autoclave',
-                                    'Bipolar Diathermy Machine', 'Bed, adult', 'Trolley, patient'})
+                                       'Bipolar Diathermy Machine', 'Bed, adult', 'Trolley, patient'})
 
                 # Schedule follow-up appts
                 # schedule first follow-up appt, 3 days from procedure;
@@ -2932,7 +2913,7 @@
         # check whether person had Rx at least 3 months ago and is now due repeat prescription
         # alternate routes into testing/tx may mean person already has recent ARV dispensation
         if person['hv_date_last_ART'] > (
-            self.sim.date - pd.DateOffset(months=self.module.parameters['dispensation_period_months'])):
+                self.sim.date - pd.DateOffset(months=self.module.parameters['dispensation_period_months'])):
             return self.sim.modules["HealthSystem"].get_blank_appt_footprint()
 
         if art_status_at_beginning_of_hsi == "not":
@@ -3093,9 +3074,7 @@
 
         # Viral Load Monitoring
         # NB. This does not have a direct effect on outcomes for the person.
-<<<<<<< HEAD
-        if self.module.rng.random_sample(size=1) < p['dispensation_period_months'] / p[
-            'interval_for_viral_load_measurement_months']:
+        if self.module.rng.random_sample(size=1) < p['dispensation_period_months'] / p['interval_for_viral_load_measurement_months']:
             _ = self.get_consumables(item_codes=self.module.item_codes_for_consumables_required['vl_measurement'])
 
         # Log the VL test: line-list of summary information about each test
@@ -3105,10 +3084,6 @@
             'person_id': person_id
         }
         logger.info(key='hiv_VLtest', data=person_details_for_test)
-=======
-        if self.module.rng.random_sample(size=1) < p['dispensation_period_months'] / p['interval_for_viral_load_measurement_months']:
-            _ = self.get_consumables(item_codes=self.module.item_codes_for_consumables_required['vl_measurement'])
->>>>>>> 0e66cfa1
 
         # Check if drugs are available, and provide drugs:
         drugs_available = self.get_drugs(age_of_person=person["age_years"])
@@ -3153,7 +3128,7 @@
                 item_codes={self.module.item_codes_for_consumables_required[
                                 'First line ART regimen: older child']: dispensation_days * 3},
                 optional_item_codes={self.module.item_codes_for_consumables_required[
-                                         'First line ART regimen: older child: cotrimoxazole']: dispensation_days * 480},
+                    'First line ART regimen: older child: cotrimoxazole']: dispensation_days * 480},
                 return_individual_results=True)
 
         else:
@@ -3162,7 +3137,7 @@
                 item_codes={self.module.item_codes_for_consumables_required[
                                 'First-line ART regimen: adult']: dispensation_days},
                 optional_item_codes={self.module.item_codes_for_consumables_required[
-                                         'First-line ART regimen: adult: cotrimoxazole']: dispensation_days * 960},
+                    'First-line ART regimen: adult: cotrimoxazole']: dispensation_days * 960},
                 return_individual_results=True)
 
         # add drug names to dict
