"""
The HIV Module
Overview:
HIV infection ---> AIDS onset Event (defined by the presence of AIDS symptoms) --> AIDS Death Event
Testing is spontaneously taken-up and can lead to accessing intervention services (ART, VMMC, PrEP).
AIDS symptoms can also lead to care-seeking and there is routine testing for HIV at all non-emergency Generic HSI
 events.
Persons can be on ART -
    - with viral suppression: when the person with not develop AIDS, or if they have already, it is relieved and they
        will not die of AIDS; and the person is not infectious
    - without viral suppression: when there is no benefit in avoiding AIDS and infectiousness is unchanged.
Maintenance on ART and PrEP is re-assessed at periodic 'Decision Events', at which is it is determined if the person
  will attend the "next" HSI for continuation of the service; and if not, they are removed from that service and "stop
  treatment". If a stock-out or non-availability of health system resources prevent treatment continuation, the person
  "stops treatment". Stopping treatment leads to a new AIDS Event being scheduled. Persons can restart treatment. If a
  person has developed AIDS, starts treatment and then defaults from treatment, their 'original' AIDS Death Event will
  still occur.
If PrEP is not available due to limitations in the HealthSystem, the person defaults to not being on PrEP.
# Things to note:
    * Need to incorporate testing for HIV at first ANC appointment (as it does in generic HSI)
    * Need to incorporate testing for infants born to HIV-positive mothers (currently done in on_birth here).
    * Need to incorporate cotrim for infants born to HIV-positive mothers (not done here)
    * Cotrimoxazole is not included - either in effect of consumption of the drug (because the effect is not known).
    * Calibration has not been done: most things look OK - except HIV-AIDS deaths
"""

import os

import numpy as np
import pandas as pd

from tlo import DAYS_IN_YEAR, DateOffset, Module, Parameter, Property, Types, logging
from tlo.events import Event, IndividualScopeEventMixin, PopulationScopeEventMixin, RegularEvent
from tlo.lm import LinearModel, LinearModelType, Predictor
from tlo.methods import Metadata, demography, tb
from tlo.methods.causes import Cause
from tlo.methods.dxmanager import DxTest
from tlo.methods.healthsystem import HSI_Event
from tlo.methods.symptommanager import Symptom
from tlo.util import create_age_range_lookup

logger = logging.getLogger(__name__)
logger.setLevel(logging.INFO)


class Hiv(Module):
    """
    The HIV Disease Module
    """

    def __init__(self, name=None, resourcefilepath=None, run_with_checks=False):
        super().__init__(name)
        self.resourcefilepath = resourcefilepath

        assert isinstance(run_with_checks, bool)
        self.run_with_checks = run_with_checks

        self.stored_test_numbers = []  # create empty list for storing hiv test numbers

        # hiv outputs needed for calibration
        keys = ["date",
                "hiv_prev_adult_1549",
                "hiv_adult_inc_1549",
                "hiv_prev_child",
                "population"
                ]
        # initialise empty dict with set keys
        self.hiv_outputs = {k: [] for k in keys}

        self.daly_wts = dict()
        self.lm = dict()
        self.item_codes_for_consumables_required = dict()

    INIT_DEPENDENCIES = {"Demography", "HealthSystem", "Lifestyle", "SymptomManager"}

    OPTIONAL_INIT_DEPENDENCIES = {"HealthBurden"}

    ADDITIONAL_DEPENDENCIES = {'Tb', 'NewbornOutcomes'}

    METADATA = {
        Metadata.DISEASE_MODULE,
        Metadata.USES_SYMPTOMMANAGER,
        Metadata.USES_HEALTHSYSTEM,
        Metadata.USES_HEALTHBURDEN
    }

    # Declare Causes of Death
    CAUSES_OF_DEATH = {
        "AIDS_non_TB": Cause(gbd_causes="HIV/AIDS", label="AIDS"),
        "AIDS_TB": Cause(gbd_causes="HIV/AIDS", label="AIDS"),
    }

    # Declare Causes of Disability
    CAUSES_OF_DISABILITY = {
        "HIV": Cause(gbd_causes="HIV/AIDS", label="AIDS"),
    }

    PROPERTIES = {
        # --- Core Properties
        "hv_inf": Property(
            Types.BOOL,
            "Is person currently infected with HIV (NB. AIDS status is determined by prescence of the AIDS Symptom.",
        ),
        "hv_art": Property(
            Types.CATEGORICAL,
            "ART status of person, whether on ART or not; and whether viral load is suppressed or not if on ART.",
            categories=["not", "on_VL_suppressed", "on_not_VL_suppressed"],
        ),
        "hv_is_on_prep": Property(
            Types.BOOL,
            "Whether the person is currently taking and receiving a protective effect from Pre-Exposure Prophylaxis.",
        ),
        "hv_behaviour_change": Property(
            Types.BOOL,
            "Has this person been exposed to HIV prevention counselling following a negative HIV test result",
        ),
        "hv_diagnosed": Property(
            Types.BOOL, "Knows that they are HIV+: i.e. is HIV+ and tested as HIV+"
        ),
        "hv_number_tests": Property(Types.INT, "Number of HIV tests ever taken"),
        # --- Dates on which things have happened:
        "hv_last_test_date": Property(Types.DATE, "Date of last HIV test"),
        "hv_date_inf": Property(Types.DATE, "Date infected with HIV"),
        "hv_date_treated": Property(Types.DATE, "date hiv treatment started"),
    }

    PARAMETERS = {
        # Baseline characteristics
        "time_inf": Parameter(
            Types.DATA_FRAME, "prob of time since infection for baseline adult pop"
        ),
        "art_coverage": Parameter(Types.DATA_FRAME, "coverage of ART at baseline"),
        "treatment_cascade": Parameter(Types.DATA_FRAME, "spectrum estimates of treatment cascade"),
        # Natural history - transmission - overall rates
        "beta": Parameter(Types.REAL, "Transmission rate"),
        "unaids_prevalence_adjustment_factor": Parameter(
            Types.REAL, "adjustment for baseline age-specific prevalence values to give correct population prevalence"
        ),
        "prob_mtct_untreated": Parameter(
            Types.REAL, "Probability of mother to child transmission"
        ),
        "prob_mtct_treated": Parameter(
            Types.REAL, "Probability of mother to child transmission, mother on ART"
        ),
        "prob_mtct_incident_preg": Parameter(
            Types.REAL,
            "Probability of mother to child transmission, mother infected during pregnancy",
        ),
        "monthly_prob_mtct_bf_untreated": Parameter(
            Types.REAL,
            "Probability of mother to child transmission during breastfeeding",
        ),
        "monthly_prob_mtct_bf_treated": Parameter(
            Types.REAL,
            "Probability of mother to child transmission, mother infected during breastfeeding",
        ),
        # Natural history - transmission - relative risk of HIV acquisition (non-intervention)
        "rr_fsw": Parameter(Types.REAL, "Relative risk of HIV with female sex work"),
        "rr_circumcision": Parameter(
            Types.REAL, "Relative risk of HIV with circumcision"
        ),
        "rr_rural": Parameter(Types.REAL, "Relative risk of HIV in rural location"),
        "rr_windex_poorer": Parameter(
            Types.REAL, "Relative risk of HIV with wealth level poorer"
        ),
        "rr_windex_middle": Parameter(
            Types.REAL, "Relative risk of HIV with wealth level middle"
        ),
        "rr_windex_richer": Parameter(
            Types.REAL, "Relative risk of HIV with wealth level richer"
        ),
        "rr_windex_richest": Parameter(
            Types.REAL, "Relative risk of HIV with wealth level richest"
        ),
        "rr_sex_f": Parameter(Types.REAL, "Relative risk of HIV if female"),
        "rr_edlevel_primary": Parameter(
            Types.REAL, "Relative risk of HIV with primary education"
        ),
        "rr_edlevel_secondary": Parameter(
            Types.REAL, "Relative risk of HIV with secondary education"
        ),
        "rr_edlevel_higher": Parameter(
            Types.REAL, "Relative risk of HIV with higher education"
        ),
        # Natural history - transmission - relative risk of HIV acquisition (interventions)
        "rr_behaviour_change": Parameter(
            Types.REAL, "Relative risk of HIV with behaviour modification"
        ),
        "proportion_reduction_in_risk_of_hiv_aq_if_on_prep": Parameter(
            Types.REAL,
            "Proportion reduction in risk of HIV acquisition if on PrEP. 0 for no efficacy; 1.0 for perfect efficacy.",
        ),
        # Natural history - survival (adults)
        "mean_months_between_aids_and_death": Parameter(
            Types.REAL,
            "Mean number of months (distributed exponentially) for the time between AIDS and AIDS Death",
        ),
        "mean_months_between_aids_and_death_infant": Parameter(
            Types.REAL,
            "Mean number of months for the time between AIDS and AIDS Death for infants",
        ),
        "infection_to_death_weibull_shape_1519": Parameter(
            Types.REAL,
            "Shape parameter for Weibull describing time between infection and death for 15-19 yo (units: years)",
        ),
        "infection_to_death_weibull_shape_2024": Parameter(
            Types.REAL,
            "Shape parameter for Weibull describing time between infection and death for 20-24 yo (units: years)",
        ),
        "infection_to_death_weibull_shape_2529": Parameter(
            Types.REAL,
            "Shape parameter for Weibull describing time between infection and death for 25-29 yo (units: years)",
        ),
        "infection_to_death_weibull_shape_3034": Parameter(
            Types.REAL,
            "Shape parameter for Weibull describing time between infection and death for 30-34 yo (units: years)",
        ),
        "infection_to_death_weibull_shape_3539": Parameter(
            Types.REAL,
            "Shape parameter for Weibull describing time between infection and death for 35-39 yo (units: years)",
        ),
        "infection_to_death_weibull_shape_4044": Parameter(
            Types.REAL,
            "Shape parameter for Weibull describing time between infection and death for 40-44 yo (units: years)",
        ),
        "infection_to_death_weibull_shape_4549": Parameter(
            Types.REAL,
            "Shape parameter for Weibull describing time between infection and death for 45-49 yo (units: years)",
        ),
        "infection_to_death_weibull_scale_1519": Parameter(
            Types.REAL,
            "Scale parameter for Weibull describing time between infection and death for 15-19 yo (units: years)",
        ),
        "infection_to_death_weibull_scale_2024": Parameter(
            Types.REAL,
            "Scale parameter for Weibull describing time between infection and death for 20-24 yo (units: years)",
        ),
        "infection_to_death_weibull_scale_2529": Parameter(
            Types.REAL,
            "Scale parameter for Weibull describing time between infection and death for 25-29 yo (units: years)",
        ),
        "infection_to_death_weibull_scale_3034": Parameter(
            Types.REAL,
            "Scale parameter for Weibull describing time between infection and death for 30-34 yo (units: years)",
        ),
        "infection_to_death_weibull_scale_3539": Parameter(
            Types.REAL,
            "Scale parameter for Weibull describing time between infection and death for 35-39 yo (units: years)",
        ),
        "infection_to_death_weibull_scale_4044": Parameter(
            Types.REAL,
            "Scale parameter for Weibull describing time between infection and death for 40-44 yo (units: years)",
        ),
        "infection_to_death_weibull_scale_4549": Parameter(
            Types.REAL,
            "Scale parameter for Weibull describing time between infection and death for 45-49 yo (units: years)",
        ),
        "art_default_to_aids_mean_years": Parameter(
            Types.REAL,
            "Mean years between when a person (any change) stops being on treatment to when AIDS is onset (if the "
            "absence of resuming treatment).",
        ),
        "prop_delayed_aids_onset": Parameter(
            Types.REAL,
            "Proportion of PLHIV that will have delayed AIDS onset to compensate for AIDS-TB",
        ),
        # Natural history - survival (children)
        "mean_survival_for_infants_infected_prior_to_birth": Parameter(
            Types.REAL,
            "Exponential rate parameter for mortality in infants who are infected before birth",
        ),
        "infection_to_death_infant_infection_after_birth_weibull_scale": Parameter(
            Types.REAL,
            "Weibull scale parameter for mortality in infants who are infected after birth",
        ),
        "infection_to_death_infant_infection_after_birth_weibull_shape": Parameter(
            Types.REAL,
            "Weibull shape parameter for mortality in infants who are infected after birth",
        ),
        # Uptake of Interventions
        "hiv_testing_rates": Parameter(
            Types.DATA_FRAME, "annual rates of testing for children and adults"
        ),
        "rr_test_hiv_positive": Parameter(
            Types.REAL,
            "relative likelihood of having HIV test for people with HIV",
        ),
        "hiv_testing_rate_adjustment": Parameter(
            Types.REAL,
            "adjustment to current testing rates to account for multiple routes into HIV testing",
        ),
        "treatment_initiation_adjustment": Parameter(
            Types.REAL,
            "adjustment to current ART coverage levels to account for defaulters",
        ),
        "vs_adjustment": Parameter(
            Types.REAL,
            "adjustment to current viral suppression levels to account for defaulters",
        ),
        "prob_hiv_test_at_anc_or_delivery": Parameter(
<<<<<<< HEAD
            Types.REAL,
            "probability of a women having hiv test at anc or following delivery",
        ),
        "prob_hiv_test_for_newborn_infant": Parameter(
            Types.REAL,
=======
            Types.REAL,
            "probability of a women having hiv test at anc or following delivery",
        ),
        "prob_hiv_test_for_newborn_infant": Parameter(
            Types.REAL,
>>>>>>> 3c8c7833
            "probability of a newborn infant having HIV test pre-discharge",
        ),
        "prob_start_art_or_vs": Parameter(
            Types.REAL,
            "Probability that a person will start treatment and be virally suppressed following testing",
        ),
        "prob_behav_chg_after_hiv_test": Parameter(
            Types.REAL,
            "Probability that a person will change risk behaviours, if HIV-negative, following testing",
        ),
        "prob_prep_for_fsw_after_hiv_test": Parameter(
            Types.REAL,
            "Probability that a FSW will start PrEP, if HIV-negative, following testing",
        ),
        "prob_prep_for_agyw": Parameter(
            Types.REAL,
            "Probability that adolescent girls / young women will start PrEP",
        ),
        "prob_circ_after_hiv_test": Parameter(
            Types.REAL,
            "Probability that a male will be circumcised, if HIV-negative, following testing",
        ),
        "prob_circ_for_child_before_2020": Parameter(
            Types.REAL,
            "Probability that a male aging <15 yrs will be circumcised before year 2020",
        ),
        "prob_circ_for_child_from_2020": Parameter(
            Types.REAL,
            "Probability that a male aging <15 yrs will be circumcised from year 2020, "
            "which is different from before 2020 as children vmmc policy/fund/cases has changed, "
            "according to PEPFAR 2020 Country Operational Plan and DHIS2 data",
        ),
        "probability_of_being_retained_on_prep_every_3_months": Parameter(
            Types.REAL,
            "Probability that someone who has initiated on prep will attend an appointment and be on prep "
            "for the next 3 months, until the next appointment.",
        ),
        "probability_of_being_retained_on_art_every_3_months": Parameter(
            Types.REAL,
            "Probability that someone who has initiated on treatment will attend an appointment and be on "
            "treatment for next 3 months, until the next appointment.",
        ),
        "probability_of_seeking_further_art_appointment_if_drug_not_available": Parameter(
            Types.REAL,
            "Probability that a person who 'should' be on art will seek another appointment (the following "
            "day and try for each of the next 7 days) if drugs were not available.",
        ),
        "probability_of_seeking_further_art_appointment_if_appointment_not_available": Parameter(
            Types.REAL,
            "Probability that a person who 'should' be on art will seek another appointment if the health-"
            "system has not been able to provide them with an appointment",
        ),
        "prep_start_year": Parameter(Types.REAL, "Year from which PrEP is available"),
        "ART_age_cutoff_young_child": Parameter(
            Types.INT, "Age cutoff for ART regimen for young children"
        ),
        "ART_age_cutoff_older_child": Parameter(
            Types.INT, "Age cutoff for ART regimen for older children"
        ),
        "rel_probability_art_baseline_aids": Parameter(
            Types.REAL,
            "relative probability of person with HIV infection over 10 years being on ART at baseline",
        ),
        "aids_tb_treatment_adjustment": Parameter(
            Types.REAL,
            "probability of death if aids and tb, person on treatment for tb",
        ),
    }

    def read_parameters(self, data_folder):
        """
        * 1) Reads the ResourceFiles
        * 2) Declare the Symptoms
        """

        # 1) Read the ResourceFiles

        # Short cut to parameters dict
        p = self.parameters

        workbook = pd.read_excel(
            os.path.join(self.resourcefilepath, "ResourceFile_HIV.xlsx"),
            sheet_name=None,
        )
        self.load_parameters_from_dataframe(workbook["parameters"])

        # Load data on HIV prevalence
        p["hiv_prev"] = workbook["hiv_prevalence"]

        # Load assumed time since infected at baseline (year 2010)
        p["time_inf"] = workbook["time_since_infection_at_baselin"]

        # Load reported hiv testing rates
        p["hiv_testing_rates"] = workbook["MoH_numbers_tests"]

        # Load assumed ART coverage at baseline (year 2010)
        p["art_coverage"] = workbook["art_coverage"]

        # Load probability of art / viral suppression start after positive HIV test
        p["prob_start_art_or_vs"] = workbook["spectrum_treatment_cascade"]

        # Load spectrum estimates of treatment cascade
        p["treatment_cascade"] = workbook["spectrum_treatment_cascade"]

        # DALY weights
        # get the DALY weight that this module will use from the weight database (these codes are just random!)
        if "HealthBurden" in self.sim.modules.keys():
            # Chronic infection but not AIDS (including if on ART)
            # (taken to be equal to "Symptomatic HIV without anaemia")
            self.daly_wts["hiv_infection_but_not_aids"] = self.sim.modules[
                "HealthBurden"
            ].get_daly_weight(17)

            #  AIDS without anti-retroviral treatment without anemia
            self.daly_wts["aids"] = self.sim.modules["HealthBurden"].get_daly_weight(19)

        # 2)  Declare the Symptoms.
        self.sim.modules["SymptomManager"].register_symptom(
            Symptom(
                name="aids_symptoms",
                odds_ratio_health_seeking_in_adults=10.0,  # High chance of seeking care when aids_symptoms onset
                odds_ratio_health_seeking_in_children=10.0,
            )
        )

    def pre_initialise_population(self):
        """
        * Establish the Linear Models
        *
        """
        p = self.parameters

        # ---- LINEAR MODELS -----
        # LinearModel for the relative risk of becoming infected during the simulation
        # N.B. age assumed not to have an effect on incidence
        self.lm["rr_of_infection"] = LinearModel.multiplicative(
            Predictor("age_years").when("<15", 0.0).when("<49", 1.0).otherwise(0.0),
            Predictor("sex").when("F", p["rr_sex_f"]),
            Predictor("li_is_circ").when(True, p["rr_circumcision"]),
            Predictor("hv_is_on_prep").
            when(True, 1.0 - p["proportion_reduction_in_risk_of_hiv_aq_if_on_prep"]),
            Predictor("li_urban").when(False, p["rr_rural"]),
            Predictor("li_wealth", conditions_are_mutually_exclusive=True)
            .when(2, p["rr_windex_poorer"])
            .when(3, p["rr_windex_middle"])
            .when(4, p["rr_windex_richer"])
            .when(5, p["rr_windex_richest"]),
            Predictor("li_ed_lev", conditions_are_mutually_exclusive=True)
            .when(2, p["rr_edlevel_primary"])
            .when(3, p["rr_edlevel_secondary"]),
            Predictor("hv_behaviour_change").when(True, p["rr_behaviour_change"]),
        )

        # LinearModels to give the shape and scale for the Weibull distribution describing time from infection to death
        self.lm["scale_parameter_for_infection_to_death"] = LinearModel.multiplicative(
            Predictor(
                "age_years",
                conditions_are_mutually_exclusive=True,
                conditions_are_exhaustive=True)
            .when("==0", p["mean_survival_for_infants_infected_prior_to_birth"])
            .when(".between(1,4)", p["infection_to_death_infant_infection_after_birth_weibull_scale"])
            .when(".between(5, 19)", p["infection_to_death_weibull_scale_1519"])
            .when(".between(20, 24)", p["infection_to_death_weibull_scale_2024"])
            .when(".between(25, 29)", p["infection_to_death_weibull_scale_2529"])
            .when(".between(30, 34)", p["infection_to_death_weibull_scale_3034"])
            .when(".between(35, 39)", p["infection_to_death_weibull_scale_3539"])
            .when(".between(40, 44)", p["infection_to_death_weibull_scale_4044"])
            .when(".between(45, 49)", p["infection_to_death_weibull_scale_4549"])
            .when(">= 50", p["infection_to_death_weibull_scale_4549"])
        )

        self.lm["shape_parameter_for_infection_to_death"] = LinearModel.multiplicative(
            Predictor(
                "age_years",
                conditions_are_mutually_exclusive=True,
                conditions_are_exhaustive=True)
            .when("==0", 1)   # Weibull with shape=1 equivalent to exponential distribution
            .when(".between(1,4)", p["infection_to_death_infant_infection_after_birth_weibull_shape"])
            .when(".between(5, 19)", p["infection_to_death_weibull_shape_1519"])
            .when(".between(20, 24)", p["infection_to_death_weibull_shape_2024"])
            .when(".between(25, 29)", p["infection_to_death_weibull_shape_2529"])
            .when(".between(30, 34)", p["infection_to_death_weibull_shape_3034"])
            .when(".between(35, 39)", p["infection_to_death_weibull_shape_3539"])
            .when(".between(40, 44)", p["infection_to_death_weibull_shape_4044"])
            .when(".between(45, 49)", p["infection_to_death_weibull_shape_4549"])
            .when(">= 50", p["infection_to_death_weibull_shape_4549"])
        )

        # -- Linear Model to give the mean months between aids and death depending on age
        self.lm["offset_parameter_for_months_from_aids_to_death"] = LinearModel.multiplicative(
            Predictor(
                "age_years",
                conditions_are_mutually_exclusive=True,
                conditions_are_exhaustive=True)
            .when("<5", p["mean_months_between_aids_and_death_infant"])
            .when(">=5", p["mean_months_between_aids_and_death"])
        )

        # -- Linear Models for the Uptake of Services
        # Linear model that give the increase in likelihood of seeking a 'Spontaneous' Test for HIV
        # condition must be not on ART for test
        # allow children to be tested without symptoms
        # previously diagnosed can be re-tested
        self.lm["lm_spontaneous_test_12m"] = LinearModel.multiplicative(
            Predictor("hv_inf").when(True, p["rr_test_hiv_positive"]).otherwise(1.0),
            Predictor("hv_art").when("not", 1.0).otherwise(0.0),
        )

        # Linear model for changing behaviour following an HIV-negative test
        self.lm["lm_behavchg"] = LinearModel(
            LinearModelType.MULTIPLICATIVE,
            p["prob_behav_chg_after_hiv_test"],
            Predictor("hv_inf").when(False, 1.0).otherwise(0.0),
        )

        # Linear model for starting PrEP (if F/sex-workers), following when the person has tested HIV -ve:
        self.lm["lm_prep"] = LinearModel(
            LinearModelType.MULTIPLICATIVE,
            p["prob_prep_for_fsw_after_hiv_test"],
            Predictor("hv_inf").when(False, 1.0).otherwise(0.0),
            Predictor("sex").when("F", 1.0).otherwise(0.0),
            Predictor("li_is_sexworker").when(True, 1.0).otherwise(0.0),
        )

        # Linear model for circumcision (if M) following when the person has been tested:
        self.lm["lm_circ"] = LinearModel(
            LinearModelType.MULTIPLICATIVE,
            p["prob_circ_after_hiv_test"],
            Predictor("hv_inf").when(False, 1.0).otherwise(0.0),
            Predictor("sex").when("M", 1.0).otherwise(0.0),
        )

        # Linear model for circumcision for male and aging <15 yrs who spontaneously presents for VMMC
        # This is to increase the VMMC cases/visits for <15 yrs males, which should account for about
        # 40% of total VMMC cases according to UNAIDS & WHO/DHIS2 2015-2019 data.
        self.lm["lm_circ_child"] = LinearModel.multiplicative(
            Predictor("sex").when("M", 1.0).otherwise(0.0),
            Predictor("age_years").when("<15", 1.0).otherwise(0.0),
            Predictor("year",
                      external=True,
                      conditions_are_mutually_exclusive=True,
                      conditions_are_exhaustive=True).when("<2020", p["prob_circ_for_child_before_2020"])
                                                     .otherwise(p["prob_circ_for_child_from_2020"])
        )

    def initialise_population(self, population):
        """Set our property values for the initial population."""

        df = population.props

        # --- Current status
        df.loc[df.is_alive, "hv_inf"] = False
        df.loc[df.is_alive, "hv_art"] = "not"
        df.loc[df.is_alive, "hv_date_treated"] = pd.NaT
        df.loc[df.is_alive, "hv_is_on_prep"] = False
        df.loc[df.is_alive, "hv_behaviour_change"] = False
        df.loc[df.is_alive, "hv_diagnosed"] = False
        df.loc[df.is_alive, "hv_number_tests"] = 0

        # --- Dates on which things have happened
        df.loc[df.is_alive, "hv_date_inf"] = pd.NaT
        df.loc[df.is_alive, "hv_last_test_date"] = pd.NaT

        # Launch sub-routines for allocating the right number of people into each category
        self.initialise_baseline_prevalence(population)  # allocate baseline prevalence

        self.initialise_baseline_art(population)  # allocate baseline art coverage
        self.initialise_baseline_tested(population)  # allocate baseline testing coverage

    def initialise_baseline_prevalence(self, population):
        """
        Assign baseline HIV prevalence, according to age, sex and key other variables (established in analysis of DHS
        data).
        """

        params = self.parameters
        df = population.props

        # prob of infection based on age and sex in baseline year (2010:
        prevalence_db = params["hiv_prev"]
        prev_2010 = prevalence_db.loc[
            prevalence_db.year == 2010, ["age_from", "sex", "prop_hiv_mw2021_v14"]
        ]

        prev_2010 = prev_2010.rename(columns={"age_from": "age_years"})
        prob_of_infec = df.loc[df.is_alive, ["age_years", "sex"]].merge(
            prev_2010, on=["age_years", "sex"], how="left"
        )["prop_hiv_mw2021_v14"]

        # probability of being hiv-positive based on risk factors
        rel_prob_by_risk_factor = LinearModel.multiplicative(
            Predictor("li_is_sexworker").when(True, params["rr_fsw"]),
            Predictor("li_is_circ").when(True, params["rr_circumcision"]),
            Predictor("li_urban").when(False, params["rr_rural"]),
            Predictor(
                "li_wealth", conditions_are_mutually_exclusive=True).when(
                2, params["rr_windex_poorer"]).when(
                3, params["rr_windex_middle"]).when(
                4, params["rr_windex_richer"]).when(
                5, params["rr_windex_richest"]),
            Predictor(
                "li_ed_lev", conditions_are_mutually_exclusive=True).when(
                2, params["rr_edlevel_primary"]).when(
                3, params["rr_edlevel_secondary"])
        ).predict(df.loc[df.is_alive])

        # Rescale relative probability of infection so that its average is 1.0 within each age/sex group
        p = pd.DataFrame(
            {
                "age_years": df["age_years"],
                "sex": df["sex"],
                "prob_of_infec": prob_of_infec,
                "rel_prob_by_risk_factor": rel_prob_by_risk_factor,
            }
        )

        p["mean_of_rel_prob_within_age_sex_group"] = p.groupby(["age_years", "sex"])[
            "rel_prob_by_risk_factor"
        ].transform("mean")
        p["scaled_rel_prob_by_risk_factor"] = (
            p["rel_prob_by_risk_factor"] / p["mean_of_rel_prob_within_age_sex_group"]
        )
        # add scaling factor 1.1 to match overall unaids prevalence
        # different assumptions on pop size result in slightly different overall prevalence so use adjustment factor
        p["overall_prob_of_infec"] = (
            p["scaled_rel_prob_by_risk_factor"] * p["prob_of_infec"] * params["unaids_prevalence_adjustment_factor"]
        )
        # this needs to be series of True/False
        infec = (
                    self.rng.random_sample(len(p["overall_prob_of_infec"]))
                    < p["overall_prob_of_infec"]) & df.is_alive

        # Assign the designated person as infected in the population.props dataframe:
        df.loc[infec, "hv_inf"] = True

        # Assign date that persons were infected by drawing from assumed distribution (for adults)
        # Clipped to prevent dates of infection before before the person was born.
        time_inf = params["time_inf"]
        years_ago_inf = self.rng.choice(
            time_inf["year"],
            size=len(infec),
            replace=True,
            p=time_inf["scaled_prob"],
        )

        hv_date_inf = pd.Series(
            self.sim.date - pd.to_timedelta(years_ago_inf * DAYS_IN_YEAR, unit="d")
        )
        df.loc[infec, "hv_date_inf"] = hv_date_inf.clip(lower=df.date_of_birth)

    def initialise_baseline_art(self, population):
        """assign initial art coverage levels
        also assign hiv test properties if allocated ART
        probability of being on ART scaled by length of time infected (>10 years)
        """
        df = population.props
        params = self.parameters

        # 1) Determine who is currently on ART
        worksheet = self.parameters["art_coverage"]
        art_data = worksheet.loc[
            worksheet.year == 2010, ["year", "single_age", "sex", "prop_coverage"]
        ]

        # merge all susceptible individuals with their coverage probability based on sex and age
        prob_art = df.loc[df.is_alive, ["age_years", "sex"]].merge(
            art_data,
            left_on=["age_years", "sex"],
            right_on=["single_age", "sex"],
            how="left",
        )["prop_coverage"]

        # make a series with relative risks of art which depends on >10 years infected (5x higher)
        rr_art = pd.Series(1, index=df.index)
        rr_art.loc[
            df.is_alive & (df.hv_date_inf < (self.sim.date - pd.DateOffset(years=10)))
            ] = params["rel_probability_art_baseline_aids"]

        # Rescale relative probability of infection so that its average is 1.0 within each age/sex group
        p = pd.DataFrame(
            {
                "age_years": df["age_years"],
                "sex": df["sex"],
                "prob_art": prob_art,
                "rel_prob_art_by_time_infected": rr_art,
            }
        )

        p["mean_of_rel_prob_within_age_sex_group"] = p.groupby(["age_years", "sex"])[
            "rel_prob_art_by_time_infected"
        ].transform("mean")
        p["scaled_rel_prob_by_time_infected"] = (
            p["rel_prob_art_by_time_infected"]
            / p["mean_of_rel_prob_within_age_sex_group"]
        )
        p["overall_prob_of_art"] = p["scaled_rel_prob_by_time_infected"] * p["prob_art"]
        random_draw = self.rng.random_sample(size=len(df))

        art_idx = df.index[
            (random_draw < p["overall_prob_of_art"]) & df.is_alive & df.hv_inf
            ]

        # 2) Determine adherence levels for those currently on ART, for each of adult men, adult women and children
        adult_f_art_idx = df.loc[
            (df.index.isin(art_idx) & (df.sex == "F") & (df.age_years >= 15))
        ].index
        adult_m_art_idx = df.loc[
            (df.index.isin(art_idx) & (df.sex == "M") & (df.age_years >= 15))
        ].index
        child_art_idx = df.loc[(df.index.isin(art_idx) & (df.age_years < 15))].index

        suppr = list()  # list of all indices for persons on ART and suppressed
        notsuppr = list()  # list of all indices for persons on ART and not suppressed

        def split_into_vl_and_notvl(all_idx, prob):
            vl_suppr = self.rng.random_sample(len(all_idx)) < prob
            suppr.extend(all_idx[vl_suppr])
            notsuppr.extend(all_idx[~vl_suppr])

        # get expected viral suppression rates by age and year
        prob_vs_adult = self.prob_viral_suppression(self.sim.date.year, age_of_person=20)
        prob_vs_child = self.prob_viral_suppression(self.sim.date.year, age_of_person=5)

        split_into_vl_and_notvl(adult_f_art_idx, prob_vs_adult)
        split_into_vl_and_notvl(adult_m_art_idx, prob_vs_adult)
        split_into_vl_and_notvl(child_art_idx, prob_vs_child)

        # Set ART status:
        df.loc[suppr, "hv_art"] = "on_VL_suppressed"
        df.loc[notsuppr, "hv_art"] = "on_not_VL_suppressed"

        # check that everyone on ART is labelled as such
        assert not (df.loc[art_idx, "hv_art"] == "not").any()

        # for logical consistency, ensure that all persons on ART have been tested and diagnosed
        # set last test date prior to 2010 so not counted as a current new test
        # don't record individual property hv_number_tests for logging (occurred prior to 2010)
        df.loc[art_idx, "hv_last_test_date"] = self.sim.date - pd.DateOffset(years=3)
        df.loc[art_idx, "hv_diagnosed"] = True

        # all those on ART need to have event scheduled for continuation/cessation of treatment
        # this window is 1-90 days (3-monthly prescribing)
        for person in art_idx:
<<<<<<< HEAD
            days = self.rng.randint(low=100, high=200, dtype=np.int64)
=======
            days = self.rng.randint(low=1, high=90, dtype=np.int64)
>>>>>>> 3c8c7833
            self.sim.schedule_event(
                Hiv_DecisionToContinueTreatment(person_id=person, module=self),
                self.sim.date + pd.to_timedelta(days, unit="days"),
            )

    def initialise_baseline_tested(self, population):
        """assign initial hiv testing levels, only for adults
        all who have been allocated ART will already have property hv_diagnosed=True
        use the spectrum proportion PLHIV who know status to assign remaining tests
        """
        df = population.props
        p = self.parameters

        # get proportion plhiv who know staus from spectum estimates
        worksheet = p["treatment_cascade"]
        testing_data = worksheet.loc[
            worksheet.year == 2010, ["year", "age", "know_status"]
        ]
        adult_know_status = testing_data.loc[(testing_data.age == "adults"), "know_status"].values[0] / 100
        children_know_status = testing_data.loc[(testing_data.age == "children"), "know_status"].values[0] / 100

        # ADULTS
        # find proportion of adult PLHIV diagnosed (currently on ART)
        adults_diagnosed = len(df[df.is_alive
                                  & df.hv_diagnosed
                                  & (df.age_years >= 15)])

        adults_infected = len(df[df.is_alive
                                 & df.hv_inf
                                 & (df.age_years >= 15)])

        prop_currently_diagnosed = adults_diagnosed / adults_infected if adults_infected > 0 else 0
        hiv_test_deficit = adult_know_status - prop_currently_diagnosed
        number_deficit = int(hiv_test_deficit * adults_infected)

        adult_test_index = []
        if hiv_test_deficit > 0:
            # sample number_deficit from remaining undiagnosed pop
            adult_undiagnosed = df.loc[df.is_alive
                                       & df.hv_inf
                                       & ~df.hv_diagnosed
                                       & (df.age_years >= 15)].index

            adult_test_index = self.rng.choice(adult_undiagnosed, size=number_deficit, replace=False)

        # CHILDREN
        # find proportion of adult PLHIV diagnosed (currently on ART)
        children_diagnosed = len(df[df.is_alive
                                    & df.hv_diagnosed
                                    & (df.age_years < 15)])

        children_infected = len(df[df.is_alive
                                   & df.hv_inf
                                   & (df.age_years < 15)])

        prop_currently_diagnosed = children_diagnosed / children_infected if children_infected > 0 else 0
        hiv_test_deficit = children_know_status - prop_currently_diagnosed
        number_deficit = int(hiv_test_deficit * children_infected)

        child_test_index = []
        if hiv_test_deficit > 0:
            child_undiagnosed = df.loc[df.is_alive
                                       & df.hv_inf
                                       & ~df.hv_diagnosed
                                       & (df.age_years < 15)].index

            child_test_index = self.rng.choice(child_undiagnosed, size=number_deficit, replace=False)

        # join indices
        test_index = list(adult_test_index) + list(child_test_index)

        df.loc[df.index.isin(test_index), "hv_diagnosed"] = True
        # dummy date for date last hiv test (before sim start), otherwise see big spike in testing 01-01-2010
        df.loc[test_index, "hv_last_test_date"] = self.sim.date - pd.DateOffset(
            years=3
        )

    def initialise_simulation(self, sim):
        """
        * 1) Schedule the Main HI]V Regular Polling Event
        * 2) Schedule the Logging Event
        * 3) Determine who has AIDS and impose the Symptoms 'aids_symptoms'
        * 4) Schedule the AIDS onset events and AIDS death event for those infected already
        * 5) (Optionally) Schedule the event to check the configuration of all properties
        * 6) Define the DxTests
        * 7) Look-up and save the codes for consumables
        """
        df = sim.population.props

        # 1) Schedule the Main HIV Regular Polling Event
        sim.schedule_event(
            HivRegularPollingEvent(self), sim.date + DateOffset(days=0)
        )

        # 2) Schedule the Logging Event
        sim.schedule_event(HivLoggingEvent(self), sim.date + DateOffset(years=1))

        # 3) Determine who has AIDS and impose the Symptoms 'aids_symptoms'

        # Those on ART currently (will not get any further events scheduled):
        on_art_idx = df.loc[df.is_alive & df.hv_inf & (df.hv_art != "not")].index

        # Those that lived more than ten years and not currently on ART are assumed to currently have AIDS
        #  (will have AIDS Death event scheduled)
        has_aids_idx = df.loc[
            df.is_alive
            & df.hv_inf
            & ((self.sim.date - df.hv_date_inf).dt.days > 10 * 365)
            & (df.hv_art == "not")
            ].index

        # Those that are in neither category are "before AIDS" (will have AIDS Onset Event scheduled)
        before_aids_idx = df.loc[df.is_alive & df.hv_inf].index.difference(has_aids_idx).difference(on_art_idx)

        # Impose the symptom to those that have AIDS (the symptom is the definition of having AIDS)
        self.sim.modules["SymptomManager"].change_symptom(
            person_id=has_aids_idx.tolist(),
            symptom_string="aids_symptoms",
            add_or_remove="+",
            disease_module=self,
        )

        # 4) Schedule the AIDS onset events and AIDS death event for those infected already
        # AIDS Onset Event for those who are infected but not yet AIDS and have not ever started ART
        # NB. This means that those on ART at the start of the simulation may not have an AIDS event --
        # like it happened at some point in the past
        scale, shape, offset = self.get_time_from_infection_to_aids_distribution_parameters(before_aids_idx)
        days_infection_to_aids = self.sample_time_from_infection_to_aids_given_parameters(scale, shape, offset)
        days_since_infection = (self.sim.date - df.loc[before_aids_idx, "hv_date_inf"])
        # If any days_since_infection >= days_infection_to_aids are negative resample
        # these values until all are positive
        days_until_aids_is_negative = days_since_infection >= days_infection_to_aids
        while np.any(days_until_aids_is_negative):
            days_infection_to_aids[days_until_aids_is_negative] = (
                self.sample_time_from_infection_to_aids_given_parameters(
                    scale[days_until_aids_is_negative],
                    shape[days_until_aids_is_negative],
                    offset[days_until_aids_is_negative],
                )
            )
            days_until_aids_is_negative = days_since_infection >= days_infection_to_aids
        days_until_aids = days_infection_to_aids - days_since_infection
        date_onset_aids = self.sim.date + pd.to_timedelta(days_until_aids, unit='D')
        for person_id, date in zip(before_aids_idx, date_onset_aids):
            sim.schedule_event(
                HivAidsOnsetEvent(person_id=person_id, module=self, cause='AIDS_non_TB'),
                date=date,
            )

        # Schedule the AIDS death events for those who have got AIDS already
        for person_id in has_aids_idx:
            # schedule a HSI_Test_and_Refer otherwise initial AIDS rates and deaths are far too high
            date_test = self.sim.date + pd.DateOffset(days=self.rng.randint(0, 60))
            self.sim.modules["HealthSystem"].schedule_hsi_event(
                hsi_event=HSI_Hiv_TestAndRefer(
                    person_id=person_id, module=self, referred_from="initialise_simulation"),
                priority=1,
                topen=date_test,
                tclose=self.sim.date + pd.DateOffset(days=365),
            )

            date_aids_death = (
                self.sim.date + pd.DateOffset(months=self.rng.randint(low=0, high=18))
            )

            # 30% AIDS deaths have TB co-infection
            cause_of_death = self.rng.choice(a=["AIDS_non_TB", "AIDS_TB"], size=1, p=[0.7, 0.3])

            sim.schedule_event(
                HivAidsDeathEvent(person_id=person_id, module=self, cause=cause_of_death),
                date=date_aids_death,
            )

        # 5) (Optionally) Schedule the event to check the configuration of all properties
        if self.run_with_checks:
            sim.schedule_event(
                HivCheckPropertiesEvent(self), sim.date + pd.DateOffset(months=1)
            )

        # 6) Store codes for the consumables needed
        hs = self.sim.modules["HealthSystem"]

        # updated consumables listing
        # blood tube and gloves are optional items
        self.item_codes_for_consumables_required['hiv_rapid_test'] = \
            hs.get_item_code_from_item_name("Test, HIV EIA Elisa")

        self.item_codes_for_consumables_required['hiv_early_infant_test'] = \
            hs.get_item_code_from_item_name("Test, HIV EIA Elisa")

        self.item_codes_for_consumables_required['blood_tube'] = \
            hs.get_item_code_from_item_name("Blood collecting tube, 5 ml")

        self.item_codes_for_consumables_required['gloves'] = \
            hs.get_item_code_from_item_name("Disposables gloves, powder free, 100 pieces per box")

        self.item_codes_for_consumables_required['vl_measurement'] = \
            hs.get_item_codes_from_package_name("Viral Load")

        self.item_codes_for_consumables_required['circ'] = \
            hs.get_item_codes_from_package_name("Male circumcision ")

        self.item_codes_for_consumables_required['prep'] = {
            hs.get_item_code_from_item_name("Tenofovir (TDF)/Emtricitabine (FTC), tablet, 300/200 mg"): 1}

        # infant NVP given in 3-monthly dosages
        self.item_codes_for_consumables_required['infant_prep'] = {
            hs.get_item_code_from_item_name("Nevirapine, oral solution, 10 mg/ml"): 1}

        # First - line ART for adults(age > "ART_age_cutoff_older_child")
        self.item_codes_for_consumables_required['First-line ART regimen: adult'] = {
            hs.get_item_code_from_item_name("First-line ART regimen: adult"): 1}
        self.item_codes_for_consumables_required['First-line ART regimen: adult: cotrimoxazole'] = {
            hs.get_item_code_from_item_name("Cotrimoxizole, 960mg pppy"): 1}

        # ART for older children aged ("ART_age_cutoff_younger_child" < age <= "ART_age_cutoff_older_child"):
        # cotrim is separate item - optional in get_cons call
        self.item_codes_for_consumables_required['First line ART regimen: older child'] = {
            hs.get_item_code_from_item_name("First line ART regimen: older child"): 1}
        self.item_codes_for_consumables_required['First line ART regimen: older child: cotrimoxazole'] = {
            hs.get_item_code_from_item_name("Sulfamethoxazole + trimethropin, tablet 400 mg + 80 mg"): 1}

        # ART for younger children aged (age < "ART_age_cutoff_younger_child"):
        self.item_codes_for_consumables_required['First line ART regimen: young child'] = {
            hs.get_item_code_from_item_name("First line ART regimen: young child"): 1}
        self.item_codes_for_consumables_required['First line ART regimen: young child: cotrimoxazole'] = {
            hs.get_item_code_from_item_name("Sulfamethoxazole + trimethropin, oral suspension, 240 mg, 100 ml"): 1}

        # 7) Define the DxTests
        # HIV Rapid Diagnostic Test:
        # NB. The rapid test is assumed to be 100% specific and sensitive. This is used to guarantee that all persons
        #  that start ART are truly HIV-pos.
        self.sim.modules['HealthSystem'].dx_manager.register_dx_test(
            hiv_rapid_test=DxTest(
                property='hv_inf',
                item_codes=self.item_codes_for_consumables_required['hiv_rapid_test'],
                optional_item_codes=[
                    self.item_codes_for_consumables_required['blood_tube'],
                    self.item_codes_for_consumables_required['gloves']]
            )
        )

        # Test for Early Infect Diagnosis
        self.sim.modules['HealthSystem'].dx_manager.register_dx_test(
            hiv_early_infant_test=DxTest(
                property='hv_inf',
                sensitivity=1.0,
                specificity=1.0,
                item_codes=self.item_codes_for_consumables_required['hiv_early_infant_test'],
                optional_item_codes=[
                    self.item_codes_for_consumables_required['blood_tube'],
                    self.item_codes_for_consumables_required['gloves']]
            )
        )

    def on_birth(self, mother_id, child_id):
        """
        * Initialise our properties for a newborn individual;
        * schedule testing;
        * schedule infection during breastfeeding
        """
        p = self.parameters
        df = self.sim.population.props

        # Default Settings:
        # --- Current status
        df.at[child_id, "hv_inf"] = False
        df.at[child_id, "hv_art"] = "not"
        df.at[child_id, "hv_date_treated"] = pd.NaT
        df.at[child_id, "hv_is_on_prep"] = False
        df.at[child_id, "hv_behaviour_change"] = False
        df.at[child_id, "hv_diagnosed"] = False
        df.at[child_id, "hv_number_tests"] = 0

        # --- Dates on which things have happened
        df.at[child_id, "hv_date_inf"] = pd.NaT
        df.at[child_id, "hv_last_test_date"] = pd.NaT

        # ----------------------------------- MTCT - AT OR PRIOR TO BIRTH --------------------------
        #  DETERMINE IF THE CHILD IS INFECTED WITH HIV FROM THEIR MOTHER DURING PREGNANCY / DELIVERY
        mother = df.loc[abs(mother_id)]  # Not interested whether true or direct birth

        mother_infected_prior_to_pregnancy = mother.hv_inf & (
            mother.hv_date_inf <= mother.date_of_last_pregnancy
        )
        mother_infected_during_pregnancy = mother.hv_inf & (
            mother.hv_date_inf > mother.date_of_last_pregnancy
        )

        if mother_infected_prior_to_pregnancy:
            if mother.hv_art == "on_VL_suppressed":
                #  mother has existing infection, mother ON ART and VL suppressed at time of delivery
                child_infected = self.rng.random_sample() < p["prob_mtct_treated"]
            else:
                # mother was infected prior to pregnancy but is not on VL suppressed at time of delivery
                child_infected = (
                    self.rng.random_sample() < p["prob_mtct_untreated"]
                )

        elif mother_infected_during_pregnancy:
            #  mother has incident infection during pregnancy, NO ART
            child_infected = (
                self.rng.random_sample() < p["prob_mtct_incident_preg"]
            )

        else:
            # mother is not infected
            child_infected = False

        if child_infected:
            self.do_new_infection(child_id)

        # ----------------------------------- MTCT - DURING BREASTFEEDING --------------------------
        # If child is not infected and is being breastfed, then expose them to risk of MTCT through breastfeeding
        if (
            (not child_infected)
            and (df.at[child_id, "nb_breastfeeding_status"] != "none")
            and mother.hv_inf
        ):
            # Pass mother's id, whether from true or direct birth
            self.mtct_during_breastfeeding(abs(mother_id), child_id)

        # ----------------------------------- HIV testing --------------------------
        if "CareOfWomenDuringPregnancy" not in self.sim.modules:
            # if mother's HIV status not known, schedule test at delivery
            # usually performed by care_of_women_during_pregnancy module
            if not mother.hv_diagnosed and \
                mother.is_alive and (
                    self.rng.random_sample() < p["prob_hiv_test_at_anc_or_delivery"]):
                self.sim.modules["HealthSystem"].schedule_hsi_event(
                    hsi_event=HSI_Hiv_TestAndRefer(
                        person_id=abs(mother_id),  # Pass mother's id, whether from true or direct birth
                        module=self,
                        referred_from='ANC_routine'),
                    priority=1,
                    topen=self.sim.date,
                    tclose=None,
                )

<<<<<<< HEAD
        # if mother known HIV+, schedule virological test for infant in 6 weeks, 9mths, 18mths
        # 6 week test called by newborn_outcomes.py
        if mother.hv_diagnosed and df.at[child_id, "is_alive"]:

=======
        # if mother known HIV+, schedule virological test for infant
        if mother.hv_diagnosed and df.at[child_id, "is_alive"]:
>>>>>>> 3c8c7833
            self.sim.modules["HealthSystem"].schedule_hsi_event(
                hsi_event=HSI_Hiv_StartInfantProphylaxis(
                    person_id=child_id,
                    module=self,
                    referred_from="on_birth",
                    repeat_visits=0),
                priority=1,
                topen=self.sim.date,
                tclose=None,
            )

            if "newborn_outcomes" not in self.sim.modules and (
                    self.rng.random_sample() < p['prob_hiv_test_for_newborn_infant']):

                self.sim.modules["HealthSystem"].schedule_hsi_event(
                    hsi_event=HSI_Hiv_TestAndRefer(
                        person_id=child_id,
                        module=self,
                        referred_from='Infant_testing'),
                    priority=1,
                    topen=self.sim.date + pd.DateOffset(weeks=6),
                    tclose=None,
                )

            # these later infant tests are not in newborn_outcomes
            if self.rng.random_sample() < p['prob_hiv_test_for_newborn_infant']:
                self.sim.modules["HealthSystem"].schedule_hsi_event(
                    hsi_event=HSI_Hiv_TestAndRefer(
                        person_id=child_id,
                        module=self,
                        referred_from='Infant_testing'),
                    priority=1,
                    topen=self.sim.date + pd.DateOffset(months=9),
                    tclose=None,
                )

                self.sim.modules["HealthSystem"].schedule_hsi_event(
                    hsi_event=HSI_Hiv_TestAndRefer(
                        person_id=child_id,
                        module=self,
                        referred_from='Infant_testing'),
                    priority=1,
                    topen=self.sim.date + pd.DateOffset(months=18),
                    tclose=None,
                )

    def report_daly_values(self):
        """Report DALYS for HIV, based on current symptomatic state of persons."""
        df = self.sim.population.props

        dalys = pd.Series(data=0, index=df.loc[df.is_alive].index)

        # All those infected get the 'infected but not AIDS' daly_wt:
        dalys.loc[df.hv_inf] = self.daly_wts["hiv_infection_but_not_aids"]

        # Overwrite the value for those that currently have symptoms of AIDS with the 'AIDS' daly_wt:
        dalys.loc[
            self.sim.modules["SymptomManager"].who_has("aids_symptoms")
        ] = self.daly_wts["aids"]

        return dalys

    def mtct_during_breastfeeding(self, mother_id, child_id):
        """
        Compute risk of mother-to-child transmission and schedule HivInfectionDuringBreastFeedingEvent.
        If the child is breastfeeding currently, consider the time-until-infection assuming a constantly monthly risk of
         transmission. If the breastfeeding has ceased by the time of the scheduled infection, then it will not run.
        (This means that this event can be run at birth or at the time of the mother's infection without the need for
        further polling etc.)
        """

        df = self.sim.population.props
        params = self.parameters

        if df.at[mother_id, "hv_art"] == "on_VL_suppressed":
            monthly_prob_mtct_bf = params["monthly_prob_mtct_bf_treated"]
        else:
            monthly_prob_mtct_bf = params["monthly_prob_mtct_bf_untreated"]

        if monthly_prob_mtct_bf > 0.0:
            months_to_infection = int(self.rng.exponential(1 / monthly_prob_mtct_bf))
            date_of_infection = self.sim.date + pd.DateOffset(
                months=months_to_infection
            )
            self.sim.schedule_event(
                HivInfectionDuringBreastFeedingEvent(person_id=child_id, module=self),
                date_of_infection,
            )

    def do_new_infection(self, person_id):
        """
        Enact that this person is infected with HIV
        * Update their hv_inf status and hv_date_inf
        * Schedule the AIDS onset event for this person
        """
        df = self.sim.population.props

        # Update HIV infection status for this person
        df.at[person_id, "hv_inf"] = True
        df.at[person_id, "hv_date_inf"] = self.sim.date

        # Schedule AIDS onset events for this person
        parameters = self.get_time_from_infection_to_aids_distribution_parameters(
            [person_id]
        )
        date_onset_aids = (
            self.sim.date
            + self.sample_time_from_infection_to_aids_given_parameters(*parameters)
        ).iloc[0]
        self.sim.schedule_event(
            event=HivAidsOnsetEvent(self, person_id, cause='AIDS_non_TB'),
            date=date_onset_aids,
        )

    def sample_time_from_infection_to_aids_given_parameters(self, scale, shape, offset):
        """Generate time(s) between onset of infection and AIDS as Pandas time deltas.

        The times are generated from translated Weibull distributions discretised to
        an integer number of months.

        :param scale: Scale parameters of Weibull distributions (unit: years).
        :param shape: Shape parameters of Weibull distributions.
        :param offset: Offset to (negatively) shift Weibull variable by (unit: months).

        :return: Generated time deltas.
        """

        months_to_death = self.rng.weibull(shape) * scale * 12
        months_to_aids = np.round(months_to_death - offset).clip(0).astype(int)

<<<<<<< HEAD
        if age == 0.0:
            # The person is infected prior to, or at, birth:
            months_to_death = int(self.rng.exponential(
                scale=p["mean_survival_for_infants_infected_prior_to_birth"]
            )
                                  * 12,
                                  )
=======
        return pd.to_timedelta(months_to_aids * 30.5, unit='D')
>>>>>>> 3c8c7833

    def get_time_from_infection_to_aids_distribution_parameters(self, person_ids):
        """Compute per-person parameters of distribution of time from infection to aids.

        Evaluates three linear models which output age specific scale, shape and offset
        parameters for the (translated) Weibull distribution used to generate the time
        from infection to aids for an individual.

        For those infected prior to, or at, birth, a Weibull distribution with shape
        parameter 1 (equivalent to an exponential distribution) is used.

        For those infected after birth a Weibull distribution with both shape and
        scale depending on age is used.

        :param person_ids: Iterable of ID indices of individuals to get parameters for.

        :return: Per-person parameters as a 3-tuple ``(scale, shape, offset)`` of
            ``pandas.Series`` objects.
        """
        subpopulation = self.sim.population.props.loc[person_ids]
        # get the scale parameters (unit: years)
        scale = self.lm["scale_parameter_for_infection_to_death"].predict(subpopulation)
        # get the shape parameter
        shape = self.lm["shape_parameter_for_infection_to_death"].predict(subpopulation)
        # get the mean months between aids and death (unit: months)
        offset = self.lm["offset_parameter_for_months_from_aids_to_death"].predict(
            subpopulation
        )
        return scale, shape, offset

    def get_time_from_aids_to_death(self):
        """Gives time between onset of AIDS and death, returning a pd.DateOffset.
        Assumes that the time between onset of AIDS symptoms and deaths is exponentially distributed.
        """
        mean = self.parameters["mean_months_between_aids_and_death"]
        draw_number_of_months = int(np.round(self.rng.exponential(mean)))
        return pd.DateOffset(months=draw_number_of_months)

    def do_when_hiv_diagnosed(self, person_id):
        """Things to do when a person has been tested and found (newly) be be HIV-positive:.
        * Consider if ART should be initiated, and schedule HSI if so.
        The person should not yet be on ART.
        """
        df = self.sim.population.props

        if not (df.loc[person_id, "hv_art"] == "not"):
            logger.warning(
                key="message",
                data="This event should not be running. do_when_diagnosed is for newly diagnosed persons.",
            )

        # Consider if the person will be referred to start ART
        if df.loc[person_id, "age_years"] <= 15:
            starts_art = True
        else:
            starts_art = self.rng.random_sample() < self.prob_art_start_after_test(self.sim.date.year)

        if starts_art:
            self.sim.modules["HealthSystem"].schedule_hsi_event(
                HSI_Hiv_StartOrContinueTreatment(person_id=person_id, module=self,
                                                 facility_level_of_this_hsi="1a"),
                topen=self.sim.date,
                tclose=None,
                priority=0,
            )

    def prob_art_start_after_test(self, year):
        """ returns the probability of starting ART after a positive HIV test
        this value for initiation can be higher than the current reported coverage levels
        to account for defaulters
        """
        prob_art = self.parameters["prob_start_art_or_vs"]
        current_year = year if year <= 2025 else 2025

        # use iloc to index by position as index will change by year
        return_prob = prob_art.loc[
                          (prob_art.year == current_year) &
                          (prob_art.age == "adults"),
                          "prob_art_if_dx"].values[0] * self.parameters["treatment_initiation_adjustment"]

        return return_prob

    def prob_viral_suppression(self, year, age_of_person):
        """ returns the probability of viral suppression once on ART
        data from 2012 - 2020 from spectrum
        assume constant values 2010-2012 and 2020 on
        time-series ends at 2025
        """
        prob_vs = self.parameters["prob_start_art_or_vs"]
        current_year = year if year <= 2025 else 2025
        age_of_person = age_of_person
        age_group = "adults" if age_of_person >= 15 else "children"

        return_prob = prob_vs.loc[
            (prob_vs.year == current_year) &
            (prob_vs.age == age_group),
            "virally_suppressed_on_art"].values[0]

        # convert to probability and adjust for defaulters
        return_prob = (return_prob / 100) * self.parameters["vs_adjustment"]

        assert return_prob is not None

        return return_prob

    def stops_treatment(self, person_id):
        """Helper function that is called when someone stops being on ART.
        Sets the flag for ART status. If the person was already on ART, it schedules a new AIDSEvent"""

        df = self.sim.population.props

        # Schedule a new AIDS onset event if the person was on ART up until now
        if df.at[person_id, "hv_art"] == "on_VL_suppressed":
            months_to_aids = int(
                np.floor(
                    self.rng.exponential(
                        scale=self.parameters["art_default_to_aids_mean_years"]
                    )
                    * 12.0
                )
            )
            self.sim.schedule_event(
                event=HivAidsOnsetEvent(person_id=person_id, module=self, cause='AIDS_non_TB'),
                date=self.sim.date + pd.DateOffset(months=months_to_aids),
            )

        # Set that the person is no longer on ART
        df.at[person_id, "hv_art"] = "not"

    def per_capita_testing_rate(self):
        """This calculates the numbers of hiv tests performed in each time period.
        It looks at the cumulative number of tests ever performed and subtracts the
        number calculated at the last time point.
        Values are converted to per capita testing rates.
        This function is called by the logger and can be called at any frequency
        """

        df = self.sim.population.props

        # get number of tests performed in last time period
        if self.sim.date.year == 2011:
            number_tests_new = df.hv_number_tests.sum()
            previous_test_numbers = 0

        else:
            previous_test_numbers = self.stored_test_numbers[-1]

            # calculate number of tests now performed - cumulative, include those who have died
            number_tests_new = df.hv_number_tests.sum()

        self.stored_test_numbers.append(number_tests_new)

        # number of tests performed in last time period
        number_tests_in_last_period = number_tests_new - previous_test_numbers

        # per-capita testing rate
        per_capita_testing = number_tests_in_last_period / len(df[df.is_alive])

        # return updated value for time-period
        return per_capita_testing

<<<<<<< HEAD
    def decide_whether_hiv_test_for_mother(self, person_id, referred_from):
        """ called from labour.py under interventions_delivered_pre_discharge and
        care_of_women_during_pregnancy.py
        mothers who are not already diagnosed will have an HIV test with
        probability defined in ResourceFile_HIV.xlsx
        this will return True/False whether test is scheduled/not scheduled which is
        used by care_of_women_during_pregnancy.py
        """

        df = self.sim.population.props
        test = False
=======
    def decide_whether_hiv_test_for_mother(self, person_id, referred_from) -> bool:
        """
        This will return a True/False for whether an HIV test should be scheduled for a mother; and schedule the HIV
        Test if a test should be scheduled.
        This is called from `labour.py` under `interventions_delivered_pre_discharge` and
        `care_of_women_during_pregnancy.py`.
        Mothers who are not already diagnosed will have an HIV test with a certain probability defined by a parameter;
         mothers who are diagnosed already will not have another HIV test.
        """
        df = self.sim.population.props
>>>>>>> 3c8c7833

        if not df.at[person_id, 'hv_diagnosed'] and (
                self.rng.random_sample() < self.parameters['prob_hiv_test_at_anc_or_delivery']):

<<<<<<< HEAD
            test = True

=======
>>>>>>> 3c8c7833
            self.sim.modules['HealthSystem'].schedule_hsi_event(
                HSI_Hiv_TestAndRefer(
                    person_id=person_id,
                    module=self,
                    referred_from=referred_from),
                topen=self.sim.date,
                tclose=None,
                priority=0)

<<<<<<< HEAD
        return test

    def decide_whether_hiv_test_for_infant(self, mother_id, child_id):
        """ called from newborn_outcomes.py under hiv_screening_for_at_risk_newborns
=======
            return True

        else:
            return False

    def decide_whether_hiv_test_for_infant(self, mother_id, child_id) -> None:
        """ This will schedule an HIV testing HSI for a child under certain conditions.
        It is called from newborn_outcomes.py under hiv_screening_for_at_risk_newborns.
>>>>>>> 3c8c7833
        """

        df = self.sim.population.props
        mother_id = mother_id
        child_id = child_id

        if not df.at[child_id, 'hv_diagnosed'] and \
            df.at[mother_id, 'hv_diagnosed'] and (
            df.at[child_id, 'nb_pnc_check'] == 1) and (
                self.rng.random_sample() < self.parameters['prob_hiv_test_for_newborn_infant']):

            self.sim.modules['HealthSystem'].schedule_hsi_event(
                HSI_Hiv_TestAndRefer(
                    person_id=child_id,
                    module=self,
                    referred_from="newborn_outcomes"),
                topen=self.sim.date + pd.DateOffset(weeks=6),
                tclose=None,
                priority=0
            )

    def check_config_of_properties(self):
        """check that the properties are currently configured correctly"""
        df = self.sim.population.props
        df_alive = df.loc[df.is_alive]

        # basic check types of columns and dtypes
        orig = self.sim.population.new_row
        assert (df.dtypes == orig.dtypes).all()

        def is_subset(col_for_set, col_for_subset):
            # Confirms that the series of col_for_subset is true only for a subset of the series for col_for_set
            return set(col_for_subset.loc[col_for_subset].index).issubset(
                col_for_set.loc[col_for_set].index
            )

        # Check that core properties of current status are never None/NaN/NaT
        assert not df_alive.hv_inf.isna().any()
        assert not df_alive.hv_art.isna().any()
        assert not df_alive.hv_behaviour_change.isna().any()
        assert not df_alive.hv_diagnosed.isna().any()
        assert not df_alive.hv_number_tests.isna().any()

        # Check that the core HIV properties are 'nested' in the way expected.
        assert is_subset(
            col_for_set=df_alive.hv_inf, col_for_subset=df_alive.hv_diagnosed
        )
        assert is_subset(
            col_for_set=df_alive.hv_diagnosed, col_for_subset=(df_alive.hv_art != "not")
        )

        # Check that if person is not infected, the dates of HIV events are None/NaN/NaT
        assert df_alive.loc[~df_alive.hv_inf, "hv_date_inf"].isna().all()

        # Check that dates consistent for those infected with HIV
        assert not df_alive.loc[df_alive.hv_inf].hv_date_inf.isna().any()
        assert (
            df_alive.loc[df_alive.hv_inf].hv_date_inf
            >= df_alive.loc[df_alive.hv_inf].date_of_birth
        ).all()

        # Check alignment between AIDS Symptoms and status and infection and ART status
        has_aids_symptoms = set(
            self.sim.modules["SymptomManager"].who_has("aids_symptoms")
        )
        assert has_aids_symptoms.issubset(
            df_alive.loc[df_alive.is_alive & df_alive.hv_inf].index
        )

        # a person can have AIDS onset if they're virally suppressed if had active TB
        # if cured of TB and still virally suppressed, AIDS symptoms are removed
        assert 0 == len(
            has_aids_symptoms.intersection(
                df_alive.loc[
                    df_alive.is_alive
                    & (df_alive.hv_art == "on_VL_suppressed")
                    & (df_alive.tb_inf == "uninfected")
                    ].index
            )
        )


# ---------------------------------------------------------------------------
#   Main Polling Event
# ---------------------------------------------------------------------------


class HivRegularPollingEvent(RegularEvent, PopulationScopeEventMixin):
    """ The HIV Regular Polling Events
    * Schedules persons becoming newly infected through horizontal transmission
    * Schedules who will present for voluntary ("spontaneous") testing
    """

    def __init__(self, module):
        super().__init__(
            module, frequency=DateOffset(months=12)
        )  # repeats every 12 months, but this can be changed

    def apply(self, population):

        df = population.props
        p = self.module.parameters
        rng = self.module.rng

        fraction_of_year_between_polls = self.frequency.months / 12
        beta = p["beta"] * fraction_of_year_between_polls

        # ----------------------------------- HORIZONTAL TRANSMISSION -----------------------------------
        def horizontal_transmission(to_sex, from_sex):
            # Count current number of alive 15-80 year-olds at risk of transmission
            # (= those infected and not VL suppressed):
            n_infectious = len(
                df.loc[
                    df.is_alive
                    & df.age_years.between(15, 80)
                    & df.hv_inf
                    & (df.hv_art != "on_VL_suppressed")
                    & (df.sex == from_sex)
                    ]
            )

            if n_infectious > 0:

                # Get Susceptible (non-infected alive 15-80 year-old) persons:
                susc_idx = df.loc[
                    df.is_alive
                    & ~df.hv_inf
                    & df.age_years.between(15, 80)
                    & (df.sex == to_sex)
                    ].index
                n_susceptible = len(susc_idx)

                # Compute chance that each susceptible person becomes infected:
                #  - relative chance of infection (acts like a scaling-factor on 'beta')
                rr_of_infection = self.module.lm["rr_of_infection"].predict(
                    df.loc[susc_idx]
                )

                #  - probability of infection = beta * I/N
                p_infection = (
                    rr_of_infection * beta * (n_infectious / (n_infectious + n_susceptible))
                )

                # New infections:
                will_be_infected = (
                    self.module.rng.random_sample(len(p_infection)) < p_infection
                )
                idx_new_infection = will_be_infected[will_be_infected].index

                idx_new_infection_fsw = []

                # additional risk for fsw
                if to_sex == "F":
                    fsw_at_risk = df.loc[
                        df.is_alive
                        & ~df.hv_inf
                        & df.li_is_sexworker
                        & ~df.hv_is_on_prep
                        & df.age_years.between(15, 80)
                        ].index

                    #  - probability of infection - relative risk applies only to fsw
                    p_infection_fsw = (
                        self.module.parameters["rr_fsw"] * beta * (n_infectious / (n_infectious + n_susceptible))
                    )

                    fsw_infected = (
                        self.module.rng.random_sample(len(fsw_at_risk)) < p_infection_fsw
                    )
                    idx_new_infection_fsw = fsw_at_risk[fsw_infected]

                idx_new_infection = list(idx_new_infection) + list(idx_new_infection_fsw)

                # Schedule the date of infection for each new infection:
                for idx in idx_new_infection:
                    date_of_infection = self.sim.date + pd.DateOffset(
                        days=self.module.rng.randint(0, 365 * fraction_of_year_between_polls)
                    )
                    self.sim.schedule_event(
                        HivInfectionEvent(self.module, idx), date_of_infection
                    )

        # ----------------------------------- SPONTANEOUS TESTING -----------------------------------
        def spontaneous_testing(current_year):

            # extract annual testing rates from MoH Reports
            test_rates = p["hiv_testing_rates"]

            testing_rate_adults = test_rates.loc[
                test_rates.year == current_year, "annual_testing_rate_adults"
            ].values[0] * p["hiv_testing_rate_adjustment"]

            # adult testing trends also informed by demographic characteristics
            # relative probability of testing - this may skew testing rates higher or lower than moh reports
            rr_of_test = self.module.lm["lm_spontaneous_test_12m"].predict(df[df.is_alive & (df.age_years >= 15)])
            mean_prob_test = (rr_of_test * testing_rate_adults).mean()
            scaled_prob_test = (rr_of_test * testing_rate_adults) / mean_prob_test
            overall_prob_test = scaled_prob_test * testing_rate_adults

            random_draw = rng.random_sample(size=len(df[df.is_alive & (df.age_years >= 15)]))
            adult_tests_idx = df.loc[df.is_alive & (df.age_years >= 15) & (random_draw < overall_prob_test)].index

            idx_will_test = adult_tests_idx

            for person_id in idx_will_test:
                date_test = self.sim.date + pd.DateOffset(
                    days=self.module.rng.randint(0, 365 * fraction_of_year_between_polls)
                )
                self.sim.modules["HealthSystem"].schedule_hsi_event(
                    hsi_event=HSI_Hiv_TestAndRefer(person_id=person_id, module=self.module, referred_from='HIV_poll'),
                    priority=1,
                    topen=date_test,
                    tclose=date_test + pd.DateOffset(
                        months=self.frequency.months
                    ),  # (to occur before next polling)
                )

        # ----------------------------------- PrEP poll for AGYW -----------------------------------
        def prep_for_agyw():

            # select highest risk agyw
            agyw_idx = df.loc[
                df.is_alive
                & ~df.hv_diagnosed
                & df.age_years.between(15, 30)
                & (df.sex == "F")
                & ~df.hv_is_on_prep
                ].index

            rr_of_infection_in_agyw = self.module.lm["rr_of_infection"].predict(
                df.loc[agyw_idx]
            )
            # divide by the mean risk then multiply by prob of prep
            # highest risk AGYW will have highest probability of getting prep
            mean_risk = rr_of_infection_in_agyw.mean()
            scaled_risk = rr_of_infection_in_agyw / mean_risk
            overall_risk_and_prob_of_prep = scaled_risk * p["prob_prep_for_agyw"]

            # give prep
            give_prep = df.loc[(
                                   self.module.rng.random_sample(len(overall_risk_and_prob_of_prep))
                                   < overall_risk_and_prob_of_prep)
                               & df.is_alive
                               & ~df.hv_diagnosed
                               & df.age_years.between(15, 30)
                               & (df.sex == "F")
                               & ~df.hv_is_on_prep
                               ].index

            for person in give_prep:
                self.sim.modules["HealthSystem"].schedule_hsi_event(
                    hsi_event=HSI_Hiv_StartOrContinueOnPrep(person_id=person,
                                                            module=self.module),
                    priority=1,
                    topen=self.sim.date,
                    tclose=self.sim.date + pd.DateOffset(
                        months=self.frequency.months
                    )
                )

        # ----------------------------------- SPONTANEOUS VMMC FOR <15 YRS -----------------------------------
        def vmmc_for_child():
            """schedule the HSI_Hiv_Circ for <15 yrs males according to his age, circumcision status
            and the probability of being circumcised"""
            # work out who will be circumcised.
            will_go_to_circ = self.module.lm["lm_circ_child"].predict(
                df.loc[
                    df.is_alive
                    & (df.sex == "M")
                    & (df.age_years < 15)
                    & (~df.li_is_circ)
                ],
                self.module.rng,
                year=self.sim.date.year,
            )

            # schedule the HSI based on the probability
            for person_id in will_go_to_circ.loc[will_go_to_circ].index:
                self.sim.modules["HealthSystem"].schedule_hsi_event(
                    HSI_Hiv_Circ(person_id=person_id, module=self.module),
                    topen=self.sim.date,
                    tclose=None,
                    priority=0,
                )

        # Horizontal transmission: Male --> Female
        horizontal_transmission(from_sex="M", to_sex="F")

        # Horizontal transmission: Female --> Male
        horizontal_transmission(from_sex="F", to_sex="M")

        # testing
        # if year later than 2020, set testing rates to those reported in 2020
        if self.sim.date.year < 2021:
            current_year = self.sim.date.year
        else:
            current_year = 2020
        spontaneous_testing(current_year=current_year)

        # PrEP for AGYW
        prep_for_agyw()

        # VMMC for <15 yrs in the population
        vmmc_for_child()


# ---------------------------------------------------------------------------
#   Natural History Events
# ---------------------------------------------------------------------------

class HivInfectionEvent(Event, IndividualScopeEventMixin):
    """ This person will become infected.
    * Do the infection process
    * Check for onward transmission through MTCT if the infection is to a mother who is currently breastfeeding.
    """

    def __init__(self, module, person_id):
        super().__init__(module, person_id=person_id)

    def apply(self, person_id):
        df = self.sim.population.props

        # Check person is_alive
        if not df.at[person_id, "is_alive"]:
            return

        # Onset the infection for this person (which will schedule progression etc)
        self.module.do_new_infection(person_id)

        # Consider mother-to-child-transmission (MTCT) from this person to their children:
        children_of_this_person_being_breastfed = df.loc[
            (df.mother_id == person_id) & (df.nb_breastfeeding_status != "none")
            ].index
        # - Do the MTCT routine for each child:
        for child_id in children_of_this_person_being_breastfed:
            self.module.mtct_during_breastfeeding(person_id, child_id)


class HivInfectionDuringBreastFeedingEvent(Event, IndividualScopeEventMixin):
    """ This person will become infected during breastfeeding
    * Do the infection process
    """

    def __init__(self, module, person_id):
        super().__init__(module, person_id=person_id)

    def apply(self, person_id):
        df = self.sim.population.props

        # Check person is_alive
        if not df.at[person_id, "is_alive"]:
            return

        # Check person is breastfed currently
        if df.at[person_id, "nb_breastfeeding_status"] == "none":
            return

<<<<<<< HEAD
        # If child is on NVP for HIV prophylaxis, no further action
=======
        # If child is on NVP for HIV prophylaxis, then do not let the infection occur
        # (the prophylaxis is assumed to be perfectly effective in blocking transmission)
>>>>>>> 3c8c7833
        if df.at[person_id, "hv_is_on_prep"]:
            return

        # Onset the infection for this person (which will schedule progression etc)
        self.module.do_new_infection(person_id)


class HivAidsOnsetEvent(Event, IndividualScopeEventMixin):
    """ This person has developed AIDS.
    * Update their symptomatic status
    * Record the date at which AIDS onset
    * Schedule the AIDS death
    """

    def __init__(self, module, person_id, cause):
        super().__init__(module, person_id=person_id)

        self.cause = cause

    def apply(self, person_id):

        df = self.sim.population.props

        # Return if person is dead or no HIV+
        if not df.at[person_id, "is_alive"] or not df.at[person_id, "hv_inf"]:
            return

        # eligible for AIDS onset:
        # not VL suppressed no active tb
        # not VL suppressed active tb
        # VL suppressed active tb

        # Do nothing if person is now on ART and VL suppressed (non-VL suppressed has no effect)
        # if cause is TB, allow AIDS onset
        if (df.at[person_id, "hv_art"] == "on_VL_suppressed") and (self.cause != 'AIDS_TB'):
            return

        # need to delay onset of AIDS (non-tb) to compensate for AIDS-TB
        if (self.cause == "AIDS_non_TB") and (
                self.sim.modules["Hiv"].rng.rand() < self.sim.modules["Hiv"].parameters["prop_delayed_aids_onset"]):

            # redraw time to aids and reschedule
            months_to_aids = int(
                np.floor(
                    self.sim.modules["Hiv"].rng.exponential(
                        scale=self.sim.modules["Hiv"].parameters["art_default_to_aids_mean_years"]
                    )
                    * 12.0
                )
            )

            self.sim.schedule_event(
                event=HivAidsOnsetEvent(person_id=person_id, module=self.sim.modules["Hiv"], cause='AIDS_non_TB'),
                date=self.sim.date + pd.DateOffset(months=months_to_aids),
            )

        # else assign aids onset and schedule aids death
        else:

            # if eligible for aids onset (not treated with ART or currently has active TB):
            # Update Symptoms
            self.sim.modules["SymptomManager"].change_symptom(
                person_id=person_id,
                symptom_string="aids_symptoms",
                add_or_remove="+",
                disease_module=self.sim.modules["Hiv"],
            )

            # Schedule AidsDeath
            date_of_aids_death = self.sim.date + self.sim.modules["Hiv"].get_time_from_aids_to_death()

            if self.cause == "AIDS_non_TB":

                # cause is HIV
                self.sim.schedule_event(
                    event=HivAidsDeathEvent(
                        person_id=person_id, module=self.sim.modules["Hiv"], cause=self.cause
                    ),
                    date=date_of_aids_death,
                )

            else:
                # cause is active TB
                self.sim.schedule_event(
                    event=HivAidsTbDeathEvent(
                        person_id=person_id, module=self.sim.modules["Hiv"], cause=self.cause
                    ),
                    date=date_of_aids_death,
                )


class HivAidsDeathEvent(Event, IndividualScopeEventMixin):
    """
    Causes someone to die of AIDS, if they are not VL suppressed on ART.
    if death scheduled by tb-aids, death event is HivAidsTbDeathEvent
    if death scheduled by hiv but person also has active TB, cause of
    death is AIDS_TB
    """

    def __init__(self, module, person_id, cause):
        super().__init__(module, person_id=person_id)

        self.cause = cause
        assert self.cause in ["AIDS_non_TB", "AIDS_TB"]

    def apply(self, person_id):
        df = self.sim.population.props

        # Check person is_alive
        if not df.at[person_id, "is_alive"]:
            return

        # Do nothing if person is now on ART and VL suppressed (non VL suppressed has no effect)
        # only if no current TB infection
        if (df.at[person_id, "hv_art"] == "on_VL_suppressed") and (
                df.at[person_id, "tb_inf"] != "active"):
            return

        # off ART, no TB infection
        if (df.at[person_id, "hv_art"] != "on_VL_suppressed") and (
                df.at[person_id, "tb_inf"] != "active"):
            # cause is HIV (no TB)
            self.sim.modules["Demography"].do_death(
                individual_id=person_id,
                cause="AIDS_non_TB",
                originating_module=self.module,
            )

        # on or off ART, active TB infection, schedule AidsTbDeathEvent
        if df.at[person_id, "tb_inf"] == "active":
            # cause is active TB
            self.sim.schedule_event(
                event=HivAidsTbDeathEvent(
                    person_id=person_id, module=self.module, cause="AIDS_TB"
                ),
                date=self.sim.date,
            )


class HivAidsTbDeathEvent(Event, IndividualScopeEventMixin):
    """
    This event is caused by someone co-infected with HIV and active TB
    it causes someone to die of AIDS-TB, death dependent on tb treatment status
    and not affected by ART status
    can be called by Tb or Hiv module
    if the random draw doesn't result in AIDS-TB death, an AIDS death (HivAidsDeathEvent) will be scheduled
    """

    def __init__(self, module, person_id, cause):
        super().__init__(module, person_id=person_id)

        self.cause = cause

    def apply(self, person_id):
        df = self.sim.population.props

        # Check person is_alive
        if not df.at[person_id, "is_alive"]:
            return

        if df.at[person_id, 'tb_on_treatment']:
            prob = self.module.rng.rand()

            # treatment adjustment reduces probability of death
            if prob < self.sim.modules["Hiv"].parameters["aids_tb_treatment_adjustment"]:
                self.sim.modules["Demography"].do_death(
                    individual_id=person_id,
                    cause="AIDS_TB",
                    originating_module=self.module,
                )
            else:
                # if they survive, reschedule the aids death event
                # module calling rescheduled AIDS death should be Hiv (not TB)
                date_of_aids_death = self.sim.date + self.sim.modules["Hiv"].get_time_from_aids_to_death()

                self.sim.schedule_event(
                    event=HivAidsDeathEvent(
                        person_id=person_id,
                        module=self.sim.modules["Hiv"],
                        cause="AIDS_non_TB"
                    ),
                    date=date_of_aids_death,
                )

        # aids-tb and not on tb treatment
        elif not df.at[person_id, 'tb_on_treatment']:
            # Cause the death to happen immediately, cause defined by TB status
            self.sim.modules["Demography"].do_death(
                individual_id=person_id, cause="AIDS_TB", originating_module=self.module
            )


class Hiv_DecisionToContinueOnPrEP(Event, IndividualScopeEventMixin):
    """Helper event that is used to 'decide' if someone on PrEP should continue on PrEP.
    This event is scheduled by 'HSI_Hiv_StartOrContinueOnPrep' 3 months after it is run.
    """

    def __init__(self, module, person_id):
        super().__init__(module, person_id=person_id)

    def apply(self, person_id):
        df = self.sim.population.props
        person = df.loc[person_id]
        m = self.module

        # If the person is no longer alive or has been diagnosed with hiv, they will not continue on PrEP
        if (
            (not person["is_alive"])
            or (person["hv_diagnosed"])
        ):
            return

        # Check that there are on PrEP currently:
        if not person["hv_is_on_prep"]:
            logger.warning(
                key="message",
                data="This event should not be running: Hiv_DecisionToContinueOnPrEP is for those currently on prep")

        # check still eligible, person must be <30 years old or a fsw
        if (person["age_years"] > 30) or not person["li_is_sexworker"]:
            return

        # Determine if this appointment is actually attended by the person who has already started on PrEP
        if (
            m.rng.random_sample()
            < m.parameters["probability_of_being_retained_on_prep_every_3_months"]
        ):
            # Continue on PrEP - and schedule an HSI for a refill appointment today
            self.sim.modules["HealthSystem"].schedule_hsi_event(
                HSI_Hiv_StartOrContinueOnPrep(person_id=person_id, module=m),
                topen=self.sim.date,
                tclose=self.sim.date + pd.DateOffset(days=7),
                priority=0,
            )

        else:
            # Defaults to being off PrEP - reset flag and take no further action
            df.at[person_id, "hv_is_on_prep"] = False


class Hiv_DecisionToContinueTreatment(Event, IndividualScopeEventMixin):
    """Helper event that is used to 'decide' if someone on Treatment should continue on Treatment.
    This event is scheduled by 'HSI_Hiv_StartOrContinueTreatment' 3 months after it is run.
    """

    def __init__(self, module, person_id):
        super().__init__(module, person_id=person_id)

    def apply(self, person_id):
        df = self.sim.population.props
        person = df.loc[person_id]
        m = self.module

        if not person["is_alive"]:
            return

        # Check that they are on Treatment currently:
<<<<<<< HEAD
        if not (person["hv_art"] in ["on_VL_suppressed", "on_not_VL_suppressed"]):
=======
        if person["hv_art"] not in ["on_VL_suppressed", "on_not_VL_suppressed"]:
>>>>>>> 3c8c7833
            logger.warning(
                key="message",
                data="This event should not be running, Hiv_DecisionToContinueTreatment is for those already on tx")

        # Determine if this appointment is actually attended by the person who has already started on ART
        if (
            m.rng.random_sample()
            < m.parameters["probability_of_being_retained_on_art_every_3_months"]
        ):
            # Continue on Treatment - and schedule an HSI for a continuation appointment today
            self.sim.modules["HealthSystem"].schedule_hsi_event(
                HSI_Hiv_StartOrContinueTreatment(person_id=person_id, module=m,
                                                 facility_level_of_this_hsi="1a"),
                topen=self.sim.date,
                tclose=self.sim.date + pd.DateOffset(days=14),
                priority=0,
            )

        else:
            # Defaults to being off Treatment
            m.stops_treatment(person_id)

            # refer for another treatment again in 1 month
            self.sim.modules["HealthSystem"].schedule_hsi_event(
                HSI_Hiv_StartOrContinueTreatment(person_id=person_id, module=m,
                                                 facility_level_of_this_hsi="1a"),
                topen=self.sim.date + pd.DateOffset(months=1),
                tclose=None,
                priority=0,
            )


# ---------------------------------------------------------------------------
#   Health System Interactions (HSI)
# ---------------------------------------------------------------------------

class HSI_Hiv_TestAndRefer(HSI_Event, IndividualScopeEventMixin):
    """
    The is the Test-and-Refer HSI. Individuals may seek an HIV test at any time. From this, they can be referred on to
    other services.
    This event is scheduled by:
        * the main event poll,
        * when someone presents for any care through a Generic HSI.
        * when an infant is born to an HIV-positive mother
    Following the test, they may or may not go on to present for uptake an HIV service: ART (if HIV-positive), VMMC (if
    HIV-negative and male) or PrEP (if HIV-negative and a female sex worker).
    If this event is called within another HSI, it may be desirable to limit the functionality of the HSI: do this
    using the arguments:
        * do_not_refer_if_neg=False : if the person is HIV-neg they will not be referred to VMMC or PrEP
        * suppress_footprint=True : the HSI will not have any footprint
    """

    def __init__(
        self, module, person_id, do_not_refer_if_neg=False, suppress_footprint=False, referred_from=None,
    ):
        super().__init__(module, person_id=person_id)
        assert isinstance(module, Hiv)

        assert isinstance(do_not_refer_if_neg, bool)
        self.do_not_refer_if_neg = do_not_refer_if_neg

        assert isinstance(suppress_footprint, bool)
        self.suppress_footprint = suppress_footprint

        self.referred_from = referred_from

        # Define the necessary information for an HSI
        self.TREATMENT_ID = "Hiv_Test"
        self.EXPECTED_APPT_FOOTPRINT = self.make_appt_footprint({"VCTNegative": 1})
        self.ACCEPTED_FACILITY_LEVEL = '1a'

    def apply(self, person_id, squeeze_factor):
        """Do the testing and referring to other services"""

        df = self.sim.population.props
        person = df.loc[person_id]

        if not person["is_alive"]:
            return

        # If person is diagnosed and on treatment do nothing do not occupy any resources
        if person["hv_diagnosed"] and (person["hv_art"] != "not"):
            return self.sim.modules["HealthSystem"].get_blank_appt_footprint()

        # if person has had test in last week, do not repeat test
        if person["hv_last_test_date"] >= (self.sim.date - DateOffset(days=7)):
            return self.sim.modules["HealthSystem"].get_blank_appt_footprint()

        # Run test
        if person["age_years"] < 1.0:
            test_result = self.sim.modules["HealthSystem"].dx_manager.run_dx_test(
                dx_tests_to_run="hiv_early_infant_test", hsi_event=self
            )
        else:
            test_result = self.sim.modules["HealthSystem"].dx_manager.run_dx_test(
                dx_tests_to_run="hiv_rapid_test", hsi_event=self
            )

        if test_result is not None:

            # Update number of tests:
            df.at[person_id, "hv_number_tests"] += 1
            df.at[person_id, "hv_last_test_date"] = self.sim.date

            # Log the test: line-list of summary information about each test
            person_details_for_test = {
                'age': person['age_years'],
                'hiv_status': person['hv_inf'],
                'hiv_diagnosed': person['hv_diagnosed'],
                'referred_from': self.referred_from,
                'person_id': person_id
            }
            logger.info(key='hiv_test', data=person_details_for_test)

            # Offer services as needed:
            if test_result:
                # The test_result is HIV positive
                ACTUAL_APPT_FOOTPRINT = self.make_appt_footprint({"VCTPositive": 1})

                # Update diagnosis if the person is indeed HIV positive;
                if person["hv_inf"]:
                    df.at[person_id, "hv_diagnosed"] = True
                    self.module.do_when_hiv_diagnosed(person_id=person_id)

                    # Screen for tb if they have not been referred from a Tb HSI
                    # and do not currently have TB diagnosis
                    if "Tb" in self.sim.modules and (self.referred_from != 'Tb') and not person["tb_diagnosed"]:
                        self.sim.modules["HealthSystem"].schedule_hsi_event(
                            tb.HSI_Tb_ScreeningAndRefer(
                                person_id=person_id, module=self.sim.modules["Tb"]
                            ),
                            topen=self.sim.date,
                            tclose=None,
                            priority=0,
                        )

            else:
                # The test_result is HIV negative
                ACTUAL_APPT_FOOTPRINT = self.make_appt_footprint({"VCTNegative": 1})

                if not self.do_not_refer_if_neg:
                    # The test was negative: make referrals to other services:

                    # Consider if the person's risk will be reduced by behaviour change counselling
                    if self.module.lm["lm_behavchg"].predict(
                        df.loc[[person_id]], self.module.rng
                    ):
                        df.at[person_id, "hv_behaviour_change"] = True

                    # If person is a man, and not circumcised, then consider referring to VMMC
                    if (person["sex"] == "M") & (~person["li_is_circ"]):
                        x = self.module.lm["lm_circ"].predict(
                            df.loc[[person_id]], self.module.rng
                        )
                        if x:
                            self.sim.modules["HealthSystem"].schedule_hsi_event(
                                HSI_Hiv_Circ(person_id=person_id, module=self.module),
                                topen=self.sim.date,
                                tclose=None,
                                priority=0,
                            )

                    # If person is a woman and FSW, and not currently on PrEP then consider referring to PrEP
                    # available 2018 onwards
                    if (
                        (person["sex"] == "F")
                        & person["li_is_sexworker"]
                        & ~person["hv_is_on_prep"]
                        & (self.sim.date.year >= self.module.parameters["prep_start_year"])
                    ):
                        if self.module.lm["lm_prep"].predict(df.loc[[person_id]], self.module.rng
                                                             ):
                            self.sim.modules["HealthSystem"].schedule_hsi_event(
                                HSI_Hiv_StartOrContinueOnPrep(
                                    person_id=person_id, module=self.module
                                ),
                                topen=self.sim.date,
                                tclose=None,
                                priority=0,
                            )
        else:
            # Test was not possible, set blank footprint and schedule another test
            ACTUAL_APPT_FOOTPRINT = self.make_appt_footprint({"VCTNegative": 1})

            # repeat appt for HIV test
            self.sim.modules["HealthSystem"].schedule_hsi_event(
                HSI_Hiv_TestAndRefer(person_id=person_id, module=self.module, referred_from='HIV_test'),
                topen=self.sim.date + pd.DateOffset(months=1),
                tclose=None,
                priority=0,
            )

        # Return the footprint. If it should be suppressed, return a blank footprint.
        if self.suppress_footprint:
            return self.make_appt_footprint({})
        else:
            return ACTUAL_APPT_FOOTPRINT


class HSI_Hiv_Circ(HSI_Event, IndividualScopeEventMixin):
    def __init__(self, module, person_id):
        super().__init__(module, person_id=person_id)

        self.TREATMENT_ID = "Hiv_Prevention_Circumcision"
        self.EXPECTED_APPT_FOOTPRINT = self.make_appt_footprint({"MaleCirc": 1})
        self.ACCEPTED_FACILITY_LEVEL = '1a'
        self.number_of_occurrences = 0

    def apply(self, person_id, squeeze_factor):
        """ Do the circumcision for this man. If he is already circumcised, this is a follow-up appointment."""
        self.number_of_occurrences += 1  # The current appointment is included in the count.
        df = self.sim.population.props  # shortcut to the dataframe

        person = df.loc[person_id]

        # Do not run if the person is not alive
        if not person["is_alive"]:
            return

        # if person not circumcised, perform the procedure
        if not person["li_is_circ"]:
            # Check/log use of consumables, if materials available, do circumcision and schedule follow-up appts
            # If materials not available, repeat the HSI, i.e., first appt.
            if self.get_consumables(item_codes=self.module.item_codes_for_consumables_required['circ']):
                # Update circumcision state
                df.at[person_id, "li_is_circ"] = True

                # Schedule follow-up appts
                # schedule first follow-up appt, 3 days from procedure;
                self.sim.modules["HealthSystem"].schedule_hsi_event(
                    self,
                    topen=self.sim.date + DateOffset(days=3),
                    tclose=None,
                    priority=0,
                )
                # schedule second follow-up appt, 7 days from procedure;
                self.sim.modules["HealthSystem"].schedule_hsi_event(
                    self,
                    topen=self.sim.date + DateOffset(days=7),
                    tclose=None,
                    priority=0,
                )
            else:
                # schedule repeating appt when consumables not available
                if self.number_of_occurrences <= 3:
                    self.sim.modules["HealthSystem"].schedule_hsi_event(
                        self,
                        topen=self.sim.date + DateOffset(weeks=1),
                        tclose=None,
                        priority=0,
                    )


class HSI_Hiv_StartInfantProphylaxis(HSI_Event, IndividualScopeEventMixin):
    def __init__(self, module, person_id, referred_from, repeat_visits):
        super().__init__(module, person_id=person_id)
        assert isinstance(module, Hiv)

        self.TREATMENT_ID = "Hiv_Prevention_Infant"
        self.EXPECTED_APPT_FOOTPRINT = self.make_appt_footprint({"Peds": 1, "VCTNegative": 1})
        self.ACCEPTED_FACILITY_LEVEL = '1a'
        self.referred_from = referred_from
        self.repeat_visits = repeat_visits

    def apply(self, person_id, squeeze_factor):
        """
        Start infant prophylaxis for this infant lasting for duration of breastfeeding
        or up to 18 months
        """

        df = self.sim.population.props
        person = df.loc[person_id]

        # Do not run if the child is not alive or is diagnosed with hiv
        if not person["is_alive"] or person["hv_diagnosed"]:
            return self.sim.modules["HealthSystem"].get_blank_appt_footprint()

        # if breastfeeding has ceased or child >18 months, no further prophylaxis required
        if (df.at[person_id, "nb_breastfeeding_status"] == "none")\
                or (df.at[person_id, "age_years"] >= 1.5):
            return self.sim.modules["HealthSystem"].get_blank_appt_footprint()

        # Check that infant prophylaxis is available and if it is, initiate:
        if self.get_consumables(item_codes=self.module.item_codes_for_consumables_required['infant_prep']):
            df.at[person_id, "hv_is_on_prep"] = True

            # Schedule follow-up visit for 3 months time
            self.sim.modules["HealthSystem"].schedule_hsi_event(
                hsi_event=HSI_Hiv_StartInfantProphylaxis(
                    person_id=person_id,
                    module=self.module,
                    referred_from="repeat3months",
                    repeat_visits=0),
                priority=1,
                topen=self.sim.date + DateOffset(months=3),
                tclose=None,
            )

        else:
            if self.repeat_visits <= 4:
                # infant does not get NVP now but has repeat visit scheduled up to 5 times
                df.at[person_id, "hv_is_on_prep"] = False

                self.repeat_visits += 1

                # Schedule repeat visit for one week's time
                self.sim.modules["HealthSystem"].schedule_hsi_event(
                    hsi_event=HSI_Hiv_StartInfantProphylaxis(
                        person_id=person_id,
                        module=self.module,
                        referred_from="repeatNoCons",
                        repeat_visits=self.repeat_visits),
                    priority=1,
                    topen=self.sim.date + pd.DateOffset(days=7),
                    tclose=None,
                )

    def never_ran(self, *args, **kwargs):
        """This is called if this HSI was never run.
        Default the person to being off PrEP"""
        self.sim.population.props.at[self.target, "hv_is_on_prep"] = False


class HSI_Hiv_StartInfantProphylaxis(HSI_Event, IndividualScopeEventMixin):
    def __init__(self, module, person_id, referred_from, repeat_visits):
        super().__init__(module, person_id=person_id)
        assert isinstance(module, Hiv)

        self.TREATMENT_ID = "Hiv_Prevention_Infant"
        self.EXPECTED_APPT_FOOTPRINT = self.make_appt_footprint({"Peds": 1, "VCTNegative": 1})
        self.ACCEPTED_FACILITY_LEVEL = '1a'
        self.referred_from = referred_from
        self.repeat_visits = repeat_visits

    def apply(self, person_id, squeeze_factor):
        """
        Start infant prophylaxis for this infant lasting for duration of breastfeeding
        or up to 18 months
        """

        df = self.sim.population.props
        person = df.loc[person_id]

        # Do not run if the child is not alive or is diagnosed with hiv
        if (
            (not person["is_alive"])
            or (person["hv_diagnosed"])
        ):
            return self.sim.modules["HealthSystem"].get_blank_appt_footprint()

        # if breastfeeding has ceased or child >18 months, no further prophylaxis required
        if (df.at[person_id, "nb_breastfeeding_status"] == "none")\
                or (df.at[person_id, "age_years"] >= 1.5):
            return self.sim.modules["HealthSystem"].get_blank_appt_footprint()

        # Check that infant prophylaxis is available and if it is, initiate:
        if self.get_consumables(item_codes=self.module.item_codes_for_consumables_required['infant_prep']):
            df.at[person_id, "hv_is_on_prep"] = True

            # Schedule follow-up visit for 3 months time
            self.sim.modules["HealthSystem"].schedule_hsi_event(
                hsi_event=HSI_Hiv_StartInfantProphylaxis(
                    person_id=person_id,
                    module=self.module,
                    referred_from="repeat3months",
                    repeat_visits=0),
                priority=1,
                topen=self.sim.date + DateOffset(months=3),
                tclose=None,
            )

        else:
            if self.repeat_visits <= 4:
                # infant does not get NVP now but has repeat visit scheduled up to 5 times
                df.at[person_id, "hv_is_on_prep"] = False

                self.repeat_visits += 1

                # Schedule repeat visit for one week's time
                self.sim.modules["HealthSystem"].schedule_hsi_event(
                    hsi_event=HSI_Hiv_StartInfantProphylaxis(
                        person_id=person_id,
                        module=self.module,
                        referred_from="repeatNoCons",
                        repeat_visits=self.repeat_visits),
                    priority=1,
                    topen=self.sim.date + pd.DateOffset(days=7),
                    tclose=None,
                )

    def never_ran(self, *args, **kwargs):
        """This is called if this HSI was never run.
        Default the person to being off PrEP"""
        self.sim.population.props.at[self.target, "hv_is_on_prep"] = False


class HSI_Hiv_StartOrContinueOnPrep(HSI_Event, IndividualScopeEventMixin):
    def __init__(self, module, person_id):
        super().__init__(module, person_id=person_id)
        assert isinstance(module, Hiv)

        self.TREATMENT_ID = "Hiv_Prevention_Prep"
        self.EXPECTED_APPT_FOOTPRINT = self.make_appt_footprint({"PharmDispensing": 1, "VCTNegative": 1})
        self.ACCEPTED_FACILITY_LEVEL = '1a'

    def apply(self, person_id, squeeze_factor):
        """Start PrEP for this person; or continue them on PrEP for 3 more months"""

        df = self.sim.population.props
        person = df.loc[person_id]

        # Do not run if the person is not alive or is diagnosed with hiv
        if (
            (not person["is_alive"])
            or (person["hv_diagnosed"])
        ):
            return

        # Run an HIV test
        test_result = self.sim.modules["HealthSystem"].dx_manager.run_dx_test(
            dx_tests_to_run="hiv_rapid_test", hsi_event=self
        )
        df.at[person_id, "hv_number_tests"] += 1
        df.at[person_id, "hv_last_test_date"] = self.sim.date

        # If test is positive, flag as diagnosed and refer to ART
        if test_result is True:
            # label as diagnosed
            df.at[person_id, "hv_diagnosed"] = True

            # Do actions for when a person has been diagnosed with HIV
            self.module.do_when_hiv_diagnosed(person_id=person_id)

            return self.make_appt_footprint({"Over5OPD": 1, "VCTPositive": 1})

        # Check that PrEP is available and if it is, initiate or continue  PrEP:
        if self.get_consumables(item_codes=self.module.item_codes_for_consumables_required['prep']):
            df.at[person_id, "hv_is_on_prep"] = True

            # Schedule 'decision about whether to continue on PrEP' for 3 months time
            self.sim.schedule_event(
                Hiv_DecisionToContinueOnPrEP(person_id=person_id, module=self.module),
                self.sim.date + pd.DateOffset(months=3),
            )

        else:
            # If PrEP is not available, the person will default and not be on PrEP
            df.at[person_id, "hv_is_on_prep"] = False

    def never_ran(self):
        """This is called if this HSI was never run.
        Default the person to being off PrEP"""
        self.sim.population.props.at[self.target, "hv_is_on_prep"] = False


class HSI_Hiv_StartOrContinueTreatment(HSI_Event, IndividualScopeEventMixin):

    def __init__(self, module, person_id, facility_level_of_this_hsi):
        super().__init__(module, person_id=person_id)
        assert isinstance(module, Hiv)

        self.TREATMENT_ID = "Hiv_Treatment"
<<<<<<< HEAD
        self.EXPECTED_APPT_FOOTPRINT = self._make_appt_footprint_according_age_and_patient_status(person_id)
=======
>>>>>>> 3c8c7833
        self.ACCEPTED_FACILITY_LEVEL = facility_level_of_this_hsi
        self.counter_for_drugs_not_available = 0
        self.counter_for_did_not_run = 0

    def apply(self, person_id, squeeze_factor):
        """This is a Health System Interaction Event - start or continue HIV treatment for 6 more months"""

        df = self.sim.population.props
        person = df.loc[person_id]
        art_status_at_beginning_of_hsi = person["hv_art"]

        if not person["is_alive"]:
            return

        # Confirm that the person is diagnosed (this should not run if they are not)
        assert person["hv_diagnosed"]

        if art_status_at_beginning_of_hsi == "not":

            assert person[
                "hv_inf"
            ]  # after the test results, it can be guaranteed that the person is HIV-pos.

            # Try to initiate the person onto ART:
            drugs_were_available = self.do_at_initiation(person_id)
        else:
            # Try to continue the person on ART:
            drugs_were_available = self.do_at_continuation(person_id)

        if drugs_were_available:
            # If person has been placed/continued on ART, schedule 'decision about whether to continue on Treatment
            self.sim.schedule_event(
                Hiv_DecisionToContinueTreatment(
                    person_id=person_id, module=self.module
                ),
                self.sim.date + pd.DateOffset(months=3),
            )
        else:
            # logger for drugs not available
            person_details_for_tx = {
                'age': person['age_years'],
                'facility_level': self.ACCEPTED_FACILITY_LEVEL,
                'number_appts': self.counter_for_drugs_not_available,
                'district': person['district_of_residence'],
                'person_id': person_id,
                'drugs_available': drugs_were_available,
            }
            logger.info(key='hiv_arv_NA', data=person_details_for_tx)

            # As drugs were not available, the person will default to being off ART (...if they were on ART at the
            # beginning of the HSI.)
            # NB. If the person was not on ART at the beginning of the HSI, then there is no need to stop them (which
            #  causes a new AIDSOnsetEvent to be scheduled.)
            self.counter_for_drugs_not_available += 1  # The current appointment is included in the count.

            if art_status_at_beginning_of_hsi != "not":
                self.module.stops_treatment(person_id)

            p = self.module.parameters["probability_of_seeking_further_art_appointment_if_drug_not_available"]

            if self.module.rng.random_sample() >= p:

                # add in referral straight back to tx
                # if defaulting, seek another treatment appointment in 6 months
                self.sim.modules["HealthSystem"].schedule_hsi_event(
                    hsi_event=HSI_Hiv_StartOrContinueTreatment(
                        person_id=person_id, module=self.module,
                        facility_level_of_this_hsi="1a",
                    ),
                    topen=self.sim.date + pd.DateOffset(months=6),
                    priority=0,
                )

            else:
                # If person 'decides to' seek another treatment appointment,
                # schedule a new HSI appointment for next month
                # NB. With a probability of 1.0, this will keep occurring,
                # if person has already tried unsuccessfully to get ART at level 1a 2 times
                #  then refer to level 1b
                if self.counter_for_drugs_not_available <= 2:
                    # repeat attempt for ARVs at level 1a
                    self.sim.modules["HealthSystem"].schedule_hsi_event(
                        hsi_event=HSI_Hiv_StartOrContinueTreatment(
                            person_id=person_id, module=self.module,
                            facility_level_of_this_hsi="1a"
                        ),
                        topen=self.sim.date + pd.DateOffset(months=1),
                        priority=0,
                    )

                else:
                    # refer to higher facility level
                    self.sim.modules["HealthSystem"].schedule_hsi_event(
                        hsi_event=HSI_Hiv_StartOrContinueTreatment(
                            person_id=person_id, module=self.module,
                            facility_level_of_this_hsi="2"
                        ),
                        topen=self.sim.date + pd.DateOffset(days=1),
                        priority=0,
                    )

        # also screen for tb
        if "Tb" in self.sim.modules:
            self.sim.modules["HealthSystem"].schedule_hsi_event(
                tb.HSI_Tb_ScreeningAndRefer(
                    person_id=person_id, module=self.sim.modules["Tb"]
                ),
                topen=self.sim.date,
                tclose=None,
                priority=0,
            )

    def do_at_initiation(self, person_id):
        """Things to do when this the first appointment ART"""
        df = self.sim.population.props
        person = df.loc[person_id]

        # Check if drugs are available, and provide drugs:
        drugs_available = self.get_drugs(age_of_person=person["age_years"])

        if drugs_available:
            # Assign person to be have suppressed or un-suppressed viral load
            # (If person is VL suppressed This will prevent the Onset of AIDS, or an AIDS death if AIDS has already
            # onset,)
            vl_status = self.determine_vl_status(
                age_of_person=person["age_years"]
            )

            df.at[person_id, "hv_art"] = vl_status
            df.at[person_id, "hv_date_treated"] = self.sim.date

            # If VL suppressed, remove any symptoms caused by this module
            if vl_status == "on_VL_suppressed":
                self.sim.modules["SymptomManager"].clear_symptoms(
                    person_id=person_id, disease_module=self.module
                )

        # Consider if TB treatment should start
        self.consider_tb(person_id)

        return drugs_available

    def do_at_continuation(self, person_id):
        """Things to do when the person is already on ART"""

        df = self.sim.population.props
        person = df.loc[person_id]

        # Viral Load Monitoring
        # NB. This does not have a direct effect on outcomes for the person.
        _ = self.get_consumables(item_codes=self.module.item_codes_for_consumables_required['vl_measurement'])

        # Check if drugs are available, and provide drugs:
        drugs_available = self.get_drugs(age_of_person=person["age_years"])

        return drugs_available

    def determine_vl_status(self, age_of_person):
        """Helper function to determine the VL status that the person will have.
        Return what will be the status of "hv_art"
        """
        prob_vs = self.module.prob_viral_suppression(self.sim.date.year, age_of_person)

        return (
            "on_VL_suppressed"
            if (self.module.rng.random_sample() < prob_vs)
            else "on_not_VL_suppressed"
        )

    def get_drugs(self, age_of_person):
        """Helper function to get the ART according to the age of the person being treated. Returns bool to indicate
        whether drugs were available"""

        p = self.module.parameters

        if age_of_person < p["ART_age_cutoff_young_child"]:
            # Formulation for young children
            drugs_available = self.get_consumables(
                item_codes=self.module.item_codes_for_consumables_required['First line ART regimen: young child'],
                optional_item_codes=self.module.item_codes_for_consumables_required[
                    'First line ART regimen: young child: cotrimoxazole'])

        elif age_of_person <= p["ART_age_cutoff_older_child"]:
            # Formulation for older children
            drugs_available = self.get_consumables(
                item_codes=self.module.item_codes_for_consumables_required['First line ART regimen: older child'],
                optional_item_codes=self.module.item_codes_for_consumables_required[
                    'First line ART regimen: older child: cotrimoxazole'])

        else:
            # Formulation for adults
            drugs_available = self.get_consumables(
                item_codes=self.module.item_codes_for_consumables_required['First-line ART regimen: adult'],
                optional_item_codes=self.module.item_codes_for_consumables_required[
                    'First-line ART regimen: adult: cotrimoxazole'])

        return drugs_available

    def consider_tb(self, person_id):
        """
        screen for tb
        Consider whether IPT is needed at this time. This is run only when treatment is initiated.
        """

        if "Tb" in self.sim.modules:
            self.sim.modules["Tb"].consider_ipt_for_those_initiating_art(
                person_id=person_id
            )

    def never_ran(self):
        """This is called if this HSI was never run.
        * Default the person to being off ART.
        * Determine if they will re-seek care themselves in the future:
        """
        # stop treatment for this person
        person_id = self.target
        self.module.stops_treatment(person_id)

        # sample whether person will seek further appt
        if self.module.rng.random_sample() < self.module.parameters[
            "probability_of_seeking_further_art_appointment_if_appointment_not_available"
        ]:
            # schedule HSI
            self.sim.modules["HealthSystem"].schedule_hsi_event(
                HSI_Hiv_StartOrContinueTreatment(
                    person_id=person_id, module=self.module, facility_level_of_this_hsi="1a"
                ),
                topen=self.sim.date + pd.DateOffset(days=14),
                tclose=self.sim.date + pd.DateOffset(days=21),
                priority=1,
            )

    @property
    def EXPECTED_APPT_FOOTPRINT(self):
        """Returns the appointment footprint for this person according to their current status:
         * `NewAdult` for an adult, newly starting treatment
         * `EstNonCom` for an adult, re-starting treatment or already on treatment
         (NB. This is an appointment type that assumes that the patient does not have complications.)
         * `Peds` for a child - whether newly starting or already on treatment
        """
        person_id = self.target

        if self.sim.population.props.at[person_id, 'age_years'] < 15:
            return self.make_appt_footprint({"Peds": 1})  # Child

        if (self.sim.population.props.at[person_id, 'hv_art'] == "not") & (
            pd.isna(self.sim.population.props.at[person_id, 'hv_date_treated'])
        ):
            return self.make_appt_footprint({"NewAdult": 1})  # Adult newly starting treatment
        else:
            return self.make_appt_footprint({"EstNonCom": 1})  # Adult already on treatment


# ---------------------------------------------------------------------------
#   Logging
# ---------------------------------------------------------------------------


class HivLoggingEvent(RegularEvent, PopulationScopeEventMixin):
    def __init__(self, module):
        """ Log Current status of the population, every year
        """

        self.repeat = 12
        super().__init__(module, frequency=DateOffset(months=self.repeat))

    def apply(self, population):
        # get some summary statistics
        df = population.props
        now = self.sim.date

        # ------------------------------------ SUMMARIES ------------------------------------
        # population
        pop_male_15plus = len(
            df[df.is_alive & (df.age_years >= 15) & (df.sex == "M")]
        )
        pop_female_15plus = len(
            df[df.is_alive & (df.age_years >= 15) & (df.sex == "F")]
        )

        # plhiv
        male_plhiv = len(
            df[df.hv_inf & df.is_alive & (df.age_years >= 15) & (df.sex == "M")]
        )
        female_plhiv = len(
            df[df.hv_inf & df.is_alive & (df.age_years >= 15) & (df.sex == "F")]
        )
        child_plhiv = len(df[df.hv_inf & df.is_alive & (df.age_years < 15)])
        total_plhiv = len(df[df.hv_inf & df.is_alive])

        # adult prevalence
        adult_prev_15plus = len(
            df[df.hv_inf & df.is_alive & (df.age_years >= 15)]
        ) / len(df[df.is_alive & (df.age_years >= 15)]) if len(df[df.is_alive & (df.age_years >= 15)]) else 0

        adult_prev_1549 = len(
            df[df.hv_inf & df.is_alive & df.age_years.between(15, 49)]
        ) / len(df[df.is_alive & df.age_years.between(15, 49)]) if len(
            df[df.is_alive & df.age_years.between(15, 49)]) else 0

        # child prevalence
        child_prev = len(
            df[df.hv_inf & df.is_alive & (df.age_years < 15)]
        ) / len(df[df.is_alive & (df.age_years < 15)]
                ) if len(df[df.is_alive & (df.age_years < 15)]) else 0

        # incidence in the period since the last log for 15+ and 15-49 year-olds (denominator is approximate)
        n_new_infections_adult_15plus = len(
            df.loc[
                (df.age_years >= 15)
                & df.is_alive
                & (df.hv_date_inf >= (now - DateOffset(months=self.repeat)))
                ]
        )
        denom_adults_15plus = len(df[df.is_alive & (df.age_years >= 15)])
        adult_inc_15plus = n_new_infections_adult_15plus / denom_adults_15plus if denom_adults_15plus else 0

        n_new_infections_adult_1549 = len(
            df.loc[
                df.age_years.between(15, 49)
                & df.is_alive
                & (df.hv_date_inf >= (now - DateOffset(months=self.repeat)))
                ]
        )
        denom_adults_1549 = len(df[df.is_alive & df.age_years.between(15, 49)])
        adult_inc_1549 = n_new_infections_adult_1549 / denom_adults_1549 if denom_adults_1549 else 0

        # incidence in the period since the last log for 0-14 year-olds (denominator is approximate)
        n_new_infections_children = len(
            df.loc[
                (df.age_years < 15)
                & df.is_alive
                & (df.hv_date_inf >= (now - DateOffset(months=self.repeat)))
                ]
        )
        denom_children = len(df[df.is_alive & (df.age_years < 15)])
        child_inc = n_new_infections_children / denom_children if denom_children else 0

        # hiv prev among female sex workers (aged 15-49)
        n_fsw = len(
            df.loc[
                df.is_alive
                & df.li_is_sexworker
                & (df.sex == "F")
                & df.age_years.between(15, 49)
                ]
        )
        prev_hiv_fsw = (
            0
            if n_fsw == 0
            else len(
                df.loc[
                    df.is_alive
                    & df.hv_inf
                    & df.li_is_sexworker
                    & (df.sex == "F")
                    & df.age_years.between(15, 49)
                    ]
            ) / n_fsw
        )

        total_population = len(df.loc[df.is_alive])

        logger.info(
            key="summary_inc_and_prev_for_adults_and_children_and_fsw",
            description="Summary of HIV among adult (15+ and 15-49) and children (0-14s) and female sex workers"
                        " (15-49)",
            data={
                "pop_male_15plus": pop_male_15plus,
                "pop_female_15plus": pop_female_15plus,
                "pop_child": denom_children,
                "pop_total": total_population,
                "male_plhiv_15plus": male_plhiv,
                "female_plhiv_15plus": female_plhiv,
                "child_plhiv": child_plhiv,
                "total_plhiv": total_plhiv,
                "hiv_prev_adult_15plus": adult_prev_15plus,
                "hiv_prev_adult_1549": adult_prev_1549,
                "hiv_prev_child": child_prev,
                "hiv_adult_inc_15plus": adult_inc_15plus,
                "n_new_infections_adult_1549": n_new_infections_adult_1549,
                "hiv_adult_inc_1549": adult_inc_1549,
                "hiv_child_inc": child_inc,
                "hiv_prev_fsw": prev_hiv_fsw,
            },
        )

        # store some outputs in dict for calibration
        self.module.hiv_outputs["date"] += [self.sim.date.year]
        self.module.hiv_outputs["hiv_prev_adult_1549"] += [adult_prev_1549]
        self.module.hiv_outputs["hiv_adult_inc_1549"] += [adult_inc_1549]
        self.module.hiv_outputs["hiv_prev_child"] += [child_prev]
        self.module.hiv_outputs["population"] += [total_population]

        # ------------------------------------ PREVALENCE BY AGE and SEX  ------------------------------------

        # Prevalence by Age/Sex (to make every category be output, do separately by 'sex')
        prev_by_age_and_sex = {}
        for sex in ["F", "M"]:
            n_hiv = df.loc[df.sex == sex].groupby(by=["age_range"])["hv_inf"].sum()
            n_pop = df.loc[df.sex == sex].groupby(by=["age_range"])["hv_inf"].count()
            prev_by_age_and_sex[sex] = (n_hiv / n_pop).to_dict()

        logger.info(
            key="prev_by_age_and_sex",
            data=prev_by_age_and_sex,
            description="Prevalence of HIV split by age and sex",
        )

        male_prev_1524 = len(
            df[df.hv_inf & df.is_alive & df.age_years.between(15, 24) & (df.sex == "M")]
        ) / len(df[df.is_alive & df.age_years.between(15, 24) & (df.sex == "M")]) if len(
            df[df.is_alive & df.age_years.between(15, 24) & (df.sex == "M")]) else 0

        male_prev_2549 = len(
            df[df.hv_inf & df.is_alive & df.age_years.between(25, 49) & (df.sex == "M")]
        ) / len(df[df.is_alive & df.age_years.between(25, 49) & (df.sex == "M")]) if len(
            df[df.is_alive & df.age_years.between(25, 49) & (df.sex == "M")]) else 0

        female_prev_1524 = len(
            df[df.hv_inf & df.is_alive & df.age_years.between(15, 24) & (df.sex == "F")]
        ) / len(df[df.is_alive & df.age_years.between(15, 24) & (df.sex == "F")]) if len(
            df[df.is_alive & df.age_years.between(15, 24) & (df.sex == "F")]) else 0

        female_prev_2549 = len(
            df[df.hv_inf & df.is_alive & df.age_years.between(25, 49) & (df.sex == "F")]
        ) / len(df[df.is_alive & df.age_years.between(25, 49) & (df.sex == "F")]) if len(
            df[df.is_alive & df.age_years.between(25, 49) & (df.sex == "F")]) else 0

        total_prev = len(
            df[df.hv_inf & df.is_alive]
        ) / len(df[df.is_alive])

        # incidence by age-group and sex
        n_new_infections_male_1524 = len(
            df.loc[
                df.age_years.between(15, 24)
                & (df.sex == "M")
                & df.is_alive
                & (df.hv_date_inf >= (now - DateOffset(months=self.repeat)))
                ]
        )
        denom_male_1524 = len(df[
                                  df.is_alive
                                  & (df.sex == "M")
                                  & df.age_years.between(15, 24)])
        male_inc_1524 = n_new_infections_male_1524 / denom_male_1524 if denom_male_1524 else 0

        n_new_infections_male_2549 = len(
            df.loc[
                df.age_years.between(25, 49)
                & (df.sex == "M")
                & df.is_alive
                & (df.hv_date_inf >= (now - DateOffset(months=self.repeat)))
                ]
        )
        denom_male_2549 = len(df[
                                  df.is_alive
                                  & (df.sex == "M")
                                  & df.age_years.between(25, 49)])
        male_inc_2549 = n_new_infections_male_2549 / denom_male_2549 if denom_male_2549 else 0

        n_new_infections_male_1549 = len(
            df.loc[
                df.age_years.between(15, 49)
                & (df.sex == "M")
                & df.is_alive
                & (df.hv_date_inf >= (now - DateOffset(months=self.repeat)))
                ]
        )

        n_new_infections_female_1524 = len(
            df.loc[
                df.age_years.between(15, 24)
                & (df.sex == "F")
                & df.is_alive
                & (df.hv_date_inf >= (now - DateOffset(months=self.repeat)))
                ]
        )
        denom_female_1524 = len(df[
                                    df.is_alive
                                    & (df.sex == "F")
                                    & df.age_years.between(15, 24)])
        female_inc_1524 = n_new_infections_female_1524 / denom_female_1524 if denom_female_1524 else 0

        n_new_infections_female_2549 = len(
            df.loc[
                df.age_years.between(25, 49)
                & (df.sex == "F")
                & df.is_alive
                & (df.hv_date_inf >= (now - DateOffset(months=self.repeat)))
                ]
        )
        denom_female_2549 = len(df[
                                    df.is_alive
                                    & (df.sex == "F")
                                    & df.age_years.between(25, 49)])
        female_inc_2549 = n_new_infections_female_2549 / denom_female_2549 if denom_female_2549 else 0

        logger.info(
            key="infections_by_2age_groups_and_sex",
            data={
                "male_prev_1524": male_prev_1524,
                "male_prev_2549": male_prev_2549,
                "female_prev_1524": female_prev_1524,
                "female_prev_2549": female_prev_2549,
                "total_prev": total_prev,
                "n_new_infections_male_1524": n_new_infections_male_1524,
                "n_new_infections_male_2549": n_new_infections_male_2549,
                "n_new_infections_male_1549": n_new_infections_male_1549,
                "n_new_infections_female_1524": n_new_infections_female_1524,
                "n_new_infections_female_2549": n_new_infections_female_2549,
                "male_inc_1524": male_inc_1524,
                "male_inc_2549": male_inc_2549,
                "female_inc_1524": female_inc_1524,
                "female_inc_2549": female_inc_2549,
            },
            description="HIV infections split by 2 age-groups age and sex",
        )
        logger.info(
            key="prev_by_age_and_sex",
            data=prev_by_age_and_sex,
            description="Prevalence of HIV split by age and sex",
        )

        # ------------------------------------ TESTING ------------------------------------
        # testing can happen through lm[spontaneous_testing] or symptom-driven or ANC or TB

        # proportion of adult population tested in past year
        n_tested = len(
            df.loc[
                df.is_alive
                & (df.hv_number_tests > 0)
                & (df.age_years >= 15)
                & (df.hv_last_test_date >= (now - DateOffset(months=self.repeat)))
                ]
        )
        n_pop = len(df.loc[df.is_alive & (df.age_years >= 15)])
        tested = n_tested / n_pop if n_pop else 0

        # proportion of adult population tested in past year by sex
        testing_by_sex = {}
        for sex in ["F", "M"]:
            n_tested = len(
                df.loc[
                    (df.sex == sex)
                    & (df.hv_number_tests > 0)
                    & (df.age_years >= 15)
                    & (df.hv_last_test_date >= (now - DateOffset(months=self.repeat)))
                    ]
            )
            n_pop = len(df.loc[(df.sex == sex) & (df.age_years >= 15)])
            testing_by_sex[sex] = n_tested / n_pop if n_pop else 0

        # per_capita_testing_rate: number of tests administered divided by population
        current_testing_rate = self.module.per_capita_testing_rate()

        # testing yield: number positive results divided by number tests performed
        # if person has multiple tests in one year, will only count 1
        total_tested = len(
            df.loc[(df.hv_number_tests > 0)
                   & (df.hv_last_test_date >= (now - DateOffset(months=self.repeat)))
                   ]
        )
        total_tested_hiv_positive = len(
            df.loc[df.hv_inf
                   & (df.hv_number_tests > 0)
                   & (df.hv_last_test_date >= (now - DateOffset(months=self.repeat)))
                   ]
        )
        testing_yield = total_tested_hiv_positive / total_tested if total_tested > 0 else 0

        # ------------------------------------ TREATMENT ------------------------------------
        def treatment_counts(subset):
            # total number of subset (subset is a true/false series)
            count = sum(subset)
            # proportion of subset living with HIV that are diagnosed:
            proportion_diagnosed = (
                sum(subset & df.hv_diagnosed) / count if count > 0 else 0
            )
            # proportions of subset living with HIV on treatment:
            art = sum(subset & (df.hv_art != "not"))
            art_cov = art / count if count > 0 else 0

            # proportion of subset on treatment that have good VL suppression
            art_vs = sum(subset & (df.hv_art == "on_VL_suppressed"))
            art_cov_vs = art_vs / art if art > 0 else 0
            return proportion_diagnosed, art_cov, art_cov_vs

        alive_infected = df.is_alive & df.hv_inf
        dx_adult, art_cov_adult, art_cov_vs_adult = treatment_counts(
            alive_infected & (df.age_years >= 15)
        )
        dx_children, art_cov_children, art_cov_vs_children = treatment_counts(
            alive_infected & (df.age_years < 15)
        )

        n_on_art_male_15plus = len(
            df.loc[
                (df.age_years >= 15)
                & (df.sex == "M")
                & df.is_alive
                & (df.hv_art != "not")
                ]
        )

        n_on_art_female_15plus = len(
            df.loc[
                (df.age_years >= 15)
                & (df.sex == "F")
                & df.is_alive
                & (df.hv_art != "not")
                ]
        )

        n_on_art_children = len(
            df.loc[
                (df.age_years < 15)
                & df.is_alive
                & (df.hv_art != "not")
                ]
        )

        n_on_art_total = n_on_art_male_15plus + n_on_art_female_15plus + n_on_art_children

        # ------------------------------------ BEHAVIOUR CHANGE ------------------------------------

        # proportion of adults (15+) exposed to behaviour change intervention
        prop_adults_exposed_to_behav_intv = len(
            df[df.is_alive & df.hv_behaviour_change & (df.age_years >= 15)]
        ) / len(df[df.is_alive & (df.age_years >= 15)]) if len(df[df.is_alive & (df.age_years >= 15)]) else 0

        # ------------------------------------ PREP AMONG FSW ------------------------------------
        prop_fsw_on_prep = (
            0
            if n_fsw == 0
            else len(
                df[
                    df.is_alive
                    & df.li_is_sexworker
                    & (df.age_years >= 15)
                    & df.hv_is_on_prep
                    ]
            ) / len(df[df.is_alive & df.li_is_sexworker & (df.age_years >= 15)])
        ) if len(df[df.is_alive & df.li_is_sexworker & (df.age_years >= 15)]) else 0

        # ------------------------------------ MALE CIRCUMCISION ------------------------------------
        # NB. Among adult men
        prop_men_circ = len(
            df[df.is_alive & (df.sex == "M") & (df.age_years >= 15) & df.li_is_circ]
        ) / len(df[df.is_alive & (df.sex == "M") & (df.age_years >= 15)]) if len(
            df[df.is_alive & (df.sex == "M") & (df.age_years >= 15)]) else 0

        logger.info(
            key="hiv_program_coverage",
            description="Coverage of interventions for HIV among adult (15+) and children (0-14s)",
            data={
                "number_adults_tested": n_tested,
                "prop_tested_adult": tested,
                "prop_tested_adult_male": testing_by_sex["M"],
                "prop_tested_adult_female": testing_by_sex["F"],
                "per_capita_testing_rate": current_testing_rate,
                "testing_yield": testing_yield,
                "dx_adult": dx_adult,
                "dx_childen": dx_children,
                "art_coverage_adult": art_cov_adult,
                "art_coverage_adult_VL_suppression": art_cov_vs_adult,
                "art_coverage_child": art_cov_children,
                "art_coverage_child_VL_suppression": art_cov_vs_children,
                "n_on_art_total": n_on_art_total,
                "n_on_art_male_15plus": n_on_art_male_15plus,
                "n_on_art_female_15plus": n_on_art_female_15plus,
                "n_on_art_children": n_on_art_children,
                "prop_adults_exposed_to_behav_intv": prop_adults_exposed_to_behav_intv,
                "prop_fsw_on_prep": prop_fsw_on_prep,
                "prop_men_circ": prop_men_circ,
            },
        )

        # ------------------------------------ TREATMENT DELAYS ------------------------------------
<<<<<<< HEAD
        # todo this should record only the first initiation (not defaulters returning)
=======
>>>>>>> 3c8c7833
        # for every person initiated on treatment, record time from onset to treatment
        # each year a series of intervals in days (treatment date - onset date) are recorded
        # convert to list

        # adults
        # get index of adults starting tx in last time-period
        adult_tx_idx = df.loc[(df.age_years >= 16) &
                              (df.hv_date_treated >= (now - DateOffset(months=self.repeat)))].index
        # calculate treatment_date - onset_date for each person in index
        adult_tx_delays = (df.loc[adult_tx_idx, "hv_date_treated"] - df.loc[adult_tx_idx, "hv_date_inf"]).dt.days
        adult_tx_delays = adult_tx_delays.tolist()

        # children
        child_tx_idx = df.loc[(df.age_years < 16) &
                              (df.hv_date_treated >= (now - DateOffset(months=self.repeat)))].index
        child_tx_delays = (df.loc[child_tx_idx, "hv_date_treated"] - df.loc[child_tx_idx, "hv_date_inf"]).dt.days
        child_tx_delays = child_tx_delays.tolist()

        logger.info(
            key="hiv_treatment_delays",
            description="HIV time from onset to treatment",
            data={
                "HivTreatmentDelayAdults": adult_tx_delays,
                "HivTreatmentDelayChildren": child_tx_delays,
            },
        )


# ---------------------------------------------------------------------------
#   Debugging / Checking Events
# ---------------------------------------------------------------------------


class HivCheckPropertiesEvent(RegularEvent, PopulationScopeEventMixin):
    def __init__(self, module):
        super().__init__(module, frequency=DateOffset(months=1))  # runs every month

    def apply(self, population):
        self.module.check_config_of_properties()


# ---------------------------------------------------------------------------
#   Helper functions for analysing outputs
# ---------------------------------------------------------------------------


def set_age_group(ser):
    AGE_RANGE_CATEGORIES, AGE_RANGE_LOOKUP = create_age_range_lookup(
        min_age=demography.MIN_AGE_FOR_RANGE,
        max_age=demography.MAX_AGE_FOR_RANGE,
        range_size=demography.AGE_RANGE_SIZE,
    )
    ser = ser.astype("category")
    AGE_RANGE_CATEGORIES_filtered = [a for a in AGE_RANGE_CATEGORIES if a in ser.values]
    return ser.cat.reorder_categories(AGE_RANGE_CATEGORIES_filtered)


def map_to_age_group(ser):
    AGE_RANGE_CATEGORIES, AGE_RANGE_LOOKUP = create_age_range_lookup(
        min_age=demography.MIN_AGE_FOR_RANGE,
        max_age=demography.MAX_AGE_FOR_RANGE,
        range_size=demography.AGE_RANGE_SIZE,
    )
    ser = ser.map(AGE_RANGE_LOOKUP)
    ser = set_age_group(ser)
    return ser


def unpack_raw_output_dict(raw_dict):
    x = pd.DataFrame.from_dict(data=raw_dict, orient="index")
    x.reset_index(inplace=True)
    x.rename(columns={"index": "age_group", 0: "value"}, inplace=True)
    x["age_group"] = set_age_group(x["age_group"])
    return x


# ---------------------------------------------------------------------------
#   Dummy Version of the Module
# ---------------------------------------------------------------------------


class DummyHivModule(Module):
    """Dummy HIV Module - it's only job is to create and maintain the 'hv_inf' and 'hv_art' properties.
    This can be used in test files."""

    INIT_DEPENDENCIES = {"Demography"}
    ALTERNATIVE_TO = {"Hiv"}

    PROPERTIES = {
        "hv_inf": Property(Types.BOOL, "DUMMY version of the property for hv_inf"),
        "hv_art": Property(Types.CATEGORICAL, "DUMMY version of the property for hv_art.",
                           categories=["not", "on_VL_suppressed", "on_not_VL_suppressed"]),
    }

    def __init__(self, name=None, hiv_prev=0.1, art_cov=0.75):
        super().__init__(name)
        self.hiv_prev = hiv_prev
        self.art_cov = art_cov

    def read_parameters(self, data_folder):
        pass

    def initialise_population(self, population):
        df = population.props
        df.loc[df.is_alive, "hv_inf"] = self.rng.rand(sum(df.is_alive)) < self.hiv_prev
        df.loc[(df.is_alive & df.hv_inf), "hv_art"] = pd.Series(
            self.rng.rand(sum(df.is_alive & df.hv_inf)) < self.art_cov).replace(
            {True: "on_VL_suppressed", False: "not"}).values

    def initialise_simulation(self, sim):
        pass

    def on_birth(self, mother, child):
        df = self.sim.population.props
        df.at[child, "hv_inf"] = self.rng.rand() < self.hiv_prev

        if df.at[child, "hv_inf"]:
            df.at[child, "hv_art"] = "on_VL_suppressed" if self.rng.rand() < self.art_cov else "not"<|MERGE_RESOLUTION|>--- conflicted
+++ resolved
@@ -298,19 +298,11 @@
             "adjustment to current viral suppression levels to account for defaulters",
         ),
         "prob_hiv_test_at_anc_or_delivery": Parameter(
-<<<<<<< HEAD
             Types.REAL,
             "probability of a women having hiv test at anc or following delivery",
         ),
         "prob_hiv_test_for_newborn_infant": Parameter(
             Types.REAL,
-=======
-            Types.REAL,
-            "probability of a women having hiv test at anc or following delivery",
-        ),
-        "prob_hiv_test_for_newborn_infant": Parameter(
-            Types.REAL,
->>>>>>> 3c8c7833
             "probability of a newborn infant having HIV test pre-discharge",
         ),
         "prob_start_art_or_vs": Parameter(
@@ -647,7 +639,7 @@
         df.loc[infec, "hv_inf"] = True
 
         # Assign date that persons were infected by drawing from assumed distribution (for adults)
-        # Clipped to prevent dates of infection before before the person was born.
+        # Clipped to prevent dates of infection before the person was born.
         time_inf = params["time_inf"]
         years_ago_inf = self.rng.choice(
             time_inf["year"],
@@ -754,11 +746,7 @@
         # all those on ART need to have event scheduled for continuation/cessation of treatment
         # this window is 1-90 days (3-monthly prescribing)
         for person in art_idx:
-<<<<<<< HEAD
-            days = self.rng.randint(low=100, high=200, dtype=np.int64)
-=======
             days = self.rng.randint(low=1, high=90, dtype=np.int64)
->>>>>>> 3c8c7833
             self.sim.schedule_event(
                 Hiv_DecisionToContinueTreatment(person_id=person, module=self),
                 self.sim.date + pd.to_timedelta(days, unit="days"),
@@ -838,7 +826,7 @@
 
     def initialise_simulation(self, sim):
         """
-        * 1) Schedule the Main HI]V Regular Polling Event
+        * 1) Schedule the Main HIV Regular Polling Event
         * 2) Schedule the Logging Event
         * 3) Determine who has AIDS and impose the Symptoms 'aids_symptoms'
         * 4) Schedule the AIDS onset events and AIDS death event for those infected already
@@ -1098,15 +1086,8 @@
                     tclose=None,
                 )
 
-<<<<<<< HEAD
-        # if mother known HIV+, schedule virological test for infant in 6 weeks, 9mths, 18mths
-        # 6 week test called by newborn_outcomes.py
-        if mother.hv_diagnosed and df.at[child_id, "is_alive"]:
-
-=======
         # if mother known HIV+, schedule virological test for infant
         if mother.hv_diagnosed and df.at[child_id, "is_alive"]:
->>>>>>> 3c8c7833
             self.sim.modules["HealthSystem"].schedule_hsi_event(
                 hsi_event=HSI_Hiv_StartInfantProphylaxis(
                     person_id=child_id,
@@ -1237,17 +1218,7 @@
         months_to_death = self.rng.weibull(shape) * scale * 12
         months_to_aids = np.round(months_to_death - offset).clip(0).astype(int)
 
-<<<<<<< HEAD
-        if age == 0.0:
-            # The person is infected prior to, or at, birth:
-            months_to_death = int(self.rng.exponential(
-                scale=p["mean_survival_for_infants_infected_prior_to_birth"]
-            )
-                                  * 12,
-                                  )
-=======
         return pd.to_timedelta(months_to_aids * 30.5, unit='D')
->>>>>>> 3c8c7833
 
     def get_time_from_infection_to_aids_distribution_parameters(self, person_ids):
         """Compute per-person parameters of distribution of time from infection to aids.
@@ -1409,19 +1380,6 @@
         # return updated value for time-period
         return per_capita_testing
 
-<<<<<<< HEAD
-    def decide_whether_hiv_test_for_mother(self, person_id, referred_from):
-        """ called from labour.py under interventions_delivered_pre_discharge and
-        care_of_women_during_pregnancy.py
-        mothers who are not already diagnosed will have an HIV test with
-        probability defined in ResourceFile_HIV.xlsx
-        this will return True/False whether test is scheduled/not scheduled which is
-        used by care_of_women_during_pregnancy.py
-        """
-
-        df = self.sim.population.props
-        test = False
-=======
     def decide_whether_hiv_test_for_mother(self, person_id, referred_from) -> bool:
         """
         This will return a True/False for whether an HIV test should be scheduled for a mother; and schedule the HIV
@@ -1432,16 +1390,10 @@
          mothers who are diagnosed already will not have another HIV test.
         """
         df = self.sim.population.props
->>>>>>> 3c8c7833
 
         if not df.at[person_id, 'hv_diagnosed'] and (
                 self.rng.random_sample() < self.parameters['prob_hiv_test_at_anc_or_delivery']):
 
-<<<<<<< HEAD
-            test = True
-
-=======
->>>>>>> 3c8c7833
             self.sim.modules['HealthSystem'].schedule_hsi_event(
                 HSI_Hiv_TestAndRefer(
                     person_id=person_id,
@@ -1451,12 +1403,6 @@
                 tclose=None,
                 priority=0)
 
-<<<<<<< HEAD
-        return test
-
-    def decide_whether_hiv_test_for_infant(self, mother_id, child_id):
-        """ called from newborn_outcomes.py under hiv_screening_for_at_risk_newborns
-=======
             return True
 
         else:
@@ -1465,7 +1411,6 @@
     def decide_whether_hiv_test_for_infant(self, mother_id, child_id) -> None:
         """ This will schedule an HIV testing HSI for a child under certain conditions.
         It is called from newborn_outcomes.py under hiv_screening_for_at_risk_newborns.
->>>>>>> 3c8c7833
         """
 
         df = self.sim.population.props
@@ -1823,12 +1768,8 @@
         if df.at[person_id, "nb_breastfeeding_status"] == "none":
             return
 
-<<<<<<< HEAD
-        # If child is on NVP for HIV prophylaxis, no further action
-=======
         # If child is on NVP for HIV prophylaxis, then do not let the infection occur
         # (the prophylaxis is assumed to be perfectly effective in blocking transmission)
->>>>>>> 3c8c7833
         if df.at[person_id, "hv_is_on_prep"]:
             return
 
@@ -2086,11 +2027,7 @@
             return
 
         # Check that they are on Treatment currently:
-<<<<<<< HEAD
-        if not (person["hv_art"] in ["on_VL_suppressed", "on_not_VL_suppressed"]):
-=======
         if person["hv_art"] not in ["on_VL_suppressed", "on_not_VL_suppressed"]:
->>>>>>> 3c8c7833
             logger.warning(
                 key="message",
                 data="This event should not be running, Hiv_DecisionToContinueTreatment is for those already on tx")
@@ -2414,79 +2351,6 @@
         self.sim.population.props.at[self.target, "hv_is_on_prep"] = False
 
 
-class HSI_Hiv_StartInfantProphylaxis(HSI_Event, IndividualScopeEventMixin):
-    def __init__(self, module, person_id, referred_from, repeat_visits):
-        super().__init__(module, person_id=person_id)
-        assert isinstance(module, Hiv)
-
-        self.TREATMENT_ID = "Hiv_Prevention_Infant"
-        self.EXPECTED_APPT_FOOTPRINT = self.make_appt_footprint({"Peds": 1, "VCTNegative": 1})
-        self.ACCEPTED_FACILITY_LEVEL = '1a'
-        self.referred_from = referred_from
-        self.repeat_visits = repeat_visits
-
-    def apply(self, person_id, squeeze_factor):
-        """
-        Start infant prophylaxis for this infant lasting for duration of breastfeeding
-        or up to 18 months
-        """
-
-        df = self.sim.population.props
-        person = df.loc[person_id]
-
-        # Do not run if the child is not alive or is diagnosed with hiv
-        if (
-            (not person["is_alive"])
-            or (person["hv_diagnosed"])
-        ):
-            return self.sim.modules["HealthSystem"].get_blank_appt_footprint()
-
-        # if breastfeeding has ceased or child >18 months, no further prophylaxis required
-        if (df.at[person_id, "nb_breastfeeding_status"] == "none")\
-                or (df.at[person_id, "age_years"] >= 1.5):
-            return self.sim.modules["HealthSystem"].get_blank_appt_footprint()
-
-        # Check that infant prophylaxis is available and if it is, initiate:
-        if self.get_consumables(item_codes=self.module.item_codes_for_consumables_required['infant_prep']):
-            df.at[person_id, "hv_is_on_prep"] = True
-
-            # Schedule follow-up visit for 3 months time
-            self.sim.modules["HealthSystem"].schedule_hsi_event(
-                hsi_event=HSI_Hiv_StartInfantProphylaxis(
-                    person_id=person_id,
-                    module=self.module,
-                    referred_from="repeat3months",
-                    repeat_visits=0),
-                priority=1,
-                topen=self.sim.date + DateOffset(months=3),
-                tclose=None,
-            )
-
-        else:
-            if self.repeat_visits <= 4:
-                # infant does not get NVP now but has repeat visit scheduled up to 5 times
-                df.at[person_id, "hv_is_on_prep"] = False
-
-                self.repeat_visits += 1
-
-                # Schedule repeat visit for one week's time
-                self.sim.modules["HealthSystem"].schedule_hsi_event(
-                    hsi_event=HSI_Hiv_StartInfantProphylaxis(
-                        person_id=person_id,
-                        module=self.module,
-                        referred_from="repeatNoCons",
-                        repeat_visits=self.repeat_visits),
-                    priority=1,
-                    topen=self.sim.date + pd.DateOffset(days=7),
-                    tclose=None,
-                )
-
-    def never_ran(self, *args, **kwargs):
-        """This is called if this HSI was never run.
-        Default the person to being off PrEP"""
-        self.sim.population.props.at[self.target, "hv_is_on_prep"] = False
-
-
 class HSI_Hiv_StartOrContinueOnPrep(HSI_Event, IndividualScopeEventMixin):
     def __init__(self, module, person_id):
         super().__init__(module, person_id=person_id)
@@ -2553,10 +2417,6 @@
         assert isinstance(module, Hiv)
 
         self.TREATMENT_ID = "Hiv_Treatment"
-<<<<<<< HEAD
-        self.EXPECTED_APPT_FOOTPRINT = self._make_appt_footprint_according_age_and_patient_status(person_id)
-=======
->>>>>>> 3c8c7833
         self.ACCEPTED_FACILITY_LEVEL = facility_level_of_this_hsi
         self.counter_for_drugs_not_available = 0
         self.counter_for_did_not_run = 0
@@ -3237,10 +3097,6 @@
         )
 
         # ------------------------------------ TREATMENT DELAYS ------------------------------------
-<<<<<<< HEAD
-        # todo this should record only the first initiation (not defaulters returning)
-=======
->>>>>>> 3c8c7833
         # for every person initiated on treatment, record time from onset to treatment
         # each year a series of intervals in days (treatment date - onset date) are recorded
         # convert to list
