--- conflicted
+++ resolved
@@ -132,10 +132,7 @@
         "hv_last_test_date": Property(Types.DATE, "Date of last HIV test"),
         "hv_date_inf": Property(Types.DATE, "Date infected with HIV"),
         "hv_date_treated": Property(Types.DATE, "date hiv treatment started"),
-<<<<<<< HEAD
-=======
         "hv_date_last_ART": Property(Types.DATE, "date of last ART dispensation"),
->>>>>>> 58a2a413
     }
 
     PARAMETERS = {
@@ -487,11 +484,7 @@
         # ---- LINEAR MODELS -----
         # LinearModel for the relative risk of becoming infected during the simulation
         # N.B. age assumed not to have an effect on incidence
-<<<<<<< HEAD
-        self.lm["rr_of_infection"] = LinearModel.multiplicative(
-=======
         predictors = [
->>>>>>> 58a2a413
             Predictor("age_years").when("<15", 0.0).when("<49", 1.0).otherwise(0.0),
             Predictor("sex").when("F", p["rr_sex_f"]),
             Predictor("li_is_circ").when(True, p["rr_circumcision"]),
@@ -506,10 +499,6 @@
             Predictor("li_ed_lev", conditions_are_mutually_exclusive=True)
             .when(2, p["rr_edlevel_primary"])
             .when(3, p["rr_edlevel_secondary"]),
-<<<<<<< HEAD
-            Predictor("hv_behaviour_change").when(True, p["rr_behaviour_change"]),
-        )
-=======
             Predictor("hv_behaviour_change").when(True, p["rr_behaviour_change"])
         ]
 
@@ -523,7 +512,6 @@
 
         self.lm["rr_of_infection"] = LinearModel.multiplicative(
             *(predictors + conditional_predictors))
->>>>>>> 58a2a413
 
         # LinearModels to give the shape and scale for the Weibull distribution describing time from infection to death
         self.lm["scale_parameter_for_infection_to_death"] = LinearModel.multiplicative(
@@ -632,7 +620,6 @@
         # --- Current status
         df.loc[df.is_alive, "hv_inf"] = False
         df.loc[df.is_alive, "hv_art"] = "not"
-        df.loc[df.is_alive, "hv_date_treated"] = pd.NaT
         df.loc[df.is_alive, "hv_is_on_prep"] = False
         df.loc[df.is_alive, "hv_behaviour_change"] = False
         df.loc[df.is_alive, "hv_diagnosed"] = False
@@ -715,7 +702,7 @@
         df.loc[infec, "hv_inf"] = True
 
         # Assign date that persons were infected by drawing from assumed distribution (for adults)
-        # Clipped to prevent dates of infection before before the person was born.
+        # Clipped to prevent dates of infection before the person was born.
         time_inf = params["time_inf"]
         years_ago_inf = self.rng.choice(
             time_inf["year"],
@@ -822,16 +809,12 @@
         # all those on ART need to have event scheduled for continuation/cessation of treatment
         # this window is 1-90 days (3-monthly prescribing)
         for person in art_idx:
-<<<<<<< HEAD
-            days = self.rng.randint(low=1, high=90, size=1, dtype=np.int64)[0]
-=======
             days = self.rng.randint(low=1, high=self.parameters['dispensation_period_months'] * 30.5, dtype=np.int64)
 
             date_treated = (params['dispensation_period_months'] * 30.5) - days
             df.at[person, "hv_date_treated"] = self.sim.date - pd.to_timedelta(date_treated, unit="days")
             df.at[person, "hv_date_last_ART"] = self.sim.date - pd.to_timedelta(date_treated, unit="days")
 
->>>>>>> 58a2a413
             self.sim.schedule_event(
                 Hiv_DecisionToContinueTreatment(person_id=person, module=self),
                 self.sim.date + pd.to_timedelta(days, unit="days"),
@@ -911,7 +894,7 @@
 
     def initialise_simulation(self, sim):
         """
-        * 1) Schedule the Main HI]V Regular Polling Event
+        * 1) Schedule the Main HIV Regular Polling Event
         * 2) Schedule the Logging Event
         * 3) Determine who has AIDS and impose the Symptoms 'aids_symptoms'
         * 4) Schedule the AIDS onset events and AIDS death event for those infected already
@@ -929,15 +912,12 @@
 
         # 2) Schedule the Logging Event
         sim.schedule_event(HivLoggingEvent(self), sim.date + DateOffset(years=1))
-<<<<<<< HEAD
-=======
 
         # Optional: Schedule the scale-up of programs
         if self.parameters["type_of_scaleup"] != 'none':
             scaleup_start_date = Date(self.parameters["scaleup_start_year"], 1, 1)
             assert scaleup_start_date >= self.sim.start_date, f"Date {scaleup_start_date} is before simulation starts."
             sim.schedule_event(HivScaleUpEvent(self), scaleup_start_date)
->>>>>>> 58a2a413
 
         # 3) Determine who has AIDS and impose the Symptoms 'aids_symptoms'
 
@@ -1004,12 +984,8 @@
             )
 
             date_aids_death = (
-<<<<<<< HEAD
-                self.sim.date + pd.DateOffset(months=self.rng.randint(low=0, high=18))
-=======
                 self.sim.date + pd.DateOffset(
                 months=self.rng.randint(low=0, high=p['mean_months_between_aids_and_death']))
->>>>>>> 58a2a413
             )
 
             # 30% AIDS deaths have TB co-infection
@@ -1074,30 +1050,7 @@
         self.item_codes_for_consumables_required['infant_prep'] = \
             hs.get_item_code_from_item_name("Nevirapine, oral solution, 10 mg/ml")
 
-        # infant NVP given in 3-monthly dosages
-        self.item_codes_for_consumables_required['infant_prep'] = {
-            hs.get_item_code_from_item_name("Nevirapine, oral solution, 10 mg/ml"): 1}
-
         # First - line ART for adults(age > "ART_age_cutoff_older_child")
-<<<<<<< HEAD
-        self.item_codes_for_consumables_required['First-line ART regimen: adult'] = {
-            hs.get_item_code_from_item_name("First-line ART regimen: adult"): 1}
-        self.item_codes_for_consumables_required['First-line ART regimen: adult: cotrimoxazole'] = {
-            hs.get_item_code_from_item_name("Cotrimoxizole, 960mg pppy"): 1}
-
-        # ART for older children aged ("ART_age_cutoff_younger_child" < age <= "ART_age_cutoff_older_child"):
-        # cotrim is separate item - optional in get_cons call
-        self.item_codes_for_consumables_required['First line ART regimen: older child'] = {
-            hs.get_item_code_from_item_name("First line ART regimen: older child"): 1}
-        self.item_codes_for_consumables_required['First line ART regimen: older child: cotrimoxazole'] = {
-            hs.get_item_code_from_item_name("Sulfamethoxazole + trimethropin, tablet 400 mg + 80 mg"): 1}
-
-        # ART for younger children aged (age < "ART_age_cutoff_younger_child"):
-        self.item_codes_for_consumables_required['First line ART regimen: young child'] = {
-            hs.get_item_code_from_item_name("First line ART regimen: young child"): 1}
-        self.item_codes_for_consumables_required['First line ART regimen: young child: cotrimoxazole'] = {
-            hs.get_item_code_from_item_name("Sulfamethoxazole + trimethropin, oral suspension, 240 mg, 100 ml"): 1}
-=======
         # TDF/3TC/DTG 120/60/50mg, 1 tablet per day
         # cotrim adult tablet, 1 tablet per day, units specified in mg * dispensation days
         self.item_codes_for_consumables_required['First-line ART regimen: adult'] = \
@@ -1120,7 +1073,6 @@
             hs.get_item_code_from_item_name("First line ART regimen: young child")
         self.item_codes_for_consumables_required['First line ART regimen: young child: cotrimoxazole'] = \
             hs.get_item_code_from_item_name("Cotrimoxazole 120mg_1000_CMST")
->>>>>>> 58a2a413
 
         # 7) Define the DxTests
         # HIV Rapid Diagnostic Test:
@@ -1205,11 +1157,7 @@
         # --- Current status
         df.at[child_id, "hv_inf"] = False
         df.at[child_id, "hv_art"] = "not"
-<<<<<<< HEAD
-        df.at[child_id, "hv_date_treated"] = pd.NaT
-=======
         df.at[child_id, "hv_on_cotrimoxazole"] = False
->>>>>>> 58a2a413
         df.at[child_id, "hv_is_on_prep"] = False
         df.at[child_id, "hv_behaviour_change"] = False
         df.at[child_id, "hv_diagnosed"] = False
@@ -1271,11 +1219,7 @@
             # usually performed by care_of_women_during_pregnancy module
             if not mother.hv_diagnosed and \
                 mother.is_alive and (
-<<<<<<< HEAD
-                    self.rng.random_sample() < p["prob_hiv_test_at_anc_or_delivery"]):
-=======
                 self.rng.random_sample() < p["prob_hiv_test_at_anc_or_delivery"]):
->>>>>>> 58a2a413
                 self.sim.modules["HealthSystem"].schedule_hsi_event(
                     hsi_event=HSI_Hiv_TestAndRefer(
                         person_id=abs(mother_id),  # Pass mother's id, whether from true or direct birth
@@ -1286,15 +1230,8 @@
                     tclose=None,
                 )
 
-<<<<<<< HEAD
-        # if mother known HIV+, schedule virological test for infant in 6 weeks, 9mths, 18mths
-        # 6 week test called by newborn_outcomes.py
-        if mother.hv_diagnosed and df.at[child_id, "is_alive"]:
-
-=======
         # if mother known HIV+, schedule virological test for infant and give prep
         if mother.hv_diagnosed and df.at[child_id, "is_alive"]:
->>>>>>> 58a2a413
             self.sim.modules["HealthSystem"].schedule_hsi_event(
                 hsi_event=HSI_Hiv_StartInfantProphylaxis(
                     person_id=child_id,
@@ -1305,12 +1242,6 @@
                 topen=self.sim.date,
                 tclose=None,
             )
-<<<<<<< HEAD
-
-            if "newborn_outcomes" not in self.sim.modules and (
-                    self.rng.random_sample() < p['prob_hiv_test_for_newborn_infant']):
-=======
->>>>>>> 58a2a413
 
             if "newborn_outcomes" not in self.sim.modules and (
                 self.rng.random_sample() < p['prob_hiv_test_for_newborn_infant']):
@@ -1430,17 +1361,7 @@
         months_to_death = self.rng.weibull(shape) * scale * 12
         months_to_aids = np.round(months_to_death - offset).clip(0).astype(int)
 
-<<<<<<< HEAD
-        if age == 0.0:
-            # The person is infected prior to, or at, birth:
-            months_to_death = int(self.rng.exponential(
-                scale=p["mean_survival_for_infants_infected_prior_to_birth"]
-            )
-                                  * 12,
-                                  )
-=======
         return pd.to_timedelta(months_to_aids * 30.5, unit='D')
->>>>>>> 58a2a413
 
     def get_time_from_infection_to_aids_distribution_parameters(self, person_ids):
         """Compute per-person parameters of distribution of time from infection to aids.
@@ -1570,10 +1491,7 @@
 
         # Set that the person is no longer on ART or cotrimoxazole
         df.at[person_id, "hv_art"] = "not"
-<<<<<<< HEAD
-=======
         df.at[person_id, "hv_on_cotrimoxazole"] = False
->>>>>>> 58a2a413
 
     def per_capita_testing_rate(self):
         """This calculates the numbers of hiv tests performed in each time period.
@@ -1607,24 +1525,6 @@
         # return updated value for time-period
         return per_capita_testing
 
-<<<<<<< HEAD
-    def decide_whether_hiv_test_for_mother(self, person_id, referred_from):
-        """ called from labour.py under interventions_delivered_pre_discharge and
-        care_of_women_during_pregnancy.py
-        mothers who are not already diagnosed will have an HIV test with
-        probability defined in ResourceFile_HIV.xlsx
-        this will return True/False whether test is scheduled/not scheduled which is
-        used by care_of_women_during_pregnancy.py
-        """
-
-        df = self.sim.population.props
-        test = False
-
-        if not df.at[person_id, 'hv_diagnosed'] and (
-                self.rng.random_sample() < self.parameters['prob_hiv_test_at_anc_or_delivery']):
-
-            test = True
-=======
     def decide_whether_hiv_test_for_mother(self, person_id, referred_from) -> bool:
         """
         This will return a True/False for whether an HIV test should be scheduled for a mother; and schedule the HIV
@@ -1638,7 +1538,6 @@
 
         if not df.at[person_id, 'hv_diagnosed'] and (
             self.rng.random_sample() < self.parameters['prob_hiv_test_at_anc_or_delivery']):
->>>>>>> 58a2a413
 
             self.sim.modules['HealthSystem'].schedule_hsi_event(
                 HSI_Hiv_TestAndRefer(
@@ -1649,12 +1548,6 @@
                 tclose=None,
                 priority=0)
 
-<<<<<<< HEAD
-        return test
-
-    def decide_whether_hiv_test_for_infant(self, mother_id, child_id):
-        """ called from newborn_outcomes.py under hiv_screening_for_at_risk_newborns
-=======
             return True
 
         else:
@@ -1663,21 +1556,12 @@
     def decide_whether_hiv_test_for_infant(self, mother_id, child_id) -> None:
         """ This will schedule an HIV testing HSI for a child under certain conditions.
         It is called from newborn_outcomes.py under hiv_screening_for_at_risk_newborns.
->>>>>>> 58a2a413
         """
 
         df = self.sim.population.props
         mother_id = mother_id
         child_id = child_id
 
-<<<<<<< HEAD
-        if not df.at[child_id, 'hv_diagnosed'] and \
-            df.at[mother_id, 'hv_diagnosed'] and (
-            df.at[child_id, 'nb_pnc_check'] == 1) and (
-                self.rng.random_sample() < self.parameters['prob_hiv_test_for_newborn_infant']):
-
-            self.sim.modules['HealthSystem'].schedule_hsi_event(
-=======
         if (
             not df.at[child_id, "hv_diagnosed"]
             and df.at[mother_id, "hv_diagnosed"]
@@ -1685,7 +1569,6 @@
             and (self.rng.random_sample() < self.parameters["prob_hiv_test_for_newborn_infant"])
         ):
             self.sim.modules["HealthSystem"].schedule_hsi_event(
->>>>>>> 58a2a413
                 HSI_Hiv_TestAndRefer(
                     person_id=child_id,
                     module=self,
@@ -1882,13 +1765,8 @@
             test_rates = p["hiv_testing_rates"]
 
             testing_rate_adults = test_rates.loc[
-<<<<<<< HEAD
-                test_rates.year == current_year, "annual_testing_rate_adults"
-            ].values[0] * 0.75
-=======
                                       test_rates.year == current_year, "annual_testing_rate_adults"
                                   ].values[0] * p["hiv_testing_rate_adjustment"]
->>>>>>> 58a2a413
 
             # adult testing trends also informed by demographic characteristics
             # relative probability of testing - this may skew testing rates higher or lower than moh reports
@@ -2055,12 +1933,8 @@
         if df.at[person_id, "nb_breastfeeding_status"] == "none":
             return
 
-<<<<<<< HEAD
-        # If child is on NVP for HIV prophylaxis, no further action
-=======
         # If child is on NVP for HIV prophylaxis, then do not let the infection occur
         # (the prophylaxis is assumed to be perfectly effective in blocking transmission)
->>>>>>> 58a2a413
         if df.at[person_id, "hv_is_on_prep"]:
             return
 
@@ -2375,11 +2249,7 @@
             return
 
         # Check that they are on Treatment currently:
-<<<<<<< HEAD
-        if not (person["hv_art"] in ["on_VL_suppressed", "on_not_VL_suppressed"]):
-=======
         if person["hv_art"] not in ["on_VL_suppressed", "on_not_VL_suppressed"]:
->>>>>>> 58a2a413
             logger.warning(
                 key="message",
                 data="This event should not be running, Hiv_DecisionToContinueTreatment is for those already on tx")
@@ -2411,8 +2281,6 @@
                 priority=0,
             )
 
-<<<<<<< HEAD
-=======
 
 class HivScaleUpEvent(Event, PopulationScopeEventMixin):
     """ This event exists to change parameters or functions
@@ -2427,7 +2295,6 @@
     def apply(self, population):
         self.module.update_parameters_for_program_scaleup()
 
->>>>>>> 58a2a413
 
 # ---------------------------------------------------------------------------
 #   Health System Interactions (HSI)
@@ -2583,15 +2450,6 @@
             # Test was not possible, set blank footprint and schedule another test
             ACTUAL_APPT_FOOTPRINT = self.make_appt_footprint({"VCTNegative": 1})
 
-<<<<<<< HEAD
-            # repeat appt for HIV test
-            self.sim.modules["HealthSystem"].schedule_hsi_event(
-                HSI_Hiv_TestAndRefer(person_id=person_id, module=self.module, referred_from='HIV_test'),
-                topen=self.sim.date + pd.DateOffset(months=1),
-                tclose=None,
-                priority=0,
-            )
-=======
             # set cap for number of repeat tests
             self.counter_for_test_not_available += 1  # The current appointment is included in the count.
 
@@ -2607,7 +2465,6 @@
                     tclose=None,
                     priority=0,
                 )
->>>>>>> 58a2a413
 
         # Return the footprint. If it should be suppressed, return a blank footprint.
         if self.suppress_footprint:
@@ -2752,79 +2609,6 @@
         self.sim.population.props.at[self.target, "hv_is_on_prep"] = False
 
 
-class HSI_Hiv_StartInfantProphylaxis(HSI_Event, IndividualScopeEventMixin):
-    def __init__(self, module, person_id, referred_from, repeat_visits):
-        super().__init__(module, person_id=person_id)
-        assert isinstance(module, Hiv)
-
-        self.TREATMENT_ID = "Hiv_Prevention_Infant"
-        self.EXPECTED_APPT_FOOTPRINT = self.make_appt_footprint({"Under5OPD": 1, "VCTNegative": 1})
-        self.ACCEPTED_FACILITY_LEVEL = '1a'
-        self.referred_from = referred_from
-        self.repeat_visits = repeat_visits
-
-    def apply(self, person_id, squeeze_factor):
-        """
-        Start infant prophylaxis for this infant lasting for duration of breastfeeding
-        or up to 18 months
-        """
-
-        df = self.sim.population.props
-        person = df.loc[person_id]
-
-        # Do not run if the child is not alive or is diagnosed with hiv
-        if (
-            (not person["is_alive"])
-            or (person["hv_diagnosed"])
-        ):
-            return self.sim.modules["HealthSystem"].get_blank_appt_footprint()
-
-        # if breastfeeding has ceased or child >18 months, no further prophylaxis required
-        if (df.at[person_id, "nb_breastfeeding_status"] == "none")\
-                or (df.at[person_id, "age_years"] >= 1.5):
-            return self.sim.modules["HealthSystem"].get_blank_appt_footprint()
-
-        # Check that infant prophylaxis is available and if it is, initiate:
-        if self.get_consumables(item_codes=self.module.item_codes_for_consumables_required['infant_prep']):
-            df.at[person_id, "hv_is_on_prep"] = True
-
-            # Schedule follow-up visit for 3 months time
-            self.sim.modules["HealthSystem"].schedule_hsi_event(
-                hsi_event=HSI_Hiv_StartInfantProphylaxis(
-                    person_id=person_id,
-                    module=self.module,
-                    referred_from="repeat3months",
-                    repeat_visits=0),
-                priority=1,
-                topen=self.sim.date + DateOffset(months=3),
-                tclose=None,
-            )
-
-        else:
-            if self.repeat_visits <= 4:
-                # infant does not get NVP now but has repeat visit scheduled up to 5 times
-                df.at[person_id, "hv_is_on_prep"] = False
-
-                self.repeat_visits += 1
-
-                # Schedule repeat visit for one week's time
-                self.sim.modules["HealthSystem"].schedule_hsi_event(
-                    hsi_event=HSI_Hiv_StartInfantProphylaxis(
-                        person_id=person_id,
-                        module=self.module,
-                        referred_from="repeatNoCons",
-                        repeat_visits=self.repeat_visits),
-                    priority=1,
-                    topen=self.sim.date + pd.DateOffset(days=7),
-                    tclose=None,
-                )
-
-    def never_ran(self, *args, **kwargs):
-        """This is called if this HSI was never run.
-        Default the person to being off PrEP"""
-        self.sim.population.props.at[self.target, "hv_is_on_prep"] = False
-
-
 class HSI_Hiv_StartOrContinueOnPrep(HSI_Event, IndividualScopeEventMixin):
     def __init__(self, module, person_id):
         super().__init__(module, person_id=person_id)
@@ -2911,10 +2695,6 @@
         assert isinstance(module, Hiv)
 
         self.TREATMENT_ID = "Hiv_Treatment"
-<<<<<<< HEAD
-        self.EXPECTED_APPT_FOOTPRINT = self._make_appt_footprint_according_age_and_patient_status(person_id)
-=======
->>>>>>> 58a2a413
         self.ACCEPTED_FACILITY_LEVEL = facility_level_of_this_hsi
         self.counter_for_drugs_not_available = 0
         self.counter_for_did_not_run = 0
@@ -2932,15 +2712,12 @@
         # Confirm that the person is diagnosed (this should not run if they are not)
         assert person["hv_diagnosed"]
 
-<<<<<<< HEAD
-=======
         # check whether person had Rx at least 3 months ago and is now due repeat prescription
         # alternate routes into testing/tx may mean person already has recent ARV dispensation
         if person['hv_date_last_ART'] > (
                 self.sim.date - pd.DateOffset(months=self.module.parameters['dispensation_period_months'])):
             return self.sim.modules["HealthSystem"].get_blank_appt_footprint()
 
->>>>>>> 58a2a413
         if art_status_at_beginning_of_hsi == "not":
 
             assert person[
@@ -2953,31 +2730,20 @@
             # Try to continue the person on ART:
             drugs_were_available = self.do_at_continuation(person_id)
 
-<<<<<<< HEAD
-        if drugs_were_available:
-=======
         # if ART is available (1st item in drugs_were_available dict)
         if drugs_were_available.get('art', False):
             df.at[person_id, 'hv_date_last_ART'] = self.sim.date
 
->>>>>>> 58a2a413
             # If person has been placed/continued on ART, schedule 'decision about whether to continue on Treatment
             self.sim.schedule_event(
                 Hiv_DecisionToContinueTreatment(
                     person_id=person_id, module=self.module
                 ),
-<<<<<<< HEAD
-                self.sim.date + pd.DateOffset(months=3),
-=======
                 self.sim.date + pd.DateOffset(months=self.module.parameters['dispensation_period_months']),
->>>>>>> 58a2a413
             )
 
         else:
-<<<<<<< HEAD
-=======
-
->>>>>>> 58a2a413
+
             # logger for drugs not available
             person_details_for_tx = {
                 'age': person['age_years'],
@@ -2998,13 +2764,9 @@
             if art_status_at_beginning_of_hsi != "not":
                 self.module.stops_treatment(person_id)
 
-<<<<<<< HEAD
-            p = self.module.parameters["probability_of_seeking_further_art_appointment_if_drug_not_available"]
-=======
             p = self.module.parameters[
                 "probability_of_seeking_further_art_appointment_if_drug_not_available"
             ]
->>>>>>> 58a2a413
 
             if self.module.rng.random_sample() >= p:
 
@@ -3012,12 +2774,8 @@
                 # if defaulting, seek another treatment appointment in 6 months
                 self.sim.modules["HealthSystem"].schedule_hsi_event(
                     hsi_event=HSI_Hiv_StartOrContinueTreatment(
-<<<<<<< HEAD
-                        person_id=person_id, module=self.module,
-=======
                         person_id=person_id,
                         module=self.module,
->>>>>>> 58a2a413
                         facility_level_of_this_hsi="1a",
                     ),
                     topen=self.sim.date + pd.DateOffset(months=6),
@@ -3033,14 +2791,7 @@
                 if self.counter_for_drugs_not_available <= 2:
                     # repeat attempt for ARVs at level 1a
                     self.sim.modules["HealthSystem"].schedule_hsi_event(
-<<<<<<< HEAD
-                        hsi_event=HSI_Hiv_StartOrContinueTreatment(
-                            person_id=person_id, module=self.module,
-                            facility_level_of_this_hsi="1a"
-                        ),
-=======
                         self,
->>>>>>> 58a2a413
                         topen=self.sim.date + pd.DateOffset(months=1),
                         priority=0,
                     )
@@ -3049,14 +2800,9 @@
                     # refer to higher facility level
                     self.sim.modules["HealthSystem"].schedule_hsi_event(
                         hsi_event=HSI_Hiv_StartOrContinueTreatment(
-<<<<<<< HEAD
-                            person_id=person_id, module=self.module,
-                            facility_level_of_this_hsi="2"
-=======
                             person_id=person_id,
                             module=self.module,
                             facility_level_of_this_hsi="2",
->>>>>>> 58a2a413
                         ),
                         topen=self.sim.date + pd.DateOffset(days=1),
                         priority=0,
@@ -3153,41 +2899,24 @@
         if age_of_person < p["ART_age_cutoff_young_child"]:
             # Formulation for young children
             drugs_available = self.get_consumables(
-<<<<<<< HEAD
-                item_codes=self.module.item_codes_for_consumables_required['First line ART regimen: young child'],
-                optional_item_codes=self.module.item_codes_for_consumables_required[
-                    'First line ART regimen: young child: cotrimoxazole'])
-=======
                 item_codes={self.module.item_codes_for_consumables_required[
                                 'First line ART regimen: young child']: dispensation_days * 2},
                 optional_item_codes={self.module.item_codes_for_consumables_required[
                                          'First line ART regimen: young child: cotrimoxazole']: dispensation_days * 240},
                 return_individual_results=True)
->>>>>>> 58a2a413
 
         elif age_of_person <= p["ART_age_cutoff_older_child"]:
             # Formulation for older children
             drugs_available = self.get_consumables(
-<<<<<<< HEAD
-                item_codes=self.module.item_codes_for_consumables_required['First line ART regimen: older child'],
-                optional_item_codes=self.module.item_codes_for_consumables_required[
-                    'First line ART regimen: older child: cotrimoxazole'])
-=======
                 item_codes={self.module.item_codes_for_consumables_required[
                                 'First line ART regimen: older child']: dispensation_days * 3},
                 optional_item_codes={self.module.item_codes_for_consumables_required[
                     'First line ART regimen: older child: cotrimoxazole']: dispensation_days * 480},
                 return_individual_results=True)
->>>>>>> 58a2a413
 
         else:
             # Formulation for adults
             drugs_available = self.get_consumables(
-<<<<<<< HEAD
-                item_codes=self.module.item_codes_for_consumables_required['First-line ART regimen: adult'],
-                optional_item_codes=self.module.item_codes_for_consumables_required[
-                    'First-line ART regimen: adult: cotrimoxazole'])
-=======
                 item_codes={self.module.item_codes_for_consumables_required[
                                 'First-line ART regimen: adult']: dispensation_days},
                 optional_item_codes={self.module.item_codes_for_consumables_required[
@@ -3199,7 +2928,6 @@
             'art': list(drugs_available.values())[0],
             'cotrim': list(drugs_available.values())[1]
         }
->>>>>>> 58a2a413
 
         return drugs_available
 
@@ -3256,8 +2984,6 @@
             return self.make_appt_footprint({"NewAdult": 1})  # Adult newly starting treatment
         else:
             return self.make_appt_footprint({"EstNonCom": 1})  # Adult already on treatment
-<<<<<<< HEAD
-=======
 
 
 class HSI_Hiv_EndOfLifeCare(HSI_Event, IndividualScopeEventMixin):
@@ -3294,7 +3020,6 @@
             key="message",
             data=f"HSI_Hiv_EndOfLifeCare: inpatient admission for {person_id}",
         )
->>>>>>> 58a2a413
 
 
 # ---------------------------------------------------------------------------
