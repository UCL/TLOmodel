--- conflicted
+++ resolved
@@ -1056,11 +1056,7 @@
             # usually performed by care_of_women_during_pregnancy module
             if not mother.hv_diagnosed and \
                 mother.is_alive and (
-<<<<<<< HEAD
-                    self.rng.random_sample() < params["prob_anc_test_at_delivery"]):
-=======
                     self.rng.random_sample() < p["prob_hiv_test_at_anc_or_delivery"]):
->>>>>>> 227aa26d
                 self.sim.modules["HealthSystem"].schedule_hsi_event(
                     hsi_event=HSI_Hiv_TestAndRefer(
                         person_id=abs(mother_id),  # Pass mother's id, whether from true or direct birth
@@ -1071,12 +1067,6 @@
                     tclose=None,
                 )
 
-<<<<<<< HEAD
-            # if mother known HIV+, schedule test for infant in 6 weeks (EI
-            if mother.hv_diagnosed and \
-                df.at[child_id, "is_alive"] and (
-                    self.rng.random_sample() < params["prob_anc_test_at_delivery"]):
-=======
         # if mother known HIV+, schedule virological test for infant
         if mother.hv_diagnosed and df.at[child_id, "is_alive"]:
             self.sim.modules["HealthSystem"].schedule_hsi_event(
@@ -1093,7 +1083,6 @@
             if "newborn_outcomes" not in self.sim.modules and (
                     self.rng.random_sample() < p['prob_hiv_test_for_newborn_infant']):
 
->>>>>>> 227aa26d
                 self.sim.modules["HealthSystem"].schedule_hsi_event(
                     hsi_event=HSI_Hiv_TestAndRefer(
                         person_id=child_id,
@@ -1210,17 +1199,7 @@
         months_to_death = self.rng.weibull(shape) * scale * 12
         months_to_aids = np.round(months_to_death - offset).clip(0).astype(int)
 
-<<<<<<< HEAD
         return pd.to_timedelta(months_to_aids * 30.5, unit='D')
-=======
-        if age == 0.0:
-            # The person is infected prior to, or at, birth:
-            months_to_death = int(self.rng.exponential(
-                scale=p["mean_survival_for_infants_infected_prior_to_birth"]
-            )
-                                  * 12,
-                                  )
->>>>>>> 227aa26d
 
     def get_time_from_infection_to_aids_distribution_parameters(self, person_ids):
         """Compute per-person parameters of distribution of time from infection to aids.
@@ -2628,7 +2607,6 @@
             return self.make_appt_footprint({"NewAdult": 1})  # Adult newly starting treatment
         else:
             return self.make_appt_footprint({"EstNonCom": 1})  # Adult already on treatment
-
 
 
 # ---------------------------------------------------------------------------
@@ -2861,11 +2839,7 @@
                                     df.is_alive
                                     & (df.sex == "F")
                                     & df.age_years.between(15, 24)])
-<<<<<<< HEAD
-        female_inc_1524 = n_new_infections_female_1524 / denom_female_1524
-=======
         female_inc_1524 = n_new_infections_female_1524 / denom_female_1524 if denom_female_1524 else 0
->>>>>>> 227aa26d
 
         n_new_infections_female_2549 = len(
             df.loc[
@@ -2879,11 +2853,7 @@
                                     df.is_alive
                                     & (df.sex == "F")
                                     & df.age_years.between(25, 49)])
-<<<<<<< HEAD
-        female_inc_2549 = n_new_infections_female_2549 / denom_female_2549
-=======
         female_inc_2549 = n_new_infections_female_2549 / denom_female_2549 if denom_female_2549 else 0
->>>>>>> 227aa26d
 
         logger.info(
             key="infections_by_2age_groups_and_sex",
