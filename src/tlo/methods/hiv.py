"""
The HIV Module
Overview:
HIV infection ---> AIDS onset Event (defined by the presence of AIDS symptoms) --> AIDS Death Event
Testing is spontaneously taken-up and can lead to accessing intervention services (ART, VMMC, PrEP).
AIDS symptoms can also lead to care-seeking and there is routine testing for HIV at all non-emergency Generic HSI
 events.
Persons can be on ART -
    - with viral suppression: when the person with not develop AIDS, or if they have already, it is relieved and they
        will not die of AIDS; and the person is not infectious
    - without viral suppression: when there is no benefit in avoiding AIDS and infectiousness is unchanged.
Maintenance on ART and PrEP is re-assessed at periodic 'Decision Events', at which it is determined if the person
  will attend the "next" HSI for continuation of the service; and if not, they are removed from that service and "stop
  treatment". If a stock-out or non-availability of health system resources prevent treatment continuation, the person
  "stops treatment". Stopping treatment leads to a new AIDS Event being scheduled. Persons can restart treatment. If a
  person has developed AIDS, starts treatment and then defaults from treatment, their 'original' AIDS Death Event will
  still occur.
If PrEP is not available due to limitations in the HealthSystem, the person defaults to not being on PrEP.
# Things to note:
    * Need to incorporate testing for HIV at first ANC appointment (as it does in generic HSI)
    * Need to incorporate testing for infants born to HIV-positive mothers (currently done in on_birth here).
    * Need to incorporate cotrim for infants born to HIV-positive mothers (not done here)
    * Cotrimoxazole is not included - either in effect of consumption of the drug (because the effect is not known).
    * Calibration has not been done: most things look OK - except HIV-AIDS deaths
"""
from __future__ import annotations

from pathlib import Path
from typing import TYPE_CHECKING, List, Optional

import numpy as np
import pandas as pd

from tlo import DAYS_IN_YEAR, Date, DateOffset, Module, Parameter, Property, Types, logging
from tlo.events import Event, IndividualScopeEventMixin, PopulationScopeEventMixin, RegularEvent
from tlo.lm import LinearModel, LinearModelType, Predictor
from tlo.methods import Metadata, demography, tb
from tlo.methods.causes import Cause
from tlo.methods.dxmanager import DxTest
from tlo.methods.hsi_event import HSI_Event
from tlo.methods.hsi_generic_first_appts import GenericFirstAppointmentsMixin
from tlo.methods.symptommanager import Symptom
from tlo.util import create_age_range_lookup, read_csv_files
from tlo.analysis.utils import flatten_multi_index_series_into_dict_for_logging

if TYPE_CHECKING:
    from tlo.methods.hsi_generic_first_appts import HSIEventScheduler

logger = logging.getLogger(__name__)
logger.setLevel(logging.INFO)


class Hiv(Module, GenericFirstAppointmentsMixin):
    """
    The HIV Disease Module
    """

    def __init__(self, name=None, run_with_checks=False):
        super().__init__(name)

        assert isinstance(run_with_checks, bool)
        self.run_with_checks = run_with_checks

        self.stored_test_numbers = []  # create empty list for storing hiv test numbers
        self.stored_tdf_numbers = 0

        # hiv outputs needed for calibration
        keys = ["date",
                "hiv_prev_adult_1549",
                "hiv_adult_inc_1549",
                "hiv_prev_child",
                "population"
                ]
        # initialise empty dict with set keys
        self.hiv_outputs = {k: [] for k in keys}

        self.daly_wts = dict()
        self.lm = dict()
        self.item_codes_for_consumables_required = dict()
        self.vl_testing_available_by_year: int|None = None

    INIT_DEPENDENCIES = {"Demography", "HealthSystem", "Lifestyle", "SymptomManager"}

    OPTIONAL_INIT_DEPENDENCIES = {"HealthBurden"}

    ADDITIONAL_DEPENDENCIES = {'Tb', 'NewbornOutcomes'}

    METADATA = {
        Metadata.DISEASE_MODULE,
        Metadata.USES_SYMPTOMMANAGER,
        Metadata.USES_HEALTHSYSTEM,
        Metadata.USES_HEALTHBURDEN
    }

    # Declare Causes of Death
    CAUSES_OF_DEATH = {
        "AIDS_non_TB": Cause(gbd_causes="HIV/AIDS", label="AIDS"),
        "AIDS_TB": Cause(gbd_causes="HIV/AIDS", label="AIDS"),
    }

    # Declare Causes of Disability
    CAUSES_OF_DISABILITY = {
        "HIV": Cause(gbd_causes="HIV/AIDS", label="AIDS"),
    }

    PROPERTIES = {
        # --- Core Properties
        "hv_inf": Property(
            Types.BOOL,
            "Is person currently infected with HIV (NB. AIDS status is determined by presence of the AIDS Symptom.",
        ),
        "hv_art": Property(
            Types.CATEGORICAL,
            "ART status of person, whether on ART or not; and whether viral load is suppressed or not if on ART.",
            categories=["not", "on_VL_suppressed", "on_not_VL_suppressed"],
        ),
        "hv_aids_at_art_start": Property(
            Types.BOOL,
            "whether person has AIDS at time of starting ART"
        ),
        "hv_aids_at_art_reinitiation": Property(
            Types.BOOL,
            "whether person has AIDS at time of re-initiating ART"
        ),
        "hv_on_cotrimoxazole": Property(
            Types.BOOL,
            "Whether the person is currently taking and receiving a malaria-protective effect from cotrimoxazole",
        ),
        "hv_is_on_prep": Property(
            Types.BOOL,
            "Whether the person is currently taking and receiving a protective effect from Pre-Exposure Prophylaxis",
        ),
        "hv_behaviour_change": Property(
            Types.BOOL,
            "Has this person been exposed to HIV prevention counselling following a negative HIV test result",
        ),
        "hv_diagnosed": Property(
            Types.BOOL, "Knows that they are HIV+: i.e. is HIV+ and tested as HIV+"
        ),
        "hv_number_tests": Property(Types.INT, "Number of HIV tests ever taken"),
        "hv_arv_dispensing_interval": Property(Types.REAL,
                                              "Number of months of ARVs dispensed in current prescription"),
        # --- Dates on which things have happened:
        "hv_last_test_date": Property(Types.DATE, "Date of last HIV test"),
        "hv_date_inf": Property(Types.DATE, "Date infected with HIV"),
        "hv_date_first_ART_initiation": Property(Types.DATE, "date hiv treatment started"),
        "hv_date_ART_reinitiation": Property(Types.DATE, "date hiv treatment restarted after default"),
        "hv_date_last_ART": Property(Types.DATE, "date of last ART dispensation"),
<<<<<<< HEAD
=======
        # --- Counters for logging:
>>>>>>> 4f9248d8
        "hv_VMMC_in_last_year": Property(Types.BOOL, "whether VMMC was performed in the last year"),
        "hv_days_on_prep_AGYW": Property(Types.INT, "number of days spent on prep per logger time interval for AGYW"),
        "hv_days_on_prep_FSW": Property(Types.INT, "number of days spent on prep per logger time interval for FSW"),
    }

    PARAMETERS = {
        # Baseline characteristics
        "time_inf": Parameter(
            Types.DATA_FRAME, "prob of time since infection for baseline adult pop"
        ),
        "art_coverage": Parameter(Types.DATA_FRAME, "coverage of ART at baseline"),
        "treatment_cascade": Parameter(Types.DATA_FRAME, "spectrum estimates of treatment cascade"),
        # Natural history - transmission - overall rates
        "beta": Parameter(Types.REAL, "Transmission rate"),
        "unaids_prevalence_adjustment_factor": Parameter(
            Types.REAL, "adjustment for baseline age-specific prevalence values to give correct population prevalence"
        ),
        "prob_mtct_untreated": Parameter(
            Types.REAL, "Probability of mother to child transmission"
        ),
        "prob_mtct_treated": Parameter(
            Types.REAL, "Probability of mother to child transmission, mother on ART"
        ),
        "prob_mtct_incident_preg": Parameter(
            Types.REAL,
            "Probability of mother to child transmission, mother infected during pregnancy",
        ),
        "monthly_prob_mtct_bf_untreated": Parameter(
            Types.REAL,
            "Probability of mother to child transmission during breastfeeding",
        ),
        "monthly_prob_mtct_bf_treated": Parameter(
            Types.REAL,
            "Probability of mother to child transmission, mother infected during breastfeeding",
        ),
        # Natural history - transmission - relative risk of HIV acquisition (non-intervention)
        "rr_fsw": Parameter(Types.REAL, "Relative risk of HIV with female sex work"),
        "rr_circumcision": Parameter(
            Types.REAL, "Relative risk of HIV with circumcision"
        ),
        "rr_rural": Parameter(Types.REAL, "Relative risk of HIV in rural location"),
        "rr_windex_poorer": Parameter(
            Types.REAL, "Relative risk of HIV with wealth level poorer"
        ),
        "rr_windex_middle": Parameter(
            Types.REAL, "Relative risk of HIV with wealth level middle"
        ),
        "rr_windex_richer": Parameter(
            Types.REAL, "Relative risk of HIV with wealth level richer"
        ),
        "rr_windex_richest": Parameter(
            Types.REAL, "Relative risk of HIV with wealth level richest"
        ),
        "rr_sex_f": Parameter(Types.REAL, "Relative risk of HIV if female"),
        "rr_edlevel_primary": Parameter(
            Types.REAL, "Relative risk of HIV with primary education"
        ),
        "rr_edlevel_secondary": Parameter(
            Types.REAL, "Relative risk of HIV with secondary education"
        ),
        "rr_edlevel_higher": Parameter(
            Types.REAL, "Relative risk of HIV with higher education"
        ),
        "rr_schisto": Parameter(
            Types.REAL, "Relative risk of HIV with high intensity S. haematobium infection"
        ),
        # Natural history - transmission - relative risk of HIV acquisition (interventions)
        "rr_behaviour_change": Parameter(
            Types.REAL, "Relative risk of HIV with behaviour modification"
        ),
        "proportion_reduction_in_risk_of_hiv_aq_if_on_prep": Parameter(
            Types.REAL,
            "Proportion reduction in risk of HIV acquisition if on PrEP. 0 for no efficacy; 1.0 for perfect efficacy.",
        ),
        # Natural history - survival (adults)
        "mean_months_between_aids_and_death": Parameter(
            Types.REAL,
            "Mean number of months (distributed exponentially) for the time between AIDS and AIDS Death",
        ),
        "mean_months_between_aids_and_death_infant": Parameter(
            Types.REAL,
            "Mean number of months for the time between AIDS and AIDS Death for infants",
        ),
        "infection_to_death_weibull_shape_1519": Parameter(
            Types.REAL,
            "Shape parameter for Weibull describing time between infection and death for 15-19 yo (units: years)",
        ),
        "infection_to_death_weibull_shape_2024": Parameter(
            Types.REAL,
            "Shape parameter for Weibull describing time between infection and death for 20-24 yo (units: years)",
        ),
        "infection_to_death_weibull_shape_2529": Parameter(
            Types.REAL,
            "Shape parameter for Weibull describing time between infection and death for 25-29 yo (units: years)",
        ),
        "infection_to_death_weibull_shape_3034": Parameter(
            Types.REAL,
            "Shape parameter for Weibull describing time between infection and death for 30-34 yo (units: years)",
        ),
        "infection_to_death_weibull_shape_3539": Parameter(
            Types.REAL,
            "Shape parameter for Weibull describing time between infection and death for 35-39 yo (units: years)",
        ),
        "infection_to_death_weibull_shape_4044": Parameter(
            Types.REAL,
            "Shape parameter for Weibull describing time between infection and death for 40-44 yo (units: years)",
        ),
        "infection_to_death_weibull_shape_4549": Parameter(
            Types.REAL,
            "Shape parameter for Weibull describing time between infection and death for 45-49 yo (units: years)",
        ),
        "infection_to_death_weibull_scale_1519": Parameter(
            Types.REAL,
            "Scale parameter for Weibull describing time between infection and death for 15-19 yo (units: years)",
        ),
        "infection_to_death_weibull_scale_2024": Parameter(
            Types.REAL,
            "Scale parameter for Weibull describing time between infection and death for 20-24 yo (units: years)",
        ),
        "infection_to_death_weibull_scale_2529": Parameter(
            Types.REAL,
            "Scale parameter for Weibull describing time between infection and death for 25-29 yo (units: years)",
        ),
        "infection_to_death_weibull_scale_3034": Parameter(
            Types.REAL,
            "Scale parameter for Weibull describing time between infection and death for 30-34 yo (units: years)",
        ),
        "infection_to_death_weibull_scale_3539": Parameter(
            Types.REAL,
            "Scale parameter for Weibull describing time between infection and death for 35-39 yo (units: years)",
        ),
        "infection_to_death_weibull_scale_4044": Parameter(
            Types.REAL,
            "Scale parameter for Weibull describing time between infection and death for 40-44 yo (units: years)",
        ),
        "infection_to_death_weibull_scale_4549": Parameter(
            Types.REAL,
            "Scale parameter for Weibull describing time between infection and death for 45-49 yo (units: years)",
        ),
        "art_default_to_aids_mean_years": Parameter(
            Types.REAL,
            "Mean years between when a person (any change) stops being on treatment to when AIDS is onset (if the "
            "absence of resuming treatment).",
        ),
        "prop_delayed_aids_onset": Parameter(
            Types.REAL,
            "Proportion of PLHIV that will have delayed AIDS onset to compensate for AIDS-TB",
        ),
        # Natural history - survival (children)
        "mean_survival_for_infants_infected_prior_to_birth": Parameter(
            Types.REAL,
            "Exponential rate parameter for mortality in infants who are infected before birth",
        ),
        "infection_to_death_infant_infection_after_birth_weibull_scale": Parameter(
            Types.REAL,
            "Weibull scale parameter for mortality in infants who are infected after birth",
        ),
        "infection_to_death_infant_infection_after_birth_weibull_shape": Parameter(
            Types.REAL,
            "Weibull shape parameter for mortality in infants who are infected after birth",
        ),
        # Uptake of Interventions
        "hiv_testing_rates": Parameter(
            Types.DATA_FRAME, "annual rates of testing for children and adults"
        ),
        "rr_test_hiv_positive": Parameter(
            Types.REAL,
            "relative likelihood of having HIV test for people with HIV",
        ),
        "hiv_testing_rate_adjustment": Parameter(
            Types.REAL,
            "adjustment to current testing rates to account for multiple routes into HIV testing",
        ),
        "prob_hiv_test_at_anc_or_delivery": Parameter(
            Types.REAL,
            "probability of a women having hiv test at anc or following delivery",
        ),
        "prob_hiv_test_for_newborn_infant": Parameter(
            Types.REAL,
            "probability of a newborn infant having HIV test pre-discharge",
        ),
        "prob_start_art_or_vs": Parameter(
            Types.REAL,
            "Probability that a person will start treatment and be virally suppressed following testing, "
            "from 2016 inputs reduced viral suppression rates to account for viral load testing effect",
        ),
        "prob_behav_chg_after_hiv_test": Parameter(
            Types.REAL,
            "Probability that a person will change risk behaviours, if HIV-negative, following testing",
        ),
        "prob_prep_for_fsw_after_hiv_test": Parameter(
            Types.REAL,
            "Probability that a FSW will start PrEP, if HIV-negative, following testing",
        ),
        "prob_prep_for_agyw": Parameter(
            Types.REAL,
            "Probability that adolescent girls / young women will start PrEP",
        ),
        "prob_circ_after_hiv_test": Parameter(
            Types.REAL,
            "Probability that a male will be circumcised, if HIV-negative, following testing",
        ),
        "increase_in_prob_circ_2019": Parameter(
            Types.REAL,
            "increase in probability that a male will be circumcised, if HIV-negative, following testing"
            "from 2019 onwards",
        ),
        "prob_circ_for_child_before_2020": Parameter(
            Types.REAL,
            "Probability that a male aging <15 yrs will be circumcised before year 2020",
        ),
        "prob_circ_for_child_from_2020": Parameter(
            Types.REAL,
            "Probability that a male aging <15 yrs will be circumcised from year 2020, "
            "which is different from before 2020 as children vmmc policy/fund/cases has changed, "
            "according to PEPFAR 2020 Country Operational Plan and DHIS2 data",
        ),
        "probability_of_being_retained_on_prep_every_3_months": Parameter(
            Types.REAL,
            "Probability that someone who has initiated on prep will attend an appointment and be on prep "
            "for the next 3 months, until the next appointment.",
        ),
        "probability_of_being_retained_on_art_every_3_months": Parameter(
            Types.REAL,
            "Probability that someone who has initiated on treatment will attend an appointment and be on "
            "treatment for next 3 months, until the next appointment.",
        ),
        "probability_of_seeking_further_art_appointment_if_drug_not_available": Parameter(
            Types.REAL,
            "Probability that a person who 'should' be on art will seek another appointment (the following "
            "day and try for each of the next 7 days) if drugs were not available.",
        ),
        "probability_of_seeking_further_art_appointment_if_appointment_not_available": Parameter(
            Types.REAL,
            "Probability that a person who 'should' be on art will seek another appointment if the health-"
            "system has not been able to provide them with an appointment",
        ),
        "prep_start_year": Parameter(Types.REAL, "Year from which PrEP is available"),
        "ART_age_cutoff_young_child": Parameter(
            Types.INT, "Age cutoff for ART regimen for young children"
        ),
        "ART_age_cutoff_older_child": Parameter(
            Types.INT, "Age cutoff for ART regimen for older children"
        ),
        "rel_probability_art_baseline_aids": Parameter(
            Types.REAL,
            "relative probability of person with HIV infection over 10 years being on ART at baseline",
        ),
        "aids_tb_death_rate_with_tb_treatment": Parameter(
            Types.REAL,
            "probability of death if aids and tb, person on treatment for tb",
        ),
        "aids_tb_death_rate_no_tb_treatment": Parameter(
            Types.REAL,
            "probability of death if aids and tb, person not on treatment for tb",
        ),
        "hiv_healthseekingbehaviour_cap": Parameter(
            Types.INT,
            "number of repeat visits assumed for healthcare services",
        ),
        "initial_dispensation_period_months": Parameter(
            Types.INT,
            "length of prescription for ARVs in months for prescriptions pre-2021",
        ),
        "dispensation_period_months": Parameter(
            Types.DATA_FRAME,
            "prescription length probabilities for ARVs in months, varies by age/sex/year",
        ),
        "length_of_inpatient_stay_if_terminal": Parameter(
            Types.LIST,
            "length in days of inpatient stay for end-of-life HIV patients: list has two elements [low-bound-inclusive,"
            " high-bound-exclusive]",
        ),
        # ------------------ scale-up parameters for scenario analysis ------------------ #
        "type_of_scaleup": Parameter(
            Types.STRING, "argument to determine type scale-up of program which will be implemented, "
                          "can be 'none', 'target' or 'max' or any of the program simplification options",
        ),
        "scaleup_start_year": Parameter(
            Types.INT,
            "the year when the scale-up starts (it will occur on 1st January of that year)"
        ),
        "scaleup_parameters": Parameter(
            Types.DATA_FRAME,
            "the parameters and values changed in scenario analysis"
        ),
<<<<<<< HEAD
        "select_mihpsa_scenario": Parameter(
            Types.INT,
            "the mihpsa scenario selected which switches on a candidate intervention"
        ),
        "mihpsa_scenarios": Parameter(
            Types.DATA_FRAME,
            "the parameters and values changed in mihpsa analysis"
        ),
=======
        # ------------------ program-related parameters ------------------ #
>>>>>>> 4f9248d8
        "interval_for_viral_load_measurement_months": Parameter(
            Types.REAL,
            " the interval for viral load monitoring in months"
        ),
        "annual_rate_selftest": Parameter(
            Types.REAL,
            "the annual rate of having an HIV self-test for those not on ART"
        ),
        "selftest_available": Parameter(
            Types.BOOL,
            "whether self-tests for HIV are available from the scale-up start date"
        ),
        "prob_of_viral_suppression_following_VL_test": Parameter(
            Types.REAL,
            "the probability of viral suppression following a viral load test"
        ),
        "viral_load_testing_start_year": Parameter(
            Types.INT,
            "the year when the viral load testing starts (it will occur on 1st January of that year"
        ),
        "p_tdf_positive_given_suppressed": Parameter(
            Types.REAL,
            "probability of a urine TDF test returning positive if person virally suppressed"
        ),
        "p_tdf_positive_given_not_suppressed": Parameter(
            Types.REAL,
            "probability of a urine TDF test returning positive if person not virally suppressed"
        ),
        "switch_vl_test_to_tdf": Parameter(
            Types.BOOL,
            "whether TDF urine test is being used in place of VL testing"
        ),
    }

    def read_parameters(self, resourcefilepath: Optional[Path] = None):
        """
        * 1) Reads the ResourceFiles
        * 2) Declare the Symptoms
        """

        # 1) Read the ResourceFiles

        # Shortcut to parameters dict
        p = self.parameters

        workbook = read_csv_files(resourcefilepath/'ResourceFile_HIV', files=None)
        self.load_parameters_from_dataframe(workbook["parameters"])

        # Load data on HIV prevalence
        p["hiv_prev"] = workbook["hiv_prevalence"]

        # Load assumed time since infected at baseline (year 2010)
        p["time_inf"] = workbook["time_since_infection_at_baselin"]

        # Load reported hiv testing rates
        p["hiv_testing_rates"] = workbook["MoH_numbers_tests"]

        # Load assumed ART coverage at baseline (year 2010)
        p["art_coverage"] = workbook["art_coverage"]

        # Load probability of art / viral suppression start after positive HIV test
        p["prob_start_art_or_vs"] = workbook["spectrum_treatment_cascade"]

        # Load ARV dispensation schedule
        p["dispensation_period_months"] = workbook["arv_dispensation_schedule"]

        # Load spectrum estimates of treatment cascade
        p["treatment_cascade"] = workbook["spectrum_treatment_cascade"]

        # load parameters for scale-up projections
        p['scaleup_parameters'] = workbook["scaleup_parameters"]

<<<<<<< HEAD
        # load parameters for mihpsa projections
        p['mihpsa_scenarios'] = workbook["mihpsa_scenarios"]
=======
        # create nested dict for ARV dispensation schedule
        self.setup_art_dispensation_lookup()
>>>>>>> 4f9248d8

        # DALY weights
        # get the DALY weight that this module will use from the weight database (these codes are just random!)
        if "HealthBurden" in self.sim.modules.keys():
            # Early HIV without anemia
            self.daly_wts["hiv_infection_but_not_aids"] = self.sim.modules[
                "HealthBurden"
            ].get_daly_weight(22)

            # AIDS with antiretroviral treatment without anemia
            self.daly_wts["hiv_infection_on_ART"] = self.sim.modules[
                "HealthBurden"
            ].get_daly_weight(20)

            #  AIDS without anti-retroviral treatment without anemia
            self.daly_wts["aids"] = self.sim.modules["HealthBurden"].get_daly_weight(19)

        # 2) Declare the Symptoms.
        self.sim.modules["SymptomManager"].register_symptom(
            Symptom(
                name="aids_symptoms",
                odds_ratio_health_seeking_in_adults=10.0,  # High chance of seeking care when aids_symptoms onset
                odds_ratio_health_seeking_in_children=10.0,
            )
        )

    def pre_initialise_population(self):
        """Do things required before the population is created
        * Build the LinearModels"""
        self._build_linear_models()

    def _build_linear_models(self):
        """Establish the Linear Models"""

        p = self.parameters

        # ---- LINEAR MODELS -----
        # LinearModel for the relative risk of becoming infected during the simulation
        # N.B. age assumed not to have an effect on incidence
        predictors = [
            Predictor("age_years").when("<15", 0.0).when("<49", 1.0).otherwise(0.0),
            Predictor("sex").when("F", p["rr_sex_f"]),
            Predictor("li_is_circ").when(True, p["rr_circumcision"]),
            Predictor("hv_is_on_prep").
            when(True, 1.0 - p["proportion_reduction_in_risk_of_hiv_aq_if_on_prep"]),
            Predictor("li_urban").when(False, p["rr_rural"]),
            Predictor("li_wealth", conditions_are_mutually_exclusive=True)
            .when(2, p["rr_windex_poorer"])
            .when(3, p["rr_windex_middle"])
            .when(4, p["rr_windex_richer"])
            .when(5, p["rr_windex_richest"]),
            Predictor("li_ed_lev", conditions_are_mutually_exclusive=True)
            .when(2, p["rr_edlevel_primary"])
            .when(3, p["rr_edlevel_secondary"]),
            Predictor("hv_behaviour_change").when(True, p["rr_behaviour_change"])
        ]

        conditional_predictors = [
            Predictor().when(
                '(ss_sh_infection_status == "High-infection") &'
                '(sex == "F")',
                p["rr_schisto"]
            ),
        ] if "Schisto" in self.sim.modules else []

        self.lm["rr_of_infection"] = LinearModel.multiplicative(
            *(predictors + conditional_predictors))

        # LinearModels to give the shape and scale for the Weibull distribution describing time from infection to death
        self.lm["scale_parameter_for_infection_to_death"] = LinearModel.multiplicative(
            Predictor(
                "age_years",
                conditions_are_mutually_exclusive=True,
                conditions_are_exhaustive=True,
            )
            .when("==0", p["mean_survival_for_infants_infected_prior_to_birth"])
            .when(
                ".between(1,4)",
                p["infection_to_death_infant_infection_after_birth_weibull_scale"],
            )
            .when(".between(5, 19)", p["infection_to_death_weibull_scale_1519"])
            .when(".between(20, 24)", p["infection_to_death_weibull_scale_2024"])
            .when(".between(25, 29)", p["infection_to_death_weibull_scale_2529"])
            .when(".between(30, 34)", p["infection_to_death_weibull_scale_3034"])
            .when(".between(35, 39)", p["infection_to_death_weibull_scale_3539"])
            .when(".between(40, 44)", p["infection_to_death_weibull_scale_4044"])
            .when(".between(45, 49)", p["infection_to_death_weibull_scale_4549"])
            .when(">= 50", p["infection_to_death_weibull_scale_4549"])
        )

        self.lm["shape_parameter_for_infection_to_death"] = LinearModel.multiplicative(
            Predictor(
                "age_years",
                conditions_are_mutually_exclusive=True,
                conditions_are_exhaustive=True)
            .when("==0", 1)  # Weibull with shape=1 equivalent to exponential distribution
            .when(".between(1,4)", p["infection_to_death_infant_infection_after_birth_weibull_shape"])
            .when(".between(5, 19)", p["infection_to_death_weibull_shape_1519"])
            .when(".between(20, 24)", p["infection_to_death_weibull_shape_2024"])
            .when(".between(25, 29)", p["infection_to_death_weibull_shape_2529"])
            .when(".between(30, 34)", p["infection_to_death_weibull_shape_3034"])
            .when(".between(35, 39)", p["infection_to_death_weibull_shape_3539"])
            .when(".between(40, 44)", p["infection_to_death_weibull_shape_4044"])
            .when(".between(45, 49)", p["infection_to_death_weibull_shape_4549"])
            .when(">= 50", p["infection_to_death_weibull_shape_4549"])
        )

        # -- Linear Model to give the mean months between aids and death depending on age
        self.lm["offset_parameter_for_months_from_aids_to_death"] = (
            LinearModel.multiplicative(
                Predictor(
                    "age_years",
                    conditions_are_mutually_exclusive=True,
                    conditions_are_exhaustive=True,
                )
                .when("<5", p["mean_months_between_aids_and_death_infant"])
                .when(">=5", p["mean_months_between_aids_and_death"])
            )
        )

        # -- Linear Models for the Uptake of Services
        # Linear model that give the increase in likelihood of seeking a 'Spontaneous' Test for HIV
        # condition must be not on ART for test
        # allow children to be tested without symptoms
        # previously diagnosed can be re-tested
        self.lm["lm_spontaneous_test_12m"] = LinearModel.multiplicative(
            Predictor("hv_inf").when(True, p["rr_test_hiv_positive"]).otherwise(1.0),
            Predictor("hv_art").when("not", 1.0).otherwise(0.0),
        )

        # Linear model for changing behaviour following an HIV-negative test
        self.lm["lm_behavchg"] = LinearModel(
            LinearModelType.MULTIPLICATIVE,
            p["prob_behav_chg_after_hiv_test"],
            Predictor("hv_inf").when(False, 1.0).otherwise(0.0),
        )

        # Linear model for starting PrEP (if F/sex-workers), following when the person has tested HIV -ve:
        self.lm["lm_prep"] = LinearModel(
            LinearModelType.MULTIPLICATIVE,
            p["prob_prep_for_fsw_after_hiv_test"],
            Predictor("hv_inf").when(False, 1.0).otherwise(0.0),
            Predictor("sex").when("F", 1.0).otherwise(0.0),
            Predictor("li_is_sexworker").when(True, 1.0).otherwise(0.0),
        )

        # Linear model for starting PrEP (if AGYW), given through regular poll:
        self.lm["lm_prep_agyw"] = LinearModel.multiplicative(
            Predictor("sex").when("F", 1.0).otherwise(0.0),
            Predictor("hv_inf").when(False, 1.0).otherwise(0.0),
            Predictor("age_years")
            .when("<15", 0.0)
            .when(">25", 0.0)
            .otherwise(1.0),
            Predictor("year",
                      external=True,
                      conditions_are_mutually_exclusive=True,
                      conditions_are_exhaustive=True)
            .when("<2021", 0)
            .otherwise(p["prob_prep_for_agyw"])
        )

        # Linear model for circumcision (if M) following when the person has been tested:
        self.lm["lm_circ"] = LinearModel(
            LinearModelType.MULTIPLICATIVE,
            p["prob_circ_after_hiv_test"],
            Predictor("hv_inf").when(False, 1.0).otherwise(0.0),
            Predictor("sex").when("M", 1.0).otherwise(0.0),
            Predictor("year",
                      external=True,
                      conditions_are_mutually_exclusive=True).when("<2019", 1)
            .otherwise(p["increase_in_prob_circ_2019"])
        )

        # Linear model for circumcision for male and aging <15 yrs who spontaneously presents for VMMC
        # This is to increase the VMMC cases/visits for <15 yrs males, which should account for about
        # 40% of total VMMC cases according to UNAIDS & WHO/DHIS2 2015-2019 data.
        self.lm["lm_circ_child"] = LinearModel.multiplicative(
            Predictor("sex").when("M", 1.0).otherwise(0.0),
            Predictor("age_years").when("<15", 1.0).otherwise(0.0),
            Predictor("year",
                      external=True,
                      conditions_are_mutually_exclusive=True,
                      conditions_are_exhaustive=True).when("<2020", p["prob_circ_for_child_before_2020"])
            .otherwise(p["prob_circ_for_child_from_2020"])
        )

    def initialise_population(self, population):
        """Set our property values for the initial population."""

        df = population.props

        # --- Current status
        df.loc[df.is_alive, "hv_inf"] = False
        df.loc[df.is_alive, "hv_art"] = "not"
        df.loc[df.is_alive, "hv_aids_at_art_start"] = False
        df.loc[df.is_alive, "hv_aids_at_art_reinitiation"] = False
        df.loc[df.is_alive, "hv_is_on_prep"] = False
        df.loc[df.is_alive, "hv_behaviour_change"] = False
        df.loc[df.is_alive, "hv_diagnosed"] = False
        df.loc[df.is_alive, "hv_number_tests"] = 0
        df.loc[df.is_alive, "hv_arv_dispensing_interval"] = np.nan

        # --- Dates on which things have happened
        df.loc[df.is_alive, "hv_date_inf"] = pd.NaT
        df.loc[df.is_alive, "hv_last_test_date"] = pd.NaT
        df.loc[df.is_alive, "hv_date_first_ART_initiation"] = pd.NaT
        df.loc[df.is_alive, "hv_date_ART_reinitiation"] = pd.NaT
        df.loc[df.is_alive, "hv_date_last_ART"] = pd.NaT
        df.loc[df.is_alive, "hv_VMMC_in_last_year"] = False
        df.loc[df.is_alive, "hv_days_on_prep_AGYW"] = 0
        df.loc[df.is_alive, "hv_days_on_prep_FSW"] = 0

<<<<<<< HEAD
         # Launch sub-routines for allocating the right number of people into each category
=======
        # --- Counters
        df.loc[df.is_alive, "hv_VMMC_in_last_year"] = False
        df.loc[df.is_alive, "hv_days_on_prep_AGYW"] = 0
        df.loc[df.is_alive, "hv_days_on_prep_FSW"] = 0

        # Launch sub-routines for allocating the right number of people into each category
>>>>>>> 4f9248d8
        self.initialise_baseline_prevalence(population)  # allocate baseline prevalence

        self.initialise_baseline_art(population)  # allocate baseline art coverage
        self.initialise_baseline_tested(population)  # allocate baseline testing coverage

    def initialise_baseline_prevalence(self, population):
        """
        Assign baseline HIV prevalence, according to age, sex and key other variables (established in analysis of DHS
        data).
        """

        params = self.parameters
        df = population.props

        # prob of infection based on age and sex in baseline year (2010:
        prevalence_db = params["hiv_prev"]
        prev_2010 = prevalence_db.loc[
            prevalence_db.year == 2010, ["age_from", "sex", "prop_hiv_mw2021_v14"]
        ]

        prev_2010 = prev_2010.rename(columns={"age_from": "age_years"})
        prob_of_infec = df.loc[df.is_alive, ["age_years", "sex"]].merge(
            prev_2010, on=["age_years", "sex"], how="left"
        )["prop_hiv_mw2021_v14"]

        # probability of being hiv-positive based on risk factors
        rel_prob_by_risk_factor = LinearModel.multiplicative(
            Predictor("li_is_sexworker").when(True, params["rr_fsw"]),
            Predictor("li_is_circ").when(True, params["rr_circumcision"]),
            Predictor("li_urban").when(False, params["rr_rural"]),
            Predictor("li_wealth", conditions_are_mutually_exclusive=True)
            .when(2, params["rr_windex_poorer"])
            .when(3, params["rr_windex_middle"])
            .when(4, params["rr_windex_richer"])
            .when(5, params["rr_windex_richest"]),
            Predictor("li_ed_lev", conditions_are_mutually_exclusive=True)
            .when(2, params["rr_edlevel_primary"])
            .when(3, params["rr_edlevel_secondary"]),
        ).predict(df.loc[df.is_alive])

        # Rescale relative probability of infection so that its average is 1.0 within each age/sex group
        p = pd.DataFrame(
            {
                "age_years": df["age_years"],
                "sex": df["sex"],
                "prob_of_infec": prob_of_infec,
                "rel_prob_by_risk_factor": rel_prob_by_risk_factor,
            }
        )

        p["mean_of_rel_prob_within_age_sex_group"] = p.groupby(["age_years", "sex"])[
            "rel_prob_by_risk_factor"
        ].transform("mean")
        p["scaled_rel_prob_by_risk_factor"] = (
            p["rel_prob_by_risk_factor"] / p["mean_of_rel_prob_within_age_sex_group"]
        )
        # add scaling factor 1.1 to match overall unaids prevalence
        # different assumptions on pop size result in slightly different overall prevalence so use adjustment factor
        p["overall_prob_of_infec"] = (
            p["scaled_rel_prob_by_risk_factor"] * p["prob_of_infec"] * params["unaids_prevalence_adjustment_factor"]
        )
        # this needs to be series of True/False
        infec = (
                    self.rng.random_sample(len(p["overall_prob_of_infec"]))
                    < p["overall_prob_of_infec"]) & df.is_alive

        # Assign the designated person as infected in the population.props dataframe:
        df.loc[infec, "hv_inf"] = True

        # Assign date that persons were infected by drawing from assumed distribution (for adults)
        # Clipped to prevent dates of infection before the person was born.
        time_inf = params["time_inf"]
        years_ago_inf = self.rng.choice(
            time_inf["year"],
            size=len(infec),
            replace=True,
            p=time_inf["scaled_prob"],
        )

        hv_date_inf = pd.Series(
            self.sim.date - pd.to_timedelta(years_ago_inf * DAYS_IN_YEAR, unit="d")
        )
        df.loc[infec, "hv_date_inf"] = hv_date_inf.clip(lower=df.date_of_birth)

    def initialise_baseline_art(self, population):
        """assign initial art coverage levels
        also assign hiv test properties if allocated ART
        probability of being on ART scaled by length of time infected (>10 years)
        """
        df = population.props
        params = self.parameters

        # 1) Determine who is currently on ART
        worksheet = self.parameters["art_coverage"]
        art_data = worksheet.loc[
            worksheet.year == 2010, ["year", "single_age", "sex", "prop_coverage"]
        ]

        # merge all susceptible individuals with their coverage probability based on sex and age
        prob_art = df.loc[df.is_alive, ["age_years", "sex"]].merge(
            art_data,
            left_on=["age_years", "sex"],
            right_on=["single_age", "sex"],
            how="left",
        )["prop_coverage"]

        # make a series with relative risks of art which depends on >10 years infected (5x higher)
        rr_art = pd.Series(1, index=df.index)
        rr_art.loc[
            df.is_alive & (df.hv_date_inf < (self.sim.date - pd.DateOffset(years=10)))
            ] = params["rel_probability_art_baseline_aids"]

        # Rescale relative probability of infection so that its average is 1.0 within each age/sex group
        p = pd.DataFrame(
            {
                "age_years": df["age_years"],
                "sex": df["sex"],
                "prob_art": prob_art,
                "rel_prob_art_by_time_infected": rr_art,
            }
        )

        p["mean_of_rel_prob_within_age_sex_group"] = p.groupby(["age_years", "sex"])[
            "rel_prob_art_by_time_infected"
        ].transform("mean")
        p["scaled_rel_prob_by_time_infected"] = (
            p["rel_prob_art_by_time_infected"]
            / p["mean_of_rel_prob_within_age_sex_group"]
        )
        p["overall_prob_of_art"] = p["scaled_rel_prob_by_time_infected"] * p["prob_art"]
        random_draw = self.rng.random_sample(size=len(df))

        art_idx = df.index[
            (random_draw < p["overall_prob_of_art"]) & df.is_alive & df.hv_inf
            ]

        # 2) Determine adherence levels for those currently on ART, for each of adult men, adult women and children
        adult_f_art_idx = df.loc[
            (df.index.isin(art_idx) & (df.sex == "F") & (df.age_years >= 15))
        ].index
        adult_m_art_idx = df.loc[
            (df.index.isin(art_idx) & (df.sex == "M") & (df.age_years >= 15))
        ].index
        child_art_idx = df.loc[(df.index.isin(art_idx) & (df.age_years < 15))].index

        suppr = list()  # list of all indices for persons on ART and suppressed
        notsuppr = list()  # list of all indices for persons on ART and not suppressed

        def split_into_vl_and_notvl(all_idx, prob):
            vl_suppr = self.rng.random_sample(len(all_idx)) < prob
            suppr.extend(all_idx[vl_suppr])
            notsuppr.extend(all_idx[~vl_suppr])

        # get expected viral suppression rates by age and year
        prob_vs_adult = self.prob_viral_suppression(self.sim.date.year, age_of_person=20)
        prob_vs_child = self.prob_viral_suppression(self.sim.date.year, age_of_person=5)

        split_into_vl_and_notvl(adult_f_art_idx, prob_vs_adult)
        split_into_vl_and_notvl(adult_m_art_idx, prob_vs_adult)
        split_into_vl_and_notvl(child_art_idx, prob_vs_child)

        # Set ART status:
        df.loc[suppr, "hv_art"] = "on_VL_suppressed"
        df.loc[notsuppr, "hv_art"] = "on_not_VL_suppressed"

        # check that everyone on ART is labelled as such
        assert not (df.loc[art_idx, "hv_art"] == "not").any()

        # for logical consistency, ensure that all persons on ART have been tested and diagnosed
        # set last test date prior to 2010 so not counted as a current new test
        # don't record individual property hv_number_tests for logging (occurred prior to 2010)
        df.loc[art_idx, "hv_last_test_date"] = self.sim.date - pd.DateOffset(years=3)
        df.loc[art_idx, "hv_diagnosed"] = True

        # all those on ART need to have event scheduled for continuation/cessation of treatment
        # this window is 1-90 days (3-monthly prescribing)
        for person in art_idx:
            days = self.rng.randint(low=1, high=self.parameters['initial_dispensation_period_months'] * 30.5, dtype=np.int64)

<<<<<<< HEAD
            date_treated = (params['dispensation_period_months'] * 30.5) - days
            df.at[person, "hv_date_first_ART_initiation"] = self.sim.date - pd.to_timedelta(date_treated, unit="days")
=======
            date_treated = (params['initial_dispensation_period_months'] * 30.5) - days
            df.at[person, "hv_date_treated"] = self.sim.date - pd.to_timedelta(date_treated, unit="days")
>>>>>>> 4f9248d8
            df.at[person, "hv_date_last_ART"] = self.sim.date - pd.to_timedelta(date_treated, unit="days")
            df.at[person, "hv_arv_dispensing_interval"] = self.parameters['initial_dispensation_period_months']

            self.sim.schedule_event(
                Hiv_DecisionToContinueTreatment(person_id=person, module=self),
                self.sim.date + pd.to_timedelta(days, unit="days"),
            )

    def initialise_baseline_tested(self, population):
        """assign initial hiv testing levels, only for adults
        all who have been allocated ART will already have property hv_diagnosed=True
        use the spectrum proportion PLHIV who know status to assign remaining tests
        """
        df = population.props
        p = self.parameters

        # get proportion plhiv who know staus from spectum estimates
        worksheet = p["treatment_cascade"]
        testing_data = worksheet.loc[
            worksheet.year == 2010, ["year", "age", "know_status"]
        ]
        adult_know_status = testing_data.loc[(testing_data.age == "adults"), "know_status"].values[0] / 100
        children_know_status = testing_data.loc[(testing_data.age == "children"), "know_status"].values[0] / 100

        # ADULTS
        # find proportion of adult PLHIV diagnosed (currently on ART)
        adults_diagnosed = len(df[df.is_alive
                                  & df.hv_diagnosed
                                  & (df.age_years >= 15)])

        adults_infected = len(df[df.is_alive
                                 & df.hv_inf
                                 & (df.age_years >= 15)])

        prop_currently_diagnosed = adults_diagnosed / adults_infected if adults_infected > 0 else 0
        hiv_test_deficit = adult_know_status - prop_currently_diagnosed
        number_deficit = int(hiv_test_deficit * adults_infected)

        adult_test_index = []
        if hiv_test_deficit > 0:
            # sample number_deficit from remaining undiagnosed pop
            adult_undiagnosed = df.loc[df.is_alive
                                       & df.hv_inf
                                       & ~df.hv_diagnosed
                                       & (df.age_years >= 15)].index

            adult_test_index = self.rng.choice(adult_undiagnosed, size=number_deficit, replace=False)

        # CHILDREN
        # find proportion of adult PLHIV diagnosed (currently on ART)
        children_diagnosed = len(df[df.is_alive
                                    & df.hv_diagnosed
                                    & (df.age_years < 15)])

        children_infected = len(df[df.is_alive
                                   & df.hv_inf
                                   & (df.age_years < 15)])

        prop_currently_diagnosed = children_diagnosed / children_infected if children_infected > 0 else 0
        hiv_test_deficit = children_know_status - prop_currently_diagnosed
        number_deficit = int(hiv_test_deficit * children_infected)

        child_test_index = []
        if hiv_test_deficit > 0:
            child_undiagnosed = df.loc[df.is_alive
                                       & df.hv_inf
                                       & ~df.hv_diagnosed
                                       & (df.age_years < 15)].index

            child_test_index = self.rng.choice(child_undiagnosed, size=number_deficit, replace=False)

        # join indices
        test_index = list(adult_test_index) + list(child_test_index)

        df.loc[df.index.isin(test_index), "hv_diagnosed"] = True
        # dummy date for date last hiv test (before sim start), otherwise see big spike in testing 01-01-2010
        df.loc[test_index, "hv_last_test_date"] = self.sim.date - pd.DateOffset(
            years=3
        )

    def initialise_simulation(self, sim):
        """
        * 1) Schedule the Main HIV Regular Polling Event
        * 2) Schedule the Logging Event
        * 3) Determine who has AIDS and impose the Symptoms 'aids_symptoms'
        * 4) Schedule the AIDS onset events and AIDS death event for those infected already
        * 5) (Optionally) Schedule the event to check the configuration of all properties
        * 6) Define the DxTests
        * 7) Look-up and save the codes for consumables
        """
        df = sim.population.props
        p = self.parameters

        # 1) Schedule the Main HIV Regular Polling Event
        sim.schedule_event(
            HivRegularPollingEvent(self), sim.date + DateOffset(days=0)
        )

        # 2) Schedule the Logging Event
        sim.schedule_event(HivLoggingEvent(self), sim.date + DateOffset(months=6))

        # Optional: Schedule the scale-up of programs
        if self.parameters["type_of_scaleup"] != 'none' or self.parameters["select_mihpsa_scenario"] > 0:
            scaleup_start_date = Date(self.parameters["scaleup_start_year"], 1, 1)
            assert scaleup_start_date >= self.sim.start_date, f"Date {scaleup_start_date} is before simulation starts."
            sim.schedule_event(HivScaleUpEvent(self), scaleup_start_date)

        # 3) Determine who has AIDS and impose the Symptoms 'aids_symptoms'

        # Those on ART currently (will not get any further events scheduled):
        on_art_idx = df.loc[df.is_alive & df.hv_inf & (df.hv_art == "on_VL_suppressed")].index

        # Those that lived more than ten years and not currently on ART are assumed to currently have AIDS
        #  (will have AIDS Death event scheduled)
        has_aids_idx = df.loc[
            df.is_alive
            & df.hv_inf
            & ((self.sim.date - df.hv_date_inf).dt.days > 10 * 365)
            & (df.hv_art != "on_VL_suppressed")
            ].index

        # Those that are in neither category are "before AIDS" (will have AIDS Onset Event scheduled)
        before_aids_idx = df.loc[df.is_alive & df.hv_inf].index.difference(has_aids_idx).difference(on_art_idx)

        # Impose the symptom to those that have AIDS (the symptom is the definition of having AIDS)
        self.sim.modules["SymptomManager"].change_symptom(
            person_id=has_aids_idx.tolist(),
            symptom_string="aids_symptoms",
            add_or_remove="+",
            disease_module=self,
        )

        # 4) Schedule the AIDS onset events and AIDS death event for those infected already
        # AIDS Onset Event for those who are infected but not yet AIDS and have not ever started ART
        # NB. This means that those on ART at the start of the simulation may not have an AIDS event --
        # like it happened at some point in the past
        scale, shape, offset = self.get_time_from_infection_to_aids_distribution_parameters(before_aids_idx)
        days_infection_to_aids = self.sample_time_from_infection_to_aids_given_parameters(scale, shape, offset)
        days_since_infection = (self.sim.date - df.loc[before_aids_idx, "hv_date_inf"])
        # If any days_since_infection >= days_infection_to_aids are negative resample
        # these values until all are positive
        days_until_aids_is_negative = days_since_infection >= days_infection_to_aids

        while np.any(days_until_aids_is_negative):
            days_infection_to_aids[days_until_aids_is_negative] = (
                self.sample_time_from_infection_to_aids_given_parameters(
                    scale[days_until_aids_is_negative],
                    shape[days_until_aids_is_negative],
                    offset[days_until_aids_is_negative],
                )
            )
            days_until_aids_is_negative = days_since_infection >= days_infection_to_aids
        days_until_aids = days_infection_to_aids - days_since_infection
        date_onset_aids = self.sim.date + pd.to_timedelta(days_until_aids, unit='D')
        for person_id, date in zip(before_aids_idx, date_onset_aids):
            sim.schedule_event(
                HivAidsOnsetEvent(person_id=person_id, module=self, cause='AIDS_non_TB'),
                date=date,
            )

        # Schedule the AIDS death events for those who have got AIDS already
        for person_id in has_aids_idx:
            # schedule a HSI_Test_and_Refer otherwise initial AIDS rates and deaths are far too high
            date_test = self.sim.date + pd.DateOffset(days=self.rng.randint(0, 60))
            self.sim.modules["HealthSystem"].schedule_hsi_event(
                hsi_event=HSI_Hiv_TestAndRefer(
                    person_id=person_id, module=self, referred_from="initialise_simulation"),
                priority=1,
                topen=date_test,
                tclose=self.sim.date + pd.DateOffset(days=365),
            )

            date_aids_death = (
                self.sim.date + pd.DateOffset(
                months=self.rng.randint(low=0, high=p['mean_months_between_aids_and_death']))
            )

            # 30% AIDS deaths have TB co-infection
            cause_of_death = self.rng.choice(a=["AIDS_non_TB", "AIDS_TB"], size=1, p=[0.7, 0.3])

            sim.schedule_event(
                HivAidsDeathEvent(person_id=person_id, module=self, cause=cause_of_death),
                date=date_aids_death,
            )

            # schedule hospital stay for end of life care if untreated
            beddays = self.rng.randint(
                low=p['length_of_inpatient_stay_if_terminal'][0],
                high=p['length_of_inpatient_stay_if_terminal'][1])
            date_admission = date_aids_death - pd.DateOffset(days=beddays)
            self.sim.modules["HealthSystem"].schedule_hsi_event(
                hsi_event=HSI_Hiv_EndOfLifeCare(
                    person_id=person_id, module=self, beddays=beddays
                ),
                priority=0,
                topen=(
                    date_admission
                    if (date_admission >= self.sim.date)
                    else self.sim.date
                ),
            )

        # 5) (Optionally) Schedule the event to check the configuration of all properties
        if self.run_with_checks:
            sim.schedule_event(
                HivCheckPropertiesEvent(self), sim.date + pd.DateOffset(months=1)
            )

        # 6) Store codes for the consumables needed
        hs = self.sim.modules["HealthSystem"]

        # updated consumables listing
        # blood tube and gloves are optional items
        self.item_codes_for_consumables_required['hiv_rapid_test'] = \
            hs.get_item_code_from_item_name("Test, HIV EIA Elisa")

        self.item_codes_for_consumables_required['hiv_early_infant_test'] = \
            hs.get_item_code_from_item_name("Test, HIV EIA Elisa")

        self.item_codes_for_consumables_required['blood_tube'] = \
            hs.get_item_code_from_item_name("Blood collecting tube, 5 ml")

        self.item_codes_for_consumables_required['gloves'] = \
            hs.get_item_code_from_item_name("Disposables gloves, powder free, 100 pieces per box")

        self.item_codes_for_consumables_required['vl_measurement'] = \
            hs.get_item_codes_from_package_name("Viral Load")

        self.item_codes_for_consumables_required['circ'] = \
            hs.get_item_codes_from_package_name("Male circumcision ")

        # adult prep: 1 tablet daily
        self.item_codes_for_consumables_required['prep'] = \
            hs.get_item_code_from_item_name("Tenofovir (TDF)/Emtricitabine (FTC), tablet, 300/200 mg")

        # infant NVP 1.5mg daily for birth weight 2500g or above, for 6 weeks
        self.item_codes_for_consumables_required['infant_prep'] = \
            hs.get_item_code_from_item_name("Nevirapine, oral solution, 10 mg/ml")

        # First - line ART for adults(age > "ART_age_cutoff_older_child")
        # TDF/3TC/DTG 120/60/50mg, 1 tablet per day
        # cotrim adult tablet, 1 tablet per day, units specified in mg * dispensation days
        self.item_codes_for_consumables_required['First-line ART regimen: adult'] = \
            hs.get_item_code_from_item_name("First-line ART regimen: adult")
        self.item_codes_for_consumables_required['First-line ART regimen: adult: cotrimoxazole'] = \
            hs.get_item_code_from_item_name("Cotrimoxizole, 960mg pppy")

        # ART for older children aged ("ART_age_cutoff_younger_child" < age <= "ART_age_cutoff_older_child"):
        # ABC/3TC/DTG 120/60/50mg, 3 tablets per day
        # cotrim paediatric tablet, 4 tablets per day, units specified in mg * dispensation days
        self.item_codes_for_consumables_required['First line ART regimen: older child'] = \
            hs.get_item_code_from_item_name("First line ART regimen: older child")
        self.item_codes_for_consumables_required['First line ART regimen: older child: cotrimoxazole'] = \
            hs.get_item_code_from_item_name("Cotrimoxazole 120mg_1000_CMST")

        # ART for younger children aged (age < "ART_age_cutoff_younger_child"):
        # ABC/3TC/DTG 120/60/10mg, 2 tablets per day
        # cotrim paediatric tablet, 2 tablets per day, units specified in mg * dispensation days
        self.item_codes_for_consumables_required['First line ART regimen: young child'] = \
            hs.get_item_code_from_item_name("First line ART regimen: young child")
        self.item_codes_for_consumables_required['First line ART regimen: young child: cotrimoxazole'] = \
            hs.get_item_code_from_item_name("Cotrimoxazole 120mg_1000_CMST")

        # 7) Define the DxTests
        # HIV Rapid Diagnostic Test:
        # NB. The rapid test is assumed to be 100% specific and sensitive. This is used to guarantee that all persons
        #  that start ART are truly HIV-pos.
        self.sim.modules['HealthSystem'].dx_manager.register_dx_test(
            hiv_rapid_test=DxTest(
                property='hv_inf',
                item_codes=self.item_codes_for_consumables_required['hiv_rapid_test'],
                optional_item_codes=[
                    self.item_codes_for_consumables_required['blood_tube'],
                    self.item_codes_for_consumables_required['gloves']]
            )
        )

        # Test for Early Infect Diagnosis
        self.sim.modules['HealthSystem'].dx_manager.register_dx_test(
            hiv_early_infant_test=DxTest(
                property='hv_inf',
                sensitivity=1.0,
                specificity=1.0,
                item_codes=self.item_codes_for_consumables_required['hiv_early_infant_test'],
                optional_item_codes=[
                    self.item_codes_for_consumables_required['blood_tube'],
                    self.item_codes_for_consumables_required['gloves']]
            )
        )

        # 8) define the start date for viral load testing
        self.vl_testing_available_by_year = {
            year: year >= p["viral_load_testing_start_year"] for year in range(2010, sim.end_date.year + 1)
        }

    def update_parameters_for_program_scaleup(self):
        """ options for program scale-up are 'target' or 'max' """
        p = self.parameters

        if p['type_of_scaleup'] == 'reduce_HIV_test':
            p["hiv_testing_rates"]["annual_testing_rate_adults"] = p["hiv_testing_rates"][
                                                                       "annual_testing_rate_adults"] * 0.75

            # ANC testing - value for mothers and infants testing
            p["prob_hiv_test_at_anc_or_delivery"] = p["prob_hiv_test_at_anc_or_delivery"] * 0.75
            p["prob_hiv_test_for_newborn_infant"] = p["prob_hiv_test_for_newborn_infant"] * 0.75

        if p['type_of_scaleup'] == 'remove_VL':
            # update consumables availability (item 190 viral load test) to 0
            self.sim.modules['HealthSystem'].override_availability_of_consumables(
                {190: 0})

        if p['type_of_scaleup'] == 'replace_VL_with_TDF':
            # update consumables availability (item 190 viral load test) to 0
            self.sim.modules['HealthSystem'].override_availability_of_consumables(
                {190: 0})
            p["switch_vl_test_to_tdf"] = True

        if p['type_of_scaleup'] == 'remove_prep_fsw':
            p["prob_prep_for_fsw_after_hiv_test"] = 0

        if p['type_of_scaleup'] == 'remove_prep_agyw':
            p["prob_prep_for_agyw"] = 0

        if p['type_of_scaleup'] == 'remove_IPT':
            # this is currently only for high-risk districts
            # leave the coverage for paediatric contacts of TB cases
            self.sim.modules['Tb'].parameters['ipt_coverage']['coverage_plhiv'] = 0

        if p['type_of_scaleup'] == 'target_IPT':
            # target IPT if other risk factors present
            # this is enacted in HIV treatment appt (do_at_initiation)
            pass

        if p['type_of_scaleup'] == 'remove_vmmc':
            p["prob_circ_after_hiv_test"] = 0
            p["prob_circ_for_child_from_2020"] = 0

        if p['type_of_scaleup'] == 'increase_6MMD':
            # leave those with 1 month dispensations
            # anyone scheduled for 3 months, now has 6 months
            for key, (durations, probs) in self._art_dispensation_lookup.items():
                # Get indices for 3-month and 6-month options
                idx_4 = list(durations).index(4)
                idx_6 = list(durations).index(6)

                # Copy probabilities to avoid mutating the original directly
                new_probs = probs.copy()

                # Reallocate 3-month prob to 6-month, zero out 3-month
                new_probs[idx_6] += new_probs[idx_4]
                new_probs[idx_4] = 0.0

                # Normalise so probabilities sum to 1
                new_probs /= new_probs.sum()

                # Update the dictionary
                self._art_dispensation_lookup[key] = (durations, new_probs)

        if p['type_of_scaleup'] == 'remove_all':
            # testing rates
            p["hiv_testing_rates"]["annual_testing_rate_adults"] = p["hiv_testing_rates"][
                                                                       "annual_testing_rate_adults"] * 0.75

            # ANC testing - value for mothers and infants testing
            p["prob_hiv_test_at_anc_or_delivery"] = p["prob_hiv_test_at_anc_or_delivery"] * 0.75
            p["prob_hiv_test_for_newborn_infant"] = p["prob_hiv_test_for_newborn_infant"] * 0.75

            # remove VL
            self.sim.modules['HealthSystem'].override_availability_of_consumables(
                {190: 0})

            # replace VL with TDF urine test
            p["switch_vl_test_to_tdf"] = True

            # remove IPT
            self.sim.modules['Tb'].parameters['ipt_coverage']['coverage_plhiv'] = 0

            # remove PrEP for FSW
            p["prob_prep_for_fsw_after_hiv_test"] = 0

            # remove PrEP for AGYW
            p["prob_prep_for_agyw"] = 0

            # remove VMMC
            p["prob_circ_after_hiv_test"] = 0
            p["prob_circ_for_child_from_2020"] = 0

            # switch to 6MMD
            # leave those with 1 month dispensations
            # anyone scheduled for 3 months, now has 6 months
            for key, (durations, probs) in self._art_dispensation_lookup.items():
                # Get indices for 3-month and 6-month options
                idx_4 = list(durations).index(4)
                idx_6 = list(durations).index(6)

                # Copy probabilities to avoid mutating the original directly
                new_probs = probs.copy()

                # Reallocate 3-month prob to 6-month, zero out 3-month
                new_probs[idx_6] += new_probs[idx_4]
                new_probs[idx_4] = 0.0

                # Normalise so probabilities sum to 1
                new_probs /= new_probs.sum()

                # Update the dictionary
                self._art_dispensation_lookup[key] = (durations, new_probs)


        # ------------------- SCALE-UP -----------------------
        if p['type_of_scaleup'] == 'target':
            scaled_params_workbook = p["scaleup_parameters"]
            scaled_params = scaled_params_workbook.set_index('parameter')['target_value'].to_dict()

            # scale-up HIV program
            # reduce risk of HIV - applies to whole adult population
            p["beta"] = p["beta"] * scaled_params["reduction_in_hiv_beta"]

            # increase PrEP coverage for FSW after HIV test
            p["prob_prep_for_fsw_after_hiv_test"] = scaled_params["prob_prep_for_fsw_after_hiv_test"]

<<<<<<< HEAD
        # prep poll for AGYW - target to the highest risk
        # increase retention to 75% for FSW and AGYW
        p["prob_prep_for_agyw"] = scaled_params["prob_prep_for_agyw"]
        p["probability_of_being_retained_on_prep_every_3_months"] = scaled_params[
            "probability_of_being_retained_on_prep_every_3_months"]

        # perfect retention on ART
        p["probability_of_being_retained_on_art_every_3_months"] = scaled_params[
            "probability_of_being_retained_on_art_every_3_months"]
=======
            # prep poll for AGYW - target to the highest risk
            # increase retention to 75% for FSW and AGYW
            p["prob_prep_for_agyw"] = scaled_params["prob_prep_for_agyw"]
            p["probability_of_being_retained_on_prep_every_3_months"] = scaled_params[
                "probability_of_being_retained_on_prep_every_3_months"
            ]

            # perfect retention on ART
            p["probability_of_being_retained_on_art_every_3_months"] = scaled_params[
                "probability_of_being_retained_on_art_every_3_months"
            ]
>>>>>>> 4f9248d8

            # increase probability of VMMC after hiv test
            p["prob_circ_after_hiv_test"] = scaled_params["prob_circ_after_hiv_test"]

            # increase testing/diagnosis rates, default 2020 0.03/0.25 -> 93% dx
            p["hiv_testing_rates"]["annual_testing_rate_adults"] = scaled_params["annual_testing_rate_adults"]

            # ANC testing - value for mothers and infants testing
            p["prob_hiv_test_at_anc_or_delivery"] = scaled_params["prob_hiv_test_at_anc_or_delivery"]
            p["prob_hiv_test_for_newborn_infant"] = scaled_params["prob_hiv_test_for_newborn_infant"]

            # viral suppression rates
            # adults already at 95% by 2020
            # change all column values
            p["prob_start_art_or_vs"]["virally_suppressed_on_art"] = scaled_params["virally_suppressed_on_art"]

        # update exising linear models to use new scaled-up parameters
<<<<<<< HEAD
        self._build_linear_models()

    def update_parameters_for_mihpsa_interventions(self):
        """ options for interventions defined by scenario number """
        p = self.parameters
        updated_params_workbook = p["mihpsa_scenarios"]
        updated_params = updated_params_workbook.set_index('parameter')['target_value'].to_dict()

        if p['select_mihpsa_scenario'] == 1:
            # baseline - no VMMC
            # - switch other interventions off
            p["prob_circ_after_hiv_test"] = updated_params["prob_circ_after_hiv_test"]
            p["increase_in_prob_circ_2019"] = updated_params["increase_in_prob_circ_2019"]
            p["prob_circ_for_child_before_2020"] = updated_params["prob_circ_for_child_before_2020"]
            p["prob_circ_for_child_from_2020"] = updated_params["prob_circ_for_child_from_2020"]
            p["prob_prep_for_fsw_after_hiv_test"] = 0
            # reduce prob VL suppression by 1/1.39 if no VL monitoring
            # p["prob_start_art_or_vs"]["virally_suppressed_on_art"] = p["prob_start_art_or_vs"][
            #                                                              "virally_suppressed_on_art"] * 1 / \
            #                                                          updated_params[
            #                                                              "increase_in_VLsuppression_if_VLmonitoring"]

        # oral prep 15-24 yr old girls
        if p['select_mihpsa_scenario'] == 2:
            # - switch other interventions off
            p["prob_circ_after_hiv_test"] = updated_params["prob_circ_after_hiv_test"]
            p["increase_in_prob_circ_2019"] = updated_params["increase_in_prob_circ_2019"]
            p["prob_circ_for_child_before_2020"] = updated_params["prob_circ_for_child_before_2020"]
            p["prob_circ_for_child_from_2020"] = updated_params["prob_circ_for_child_from_2020"]
            p["prob_prep_for_fsw_after_hiv_test"] = 0
            # p["prob_start_art_or_vs"]["virally_suppressed_on_art"] = p["prob_start_art_or_vs"][
            #                                                              "virally_suppressed_on_art"] * 1 / \
            #                                                          updated_params[
            #                                                              "increase_in_VLsuppression_if_VLmonitoring"]
            # - switch on candidate intervention
            self.sim.modules['HealthSystem'].override_availability_of_consumables(
                {1191: 1.0})  # oral prep
            self.sim.modules['HealthSystem'].override_availability_of_consumables(
                {198: 1.0})  # infant prep

            p["prob_prep_for_agyw"] = updated_params["prob_prep_for_agyw"]
            p["proportion_reduction_in_risk_of_hiv_aq_if_on_prep"] = updated_params[
                "proportion_reduction_in_risk_of_hiv_aq_if_on_prep"]
            p["probability_of_being_retained_on_prep_every_3_months"] = updated_params[
                "probability_of_being_retained_on_prep_every_3_months"]

        # oral prep FSW
        # target values are set for CAB-LA, Oral PrEP coverage for FSW is different
        if p['select_mihpsa_scenario'] == 3:
            # - switch other interventions off
            p["prob_circ_after_hiv_test"] = updated_params["prob_circ_after_hiv_test"]
            p["increase_in_prob_circ_2019"] = updated_params["increase_in_prob_circ_2019"]
            p["prob_circ_for_child_before_2020"] = updated_params["prob_circ_for_child_before_2020"]
            p["prob_circ_for_child_from_2020"] = updated_params["prob_circ_for_child_from_2020"]
            # p["prob_start_art_or_vs"]["virally_suppressed_on_art"] = p["prob_start_art_or_vs"][
            #                                                              "virally_suppressed_on_art"] * 1 / \
            #                                                          updated_params[
            #                                                              "increase_in_VLsuppression_if_VLmonitoring"]
            # - switch on candidate intervention
            self.sim.modules['HealthSystem'].override_availability_of_consumables(
                {1191: 1.0})  # oral prep
            self.sim.modules['HealthSystem'].override_availability_of_consumables(
                {198: 1.0})  # infant prep

            # p["prob_prep_for_fsw_after_hiv_test"] = updated_params["prob_prep_for_fsw_after_hiv_test"]
            p["prob_prep_for_fsw_after_hiv_test"] = 1.0
            p["proportion_reduction_in_risk_of_hiv_aq_if_on_prep"] = updated_params[
                "proportion_reduction_in_risk_of_hiv_aq_if_on_prep"]
            p["probability_of_being_retained_on_prep_every_3_months"] = updated_params[
                "probability_of_being_retained_on_prep_every_3_months"]

        # CAB-LA prep 15-24 yr old girls
        if p['select_mihpsa_scenario'] == 4:
            # - switch other interventions off
            p["prob_circ_after_hiv_test"] = updated_params["prob_circ_after_hiv_test"]
            p["increase_in_prob_circ_2019"] = updated_params["increase_in_prob_circ_2019"]
            p["prob_circ_for_child_before_2020"] = updated_params["prob_circ_for_child_before_2020"]
            p["prob_circ_for_child_from_2020"] = updated_params["prob_circ_for_child_from_2020"]
            p["prob_prep_for_fsw_after_hiv_test"] = 0
            # p["prob_start_art_or_vs"]["virally_suppressed_on_art"] = p["prob_start_art_or_vs"][
            #                                                              "virally_suppressed_on_art"] * 1 / \
            #                                                          updated_params[
            #                                                              "increase_in_VLsuppression_if_VLmonitoring"]
            # - switch on candidate intervention
            self.sim.modules['HealthSystem'].override_availability_of_consumables(
                {1191: 1.0})  # oral prep
            self.sim.modules['HealthSystem'].override_availability_of_consumables(
                {198: 1.0})  # infant prep

            p["prob_prep_for_agyw"] = updated_params["prob_prep_for_agyw"]
            p["proportion_reduction_in_risk_of_hiv_aq_if_on_prep"] = 0.95
            p["probability_of_being_retained_on_prep_every_3_months"] = updated_params[
                "probability_of_being_retained_on_prep_every_3_months"]

        # CAB-LA prep FSW
        if p['select_mihpsa_scenario'] == 5:
            # - switch other interventions off
            p["prob_circ_after_hiv_test"] = updated_params["prob_circ_after_hiv_test"]
            p["increase_in_prob_circ_2019"] = updated_params["increase_in_prob_circ_2019"]
            p["prob_circ_for_child_before_2020"] = updated_params["prob_circ_for_child_before_2020"]
            p["prob_circ_for_child_from_2020"] = updated_params["prob_circ_for_child_from_2020"]
            # p["prob_start_art_or_vs"]["virally_suppressed_on_art"] = p["prob_start_art_or_vs"][
            #                                                              "virally_suppressed_on_art"] * 1 / \
            #                                                          updated_params[
            #                                                              "increase_in_VLsuppression_if_VLmonitoring"]
            # - switch on candidate intervention
            self.sim.modules['HealthSystem'].override_availability_of_consumables(
                {1191: 1.0})  # oral prep
            self.sim.modules['HealthSystem'].override_availability_of_consumables(
                {198: 1.0})  # infant prep

            # prob CAB-LA is much lower than prob oral PrEP
            p["prob_prep_for_fsw_after_hiv_test"] = updated_params["prob_prep_for_fsw_after_hiv_test"]
            p["proportion_reduction_in_risk_of_hiv_aq_if_on_prep"] = 0.95
            p["probability_of_being_retained_on_prep_every_3_months"] = updated_params[
                "probability_of_being_retained_on_prep_every_3_months"]

        # HIV self-testing
        if p['select_mihpsa_scenario'] == 6:
            # - switch other interventions off
            p["prob_circ_after_hiv_test"] = updated_params["prob_circ_after_hiv_test"]
            p["increase_in_prob_circ_2019"] = updated_params["increase_in_prob_circ_2019"]
            p["prob_circ_for_child_before_2020"] = updated_params["prob_circ_for_child_before_2020"]
            p["prob_circ_for_child_from_2020"] = updated_params["prob_circ_for_child_from_2020"]
            p["prob_prep_for_fsw_after_hiv_test"] = 0
            # p["prob_start_art_or_vs"]["virally_suppressed_on_art"] = p["prob_start_art_or_vs"][
            #                                                              "virally_suppressed_on_art"] * 1 / \
            #                                                          updated_params[
            #                                                              "increase_in_VLsuppression_if_VLmonitoring"]
            # - switch on candidate intervention
            # this happens automatically in HIV_poll if mihpsa_scenario==6


        # VMMC
        if p['select_mihpsa_scenario'] == 7:
            # - switch other interventions off
            p["prob_prep_for_fsw_after_hiv_test"] = 0
            # p["prob_start_art_or_vs"]["virally_suppressed_on_art"] = p["prob_start_art_or_vs"][
            #                                                              "virally_suppressed_on_art"] * 1 / \
            #                                                          updated_params[
            #                                                              "increase_in_VLsuppression_if_VLmonitoring"]
            # - switch on candidate intervention
            # don't need to do anything here, default value allows VMMC

        # Viral load monitoring
        if p['select_mihpsa_scenario'] == 8:
            # - switch other interventions off
            p["prob_circ_after_hiv_test"] = updated_params["prob_circ_after_hiv_test"]
            p["increase_in_prob_circ_2019"] = updated_params["increase_in_prob_circ_2019"]
            p["prob_circ_for_child_before_2020"] = updated_params["prob_circ_for_child_before_2020"]
            p["prob_circ_for_child_from_2020"] = updated_params["prob_circ_for_child_from_2020"]
            p["prob_prep_for_fsw_after_hiv_test"] = 0

            # - switch on candidate intervention
            # don't need to do anything here, default value allows VL monitoring with prob viral suppression at default
            p["prob_start_art_or_vs"]["virally_suppressed_on_art"] = p["prob_start_art_or_vs"][
                                                                         "virally_suppressed_on_art"] * updated_params[
                                                                         "increase_in_VLsuppression_if_VLmonitoring"]

        # update exising linear models to use new scaled-up parameters
=======
>>>>>>> 4f9248d8
        self._build_linear_models()

    def on_birth(self, mother_id, child_id):
        """
        * Initialise our properties for a newborn individual;
        * schedule testing;
        * schedule infection during breastfeeding
        """
        p = self.parameters
        df = self.sim.population.props

        # Default Settings:
        # --- Current status
        df.at[child_id, "hv_inf"] = False
        df.at[child_id, "hv_art"] = "not"
        df.at[child_id, "hv_aids_at_art_start"] = False
        df.at[child_id, "hv_aids_at_art_reinitiation"] = False
        df.at[child_id, "hv_on_cotrimoxazole"] = False
        df.at[child_id, "hv_is_on_prep"] = False
        df.at[child_id, "hv_behaviour_change"] = False
        df.at[child_id, "hv_diagnosed"] = False
        df.at[child_id, "hv_number_tests"] = 0
        df.at[child_id, "hv_arv_dispensing_interval"] = np.nan

        # --- Dates on which things have happened
        df.at[child_id, "hv_date_inf"] = pd.NaT
        df.at[child_id, "hv_last_test_date"] = pd.NaT
        df.at[child_id, "hv_date_first_ART_initiation"] = pd.NaT
        df.at[child_id, "hv_date_ART_reinitiation"] = pd.NaT
        df.at[child_id, "hv_date_last_ART"] = pd.NaT
        df.at[child_id, "hv_VMMC_in_last_year"] = False
        df.at[child_id, "hv_days_on_prep_AGYW"] = 0
        df.at[child_id, "hv_days_on_prep_FSW"] = 0

        # --- Counters
        df.at[child_id, "hv_VMMC_in_last_year"] = False
        df.at[child_id, "hv_days_on_prep_AGYW"] = 0
        df.at[child_id, "hv_days_on_prep_FSW"] = 0

        # ----------------------------------- MTCT - AT OR PRIOR TO BIRTH --------------------------
        #  DETERMINE IF THE CHILD IS INFECTED WITH HIV FROM THEIR MOTHER DURING PREGNANCY / DELIVERY
        mother = df.loc[abs(mother_id)]  # Not interested whether true or direct birth

        mother_infected_prior_to_pregnancy = mother.hv_inf & (
            mother.hv_date_inf <= mother.date_of_last_pregnancy
        )
        mother_infected_during_pregnancy = mother.hv_inf & (
            mother.hv_date_inf > mother.date_of_last_pregnancy
        )

        if mother_infected_prior_to_pregnancy:
            if mother.hv_art == "on_VL_suppressed":
                #  mother has existing infection, mother ON ART and VL suppressed at time of delivery
                child_infected = self.rng.random_sample() < p["prob_mtct_treated"]
            else:
                # mother was infected prior to pregnancy but is not on VL suppressed at time of delivery
                child_infected = (
                    self.rng.random_sample() < p["prob_mtct_untreated"]
                )

        elif mother_infected_during_pregnancy:
            #  mother has incident infection during pregnancy, NO ART
            child_infected = (
                self.rng.random_sample() < p["prob_mtct_incident_preg"]
            )

        else:
            # mother is not infected
            child_infected = False

        if child_infected:
            self.do_new_infection(child_id)

        # ----------------------------------- MTCT - DURING BREASTFEEDING --------------------------
        # If child is not infected and is being breastfed, then expose them to risk of MTCT through breastfeeding
        if (
            (not child_infected)
            and (df.at[child_id, "nb_breastfeeding_status"] != "none")
            and mother.hv_inf
        ):
            # Pass mother's id, whether from true or direct birth
            self.mtct_during_breastfeeding(abs(mother_id), child_id)

        # ----------------------------------- HIV testing --------------------------
        if "CareOfWomenDuringPregnancy" not in self.sim.modules:
            # if mother's HIV status not known, schedule test at delivery
            # usually performed by care_of_women_during_pregnancy module
            if not mother.hv_diagnosed and \
                mother.is_alive and (
                self.rng.random_sample() < p["prob_hiv_test_at_anc_or_delivery"]):
                self.sim.modules["HealthSystem"].schedule_hsi_event(
                    hsi_event=HSI_Hiv_TestAndRefer(
                        person_id=abs(mother_id),  # Pass mother's id, whether from true or direct birth
                        module=self,
                        referred_from='ANC_routine'),
                    priority=1,
                    topen=self.sim.date,
                    tclose=None,
                )

        # if mother known HIV+, schedule virological test for infant and give prep
        if mother.hv_diagnosed and df.at[child_id, "is_alive"]:
            self.sim.modules["HealthSystem"].schedule_hsi_event(
                hsi_event=HSI_Hiv_StartInfantProphylaxis(
                    person_id=child_id,
                    module=self,
                    referred_from="on_birth",
                    repeat_visits=0),
                priority=1,
                topen=self.sim.date,
                tclose=None,
            )

            if "newborn_outcomes" not in self.sim.modules and (
                self.rng.random_sample() < p['prob_hiv_test_for_newborn_infant']):
                self.sim.modules["HealthSystem"].schedule_hsi_event(
                    hsi_event=HSI_Hiv_TestAndRefer(
                        person_id=child_id,
                        module=self,
                        referred_from='Infant_testing'),
                    priority=1,
                    topen=self.sim.date + pd.DateOffset(weeks=6),
                    tclose=None,
                )

            # these later infant tests are not in newborn_outcomes
            if self.rng.random_sample() < p['prob_hiv_test_for_newborn_infant']:
                self.sim.modules["HealthSystem"].schedule_hsi_event(
                    hsi_event=HSI_Hiv_TestAndRefer(
                        person_id=child_id,
                        module=self,
                        referred_from='Infant_testing'),
                    priority=1,
                    topen=self.sim.date + pd.DateOffset(months=9),
                    tclose=None,
                )

                self.sim.modules["HealthSystem"].schedule_hsi_event(
                    hsi_event=HSI_Hiv_TestAndRefer(
                        person_id=child_id,
                        module=self,
                        referred_from='Infant_testing'),
                    priority=1,
                    topen=self.sim.date + pd.DateOffset(months=18),
                    tclose=None,
                )

    def report_daly_values(self):
        """Report DALYS for HIV, based on current symptomatic state of persons."""
        df = self.sim.population.props

        dalys = pd.Series(data=0, index=df.loc[df.is_alive].index)

        # All those infected get the 'infected but not AIDS' daly_wt:
        dalys.loc[df.hv_inf & (df.hv_art == "not")] = self.daly_wts["hiv_infection_but_not_aids"]

        # infected and on ART and virally suppressed
        dalys.loc[df.hv_inf & (df.hv_art == "on_VL_suppressed")] = self.daly_wts["hiv_infection_on_ART"]

        # Overwrite the value for those that currently have symptoms of AIDS with the 'AIDS' daly_wt:
        dalys.loc[
            self.sim.modules["SymptomManager"].who_has("aids_symptoms")
        ] = self.daly_wts["aids"]

        return dalys

    def mtct_during_breastfeeding(self, mother_id, child_id):
        """
        Compute risk of mother-to-child transmission and schedule HivInfectionDuringBreastFeedingEvent.
        If the child is breastfeeding currently, consider the time-until-infection assuming a constantly monthly risk of
         transmission. If the breastfeeding has ceased by the time of the scheduled infection, then it will not run.
        (This means that this event can be run at birth or at the time of the mother's infection without the need for
        further polling etc.)
        """

        df = self.sim.population.props
        params = self.parameters

        if df.at[mother_id, "hv_art"] == "on_VL_suppressed":
            monthly_prob_mtct_bf = params["monthly_prob_mtct_bf_treated"]
        else:
            monthly_prob_mtct_bf = params["monthly_prob_mtct_bf_untreated"]

        if monthly_prob_mtct_bf > 0.0:
            months_to_infection = int(self.rng.exponential(1 / monthly_prob_mtct_bf))
            date_of_infection = self.sim.date + pd.DateOffset(
                months=months_to_infection
            )
            self.sim.schedule_event(
                HivInfectionDuringBreastFeedingEvent(person_id=child_id, module=self),
                date_of_infection,
            )

    def do_new_infection(self, person_id):
        """
        Enact that this person is infected with HIV
        * Update their hv_inf status and hv_date_inf
        * Schedule the AIDS onset event for this person
        """
        df = self.sim.population.props

        # Update HIV infection status for this person
        df.at[person_id, "hv_inf"] = True
        df.at[person_id, "hv_date_inf"] = self.sim.date

        # Schedule AIDS onset events for this person
        parameters = self.get_time_from_infection_to_aids_distribution_parameters(
            [person_id]
        )
        date_onset_aids = (
            self.sim.date
            + self.sample_time_from_infection_to_aids_given_parameters(*parameters)
        ).iloc[0]
        self.sim.schedule_event(
            event=HivAidsOnsetEvent(self, person_id, cause='AIDS_non_TB'),
            date=date_onset_aids,
        )

    def sample_time_from_infection_to_aids_given_parameters(self, scale, shape, offset):
        """Generate time(s) between onset of infection and AIDS as Pandas time deltas.

        The times are generated from translated Weibull distributions discretised to
        an integer number of months.

        :param scale: Scale parameters of Weibull distributions (unit: years).
        :param shape: Shape parameters of Weibull distributions.
        :param offset: Offset to (negatively) shift Weibull variable by (unit: months).

        :return: Generated time deltas.
        """

        months_to_death = self.rng.weibull(shape) * scale * 12
        months_to_aids = np.round(months_to_death - offset).clip(0).astype(int)

        return pd.to_timedelta(months_to_aids * 30.5, unit='D')

    def get_time_from_infection_to_aids_distribution_parameters(self, person_ids):
        """Compute per-person parameters of distribution of time from infection to aids.

        Evaluates three linear models which output age specific scale, shape and offset
        parameters for the (translated) Weibull distribution used to generate the time
        from infection to aids for an individual.

        For those infected prior to, or at, birth, a Weibull distribution with shape
        parameter 1 (equivalent to an exponential distribution) is used.

        For those infected after birth a Weibull distribution with both shape and
        scale depending on age is used.

        :param person_ids: Iterable of ID indices of individuals to get parameters for.

        :return: Per-person parameters as a 3-tuple ``(scale, shape, offset)`` of
            ``pandas.Series`` objects.
        """
        subpopulation = self.sim.population.props.loc[person_ids]
        # get the scale parameters (unit: years)
        scale = self.lm["scale_parameter_for_infection_to_death"].predict(subpopulation)
        # get the shape parameter
        shape = self.lm["shape_parameter_for_infection_to_death"].predict(subpopulation)
        # get the mean months between aids and death (unit: months)
        offset = self.lm["offset_parameter_for_months_from_aids_to_death"].predict(
            subpopulation
        )
        return scale, shape, offset

    def get_time_from_aids_to_death(self):
        """Gives time between onset of AIDS and death, returning a pd.DateOffset.
        Assumes that the time between onset of AIDS symptoms and deaths is exponentially distributed.
        """
        mean = self.parameters["mean_months_between_aids_and_death"]
        draw_number_of_months = int(np.round(self.rng.exponential(mean)))
        return pd.DateOffset(months=(draw_number_of_months + 1))

    def do_when_hiv_diagnosed(self, person_id):
        """Things to do when a person has been tested and found (newly) to be HIV-positive:.
        * Consider if ART should be initiated, and schedule HSI if so.
        The person should not yet be on ART.
        """
        df = self.sim.population.props

        if not (df.loc[person_id, "hv_art"] == "not"):
            logger.warning(
                key="message",
                data="This event should not be running. do_when_diagnosed is for newly diagnosed persons.",
            )

        # Consider if the person will be referred to start ART
        if df.loc[person_id, "age_years"] <= 15:
            starts_art = True
        else:
            starts_art = self.rng.random_sample() < self.prob_art_start_after_test(self.sim.date.year)

        if starts_art:
            self.sim.modules["HealthSystem"].schedule_hsi_event(
                HSI_Hiv_StartOrContinueTreatment(person_id=person_id, module=self,
                                                 facility_level_of_this_hsi="1a"),
                topen=self.sim.date,
                tclose=None,
                priority=0,
            )

    def prob_art_start_after_test(self, year):
        """ returns the probability of starting ART after a positive HIV test
        this value for initiation can be higher than the current reported coverage levels
        to account for defaulters
        """
        prob_art = self.parameters["prob_start_art_or_vs"]
        current_year = year if year <= 2025 else 2025

        # use iloc to index by position as index will change by year
        return_prob = prob_art.loc[
                          (prob_art.year == current_year) &
                          (prob_art.age == "adults"),
                          "prob_art_if_dx"].values[0]

        return return_prob

    def prob_viral_suppression(self, year, age_of_person):
        """ returns the probability of viral suppression once on ART
        data from 2012 - 2020 from spectrum
        assume constant values 2010-2012 and 2020 on
        time-series ends at 2025
        """
        prob_vs = self.parameters["prob_start_art_or_vs"]
        current_year = year if year <= 2025 else 2025
        age_of_person = age_of_person
        age_group = "adults" if age_of_person >= 15 else "children"

        return_prob = prob_vs.loc[
            (prob_vs.year == current_year) &
            (prob_vs.age == age_group),
            "overall_adjusted_viral_suppression_on_art"].values[0]

        assert return_prob is not None

        return return_prob

    def setup_art_dispensation_lookup(self):
        """Preprocess the dispensation probability table into a nested dict for fast lookup."""
        df = self.parameters["dispensation_period_months"]
        lookup = {}

        for (sub_group, year), group_df in df.groupby(["sub_group", "year"]):
            lengths = group_df["length_of_dispensation_months"].values
            probs = group_df["probability"].values
            lookup[(sub_group, year)] = (lengths, probs)

        self._art_dispensation_lookup = lookup

    def get_art_dispensation_length(self, year, person, currently_breastfeeding):
        """
        Return ART dispensation duration (in months) based on year and person attributes
        """
        # subgroup assignment
        if person["age_years"] < 15:
            sub_group = "child"
        elif person["sex"] == "F":
            if person["is_pregnant"]:
                sub_group = "pregnant"
            elif currently_breastfeeding:
                sub_group = "breastfeeding"
            else:
                sub_group = "adult_female"
        else:
            sub_group = "adult_male"

        # Restrict to year
        if year < 2021:
            return self.parameters["initial_dispensation_period_months"]
        year = min(year, 2025)

        key = (sub_group, year)
        try:
            lengths, probs = self._art_dispensation_lookup[key]
            return np.random.choice(lengths, p=probs)
        except KeyError:
            raise ValueError(f"No ART dispensation data for sub_group={sub_group} and year={year}")

    def stops_treatment(self, person_id):
        """Helper function that is called when someone stops being on ART.
        Sets the flag for ART status. If the person was already on ART, it schedules a new AIDSEvent
        """

        df = self.sim.population.props

        # Schedule a new AIDS onset event if the person was on ART up until now
        if df.at[person_id, "hv_art"] == "on_VL_suppressed":
            months_to_aids = int(
                np.floor(
                    self.rng.exponential(
                        scale=self.parameters["art_default_to_aids_mean_years"]
                    )
                    * 12.0
                )
            )
            self.sim.schedule_event(
                event=HivAidsOnsetEvent(person_id=person_id, module=self, cause='AIDS_non_TB'),
                date=self.sim.date + pd.DateOffset(months=months_to_aids),
            )

        # Set that the person is no longer on ART or cotrimoxazole
        df.at[person_id, "hv_art"] = "not"
        df.at[person_id, "hv_on_cotrimoxazole"] = False

    def per_capita_testing_rate(self):
        """This calculates the numbers of hiv tests performed in each time period.
        It looks at the cumulative number of tests ever performed and subtracts the
        number calculated at the last time point.
        Values are converted to per capita testing rates.
        This function is called by the logger and can be called at any frequency
        """

        df = self.sim.population.props

        if not self.stored_test_numbers:
            # If it's the first year, set previous_test_numbers to 0
            previous_test_numbers = 0
        else:
            # For subsequent years, retrieve the last stored number
            previous_test_numbers = self.stored_test_numbers[-1]

        # Calculate number of tests now performed - cumulative, include those who have died
        number_tests_new = df.hv_number_tests.sum()

        # Store the number of tests performed in this year for future reference
        self.stored_test_numbers.append(number_tests_new)

        # Number of tests performed in the last time period
        number_tests_in_last_period = number_tests_new - previous_test_numbers

        # per-capita testing rate
        per_capita_testing = number_tests_in_last_period / len(df[df.is_alive])

        # return updated value for time-period
        return per_capita_testing

    def decide_whether_hiv_test_for_mother(self, person_id, referred_from) -> bool:
        """
        This will return a True/False for whether an HIV test should be scheduled for a mother; and schedule the HIV
        Test if a test should be scheduled.
        This is called from `labour.py` under `interventions_delivered_pre_discharge` and
        `care_of_women_during_pregnancy.py`.
        Mothers who are not already diagnosed will have an HIV test with a certain probability defined by a parameter;
         mothers who are diagnosed already will not have another HIV test.
        """
        df = self.sim.population.props

        if not df.at[person_id, 'hv_diagnosed'] and (
            self.rng.random_sample() < self.parameters['prob_hiv_test_at_anc_or_delivery']):

            self.sim.modules['HealthSystem'].schedule_hsi_event(
                HSI_Hiv_TestAndRefer(
                    person_id=person_id,
                    module=self,
                    referred_from=referred_from),
                topen=self.sim.date,
                tclose=None,
                priority=0)

            return True

        else:
            return False

    def decide_whether_hiv_test_for_infant(self, mother_id, child_id) -> None:
        """ This will schedule an HIV testing HSI for a child under certain conditions.
        It is called from newborn_outcomes.py under hiv_screening_for_at_risk_newborns.
        """

        df = self.sim.population.props
        mother_id = mother_id
        child_id = child_id

        if (
            not df.at[child_id, "hv_diagnosed"]
            and df.at[mother_id, "hv_diagnosed"]
            and (df.at[child_id, "nb_pnc_check"] == 1)
            and (self.rng.random_sample() < self.parameters["prob_hiv_test_for_newborn_infant"])
        ):
            self.sim.modules["HealthSystem"].schedule_hsi_event(
                HSI_Hiv_TestAndRefer(
                    person_id=child_id,
                    module=self,
                    referred_from="newborn_outcomes"),
                topen=self.sim.date + pd.DateOffset(weeks=6),
                tclose=None,
                priority=0
            )

    def perform_tdf_test(self, is_suppressed: bool) -> str:
        """
        Simulate TDF urine test result based on known viral suppression status.

        Parameters:
        - is_suppressed (bool): True if the person is virally suppressed, False if not.

        Returns:
        - 'positive' or 'negative' based on test result
        """
        if is_suppressed:
            prob_positive = self.parameters["p_tdf_positive_given_suppressed"]
        else:
            prob_positive = self.parameters["p_tdf_positive_given_not_suppressed"]

        return 'positive' if self.rng.random_sample() < prob_positive else 'negative'

    def check_config_of_properties(self):
        """check that the properties are currently configured correctly"""
        df = self.sim.population.props
        df_alive = df.loc[df.is_alive]

        # basic check types of columns and dtypes
        orig = self.sim.population.new_row
        assert (df.dtypes == orig.dtypes).all()

        def is_subset(col_for_set, col_for_subset):
            # Confirms that the series of col_for_subset is true only for a subset of the series for col_for_set
            return set(col_for_subset.loc[col_for_subset].index).issubset(
                col_for_set.loc[col_for_set].index
            )

        # Check that core properties of current status are never None/NaN/NaT
        assert not df_alive.hv_inf.isna().any()
        assert not df_alive.hv_art.isna().any()
        assert not df_alive.hv_behaviour_change.isna().any()
        assert not df_alive.hv_diagnosed.isna().any()
        assert not df_alive.hv_number_tests.isna().any()

        # Check that the core HIV properties are 'nested' in the way expected.
        assert is_subset(
            col_for_set=df_alive.hv_inf, col_for_subset=df_alive.hv_diagnosed
        )
        assert is_subset(
            col_for_set=df_alive.hv_diagnosed, col_for_subset=(df_alive.hv_art != "not")
        )

        # Check that if person is not infected, the dates of HIV events are None/NaN/NaT
        assert df_alive.loc[~df_alive.hv_inf, "hv_date_inf"].isna().all()

        # Check that dates consistent for those infected with HIV
        assert not df_alive.loc[df_alive.hv_inf].hv_date_inf.isna().any()
        assert (
            df_alive.loc[df_alive.hv_inf].hv_date_inf
            >= df_alive.loc[df_alive.hv_inf].date_of_birth
        ).all()

        # Check alignment between AIDS Symptoms and status and infection and ART status
        has_aids_symptoms = set(
            self.sim.modules["SymptomManager"].who_has("aids_symptoms")
        )
        assert has_aids_symptoms.issubset(
            df_alive.loc[df_alive.is_alive & df_alive.hv_inf].index
        )

        # a person can have AIDS onset if they're virally suppressed if had active TB
        # if cured of TB and still virally suppressed, AIDS symptoms are removed
        assert 0 == len(
            has_aids_symptoms.intersection(
                df_alive.loc[
                    df_alive.is_alive
                    & (df_alive.hv_art == "on_VL_suppressed")
                    & (df_alive.tb_inf == "uninfected")
                    ].index
            )
        )

    def do_at_generic_first_appt(
        self,
        person_id: int,
        symptoms: List[str],
        schedule_hsi_event: HSIEventScheduler,
        **kwargs,
    ) -> None:
        # 'Automatic' testing for HIV for everyone attending care with AIDS symptoms:
        #  - suppress the footprint (as it done as part of another appointment)
        #  - do not do referrals if the person is HIV negative (assumed not time for counselling etc).
        if "aids_symptoms" in symptoms:
            event = HSI_Hiv_TestAndRefer(
                person_id=person_id,
                module=self,
                referred_from="hsi_generic_first_appt",
                suppress_footprint=True,
                do_not_refer_if_neg=True,
            )
            schedule_hsi_event(event, priority=0, topen=self.sim.date)


# ---------------------------------------------------------------------------
#   Main Polling Event
# ---------------------------------------------------------------------------


class HivRegularPollingEvent(RegularEvent, PopulationScopeEventMixin):
    """ The HIV Regular Polling Events
    * Schedules persons becoming newly infected through horizontal transmission
    * Schedules who will present for voluntary ("spontaneous") testing
    """

    def __init__(self, module):
        super().__init__(
            module, frequency=DateOffset(months=12)
        )  # repeats every 12 months, but this can be changed

    def apply(self, population):

        df = population.props
        p = self.module.parameters
        rng = self.module.rng

        fraction_of_year_between_polls = self.frequency.months / 12
        beta = p["beta"] * fraction_of_year_between_polls

        # ----------------------------------- HORIZONTAL TRANSMISSION -----------------------------------
        def horizontal_transmission(to_sex, from_sex):
            # Count current number of alive 15-80 year-olds at risk of transmission
            # (= those infected and not VL suppressed):
            n_infectious = len(
                df.loc[
                    df.is_alive
                    & df.age_years.between(15, 80)
                    & df.hv_inf
                    & (df.hv_art != "on_VL_suppressed")
                    & (df.sex == from_sex)
                    ]
            )

            if n_infectious > 0:

                # Get Susceptible (non-infected alive 15-80 year-old) persons:
                susc_idx = df.loc[
                    df.is_alive
                    & ~df.hv_inf
                    & df.age_years.between(15, 80)
                    & (df.sex == to_sex)
                    ].index
                n_susceptible = len(susc_idx)

                # Compute chance that each susceptible person becomes infected:
                #  - relative chance of infection (acts like a scaling-factor on 'beta')
                rr_of_infection = self.module.lm["rr_of_infection"].predict(
                    df.loc[susc_idx]
                )

                #  - probability of infection = beta * I/N
                p_infection = (
                    rr_of_infection * beta * (n_infectious / (n_infectious + n_susceptible))
                )

                # New infections:
                will_be_infected = (
                    self.module.rng.random_sample(len(p_infection)) < p_infection
                )
                idx_new_infection = will_be_infected[will_be_infected].index

                idx_new_infection_fsw = []

                # todo prob becoming FSW increased in resourcefile to match data
                # todo reduced RR hiv for FSW from 25 to 7.8
                # additional risk for fsw
                if to_sex == "F":
                    fsw_at_risk = df.loc[
                        df.is_alive
                        & ~df.hv_inf
                        & df.li_is_sexworker
                        & ~df.hv_is_on_prep
                        & df.age_years.between(15, 80)
                        ].index

                    #  - probability of infection - relative risk applies only to fsw
                    p_infection_fsw = (
                        self.module.parameters["rr_fsw"] * beta * (n_infectious / (n_infectious + n_susceptible))
                    )

                    fsw_infected = (
                        self.module.rng.random_sample(len(fsw_at_risk)) < p_infection_fsw
                    )
                    idx_new_infection_fsw = fsw_at_risk[fsw_infected]

                idx_new_infection = list(idx_new_infection) + list(idx_new_infection_fsw)

                # Schedule the date of infection for each new infection:
                for idx in idx_new_infection:
                    date_of_infection = self.sim.date + pd.DateOffset(
                        days=self.module.rng.randint(0, 365 * fraction_of_year_between_polls)
                    )
                    self.sim.schedule_event(
                        HivInfectionEvent(self.module, idx), date_of_infection
                    )

        # ----------------------------------- SPONTANEOUS TESTING -----------------------------------
        def spontaneous_testing(current_year):

            # extract annual testing rates from MoH Reports
            test_rates = p["hiv_testing_rates"]

            testing_rate_adults = test_rates.loc[
                                      test_rates.year == current_year, "annual_testing_rate_adults"
                                  ].values[0] * p["hiv_testing_rate_adjustment"]

            # adult testing trends also informed by demographic characteristics
            # relative probability of testing - this may skew testing rates higher or lower than moh reports
            rr_of_test = self.module.lm["lm_spontaneous_test_12m"].predict(df[df.is_alive & (df.age_years >= 15)])
            mean_prob_test = (rr_of_test * testing_rate_adults).mean()
            scaled_prob_test = (rr_of_test * testing_rate_adults) / mean_prob_test
            overall_prob_test = scaled_prob_test * testing_rate_adults

            random_draw = rng.random_sample(size=len(df[df.is_alive & (df.age_years >= 15)]))
            adult_tests_idx = df.loc[df.is_alive & (df.age_years >= 15) & (random_draw < overall_prob_test)].index

            idx_will_test = adult_tests_idx

            for person_id in idx_will_test:
                date_test = self.sim.date + pd.DateOffset(
                    days=self.module.rng.randint(0, 365 * fraction_of_year_between_polls)
                )
                self.sim.modules["HealthSystem"].schedule_hsi_event(
                    hsi_event=HSI_Hiv_TestAndRefer(person_id=person_id, module=self.module, referred_from='HIV_poll'),
                    priority=1,
                    topen=date_test,
                    tclose=date_test + pd.DateOffset(
                        months=self.frequency.months
                    ),  # (to occur before next polling)
                )

        # ----------------------------------- SELF-TEST -----------------------------------
<<<<<<< HEAD
        # todo this is new
=======
>>>>>>> 4f9248d8
        def self_tests():
            # scaled in same way as general testing using linear model
            # can be a repeat test if diagnosed already
            # the same people may have been selected from general testing above

<<<<<<< HEAD
            if (p['select_mihpsa_scenario'] == 6) & (self.sim.date.year >= p["scaleup_start_year"]):

                test_rates = 0.07  # need 800,000 in population of 19m (0.04), half are children, lm excludes on ART

                # adult testing trends also informed by demographic characteristics
                # relative probability of testing - this may skew testing rates higher or lower than moh reports
                rr_of_test = self.module.lm["lm_spontaneous_test_12m"].predict(df[df.is_alive & (df.age_years >= 15)])
=======
            if p["selftest_available"] & (self.sim.date.year >= p["scaleup_start_year"]):

                test_rates = p["annual_rate_selftest"]

                # adult testing trends also informed by demographic characteristics
                # relative probability of testing - this may skew testing rates higher or lower than moh reports
                rr_of_test = self.module.lm["lm_spontaneous_test_12m"].predict(
                    df[df.is_alive & (df.age_years >= 15)])
>>>>>>> 4f9248d8
                mean_prob_test = (rr_of_test * test_rates).mean()
                scaled_prob_test = (rr_of_test * test_rates) / mean_prob_test
                overall_prob_test = scaled_prob_test * test_rates

                random_draw = rng.random_sample(size=len(df[df.is_alive & (df.age_years >= 15)]))
<<<<<<< HEAD
                self_tests_idx = df.loc[df.is_alive & (df.age_years >= 15) & (random_draw < overall_prob_test)].index
=======
                self_tests_idx = df.loc[
                    df.is_alive & (df.age_years >= 15) & (random_draw < overall_prob_test)].index
>>>>>>> 4f9248d8

                for person_id in self_tests_idx:
                    date_test = self.sim.date + pd.DateOffset(
                        days=self.module.rng.randint(0, 365 * fraction_of_year_between_polls)
                    )
                    self.sim.modules["HealthSystem"].schedule_hsi_event(
                        hsi_event=HSI_Hiv_TestAndRefer(person_id=person_id,
                                                       module=self.module,
                                                       referred_from='HIV_poll_self_test'),
                        priority=1,
                        topen=date_test,
                        tclose=date_test + pd.DateOffset(
                            months=self.frequency.months
                        ),  # (to occur before next polling)
                    )

        # ----------------------------------- PrEP poll for AGYW -----------------------------------
        def prep_for_agyw():
            if self.sim.date.year >= p["prep_start_year"]:

<<<<<<< HEAD
                # select highest risk agyw
                agyw_idx = df.loc[
                    df.is_alive
                    & ~df.hv_diagnosed
                    & df.age_years.between(15, 30)
                    & (df.sex == "F")
                    & ~df.hv_is_on_prep
                    ].index

                rr_of_infection_in_agyw = self.module.lm["rr_of_infection"].predict(
                    df.loc[agyw_idx]
=======
            if self.sim.date.year >= p["prep_start_year"]:

                # select highest risk agyw
                agyw_idx = df.loc[
                    df.is_alive
                    & ~df.hv_diagnosed
                    & df.age_years.between(15, 25)
                    & (df.sex == "F")
                    & ~df.hv_is_on_prep
                    ].index

                if len(agyw_idx) == 0:
                    return  # no eligible AGYW

                # calculate relative risk of infection
                rr_of_infection = self.module.lm["rr_of_infection"].predict(df.loc[agyw_idx])
                mean_risk = rr_of_infection.mean()
                scaled_risk = rr_of_infection / mean_risk

                # get probabilities for receiving prep from linear model
                prob_prep = self.module.lm["lm_prep_agyw"].predict(df.loc[agyw_idx],
                                                                   year=self.sim.date.year,
>>>>>>> 4f9248d8
                )
                # divide by the mean risk then multiply by prob of prep
                # highest risk AGYW will have highest probability of getting prep
                mean_risk = rr_of_infection_in_agyw.mean()
                scaled_risk = rr_of_infection_in_agyw / mean_risk
                overall_risk_and_prob_of_prep = scaled_risk * p["prob_prep_for_agyw"]

                # give prep
                give_prep = agyw_idx[
                    self.module.rng.random_sample(len(agyw_idx)) < overall_risk_and_prob_of_prep
                    ]

                for person in give_prep:
                    self.sim.modules["HealthSystem"].schedule_hsi_event(
                        hsi_event=HSI_Hiv_StartOrContinueOnPrep(person_id=person,
                                                                module=self.module),
                        priority=1,
                        topen=self.sim.date,
                        tclose=self.sim.date + pd.DateOffset(
                            months=self.frequency.months
                        )
                    )

        # ----------------------------------- PrEP poll for FSW -----------------------------------
        # todo this is new
        def prep_for_fsw():
            if self.sim.date.year >= p["prep_start_year"]:

                random_draw = self.module.rng.random_sample(size=len(df))
                eligible_fsw_idx = df.loc[df.is_alive &
                                         ~df.hv_diagnosed &
                                         df.li_is_sexworker &
                                         ~df.hv_is_on_prep &
                                        (random_draw < p["prob_prep_for_fsw_after_hiv_test"])].index

                for person in eligible_fsw_idx:
                    self.sim.modules["HealthSystem"].schedule_hsi_event(
                        hsi_event=HSI_Hiv_StartOrContinueOnPrep(person_id=person,
                                                                module=self.module),
                        priority=1,
                        topen=self.sim.date,
                        tclose=self.sim.date + pd.DateOffset(
                            months=self.frequency.months
                        )
                    )

                # number of AGYW expected to get PrEP = mean(prob_prep) * total AGYW
                expected_n = int(round(prob_prep.mean() * len(agyw_idx)))

                # subset to top 50% by risk
                top_risk_threshold = np.percentile(scaled_risk, 50)
                high_risk_mask = scaled_risk >= top_risk_threshold

                high_risk_idx = agyw_idx[high_risk_mask]
                high_risk_probs = prob_prep[high_risk_mask]

                if len(high_risk_idx) == 0:
                    return  # no one in top risk group

                # rescale probabilities so total matches expected_n
                rescaled_probs = (
                    high_risk_probs * (expected_n / high_risk_probs.sum())
                    if expected_n > 0 and high_risk_probs.sum() > 0
                    else pd.Series(0.0, index=high_risk_probs.index)
                )

                # cap at 1
                rescaled_probs = np.minimum(rescaled_probs, 1.0)

                # assign PrEP probabilistically
                give_prep = high_risk_idx[
                    self.module.rng.random_sample(len(high_risk_idx)) < rescaled_probs
                    ]

                for person in give_prep:
                    self.sim.modules["HealthSystem"].schedule_hsi_event(
                        hsi_event=HSI_Hiv_StartOrContinueOnPrep(person_id=person,
                                                                module=self.module),
                        priority=1,
                        topen=self.sim.date,
                        tclose=self.sim.date + pd.DateOffset(
                            months=self.frequency.months
                        )
                    )

        # ----------------------------------- PrEP poll for FSW -----------------------------------
        def prep_for_fsw():
            if self.sim.date.year >= p["prep_start_year"]:

                random_draw = self.module.rng.random_sample(size=len(df))
                eligible_fsw_idx = df.loc[df.is_alive &
                                          ~df.hv_diagnosed &
                                          df.li_is_sexworker &
                                          ~df.hv_is_on_prep &
                                          (random_draw < p["prob_prep_for_fsw_after_hiv_test"])].index

                for person in eligible_fsw_idx:
                    self.sim.modules["HealthSystem"].schedule_hsi_event(
                        hsi_event=HSI_Hiv_StartOrContinueOnPrep(person_id=person,
                                                                module=self.module),
                        priority=1,
                        topen=self.sim.date,
                        tclose=self.sim.date + pd.DateOffset(
                            months=self.frequency.months
                        )
                    )

        # ----------------------------------- SPONTANEOUS VMMC FOR <15 YRS -----------------------------------
        def vmmc_for_child():
            """schedule the HSI_Hiv_Circ for <15 yrs males according to his age, circumcision status
            and the probability of being circumcised"""
            # work out who will be circumcised.
            will_go_to_circ = self.module.lm["lm_circ_child"].predict(
                df.loc[
                    df.is_alive
                    & (df.sex == "M")
                    & (df.age_years < 15)
                    & (~df.li_is_circ)
                    ],
                self.module.rng,
                year=self.sim.date.year,
            )

            # schedule the HSI based on the probability
            for person_id in will_go_to_circ.loc[will_go_to_circ].index:
                self.sim.modules["HealthSystem"].schedule_hsi_event(
                    HSI_Hiv_Circ(person_id=person_id, module=self.module),
                    topen=self.sim.date,
                    tclose=None,
                    priority=0,
                )

        # Horizontal transmission: Male --> Female
        horizontal_transmission(from_sex="M", to_sex="F")

        # Horizontal transmission: Female --> Male
        horizontal_transmission(from_sex="F", to_sex="M")

        # testing
        # if year later than 2020, set testing rates to those reported in 2020
        if self.sim.date.year < 2021:
            current_year = self.sim.date.year
        else:
            current_year = 2020
        spontaneous_testing(current_year=current_year)

        # self-test
        self_tests()

        # PrEP for AGYW
        prep_for_agyw()

        # PrEP for FSW
        prep_for_fsw()

        # VMMC for <15 yrs in the population
        vmmc_for_child()


# ---------------------------------------------------------------------------
#   Natural History Events
# ---------------------------------------------------------------------------

class HivInfectionEvent(Event, IndividualScopeEventMixin):
    """ This person will become infected.
    * Do the infection process
    * Check for onward transmission through MTCT if the infection is to a mother who is currently breastfeeding.
    """

    def __init__(self, module, person_id):
        super().__init__(module, person_id=person_id)

    def apply(self, person_id):
        df = self.sim.population.props

        # Check person is_alive
        if not df.at[person_id, "is_alive"]:
            return

        # Onset the infection for this person (which will schedule progression etc)
        self.module.do_new_infection(person_id)

        # Consider mother-to-child-transmission (MTCT) from this person to their children:
        children_of_this_person_being_breastfed = df.loc[
            (df.mother_id == person_id) & (df.nb_breastfeeding_status != "none")
            ].index
        # - Do the MTCT routine for each child:
        for child_id in children_of_this_person_being_breastfed:
            self.module.mtct_during_breastfeeding(person_id, child_id)


class HivInfectionDuringBreastFeedingEvent(Event, IndividualScopeEventMixin):
    """ This person will become infected during breastfeeding
    * Do the infection process
    """

    def __init__(self, module, person_id):
        super().__init__(module, person_id=person_id)

    def apply(self, person_id):
        df = self.sim.population.props

        # Check person is_alive
        if not df.at[person_id, "is_alive"]:
            return

        # Check person is breastfed currently
        if df.at[person_id, "nb_breastfeeding_status"] == "none":
            return

        # If child is on NVP for HIV prophylaxis, then do not let the infection occur
        # (the prophylaxis is assumed to be perfectly effective in blocking transmission)
        if df.at[person_id, "hv_is_on_prep"]:
            return

        # Onset the infection for this person (which will schedule progression etc)
        self.module.do_new_infection(person_id)


class HivAidsOnsetEvent(Event, IndividualScopeEventMixin):
    """ This person has developed AIDS.
    * Update their symptomatic status
    * Record the date at which AIDS onset
    * Schedule the AIDS death
    """

    def __init__(self, module, person_id, cause):
        super().__init__(module, person_id=person_id)

        self.cause = cause

    def apply(self, person_id):

        df = self.sim.population.props

        # Return if person is dead or no HIV+
        if not df.at[person_id, "is_alive"] or not df.at[person_id, "hv_inf"]:
            return

        # eligible for AIDS onset:
        # not VL suppressed no active tb
        # not VL suppressed active tb
        # VL suppressed active tb

        # Do nothing if person is now on ART and VL suppressed (non-VL suppressed has no effect)
        # if cause is TB, allow AIDS onset
        if (df.at[person_id, "hv_art"] == "on_VL_suppressed") and (self.cause != 'AIDS_TB'):
            return

        # need to delay onset of AIDS (non-tb) to compensate for AIDS-TB
        if (self.cause == "AIDS_non_TB") and (
            self.sim.modules["Hiv"].rng.rand() < self.sim.modules["Hiv"].parameters["prop_delayed_aids_onset"]):

            # redraw time to aids and reschedule
            months_to_aids = int(
                np.floor(
                    self.sim.modules["Hiv"].rng.exponential(
                        scale=self.sim.modules["Hiv"].parameters["art_default_to_aids_mean_years"]
                    )
                    * 12.0
                )
            )

            self.sim.schedule_event(
                event=HivAidsOnsetEvent(person_id=person_id, module=self.sim.modules["Hiv"], cause='AIDS_non_TB'),
                date=self.sim.date + pd.DateOffset(months=months_to_aids),
            )

        # else assign aids onset and schedule aids death
        else:

            # if eligible for aids onset (not treated with ART or currently has active TB):
            # Update Symptoms
            self.sim.modules["SymptomManager"].change_symptom(
                person_id=person_id,
                symptom_string="aids_symptoms",
                add_or_remove="+",
                disease_module=self.sim.modules["Hiv"],
            )

            # Schedule AidsDeath
            date_of_aids_death = self.sim.date + self.sim.modules["Hiv"].get_time_from_aids_to_death()

            if self.cause == "AIDS_non_TB":

                # cause is HIV
                self.sim.schedule_event(
                    event=HivAidsDeathEvent(
                        person_id=person_id, module=self.sim.modules["Hiv"], cause=self.cause
                    ),
                    date=date_of_aids_death,
                )
                # schedule hospital stay
                beddays = self.sim.modules["Hiv"].rng.randint(low=14, high=20)
                date_admission = date_of_aids_death - pd.DateOffset(days=beddays)
                self.sim.modules["HealthSystem"].schedule_hsi_event(
                    hsi_event=HSI_Hiv_EndOfLifeCare(
                        person_id=person_id,
                        module=self.sim.modules["Hiv"],
                        beddays=beddays,
                    ),
                    priority=0,
                    topen=(
                        date_admission
                        if (date_admission > self.sim.date)
                        else self.sim.date
                    ),
                    tclose=date_of_aids_death,
                )

            else:
                # cause is active TB
                self.sim.schedule_event(
                    event=HivAidsTbDeathEvent(
                        person_id=person_id, module=self.sim.modules["Hiv"], cause=self.cause
                    ),
                    date=date_of_aids_death,
                )
                # schedule hospital stay
                beddays = self.sim.modules["Hiv"].rng.randint(low=14, high=20)
                date_admission = date_of_aids_death - pd.DateOffset(days=beddays)
                self.sim.modules["HealthSystem"].schedule_hsi_event(
                    hsi_event=HSI_Hiv_EndOfLifeCare(
                        person_id=person_id,
                        module=self.sim.modules["Hiv"],
                        beddays=beddays,
                    ),
                    priority=0,
                    topen=(
                        date_admission
                        if (date_admission >= self.sim.date)
                        else self.sim.date
                    ),
                    tclose=date_of_aids_death,
                )


class HivAidsDeathEvent(Event, IndividualScopeEventMixin):
    """
    Causes someone to die of AIDS, if they are not VL suppressed on ART.
    if death scheduled by tb-aids, death event is HivAidsTbDeathEvent
    if death scheduled by hiv but person also has active TB, cause of
    death is AIDS_TB
    """

    def __init__(self, module, person_id, cause):
        super().__init__(module, person_id=person_id)

        self.cause = cause
        assert self.cause in ["AIDS_non_TB", "AIDS_TB"]

    def apply(self, person_id):
        df = self.sim.population.props

        # Check person is_alive
        if not df.at[person_id, "is_alive"]:
            return

        # Do nothing if person is now on ART and VL suppressed (non VL suppressed has no effect)
        # only if no current TB infection
        if (df.at[person_id, "hv_art"] == "on_VL_suppressed") and (
            df.at[person_id, "tb_inf"] != "active"):
            return

        # off ART, no TB infection
        if (df.at[person_id, "hv_art"] != "on_VL_suppressed") and (
            df.at[person_id, "tb_inf"] != "active"):
            # cause is HIV (no TB)
            self.sim.modules["Demography"].do_death(
                individual_id=person_id,
                cause="AIDS_non_TB",
                originating_module=self.module,
            )

        # on or off ART, active TB infection, schedule AidsTbDeathEvent
        if df.at[person_id, "tb_inf"] == "active":
            # cause is active TB
            self.sim.schedule_event(
                event=HivAidsTbDeathEvent(
                    person_id=person_id, module=self.module, cause="AIDS_TB"
                ),
                date=self.sim.date,
            )


class HivAidsTbDeathEvent(Event, IndividualScopeEventMixin):
    """
    This event is caused by someone co-infected with HIV and active TB
    it causes someone to die of AIDS-TB, death dependent on tb treatment status
    and not affected by ART status
    can be called by Tb or Hiv module
    if the random draw doesn't result in AIDS-TB death, an AIDS death (HivAidsDeathEvent) will be scheduled
    """

    def __init__(self, module, person_id, cause):
        super().__init__(module, person_id=person_id)

        self.cause = cause

    def apply(self, person_id):
        df = self.sim.population.props
        p = self.sim.modules["Hiv"].parameters

        # Check person is_alive
        if not df.at[person_id, "is_alive"]:
            return

        if df.at[person_id, 'tb_on_treatment']:
<<<<<<< HEAD
            # todo changed
            risk_of_death = 0.15
=======

            risk_of_death = p["aids_tb_death_rate_with_tb_treatment"]
>>>>>>> 4f9248d8

            if "CardioMetabolicDisorders" in self.sim.modules:
                if df.at[person_id, "nc_diabetes"]:
                    risk_of_death *= self.sim.modules["Tb"].parameters["rr_death_diabetes"]

                # treatment adjustment reduces probability of death
            if self.module.rng.rand() < risk_of_death:
                self.sim.modules["Demography"].do_death(
                    individual_id=person_id,
                    cause="AIDS_TB",
                    originating_module=self.module,
                )
            else:
                # if they survive, reschedule the aids death event
                # module calling rescheduled AIDS death should be Hiv (not TB)
                date_of_aids_death = self.sim.date + self.sim.modules["Hiv"].get_time_from_aids_to_death()

                self.sim.schedule_event(
                    event=HivAidsDeathEvent(
                        person_id=person_id,
                        module=self.sim.modules["Hiv"],
                        cause="AIDS_non_TB"
                    ),
                    date=date_of_aids_death,
                )
                # schedule hospital stay
                beddays = self.module.rng.randint(low=14, high=20)
                date_admission = date_of_aids_death - pd.DateOffset(days=beddays)
                self.sim.modules["HealthSystem"].schedule_hsi_event(
                    hsi_event=HSI_Hiv_EndOfLifeCare(
                        person_id=person_id,
                        module=self.sim.modules["Hiv"],
                        beddays=beddays,
                    ),
                    priority=0,
                    topen=(
                        date_admission
                        if (date_admission >= self.sim.date)
                        else self.sim.date
                    ),
                    tclose=date_of_aids_death,
                )

                # aids-tb and not on tb treatment
        elif not df.at[person_id, 'tb_on_treatment']:
<<<<<<< HEAD
            # todo changed
            risk_of_death = p["aids_tb_treatment_adjustment"]
=======
            risk_of_death = p["aids_tb_death_rate_no_tb_treatment"]
>>>>>>> 4f9248d8
            if self.module.rng.rand() < risk_of_death:
                # Cause the death to happen immediately, cause defined by TB status
                self.sim.modules["Demography"].do_death(
                    individual_id=person_id, cause="AIDS_TB", originating_module=self.module
                )


class Hiv_DecisionToContinueOnPrEP(Event, IndividualScopeEventMixin):
    """Helper event that is used to 'decide' if someone on PrEP should continue on PrEP.
    This event is scheduled by 'HSI_Hiv_StartOrContinueOnPrep' 3 months after it is run.
    """

    def __init__(self, module, person_id):
        super().__init__(module, person_id=person_id)

    def apply(self, person_id):
        df = self.sim.population.props
        person = df.loc[person_id]
        m = self.module

        # If the person is no longer alive or has been diagnosed with hiv, they will not continue on PrEP
        if (
            (not person["is_alive"])
            or (person["hv_diagnosed"])
        ):
            return

<<<<<<< HEAD
        # todo correct comment
=======
>>>>>>> 4f9248d8
        # Check that they are on PrEP currently:
        if not person["hv_is_on_prep"]:
            logger.warning(
                key="message",
                data="This event should not be running: Hiv_DecisionToContinueOnPrEP is for those currently on prep")

        # check still eligible, person must be <25 years old or a fsw
<<<<<<< HEAD
        # todo changed age to exclude AGYW
        if (person["age_years"] >= 25) or not person["li_is_sexworker"]:
            return
=======
        if (person["age_years"] < 25) or person["li_is_sexworker"]:
>>>>>>> 4f9248d8

            # Determine if this appointment is actually attended by the person who has already started on PrEP
            if (
                m.rng.random_sample()
                < m.parameters["probability_of_being_retained_on_prep_every_3_months"]
            ):
                # Continue on PrEP - and schedule an HSI for a refill appointment today
                self.sim.modules["HealthSystem"].schedule_hsi_event(
                    HSI_Hiv_StartOrContinueOnPrep(person_id=person_id, module=m),
                    topen=self.sim.date,
                    tclose=self.sim.date + pd.DateOffset(days=7),
                    priority=0,
                )

            else:
                # Defaults to being off PrEP - reset flag and take no further action
                df.at[person_id, "hv_is_on_prep"] = False


class Hiv_DecisionToContinueTreatment(Event, IndividualScopeEventMixin):
    """Helper event that is used to 'decide' if someone on Treatment should continue on Treatment.
    This event is scheduled by 'HSI_Hiv_StartOrContinueTreatment' 3 months after it is run.
    """

    def __init__(self, module, person_id):
        super().__init__(module, person_id=person_id)

    def apply(self, person_id):
        df = self.sim.population.props
        person = df.loc[person_id]
        m = self.module

        if not person["is_alive"]:
            return

        # Check that they are on Treatment currently:
        if person["hv_art"] not in ["on_VL_suppressed", "on_not_VL_suppressed"]:
            logger.warning(
                key="message",
                data="This event should not be running, Hiv_DecisionToContinueTreatment is for those already on tx")

        # Determine if person who has already started on ART will return for next appointment
        length_of_current_dispensation = person["hv_arv_dispensing_interval"]

        # Convert 3-month retention probability to equivalent retention over a different number of months,
        # assuming constant hazard (i.e.exponential decay)
        prob_retention = m.parameters["probability_of_being_retained_on_art_every_3_months"] ** (length_of_current_dispensation / 3)

        if (
            m.rng.random_sample()
            < prob_retention
        ):
            # Continue on Treatment - and schedule an HSI for a continuation appointment today
            self.sim.modules["HealthSystem"].schedule_hsi_event(
                HSI_Hiv_StartOrContinueTreatment(person_id=person_id, module=m,
                                                 facility_level_of_this_hsi="1a"),
                topen=self.sim.date,
                tclose=self.sim.date + pd.DateOffset(days=14),
                priority=0,
            )

        else:
            # Defaults to being off Treatment
            m.stops_treatment(person_id)

            # refer for another treatment again in 1 month
            self.sim.modules["HealthSystem"].schedule_hsi_event(
                HSI_Hiv_StartOrContinueTreatment(person_id=person_id, module=m,
                                                 facility_level_of_this_hsi="1a"),
                topen=self.sim.date + pd.DateOffset(months=3),
                tclose=None,
                priority=0,
            )


class HivScaleUpEvent(Event, PopulationScopeEventMixin):
    """ This event exists to change parameters or functions
    depending on the scenario for projections which has been set
    It only occurs once on date: scaleup_start_date,
    called by initialise_simulation
    """

    def __init__(self, module):
        super().__init__(module)

    def apply(self, population):

        if self.module.parameters['type_of_scaleup'] != 'none':
            self.module.update_parameters_for_program_scaleup()

        if self.module.parameters['select_mihpsa_scenario'] > 0:
            self.module.update_parameters_for_mihpsa_interventions()


# ---------------------------------------------------------------------------
#   Health System Interactions (HSI)
# ---------------------------------------------------------------------------
class HSI_Hiv_TestAndRefer(HSI_Event, IndividualScopeEventMixin):
    """
    This is the Test-and-Refer HSI. Individuals may seek an HIV test at any time. From this, they can be referred on to
    other services.
    This event is scheduled by:
        * the main event poll,
        * when someone presents for any care through a Generic HSI.
        * when an infant is born to an HIV-positive mother
    Following the test, they may or may not go on to present for uptake an HIV service: ART (if HIV-positive), VMMC (if
    HIV-negative and male) or PrEP (if HIV-negative and a female sex worker).
    If this event is called within another HSI, it may be desirable to limit the functionality of the HSI: do this
    using the arguments:
        * do_not_refer_if_neg=False : if the person is HIV-neg they will not be referred to VMMC or PrEP
        * suppress_footprint=True : the HSI will not have any footprint
    """

    def __init__(
        self, module, person_id, do_not_refer_if_neg=False, suppress_footprint=False, referred_from=None,
    ):
        super().__init__(module, person_id=person_id)
        assert isinstance(module, Hiv)

        assert isinstance(do_not_refer_if_neg, bool)
        self.do_not_refer_if_neg = do_not_refer_if_neg

        assert isinstance(suppress_footprint, bool)
        self.suppress_footprint = suppress_footprint

        self.referred_from = referred_from

        # Define the necessary information for an HSI
        self.TREATMENT_ID = "Hiv_Test"
        self.EXPECTED_APPT_FOOTPRINT = self.make_appt_footprint({"VCTNegative": 1})
        self.ACCEPTED_FACILITY_LEVEL = "1a"
        self.counter_for_test_not_available = 0

    def apply(self, person_id, squeeze_factor):
        """Do the testing and referring to other services"""

        df = self.sim.population.props
        person = df.loc[person_id]

        if not person["is_alive"]:
            return

        # If person is diagnosed and on treatment do nothing do not occupy any resources
        if person["hv_diagnosed"] and (person["hv_art"] != "not"):
            return self.sim.modules["HealthSystem"].get_blank_appt_footprint()

        # if person has had test in last week, do not repeat test
        if person["hv_last_test_date"] >= (self.sim.date - DateOffset(days=7)):
            return self.sim.modules["HealthSystem"].get_blank_appt_footprint()

        # ------------------------- run test ------------------------- #

        if person["age_years"] < 1.0:
            test_result = self.sim.modules["HealthSystem"].dx_manager.run_dx_test(
                dx_tests_to_run="hiv_early_infant_test", hsi_event=self
            )
        else:
            test_result = self.sim.modules["HealthSystem"].dx_manager.run_dx_test(
                dx_tests_to_run="hiv_rapid_test", hsi_event=self
            )

        if test_result is not None:

            # Update number of tests:
            df.at[person_id, "hv_number_tests"] += 1
            df.at[person_id, "hv_last_test_date"] = self.sim.date

            # Log the test: line-list of summary information about each test
            adult = True if person['age_years'] >= 15 else False

            person_details_for_test = {
                'adult': adult,
                'hiv_status': person['hv_inf'],
                'hiv_diagnosed': person['hv_diagnosed'],
                'referred_from': self.referred_from,
                'person_id': person_id
            }
            logger.info(key='hiv_test', data=person_details_for_test)

            # Offer services as needed:
            if test_result:
                # The test_result is HIV positive
                ACTUAL_APPT_FOOTPRINT = self.make_appt_footprint({"VCTPositive": 1})

                # Update diagnosis if the person is indeed HIV positive;
                if person["hv_inf"]:
                    df.at[person_id, "hv_diagnosed"] = True
                    self.module.do_when_hiv_diagnosed(person_id=person_id)

            else:
                # The test_result is HIV negative
                ACTUAL_APPT_FOOTPRINT = self.make_appt_footprint({"VCTNegative": 1})

                if not self.do_not_refer_if_neg:
                    # The test was negative: make referrals to other services:

                    # Consider if the person's risk will be reduced by behaviour change counselling
                    if self.module.lm["lm_behavchg"].predict(
                        df.loc[[person_id]], self.module.rng
                    ):
                        df.at[person_id, "hv_behaviour_change"] = True

                    # If person is a man, and not circumcised, then consider referring to VMMC
                    if (person["sex"] == "M") & (~person["li_is_circ"]):
                        x = self.module.lm["lm_circ"].predict(
                            df.loc[[person_id]], self.module.rng,
                            year=self.sim.date.year,
                        )
                        if x:
                            self.sim.modules["HealthSystem"].schedule_hsi_event(
                                HSI_Hiv_Circ(person_id=person_id, module=self.module),
                                topen=self.sim.date,
                                tclose=None,
                                priority=0,
                            )

                    # If person is a woman and FSW, and not currently on PrEP then consider referring to PrEP
                    # available 2018 onwards
                    if (
                        (person["sex"] == "F")
                        & person["li_is_sexworker"]
                        & ~person["hv_is_on_prep"]
                        & (self.sim.date.year >= self.module.parameters["prep_start_year"])
                    ):
                        if self.module.lm["lm_prep"].predict(df.loc[[person_id]], self.module.rng
                                                             ):
                            self.sim.modules["HealthSystem"].schedule_hsi_event(
                                HSI_Hiv_StartOrContinueOnPrep(
                                    person_id=person_id, module=self.module
                                ),
                                topen=self.sim.date,
                                tclose=None,
                                priority=0,
                            )
        else:
            # Test was not possible, set blank footprint and schedule another test
            ACTUAL_APPT_FOOTPRINT = self.make_appt_footprint({"VCTNegative": 1})

            # set cap for number of repeat tests
            self.counter_for_test_not_available += 1  # The current appointment is included in the count.

            if (
                self.counter_for_test_not_available
                <= self.module.parameters["hiv_healthseekingbehaviour_cap"]
            ):
                # repeat appt for HIV test
                self.sim.modules["HealthSystem"].schedule_hsi_event(
                    self,
                    topen=self.sim.date + pd.DateOffset(days=7),
                    tclose=None,
                    priority=0,
                )

        # Return the footprint. If it should be suppressed, return a blank footprint.
        if self.suppress_footprint:
            return self.make_appt_footprint({})
        else:
            return ACTUAL_APPT_FOOTPRINT


class HSI_Hiv_Circ(HSI_Event, IndividualScopeEventMixin):
    def __init__(self, module, person_id):
        super().__init__(module, person_id=person_id)

        self.TREATMENT_ID = "Hiv_Prevention_Circumcision"
        self.EXPECTED_APPT_FOOTPRINT = self.make_appt_footprint({"MaleCirc": 1})
        self.ACCEPTED_FACILITY_LEVEL = '1b'
        self.number_of_occurrences = 0

    def apply(self, person_id, squeeze_factor):
        """ Do the circumcision for this man. If he is already circumcised, this is a follow-up appointment."""

        if (self.module.parameters['select_mihpsa_scenario'] == 7) and self.sim.date.year >= 2030:
            return

        self.number_of_occurrences += 1  # The current appointment is included in the count.
        df = self.sim.population.props  # shortcut to the dataframe

        person = df.loc[person_id]

        # Do not run if the person is not alive
        if not person["is_alive"]:
            return

        # get confirmatory test
        test_result = self.sim.modules["HealthSystem"].dx_manager.run_dx_test(
            dx_tests_to_run="hiv_rapid_test", hsi_event=self
        )
        if test_result is not None:
            df.at[person_id, "hv_number_tests"] += 1
            df.at[person_id, "hv_last_test_date"] = self.sim.date

        # if person not circumcised, perform the procedure
        if not person["li_is_circ"]:
            # Check/log use of consumables, if materials available, do circumcision and schedule follow-up appts
            # If materials not available, repeat the HSI, i.e., first appt.
            # todo: set consumables to available as still using full package as requirement
            if self.get_consumables(item_codes=self.module.item_codes_for_consumables_required['circ']):
                # Update circumcision state
                df.at[person_id, "li_is_circ"] = True
                # record for logger if VMMC performed
                df.at[person_id, "hv_VMMC_in_last_year"] = True

                # Add used equipment
                self.add_equipment({'Drip stand', 'Stool, adjustable height', 'Autoclave',
                                       'Bipolar Diathermy Machine', 'Bed, adult', 'Trolley, patient'})

                # Schedule follow-up appts
                # schedule first follow-up appt, 3 days from procedure;
                self.sim.modules["HealthSystem"].schedule_hsi_event(
                    self,
                    topen=self.sim.date + DateOffset(days=3),
                    tclose=None,
                    priority=0,
                )
                # schedule second follow-up appt, 7 days from procedure;
                self.sim.modules["HealthSystem"].schedule_hsi_event(
                    self,
                    topen=self.sim.date + DateOffset(days=7),
                    tclose=None,
                    priority=0,
                )
            else:
                # schedule repeating appt when consumables not available
                if (
                    self.number_of_occurrences
                    <= self.module.parameters["hiv_healthseekingbehaviour_cap"]
                ):
                    self.sim.modules["HealthSystem"].schedule_hsi_event(
                        self,
                        topen=self.sim.date + DateOffset(weeks=1),
                        tclose=None,
                        priority=0,
                    )


class HSI_Hiv_StartInfantProphylaxis(HSI_Event, IndividualScopeEventMixin):
    def __init__(self, module, person_id, referred_from, repeat_visits):
        super().__init__(module, person_id=person_id)
        assert isinstance(module, Hiv)

        self.TREATMENT_ID = "Hiv_Prevention_Infant"
        self.EXPECTED_APPT_FOOTPRINT = self.make_appt_footprint({"Peds": 1, "VCTNegative": 1})
        self.ACCEPTED_FACILITY_LEVEL = '1a'
        self.referred_from = referred_from
        self.repeat_visits = repeat_visits

    def apply(self, person_id, squeeze_factor):
        """
        Start infant prophylaxis for this infant lasting for duration of breastfeeding
        or up to 18 months
        """

        df = self.sim.population.props
        person = df.loc[person_id]

        # Do not run if the child is not alive or is diagnosed with hiv
        if not person["is_alive"] or person["hv_diagnosed"]:
            return self.sim.modules["HealthSystem"].get_blank_appt_footprint()

        # if breastfeeding has ceased or child >18 months, no further prophylaxis required
        if (df.at[person_id, "nb_breastfeeding_status"] == "none") \
            or (df.at[person_id, "age_years"] >= 1.5):
            return self.sim.modules["HealthSystem"].get_blank_appt_footprint()

        # Check that infant prophylaxis is available and if it is, initiate:
        if self.get_consumables(
            item_codes={self.module.item_codes_for_consumables_required['infant_prep']: 63}
        ):
            df.at[person_id, "hv_is_on_prep"] = True

            # Schedule follow-up visit for 3 months time
            self.sim.modules["HealthSystem"].schedule_hsi_event(
                hsi_event=HSI_Hiv_StartInfantProphylaxis(
                    person_id=person_id,
                    module=self.module,
                    referred_from="repeat3months",
                    repeat_visits=0),
                priority=1,
                topen=self.sim.date + DateOffset(months=3),
                tclose=None,
            )

        else:
            # infant does not get NVP now but has repeat visit scheduled up to 5 times
            df.at[person_id, "hv_is_on_prep"] = False

            if (
                self.repeat_visits
                <= self.module.parameters["hiv_healthseekingbehaviour_cap"]
            ):
                self.repeat_visits += 1

                # Schedule repeat visit for one week's time
                self.sim.modules["HealthSystem"].schedule_hsi_event(
                    hsi_event=HSI_Hiv_StartInfantProphylaxis(
                        person_id=person_id,
                        module=self.module,
                        referred_from="repeatNoCons",
                        repeat_visits=self.repeat_visits),
                    priority=1,
                    topen=self.sim.date + pd.DateOffset(days=7),
                    tclose=None,
                )

    def never_ran(self, *args, **kwargs):
        """This is called if this HSI was never run.
        Default the person to being off PrEP"""
        self.sim.population.props.at[self.target, "hv_is_on_prep"] = False


class HSI_Hiv_StartOrContinueOnPrep(HSI_Event, IndividualScopeEventMixin):
    def __init__(self, module, person_id):
        super().__init__(module, person_id=person_id)
        assert isinstance(module, Hiv)

        self.TREATMENT_ID = "Hiv_Prevention_Prep"
        self.EXPECTED_APPT_FOOTPRINT = self.make_appt_footprint({"PharmDispensing": 1, "VCTNegative": 1})
        self.ACCEPTED_FACILITY_LEVEL = '1a'
        self.counter_for_drugs_not_available = 0

    def apply(self, person_id, squeeze_factor):
        """Start PrEP for this person; or continue them on PrEP for 3 more months"""

        df = self.sim.population.props
        person = df.loc[person_id]

        # Do not run if the person is not alive or is diagnosed with hiv
        if (
            (not person["is_alive"])
            or (person["hv_diagnosed"])
        ):
            return

        # Run an HIV test
        test_result = self.sim.modules["HealthSystem"].dx_manager.run_dx_test(
            dx_tests_to_run="hiv_rapid_test", hsi_event=self
        )
        df.at[person_id, "hv_number_tests"] += 1
        df.at[person_id, "hv_last_test_date"] = self.sim.date

        # If test is positive, flag as diagnosed and refer to ART
        if test_result is True:
            # label as diagnosed
            df.at[person_id, "hv_diagnosed"] = True

            # Do actions for when a person has been diagnosed with HIV
            self.module.do_when_hiv_diagnosed(person_id=person_id)

            return self.make_appt_footprint({"Over5OPD": 1, "VCTPositive": 1})

<<<<<<< HEAD
        # todo additional check
        # HIV test is negative - check that PrEP is available and if it is, initiate or continue  PrEP:
        else:
            quantity_required = self.module.parameters['dispensation_period_months'] * 30
            if self.get_consumables(
                item_codes={self.module.item_codes_for_consumables_required['prep']: quantity_required}
=======
        # HIV test is negative - check that PrEP is available and if it is, initiate or continue PrEP:
        else:
            days_on_prep = self.module.parameters['initial_dispensation_period_months'] * 30
            if self.get_consumables(
                item_codes={self.module.item_codes_for_consumables_required['prep']: days_on_prep}
>>>>>>> 4f9248d8
            ):
                df.at[person_id, "hv_is_on_prep"] = True

                if df.at[person_id, "li_is_sexworker"]:
<<<<<<< HEAD
                    df.at[person_id, 'hv_days_on_prep_FSW'] += 90

                elif (df.at[person_id, "sex"] == "F") and (15 <= df.at[person_id, "age_years"] <= 24):
                    df.at[person_id, 'hv_days_on_prep_AGYW'] += 90
=======
                    df.at[person_id, 'hv_days_on_prep_FSW'] += days_on_prep

                elif (df.at[person_id, "sex"] == "F") and (15 <= df.at[person_id, "age_years"] <= 24):
                    df.at[person_id, 'hv_days_on_prep_AGYW'] += days_on_prep
>>>>>>> 4f9248d8

                # Schedule 'decision about whether to continue on PrEP' for 3 months time
                self.sim.schedule_event(
                    Hiv_DecisionToContinueOnPrEP(person_id=person_id, module=self.module),
<<<<<<< HEAD
                    self.sim.date + pd.DateOffset(months=3),
=======
                    self.sim.date + pd.DateOffset(months=self.module.parameters['initial_dispensation_period_months']),
>>>>>>> 4f9248d8
                )

            else:
                # If PrEP is not available, the person will default and not be on PrEP
                df.at[person_id, "hv_is_on_prep"] = False

                self.counter_for_drugs_not_available += (
                    1  # The current appointment is included in the count.
                )

                if (
                    self.counter_for_drugs_not_available
                    <= self.module.parameters["hiv_healthseekingbehaviour_cap"]
                ):
                    # Schedule repeat visit for one week's time
                    self.sim.modules["HealthSystem"].schedule_hsi_event(
                        self,
                        priority=1,
                        topen=self.sim.date + pd.DateOffset(days=7),
                        tclose=None,
                    )

<<<<<<< HEAD
    def never_ran(self):
=======

def never_ran(self):
>>>>>>> 4f9248d8
        """This is called if this HSI was never run.
        Default the person to being off PrEP"""
        self.sim.population.props.at[self.target, "hv_is_on_prep"] = False


class HSI_Hiv_StartOrContinueTreatment(HSI_Event, IndividualScopeEventMixin):

    def __init__(self, module, person_id, facility_level_of_this_hsi):
        super().__init__(module, person_id=person_id)
        assert isinstance(module, Hiv)

        self.TREATMENT_ID = "Hiv_Treatment"
        self.ACCEPTED_FACILITY_LEVEL = facility_level_of_this_hsi
        self.counter_for_drugs_not_available = 0
        self.counter_for_did_not_run = 0

    def apply(self, person_id, squeeze_factor):
        """This is a Health System Interaction Event - start or continue HIV treatment for 6 more months"""

        df = self.sim.population.props
        person = df.loc[person_id]
        art_status_at_beginning_of_hsi = person["hv_art"]
        self.dispensation_interval = self.module.parameters['initial_dispensation_period_months']  # default

        if not person["is_alive"]:
            return

        # Confirm that the person is diagnosed (this should not run if they are not)
        assert person["hv_diagnosed"]

        # check whether person had Rx at least 3 months ago and is now due repeat prescription
        # alternate routes into testing/tx may mean person already has recent ARV dispensation
        if pd.notna(person["hv_arv_dispensing_interval"]):
            if person["hv_date_last_ART"] > (
                self.sim.date - pd.DateOffset(months=person["hv_arv_dispensing_interval"])):
                return self.sim.modules["HealthSystem"].get_blank_appt_footprint()

        # ------------------------- give ART ------------------------- #

        if art_status_at_beginning_of_hsi == "not":

            assert person[
                "hv_inf"
            ]  # after the test results, it can be guaranteed that the person is HIV-pos.

            # Try to initiate the person onto ART:
            drugs_were_available = self.do_at_initiation(person_id)
        else:
            # Try to continue the person on ART:
            drugs_were_available = self.do_at_continuation(person_id)

        # if ART is available (1st item in drugs_were_available dict)
        if drugs_were_available.get('art', False):
            df.at[person_id, 'hv_date_last_ART'] = self.sim.date

            # If person has been placed/continued on ART, schedule decision about whether to continue on Treatment
            self.sim.schedule_event(
                Hiv_DecisionToContinueTreatment(
                    person_id=person_id, module=self.module
                ),
                self.sim.date + pd.DateOffset(months=self.dispensation_interval),
            )

        else:
            # ------------------------- if ART not available ------------------------- #

            # logger for drugs not available
            # person_details_for_tx = {
            #     'age': person['age_years'],
            #     'facility_level': self.ACCEPTED_FACILITY_LEVEL,
            #     'number_appts': self.counter_for_drugs_not_available,
            #     'district': person['district_of_residence'],
            #     'person_id': person_id,
            #     'drugs_available': drugs_were_available,
            # }
            # logger.info(key='hiv_arv_NA', data=person_details_for_tx)

            # As drugs were not available, the person will default to being off ART (...if they were on ART at the
            # beginning of the HSI.)
            # NB. If the person was not on ART at the beginning of the HSI, then there is no need to stop them (which
            #  causes a new AIDSOnsetEvent to be scheduled.)
            self.counter_for_drugs_not_available += 1  # The current appointment is included in the count.

            if art_status_at_beginning_of_hsi != "not":
                self.module.stops_treatment(person_id)

            p = self.module.parameters[
                "probability_of_seeking_further_art_appointment_if_drug_not_available"
            ]

            if self.module.rng.random_sample() >= p:

                # add in referral straight back to tx
                # if defaulting, seek another treatment appointment in 6 months
                self.sim.modules["HealthSystem"].schedule_hsi_event(
                    hsi_event=HSI_Hiv_StartOrContinueTreatment(
                        person_id=person_id,
                        module=self.module,
                        facility_level_of_this_hsi="1a",
                    ),
                    topen=self.sim.date + pd.DateOffset(months=6),
                    priority=0,
                )

            else:
                # If person 'decides to' seek another treatment appointment,
                # schedule a new HSI appointment for next month
                # NB. With a probability of 1.0, this will keep occurring,
                # if person has already tried unsuccessfully to get ART at level 1a 2 times
                #  then refer to level 1b
                if self.counter_for_drugs_not_available <= 2:
                    # repeat attempt for ARVs at level 1a
                    self.sim.modules["HealthSystem"].schedule_hsi_event(
                        self,
                        topen=self.sim.date + pd.DateOffset(months=1),
                        priority=0,
                    )

                else:
                    # refer to higher facility level
                    self.sim.modules["HealthSystem"].schedule_hsi_event(
                        hsi_event=HSI_Hiv_StartOrContinueTreatment(
                            person_id=person_id,
                            module=self.module,
                            facility_level_of_this_hsi="2",
                        ),
                        topen=self.sim.date + pd.DateOffset(days=1),
                        priority=0,
                    )

        # also screen for tb
        if "Tb" in self.sim.modules and not person["tb_diagnosed"]:
            self.sim.modules["HealthSystem"].schedule_hsi_event(
                tb.HSI_Tb_ScreeningAndRefer(
                    person_id=person_id, module=self.sim.modules["Tb"]
                ),
                topen=self.sim.date,
                tclose=None,
                priority=0,
            )

    def do_at_initiation(self, person_id):
        """Things to do when this the first appointment ART"""
        df = self.sim.population.props
        person = df.loc[person_id]

        # assign dispensation period of 1 month for first prescription
        self.dispensation_interval = 1

        # Check if drugs are available, and provide drugs
        # this will return a dict where the first item is ART and the second is cotrimoxazole
        drugs_available = self.get_drugs(age_of_person=person["age_years"], dispensation_interval=self.dispensation_interval)

        # ART is first item in drugs_available dict
        if drugs_available.get('art', False):

            # get confirmatory test
            test_result = self.sim.modules["HealthSystem"].dx_manager.run_dx_test(
                dx_tests_to_run="hiv_rapid_test", hsi_event=self
            )
            if test_result is not None:
                df.at[person_id, "hv_number_tests"] += 1
                df.at[person_id, "hv_last_test_date"] = self.sim.date

            # Assign person to be suppressed or un-suppressed viral load
            # (If person is VL suppressed This will prevent the Onset of AIDS, or an AIDS death if AIDS has already
            # onset)
            vl_status = self.determine_vl_status(
                age_of_person=person["age_years"]
            )

            df.at[person_id, "hv_art"] = vl_status
<<<<<<< HEAD

            # if never had ART, assign first initiation date
            if pd.isna(df.at[person_id, "hv_date_first_ART_initiation"]):

                df.at[person_id, "hv_date_first_ART_initiation"] = self.sim.date

                # if person has AIDS at ART initiation, change property
                df.at[person_id, "hv_aids_at_art_start"] = True if "aids_symptoms" in self.sim.modules['SymptomManager'].has_what(
                    person_id=person_id) else False

            # if had ART before and defaulted, set re-initiation date
            else:
                df.at[person_id, "hv_date_ART_reinitiation"] = self.sim.date

                # if person has AIDS at ART re-initiation, change property
                df.at[person_id, "hv_aids_at_art_reinitiation"] = True if "aids_symptoms" in self.sim.modules['SymptomManager'].has_what(
                    person_id=person_id) else False
=======
            df.at[person_id, "hv_date_treated"] = self.sim.date
            df.at[person_id, "hv_arv_dispensing_interval"] = self.dispensation_interval
>>>>>>> 4f9248d8

            # If VL suppressed, remove any symptoms caused by this module
            if vl_status == "on_VL_suppressed":
                self.sim.modules["SymptomManager"].clear_symptoms(
                    person_id=person_id, disease_module=self.module
                )

        # if cotrimoxazole is available
        if drugs_available.get('cotrim', False):
            df.at[person_id, "hv_on_cotrimoxazole"] = True

        # Consider if TB preventive therapy should start
        self.consider_tb(person_id)

        # Program simplification scenario: targeted IPT
        if self.sim.modules['Hiv'].parameters['type_of_scaleup'] == 'target_IPT':
            # Check if CardioMetabolicDisorders module is loaded
            diabetes = False
            if "CardioMetabolicDisorders" in self.sim.modules:
                diabetes = df.at[person_id, "nc_diabetes"] is True

            # Now apply the IPT condition
            if (
                (df.at[person_id, "li_ex_alc"] is True) or
                (df.at[person_id, "li_tob"] is True) or
                df.at[person_id, "sy_aids_symptoms"] > 0 or
                diabetes
            ):
                self.sim.modules["HealthSystem"].schedule_hsi_event(
                    tb.HSI_Tb_Start_or_Continue_Ipt(self.sim.modules["Tb"], person_id=person_id),
                    priority=1,
                    topen=self.sim.date,
                    tclose=None,
                )

        return drugs_available

    def do_at_continuation(self, person_id):
        """Things to do when the person is already on ART"""

        df = self.sim.population.props
        person = df.loc[person_id]
        p = self.module.parameters
        is_suppressed = person["hv_art"] == "on_VL_suppressed"  # returns true if suppressed

        # default to person stopping cotrimoxazole
        df.at[person_id, "hv_on_cotrimoxazole"] = False

        # look up dispensation length, DSD from 2021 onwards, else stick with default
        currently_breastfeeding = (
            (df["mother_id"] == person_id) & (df["nb_breastfeeding_status"] != "none")
        ).any()

        if self.sim.date.year >= 2021:
            self.dispensation_interval = self.module.get_art_dispensation_length(
                year=self.sim.date.year,
                person=person,
            currently_breastfeeding=currently_breastfeeding)

<<<<<<< HEAD
            # todo this logger was not indented
            # Log the VL test: line-list of summary information about each test
            adult = True if person['age_years'] >= 15 else False
            person_details_for_test = {
                'adult': adult,
                'person_id': person_id
            }
            logger.info(key='hiv_VLtest', data=person_details_for_test)

        # Check if drugs are available, and provide drugs:
        drugs_available = self.get_drugs(age_of_person=person["age_years"])
=======
        # Check if drugs are available and provide drugs:
        drugs_available = self.get_drugs(age_of_person=person["age_years"], dispensation_interval=self.dispensation_interval)

        if not drugs_available.get('art', False):
            # if ART not available for full dispensation length, check if one month available
            self.dispensation_interval = 1
            drugs_available = self.get_drugs(age_of_person=person["age_years"],
                                             dispensation_interval=self.dispensation_interval)
>>>>>>> 4f9248d8

        # if cotrimoxazole is available, update person's property
        if drugs_available.get('cotrim', False):
            df.at[person_id, "hv_on_cotrimoxazole"] = True

        # Viral Load Monitoring (or TDF test if switching)
        if drugs_available.get('art', False) and self.module.vl_testing_available_by_year[self.sim.date.year]:
            # Attempt viral load test only at appropriate interval
            test_probability = df.at[person_id, 'hv_arv_dispensing_interval'] / p[
                'interval_for_viral_load_measurement_months']

            if self.module.rng.random_sample() < test_probability:

                # If using TDF test instead of VL
                if p["switch_vl_test_to_tdf"]:
                    tdf_result = self.module.perform_tdf_test(is_suppressed=is_suppressed)

                    if tdf_result == 'negative':
                        # intervention triggered to increase chance of suppression
                        if person["hv_art"] == "on_not_VL_suppressed":
                            df.at[person_id, "hv_art"] = self.update_viral_suppression_status()
                        self.module.stored_tdf_numbers += 1

                # Else, use VL test
                elif not p["switch_vl_test_to_tdf"] and self.get_consumables(
                    item_codes=self.module.item_codes_for_consumables_required['vl_measurement']):

                    if person["hv_art"] == "on_not_VL_suppressed":
                        # intervention triggered to increase chance of suppression
                        df.at[person_id, "hv_art"] = self.update_viral_suppression_status()

                    logger.info(
                        key='hiv_VLtest',
                        data={
                            'adult': person['age_years'] >= 15,
                            'person_id': person_id
                        }
                    )

        # store new dispensation length for person
        df.at[person_id, 'hv_arv_dispensing_interval'] = self.dispensation_interval

        return drugs_available

    def determine_vl_status(self, age_of_person):
        """Helper function to determine the VL status that the person will have.
        Return what will be the status of "hv_art"
        """
        prob_vs = self.module.prob_viral_suppression(self.sim.date.year, age_of_person)

        return (
            "on_VL_suppressed"
            if (self.module.rng.random_sample() < prob_vs)
            else "on_not_VL_suppressed"
        )

    def update_viral_suppression_status(self):
        """Helper function to determine whether person who is currently not virally suppressed
        will become virally suppressed following viral load test."
        """
        p = self.module.parameters

        return (
            "on_VL_suppressed"
            if self.module.rng.random_sample() < p["prob_of_viral_suppression_following_VL_test"]
            else "on_not_VL_suppressed"
        )

    def get_drugs(self, age_of_person, dispensation_interval):
        """Helper function to get the ART according to the age of the person being treated. Returns dict to indicate
        whether individual drugs were available"""

        p = self.module.parameters
        dispensation_days = 30 * dispensation_interval

        if age_of_person < p["ART_age_cutoff_young_child"]:
            # Formulation for young children
            drugs_available = self.get_consumables(
                item_codes={
                    self.module.item_codes_for_consumables_required[
                        "First line ART regimen: young child"
                    ]: dispensation_days
                    * 2
                },
                optional_item_codes={
                    self.module.item_codes_for_consumables_required[
                        "First line ART regimen: young child: cotrimoxazole"
                    ]: dispensation_days
                    * 240
                },
                return_individual_results=True,
            )

        elif age_of_person <= p["ART_age_cutoff_older_child"]:
            # Formulation for older children
            drugs_available = self.get_consumables(
                item_codes={self.module.item_codes_for_consumables_required[
                                'First line ART regimen: older child']: dispensation_days * 3},
                optional_item_codes={self.module.item_codes_for_consumables_required[
                    'First line ART regimen: older child: cotrimoxazole']: dispensation_days * 480},
                return_individual_results=True)

        else:
            # Formulation for adults
            drugs_available = self.get_consumables(
                item_codes={self.module.item_codes_for_consumables_required[
                                'First-line ART regimen: adult']: dispensation_days},
                optional_item_codes={self.module.item_codes_for_consumables_required[
                    'First-line ART regimen: adult: cotrimoxazole']: dispensation_days * 960},
                return_individual_results=True)

        # add drug names to dict
        drugs_available = {
            'art': list(drugs_available.values())[0],
            'cotrim': list(drugs_available.values())[1]
        }

        return drugs_available

    def consider_tb(self, person_id):
        """
        screen for tb
        Consider whether IPT is needed at this time. This is run only when treatment is initiated.
        """

        if "Tb" in self.sim.modules:
            self.sim.modules["Tb"].consider_ipt_for_those_initiating_art(
                person_id=person_id
            )

    def never_ran(self):
        """This is called if this HSI was never run.
        * Default the person to being off ART.
        * Determine if they will re-seek care themselves in the future:
        """
        # stop treatment for this person
        person_id = self.target
        self.module.stops_treatment(person_id)

        # sample whether person will seek further appt
        if self.module.rng.random_sample() < self.module.parameters[
            "probability_of_seeking_further_art_appointment_if_appointment_not_available"
        ]:
            # schedule HSI
            self.sim.modules["HealthSystem"].schedule_hsi_event(
                HSI_Hiv_StartOrContinueTreatment(
                    person_id=person_id, module=self.module, facility_level_of_this_hsi="1a"
                ),
                topen=self.sim.date + pd.DateOffset(days=14),
                tclose=self.sim.date + pd.DateOffset(days=21),
                priority=1,
            )

    @property
    def EXPECTED_APPT_FOOTPRINT(self):
        """Returns the appointment footprint for this person according to their current status:
         * `NewAdult` for an adult, newly starting treatment
         * `EstNonCom` for an adult, re-starting treatment or already on treatment
         (NB. This is an appointment type that assumes that the patient does not have complications.)
         * `Peds` for a child - whether newly starting or already on treatment
        """
        person_id = self.target

        if self.sim.population.props.at[person_id, 'age_years'] < 15:
            return self.make_appt_footprint({"Peds": 1})  # Child

        if (self.sim.population.props.at[person_id, 'hv_art'] == "not") & (
            pd.isna(self.sim.population.props.at[person_id, 'hv_date_first_ART_initiation'])
        ):
            return self.make_appt_footprint({"NewAdult": 1})  # Adult newly starting treatment
        else:
            return self.make_appt_footprint({"EstNonCom": 1})  # Adult already on treatment


class HSI_Hiv_EndOfLifeCare(HSI_Event, IndividualScopeEventMixin):
    """
    this is a hospital stay for terminally-ill patients with AHD
    it does not affect disability weight or probability of death
    no consumables are logged but health system capacity (HR) is allocated
    there are no consequences if hospital bed is not available as person has scheduled death
    already within 2 weeks
    """

    def __init__(self, module, person_id, beddays=17):
        super().__init__(module, person_id=person_id)
        assert isinstance(module, Hiv)

        self.TREATMENT_ID = "Hiv_PalliativeCare"
        self.EXPECTED_APPT_FOOTPRINT = self.make_appt_footprint({})
        self.ACCEPTED_FACILITY_LEVEL = "2"

        self.beddays = beddays
        self.BEDDAYS_FOOTPRINT = self.make_beddays_footprint({"general_bed": self.beddays})

    def apply(self, person_id, squeeze_factor):
        df = self.sim.population.props
        hs = self.sim.modules["HealthSystem"]

        if not df.at[person_id, "is_alive"]:
            return hs.get_blank_appt_footprint()

        if df.at[person_id, "hv_art"] == "virally_suppressed":
            return hs.get_blank_appt_footprint()

        logger.debug(
            key="message",
            data=f"HSI_Hiv_EndOfLifeCare: inpatient admission for {person_id}",
        )


# ---------------------------------------------------------------------------
#   Logging
# ---------------------------------------------------------------------------


class HivLoggingEvent(RegularEvent, PopulationScopeEventMixin):
    def __init__(self, module):
        """ Log Current status of the population, every year
        """

        self.repeat = 12
        super().__init__(module, frequency=DateOffset(months=self.repeat))

    def apply(self, population):
        # get some summary statistics
        df = population.props
        now = self.sim.date

        # ------------------------------------ TESTING ------------------------------------
        # testing can happen through lm[spontaneous_testing] or symptom-driven or ANC or TB

        # proportion of adult population tested in past year
        n_tested = len(
            df.loc[
                df.is_alive
                & (df.hv_number_tests > 0)
                & (df.age_years >= 15)
                & (df.hv_last_test_date >= (now - DateOffset(months=self.repeat)))
                ]
        )
        n_pop = len(df.loc[df.is_alive & (df.age_years >= 15)])
        tested = n_tested / n_pop if n_pop else 0

        # proportion of adult population tested in past year by sex
        testing_by_sex = {}
        for sex in ["F", "M"]:
            n_tested = len(
                df.loc[
                    (df.sex == sex)
                    & (df.hv_number_tests > 0)
                    & (df.age_years >= 15)
                    & (df.hv_last_test_date >= (now - DateOffset(months=self.repeat)))
                    ]
            )
            n_pop = len(df.loc[(df.sex == sex) & (df.age_years >= 15)])
            testing_by_sex[sex] = n_tested / n_pop if n_pop else 0

        # per_capita_testing_rate: number of tests administered divided by population
        current_testing_rate = self.module.per_capita_testing_rate()

        # testing yield: number positive results divided by number tests performed
        # if person has multiple tests in one year, will only count 1
        total_tested = len(
            df.loc[(df.hv_number_tests > 0)
                   & (df.hv_last_test_date >= (now - DateOffset(months=self.repeat)))
                   ]
        )
        total_tested_hiv_positive = len(
            df.loc[df.hv_inf
                   & (df.hv_number_tests > 0)
                   & (df.hv_last_test_date >= (now - DateOffset(months=self.repeat)))
                   ]
        )
        testing_yield = total_tested_hiv_positive / total_tested if total_tested > 0 else 0

        # ------------------------------------ TREATMENT ------------------------------------
        def treatment_counts(subset):
            # total number of subset (subset is a true/false series)
            count = sum(subset)
            # proportion of subset living with HIV that are diagnosed:
            proportion_diagnosed = (
                sum(subset & df.hv_diagnosed) / count if count > 0 else 0.0
            )
            # proportions of subset living with HIV on treatment:
            art = sum(subset & (df.hv_art != "not"))
            art_cov = art / count if count > 0 else 0.0

            # proportion of subset on treatment that have good VL suppression
            art_vs = sum(subset & (df.hv_art == "on_VL_suppressed"))
            art_cov_vs = art_vs / art if art > 0 else 0.0
            return proportion_diagnosed, art_cov, art_cov_vs

        alive_infected = df.is_alive & df.hv_inf
        dx_adult, art_cov_adult, art_cov_vs_adult = treatment_counts(
            alive_infected & (df.age_years >= 15)
        )
        dx_children, art_cov_children, art_cov_vs_children = treatment_counts(
            alive_infected & (df.age_years < 15)
        )

        n_on_art_male_15plus = len(
            df.loc[
                (df.age_years >= 15)
                & (df.sex == "M")
                & df.is_alive
                & (df.hv_art != "not")
                ]
        )

        n_on_art_female_15plus = len(
            df.loc[
                (df.age_years >= 15)
                & (df.sex == "F")
                & df.is_alive
                & (df.hv_art != "not")
                ]
        )

        n_on_art_children = len(
            df.loc[
                (df.age_years < 15)
                & df.is_alive
                & (df.hv_art != "not")
                ]
        )

        n_on_art_total = n_on_art_male_15plus + n_on_art_female_15plus + n_on_art_children

        # ------------------------------------ BEHAVIOUR CHANGE ------------------------------------

        # proportion of adults (15+) exposed to behaviour change intervention
        prop_adults_exposed_to_behav_intv = len(
            df[df.is_alive & df.hv_behaviour_change & (df.age_years >= 15)]
        ) / len(df[df.is_alive & (df.age_years >= 15)]) if len(df[df.is_alive & (df.age_years >= 15)]) else 0

<<<<<<< HEAD
        # ------------------------------------ PREP AMONG FSW ------------------------------------
        n_fsw = len(
            df.loc[
                df.is_alive
                & df.li_is_sexworker
                & (df.sex == "F")
                & df.age_years.between(15, 49)
                ]
        )

=======
        # ------------------------------------ PREP AMONG FSW and AGYW ------------------------------------
>>>>>>> 4f9248d8
        prop_fsw_on_prep = (
            0.0
            if n_fsw == 0
            else len(
                df[
                    df.is_alive
                    & df.li_is_sexworker
                    & (df.age_years >= 15)
                    & df.hv_is_on_prep
                    ]
            ) / len(df[df.is_alive & df.li_is_sexworker & (df.age_years >= 15)])
        ) if len(df[df.is_alive & df.li_is_sexworker & (df.age_years >= 15)]) else 0

        PY_PREP_ORAL_AGYW = df["hv_days_on_prep_AGYW"].sum() / 365

        PY_PREP_ORAL_FSW = df["hv_days_on_prep_FSW"].sum() / 365

        # ------------------------------------ MALE CIRCUMCISION ------------------------------------
        # NB. Among adult men
        num_men_circ = len(
            df[df.is_alive & (df.sex == "M") & (df.age_years >= 15) & df.li_is_circ]
        )

        prop_men_circ = len(
            df[df.is_alive & (df.sex == "M") & (df.age_years >= 15) & df.li_is_circ]
        ) / len(df[df.is_alive & (df.sex == "M") & (df.age_years >= 15)]) if len(
            df[df.is_alive & (df.sex == "M") & (df.age_years >= 15)]) else 0

        N_NewVMMC = len(df[df.hv_VMMC_in_last_year & (df.age_years >= 15)])

        logger.info(
            key="hiv_program_coverage",
            description="Coverage of interventions for HIV among adult (15+) and children (0-14s)",
            data={
                "number_adults_tested": n_tested,
                "prop_tested_adult": tested,
                "prop_tested_adult_male": testing_by_sex["M"],
                "prop_tested_adult_female": testing_by_sex["F"],
                "per_capita_testing_rate": current_testing_rate,
                "testing_yield": testing_yield,
                "dx_adult": dx_adult,
                "dx_childen": dx_children,
                "art_coverage_adult": art_cov_adult,
                "art_coverage_adult_VL_suppression": art_cov_vs_adult,
                "art_coverage_child": art_cov_children,
                "art_coverage_child_VL_suppression": art_cov_vs_children,
                "n_on_art_total": n_on_art_total,
                "n_on_art_male_15plus": n_on_art_male_15plus,
                "n_on_art_female_15plus": n_on_art_female_15plus,
                "n_on_art_children": n_on_art_children,
                "n_tdf_tests_performed": self.module.stored_tdf_numbers,
                "prop_adults_exposed_to_behav_intv": prop_adults_exposed_to_behav_intv,
                "n_fsw": n_fsw,
                "prop_fsw_on_prep": prop_fsw_on_prep,
                "PY_PREP_ORAL_AGYW": PY_PREP_ORAL_AGYW,
                "PY_PREP_ORAL_FSW": PY_PREP_ORAL_FSW,
                "prop_men_circ": prop_men_circ,
                "N_NewVMMC": N_NewVMMC,
            },
        )
        # after logger, reset yearly logged properties
        df["hv_VMMC_in_last_year"] = False
        df["hv_days_on_prep_AGYW"] = 0
        df["hv_days_on_prep_FSW"] = 0
        self.module.stored_tdf_numbers = 0

        # ------------------------------------ TREATMENT DELAYS ------------------------------------
        # for every person initiated on treatment, record time from onset to treatment
        # each year a series of intervals in days (treatment date - onset date) are recorded
        # convert to list

        # adults
        # get index of adults starting tx in last time-period
        adult_tx_idx = df.loc[(df.age_years >= 16) &
                              (df.hv_date_first_ART_initiation >= (now - DateOffset(months=self.repeat)))].index
        # calculate treatment_date - onset_date for each person in index
        adult_tx_delays = (df.loc[adult_tx_idx, "hv_date_first_ART_initiation"] - df.loc[adult_tx_idx, "hv_date_inf"]).dt.days
        adult_tx_delays = adult_tx_delays.tolist()

        # children
        child_tx_idx = df.loc[(df.age_years < 16) &
                              (df.hv_date_first_ART_initiation >= (now - DateOffset(months=self.repeat)))].index
        child_tx_delays = (df.loc[child_tx_idx, "hv_date_first_ART_initiation"] - df.loc[child_tx_idx, "hv_date_inf"]).dt.days
        child_tx_delays = child_tx_delays.tolist()

        # logger.info(
        #     key="hiv_treatment_delays",
        #     description="HIV time from onset to treatment",
        #     data={
        #         "HivTreatmentDelayAdults": adult_tx_delays,
        #         "HivTreatmentDelayChildren": child_tx_delays,
        #     },
        # )

        # ------------------------------------ STOCKS ------------------------------------
        N_PLHIV_00_14_C = len(df[df.hv_inf & df.is_alive & (df.age_years < 15)])

        N_PLHIV_15_24_M = len(
            df[df.hv_inf & df.is_alive & df.age_years.between(15, 24) & (df.sex == 'M')]
        )

        N_PLHIV_15_24_F = len(
            df[df.hv_inf & df.is_alive & df.age_years.between(15, 24) & (df.sex == 'F')]
        )

        N_PLHIV_25_49_M = len(
            df[df.hv_inf & df.is_alive & df.age_years.between(25, 49) & (df.sex == 'M')]
        )

        N_PLHIV_25_49_F = len(
            df[df.hv_inf & df.is_alive & df.age_years.between(25, 49) & (df.sex == 'F')]
        )

        N_PLHIV_50_UP_M = len(
            df[df.hv_inf & df.is_alive & df.age_years.between(50, 120) & (df.sex == 'M')]
        )

        N_PLHIV_50_UP_F = len(
            df[df.hv_inf & df.is_alive & df.age_years.between(50, 120) & (df.sex == 'F')]
        )

        N_Total_00_14_C = len(df[df.is_alive & (df.age_years < 15)])

        N_Total_15_24_M = len(
            df[df.is_alive & df.age_years.between(15, 24) & (df.sex == 'M')]
        )

        N_Total_15_24_F = len(
            df[df.is_alive & df.age_years.between(15, 24) & (df.sex == 'F')]
        )

        N_Total_25_49_M = len(
            df[df.is_alive & df.age_years.between(25, 49) & (df.sex == 'M')]
        )

        N_Total_25_49_F = len(
            df[df.is_alive & df.age_years.between(25, 49) & (df.sex == 'F')]
        )

        N_Total_50_UP_M = len(
            df[df.is_alive & df.age_years.between(50, 120) & (df.sex == 'M')]
        )

        N_Total_50_UP_F = len(
            df[df.is_alive & df.age_years.between(50, 120) & (df.sex == 'F')]
        )

        N_Diag_00_14_C = len(df[df.hv_inf & df.hv_diagnosed & df.is_alive & (df.age_years < 15)])

        N_Diag_15_UP_M = len(df[df.hv_inf & df.hv_diagnosed & df.is_alive &
                                (df.age_years >= 15) & (df.sex == 'M')])

        N_Diag_15_UP_F = len(df[df.hv_inf & df.hv_diagnosed & df.is_alive &
                                (df.age_years >= 15) & (df.sex == 'F')])

        N_ART_00_14_C = len(df[df.hv_inf & (df.hv_art != 'not') & df.is_alive & (df.age_years < 15)])

        N_ART_15_UP_M = len(df[df.hv_inf & (df.hv_art != 'not') & df.is_alive &
                               (df.age_years >= 15) & (df.sex == 'M')])

        N_ART_15_UP_F = len(df[df.hv_inf & (df.hv_art != 'not') & df.is_alive &
                               (df.age_years >= 15) & (df.sex == 'F')])

        N_VLS_15_UP_M = len(df[df.hv_inf & (df.hv_art == 'on_VL_suppressed') & df.is_alive &
                               (df.age_years >= 15) & (df.sex == 'M')])

        N_VLS_15_UP_F = len(df[df.hv_inf & (df.hv_art == 'on_VL_suppressed') & df.is_alive &
                               (df.age_years >= 15) & (df.sex == 'F')])

        N_PLHIV_15_UP_AIDS = len(df[df.hv_inf & (df.sy_aids_symptoms > 0) & df.is_alive &
                                    (df.age_years >= 15)])

        N_PLHIV_15_UP_NO_AIDS = len(df[df.hv_inf & (df.sy_aids_symptoms == 0) & df.is_alive &
                                       (df.age_years >= 15)])

        logger.info(
            key="stock_variables",
            description="Stock variables",
            data={
                "N_PLHIV_00_14_C": N_PLHIV_00_14_C,
                "N_PLHIV_15_24_M": N_PLHIV_15_24_M,
                "N_PLHIV_15_24_F": N_PLHIV_15_24_F,
                "N_PLHIV_25_49_M": N_PLHIV_25_49_M,
                "N_PLHIV_25_49_F": N_PLHIV_25_49_F,
                "N_PLHIV_50_UP_M": N_PLHIV_50_UP_M,
                "N_PLHIV_50_UP_F": N_PLHIV_50_UP_F,
                "N_Total_00_14_C": N_Total_00_14_C,
                "N_Total_15_24_M": N_Total_15_24_M,
                "N_Total_15_24_F": N_Total_15_24_F,
                "N_Total_25_49_M": N_Total_25_49_M,
                "N_Total_25_49_F": N_Total_25_49_F,
                "N_Total_50_UP_M": N_Total_50_UP_M,
                "N_Total_50_UP_F": N_Total_50_UP_F,
                "N_Diag_00_14_C": N_Diag_00_14_C,
                "N_Diag_15_UP_M": N_Diag_15_UP_M,
                "N_Diag_15_UP_F": N_Diag_15_UP_F,
                "N_ART_00_14_C": N_ART_00_14_C,
                "N_ART_15_UP_M": N_ART_15_UP_M,
                "N_ART_15_UP_F": N_ART_15_UP_F,
                "N_VLS_15_UP_M": N_VLS_15_UP_M,
                "N_VLS_15_UP_F": N_VLS_15_UP_F,
                "N_PLHIV_15_UP_AIDS": N_PLHIV_15_UP_AIDS,
                "N_PLHIV_15_UP_NO_AIDS": N_PLHIV_15_UP_NO_AIDS,
                "N_Circumcised_15_49_M": num_men_circ,
            },
        )

<<<<<<< HEAD
=======
        # ------------------------------------ Multi-month dispensing ------------------------------------
        # Filter denominator: alive, HIV-infected, and on ART
        denominator = df[df.is_alive & df.hv_inf & (df.hv_art != 'not')].copy()

        # Identify breastfeeding mothers
        breastfeeding_mother_ids = (
            df.loc[df['nb_breastfeeding_status'] != 'none', 'mother_id']
            .dropna()
            .unique()
        )

        # Define group masks
        group_masks = {
            'child': denominator['age_years'] < 15,
            'pregnant_women': (denominator['sex'] == 'F') & (denominator['age_years'] >= 15) & denominator[
                'is_pregnant'],
            'breastfeeding_women': (denominator['sex'] == 'F') & (denominator['age_years'] >= 15) &
                                   denominator.index.isin(breastfeeding_mother_ids),
        }

        # Exclude pregnant/breastfeeding women for adult_female group
        excluded_ids = set(
            denominator.loc[group_masks['pregnant_women'] | group_masks['breastfeeding_women']].index
        )
        group_masks['adult_female'] = (
            (denominator['sex'] == 'F') & (denominator['age_years'] >= 15) &
            ~denominator.index.isin(excluded_ids)
        )
        group_masks['adult_male'] = (denominator['sex'] == 'M') & (denominator['age_years'] >= 15)

        # Assign group labels
        group_labels = pd.Series(index=denominator.index, dtype='object')
        for group, mask in group_masks.items():
            group_labels.loc[mask] = group
        group_labels = group_labels.dropna()

        # Filter and annotate the working dataframe
        grouped_df = (
            denominator.loc[group_labels.index]
            .assign(group=group_labels)
            .copy()
        )

        # Define dispensing interval bins and labels
        dispense_bins = [-float('inf'), 3, 6, float('inf')]
        dispense_labels = ['<3', '3-5', '6+']

        # Ensure 'interval' is a Categorical with all possible levels
        grouped_df['interval'] = pd.Categorical(
            pd.cut(
                grouped_df['hv_arv_dispensing_interval'],
                bins=dispense_bins,
                labels=dispense_labels,
                right=False
            ),
            categories=dispense_labels
        )

        # Define full group list to ensure consistent logging keys across time
        all_groups = ['child', 'pregnant_women', 'breastfeeding_women', 'adult_female', 'adult_male']
        full_index = pd.MultiIndex.from_product(
            [all_groups, dispense_labels],
            names=['group', 'interval']
        )

        # Crosstab with full index reindexing
        prop_series = (
            pd.crosstab(
                grouped_df['group'],
                grouped_df['interval'],
                normalize='index'
            )
            .reindex(columns=dispense_labels, fill_value=0)
            .stack()
            .reindex(full_index, fill_value=0)
        )

        # Log results
        logger.info(
            key="arv_dispensing_intervals",
            data=flatten_multi_index_series_into_dict_for_logging(prop_series),
            description="Proportion of people by ARV dispensing interval categories (<3, 3-5, 6+ months)"
        )

        # ------------------------------------ STOCKS ------------------------------------
        N_PLHIV_00_14_C = len(df[df.hv_inf & df.is_alive & (df.age_years < 15)])

        N_PLHIV_15_24_M = len(
            df[df.hv_inf & df.is_alive & df.age_years.between(15, 24) & (df.sex == 'M')]
        )

        N_PLHIV_15_24_F = len(
            df[df.hv_inf & df.is_alive & df.age_years.between(15, 24) & (df.sex == 'F')]
        )

        N_PLHIV_25_49_M = len(
            df[df.hv_inf & df.is_alive & df.age_years.between(25, 49) & (df.sex == 'M')]
        )

        N_PLHIV_25_49_F = len(
            df[df.hv_inf & df.is_alive & df.age_years.between(25, 49) & (df.sex == 'F')]
        )

        N_PLHIV_50_UP_M = len(
            df[df.hv_inf & df.is_alive & df.age_years.between(50, 120) & (df.sex == 'M')]
        )

        N_PLHIV_50_UP_F = len(
            df[df.hv_inf & df.is_alive & df.age_years.between(50, 120) & (df.sex == 'F')]
        )

        N_Total_00_14_C = len(df[df.is_alive & (df.age_years < 15)])

        N_Total_15_24_M = len(
            df[df.is_alive & df.age_years.between(15, 24) & (df.sex == 'M')]
        )

        N_Total_15_24_F = len(
            df[df.is_alive & df.age_years.between(15, 24) & (df.sex == 'F')]
        )

        N_Total_25_49_M = len(
            df[df.is_alive & df.age_years.between(25, 49) & (df.sex == 'M')]
        )

        N_Total_25_49_F = len(
            df[df.is_alive & df.age_years.between(25, 49) & (df.sex == 'F')]
        )

        N_Total_50_UP_M = len(
            df[df.is_alive & df.age_years.between(50, 120) & (df.sex == 'M')]
        )

        N_Total_50_UP_F = len(
            df[df.is_alive & df.age_years.between(50, 120) & (df.sex == 'F')]
        )

        N_Diag_00_14_C = len(df[df.hv_inf & df.hv_diagnosed & df.is_alive & (df.age_years < 15)])

        N_Diag_15_UP_M = len(df[df.hv_inf & df.hv_diagnosed & df.is_alive &
                                (df.age_years >= 15) & (df.sex == 'M')])

        N_Diag_15_UP_F = len(df[df.hv_inf & df.hv_diagnosed & df.is_alive &
                                (df.age_years >= 15) & (df.sex == 'F')])

        N_ART_00_14_C = len(df[df.hv_inf & (df.hv_art != 'not') & df.is_alive & (df.age_years < 15)])

        N_ART_15_UP_M = len(df[df.hv_inf & (df.hv_art != 'not') & df.is_alive &
                               (df.age_years >= 15) & (df.sex == 'M')])

        N_ART_15_UP_F = len(df[df.hv_inf & (df.hv_art != 'not') & df.is_alive &
                               (df.age_years >= 15) & (df.sex == 'F')])

        N_VLS_15_UP_M = len(df[df.hv_inf & (df.hv_art == 'on_VL_suppressed') & df.is_alive &
                               (df.age_years >= 15) & (df.sex == 'M')])

        N_VLS_15_UP_F = len(df[df.hv_inf & (df.hv_art == 'on_VL_suppressed') & df.is_alive &
                               (df.age_years >= 15) & (df.sex == 'F')])

        N_PLHIV_15_UP_AIDS = len(df[df.hv_inf & (df.sy_aids_symptoms > 0) & df.is_alive &
                                    (df.age_years >= 15)])

        N_PLHIV_15_UP_NO_AIDS = len(df[df.hv_inf & (df.sy_aids_symptoms == 0) & df.is_alive &
                                       (df.age_years >= 15)])

        logger.info(
            key="stock_variables",
            description="Stock variables",
            data={
                "N_PLHIV_00_14_C": N_PLHIV_00_14_C,
                "N_PLHIV_15_24_M": N_PLHIV_15_24_M,
                "N_PLHIV_15_24_F": N_PLHIV_15_24_F,
                "N_PLHIV_25_49_M": N_PLHIV_25_49_M,
                "N_PLHIV_25_49_F": N_PLHIV_25_49_F,
                "N_PLHIV_50_UP_M": N_PLHIV_50_UP_M,
                "N_PLHIV_50_UP_F": N_PLHIV_50_UP_F,
                "N_Total_00_14_C": N_Total_00_14_C,
                "N_Total_15_24_M": N_Total_15_24_M,
                "N_Total_15_24_F": N_Total_15_24_F,
                "N_Total_25_49_M": N_Total_25_49_M,
                "N_Total_25_49_F": N_Total_25_49_F,
                "N_Total_50_UP_M": N_Total_50_UP_M,
                "N_Total_50_UP_F": N_Total_50_UP_F,
                "N_Diag_00_14_C": N_Diag_00_14_C,
                "N_Diag_15_UP_M": N_Diag_15_UP_M,
                "N_Diag_15_UP_F": N_Diag_15_UP_F,
                "N_ART_00_14_C": N_ART_00_14_C,
                "N_ART_15_UP_M": N_ART_15_UP_M,
                "N_ART_15_UP_F": N_ART_15_UP_F,
                "N_VLS_15_UP_M": N_VLS_15_UP_M,
                "N_VLS_15_UP_F": N_VLS_15_UP_F,
                "N_PLHIV_15_UP_AIDS": N_PLHIV_15_UP_AIDS,
                "N_PLHIV_15_UP_NO_AIDS": N_PLHIV_15_UP_NO_AIDS,
                "N_Circumcised_15_49_M": num_men_circ,
            },
        )

>>>>>>> 4f9248d8
        # ------------------------------------ FLOWS ------------------------------------
        # these variables are calculated over the previous 12 months

        N_BirthAll = len(
            df.loc[
                df.is_alive &
                (df.si_date_of_last_delivery >= (now - DateOffset(months=self.repeat)))
                ]
        )

        N_BirthHIV = len(
            df.loc[
                df.hv_inf & df.is_alive &
                (df.si_date_of_last_delivery >= (now - DateOffset(months=self.repeat)))
                ]
        )

        N_BirthART = len(
            df.loc[
                df.hv_inf & df.is_alive & (df.hv_art != 'not') &
                (df.si_date_of_last_delivery >= (now - DateOffset(months=self.repeat)))
                ]
        )

        N_NewHIV_00_14_C = len(
            df.loc[
                (df.age_years < 15) &
                (df.hv_date_inf >= (now - DateOffset(months=self.repeat)))
                ]
        )

        N_NewHIV_15_24_M = len(
            df.loc[
                df.age_years.between(15, 24)
                & (df.sex == 'M')
                & (df.hv_date_inf >= (now - DateOffset(months=self.repeat)))
                ]
        )

        N_NewHIV_15_24_F = len(
            df.loc[
                df.age_years.between(15, 24)
                & (df.sex == 'F')
                & (df.hv_date_inf >= (now - DateOffset(months=self.repeat)))
                ]
        )

        N_NewHIV_25_49_M = len(
            df.loc[
                df.age_years.between(25, 49)
                & (df.sex == 'M')
                & (df.hv_date_inf >= (now - DateOffset(months=self.repeat)))
                ]
        )

        N_NewHIV_25_49_F = len(
            df.loc[
                df.age_years.between(25, 49)
                & (df.sex == 'F')
                & (df.hv_date_inf >= (now - DateOffset(months=self.repeat)))
                ]
        )

        N_NewHIV_50_UP_M = len(
            df.loc[
                df.age_years.between(50, 120)
                & (df.sex == 'M')
                & (df.hv_date_inf >= (now - DateOffset(months=self.repeat)))
                ]
        )

        N_NewHIV_50_UP_F = len(
            df.loc[
                df.age_years.between(50, 120)
                & (df.sex == 'F')
                & (df.hv_date_inf >= (now - DateOffset(months=self.repeat)))
                ]
        )

        N_DeathsHIV_00_14_C = 0  # from deaths logger
        N_DeathsHIV_15_UP_M = 0
        N_DeathsHIV_15_UP_F = 0
        N_DeathsAll_00_14_C = 0
        N_DeathsAll_15_UP_M = 0
        N_DeathsAll_15_UP_F = 0

        N_YLL_00_14_C = 0  # from deaths data
        N_YLL_15_UP_M = 0
        N_YLL_15_UP_F = 0

        N_HIVTest_Facility_NEG_15_UP = 0  # from separate logger
        N_HIVTest_Facility_POS_15_UP = 0
        N_HIVTest_Index_NEG_15_UP = 0
        N_HIVTest_Index_POS_15_UP = 0
        N_HIVTest_Community_NEG_15_UP = 0
        N_HIVTest_Community_POS_15_UP = 0
        N_HIVTest_SelfTest_POS_15_UP = 0
        N_HIVTest_SelfTest_Dist = 0
        N_Condom_Acts = 0

        N_NewVMMC = len(df[df.hv_VMMC_in_last_year & (df.age_years >= 15)])

        PY_PREP_ORAL_AGYW = df["hv_days_on_prep_AGYW"].sum() / 365

        PY_PREP_ORAL_FSW = df["hv_days_on_prep_FSW"].sum() / 365

        PY_PREP_ORAL_MSM = 0
        PY_PREP_INJECT_AGYW = 0
        PY_PREP_INJECT_FSW = 0
        PY_PREP_INJECT_MSM = 0

        N_ART_ADH_15_UP_F = 0
        N_ART_ADH_15_UP_M = 0

        N_VL_TEST_15_UP = 0  # from separate logger
        N_VL_TEST_00_14 = 0

        N_OUTREACH_FSW = 0
        N_OUTREACH_MSM = 0
        N_EconEmpowerment = 0
        N_CSE_15_19_F = 0
        N_CSE_15_19_M = 0

        logger.info(
            key="flow_variables",
            description="Flow variables",
            data={
                "N_BirthAll": N_BirthAll,
                "N_BirthHIV": N_BirthHIV,
                "N_BirthART": N_BirthART,
                "N_NewHIV_00_14_C": N_NewHIV_00_14_C,
                "N_NewHIV_15_24_M": N_NewHIV_15_24_M,
                "N_NewHIV_15_24_F": N_NewHIV_15_24_F,
                "N_NewHIV_25_49_M": N_NewHIV_25_49_M,
                "N_NewHIV_25_49_F": N_NewHIV_25_49_F,
                "N_NewHIV_50_UP_M": N_NewHIV_50_UP_M,
                "N_NewHIV_50_UP_F": N_NewHIV_50_UP_F,
                "N_DeathsHIV_00_14_C": N_DeathsHIV_00_14_C,
                "N_DeathsHIV_15_UP_M": N_DeathsHIV_15_UP_M,
                "N_DeathsHIV_15_UP_F": N_DeathsHIV_15_UP_F,
                "N_DeathsAll_00_14_C": N_DeathsAll_00_14_C,
                "N_DeathsAll_15_UP_M": N_DeathsAll_15_UP_M,
                "N_DeathsAll_15_UP_F": N_DeathsAll_15_UP_F,
                "N_YLL_00_14_C": N_YLL_00_14_C,
                "N_YLL_15_UP_M": N_YLL_15_UP_M,
                "N_YLL_15_UP_F": N_YLL_15_UP_F,
                "N_HIVTest_Facility_NEG_15_UP": N_HIVTest_Facility_NEG_15_UP,
                "N_HIVTest_Facility_POS_15_UP": N_HIVTest_Facility_POS_15_UP,
                "N_HIVTest_Index_NEG_15_UP": N_HIVTest_Index_NEG_15_UP,
                "N_HIVTest_Index_POS_15_UP": N_HIVTest_Index_POS_15_UP,
                "N_HIVTest_Community_NEG_15_UP": N_HIVTest_Community_NEG_15_UP,
                "N_HIVTest_Community_POS_15_UP": N_HIVTest_Community_POS_15_UP,
                "N_HIVTest_SelfTest_POS_15_UP": N_HIVTest_SelfTest_POS_15_UP,
                "N_HIVTest_SelfTest_Dist": N_HIVTest_SelfTest_Dist,
                "N_Condom_Acts": N_Condom_Acts,
                "N_NewVMMC": N_NewVMMC,
                "PY_PREP_ORAL_AGYW": PY_PREP_ORAL_AGYW,
                "PY_PREP_ORAL_FSW": PY_PREP_ORAL_FSW,
                "PY_PREP_ORAL_MSM": PY_PREP_ORAL_MSM,
                "PY_PREP_INJECT_AGYW": PY_PREP_INJECT_AGYW,
                "PY_PREP_INJECT_FSW": PY_PREP_INJECT_FSW,
                "PY_PREP_INJECT_MSM": PY_PREP_INJECT_MSM,
                "N_ART_ADH_15_UP_F": N_ART_ADH_15_UP_F,
                "N_ART_ADH_15_UP_M": N_ART_ADH_15_UP_M,
                "N_VL_TEST_15_UP": N_VL_TEST_15_UP,
                "N_VL_TEST_00_14": N_VL_TEST_00_14,
                "N_OUTREACH_FSW": N_OUTREACH_FSW,
                "N_OUTREACH_MSM": N_OUTREACH_MSM,
                "N_EconEmpowerment": N_EconEmpowerment,
                "N_CSE_15_19_F": N_CSE_15_19_F,
                "N_CSE_15_19_M": N_CSE_15_19_M,
                "n_fsw": n_fsw,
            },
        )

        # ------------------------------------ MIHPSA DEATHS OUTPUTS ------------------------------------
        POP_15_64_M = len(
            df[df.is_alive & df.age_years.between(15, 65) & (df.sex == 'M')]
        )

        POP_15_64_F = len(
            df[df.is_alive & df.age_years.between(15, 65) & (df.sex == 'F')]
        )

        POP_15_64 = len(df[df.is_alive & df.age_years.between(15, 65)])

<<<<<<< HEAD



=======
>>>>>>> 4f9248d8
        Num_HIV_15_64_M = len(
            df[df.hv_inf & df.is_alive & df.age_years.between(15, 65) & (df.sex == 'M')]
        )

        Num_HIV_15_64_F = len(
            df[df.hv_inf & df.is_alive & df.age_years.between(15, 65) & (df.sex == 'F')]
        )

        Num_HIV_15_64 = len(
            df[df.hv_inf & df.is_alive & df.age_years.between(15, 65)]
        )

<<<<<<< HEAD


=======
>>>>>>> 4f9248d8
        HIV_PREV_15_64_M = Num_HIV_15_64_M / POP_15_64_M

        HIV_PREV_15_64_F = Num_HIV_15_64_F / POP_15_64_F

        HIV_PREV_15_64 = Num_HIV_15_64 / POP_15_64

<<<<<<< HEAD


=======
>>>>>>> 4f9248d8
        N_NewHIV_15_64_M = len(
            df[
                df.age_years.between(15, 65)
                & (df.sex == 'M')
                & (df.hv_date_inf >= (now - DateOffset(months=self.repeat)))
                ]
        )

        N_NewHIV_15_64_F = len(
            df[
                df.age_years.between(15, 65)
                & (df.sex == 'F')
                & (df.hv_date_inf >= (now - DateOffset(months=self.repeat)))
                ]
        )

        N_NewHIV_15_64 = len(
            df[
                df.age_years.between(15, 65)
                & (df.hv_date_inf >= (now - DateOffset(months=self.repeat)))
                ]
        )

<<<<<<< HEAD

=======
>>>>>>> 4f9248d8
        N_dx_15_64_M = len(
            df[
                df.hv_inf
                & df.hv_diagnosed
                & df.is_alive
                & df.age_years.between(15, 65)
                & (df.sex == 'M')])

        N_dx_15_64_F = len(
            df[
                df.hv_inf
                & df.hv_diagnosed
                & df.is_alive
                & df.age_years.between(15, 65)
                & (df.sex == 'F')])

        N_dx_15_64 = len(
            df[
                df.hv_inf
                & df.hv_diagnosed
                & df.is_alive
                & df.age_years.between(15, 65)])

<<<<<<< HEAD

=======
>>>>>>> 4f9248d8
        prop_dx_15_64_M = (N_dx_15_64_M / Num_HIV_15_64_M) * 100
        prop_dx_15_64_F = (N_dx_15_64_F / Num_HIV_15_64_F) * 100
        prop_dx_15_64 = (N_dx_15_64 / Num_HIV_15_64) * 100

        N_ART_15_64_M = len(
            df[
                df.hv_inf
                & (df.hv_art != 'not')
                & df.is_alive
                & df.age_years.between(15, 65)
                & (df.sex == 'M')])

        N_ART_15_64_F = len(
            df[
                df.hv_inf
                & (df.hv_art != 'not')
                & df.is_alive
                & df.age_years.between(15, 65)
                & (df.sex == 'F')])

        N_ART_15_64 = len(
            df[
                df.hv_inf
                & (df.hv_art != 'not')
                & df.is_alive
                & df.age_years.between(15, 65)])

        Of_dx_on_ART_15_64_M = (N_ART_15_64_M / N_dx_15_64_M) * 100
        Of_dx_on_ART_15_64_F = (N_ART_15_64_F / N_dx_15_64_F) * 100
        Of_dx_on_ART_15_64 = (N_ART_15_64 / N_dx_15_64) * 100

        N_VLS_15_64_M = len(
            df[
                df.hv_inf
                & (df.hv_art == 'on_VL_suppressed')
                & df.is_alive
                & df.age_years.between(15, 65)
                & (df.sex == 'M')])

        N_VLS_15_64_F = len(
            df[
                df.hv_inf
                & (df.hv_art == 'on_VL_suppressed')
                & df.is_alive
                & df.age_years.between(15, 65)
                & (df.sex == 'F')])

        N_VLS_15_64 = len(
            df[
                df.hv_inf
                & (df.hv_art == 'on_VL_suppressed')
                & df.is_alive
                & df.age_years.between(15, 65)])

        on_ART_and_VLS_15_64_M = (N_VLS_15_64_M / N_ART_15_64_M) * 100
        on_ART_and_VLS_15_64_F = (N_VLS_15_64_F / N_ART_15_64_F) * 100
        on_ART_and_VLS_15_64 = (N_VLS_15_64 / N_ART_15_64) * 100

        logger.info(
            key="mihpsa_15_64",
            description="mihpsa_15_64",
            data={
                "POP_15_64_M": POP_15_64_M,
                "POP_15_64_F": POP_15_64_F,
                "POP_15_64": POP_15_64,
                "HIV_PREV_15_64_M": HIV_PREV_15_64_M,
                "HIV_PREV_15_64_F": HIV_PREV_15_64_F,
                "HIV_PREV_15_64": HIV_PREV_15_64,
                "N_NewHIV_15_64_M": N_NewHIV_15_64_M,
                "N_NewHIV_15_64_F": N_NewHIV_15_64_F,
                "N_NewHIV_15_64": N_NewHIV_15_64,
                "prop_dx_15_64_M": prop_dx_15_64_M,
                "prop_dx_15_64_F": prop_dx_15_64_F,
                "prop_dx_15_64": prop_dx_15_64,
                "Of_dx_on_ART_15_64_M": Of_dx_on_ART_15_64_M,
                "Of_dx_on_ART_15_64_F": Of_dx_on_ART_15_64_F,
                "Of_dx_on_ART_15_64": Of_dx_on_ART_15_64,
                "on_ART_and_VLS_15_64_M": on_ART_and_VLS_15_64_M,
                "on_ART_and_VLS_15_64_F": on_ART_and_VLS_15_64_F,
                "on_ART_and_VLS_15_64": on_ART_and_VLS_15_64,
            },
        )

        # age-specific outputs
        Num_HIV_15_34 = len(
            df[df.hv_inf & df.is_alive & df.age_years.between(15, 35)]
        )

        Num_HIV_15_34_M = len(
            df[df.hv_inf & df.is_alive & df.age_years.between(15, 35) & (df.sex == 'M')]
        )

        Num_HIV_15_34_F = len(
            df[df.hv_inf & df.is_alive & df.age_years.between(15, 35) & (df.sex == 'F')]
        )

        Num_HIV_35_49 = len(
            df[df.hv_inf & df.is_alive & df.age_years.between(35, 50)]
        )

        Num_HIV_35_49_M = len(
            df[df.hv_inf & df.is_alive & df.age_years.between(35, 50) & (df.sex == 'M')]
        )

        Num_HIV_35_49_F = len(
            df[df.hv_inf & df.is_alive & df.age_years.between(35, 50) & (df.sex == 'F')]
        )

        Num_HIV_50 = len(
            df[df.hv_inf & df.is_alive & (df.age_years >= 50)]
        )

        Num_HIV_50_M = len(
            df[df.hv_inf & df.is_alive & (df.age_years >= 50) & (df.sex == 'M')]
        )

        Num_HIV_50_F = len(
            df[df.hv_inf & df.is_alive & (df.age_years >= 50) & (df.sex == 'F')]
        )

        logger.info(
            key="mihpsa_age_breakdown",
            description="mihpsa_age_breakdown",
            data={
                "Num_HIV_15_34": Num_HIV_15_34,
                "Num_HIV_15_34_M": Num_HIV_15_34_M,
                "Num_HIV_15_34_F": Num_HIV_15_34_F,
                "Num_HIV_35_49": Num_HIV_35_49,
                "Num_HIV_35_49_M": Num_HIV_35_49_M,
                "Num_HIV_35_49_F": Num_HIV_35_49_F,
                "Num_HIV_50": Num_HIV_50,
                "Num_HIV_50_M": Num_HIV_50_M,
                "Num_HIV_50_F": Num_HIV_50_F,
            },
        )

        # ------------------------------------ LONG-TERM MIHPSA OUTPUTS ------------------------------------

        Total_00_14_M = len(df[df.is_alive & df.age_years.between(0, 15) & (df.sex == "M")])
        Total_15_24_M = len(df[df.is_alive & df.age_years.between(15, 25) & (df.sex == "M")])
        Total_25_49_M = len(df[df.is_alive & df.age_years.between(25, 49) & (df.sex == "M")])
        Total_50_UP_M = len(df[df.is_alive & (df.age_years >= 50) & (df.sex == "M")])

        Total_00_14_F = len(df[df.is_alive & df.age_years.between(0, 15) & (df.sex == "F")])
        Total_15_24_F = len(df[df.is_alive & df.age_years.between(15, 25) & (df.sex == "F")])
        Total_25_49_F = len(df[df.is_alive & df.age_years.between(25, 49) & (df.sex == "F")])
        Total_50_UP_F = len(df[df.is_alive & (df.age_years >= 50) & (df.sex == "M")])

        Total_FSW = n_fsw
        Total_MSM = 0

        # Male
        PLHIV_00_14_M = len(df[df.hv_inf & df.is_alive & df.age_years.between(0, 14) & (df.sex == "M")])
        PLHIV_15_24_M = len(df[df.hv_inf & df.is_alive & df.age_years.between(15, 24) & (df.sex == "M")])
        PLHIV_25_49_M = len(df[df.hv_inf & df.is_alive & df.age_years.between(25, 49) & (df.sex == "M")])
        PLHIV_50_UP_M = len(df[df.hv_inf & df.is_alive & (df.age_years >= 50) & (df.sex == "M")])

        # Female
        PLHIV_00_14_F = len(df[df.hv_inf & df.is_alive & df.age_years.between(0, 14) & (df.sex == "F")])
        PLHIV_15_24_F = len(df[df.hv_inf & df.is_alive & df.age_years.between(15, 24) & (df.sex == "F")])
        PLHIV_25_49_F = len(df[df.hv_inf & df.is_alive & df.age_years.between(25, 49) & (df.sex == "F")])
        PLHIV_50_UP_F = len(df[df.hv_inf & df.is_alive & (df.age_years >= 50) & (df.sex == "F")])

        PLHIV_FSW = len(df[df.hv_inf & df.is_alive & df.li_is_sexworker & (df.sex == "F")])
        PLHIV_MSM = 0

        # Male
        Diagnosed_00_14_M = len(
            df[df.hv_inf & df.is_alive & df.hv_diagnosed & df.age_years.between(0, 14) & (df.sex == "M")])
        Diagnosed_15_24_M = len(
            df[df.hv_inf & df.is_alive & df.hv_diagnosed & df.age_years.between(15, 24) & (df.sex == "M")])
        Diagnosed_25_49_M = len(
            df[df.hv_inf & df.is_alive & df.hv_diagnosed & df.age_years.between(25, 49) & (df.sex == "M")])
        Diagnosed_50_UP_M = len(df[df.hv_inf & df.is_alive & df.hv_diagnosed & (df.age_years >= 50) & (df.sex == "M")])

        # Female
        Diagnosed_00_14_F = len(
            df[df.hv_inf & df.is_alive & df.hv_diagnosed & df.age_years.between(0, 14) & (df.sex == "F")])
        Diagnosed_15_24_F = len(
            df[df.hv_inf & df.is_alive & df.hv_diagnosed & df.age_years.between(15, 24) & (df.sex == "F")])
        Diagnosed_25_49_F = len(
            df[df.hv_inf & df.is_alive & df.hv_diagnosed & df.age_years.between(25, 49) & (df.sex == "F")])
        Diagnosed_50_UP_F = len(df[df.hv_inf & df.is_alive & df.hv_diagnosed & (df.age_years >= 50) & (df.sex == "F")])

        Diagnosed_FSW = len(
            df[df.hv_inf & df.is_alive & df.hv_diagnosed & df.li_is_sexworker & (df.sex == "F")])
        Diagnosed_MSM = 0

        # Define valid ART statuses
        on_art_status = ['on_not_VL_suppressed', 'on_VL_suppressed']

        # Male
        ART_00_14_M = len(
            df[df.hv_inf & df.is_alive & df.hv_art.isin(on_art_status) & df.age_years.between(0, 14) & (df.sex == "M")])
        ART_15_24_M = len(df[df.hv_inf & df.is_alive & df.hv_art.isin(on_art_status) & df.age_years.between(15, 24) & (
<<<<<<< HEAD
                df.sex == "M")])
        ART_25_49_M = len(df[df.hv_inf & df.is_alive & df.hv_art.isin(on_art_status) & df.age_years.between(25, 49) & (
                df.sex == "M")])
=======
            df.sex == "M")])
        ART_25_49_M = len(df[df.hv_inf & df.is_alive & df.hv_art.isin(on_art_status) & df.age_years.between(25, 49) & (
            df.sex == "M")])
>>>>>>> 4f9248d8
        ART_50_UP_M = len(
            df[df.hv_inf & df.is_alive & df.hv_art.isin(on_art_status) & (df.age_years >= 50) & (df.sex == "M")])

        # Female
        ART_00_14_F = len(
            df[df.hv_inf & df.is_alive & df.hv_art.isin(on_art_status) & df.age_years.between(0, 14) & (df.sex == "F")])
        ART_15_24_F = len(df[df.hv_inf & df.is_alive & df.hv_art.isin(on_art_status) & df.age_years.between(15, 24) & (
<<<<<<< HEAD
                df.sex == "F")])
        ART_25_49_F = len(df[df.hv_inf & df.is_alive & df.hv_art.isin(on_art_status) & df.age_years.between(25, 49) & (
                df.sex == "F")])
=======
            df.sex == "F")])
        ART_25_49_F = len(df[df.hv_inf & df.is_alive & df.hv_art.isin(on_art_status) & df.age_years.between(25, 49) & (
            df.sex == "F")])
>>>>>>> 4f9248d8
        ART_50_UP_F = len(
            df[df.hv_inf & df.is_alive & df.hv_art.isin(on_art_status) & (df.age_years >= 50) & (df.sex == "F")])

        ART_FSW = len(
            df[df.hv_inf & df.is_alive & df.hv_art.isin(on_art_status) & df.li_is_sexworker & (df.sex == "F")])
        ART_MSM = 0

<<<<<<< HEAD

        # Male
        VLS_00_14_M = len(df[df.hv_inf & df.is_alive & (df.hv_art == 'on_VL_suppressed') & df.age_years.between(0,
                                                                                                                14) & (
                                     df.sex == "M")])
        VLS_15_24_M = len(df[df.hv_inf & df.is_alive & (df.hv_art == 'on_VL_suppressed') & df.age_years.between(15,
                                                                                                                24) & (
                                     df.sex == "M")])
        VLS_25_49_M = len(df[df.hv_inf & df.is_alive & (df.hv_art == 'on_VL_suppressed') & df.age_years.between(25,
                                                                                                                49) & (
                                     df.sex == "M")])
=======
        # Male
        VLS_00_14_M = len(df[df.hv_inf & df.is_alive & (df.hv_art == 'on_VL_suppressed') & df.age_years.between(0,
                                                                                                                14) & (
                                 df.sex == "M")])
        VLS_15_24_M = len(df[df.hv_inf & df.is_alive & (df.hv_art == 'on_VL_suppressed') & df.age_years.between(15,
                                                                                                                24) & (
                                 df.sex == "M")])
        VLS_25_49_M = len(df[df.hv_inf & df.is_alive & (df.hv_art == 'on_VL_suppressed') & df.age_years.between(25,
                                                                                                                49) & (
                                 df.sex == "M")])
>>>>>>> 4f9248d8
        VLS_50_UP_M = len(
            df[df.hv_inf & df.is_alive & (df.hv_art == 'on_VL_suppressed') & (df.age_years >= 50) & (df.sex == "M")])

        # Female
        VLS_00_14_F = len(df[df.hv_inf & df.is_alive & (df.hv_art == 'on_VL_suppressed') & df.age_years.between(0,
                                                                                                                14) & (
<<<<<<< HEAD
                                     df.sex == "F")])
        VLS_15_24_F = len(df[df.hv_inf & df.is_alive & (df.hv_art == 'on_VL_suppressed') & df.age_years.between(15,
                                                                                                                24) & (
                                     df.sex == "F")])
        VLS_25_49_F = len(df[df.hv_inf & df.is_alive & (df.hv_art == 'on_VL_suppressed') & df.age_years.between(25,
                                                                                                                49) & (
                                     df.sex == "F")])
=======
                                 df.sex == "F")])
        VLS_15_24_F = len(df[df.hv_inf & df.is_alive & (df.hv_art == 'on_VL_suppressed') & df.age_years.between(15,
                                                                                                                24) & (
                                 df.sex == "F")])
        VLS_25_49_F = len(df[df.hv_inf & df.is_alive & (df.hv_art == 'on_VL_suppressed') & df.age_years.between(25,
                                                                                                                49) & (
                                 df.sex == "F")])
>>>>>>> 4f9248d8
        VLS_50_UP_F = len(
            df[df.hv_inf & df.is_alive & (df.hv_art == 'on_VL_suppressed') & (df.age_years >= 50) & (df.sex == "F")])

        VLS_FSW = len(df[df.hv_inf & df.is_alive & (df.hv_art == 'on_VL_suppressed') & df.li_is_sexworker & (
<<<<<<< HEAD
                                     df.sex == "F")])
=======
            df.sex == "F")])
>>>>>>> 4f9248d8
        VLS_MSM = 0

        Birth_All = 0
        Birth_HIV = 0
        DeathsAll_00_14_M = 0
        DeathsAll_15_24_M = 0
        DeathsAll_25_49_M = 0
        DeathsAll_50_UP_M = 0
        DeathsAll_00_14_F = 0
        DeathsAll_15_24_F = 0
        DeathsAll_25_49_F = 0
        DeathsAll_50_UP_F = 0

        # Male
        NewHIV_00_14_M = len(
            df.loc[
                df.age_years.between(0, 14)
                & (df.sex == 'M')
                & (df.hv_date_inf >= (now - pd.DateOffset(months=self.repeat)))
                ]
        )

        NewHIV_15_24_M = len(
            df.loc[
                df.age_years.between(15, 24)
                & (df.sex == 'M')
                & (df.hv_date_inf >= (now - pd.DateOffset(months=self.repeat)))
                ]
        )

        NewHIV_25_49_M = len(
            df.loc[
                df.age_years.between(25, 49)
                & (df.sex == 'M')
                & (df.hv_date_inf >= (now - pd.DateOffset(months=self.repeat)))
                ]
        )

        NewHIV_50_UP_M = len(
            df.loc[
                (df.age_years >= 50)
                & (df.sex == 'M')
                & (df.hv_date_inf >= (now - pd.DateOffset(months=self.repeat)))
                ]
        )

        # Female
        NewHIV_00_14_F = len(
            df.loc[
                df.age_years.between(0, 14)
                & (df.sex == 'F')
                & (df.hv_date_inf >= (now - pd.DateOffset(months=self.repeat)))
                ]
        )

        NewHIV_15_24_F = len(
            df.loc[
                df.age_years.between(15, 24)
                & (df.sex == 'F')
                & (df.hv_date_inf >= (now - pd.DateOffset(months=self.repeat)))
                ]
        )

        NewHIV_25_49_F = len(
            df.loc[
                df.age_years.between(25, 49)
                & (df.sex == 'F')
                & (df.hv_date_inf >= (now - pd.DateOffset(months=self.repeat)))
                ]
        )

        NewHIV_50_UP_F = len(
            df.loc[
                (df.age_years >= 50)
                & (df.sex == 'F')
                & (df.hv_date_inf >= (now - pd.DateOffset(months=self.repeat)))
                ]
        )

        NewHIV_FSW = len(
            df.loc[
                df.li_is_sexworker
                & (df.sex == 'F')
                & (df.hv_date_inf >= (now - pd.DateOffset(months=self.repeat)))
                ]
        )
        NewHIV_MSM = 0

        DeathsHIV_00_14_M = 0
        DeathsHIV_15_24_M = 0
        DeathsHIV_25_49_M = 0
        DeathsHIV_50_UP_M = 0
        DeathsHIV_00_14_F = 0
        DeathsHIV_15_24_F = 0
        DeathsHIV_25_49_F = 0
        DeathsHIV_50_UP_F = 0
        DALYs_Undiscounted = 0
        TotalCost_Undiscounted = 0

        Percent_circumcised = prop_men_circ
        Percent_condom_use_GP = 0
        PrEP_FSW = PY_PREP_ORAL_FSW
        PrEP_MSM = 0
        PrEP_GP = PY_PREP_ORAL_AGYW
        PrEP_Pop_GP = 0
        NewHIV_PrEP_Pop_GP = 0
        Percent_FSW_reached = len(
            df.loc[
                df.li_is_sexworker
                & (df.sex == 'F')
                & (df.hv_is_on_prep)
                ]) / len(
            df.loc[
                df.li_is_sexworker
                & (df.sex == 'F')
                ])

        Percent_MSM_reached = 0

        logger.info(
            key="long_term_mihpsa",
            description="long_term_mihpsa",
            data={
                "Total_00_14_M": Total_00_14_M,
                "Total_15_24_M": Total_15_24_M,
                "Total_25_49_M": Total_25_49_M,
                "Total_50_UP_M": Total_50_UP_M,
                "Total_00_14_F": Total_00_14_F,
                "Total_15_24_F": Total_15_24_F,
                "Total_25_49_F": Total_25_49_F,
                "Total_50_UP_F": Total_50_UP_F,
                "Total_FSW": Total_FSW,
                "Total_MSM": Total_MSM,
                "PLHIV_00_14_M": PLHIV_00_14_M,
                "PLHIV_15_24_M": PLHIV_15_24_M,
                "PLHIV_25_49_M": PLHIV_25_49_M,
                "PLHIV_50_UP_M": PLHIV_50_UP_M,
                "PLHIV_00_14_F": PLHIV_00_14_F,
                "PLHIV_15_24_F": PLHIV_15_24_F,
                "PLHIV_25_49_F": PLHIV_25_49_F,
                "PLHIV_50_UP_F": PLHIV_50_UP_F,
                "PLHIV_FSW": PLHIV_FSW,
                "PLHIV_MSM": PLHIV_MSM,
                "Diagnosed_00_14_M": Diagnosed_00_14_M,
                "Diagnosed_15_24_M": Diagnosed_15_24_M,
                "Diagnosed_25_49_M": Diagnosed_25_49_M,
                "Diagnosed_50_UP_M": Diagnosed_50_UP_M,
                "Diagnosed_00_14_F": Diagnosed_00_14_F,
                "Diagnosed_15_24_F": Diagnosed_15_24_F,
                "Diagnosed_25_49_F": Diagnosed_25_49_F,
                "Diagnosed_50_UP_F": Diagnosed_50_UP_F,
                "Diagnosed_FSW": Diagnosed_FSW,
                "Diagnosed_MSM": Diagnosed_MSM,
                "ART_00_14_M": ART_00_14_M,
                "ART_15_24_M": ART_15_24_M,
                "ART_25_49_M": ART_25_49_M,
                "ART_50_UP_M": ART_50_UP_M,
                "ART_00_14_F": ART_00_14_F,
                "ART_15_24_F": ART_15_24_F,
                "ART_25_49_F": ART_25_49_F,
                "ART_50_UP_F": ART_50_UP_F,
                "ART_FSW": ART_FSW,
                "ART_MSM": ART_MSM,
                "VLS_00_14_M": VLS_00_14_M,
                "VLS_15_24_M": VLS_15_24_M,
                "VLS_25_49_M": VLS_25_49_M,
                "VLS_50_UP_M": VLS_50_UP_M,
                "VLS_00_14_F": VLS_00_14_F,
                "VLS_15_24_F": VLS_15_24_F,
                "VLS_25_49_F": VLS_25_49_F,
                "VLS_50_UP_F": VLS_50_UP_F,
                "VLS_FSW": VLS_FSW,
                "VLS_MSM": VLS_MSM,
                "Birth_All": Birth_All,
                "Birth_HIV": Birth_HIV,
                "DeathsAll_00_14_M": DeathsAll_00_14_M,
                "DeathsAll_15_24_M": DeathsAll_15_24_M,
                "DeathsAll_25_49_M": DeathsAll_25_49_M,
                "DeathsAll_50_UP_M": DeathsAll_50_UP_M,
                "DeathsAll_00_14_F": DeathsAll_00_14_F,
                "DeathsAll_15_24_F": DeathsAll_15_24_F,
                "DeathsAll_25_49_F": DeathsAll_25_49_F,
                "DeathsAll_50_UP_F": DeathsAll_50_UP_F,
                "NewHIV_00_14_M": NewHIV_00_14_M,
                "NewHIV_15_24_M": NewHIV_15_24_M,
                "NewHIV_25_49_M": NewHIV_25_49_M,
                "NewHIV_50_UP_M": NewHIV_50_UP_M,
                "NewHIV_00_14_F": NewHIV_00_14_F,
                "NewHIV_15_24_F": NewHIV_15_24_F,
                "NewHIV_25_49_F": NewHIV_25_49_F,
                "NewHIV_50_UP_F": NewHIV_50_UP_F,
                "NewHIV_FSW": NewHIV_FSW,
                "NewHIV_MSM": NewHIV_MSM,
                "DeathsHIV_00_14_M": DeathsHIV_00_14_M,
                "DeathsHIV_15_24_M": DeathsHIV_15_24_M,
                "DeathsHIV_25_49_M": DeathsHIV_25_49_M,
                "DeathsHIV_50_UP_M": DeathsHIV_50_UP_M,
                "DeathsHIV_00_14_F": DeathsHIV_00_14_F,
                "DeathsHIV_15_24_F": DeathsHIV_15_24_F,
                "DeathsHIV_25_49_F": DeathsHIV_25_49_F,
                "DeathsHIV_50_UP_F": DeathsHIV_50_UP_F,
                "DALYs_Undiscounted": DALYs_Undiscounted,
                "TotalCost_Undiscounted": TotalCost_Undiscounted,
                "Percent_circumcised": Percent_circumcised,
                "Percent_condom use_GP": Percent_condom_use_GP,
                "PrEP_FSW": PrEP_FSW,
                "PrEP_MSM": PrEP_MSM,
                "PrEP_GP": PrEP_GP,
                "PrEP_Pop_GP": PrEP_Pop_GP,
                "NewHIV_PrEP_Pop_GP": NewHIV_PrEP_Pop_GP,
                "Percent_FSW reached": Percent_FSW_reached,
                "Percent_MSM reached": Percent_MSM_reached,
            },
        )

        # after logger, reset yearly logged properties
        df["hv_VMMC_in_last_year"] = False
        df["hv_days_on_prep_AGYW"] = 0
        df["hv_days_on_prep_FSW"] = 0


# ---------------------------------------------------------------------------
#   Debugging / Checking Events
# ---------------------------------------------------------------------------


class HivCheckPropertiesEvent(RegularEvent, PopulationScopeEventMixin):
    def __init__(self, module):
        super().__init__(module, frequency=DateOffset(months=1))  # runs every month

    def apply(self, population):
        self.module.check_config_of_properties()


# ---------------------------------------------------------------------------
#   Helper functions for analysing outputs
# ---------------------------------------------------------------------------


def set_age_group(ser):
    AGE_RANGE_CATEGORIES, AGE_RANGE_LOOKUP = create_age_range_lookup(
        min_age=demography.MIN_AGE_FOR_RANGE,
        max_age=demography.MAX_AGE_FOR_RANGE,
        range_size=demography.AGE_RANGE_SIZE,
    )
    ser = ser.astype("category")
    AGE_RANGE_CATEGORIES_filtered = [a for a in AGE_RANGE_CATEGORIES if a in ser.values]
    return ser.cat.reorder_categories(AGE_RANGE_CATEGORIES_filtered)


def map_to_age_group(ser):
    AGE_RANGE_CATEGORIES, AGE_RANGE_LOOKUP = create_age_range_lookup(
        min_age=demography.MIN_AGE_FOR_RANGE,
        max_age=demography.MAX_AGE_FOR_RANGE,
        range_size=demography.AGE_RANGE_SIZE,
    )
    ser = ser.map(AGE_RANGE_LOOKUP)
    ser = set_age_group(ser)
    return ser


def unpack_raw_output_dict(raw_dict):
    x = pd.DataFrame.from_dict(data=raw_dict, orient="index")
    x.reset_index(inplace=True)
    x.rename(columns={"index": "age_group", 0: "value"}, inplace=True)
    x["age_group"] = set_age_group(x["age_group"])
    return x


# ---------------------------------------------------------------------------
#   Dummy Version of the Module
# ---------------------------------------------------------------------------


class DummyHivModule(Module):
    """Dummy HIV Module - it's only job is to create and maintain the 'hv_inf' and 'hv_art' properties.
    This can be used in test files."""

    INIT_DEPENDENCIES = {"Demography"}
    ALTERNATIVE_TO = {"Hiv"}

    PROPERTIES = {
        "hv_inf": Property(Types.BOOL, "DUMMY version of the property for hv_inf"),
        "hv_art": Property(Types.CATEGORICAL, "DUMMY version of the property for hv_art.",
                           categories=["not", "on_VL_suppressed", "on_not_VL_suppressed"]),
    }

    def __init__(self, name=None, hiv_prev=0.1, art_cov=0.75):
        super().__init__(name)
        self.hiv_prev = hiv_prev
        self.art_cov = art_cov

    def read_parameters(self, resourcefilepath: Optional[Path] = None):
        pass

    def initialise_population(self, population):
        df = population.props
        df.loc[df.is_alive, "hv_inf"] = self.rng.rand(sum(df.is_alive)) < self.hiv_prev
        df.loc[(df.is_alive & df.hv_inf), "hv_art"] = pd.Series(
            self.rng.rand(sum(df.is_alive & df.hv_inf)) < self.art_cov).replace(
            {True: "on_VL_suppressed", False: "not"}).values

    def initialise_simulation(self, sim):
        pass

    def on_birth(self, mother, child):
        df = self.sim.population.props
        df.at[child, "hv_inf"] = self.rng.rand() < self.hiv_prev

        if df.at[child, "hv_inf"]:
            df.at[child, "hv_art"] = "on_VL_suppressed" if self.rng.rand() < self.art_cov else "not"<|MERGE_RESOLUTION|>--- conflicted
+++ resolved
@@ -146,10 +146,8 @@
         "hv_date_first_ART_initiation": Property(Types.DATE, "date hiv treatment started"),
         "hv_date_ART_reinitiation": Property(Types.DATE, "date hiv treatment restarted after default"),
         "hv_date_last_ART": Property(Types.DATE, "date of last ART dispensation"),
-<<<<<<< HEAD
-=======
+
         # --- Counters for logging:
->>>>>>> 4f9248d8
         "hv_VMMC_in_last_year": Property(Types.BOOL, "whether VMMC was performed in the last year"),
         "hv_days_on_prep_AGYW": Property(Types.INT, "number of days spent on prep per logger time interval for AGYW"),
         "hv_days_on_prep_FSW": Property(Types.INT, "number of days spent on prep per logger time interval for FSW"),
@@ -436,7 +434,6 @@
             Types.DATA_FRAME,
             "the parameters and values changed in scenario analysis"
         ),
-<<<<<<< HEAD
         "select_mihpsa_scenario": Parameter(
             Types.INT,
             "the mihpsa scenario selected which switches on a candidate intervention"
@@ -445,9 +442,7 @@
             Types.DATA_FRAME,
             "the parameters and values changed in mihpsa analysis"
         ),
-=======
         # ------------------ program-related parameters ------------------ #
->>>>>>> 4f9248d8
         "interval_for_viral_load_measurement_months": Parameter(
             Types.REAL,
             " the interval for viral load monitoring in months"
@@ -520,21 +515,19 @@
         # load parameters for scale-up projections
         p['scaleup_parameters'] = workbook["scaleup_parameters"]
 
-<<<<<<< HEAD
+        # create nested dict for ARV dispensation schedule
+        self.setup_art_dispensation_lookup()
+
         # load parameters for mihpsa projections
         p['mihpsa_scenarios'] = workbook["mihpsa_scenarios"]
-=======
-        # create nested dict for ARV dispensation schedule
-        self.setup_art_dispensation_lookup()
->>>>>>> 4f9248d8
 
         # DALY weights
         # get the DALY weight that this module will use from the weight database (these codes are just random!)
         if "HealthBurden" in self.sim.modules.keys():
-            # Early HIV without anemia
+            # Symptomatic HIV without anemia
             self.daly_wts["hiv_infection_but_not_aids"] = self.sim.modules[
                 "HealthBurden"
-            ].get_daly_weight(22)
+            ].get_daly_weight(17)
 
             # AIDS with antiretroviral treatment without anemia
             self.daly_wts["hiv_infection_on_ART"] = self.sim.modules[
@@ -736,20 +729,13 @@
         df.loc[df.is_alive, "hv_date_first_ART_initiation"] = pd.NaT
         df.loc[df.is_alive, "hv_date_ART_reinitiation"] = pd.NaT
         df.loc[df.is_alive, "hv_date_last_ART"] = pd.NaT
-        df.loc[df.is_alive, "hv_VMMC_in_last_year"] = False
-        df.loc[df.is_alive, "hv_days_on_prep_AGYW"] = 0
-        df.loc[df.is_alive, "hv_days_on_prep_FSW"] = 0
-
-<<<<<<< HEAD
-         # Launch sub-routines for allocating the right number of people into each category
-=======
+
         # --- Counters
         df.loc[df.is_alive, "hv_VMMC_in_last_year"] = False
         df.loc[df.is_alive, "hv_days_on_prep_AGYW"] = 0
         df.loc[df.is_alive, "hv_days_on_prep_FSW"] = 0
 
         # Launch sub-routines for allocating the right number of people into each category
->>>>>>> 4f9248d8
         self.initialise_baseline_prevalence(population)  # allocate baseline prevalence
 
         self.initialise_baseline_art(population)  # allocate baseline art coverage
@@ -929,13 +915,9 @@
         for person in art_idx:
             days = self.rng.randint(low=1, high=self.parameters['initial_dispensation_period_months'] * 30.5, dtype=np.int64)
 
-<<<<<<< HEAD
-            date_treated = (params['dispensation_period_months'] * 30.5) - days
-            df.at[person, "hv_date_first_ART_initiation"] = self.sim.date - pd.to_timedelta(date_treated, unit="days")
-=======
             date_treated = (params['initial_dispensation_period_months'] * 30.5) - days
             df.at[person, "hv_date_treated"] = self.sim.date - pd.to_timedelta(date_treated, unit="days")
->>>>>>> 4f9248d8
+            df.at[person, "hv_date_first_ART_initiation"] = self.sim.date - pd.to_timedelta(date_treated, unit="days")
             df.at[person, "hv_date_last_ART"] = self.sim.date - pd.to_timedelta(date_treated, unit="days")
             df.at[person, "hv_arv_dispensing_interval"] = self.parameters['initial_dispensation_period_months']
 
@@ -1358,29 +1340,24 @@
             # increase PrEP coverage for FSW after HIV test
             p["prob_prep_for_fsw_after_hiv_test"] = scaled_params["prob_prep_for_fsw_after_hiv_test"]
 
-<<<<<<< HEAD
-        # prep poll for AGYW - target to the highest risk
-        # increase retention to 75% for FSW and AGYW
-        p["prob_prep_for_agyw"] = scaled_params["prob_prep_for_agyw"]
-        p["probability_of_being_retained_on_prep_every_3_months"] = scaled_params[
-            "probability_of_being_retained_on_prep_every_3_months"]
-
-        # perfect retention on ART
-        p["probability_of_being_retained_on_art_every_3_months"] = scaled_params[
-            "probability_of_being_retained_on_art_every_3_months"]
-=======
             # prep poll for AGYW - target to the highest risk
             # increase retention to 75% for FSW and AGYW
             p["prob_prep_for_agyw"] = scaled_params["prob_prep_for_agyw"]
             p["probability_of_being_retained_on_prep_every_3_months"] = scaled_params[
-                "probability_of_being_retained_on_prep_every_3_months"
-            ]
+                "probability_of_being_retained_on_prep_every_3_months"]
+
+            # prep poll for AGYW - target to the highest risk
+            # increase retention to 75% for FSW and AGYW
+            p["prob_prep_for_agyw"] = scaled_params["prob_prep_for_agyw"]
+            p["probability_of_being_retained_on_prep_every_3_months"] = scaled_params[
+                "probability_of_being_retained_on_prep_every_3_months"]
 
             # perfect retention on ART
             p["probability_of_being_retained_on_art_every_3_months"] = scaled_params[
-                "probability_of_being_retained_on_art_every_3_months"
-            ]
->>>>>>> 4f9248d8
+                "probability_of_being_retained_on_art_every_3_months"]
+            # perfect retention on ART
+            p["probability_of_being_retained_on_art_every_3_months"] = scaled_params[
+                "probability_of_being_retained_on_art_every_3_months"]
 
             # increase probability of VMMC after hiv test
             p["prob_circ_after_hiv_test"] = scaled_params["prob_circ_after_hiv_test"]
@@ -1398,7 +1375,6 @@
             p["prob_start_art_or_vs"]["virally_suppressed_on_art"] = scaled_params["virally_suppressed_on_art"]
 
         # update exising linear models to use new scaled-up parameters
-<<<<<<< HEAD
         self._build_linear_models()
 
     def update_parameters_for_mihpsa_interventions(self):
@@ -1559,8 +1535,6 @@
                                                                          "increase_in_VLsuppression_if_VLmonitoring"]
 
         # update exising linear models to use new scaled-up parameters
-=======
->>>>>>> 4f9248d8
         self._build_linear_models()
 
     def on_birth(self, mother_id, child_id):
@@ -1591,9 +1565,6 @@
         df.at[child_id, "hv_date_first_ART_initiation"] = pd.NaT
         df.at[child_id, "hv_date_ART_reinitiation"] = pd.NaT
         df.at[child_id, "hv_date_last_ART"] = pd.NaT
-        df.at[child_id, "hv_VMMC_in_last_year"] = False
-        df.at[child_id, "hv_days_on_prep_AGYW"] = 0
-        df.at[child_id, "hv_days_on_prep_FSW"] = 0
 
         # --- Counters
         df.at[child_id, "hv_VMMC_in_last_year"] = False
@@ -2217,8 +2188,6 @@
 
                 idx_new_infection_fsw = []
 
-                # todo prob becoming FSW increased in resourcefile to match data
-                # todo reduced RR hiv for FSW from 25 to 7.8
                 # additional risk for fsw
                 if to_sex == "F":
                     fsw_at_risk = df.loc[
@@ -2286,44 +2255,25 @@
                 )
 
         # ----------------------------------- SELF-TEST -----------------------------------
-<<<<<<< HEAD
         # todo this is new
-=======
->>>>>>> 4f9248d8
         def self_tests():
             # scaled in same way as general testing using linear model
             # can be a repeat test if diagnosed already
             # the same people may have been selected from general testing above
 
-<<<<<<< HEAD
-            if (p['select_mihpsa_scenario'] == 6) & (self.sim.date.year >= p["scaleup_start_year"]):
+            if p["selftest_available"] & (self.sim.date.year >= p["scaleup_start_year"]):
 
                 test_rates = 0.07  # need 800,000 in population of 19m (0.04), half are children, lm excludes on ART
 
                 # adult testing trends also informed by demographic characteristics
                 # relative probability of testing - this may skew testing rates higher or lower than moh reports
                 rr_of_test = self.module.lm["lm_spontaneous_test_12m"].predict(df[df.is_alive & (df.age_years >= 15)])
-=======
-            if p["selftest_available"] & (self.sim.date.year >= p["scaleup_start_year"]):
-
-                test_rates = p["annual_rate_selftest"]
-
-                # adult testing trends also informed by demographic characteristics
-                # relative probability of testing - this may skew testing rates higher or lower than moh reports
-                rr_of_test = self.module.lm["lm_spontaneous_test_12m"].predict(
-                    df[df.is_alive & (df.age_years >= 15)])
->>>>>>> 4f9248d8
                 mean_prob_test = (rr_of_test * test_rates).mean()
                 scaled_prob_test = (rr_of_test * test_rates) / mean_prob_test
                 overall_prob_test = scaled_prob_test * test_rates
 
                 random_draw = rng.random_sample(size=len(df[df.is_alive & (df.age_years >= 15)]))
-<<<<<<< HEAD
                 self_tests_idx = df.loc[df.is_alive & (df.age_years >= 15) & (random_draw < overall_prob_test)].index
-=======
-                self_tests_idx = df.loc[
-                    df.is_alive & (df.age_years >= 15) & (random_draw < overall_prob_test)].index
->>>>>>> 4f9248d8
 
                 for person_id in self_tests_idx:
                     date_test = self.sim.date + pd.DateOffset(
@@ -2340,23 +2290,46 @@
                         ),  # (to occur before next polling)
                     )
 
+        # ----------------------------------- SELF-TEST -----------------------------------
+        def self_tests():
+            # scaled in same way as general testing using linear model
+            # can be a repeat test if diagnosed already
+            # the same people may have been selected from general testing above
+
+            if p["selftest_available"] & (self.sim.date.year >= p["scaleup_start_year"]):
+
+                test_rates = p["annual_rate_selftest"]
+
+                # adult testing trends also informed by demographic characteristics
+                # relative probability of testing - this may skew testing rates higher or lower than moh reports
+                rr_of_test = self.module.lm["lm_spontaneous_test_12m"].predict(
+                    df[df.is_alive & (df.age_years >= 15)])
+                mean_prob_test = (rr_of_test * test_rates).mean()
+                scaled_prob_test = (rr_of_test * test_rates) / mean_prob_test
+                overall_prob_test = scaled_prob_test * test_rates
+
+                random_draw = rng.random_sample(size=len(df[df.is_alive & (df.age_years >= 15)]))
+                self_tests_idx = df.loc[
+                    df.is_alive & (df.age_years >= 15) & (random_draw < overall_prob_test)].index
+
+                for person_id in self_tests_idx:
+                    date_test = self.sim.date + pd.DateOffset(
+                        days=self.module.rng.randint(0, 365 * fraction_of_year_between_polls)
+                    )
+                    self.sim.modules["HealthSystem"].schedule_hsi_event(
+                        hsi_event=HSI_Hiv_TestAndRefer(person_id=person_id,
+                                                       module=self.module,
+                                                       referred_from='HIV_poll_self_test'),
+                        priority=1,
+                        topen=date_test,
+                        tclose=date_test + pd.DateOffset(
+                            months=self.frequency.months
+                        ),  # (to occur before next polling)
+                    )
+
         # ----------------------------------- PrEP poll for AGYW -----------------------------------
         def prep_for_agyw():
-            if self.sim.date.year >= p["prep_start_year"]:
-
-<<<<<<< HEAD
-                # select highest risk agyw
-                agyw_idx = df.loc[
-                    df.is_alive
-                    & ~df.hv_diagnosed
-                    & df.age_years.between(15, 30)
-                    & (df.sex == "F")
-                    & ~df.hv_is_on_prep
-                    ].index
-
-                rr_of_infection_in_agyw = self.module.lm["rr_of_infection"].predict(
-                    df.loc[agyw_idx]
-=======
+
             if self.sim.date.year >= p["prep_start_year"]:
 
                 # select highest risk agyw
@@ -2379,17 +2352,34 @@
                 # get probabilities for receiving prep from linear model
                 prob_prep = self.module.lm["lm_prep_agyw"].predict(df.loc[agyw_idx],
                                                                    year=self.sim.date.year,
->>>>>>> 4f9248d8
                 )
-                # divide by the mean risk then multiply by prob of prep
-                # highest risk AGYW will have highest probability of getting prep
-                mean_risk = rr_of_infection_in_agyw.mean()
-                scaled_risk = rr_of_infection_in_agyw / mean_risk
-                overall_risk_and_prob_of_prep = scaled_risk * p["prob_prep_for_agyw"]
-
-                # give prep
-                give_prep = agyw_idx[
-                    self.module.rng.random_sample(len(agyw_idx)) < overall_risk_and_prob_of_prep
+
+                # number of AGYW expected to get PrEP = mean(prob_prep) * total AGYW
+                expected_n = int(round(prob_prep.mean() * len(agyw_idx)))
+
+                # subset to top 50% by risk
+                top_risk_threshold = np.percentile(scaled_risk, 50)
+                high_risk_mask = scaled_risk >= top_risk_threshold
+
+                high_risk_idx = agyw_idx[high_risk_mask]
+                high_risk_probs = prob_prep[high_risk_mask]
+
+                if len(high_risk_idx) == 0:
+                    return  # no one in top risk group
+
+                # rescale probabilities so total matches expected_n
+                rescaled_probs = (
+                    high_risk_probs * (expected_n / high_risk_probs.sum())
+                    if expected_n > 0 and high_risk_probs.sum() > 0
+                    else pd.Series(0.0, index=high_risk_probs.index)
+                )
+
+                # cap at 1
+                rescaled_probs = np.minimum(rescaled_probs, 1.0)
+
+                # assign PrEP probabilistically
+                give_prep = high_risk_idx[
+                    self.module.rng.random_sample(len(high_risk_idx)) < rescaled_probs
                     ]
 
                 for person in give_prep:
@@ -2404,16 +2394,15 @@
                     )
 
         # ----------------------------------- PrEP poll for FSW -----------------------------------
-        # todo this is new
         def prep_for_fsw():
             if self.sim.date.year >= p["prep_start_year"]:
 
                 random_draw = self.module.rng.random_sample(size=len(df))
                 eligible_fsw_idx = df.loc[df.is_alive &
-                                         ~df.hv_diagnosed &
-                                         df.li_is_sexworker &
-                                         ~df.hv_is_on_prep &
-                                        (random_draw < p["prob_prep_for_fsw_after_hiv_test"])].index
+                                          ~df.hv_diagnosed &
+                                          df.li_is_sexworker &
+                                          ~df.hv_is_on_prep &
+                                          (random_draw < p["prob_prep_for_fsw_after_hiv_test"])].index
 
                 for person in eligible_fsw_idx:
                     self.sim.modules["HealthSystem"].schedule_hsi_event(
@@ -2426,55 +2415,17 @@
                         )
                     )
 
-                # number of AGYW expected to get PrEP = mean(prob_prep) * total AGYW
-                expected_n = int(round(prob_prep.mean() * len(agyw_idx)))
-
-                # subset to top 50% by risk
-                top_risk_threshold = np.percentile(scaled_risk, 50)
-                high_risk_mask = scaled_risk >= top_risk_threshold
-
-                high_risk_idx = agyw_idx[high_risk_mask]
-                high_risk_probs = prob_prep[high_risk_mask]
-
-                if len(high_risk_idx) == 0:
-                    return  # no one in top risk group
-
-                # rescale probabilities so total matches expected_n
-                rescaled_probs = (
-                    high_risk_probs * (expected_n / high_risk_probs.sum())
-                    if expected_n > 0 and high_risk_probs.sum() > 0
-                    else pd.Series(0.0, index=high_risk_probs.index)
-                )
-
-                # cap at 1
-                rescaled_probs = np.minimum(rescaled_probs, 1.0)
-
-                # assign PrEP probabilistically
-                give_prep = high_risk_idx[
-                    self.module.rng.random_sample(len(high_risk_idx)) < rescaled_probs
-                    ]
-
-                for person in give_prep:
-                    self.sim.modules["HealthSystem"].schedule_hsi_event(
-                        hsi_event=HSI_Hiv_StartOrContinueOnPrep(person_id=person,
-                                                                module=self.module),
-                        priority=1,
-                        topen=self.sim.date,
-                        tclose=self.sim.date + pd.DateOffset(
-                            months=self.frequency.months
-                        )
-                    )
-
         # ----------------------------------- PrEP poll for FSW -----------------------------------
+        # todo this is new
         def prep_for_fsw():
             if self.sim.date.year >= p["prep_start_year"]:
 
                 random_draw = self.module.rng.random_sample(size=len(df))
                 eligible_fsw_idx = df.loc[df.is_alive &
-                                          ~df.hv_diagnosed &
-                                          df.li_is_sexworker &
-                                          ~df.hv_is_on_prep &
-                                          (random_draw < p["prob_prep_for_fsw_after_hiv_test"])].index
+                                         ~df.hv_diagnosed &
+                                         df.li_is_sexworker &
+                                         ~df.hv_is_on_prep &
+                                        (random_draw < p["prob_prep_for_fsw_after_hiv_test"])].index
 
                 for person in eligible_fsw_idx:
                     self.sim.modules["HealthSystem"].schedule_hsi_event(
@@ -2788,19 +2739,14 @@
             return
 
         if df.at[person_id, 'tb_on_treatment']:
-<<<<<<< HEAD
-            # todo changed
-            risk_of_death = 0.15
-=======
 
             risk_of_death = p["aids_tb_death_rate_with_tb_treatment"]
->>>>>>> 4f9248d8
 
             if "CardioMetabolicDisorders" in self.sim.modules:
                 if df.at[person_id, "nc_diabetes"]:
                     risk_of_death *= self.sim.modules["Tb"].parameters["rr_death_diabetes"]
 
-                # treatment adjustment reduces probability of death
+            # treatment adjustment reduces probability of death
             if self.module.rng.rand() < risk_of_death:
                 self.sim.modules["Demography"].do_death(
                     individual_id=person_id,
@@ -2838,14 +2784,9 @@
                     tclose=date_of_aids_death,
                 )
 
-                # aids-tb and not on tb treatment
+        # aids-tb and not on tb treatment
         elif not df.at[person_id, 'tb_on_treatment']:
-<<<<<<< HEAD
-            # todo changed
-            risk_of_death = p["aids_tb_treatment_adjustment"]
-=======
             risk_of_death = p["aids_tb_death_rate_no_tb_treatment"]
->>>>>>> 4f9248d8
             if self.module.rng.rand() < risk_of_death:
                 # Cause the death to happen immediately, cause defined by TB status
                 self.sim.modules["Demography"].do_death(
@@ -2873,10 +2814,6 @@
         ):
             return
 
-<<<<<<< HEAD
-        # todo correct comment
-=======
->>>>>>> 4f9248d8
         # Check that they are on PrEP currently:
         if not person["hv_is_on_prep"]:
             logger.warning(
@@ -2884,13 +2821,8 @@
                 data="This event should not be running: Hiv_DecisionToContinueOnPrEP is for those currently on prep")
 
         # check still eligible, person must be <25 years old or a fsw
-<<<<<<< HEAD
         # todo changed age to exclude AGYW
-        if (person["age_years"] >= 25) or not person["li_is_sexworker"]:
-            return
-=======
         if (person["age_years"] < 25) or person["li_is_sexworker"]:
->>>>>>> 4f9248d8
 
             # Determine if this appointment is actually attended by the person who has already started on PrEP
             if (
@@ -3131,6 +3063,7 @@
 
             # set cap for number of repeat tests
             self.counter_for_test_not_available += 1  # The current appointment is included in the count.
+
 
             if (
                 self.counter_for_test_not_available
@@ -3342,44 +3275,24 @@
 
             return self.make_appt_footprint({"Over5OPD": 1, "VCTPositive": 1})
 
-<<<<<<< HEAD
-        # todo additional check
-        # HIV test is negative - check that PrEP is available and if it is, initiate or continue  PrEP:
-        else:
-            quantity_required = self.module.parameters['dispensation_period_months'] * 30
-            if self.get_consumables(
-                item_codes={self.module.item_codes_for_consumables_required['prep']: quantity_required}
-=======
         # HIV test is negative - check that PrEP is available and if it is, initiate or continue PrEP:
         else:
             days_on_prep = self.module.parameters['initial_dispensation_period_months'] * 30
             if self.get_consumables(
                 item_codes={self.module.item_codes_for_consumables_required['prep']: days_on_prep}
->>>>>>> 4f9248d8
             ):
                 df.at[person_id, "hv_is_on_prep"] = True
 
                 if df.at[person_id, "li_is_sexworker"]:
-<<<<<<< HEAD
-                    df.at[person_id, 'hv_days_on_prep_FSW'] += 90
-
-                elif (df.at[person_id, "sex"] == "F") and (15 <= df.at[person_id, "age_years"] <= 24):
-                    df.at[person_id, 'hv_days_on_prep_AGYW'] += 90
-=======
                     df.at[person_id, 'hv_days_on_prep_FSW'] += days_on_prep
 
                 elif (df.at[person_id, "sex"] == "F") and (15 <= df.at[person_id, "age_years"] <= 24):
                     df.at[person_id, 'hv_days_on_prep_AGYW'] += days_on_prep
->>>>>>> 4f9248d8
 
                 # Schedule 'decision about whether to continue on PrEP' for 3 months time
                 self.sim.schedule_event(
                     Hiv_DecisionToContinueOnPrEP(person_id=person_id, module=self.module),
-<<<<<<< HEAD
-                    self.sim.date + pd.DateOffset(months=3),
-=======
                     self.sim.date + pd.DateOffset(months=self.module.parameters['initial_dispensation_period_months']),
->>>>>>> 4f9248d8
                 )
 
             else:
@@ -3402,15 +3315,10 @@
                         tclose=None,
                     )
 
-<<<<<<< HEAD
     def never_ran(self):
-=======
-
-def never_ran(self):
->>>>>>> 4f9248d8
-        """This is called if this HSI was never run.
-        Default the person to being off PrEP"""
-        self.sim.population.props.at[self.target, "hv_is_on_prep"] = False
+            """This is called if this HSI was never run.
+            Default the person to being off PrEP"""
+            self.sim.population.props.at[self.target, "hv_is_on_prep"] = False
 
 
 class HSI_Hiv_StartOrContinueTreatment(HSI_Event, IndividualScopeEventMixin):
@@ -3580,7 +3488,8 @@
             )
 
             df.at[person_id, "hv_art"] = vl_status
-<<<<<<< HEAD
+            df.at[person_id, "hv_date_treated"] = self.sim.date
+            df.at[person_id, "hv_arv_dispensing_interval"] = self.dispensation_interval
 
             # if never had ART, assign first initiation date
             if pd.isna(df.at[person_id, "hv_date_first_ART_initiation"]):
@@ -3598,10 +3507,6 @@
                 # if person has AIDS at ART re-initiation, change property
                 df.at[person_id, "hv_aids_at_art_reinitiation"] = True if "aids_symptoms" in self.sim.modules['SymptomManager'].has_what(
                     person_id=person_id) else False
-=======
-            df.at[person_id, "hv_date_treated"] = self.sim.date
-            df.at[person_id, "hv_arv_dispensing_interval"] = self.dispensation_interval
->>>>>>> 4f9248d8
 
             # If VL suppressed, remove any symptoms caused by this module
             if vl_status == "on_VL_suppressed":
@@ -3661,19 +3566,6 @@
                 person=person,
             currently_breastfeeding=currently_breastfeeding)
 
-<<<<<<< HEAD
-            # todo this logger was not indented
-            # Log the VL test: line-list of summary information about each test
-            adult = True if person['age_years'] >= 15 else False
-            person_details_for_test = {
-                'adult': adult,
-                'person_id': person_id
-            }
-            logger.info(key='hiv_VLtest', data=person_details_for_test)
-
-        # Check if drugs are available, and provide drugs:
-        drugs_available = self.get_drugs(age_of_person=person["age_years"])
-=======
         # Check if drugs are available and provide drugs:
         drugs_available = self.get_drugs(age_of_person=person["age_years"], dispensation_interval=self.dispensation_interval)
 
@@ -3682,7 +3574,6 @@
             self.dispensation_interval = 1
             drugs_available = self.get_drugs(age_of_person=person["age_years"],
                                              dispensation_interval=self.dispensation_interval)
->>>>>>> 4f9248d8
 
         # if cotrimoxazole is available, update person's property
         if drugs_available.get('cotrim', False):
@@ -4018,7 +3909,6 @@
             df[df.is_alive & df.hv_behaviour_change & (df.age_years >= 15)]
         ) / len(df[df.is_alive & (df.age_years >= 15)]) if len(df[df.is_alive & (df.age_years >= 15)]) else 0
 
-<<<<<<< HEAD
         # ------------------------------------ PREP AMONG FSW ------------------------------------
         n_fsw = len(
             df.loc[
@@ -4029,9 +3919,6 @@
                 ]
         )
 
-=======
-        # ------------------------------------ PREP AMONG FSW and AGYW ------------------------------------
->>>>>>> 4f9248d8
         prop_fsw_on_prep = (
             0.0
             if n_fsw == 0
@@ -4239,206 +4126,6 @@
             },
         )
 
-<<<<<<< HEAD
-=======
-        # ------------------------------------ Multi-month dispensing ------------------------------------
-        # Filter denominator: alive, HIV-infected, and on ART
-        denominator = df[df.is_alive & df.hv_inf & (df.hv_art != 'not')].copy()
-
-        # Identify breastfeeding mothers
-        breastfeeding_mother_ids = (
-            df.loc[df['nb_breastfeeding_status'] != 'none', 'mother_id']
-            .dropna()
-            .unique()
-        )
-
-        # Define group masks
-        group_masks = {
-            'child': denominator['age_years'] < 15,
-            'pregnant_women': (denominator['sex'] == 'F') & (denominator['age_years'] >= 15) & denominator[
-                'is_pregnant'],
-            'breastfeeding_women': (denominator['sex'] == 'F') & (denominator['age_years'] >= 15) &
-                                   denominator.index.isin(breastfeeding_mother_ids),
-        }
-
-        # Exclude pregnant/breastfeeding women for adult_female group
-        excluded_ids = set(
-            denominator.loc[group_masks['pregnant_women'] | group_masks['breastfeeding_women']].index
-        )
-        group_masks['adult_female'] = (
-            (denominator['sex'] == 'F') & (denominator['age_years'] >= 15) &
-            ~denominator.index.isin(excluded_ids)
-        )
-        group_masks['adult_male'] = (denominator['sex'] == 'M') & (denominator['age_years'] >= 15)
-
-        # Assign group labels
-        group_labels = pd.Series(index=denominator.index, dtype='object')
-        for group, mask in group_masks.items():
-            group_labels.loc[mask] = group
-        group_labels = group_labels.dropna()
-
-        # Filter and annotate the working dataframe
-        grouped_df = (
-            denominator.loc[group_labels.index]
-            .assign(group=group_labels)
-            .copy()
-        )
-
-        # Define dispensing interval bins and labels
-        dispense_bins = [-float('inf'), 3, 6, float('inf')]
-        dispense_labels = ['<3', '3-5', '6+']
-
-        # Ensure 'interval' is a Categorical with all possible levels
-        grouped_df['interval'] = pd.Categorical(
-            pd.cut(
-                grouped_df['hv_arv_dispensing_interval'],
-                bins=dispense_bins,
-                labels=dispense_labels,
-                right=False
-            ),
-            categories=dispense_labels
-        )
-
-        # Define full group list to ensure consistent logging keys across time
-        all_groups = ['child', 'pregnant_women', 'breastfeeding_women', 'adult_female', 'adult_male']
-        full_index = pd.MultiIndex.from_product(
-            [all_groups, dispense_labels],
-            names=['group', 'interval']
-        )
-
-        # Crosstab with full index reindexing
-        prop_series = (
-            pd.crosstab(
-                grouped_df['group'],
-                grouped_df['interval'],
-                normalize='index'
-            )
-            .reindex(columns=dispense_labels, fill_value=0)
-            .stack()
-            .reindex(full_index, fill_value=0)
-        )
-
-        # Log results
-        logger.info(
-            key="arv_dispensing_intervals",
-            data=flatten_multi_index_series_into_dict_for_logging(prop_series),
-            description="Proportion of people by ARV dispensing interval categories (<3, 3-5, 6+ months)"
-        )
-
-        # ------------------------------------ STOCKS ------------------------------------
-        N_PLHIV_00_14_C = len(df[df.hv_inf & df.is_alive & (df.age_years < 15)])
-
-        N_PLHIV_15_24_M = len(
-            df[df.hv_inf & df.is_alive & df.age_years.between(15, 24) & (df.sex == 'M')]
-        )
-
-        N_PLHIV_15_24_F = len(
-            df[df.hv_inf & df.is_alive & df.age_years.between(15, 24) & (df.sex == 'F')]
-        )
-
-        N_PLHIV_25_49_M = len(
-            df[df.hv_inf & df.is_alive & df.age_years.between(25, 49) & (df.sex == 'M')]
-        )
-
-        N_PLHIV_25_49_F = len(
-            df[df.hv_inf & df.is_alive & df.age_years.between(25, 49) & (df.sex == 'F')]
-        )
-
-        N_PLHIV_50_UP_M = len(
-            df[df.hv_inf & df.is_alive & df.age_years.between(50, 120) & (df.sex == 'M')]
-        )
-
-        N_PLHIV_50_UP_F = len(
-            df[df.hv_inf & df.is_alive & df.age_years.between(50, 120) & (df.sex == 'F')]
-        )
-
-        N_Total_00_14_C = len(df[df.is_alive & (df.age_years < 15)])
-
-        N_Total_15_24_M = len(
-            df[df.is_alive & df.age_years.between(15, 24) & (df.sex == 'M')]
-        )
-
-        N_Total_15_24_F = len(
-            df[df.is_alive & df.age_years.between(15, 24) & (df.sex == 'F')]
-        )
-
-        N_Total_25_49_M = len(
-            df[df.is_alive & df.age_years.between(25, 49) & (df.sex == 'M')]
-        )
-
-        N_Total_25_49_F = len(
-            df[df.is_alive & df.age_years.between(25, 49) & (df.sex == 'F')]
-        )
-
-        N_Total_50_UP_M = len(
-            df[df.is_alive & df.age_years.between(50, 120) & (df.sex == 'M')]
-        )
-
-        N_Total_50_UP_F = len(
-            df[df.is_alive & df.age_years.between(50, 120) & (df.sex == 'F')]
-        )
-
-        N_Diag_00_14_C = len(df[df.hv_inf & df.hv_diagnosed & df.is_alive & (df.age_years < 15)])
-
-        N_Diag_15_UP_M = len(df[df.hv_inf & df.hv_diagnosed & df.is_alive &
-                                (df.age_years >= 15) & (df.sex == 'M')])
-
-        N_Diag_15_UP_F = len(df[df.hv_inf & df.hv_diagnosed & df.is_alive &
-                                (df.age_years >= 15) & (df.sex == 'F')])
-
-        N_ART_00_14_C = len(df[df.hv_inf & (df.hv_art != 'not') & df.is_alive & (df.age_years < 15)])
-
-        N_ART_15_UP_M = len(df[df.hv_inf & (df.hv_art != 'not') & df.is_alive &
-                               (df.age_years >= 15) & (df.sex == 'M')])
-
-        N_ART_15_UP_F = len(df[df.hv_inf & (df.hv_art != 'not') & df.is_alive &
-                               (df.age_years >= 15) & (df.sex == 'F')])
-
-        N_VLS_15_UP_M = len(df[df.hv_inf & (df.hv_art == 'on_VL_suppressed') & df.is_alive &
-                               (df.age_years >= 15) & (df.sex == 'M')])
-
-        N_VLS_15_UP_F = len(df[df.hv_inf & (df.hv_art == 'on_VL_suppressed') & df.is_alive &
-                               (df.age_years >= 15) & (df.sex == 'F')])
-
-        N_PLHIV_15_UP_AIDS = len(df[df.hv_inf & (df.sy_aids_symptoms > 0) & df.is_alive &
-                                    (df.age_years >= 15)])
-
-        N_PLHIV_15_UP_NO_AIDS = len(df[df.hv_inf & (df.sy_aids_symptoms == 0) & df.is_alive &
-                                       (df.age_years >= 15)])
-
-        logger.info(
-            key="stock_variables",
-            description="Stock variables",
-            data={
-                "N_PLHIV_00_14_C": N_PLHIV_00_14_C,
-                "N_PLHIV_15_24_M": N_PLHIV_15_24_M,
-                "N_PLHIV_15_24_F": N_PLHIV_15_24_F,
-                "N_PLHIV_25_49_M": N_PLHIV_25_49_M,
-                "N_PLHIV_25_49_F": N_PLHIV_25_49_F,
-                "N_PLHIV_50_UP_M": N_PLHIV_50_UP_M,
-                "N_PLHIV_50_UP_F": N_PLHIV_50_UP_F,
-                "N_Total_00_14_C": N_Total_00_14_C,
-                "N_Total_15_24_M": N_Total_15_24_M,
-                "N_Total_15_24_F": N_Total_15_24_F,
-                "N_Total_25_49_M": N_Total_25_49_M,
-                "N_Total_25_49_F": N_Total_25_49_F,
-                "N_Total_50_UP_M": N_Total_50_UP_M,
-                "N_Total_50_UP_F": N_Total_50_UP_F,
-                "N_Diag_00_14_C": N_Diag_00_14_C,
-                "N_Diag_15_UP_M": N_Diag_15_UP_M,
-                "N_Diag_15_UP_F": N_Diag_15_UP_F,
-                "N_ART_00_14_C": N_ART_00_14_C,
-                "N_ART_15_UP_M": N_ART_15_UP_M,
-                "N_ART_15_UP_F": N_ART_15_UP_F,
-                "N_VLS_15_UP_M": N_VLS_15_UP_M,
-                "N_VLS_15_UP_F": N_VLS_15_UP_F,
-                "N_PLHIV_15_UP_AIDS": N_PLHIV_15_UP_AIDS,
-                "N_PLHIV_15_UP_NO_AIDS": N_PLHIV_15_UP_NO_AIDS,
-                "N_Circumcised_15_49_M": num_men_circ,
-            },
-        )
-
->>>>>>> 4f9248d8
         # ------------------------------------ FLOWS ------------------------------------
         # these variables are calculated over the previous 12 months
 
@@ -4625,12 +4312,9 @@
 
         POP_15_64 = len(df[df.is_alive & df.age_years.between(15, 65)])
 
-<<<<<<< HEAD
-
-
-
-=======
->>>>>>> 4f9248d8
+
+
+
         Num_HIV_15_64_M = len(
             df[df.hv_inf & df.is_alive & df.age_years.between(15, 65) & (df.sex == 'M')]
         )
@@ -4643,22 +4327,16 @@
             df[df.hv_inf & df.is_alive & df.age_years.between(15, 65)]
         )
 
-<<<<<<< HEAD
-
-
-=======
->>>>>>> 4f9248d8
+
+
         HIV_PREV_15_64_M = Num_HIV_15_64_M / POP_15_64_M
 
         HIV_PREV_15_64_F = Num_HIV_15_64_F / POP_15_64_F
 
         HIV_PREV_15_64 = Num_HIV_15_64 / POP_15_64
 
-<<<<<<< HEAD
-
-
-=======
->>>>>>> 4f9248d8
+
+
         N_NewHIV_15_64_M = len(
             df[
                 df.age_years.between(15, 65)
@@ -4682,10 +4360,7 @@
                 ]
         )
 
-<<<<<<< HEAD
-
-=======
->>>>>>> 4f9248d8
+
         N_dx_15_64_M = len(
             df[
                 df.hv_inf
@@ -4709,10 +4384,7 @@
                 & df.is_alive
                 & df.age_years.between(15, 65)])
 
-<<<<<<< HEAD
-
-=======
->>>>>>> 4f9248d8
+
         prop_dx_15_64_M = (N_dx_15_64_M / Num_HIV_15_64_M) * 100
         prop_dx_15_64_F = (N_dx_15_64_F / Num_HIV_15_64_F) * 100
         prop_dx_15_64 = (N_dx_15_64 / Num_HIV_15_64) * 100
@@ -4908,15 +4580,9 @@
         ART_00_14_M = len(
             df[df.hv_inf & df.is_alive & df.hv_art.isin(on_art_status) & df.age_years.between(0, 14) & (df.sex == "M")])
         ART_15_24_M = len(df[df.hv_inf & df.is_alive & df.hv_art.isin(on_art_status) & df.age_years.between(15, 24) & (
-<<<<<<< HEAD
                 df.sex == "M")])
         ART_25_49_M = len(df[df.hv_inf & df.is_alive & df.hv_art.isin(on_art_status) & df.age_years.between(25, 49) & (
                 df.sex == "M")])
-=======
-            df.sex == "M")])
-        ART_25_49_M = len(df[df.hv_inf & df.is_alive & df.hv_art.isin(on_art_status) & df.age_years.between(25, 49) & (
-            df.sex == "M")])
->>>>>>> 4f9248d8
         ART_50_UP_M = len(
             df[df.hv_inf & df.is_alive & df.hv_art.isin(on_art_status) & (df.age_years >= 50) & (df.sex == "M")])
 
@@ -4924,15 +4590,9 @@
         ART_00_14_F = len(
             df[df.hv_inf & df.is_alive & df.hv_art.isin(on_art_status) & df.age_years.between(0, 14) & (df.sex == "F")])
         ART_15_24_F = len(df[df.hv_inf & df.is_alive & df.hv_art.isin(on_art_status) & df.age_years.between(15, 24) & (
-<<<<<<< HEAD
                 df.sex == "F")])
         ART_25_49_F = len(df[df.hv_inf & df.is_alive & df.hv_art.isin(on_art_status) & df.age_years.between(25, 49) & (
                 df.sex == "F")])
-=======
-            df.sex == "F")])
-        ART_25_49_F = len(df[df.hv_inf & df.is_alive & df.hv_art.isin(on_art_status) & df.age_years.between(25, 49) & (
-            df.sex == "F")])
->>>>>>> 4f9248d8
         ART_50_UP_F = len(
             df[df.hv_inf & df.is_alive & df.hv_art.isin(on_art_status) & (df.age_years >= 50) & (df.sex == "F")])
 
@@ -4940,7 +4600,6 @@
             df[df.hv_inf & df.is_alive & df.hv_art.isin(on_art_status) & df.li_is_sexworker & (df.sex == "F")])
         ART_MSM = 0
 
-<<<<<<< HEAD
 
         # Male
         VLS_00_14_M = len(df[df.hv_inf & df.is_alive & (df.hv_art == 'on_VL_suppressed') & df.age_years.between(0,
@@ -4952,25 +4611,12 @@
         VLS_25_49_M = len(df[df.hv_inf & df.is_alive & (df.hv_art == 'on_VL_suppressed') & df.age_years.between(25,
                                                                                                                 49) & (
                                      df.sex == "M")])
-=======
-        # Male
-        VLS_00_14_M = len(df[df.hv_inf & df.is_alive & (df.hv_art == 'on_VL_suppressed') & df.age_years.between(0,
-                                                                                                                14) & (
-                                 df.sex == "M")])
-        VLS_15_24_M = len(df[df.hv_inf & df.is_alive & (df.hv_art == 'on_VL_suppressed') & df.age_years.between(15,
-                                                                                                                24) & (
-                                 df.sex == "M")])
-        VLS_25_49_M = len(df[df.hv_inf & df.is_alive & (df.hv_art == 'on_VL_suppressed') & df.age_years.between(25,
-                                                                                                                49) & (
-                                 df.sex == "M")])
->>>>>>> 4f9248d8
         VLS_50_UP_M = len(
             df[df.hv_inf & df.is_alive & (df.hv_art == 'on_VL_suppressed') & (df.age_years >= 50) & (df.sex == "M")])
 
         # Female
         VLS_00_14_F = len(df[df.hv_inf & df.is_alive & (df.hv_art == 'on_VL_suppressed') & df.age_years.between(0,
                                                                                                                 14) & (
-<<<<<<< HEAD
                                      df.sex == "F")])
         VLS_15_24_F = len(df[df.hv_inf & df.is_alive & (df.hv_art == 'on_VL_suppressed') & df.age_years.between(15,
                                                                                                                 24) & (
@@ -4978,24 +4624,11 @@
         VLS_25_49_F = len(df[df.hv_inf & df.is_alive & (df.hv_art == 'on_VL_suppressed') & df.age_years.between(25,
                                                                                                                 49) & (
                                      df.sex == "F")])
-=======
-                                 df.sex == "F")])
-        VLS_15_24_F = len(df[df.hv_inf & df.is_alive & (df.hv_art == 'on_VL_suppressed') & df.age_years.between(15,
-                                                                                                                24) & (
-                                 df.sex == "F")])
-        VLS_25_49_F = len(df[df.hv_inf & df.is_alive & (df.hv_art == 'on_VL_suppressed') & df.age_years.between(25,
-                                                                                                                49) & (
-                                 df.sex == "F")])
->>>>>>> 4f9248d8
         VLS_50_UP_F = len(
             df[df.hv_inf & df.is_alive & (df.hv_art == 'on_VL_suppressed') & (df.age_years >= 50) & (df.sex == "F")])
 
         VLS_FSW = len(df[df.hv_inf & df.is_alive & (df.hv_art == 'on_VL_suppressed') & df.li_is_sexworker & (
-<<<<<<< HEAD
                                      df.sex == "F")])
-=======
-            df.sex == "F")])
->>>>>>> 4f9248d8
         VLS_MSM = 0
 
         Birth_All = 0
@@ -5216,6 +4849,916 @@
         df["hv_days_on_prep_AGYW"] = 0
         df["hv_days_on_prep_FSW"] = 0
 
+        # ------------------------------------ Multi-month dispensing ------------------------------------
+        # Filter denominator: alive, HIV-infected, and on ART
+        denominator = df[df.is_alive & df.hv_inf & (df.hv_art != 'not')].copy()
+
+        # Identify breastfeeding mothers
+        breastfeeding_mother_ids = (
+            df.loc[df['nb_breastfeeding_status'] != 'none', 'mother_id']
+            .dropna()
+            .unique()
+        )
+
+        # Define group masks
+        group_masks = {
+            'child': denominator['age_years'] < 15,
+            'pregnant_women': (denominator['sex'] == 'F') & (denominator['age_years'] >= 15) & denominator[
+                'is_pregnant'],
+            'breastfeeding_women': (denominator['sex'] == 'F') & (denominator['age_years'] >= 15) &
+                                   denominator.index.isin(breastfeeding_mother_ids),
+        }
+
+        # Exclude pregnant/breastfeeding women for adult_female group
+        excluded_ids = set(
+            denominator.loc[group_masks['pregnant_women'] | group_masks['breastfeeding_women']].index
+        )
+        group_masks['adult_female'] = (
+            (denominator['sex'] == 'F') & (denominator['age_years'] >= 15) &
+            ~denominator.index.isin(excluded_ids)
+        )
+        group_masks['adult_male'] = (denominator['sex'] == 'M') & (denominator['age_years'] >= 15)
+
+        # Assign group labels
+        group_labels = pd.Series(index=denominator.index, dtype='object')
+        for group, mask in group_masks.items():
+            group_labels.loc[mask] = group
+        group_labels = group_labels.dropna()
+
+        # Filter and annotate the working dataframe
+        grouped_df = (
+            denominator.loc[group_labels.index]
+            .assign(group=group_labels)
+            .copy()
+        )
+
+        # Define dispensing interval bins and labels
+        dispense_bins = [-float('inf'), 3, 6, float('inf')]
+        dispense_labels = ['<3', '3-5', '6+']
+
+        # Ensure 'interval' is a Categorical with all possible levels
+        grouped_df['interval'] = pd.Categorical(
+            pd.cut(
+                grouped_df['hv_arv_dispensing_interval'],
+                bins=dispense_bins,
+                labels=dispense_labels,
+                right=False
+            ),
+            categories=dispense_labels
+        )
+
+        # Define full group list to ensure consistent logging keys across time
+        all_groups = ['child', 'pregnant_women', 'breastfeeding_women', 'adult_female', 'adult_male']
+        full_index = pd.MultiIndex.from_product(
+            [all_groups, dispense_labels],
+            names=['group', 'interval']
+        )
+
+        # Crosstab with full index reindexing
+        prop_series = (
+            pd.crosstab(
+                grouped_df['group'],
+                grouped_df['interval'],
+                normalize='index'
+            )
+            .reindex(columns=dispense_labels, fill_value=0)
+            .stack()
+            .reindex(full_index, fill_value=0)
+        )
+
+        # Log results
+        logger.info(
+            key="arv_dispensing_intervals",
+            data=flatten_multi_index_series_into_dict_for_logging(prop_series),
+            description="Proportion of people by ARV dispensing interval categories (<3, 3-5, 6+ months)"
+        )
+
+        # ------------------------------------ STOCKS ------------------------------------
+        N_PLHIV_00_14_C = len(df[df.hv_inf & df.is_alive & (df.age_years < 15)])
+
+        N_PLHIV_15_24_M = len(
+            df[df.hv_inf & df.is_alive & df.age_years.between(15, 24) & (df.sex == 'M')]
+        )
+
+        N_PLHIV_15_24_F = len(
+            df[df.hv_inf & df.is_alive & df.age_years.between(15, 24) & (df.sex == 'F')]
+        )
+
+        N_PLHIV_25_49_M = len(
+            df[df.hv_inf & df.is_alive & df.age_years.between(25, 49) & (df.sex == 'M')]
+        )
+
+        N_PLHIV_25_49_F = len(
+            df[df.hv_inf & df.is_alive & df.age_years.between(25, 49) & (df.sex == 'F')]
+        )
+
+        N_PLHIV_50_UP_M = len(
+            df[df.hv_inf & df.is_alive & df.age_years.between(50, 120) & (df.sex == 'M')]
+        )
+
+        N_PLHIV_50_UP_F = len(
+            df[df.hv_inf & df.is_alive & df.age_years.between(50, 120) & (df.sex == 'F')]
+        )
+
+        N_Total_00_14_C = len(df[df.is_alive & (df.age_years < 15)])
+
+        N_Total_15_24_M = len(
+            df[df.is_alive & df.age_years.between(15, 24) & (df.sex == 'M')]
+        )
+
+        N_Total_15_24_F = len(
+            df[df.is_alive & df.age_years.between(15, 24) & (df.sex == 'F')]
+        )
+
+        N_Total_25_49_M = len(
+            df[df.is_alive & df.age_years.between(25, 49) & (df.sex == 'M')]
+        )
+
+        N_Total_25_49_F = len(
+            df[df.is_alive & df.age_years.between(25, 49) & (df.sex == 'F')]
+        )
+
+        N_Total_50_UP_M = len(
+            df[df.is_alive & df.age_years.between(50, 120) & (df.sex == 'M')]
+        )
+
+        N_Total_50_UP_F = len(
+            df[df.is_alive & df.age_years.between(50, 120) & (df.sex == 'F')]
+        )
+
+        N_Diag_00_14_C = len(df[df.hv_inf & df.hv_diagnosed & df.is_alive & (df.age_years < 15)])
+
+        N_Diag_15_UP_M = len(df[df.hv_inf & df.hv_diagnosed & df.is_alive &
+                                (df.age_years >= 15) & (df.sex == 'M')])
+
+        N_Diag_15_UP_F = len(df[df.hv_inf & df.hv_diagnosed & df.is_alive &
+                                (df.age_years >= 15) & (df.sex == 'F')])
+
+        N_ART_00_14_C = len(df[df.hv_inf & (df.hv_art != 'not') & df.is_alive & (df.age_years < 15)])
+
+        N_ART_15_UP_M = len(df[df.hv_inf & (df.hv_art != 'not') & df.is_alive &
+                               (df.age_years >= 15) & (df.sex == 'M')])
+
+        N_ART_15_UP_F = len(df[df.hv_inf & (df.hv_art != 'not') & df.is_alive &
+                               (df.age_years >= 15) & (df.sex == 'F')])
+
+        N_VLS_15_UP_M = len(df[df.hv_inf & (df.hv_art == 'on_VL_suppressed') & df.is_alive &
+                               (df.age_years >= 15) & (df.sex == 'M')])
+
+        N_VLS_15_UP_F = len(df[df.hv_inf & (df.hv_art == 'on_VL_suppressed') & df.is_alive &
+                               (df.age_years >= 15) & (df.sex == 'F')])
+
+        N_PLHIV_15_UP_AIDS = len(df[df.hv_inf & (df.sy_aids_symptoms > 0) & df.is_alive &
+                                    (df.age_years >= 15)])
+
+        N_PLHIV_15_UP_NO_AIDS = len(df[df.hv_inf & (df.sy_aids_symptoms == 0) & df.is_alive &
+                                       (df.age_years >= 15)])
+
+        logger.info(
+            key="stock_variables",
+            description="Stock variables",
+            data={
+                "N_PLHIV_00_14_C": N_PLHIV_00_14_C,
+                "N_PLHIV_15_24_M": N_PLHIV_15_24_M,
+                "N_PLHIV_15_24_F": N_PLHIV_15_24_F,
+                "N_PLHIV_25_49_M": N_PLHIV_25_49_M,
+                "N_PLHIV_25_49_F": N_PLHIV_25_49_F,
+                "N_PLHIV_50_UP_M": N_PLHIV_50_UP_M,
+                "N_PLHIV_50_UP_F": N_PLHIV_50_UP_F,
+                "N_Total_00_14_C": N_Total_00_14_C,
+                "N_Total_15_24_M": N_Total_15_24_M,
+                "N_Total_15_24_F": N_Total_15_24_F,
+                "N_Total_25_49_M": N_Total_25_49_M,
+                "N_Total_25_49_F": N_Total_25_49_F,
+                "N_Total_50_UP_M": N_Total_50_UP_M,
+                "N_Total_50_UP_F": N_Total_50_UP_F,
+                "N_Diag_00_14_C": N_Diag_00_14_C,
+                "N_Diag_15_UP_M": N_Diag_15_UP_M,
+                "N_Diag_15_UP_F": N_Diag_15_UP_F,
+                "N_ART_00_14_C": N_ART_00_14_C,
+                "N_ART_15_UP_M": N_ART_15_UP_M,
+                "N_ART_15_UP_F": N_ART_15_UP_F,
+                "N_VLS_15_UP_M": N_VLS_15_UP_M,
+                "N_VLS_15_UP_F": N_VLS_15_UP_F,
+                "N_PLHIV_15_UP_AIDS": N_PLHIV_15_UP_AIDS,
+                "N_PLHIV_15_UP_NO_AIDS": N_PLHIV_15_UP_NO_AIDS,
+                "N_Circumcised_15_49_M": num_men_circ,
+            },
+        )
+
+        # ------------------------------------ FLOWS ------------------------------------
+        # these variables are calculated over the previous 12 months
+
+        N_BirthAll = len(
+            df.loc[
+                df.is_alive &
+                (df.si_date_of_last_delivery >= (now - DateOffset(months=self.repeat)))
+                ]
+        )
+
+        N_BirthHIV = len(
+            df.loc[
+                df.hv_inf & df.is_alive &
+                (df.si_date_of_last_delivery >= (now - DateOffset(months=self.repeat)))
+                ]
+        )
+
+        N_BirthART = len(
+            df.loc[
+                df.hv_inf & df.is_alive & (df.hv_art != 'not') &
+                (df.si_date_of_last_delivery >= (now - DateOffset(months=self.repeat)))
+                ]
+        )
+
+        N_NewHIV_00_14_C = len(
+            df.loc[
+                (df.age_years < 15) &
+                (df.hv_date_inf >= (now - DateOffset(months=self.repeat)))
+                ]
+        )
+
+        N_NewHIV_15_24_M = len(
+            df.loc[
+                df.age_years.between(15, 24)
+                & (df.sex == 'M')
+                & (df.hv_date_inf >= (now - DateOffset(months=self.repeat)))
+                ]
+        )
+
+        N_NewHIV_15_24_F = len(
+            df.loc[
+                df.age_years.between(15, 24)
+                & (df.sex == 'F')
+                & (df.hv_date_inf >= (now - DateOffset(months=self.repeat)))
+                ]
+        )
+
+        N_NewHIV_25_49_M = len(
+            df.loc[
+                df.age_years.between(25, 49)
+                & (df.sex == 'M')
+                & (df.hv_date_inf >= (now - DateOffset(months=self.repeat)))
+                ]
+        )
+
+        N_NewHIV_25_49_F = len(
+            df.loc[
+                df.age_years.between(25, 49)
+                & (df.sex == 'F')
+                & (df.hv_date_inf >= (now - DateOffset(months=self.repeat)))
+                ]
+        )
+
+        N_NewHIV_50_UP_M = len(
+            df.loc[
+                df.age_years.between(50, 120)
+                & (df.sex == 'M')
+                & (df.hv_date_inf >= (now - DateOffset(months=self.repeat)))
+                ]
+        )
+
+        N_NewHIV_50_UP_F = len(
+            df.loc[
+                df.age_years.between(50, 120)
+                & (df.sex == 'F')
+                & (df.hv_date_inf >= (now - DateOffset(months=self.repeat)))
+                ]
+        )
+
+        N_DeathsHIV_00_14_C = 0  # from deaths logger
+        N_DeathsHIV_15_UP_M = 0
+        N_DeathsHIV_15_UP_F = 0
+        N_DeathsAll_00_14_C = 0
+        N_DeathsAll_15_UP_M = 0
+        N_DeathsAll_15_UP_F = 0
+
+        N_YLL_00_14_C = 0  # from deaths data
+        N_YLL_15_UP_M = 0
+        N_YLL_15_UP_F = 0
+
+        N_HIVTest_Facility_NEG_15_UP = 0  # from separate logger
+        N_HIVTest_Facility_POS_15_UP = 0
+        N_HIVTest_Index_NEG_15_UP = 0
+        N_HIVTest_Index_POS_15_UP = 0
+        N_HIVTest_Community_NEG_15_UP = 0
+        N_HIVTest_Community_POS_15_UP = 0
+        N_HIVTest_SelfTest_POS_15_UP = 0
+        N_HIVTest_SelfTest_Dist = 0
+        N_Condom_Acts = 0
+
+        N_NewVMMC = len(df[df.hv_VMMC_in_last_year & (df.age_years >= 15)])
+
+        PY_PREP_ORAL_AGYW = df["hv_days_on_prep_AGYW"].sum() / 365
+
+        PY_PREP_ORAL_FSW = df["hv_days_on_prep_FSW"].sum() / 365
+
+        PY_PREP_ORAL_MSM = 0
+        PY_PREP_INJECT_AGYW = 0
+        PY_PREP_INJECT_FSW = 0
+        PY_PREP_INJECT_MSM = 0
+
+        N_ART_ADH_15_UP_F = 0
+        N_ART_ADH_15_UP_M = 0
+
+        N_VL_TEST_15_UP = 0  # from separate logger
+        N_VL_TEST_00_14 = 0
+
+        N_OUTREACH_FSW = 0
+        N_OUTREACH_MSM = 0
+        N_EconEmpowerment = 0
+        N_CSE_15_19_F = 0
+        N_CSE_15_19_M = 0
+
+        logger.info(
+            key="flow_variables",
+            description="Flow variables",
+            data={
+                "N_BirthAll": N_BirthAll,
+                "N_BirthHIV": N_BirthHIV,
+                "N_BirthART": N_BirthART,
+                "N_NewHIV_00_14_C": N_NewHIV_00_14_C,
+                "N_NewHIV_15_24_M": N_NewHIV_15_24_M,
+                "N_NewHIV_15_24_F": N_NewHIV_15_24_F,
+                "N_NewHIV_25_49_M": N_NewHIV_25_49_M,
+                "N_NewHIV_25_49_F": N_NewHIV_25_49_F,
+                "N_NewHIV_50_UP_M": N_NewHIV_50_UP_M,
+                "N_NewHIV_50_UP_F": N_NewHIV_50_UP_F,
+                "N_DeathsHIV_00_14_C": N_DeathsHIV_00_14_C,
+                "N_DeathsHIV_15_UP_M": N_DeathsHIV_15_UP_M,
+                "N_DeathsHIV_15_UP_F": N_DeathsHIV_15_UP_F,
+                "N_DeathsAll_00_14_C": N_DeathsAll_00_14_C,
+                "N_DeathsAll_15_UP_M": N_DeathsAll_15_UP_M,
+                "N_DeathsAll_15_UP_F": N_DeathsAll_15_UP_F,
+                "N_YLL_00_14_C": N_YLL_00_14_C,
+                "N_YLL_15_UP_M": N_YLL_15_UP_M,
+                "N_YLL_15_UP_F": N_YLL_15_UP_F,
+                "N_HIVTest_Facility_NEG_15_UP": N_HIVTest_Facility_NEG_15_UP,
+                "N_HIVTest_Facility_POS_15_UP": N_HIVTest_Facility_POS_15_UP,
+                "N_HIVTest_Index_NEG_15_UP": N_HIVTest_Index_NEG_15_UP,
+                "N_HIVTest_Index_POS_15_UP": N_HIVTest_Index_POS_15_UP,
+                "N_HIVTest_Community_NEG_15_UP": N_HIVTest_Community_NEG_15_UP,
+                "N_HIVTest_Community_POS_15_UP": N_HIVTest_Community_POS_15_UP,
+                "N_HIVTest_SelfTest_POS_15_UP": N_HIVTest_SelfTest_POS_15_UP,
+                "N_HIVTest_SelfTest_Dist": N_HIVTest_SelfTest_Dist,
+                "N_Condom_Acts": N_Condom_Acts,
+                "N_NewVMMC": N_NewVMMC,
+                "PY_PREP_ORAL_AGYW": PY_PREP_ORAL_AGYW,
+                "PY_PREP_ORAL_FSW": PY_PREP_ORAL_FSW,
+                "PY_PREP_ORAL_MSM": PY_PREP_ORAL_MSM,
+                "PY_PREP_INJECT_AGYW": PY_PREP_INJECT_AGYW,
+                "PY_PREP_INJECT_FSW": PY_PREP_INJECT_FSW,
+                "PY_PREP_INJECT_MSM": PY_PREP_INJECT_MSM,
+                "N_ART_ADH_15_UP_F": N_ART_ADH_15_UP_F,
+                "N_ART_ADH_15_UP_M": N_ART_ADH_15_UP_M,
+                "N_VL_TEST_15_UP": N_VL_TEST_15_UP,
+                "N_VL_TEST_00_14": N_VL_TEST_00_14,
+                "N_OUTREACH_FSW": N_OUTREACH_FSW,
+                "N_OUTREACH_MSM": N_OUTREACH_MSM,
+                "N_EconEmpowerment": N_EconEmpowerment,
+                "N_CSE_15_19_F": N_CSE_15_19_F,
+                "N_CSE_15_19_M": N_CSE_15_19_M,
+                "n_fsw": n_fsw,
+            },
+        )
+
+        # ------------------------------------ MIHPSA DEATHS OUTPUTS ------------------------------------
+        POP_15_64_M = len(
+            df[df.is_alive & df.age_years.between(15, 65) & (df.sex == 'M')]
+        )
+
+        POP_15_64_F = len(
+            df[df.is_alive & df.age_years.between(15, 65) & (df.sex == 'F')]
+        )
+
+        POP_15_64 = len(df[df.is_alive & df.age_years.between(15, 65)])
+
+        Num_HIV_15_64_M = len(
+            df[df.hv_inf & df.is_alive & df.age_years.between(15, 65) & (df.sex == 'M')]
+        )
+
+        Num_HIV_15_64_F = len(
+            df[df.hv_inf & df.is_alive & df.age_years.between(15, 65) & (df.sex == 'F')]
+        )
+
+        Num_HIV_15_64 = len(
+            df[df.hv_inf & df.is_alive & df.age_years.between(15, 65)]
+        )
+
+        HIV_PREV_15_64_M = Num_HIV_15_64_M / POP_15_64_M
+
+        HIV_PREV_15_64_F = Num_HIV_15_64_F / POP_15_64_F
+
+        HIV_PREV_15_64 = Num_HIV_15_64 / POP_15_64
+
+        N_NewHIV_15_64_M = len(
+            df[
+                df.age_years.between(15, 65)
+                & (df.sex == 'M')
+                & (df.hv_date_inf >= (now - DateOffset(months=self.repeat)))
+                ]
+        )
+
+        N_NewHIV_15_64_F = len(
+            df[
+                df.age_years.between(15, 65)
+                & (df.sex == 'F')
+                & (df.hv_date_inf >= (now - DateOffset(months=self.repeat)))
+                ]
+        )
+
+        N_NewHIV_15_64 = len(
+            df[
+                df.age_years.between(15, 65)
+                & (df.hv_date_inf >= (now - DateOffset(months=self.repeat)))
+                ]
+        )
+
+        N_dx_15_64_M = len(
+            df[
+                df.hv_inf
+                & df.hv_diagnosed
+                & df.is_alive
+                & df.age_years.between(15, 65)
+                & (df.sex == 'M')])
+
+        N_dx_15_64_F = len(
+            df[
+                df.hv_inf
+                & df.hv_diagnosed
+                & df.is_alive
+                & df.age_years.between(15, 65)
+                & (df.sex == 'F')])
+
+        N_dx_15_64 = len(
+            df[
+                df.hv_inf
+                & df.hv_diagnosed
+                & df.is_alive
+                & df.age_years.between(15, 65)])
+
+        prop_dx_15_64_M = (N_dx_15_64_M / Num_HIV_15_64_M) * 100
+        prop_dx_15_64_F = (N_dx_15_64_F / Num_HIV_15_64_F) * 100
+        prop_dx_15_64 = (N_dx_15_64 / Num_HIV_15_64) * 100
+
+        N_ART_15_64_M = len(
+            df[
+                df.hv_inf
+                & (df.hv_art != 'not')
+                & df.is_alive
+                & df.age_years.between(15, 65)
+                & (df.sex == 'M')])
+
+        N_ART_15_64_F = len(
+            df[
+                df.hv_inf
+                & (df.hv_art != 'not')
+                & df.is_alive
+                & df.age_years.between(15, 65)
+                & (df.sex == 'F')])
+
+        N_ART_15_64 = len(
+            df[
+                df.hv_inf
+                & (df.hv_art != 'not')
+                & df.is_alive
+                & df.age_years.between(15, 65)])
+
+        Of_dx_on_ART_15_64_M = (N_ART_15_64_M / N_dx_15_64_M) * 100
+        Of_dx_on_ART_15_64_F = (N_ART_15_64_F / N_dx_15_64_F) * 100
+        Of_dx_on_ART_15_64 = (N_ART_15_64 / N_dx_15_64) * 100
+
+        N_VLS_15_64_M = len(
+            df[
+                df.hv_inf
+                & (df.hv_art == 'on_VL_suppressed')
+                & df.is_alive
+                & df.age_years.between(15, 65)
+                & (df.sex == 'M')])
+
+        N_VLS_15_64_F = len(
+            df[
+                df.hv_inf
+                & (df.hv_art == 'on_VL_suppressed')
+                & df.is_alive
+                & df.age_years.between(15, 65)
+                & (df.sex == 'F')])
+
+        N_VLS_15_64 = len(
+            df[
+                df.hv_inf
+                & (df.hv_art == 'on_VL_suppressed')
+                & df.is_alive
+                & df.age_years.between(15, 65)])
+
+        on_ART_and_VLS_15_64_M = (N_VLS_15_64_M / N_ART_15_64_M) * 100
+        on_ART_and_VLS_15_64_F = (N_VLS_15_64_F / N_ART_15_64_F) * 100
+        on_ART_and_VLS_15_64 = (N_VLS_15_64 / N_ART_15_64) * 100
+
+        logger.info(
+            key="mihpsa_15_64",
+            description="mihpsa_15_64",
+            data={
+                "POP_15_64_M": POP_15_64_M,
+                "POP_15_64_F": POP_15_64_F,
+                "POP_15_64": POP_15_64,
+                "HIV_PREV_15_64_M": HIV_PREV_15_64_M,
+                "HIV_PREV_15_64_F": HIV_PREV_15_64_F,
+                "HIV_PREV_15_64": HIV_PREV_15_64,
+                "N_NewHIV_15_64_M": N_NewHIV_15_64_M,
+                "N_NewHIV_15_64_F": N_NewHIV_15_64_F,
+                "N_NewHIV_15_64": N_NewHIV_15_64,
+                "prop_dx_15_64_M": prop_dx_15_64_M,
+                "prop_dx_15_64_F": prop_dx_15_64_F,
+                "prop_dx_15_64": prop_dx_15_64,
+                "Of_dx_on_ART_15_64_M": Of_dx_on_ART_15_64_M,
+                "Of_dx_on_ART_15_64_F": Of_dx_on_ART_15_64_F,
+                "Of_dx_on_ART_15_64": Of_dx_on_ART_15_64,
+                "on_ART_and_VLS_15_64_M": on_ART_and_VLS_15_64_M,
+                "on_ART_and_VLS_15_64_F": on_ART_and_VLS_15_64_F,
+                "on_ART_and_VLS_15_64": on_ART_and_VLS_15_64,
+            },
+        )
+
+        # age-specific outputs
+        Num_HIV_15_34 = len(
+            df[df.hv_inf & df.is_alive & df.age_years.between(15, 35)]
+        )
+
+        Num_HIV_15_34_M = len(
+            df[df.hv_inf & df.is_alive & df.age_years.between(15, 35) & (df.sex == 'M')]
+        )
+
+        Num_HIV_15_34_F = len(
+            df[df.hv_inf & df.is_alive & df.age_years.between(15, 35) & (df.sex == 'F')]
+        )
+
+        Num_HIV_35_49 = len(
+            df[df.hv_inf & df.is_alive & df.age_years.between(35, 50)]
+        )
+
+        Num_HIV_35_49_M = len(
+            df[df.hv_inf & df.is_alive & df.age_years.between(35, 50) & (df.sex == 'M')]
+        )
+
+        Num_HIV_35_49_F = len(
+            df[df.hv_inf & df.is_alive & df.age_years.between(35, 50) & (df.sex == 'F')]
+        )
+
+        Num_HIV_50 = len(
+            df[df.hv_inf & df.is_alive & (df.age_years >= 50)]
+        )
+
+        Num_HIV_50_M = len(
+            df[df.hv_inf & df.is_alive & (df.age_years >= 50) & (df.sex == 'M')]
+        )
+
+        Num_HIV_50_F = len(
+            df[df.hv_inf & df.is_alive & (df.age_years >= 50) & (df.sex == 'F')]
+        )
+
+        logger.info(
+            key="mihpsa_age_breakdown",
+            description="mihpsa_age_breakdown",
+            data={
+                "Num_HIV_15_34": Num_HIV_15_34,
+                "Num_HIV_15_34_M": Num_HIV_15_34_M,
+                "Num_HIV_15_34_F": Num_HIV_15_34_F,
+                "Num_HIV_35_49": Num_HIV_35_49,
+                "Num_HIV_35_49_M": Num_HIV_35_49_M,
+                "Num_HIV_35_49_F": Num_HIV_35_49_F,
+                "Num_HIV_50": Num_HIV_50,
+                "Num_HIV_50_M": Num_HIV_50_M,
+                "Num_HIV_50_F": Num_HIV_50_F,
+            },
+        )
+
+        # ------------------------------------ LONG-TERM MIHPSA OUTPUTS ------------------------------------
+
+        Total_00_14_M = len(df[df.is_alive & df.age_years.between(0, 15) & (df.sex == "M")])
+        Total_15_24_M = len(df[df.is_alive & df.age_years.between(15, 25) & (df.sex == "M")])
+        Total_25_49_M = len(df[df.is_alive & df.age_years.between(25, 49) & (df.sex == "M")])
+        Total_50_UP_M = len(df[df.is_alive & (df.age_years >= 50) & (df.sex == "M")])
+
+        Total_00_14_F = len(df[df.is_alive & df.age_years.between(0, 15) & (df.sex == "F")])
+        Total_15_24_F = len(df[df.is_alive & df.age_years.between(15, 25) & (df.sex == "F")])
+        Total_25_49_F = len(df[df.is_alive & df.age_years.between(25, 49) & (df.sex == "F")])
+        Total_50_UP_F = len(df[df.is_alive & (df.age_years >= 50) & (df.sex == "M")])
+
+        Total_FSW = n_fsw
+        Total_MSM = 0
+
+        # Male
+        PLHIV_00_14_M = len(df[df.hv_inf & df.is_alive & df.age_years.between(0, 14) & (df.sex == "M")])
+        PLHIV_15_24_M = len(df[df.hv_inf & df.is_alive & df.age_years.between(15, 24) & (df.sex == "M")])
+        PLHIV_25_49_M = len(df[df.hv_inf & df.is_alive & df.age_years.between(25, 49) & (df.sex == "M")])
+        PLHIV_50_UP_M = len(df[df.hv_inf & df.is_alive & (df.age_years >= 50) & (df.sex == "M")])
+
+        # Female
+        PLHIV_00_14_F = len(df[df.hv_inf & df.is_alive & df.age_years.between(0, 14) & (df.sex == "F")])
+        PLHIV_15_24_F = len(df[df.hv_inf & df.is_alive & df.age_years.between(15, 24) & (df.sex == "F")])
+        PLHIV_25_49_F = len(df[df.hv_inf & df.is_alive & df.age_years.between(25, 49) & (df.sex == "F")])
+        PLHIV_50_UP_F = len(df[df.hv_inf & df.is_alive & (df.age_years >= 50) & (df.sex == "F")])
+
+        PLHIV_FSW = len(df[df.hv_inf & df.is_alive & df.li_is_sexworker & (df.sex == "F")])
+        PLHIV_MSM = 0
+
+        # Male
+        Diagnosed_00_14_M = len(
+            df[df.hv_inf & df.is_alive & df.hv_diagnosed & df.age_years.between(0, 14) & (df.sex == "M")])
+        Diagnosed_15_24_M = len(
+            df[df.hv_inf & df.is_alive & df.hv_diagnosed & df.age_years.between(15, 24) & (df.sex == "M")])
+        Diagnosed_25_49_M = len(
+            df[df.hv_inf & df.is_alive & df.hv_diagnosed & df.age_years.between(25, 49) & (df.sex == "M")])
+        Diagnosed_50_UP_M = len(df[df.hv_inf & df.is_alive & df.hv_diagnosed & (df.age_years >= 50) & (df.sex == "M")])
+
+        # Female
+        Diagnosed_00_14_F = len(
+            df[df.hv_inf & df.is_alive & df.hv_diagnosed & df.age_years.between(0, 14) & (df.sex == "F")])
+        Diagnosed_15_24_F = len(
+            df[df.hv_inf & df.is_alive & df.hv_diagnosed & df.age_years.between(15, 24) & (df.sex == "F")])
+        Diagnosed_25_49_F = len(
+            df[df.hv_inf & df.is_alive & df.hv_diagnosed & df.age_years.between(25, 49) & (df.sex == "F")])
+        Diagnosed_50_UP_F = len(df[df.hv_inf & df.is_alive & df.hv_diagnosed & (df.age_years >= 50) & (df.sex == "F")])
+
+        Diagnosed_FSW = len(
+            df[df.hv_inf & df.is_alive & df.hv_diagnosed & df.li_is_sexworker & (df.sex == "F")])
+        Diagnosed_MSM = 0
+
+        # Define valid ART statuses
+        on_art_status = ['on_not_VL_suppressed', 'on_VL_suppressed']
+
+        # Male
+        ART_00_14_M = len(
+            df[df.hv_inf & df.is_alive & df.hv_art.isin(on_art_status) & df.age_years.between(0, 14) & (df.sex == "M")])
+        ART_15_24_M = len(df[df.hv_inf & df.is_alive & df.hv_art.isin(on_art_status) & df.age_years.between(15, 24) & (
+            df.sex == "M")])
+        ART_25_49_M = len(df[df.hv_inf & df.is_alive & df.hv_art.isin(on_art_status) & df.age_years.between(25, 49) & (
+            df.sex == "M")])
+        ART_50_UP_M = len(
+            df[df.hv_inf & df.is_alive & df.hv_art.isin(on_art_status) & (df.age_years >= 50) & (df.sex == "M")])
+
+        # Female
+        ART_00_14_F = len(
+            df[df.hv_inf & df.is_alive & df.hv_art.isin(on_art_status) & df.age_years.between(0, 14) & (df.sex == "F")])
+        ART_15_24_F = len(df[df.hv_inf & df.is_alive & df.hv_art.isin(on_art_status) & df.age_years.between(15, 24) & (
+            df.sex == "F")])
+        ART_25_49_F = len(df[df.hv_inf & df.is_alive & df.hv_art.isin(on_art_status) & df.age_years.between(25, 49) & (
+            df.sex == "F")])
+        ART_50_UP_F = len(
+            df[df.hv_inf & df.is_alive & df.hv_art.isin(on_art_status) & (df.age_years >= 50) & (df.sex == "F")])
+
+        ART_FSW = len(
+            df[df.hv_inf & df.is_alive & df.hv_art.isin(on_art_status) & df.li_is_sexworker & (df.sex == "F")])
+        ART_MSM = 0
+
+        # Male
+        VLS_00_14_M = len(df[df.hv_inf & df.is_alive & (df.hv_art == 'on_VL_suppressed') & df.age_years.between(0,
+                                                                                                                14) & (
+                                 df.sex == "M")])
+        VLS_15_24_M = len(df[df.hv_inf & df.is_alive & (df.hv_art == 'on_VL_suppressed') & df.age_years.between(15,
+                                                                                                                24) & (
+                                 df.sex == "M")])
+        VLS_25_49_M = len(df[df.hv_inf & df.is_alive & (df.hv_art == 'on_VL_suppressed') & df.age_years.between(25,
+                                                                                                                49) & (
+                                 df.sex == "M")])
+        VLS_50_UP_M = len(
+            df[df.hv_inf & df.is_alive & (df.hv_art == 'on_VL_suppressed') & (df.age_years >= 50) & (df.sex == "M")])
+
+        # Female
+        VLS_00_14_F = len(df[df.hv_inf & df.is_alive & (df.hv_art == 'on_VL_suppressed') & df.age_years.between(0,
+                                                                                                                14) & (
+                                 df.sex == "F")])
+        VLS_15_24_F = len(df[df.hv_inf & df.is_alive & (df.hv_art == 'on_VL_suppressed') & df.age_years.between(15,
+                                                                                                                24) & (
+                                 df.sex == "F")])
+        VLS_25_49_F = len(df[df.hv_inf & df.is_alive & (df.hv_art == 'on_VL_suppressed') & df.age_years.between(25,
+                                                                                                                49) & (
+                                 df.sex == "F")])
+        VLS_50_UP_F = len(
+            df[df.hv_inf & df.is_alive & (df.hv_art == 'on_VL_suppressed') & (df.age_years >= 50) & (df.sex == "F")])
+
+        VLS_FSW = len(df[df.hv_inf & df.is_alive & (df.hv_art == 'on_VL_suppressed') & df.li_is_sexworker & (
+            df.sex == "F")])
+        VLS_MSM = 0
+
+        Birth_All = 0
+        Birth_HIV = 0
+        DeathsAll_00_14_M = 0
+        DeathsAll_15_24_M = 0
+        DeathsAll_25_49_M = 0
+        DeathsAll_50_UP_M = 0
+        DeathsAll_00_14_F = 0
+        DeathsAll_15_24_F = 0
+        DeathsAll_25_49_F = 0
+        DeathsAll_50_UP_F = 0
+
+        # Male
+        NewHIV_00_14_M = len(
+            df.loc[
+                df.age_years.between(0, 14)
+                & (df.sex == 'M')
+                & (df.hv_date_inf >= (now - pd.DateOffset(months=self.repeat)))
+                ]
+        )
+
+        NewHIV_15_24_M = len(
+            df.loc[
+                df.age_years.between(15, 24)
+                & (df.sex == 'M')
+                & (df.hv_date_inf >= (now - pd.DateOffset(months=self.repeat)))
+                ]
+        )
+
+        NewHIV_25_49_M = len(
+            df.loc[
+                df.age_years.between(25, 49)
+                & (df.sex == 'M')
+                & (df.hv_date_inf >= (now - pd.DateOffset(months=self.repeat)))
+                ]
+        )
+
+        NewHIV_50_UP_M = len(
+            df.loc[
+                (df.age_years >= 50)
+                & (df.sex == 'M')
+                & (df.hv_date_inf >= (now - pd.DateOffset(months=self.repeat)))
+                ]
+        )
+
+        # Female
+        NewHIV_00_14_F = len(
+            df.loc[
+                df.age_years.between(0, 14)
+                & (df.sex == 'F')
+                & (df.hv_date_inf >= (now - pd.DateOffset(months=self.repeat)))
+                ]
+        )
+
+        NewHIV_15_24_F = len(
+            df.loc[
+                df.age_years.between(15, 24)
+                & (df.sex == 'F')
+                & (df.hv_date_inf >= (now - pd.DateOffset(months=self.repeat)))
+                ]
+        )
+
+        NewHIV_25_49_F = len(
+            df.loc[
+                df.age_years.between(25, 49)
+                & (df.sex == 'F')
+                & (df.hv_date_inf >= (now - pd.DateOffset(months=self.repeat)))
+                ]
+        )
+
+        NewHIV_50_UP_F = len(
+            df.loc[
+                (df.age_years >= 50)
+                & (df.sex == 'F')
+                & (df.hv_date_inf >= (now - pd.DateOffset(months=self.repeat)))
+                ]
+        )
+
+        NewHIV_FSW = len(
+            df.loc[
+                df.li_is_sexworker
+                & (df.sex == 'F')
+                & (df.hv_date_inf >= (now - pd.DateOffset(months=self.repeat)))
+                ]
+        )
+        NewHIV_MSM = 0
+
+        DeathsHIV_00_14_M = 0
+        DeathsHIV_15_24_M = 0
+        DeathsHIV_25_49_M = 0
+        DeathsHIV_50_UP_M = 0
+        DeathsHIV_00_14_F = 0
+        DeathsHIV_15_24_F = 0
+        DeathsHIV_25_49_F = 0
+        DeathsHIV_50_UP_F = 0
+        DALYs_Undiscounted = 0
+        TotalCost_Undiscounted = 0
+
+        Percent_circumcised = prop_men_circ
+        Percent_condom_use_GP = 0
+        PrEP_FSW = PY_PREP_ORAL_FSW
+        PrEP_MSM = 0
+        PrEP_GP = PY_PREP_ORAL_AGYW
+        PrEP_Pop_GP = 0
+        NewHIV_PrEP_Pop_GP = 0
+        Percent_FSW_reached = len(
+            df.loc[
+                df.li_is_sexworker
+                & (df.sex == 'F')
+                & (df.hv_is_on_prep)
+                ]) / len(
+            df.loc[
+                df.li_is_sexworker
+                & (df.sex == 'F')
+                ])
+
+        Percent_MSM_reached = 0
+
+        logger.info(
+            key="long_term_mihpsa",
+            description="long_term_mihpsa",
+            data={
+                "Total_00_14_M": Total_00_14_M,
+                "Total_15_24_M": Total_15_24_M,
+                "Total_25_49_M": Total_25_49_M,
+                "Total_50_UP_M": Total_50_UP_M,
+                "Total_00_14_F": Total_00_14_F,
+                "Total_15_24_F": Total_15_24_F,
+                "Total_25_49_F": Total_25_49_F,
+                "Total_50_UP_F": Total_50_UP_F,
+                "Total_FSW": Total_FSW,
+                "Total_MSM": Total_MSM,
+                "PLHIV_00_14_M": PLHIV_00_14_M,
+                "PLHIV_15_24_M": PLHIV_15_24_M,
+                "PLHIV_25_49_M": PLHIV_25_49_M,
+                "PLHIV_50_UP_M": PLHIV_50_UP_M,
+                "PLHIV_00_14_F": PLHIV_00_14_F,
+                "PLHIV_15_24_F": PLHIV_15_24_F,
+                "PLHIV_25_49_F": PLHIV_25_49_F,
+                "PLHIV_50_UP_F": PLHIV_50_UP_F,
+                "PLHIV_FSW": PLHIV_FSW,
+                "PLHIV_MSM": PLHIV_MSM,
+                "Diagnosed_00_14_M": Diagnosed_00_14_M,
+                "Diagnosed_15_24_M": Diagnosed_15_24_M,
+                "Diagnosed_25_49_M": Diagnosed_25_49_M,
+                "Diagnosed_50_UP_M": Diagnosed_50_UP_M,
+                "Diagnosed_00_14_F": Diagnosed_00_14_F,
+                "Diagnosed_15_24_F": Diagnosed_15_24_F,
+                "Diagnosed_25_49_F": Diagnosed_25_49_F,
+                "Diagnosed_50_UP_F": Diagnosed_50_UP_F,
+                "Diagnosed_FSW": Diagnosed_FSW,
+                "Diagnosed_MSM": Diagnosed_MSM,
+                "ART_00_14_M": ART_00_14_M,
+                "ART_15_24_M": ART_15_24_M,
+                "ART_25_49_M": ART_25_49_M,
+                "ART_50_UP_M": ART_50_UP_M,
+                "ART_00_14_F": ART_00_14_F,
+                "ART_15_24_F": ART_15_24_F,
+                "ART_25_49_F": ART_25_49_F,
+                "ART_50_UP_F": ART_50_UP_F,
+                "ART_FSW": ART_FSW,
+                "ART_MSM": ART_MSM,
+                "VLS_00_14_M": VLS_00_14_M,
+                "VLS_15_24_M": VLS_15_24_M,
+                "VLS_25_49_M": VLS_25_49_M,
+                "VLS_50_UP_M": VLS_50_UP_M,
+                "VLS_00_14_F": VLS_00_14_F,
+                "VLS_15_24_F": VLS_15_24_F,
+                "VLS_25_49_F": VLS_25_49_F,
+                "VLS_50_UP_F": VLS_50_UP_F,
+                "VLS_FSW": VLS_FSW,
+                "VLS_MSM": VLS_MSM,
+                "Birth_All": Birth_All,
+                "Birth_HIV": Birth_HIV,
+                "DeathsAll_00_14_M": DeathsAll_00_14_M,
+                "DeathsAll_15_24_M": DeathsAll_15_24_M,
+                "DeathsAll_25_49_M": DeathsAll_25_49_M,
+                "DeathsAll_50_UP_M": DeathsAll_50_UP_M,
+                "DeathsAll_00_14_F": DeathsAll_00_14_F,
+                "DeathsAll_15_24_F": DeathsAll_15_24_F,
+                "DeathsAll_25_49_F": DeathsAll_25_49_F,
+                "DeathsAll_50_UP_F": DeathsAll_50_UP_F,
+                "NewHIV_00_14_M": NewHIV_00_14_M,
+                "NewHIV_15_24_M": NewHIV_15_24_M,
+                "NewHIV_25_49_M": NewHIV_25_49_M,
+                "NewHIV_50_UP_M": NewHIV_50_UP_M,
+                "NewHIV_00_14_F": NewHIV_00_14_F,
+                "NewHIV_15_24_F": NewHIV_15_24_F,
+                "NewHIV_25_49_F": NewHIV_25_49_F,
+                "NewHIV_50_UP_F": NewHIV_50_UP_F,
+                "NewHIV_FSW": NewHIV_FSW,
+                "NewHIV_MSM": NewHIV_MSM,
+                "DeathsHIV_00_14_M": DeathsHIV_00_14_M,
+                "DeathsHIV_15_24_M": DeathsHIV_15_24_M,
+                "DeathsHIV_25_49_M": DeathsHIV_25_49_M,
+                "DeathsHIV_50_UP_M": DeathsHIV_50_UP_M,
+                "DeathsHIV_00_14_F": DeathsHIV_00_14_F,
+                "DeathsHIV_15_24_F": DeathsHIV_15_24_F,
+                "DeathsHIV_25_49_F": DeathsHIV_25_49_F,
+                "DeathsHIV_50_UP_F": DeathsHIV_50_UP_F,
+                "DALYs_Undiscounted": DALYs_Undiscounted,
+                "TotalCost_Undiscounted": TotalCost_Undiscounted,
+                "Percent_circumcised": Percent_circumcised,
+                "Percent_condom use_GP": Percent_condom_use_GP,
+                "PrEP_FSW": PrEP_FSW,
+                "PrEP_MSM": PrEP_MSM,
+                "PrEP_GP": PrEP_GP,
+                "PrEP_Pop_GP": PrEP_Pop_GP,
+                "NewHIV_PrEP_Pop_GP": NewHIV_PrEP_Pop_GP,
+                "Percent_FSW reached": Percent_FSW_reached,
+                "Percent_MSM reached": Percent_MSM_reached,
+            },
+        )
+
+        # after logger, reset yearly logged properties
+        df["hv_VMMC_in_last_year"] = False
+        df["hv_days_on_prep_AGYW"] = 0
+        df["hv_days_on_prep_FSW"] = 0
+
 
 # ---------------------------------------------------------------------------
 #   Debugging / Checking Events
