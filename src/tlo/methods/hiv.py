"""
The HIV Module

Overview:
HIV infection ---> AIDS onset Event (defined by the presence of AIDS symptoms) --> AIDS Death Event
Testing is spontaneously taken-up and can lead to accessing intervention services (ART, VMMC, PrEP).
AIDS symptoms can also lead to care-seeking and there is routine testing for HIV at all non-emergency Generic HSI
 events.
Persons can be on ART -
    - with viral suppression: when the person with not develop AIDS, or if they have already, it is relieved and they
        will not die of AIDS; and the person is not infectious
    - without viral suppression: when there is no benefit in avoiding AIDS and infectiousness is unchanged.

Maintenance on ART and PrEP is re-assessed at periodic 'Decision Events', at which is it is determined if the person
  will attend the "next" HSI for continuation of the service; and if not, they are removed from that service and "stop
  treatment". If a stock-out or non-availability of health system resources prevent treatment continuation, the person
  "stops treatment". Stopping treatment leads to a new AIDS Event being scheduled. Persons can restart treatment. If a
  person has developed AIDS, starts treatment and then defaults from treatment, their 'original' AIDS Death Event will
  still occur.

If PrEP is not available due to limitations in the HealthSystem, the person defaults to not being on PrEP.

# Things to note:
    * Need to incorporate testing for HIV at first ANC appointment (as it does in generic HSI)
    * Need to incorporate testing for infants born to HIV-positive mothers (currently done in on_birth here).
    * Need to incorporate cotrim for infants born to HIV-positive mothers (not done here)
    * Cotrimoxazole is not included - either in effect of consumption of the drug (because the effect is not known).
    * Calibration has not been done: most things look OK - except HIV-AIDS deaths

"""

import os

import numpy as np
import pandas as pd

from tlo import DAYS_IN_YEAR, DateOffset, Module, Parameter, Property, Types, logging
from tlo.events import Event, IndividualScopeEventMixin, PopulationScopeEventMixin, RegularEvent
from tlo.lm import LinearModel, LinearModelType, Predictor
from tlo.methods import Metadata, demography
from tlo.methods.dxmanager import DxTest
from tlo.methods.healthsystem import HSI_Event
from tlo.methods.symptommanager import Symptom
from tlo.util import create_age_range_lookup

logger = logging.getLogger(__name__)
logger.setLevel(logging.INFO)


class Hiv(Module):
    """
    The HIV Disease Module
    """

    def __init__(self, name=None, resourcefilepath=None, run_with_checks=False):
        super().__init__(name)
        self.resourcefilepath = resourcefilepath

        assert isinstance(run_with_checks, bool)
        self.run_with_checks = run_with_checks

        self.stored_test_numbers = []  # create empty list for storing hiv test numbers

<<<<<<< HEAD
=======
        self.daly_wts = dict()
        self.lm = dict()
        self.footprints_for_consumables_required = dict()

>>>>>>> 84bb38f1
    METADATA = {
        Metadata.DISEASE_MODULE,
        Metadata.USES_SYMPTOMMANAGER,
        Metadata.USES_HEALTHSYSTEM,
        Metadata.USES_HEALTHBURDEN
    }

    PROPERTIES = {
        # --- Core Properties
<<<<<<< HEAD
        "hv_inf": Property(Types.BOOL,
                           "Is person currently infected with HIV (NB. AIDS status is determined by prescence of the "
                           "AIDS Symptom."),
        "hv_art": Property(Types.CATEGORICAL,
                           "ART status of person, whether on ART or not; and whether viral load is suppressed or not if"
                           " on ART.",
                           categories=["not", "on_VL_suppressed", "on_not_VL_suppressed"]),
        'hv_is_on_prep': Property(Types.BOOL,
                                  'Whether or not the person is currently taking and receiving a protective effect from'
                                  ' Pre-Exposure Prophylaxsis.'),
        "hv_behaviour_change": Property(Types.BOOL,
                                        "Has this person been exposed to HIV prevention counselling following a "
                                        "negative HIV test result"),
        "hv_diagnosed": Property(Types.BOOL, "knows that they are hiv+: i.e. is hiv+ and tested as hiv+"),
        "hv_number_tests": Property(Types.INT, "number of hiv tests ever taken"),
        "hv_last_test_date": Property(Types.DATE, "date of last hiv test"),

        # # --- Dates on which things have happened:
        "hv_date_inf": Property(Types.DATE, "Date infected with hiv"),

        # -- Temporary variable for breastfeeding:
        "tmp_breastfed": Property(Types.BOOL, "Is the person currently receiving breast milk from mother")
    }

    PARAMETERS = {
        # baseline characteristics
        "time_inf": Parameter(Types.DATA_FRAME, "prob of time since infection for baseline adult pop"),
        "art_coverage": Parameter(Types.DATA_FRAME, "coverage of ART at baseline"),

        "fraction_of_those_infected_that_have_aids_at_initiation": Parameter(Types.REAL,
                                                                             "Fraction of persons living with HIV at "
                                                                             "baseline that have developed AIDS"),
        "testing_coverage_male": Parameter(
            Types.REAL, "proportion of adult male population tested"),
        "testing_coverage_female": Parameter(
            Types.REAL, "proportion of adult female population tested"),

        # natural history - transmission - overall rates
        "beta": Parameter(
            Types.REAL, "transmission rate"),
        "prob_mtct_untreated": Parameter(
            Types.REAL, "probability of mother to child transmission"),
        "prob_mtct_treated": Parameter(
            Types.REAL, "probability of mother to child transmission, mother on ART"),
        "prob_mtct_incident_preg": Parameter(
            Types.REAL,
            "probability of mother to child transmission, mother infected during pregnancy"),
        "monthly_prob_mtct_bf_untreated": Parameter(
            Types.REAL,
            "probability of mother to child transmission during breastfeeding"),
        "monthly_prob_mtct_bf_treated": Parameter(
            Types.REAL,
            "probability of mother to child transmission, mother infected during breastfeeding"),

        # natural history - transmission - relative risk of HIV acquisition (non-intervention)
        "rr_fsw": Parameter(Types.REAL, "relative risk of hiv with female sex work"),
        "rr_circumcision": Parameter(
            Types.REAL, "relative risk of hiv with circumcision"
        ),
        "rr_rural": Parameter(Types.REAL, "relative risk of hiv in rural location"),
        "rr_windex_poorer": Parameter(
            Types.REAL, "relative risk of hiv with wealth level poorer"
        ),
        "rr_windex_middle": Parameter(
            Types.REAL, "relative risk of hiv with wealth level middle"
        ),
        "rr_windex_richer": Parameter(
            Types.REAL, "relative risk of hiv with wealth level richer"
        ),
        "rr_windex_richest": Parameter(
            Types.REAL, "relative risk of hiv with wealth level richest"
        ),
        "rr_sex_f": Parameter(Types.REAL, "relative risk of hiv if female"),
        "rr_age_gp20": Parameter(
            Types.REAL, "relative risk of hiv if age 20-24 compared with 15-19"
        ),
        "rr_age_gp25": Parameter(Types.REAL, "relative risk of hiv if age 25-29"),
        "rr_age_gp30": Parameter(Types.REAL, "relative risk of hiv if age 30-34"),
        "rr_age_gp35": Parameter(Types.REAL, "relative risk of hiv if age 35-39"),
        "rr_age_gp40": Parameter(Types.REAL, "relative risk of hiv if age 40-44"),
        "rr_age_gp45": Parameter(Types.REAL, "relative risk of hiv if age 45-49"),
        "rr_age_gp50": Parameter(Types.REAL, "relative risk of hiv if age 50+"),
        "rr_edlevel_primary": Parameter(
            Types.REAL, "relative risk of hiv with primary education"
        ),
        "rr_edlevel_secondary": Parameter(
            Types.REAL, "relative risk of hiv with secondary education"
        ),
        "rr_edlevel_higher": Parameter(
            Types.REAL, "relative risk of hiv with higher education"
        ),

        # natural history - transmission - relative risk of HIV acquisition (interventions)
        "rr_behaviour_change": Parameter(
            Types.REAL, "relative risk of hiv with behaviour modification"
        ),
        "proportion_reduction_in_risk_of_hiv_aq_if_on_prep": Parameter(
            Types.REAL, "proportion reduction in risk of HIV acquisition if on PrEP. 0 for no efficacy; "
                        "1.0 for perfect efficacy."),

        # natural history - survival (adults)
        "mean_months_between_aids_and_death": Parameter(Types.REAL,
                                                        "Mean number of months (distributed exponentially) for the "
                                                        "time between AIDS and AIDS Death"),
        "infection_to_death_weibull_shape_1519": Parameter(Types.REAL,
                                                           "Shape parameters for the weibill distribution describing"
                                                           " time between infection and death for those aged 15-19"
                                                           " years (units: years)"),
        "infection_to_death_weibull_shape_2024": Parameter(Types.REAL,
                                                           "Shape parameters for the weibill distribution describing"
                                                           " time between infection and death for those aged 20-24"
                                                           " years (units: years)"),
        "infection_to_death_weibull_shape_2529": Parameter(Types.REAL,
                                                           "Shape parameters for the weibill distribution describing"
                                                           " time between infection and death for those aged 25-29"
                                                           " years (units: years)"),
        "infection_to_death_weibull_shape_3034": Parameter(Types.REAL,
                                                           "Shape parameters for the weibill distribution describing"
                                                           " time between infection and death for those aged 30-34"
                                                           " years (units: years)"),
        "infection_to_death_weibull_shape_3539": Parameter(Types.REAL,
                                                           "Shape parameters for the weibill distribution describing"
                                                           " time between infection and death for those aged 35-39"
                                                           " years (units: years)"),
        "infection_to_death_weibull_shape_4044": Parameter(Types.REAL,
                                                           "Shape parameters for the weibill distribution describing"
                                                           " time between infection and death for those aged 40-44"
                                                           " years (units: years)"),
        "infection_to_death_weibull_shape_4549": Parameter(Types.REAL,
                                                           "Shape parameters for the weibill distribution describing"
                                                           " time between infection and death for those aged 45-49"
                                                           " years (units: years)"),
        "infection_to_death_weibull_scale_1519": Parameter(Types.REAL,
                                                           "Scale parameters for the weibill distribution describing"
                                                           " time between infection and death for those aged 15-19"
                                                           " years (units: years)"),
        "infection_to_death_weibull_scale_2024": Parameter(Types.REAL,
                                                           "Scale parameters for the weibill distribution describing"
                                                           " time between infection and death for those aged 20-24"
                                                           " years (units: years)"),
        "infection_to_death_weibull_scale_2529": Parameter(Types.REAL,
                                                           "Scale parameters for the weibill distribution describing"
                                                           " time between infection and death for those aged 25-29"
                                                           " years (units: years)"),
        "infection_to_death_weibull_scale_3034": Parameter(Types.REAL,
                                                           "Scale parameters for the weibill distribution describing"
                                                           " time between infection and death for those aged 30-34"
                                                           " years (units: years)"),
        "infection_to_death_weibull_scale_3539": Parameter(Types.REAL,
                                                           "Scale parameters for the weibill distribution describing"
                                                           " time between infection and death for those aged 35-39"
                                                           " years (units: years)"),
        "infection_to_death_weibull_scale_4044": Parameter(Types.REAL,
                                                           "Scale parameters for the weibill distribution describing"
                                                           " time between infection and death for those aged 40-44"
                                                           " years"),
        "infection_to_death_weibull_scale_4549": Parameter(Types.REAL,
                                                           "Scale parameters for the weibill distribution describing"
                                                           " time between infection and death for those aged 45-49"
                                                           " years (units: years)"),
        "art_default_to_aids_mean_years": Parameter(
            Types.REAL, "Mean years between when a person (any change) stops being on treatment to when AIDS is onset "
                        "(if the abscence of resuming treatment)."),

        # natural history - survival (children)
        "mean_survival_for_infants_infected_prior_to_birth": Parameter(
            Types.REAL,
            "Exponential rate parameter for mortality in infants who are infected before birth"),
        "infection_to_death_infant_infection_after_birth_weibull_scale": Parameter(
            Types.REAL,
            "Weibull scale parameter for mortality in infants who are infected after birth"),
        "infection_to_death_infant_infection_after_birth_weibull_shape": Parameter(
            Types.REAL,
            "Weibull shape parameter for mortality in infants who are infected after birth"),

        # Uptake of Interventions
        "prob_spontaneous_test_12m": Parameter(
            Types.REAL, "probability that a person will seek HIV testing per 12 month period."),
        "prob_start_art_after_hiv_test": Parameter(
            Types.REAL, "probability that a person will start treatment, if HIV-positive, following testing"),
        "rr_start_art_if_aids_symptoms": Parameter(
            Types.REAL, "relative probability of a person starting treatment if they have aids_symptoms compared to if"
                        "they do not."
        ),
        "prob_behav_chg_after_hiv_test": Parameter(
            Types.REAL, "probability that a person will change risk behaviours, if HIV-negative, following testing"),
        "prob_prep_for_fsw_after_hiv_test": Parameter(
            Types.REAL, "probability that a FSW will start PrEP, if HIV-negative, following testing"),
        "prob_circ_after_hiv_test": Parameter(
            Types.REAL, "probability that a male will be circumcised, if HIV-negative, following testing"),
        "probability_of_being_retained_on_prep_every_3_months": Parameter(
            Types.REAL, "probability that someone who has initiated on prep will attend an appointment and be on prep "
                        "for the next 3 months, until the next appointment."),
        "probability_of_being_retained_on_art_every_6_months": Parameter(
            Types.REAL, "probability that someone who has initiated on treatment will attend an appointment and be on "
                        "treatment for next 6 months, until the next appointment."),
        "probability_of_seeking_further_art_appointment_if_drug_not_available": Parameter(
            Types.REAL, "probability that a person who 'should' be on art will seek another appointment (the following "
                        "day and try for each of the next 7 days) if drugs were not available."),
        "probability_of_seeking_further_art_appointment_if_appointment_not_available": Parameter(
            Types.REAL, "probability that a person who 'should' be on art will seek another appointment if the health-"
                        "system has not been able to provide them with an appointment"),
        "vls_m": Parameter(
            Types.REAL, "rates of viral load suppression males"),
        "vls_f": Parameter(
            Types.REAL, "rates of viral load suppression males"),
        "vls_child": Parameter(
            Types.REAL, "rates of viral load suppression in children 0-14 years"),
        "prep_start_year": Parameter(
            Types.REAL, "year from which PrEP is available")
=======
        "hv_inf": Property(
            Types.BOOL,
            "Is person currently infected with HIV (NB. AIDS status is determined by prescence of the AIDS Symptom."),
        "hv_art": Property(
            Types.CATEGORICAL,
            "ART status of person, whether on ART or not; and whether viral load is suppressed or not if on ART.",
            categories=["not", "on_VL_suppressed", "on_not_VL_suppressed"]),
        "hv_is_on_prep": Property(
            Types.BOOL,
            "Whether the person is currently taking and receiving a protective effect from Pre-Exposure Prophylaxis."),
        "hv_behaviour_change": Property(
            Types.BOOL,
            "Has this person been exposed to HIV prevention counselling following a negative HIV test result"),
        "hv_diagnosed": Property(Types.BOOL, "Knows that they are HIV+: i.e. is HIV+ and tested as HIV+"),
        "hv_number_tests": Property(Types.INT, "Number of HIV tests ever taken"),
        "hv_last_test_date": Property(Types.DATE, "Date of last HIV test"),

        # --- Dates on which things have happened:
        "hv_date_inf": Property(Types.DATE, "Date infected with HIV"),

    }

    PARAMETERS = {
        # Baseline characteristics
        "time_inf": Parameter(Types.DATA_FRAME, "prob of time since infection for baseline adult pop"),
        "art_coverage": Parameter(Types.DATA_FRAME, "coverage of ART at baseline"),

        "fraction_of_those_infected_that_have_aids_at_initiation": Parameter(
            Types.REAL, "Fraction of persons living with HIV at baseline that have developed AIDS"),
        "testing_coverage_male": Parameter(Types.REAL, "proportion of adult male population tested"),
        "testing_coverage_female": Parameter(Types.REAL, "proportion of adult female population tested"),

        # Natural history - transmission - overall rates
        "beta": Parameter(Types.REAL, "Transmission rate"),
        "prob_mtct_untreated": Parameter(Types.REAL, "Probability of mother to child transmission"),
        "prob_mtct_treated": Parameter(Types.REAL, "Probability of mother to child transmission, mother on ART"),
        "prob_mtct_incident_preg": Parameter(
            Types.REAL, "Probability of mother to child transmission, mother infected during pregnancy"),
        "monthly_prob_mtct_bf_untreated": Parameter(
            Types.REAL, "Probability of mother to child transmission during breastfeeding"),
        "monthly_prob_mtct_bf_treated": Parameter(
            Types.REAL, "Probability of mother to child transmission, mother infected during breastfeeding"),

        # Natural history - transmission - relative risk of HIV acquisition (non-intervention)
        "rr_fsw": Parameter(Types.REAL, "Relative risk of HIV with female sex work"),
        "rr_circumcision": Parameter(Types.REAL, "Relative risk of HIV with circumcision"),
        "rr_rural": Parameter(Types.REAL, "Relative risk of HIV in rural location"),
        "rr_windex_poorer": Parameter(Types.REAL, "Relative risk of HIV with wealth level poorer"),
        "rr_windex_middle": Parameter(Types.REAL, "Relative risk of HIV with wealth level middle"),
        "rr_windex_richer": Parameter(Types.REAL, "Relative risk of HIV with wealth level richer"),
        "rr_windex_richest": Parameter(Types.REAL, "Relative risk of HIV with wealth level richest"),
        "rr_sex_f": Parameter(Types.REAL, "Relative risk of HIV if female"),
        "rr_age_gp20": Parameter(Types.REAL, "Relative risk of HIV if age 20-24 compared with 15-19"),
        "rr_age_gp25": Parameter(Types.REAL, "Relative risk of HIV if age 25-29"),
        "rr_age_gp30": Parameter(Types.REAL, "Relative risk of HIV if age 30-34"),
        "rr_age_gp35": Parameter(Types.REAL, "Relative risk of HIV if age 35-39"),
        "rr_age_gp40": Parameter(Types.REAL, "Relative risk of HIV if age 40-44"),
        "rr_age_gp45": Parameter(Types.REAL, "Relative risk of HIV if age 45-49"),
        "rr_age_gp50": Parameter(Types.REAL, "Relative risk of HIV if age 50+"),
        "rr_edlevel_primary": Parameter(Types.REAL, "Relative risk of HIV with primary education"),
        "rr_edlevel_secondary": Parameter(Types.REAL, "Relative risk of HIV with secondary education"),
        "rr_edlevel_higher": Parameter(Types.REAL, "Relative risk of HIV with higher education"),

        # Natural history - transmission - relative risk of HIV acquisition (interventions)
        "rr_behaviour_change": Parameter(Types.REAL, "Relative risk of HIV with behaviour modification"),
        "proportion_reduction_in_risk_of_hiv_aq_if_on_prep": Parameter(
            Types.REAL,
            "Proportion reduction in risk of HIV acquisition if on PrEP. 0 for no efficacy; 1.0 for perfect efficacy."),

        # Natural history - survival (adults)
        "mean_months_between_aids_and_death": Parameter(
            Types.REAL, "Mean number of months (distributed exponentially) for the time between AIDS and AIDS Death"),
        "infection_to_death_weibull_shape_1519": Parameter(
            Types.REAL,
            "Shape parameter for Weibull describing time between infection and death for 15-19 yo (units: years)"),
        "infection_to_death_weibull_shape_2024": Parameter(
            Types.REAL,
            "Shape parameter for Weibull describing time between infection and death for 20-24 yo (units: years)"),
        "infection_to_death_weibull_shape_2529": Parameter(
            Types.REAL,
            "Shape parameter for Weibull describing time between infection and death for 25-29 yo (units: years)"),
        "infection_to_death_weibull_shape_3034": Parameter(
            Types.REAL,
            "Shape parameter for Weibull describing time between infection and death for 30-34 yo (units: years)"),
        "infection_to_death_weibull_shape_3539": Parameter(
            Types.REAL,
            "Shape parameter for Weibull describing time between infection and death for 35-39 yo (units: years)"),
        "infection_to_death_weibull_shape_4044": Parameter(
            Types.REAL,
            "Shape parameter for Weibull describing time between infection and death for 40-44 yo (units: years)"),
        "infection_to_death_weibull_shape_4549": Parameter(
            Types.REAL,
            "Shape parameter for Weibull describing time between infection and death for 45-49 yo (units: years)"),
        "infection_to_death_weibull_scale_1519": Parameter(
            Types.REAL,
            "Scale parameter for Weibull describing time between infection and death for 15-19 yo (units: years)"),
        "infection_to_death_weibull_scale_2024": Parameter(
            Types.REAL,
            "Scale parameter for Weibull describing time between infection and death for 20-24 yo (units: years)"),
        "infection_to_death_weibull_scale_2529": Parameter(
            Types.REAL,
            "Scale parameter for Weibull describing time between infection and death for 25-29 yo (units: years)"),
        "infection_to_death_weibull_scale_3034": Parameter(
            Types.REAL,
            "Scale parameter for Weibull describing time between infection and death for 30-34 yo (units: years)"),
        "infection_to_death_weibull_scale_3539": Parameter(
            Types.REAL,
            "Scale parameter for Weibull describing time between infection and death for 35-39 yo (units: years)"),
        "infection_to_death_weibull_scale_4044": Parameter(
            Types.REAL,
            "Scale parameter for Weibull describing time between infection and death for 40-44 yo (units: years)"),
        "infection_to_death_weibull_scale_4549": Parameter(
            Types.REAL,
            "Scale parameter for Weibull describing time between infection and death for 45-49 yo (units: years)"),
        "art_default_to_aids_mean_years": Parameter(
            Types.REAL,
            "Mean years between when a person (any change) stops being on treatment to when AIDS is onset (if the "
            "absence of resuming treatment)."),

        # Natural history - survival (children)
        "mean_survival_for_infants_infected_prior_to_birth": Parameter(
            Types.REAL, "Exponential rate parameter for mortality in infants who are infected before birth"),
        "infection_to_death_infant_infection_after_birth_weibull_scale": Parameter(
            Types.REAL, "Weibull scale parameter for mortality in infants who are infected after birth"),
        "infection_to_death_infant_infection_after_birth_weibull_shape": Parameter(
            Types.REAL, "Weibull shape parameter for mortality in infants who are infected after birth"),

        # Uptake of Interventions
        "prob_spontaneous_test_12m": Parameter(
            Types.REAL, "Probability that a person will seek HIV testing per 12 month period."),
        "prob_start_art_after_hiv_test": Parameter(
            Types.REAL, "Probability that a person will start treatment, if HIV-positive, following testing"),
        "rr_start_art_if_aids_symptoms": Parameter(
            Types.REAL, "Relative probability of a person starting treatment if they have aids_symptoms compared to if"
                        "they do not."
        ),
        "prob_behav_chg_after_hiv_test": Parameter(
            Types.REAL, "Probability that a person will change risk behaviours, if HIV-negative, following testing"),
        "prob_prep_for_fsw_after_hiv_test": Parameter(
            Types.REAL, "Probability that a FSW will start PrEP, if HIV-negative, following testing"),
        "prob_circ_after_hiv_test": Parameter(
            Types.REAL, "Probability that a male will be circumcised, if HIV-negative, following testing"),
        "probability_of_being_retained_on_prep_every_3_months": Parameter(
            Types.REAL, "Probability that someone who has initiated on prep will attend an appointment and be on prep "
                        "for the next 3 months, until the next appointment."),
        "probability_of_being_retained_on_art_every_6_months": Parameter(
            Types.REAL, "Probability that someone who has initiated on treatment will attend an appointment and be on "
                        "treatment for next 6 months, until the next appointment."),
        "probability_of_seeking_further_art_appointment_if_drug_not_available": Parameter(
            Types.REAL, "Probability that a person who 'should' be on art will seek another appointment (the following "
                        "day and try for each of the next 7 days) if drugs were not available."),
        "probability_of_seeking_further_art_appointment_if_appointment_not_available": Parameter(
            Types.REAL, "Probability that a person who 'should' be on art will seek another appointment if the health-"
                        "system has not been able to provide them with an appointment"),
        "vls_m": Parameter(Types.REAL, "Rates of viral load suppression males"),
        "vls_f": Parameter(Types.REAL, "Rates of viral load suppression males"),
        "vls_child": Parameter(Types.REAL, "Rates of viral load suppression in children 0-14 years"),
        "prep_start_year": Parameter(Types.REAL, "Year from which PrEP is available")
>>>>>>> 84bb38f1
    }

    def read_parameters(self, data_folder):
        """
        * 1) Reads the ResourceFiles
        * 2) Declare the Symptoms
        """

        # 1) Read the ResourceFiles

        # Short cut to parameters dict
        p = self.parameters

        workbook = pd.read_excel(
            os.path.join(self.resourcefilepath, "ResourceFile_HIV.xlsx"),
            sheet_name=None,
        )
        self.load_parameters_from_dataframe(workbook["parameters"])

        # Load data on HIV prevalence
        p["hiv_prev"] = workbook["hiv_prevalence"]

        # Load assumed time since infected at baseline (year 2010)
        p["time_inf"] = workbook["time_since_infection_at_baselin"]

        # Load assumed ART coverage at baseline (year 2010)
        p["art_coverage"] = workbook["art_coverage"]

        # DALY weights
        # get the DALY weight that this module will use from the weight database (these codes are just random!)
        if "HealthBurden" in self.sim.modules.keys():
            # Chronic infection but not AIDS (including if on ART)
            # (taken to be equal to "Symptomatic HIV without anaemia")
<<<<<<< HEAD
            self.daly_wts = dict()
=======
>>>>>>> 84bb38f1
            self.daly_wts['hiv_infection_but_not_aids'] = self.sim.modules["HealthBurden"].get_daly_weight(17)

            #  AIDS without anti-retroviral treatment without anemia
            self.daly_wts['aids'] = self.sim.modules["HealthBurden"].get_daly_weight(19)

        # 2)  Declare the Symptoms.
        self.sim.modules['SymptomManager'].register_symptom(
            Symptom(name="aids_symptoms",
                    odds_ratio_health_seeking_in_adults=3.0,  # High chance of seeking care when aids_symptoms onset
                    odds_ratio_health_seeking_in_children=3.0)  # High chance of seeking care when aids_symptoms onset
        )

    def pre_initialise_population(self):
        """
        * Establish the Linear Models
        *
        """
        p = self.parameters

        # ---- LINEAR MODELS -----
        # LinearModel for the relative risk of becoming infected during the simulation
<<<<<<< HEAD
        self.rr_of_infection = LinearModel.multiplicative(
=======
        self.lm['rr_of_infection'] = LinearModel.multiplicative(
>>>>>>> 84bb38f1
            Predictor('age_years')  .when('<15', 0.0)
                                    .when('<20', 1.0)
                                    .when('<25', p["rr_age_gp20"])
                                    .when('<30', p["rr_age_gp25"])
                                    .when('<35', p["rr_age_gp30"])
                                    .when('<40', p["rr_age_gp35"])
                                    .when('<45', p["rr_age_gp40"])
                                    .when('<50', p["rr_age_gp45"])
                                    .when('<80', p["rr_age_gp50"])
                                    .otherwise(0.0),
            Predictor('sex').when('F', p["rr_sex_f"]),
            Predictor('li_is_sexworker').when(True, p["rr_fsw"]),
            Predictor('li_is_circ').when(True, p["rr_circumcision"]),
            Predictor('hv_is_on_prep').when(True, 1.0 - p['proportion_reduction_in_risk_of_hiv_aq_if_on_prep']),
            Predictor('li_urban').when(False, p["rr_rural"]),
            Predictor('li_wealth')  .when(2, p["rr_windex_poorer"])
                                    .when(3, p["rr_windex_middle"])
                                    .when(4, p["rr_windex_richer"])
                                    .when(5, p["rr_windex_richest"]),
            Predictor('li_ed_lev')  .when(2, p["rr_edlevel_primary"])
                                    .when(3, p["rr_edlevel_secondary"]),
            Predictor('hv_behaviour_change').when(True, p["rr_behaviour_change"])
        )

        # LinearModels to give the shape and scale for the Weibull distribution describing time from infection to death
<<<<<<< HEAD
        self.scale_parameter_for_infection_to_death = LinearModel.multiplicative(
=======
        self.lm['scale_parameter_for_infection_to_death'] = LinearModel.multiplicative(
>>>>>>> 84bb38f1
            Predictor('age_years')  .when('<20', p["infection_to_death_weibull_scale_1519"])
                                    .when('<25', p["infection_to_death_weibull_scale_2024"])
                                    .when('<30', p["infection_to_death_weibull_scale_2529"])
                                    .when('<35', p["infection_to_death_weibull_scale_3034"])
                                    .when('<40', p["infection_to_death_weibull_scale_3539"])
                                    .when('<45', p["infection_to_death_weibull_scale_4044"])
                                    .when('<50', p["infection_to_death_weibull_scale_4549"])
                                    .otherwise(p["infection_to_death_weibull_scale_4549"])
        )

<<<<<<< HEAD
        self.shape_parameter_for_infection_to_death = LinearModel.multiplicative(
=======
        self.lm['shape_parameter_for_infection_to_death'] = LinearModel.multiplicative(
>>>>>>> 84bb38f1
            Predictor('age_years')  .when('<20', p["infection_to_death_weibull_shape_1519"])
                                    .when('<25', p["infection_to_death_weibull_shape_2024"])
                                    .when('<30', p["infection_to_death_weibull_shape_2529"])
                                    .when('<35', p["infection_to_death_weibull_shape_3034"])
                                    .when('<40', p["infection_to_death_weibull_shape_3539"])
                                    .when('<45', p["infection_to_death_weibull_shape_4044"])
                                    .when('<50', p["infection_to_death_weibull_shape_4549"])
                                    .otherwise(p["infection_to_death_weibull_shape_4549"])
        )

        # -- Linear Models for the Uptake of Services
        # Linear model that give the probability of seeking a 'Spontaneous' Test for HIV
        # (= sum of probabilities for accessing any HIV service when not ill)

<<<<<<< HEAD
        self.lm_spontaneous_test_12m = LinearModel(
=======
        self.lm['lm_spontaneous_test_12m'] = LinearModel(
>>>>>>> 84bb38f1
            LinearModelType.MULTIPLICATIVE,
            p["prob_spontaneous_test_12m"],
            Predictor('hv_diagnosed').when(True, 0.0).otherwise(1.0)
        )

        # Linear model if the person will start ART, following when the person has been diagnosed:
<<<<<<< HEAD
        self.lm_art = LinearModel(
=======
        self.lm['lm_art'] = LinearModel(
>>>>>>> 84bb38f1
            LinearModelType.MULTIPLICATIVE,
            p["prob_start_art_after_hiv_test"],
            Predictor('hv_inf').when(True, 1.0).otherwise(0.0),
            Predictor('has_aids_symptoms', external=True).when(True, p["rr_start_art_if_aids_symptoms"])
        )

        # Linear model for changing behaviour following an HIV-negative test
<<<<<<< HEAD
        self.lm_behavchg = LinearModel(
=======
        self.lm['lm_behavchg'] = LinearModel(
>>>>>>> 84bb38f1
            LinearModelType.MULTIPLICATIVE,
            p["prob_behav_chg_after_hiv_test"],
            Predictor('hv_inf').when(False, 1.0).otherwise(0.0)
        )

        # Linear model for starting PrEP (if F/sex-workers), following when the person has tested HIV -ve:
<<<<<<< HEAD
        self.lm_prep = LinearModel(
=======
        self.lm['lm_prep'] = LinearModel(
>>>>>>> 84bb38f1
            LinearModelType.MULTIPLICATIVE,
            p["prob_prep_for_fsw_after_hiv_test"],
            Predictor('hv_inf').when(False, 1.0).otherwise(0.0),
            Predictor('sex').when('F', 1.0).otherwise(0.0),
            Predictor('li_is_sexworker').when(True, 1.0).otherwise(0.0)
        )

        # Linear model for circumcision (if M) following when the person has been diagnosed:
<<<<<<< HEAD
        self.lm_circ = LinearModel(
=======
        self.lm['lm_circ'] = LinearModel(
>>>>>>> 84bb38f1
            LinearModelType.MULTIPLICATIVE,
            p["prob_circ_after_hiv_test"],
            Predictor('hv_inf').when(False, 1.0).otherwise(0.0),
            Predictor('sex').when('M', 1.0).otherwise(0.0),
        )

    def initialise_population(self, population):
        """Set our property values for the initial population.
        """

        df = population.props

        # --- Current status
<<<<<<< HEAD
        df["hv_inf"] = False
        df["hv_art"].values[:] = "not"
        df["hv_is_on_prep"] = False
        df["hv_behaviour_change"] = False
        df["hv_diagnosed"] = False
        df["hv_number_tests"] = 0

        # --- Dates on which things have happened
        df["hv_date_inf"] = pd.NaT
        df["hv_last_test_date"] = pd.NaT

        # -- Temporary --
        df["tmp_breastfed"] = False
=======
        df.loc[df.is_alive, "hv_inf"] = False
        df.loc[df.is_alive, "hv_art"] = "not"
        df.loc[df.is_alive, "hv_is_on_prep"] = False
        df.loc[df.is_alive, "hv_behaviour_change"] = False
        df.loc[df.is_alive, "hv_diagnosed"] = False
        df.loc[df.is_alive, "hv_number_tests"] = 0

        # --- Dates on which things have happened
        df.loc[df.is_alive, "hv_date_inf"] = pd.NaT
        df.loc[df.is_alive, "hv_last_test_date"] = pd.NaT
>>>>>>> 84bb38f1

        # Launch sub-routines for allocating the right number of people into each category
        self.initialise_baseline_prevalence(population)  # allocate baseline prevalence
        self.initialise_baseline_art(population)  # allocate baseline art coverage
        self.initialise_baseline_tested(population)  # allocate baseline art coverage

    def initialise_baseline_prevalence(self, population):
        """
        Assign baseline HIV prevalence, according to age, sex and key other variables (established in analysis of DHS
        data).
        """

        params = self.parameters
        df = population.props

        # prob of infection based on age and sex in baseline year (2010:
        prevalence_db = params["hiv_prev"]
        prev_2010 = prevalence_db.loc[prevalence_db.year == 2010, ['age_from', 'sex', 'prev_prop']]
        prev_2010 = prev_2010.rename(columns={'age_from': 'age_years'})
        prob_of_infec = df.loc[df.is_alive, ['age_years', 'sex']].merge(prev_2010, on=['age_years', 'sex'], how='left')[
            'prev_prop']

        # probability based on risk factors
        rel_prob_by_risk_factor = LinearModel.multiplicative(
            Predictor("li_is_sexworker").when(True, params["rr_fsw"]),
            Predictor("li_is_circ").when(True, params["rr_circumcision"]),
            Predictor("li_urban").when(False, params["rr_rural"]),
            Predictor("li_wealth")  .when(2, params["rr_windex_poorer"])
                                    .when(3, params["rr_windex_middle"])
                                    .when(4, params["rr_windex_richer"])
                                    .when(5, params["rr_windex_richest"]),
            Predictor("li_ed_lev")  .when(2, params["rr_edlevel_primary"])
                                    .when(3, params["rr_edlevel_secondary"])
        ).predict(df.loc[df.is_alive])

        # Rescale relative probability of infection so that its average is 1.0 within each age/sex group
        p = pd.DataFrame({
            'age_years': df['age_years'],
            'sex': df['sex'],
            'prob_of_infec': prob_of_infec,
            'rel_prob_by_risk_factor': rel_prob_by_risk_factor
        })

        p['mean_of_rel_prob_within_age_sex_group'] = p.groupby(['age_years', 'sex'])[
            'rel_prob_by_risk_factor'].transform('mean')
        p['scaled_rel_prob_by_risk_factor'] = p['rel_prob_by_risk_factor'] / p['mean_of_rel_prob_within_age_sex_group']
        p['overall_prob_of_infec'] = p['scaled_rel_prob_by_risk_factor'] * p['prob_of_infec']
<<<<<<< HEAD
        infec = self.rng.rand(len(p['overall_prob_of_infec'])) < p['overall_prob_of_infec']
=======
        infec = self.rng.random_sample(len(p['overall_prob_of_infec'])) < p['overall_prob_of_infec']
>>>>>>> 84bb38f1

        # Assign the designated person as infected in the population.props dataframe:
        df.loc[infec, 'hv_inf'] = True

        # Assign date that persons were infected by drawing from assumed distribution (for adults)
        # Clipped to prevent dates of infection before before the person was born.
        years_ago_inf = self.rng.choice(
            self.time_inf["year"],
            size=len(infec),
            replace=True,
            p=self.time_inf["scaled_prob"],
        )

<<<<<<< HEAD
        hv_date_inf = pd.Series(self.sim.date - pd.to_timedelta(years_ago_inf, unit="y"))
=======
        hv_date_inf = pd.Series(self.sim.date - pd.to_timedelta(years_ago_inf * DAYS_IN_YEAR, unit="d"))
>>>>>>> 84bb38f1
        df.loc[infec, "hv_date_inf"] = hv_date_inf.clip(lower=df.date_of_birth)

    def initialise_baseline_art(self, population):
        """ assign initial art coverage levels
        also assign hiv test properties if allocated ART
        """
        df = population.props

        # 1) Determine who is currently on ART
        worksheet = self.parameters["art_coverage"]
        art_data = worksheet.loc[
            worksheet.year == 2010, ["year", "single_age", "sex", "prop_coverage"]
        ]

        # merge all susceptible individuals with their coverage probability based on sex and age
        prob_art = df.loc[df.is_alive, ['age_years', 'sex']].merge(
            art_data,
            left_on=["age_years", "sex"],
            right_on=["single_age", "sex"],
            how="left",
        )['prop_coverage']

        prob_art = prob_art.fillna(0)

        art_idx = prob_art.index[
<<<<<<< HEAD
            (self.rng.rand(len(prob_art)) < prob_art)
=======
            (self.rng.random_sample(len(prob_art)) < prob_art)
>>>>>>> 84bb38f1
            & df.is_alive
            & df.hv_inf
            ]

        # 2) Determine adherence levels for those currently on ART, for each of adult men, adult women and children
        adult_f_art_idx = df.loc[(df.index.isin(art_idx) & (df.sex == 'F') & (df.age_years >= 15))].index
        adult_m_art_idx = df.loc[(df.index.isin(art_idx) & (df.sex == 'M') & (df.age_years >= 15))].index
        child_art_idx = df.loc[(df.index.isin(art_idx) & (df.age_years < 15))].index

        suppr = list()  # list of all indices for persons on ART and suppressed
        notsuppr = list()  # list of all indices for persons on ART and not suppressed

        def split_into_vl_and_notvl(all_idx, prob):
<<<<<<< HEAD
            vl_suppr = self.rng.rand(len(all_idx)) < prob
=======
            vl_suppr = self.rng.random_sample(len(all_idx)) < prob
>>>>>>> 84bb38f1
            suppr.extend(all_idx[vl_suppr])
            notsuppr.extend(all_idx[~vl_suppr])

        split_into_vl_and_notvl(adult_f_art_idx, self.parameters['vls_f'])
        split_into_vl_and_notvl(adult_m_art_idx, self.parameters['vls_m'])
        split_into_vl_and_notvl(child_art_idx, self.parameters['vls_child'])

        # Set ART status:
        df.loc[suppr, "hv_art"] = "on_VL_suppressed"
        df.loc[notsuppr, "hv_art"] = "on_not_VL_suppressed"

        # check that everyone on ART is labelled as such
        assert not (df.loc[art_idx, "hv_art"] == "not").any()

        # for logical consistency, ensure that all persons on ART have been tested and diagnosed
        df.loc[art_idx, "hv_number_tests"] = 1
        df.loc[art_idx, "hv_last_test_date"] = self.sim.date
        df.loc[art_idx, "hv_diagnosed"] = True

    def initialise_baseline_tested(self, population):
        """ assign initial hiv testing levels, only for adults
        all who have been allocated ART will already have property hv_number_tests=1
        use the hiv testing coverage levels to assign any remaining hiv tests
        """
        df = population.props
        p = self.parameters

        random_draw = self.rng.random_sample(size=len(df))
        testing_dict = {'F': p['testing_coverage_female'], 'M': p['testing_coverage_male']}

        # test_index = {}
        for sex in ['F', 'M']:
            hiv_test = len(df[df.is_alive & (df.hv_number_tests > 0) & (df.sex == sex) & (df.age_years >= 15)])
            pop = len(df[df.is_alive & (df.sex == sex) & (df.age_years >= 15)])
            hiv_test_coverage = hiv_test / pop
            hiv_test_deficit = testing_dict[sex] - hiv_test_coverage

            if hiv_test_deficit > 0:
                # assign more tests to fill testing coverage deficit
                test_index = df.index[
                    (random_draw < hiv_test_deficit)
                    & df.is_alive
                    & (df.sex == sex)
                    & (df.age_years >= 15)
                    ]

                # assign hiv tests to males and females
                df.loc[test_index, 'hv_number_tests'] = 1
                # dummy date for date last hiv test (before sim start), otherwise see big spike in testing 01-01-2010
                df.loc[test_index, 'hv_last_test_date'] = self.sim.date - pd.DateOffset(years=3)

        # person assumed to be diagnosed if they have had a test and are currently HIV positive:
        df.loc[((df.hv_number_tests > 0) & df.is_alive & df.hv_inf), 'hv_diagnosed'] = True

    def initialise_simulation(self, sim):
        """
        * 1) Schedule the Main HIV Regular Polling Event
        * 2) Schedule the Logging Event
        * 3) Determine who has AIDS and impose the Symptoms 'aids_symptoms'
        * 4) Schedule the AIDS onset events and AIDS death event for those infected already
        * 5) (Optionally) Schedule the event to check the configuration of all properties
        * 6) Define the DxTests
        * 7) Look-up and save the codes for consumables
        """
        df = sim.population.props

        # 1) Schedule the Main HIV Regular Polling Event
        sim.schedule_event(HivRegularPollingEvent(self), sim.date)

        # 2) Schedule the Logging Event
        sim.schedule_event(HivLoggingEvent(self), sim.date)

        # 3) Determine who has AIDS and impose the Symptoms 'aids_symptoms'

        # Those on ART currently (will not get any further events scheduled):
        on_art_idx = df.loc[
            df.is_alive &
            df.hv_inf &
            (df.hv_art != "not")
            ].index

        # Those that lived more than ten years and not currently on ART are assumed to currently have AIDS
        #  (will have AIDS Death event scheduled)
        has_aids_idx = df.loc[
            df.is_alive &
            df.hv_inf &
            ((self.sim.date - df.hv_date_inf).dt.days > 10 * 365) &
            (df.hv_art == "not")
            ].index

        # Those that are in neither category are "before AIDS" (will have AIDS Onset Event scheduled)
        before_aids_idx = set(df.loc[df.is_alive & df.hv_inf].index) - set(has_aids_idx) - set(on_art_idx)

        # Impose the symptom to those that have AIDS (the symptom is the definition of having AIDS)
        self.sim.modules['SymptomManager'].change_symptom(
            person_id=has_aids_idx.tolist(),
            symptom_string='aids_symptoms',
            add_or_remove='+',
            disease_module=self
        )

        # 4) Schedule the AIDS onset events and AIDS death event for those infected already
        # AIDS Onset Event for those who are infected but not yet AIDS and have not ever started ART
        # NB. This means that those on ART at the start of the simulation may not have an AIDS event --
        # like it happened at some point in the past

        for person_id in before_aids_idx:
            # get days until develops aids, repeating sampling until a positive number is obtained.
            days_until_aids = 0
            while days_until_aids <= 0:
                days_since_infection = (self.sim.date - df.at[person_id, 'hv_date_inf']).days
                days_infection_to_aids = np.round((self.get_time_from_infection_to_aids(person_id)).months * 30.5)
                days_until_aids = days_infection_to_aids - days_since_infection

            date_onset_aids = self.sim.date + pd.DateOffset(days=days_until_aids)
            sim.schedule_event(
                HivAidsOnsetEvent(person_id=person_id, module=self),
                date=date_onset_aids
            )

        # Schedule the AIDS death events for those who have got AIDS already
        for person_id in has_aids_idx:
            date_aids_death = self.sim.date + self.get_time_from_aids_to_death()  # (assumes AIDS onset on this day)
            sim.schedule_event(
                HivAidsDeathEvent(person_id=person_id, module=self),
                date=date_aids_death
            )

        # 5) (Optionally) Schedule the event to check the configuration of all properties
        if self.run_with_checks:
            sim.schedule_event(HivCheckPropertiesEvent(self), sim.date + pd.DateOffset(months=1))

        # 6) Define the DxTests
        # HIV Rapid Diagnostic Test:

        consumables = self.sim.modules["HealthSystem"].parameters["Consumables"]
        pkg_code_hiv_rapid_test = consumables.loc[
            consumables["Intervention_Pkg"] == "HIV Testing Services",
            "Intervention_Pkg_Code"].values[0]

        # NB. The rapid test is assumed to be 100% specific and sensitive. This is used to guarantee that all persons
        #  that start ART are truly HIV-pos.
        self.sim.modules['HealthSystem'].dx_manager.register_dx_test(
            hiv_rapid_test=DxTest(
                property='hv_inf',
                cons_req_as_footprint={'Intervention_Package_Code': {pkg_code_hiv_rapid_test: 1}, 'Item_Code': {}}
            )
        )

        # Test for Early Infect Diagnosis
        #  - Consumables required:
        item1 = pd.unique(
            consumables.loc[
                consumables["Items"] == "Blood collecting tube, 5 ml", "Item_Code"
            ]
        )[0]
        item2 = pd.unique(
            consumables.loc[
                consumables["Items"] == "Gloves, exam, latex, disposable, pair",
                "Item_Code",
            ]
        )[0]
        item3 = pd.unique(
            consumables.loc[consumables["Items"] == "HIV EIA Elisa test", "Item_Code"]
        )[0]

        self.sim.modules['HealthSystem'].dx_manager.register_dx_test(
            hiv_early_infant_test=DxTest(
                property='hv_inf',
                sensitivity=1.0,
                specificity=1.0,
                cons_req_as_footprint={'Intervention_Package_Code': {}, 'Item_Code': {item1: 1, item2: 1, item3: 1}}
            )
        )

        # 7) Look-up and store the codes for the consumables used in the interventions.
        consumables = self.sim.modules["HealthSystem"].parameters["Consumables"]
<<<<<<< HEAD
        self.footprints_for_consumables_required = dict()
=======
>>>>>>> 84bb38f1

        # Circumcison:
        pkg_codes_for_circ = pd.unique(
            consumables.loc[
                consumables["Intervention_Pkg"] == "Male circumcision ",
                "Intervention_Pkg_Code",
            ]
        )[0]
        self.footprints_for_consumables_required['circ'] = {
            "Intervention_Package_Code": {pkg_codes_for_circ: 1},
            "Item_Code": {}
        }

        # PrEP:
        item_code_for_prep = pd.unique(
            consumables.loc[
                consumables["Items"]
                == "Tenofovir (TDF)/Emtricitabine (FTC), tablet, 300/200 mg",
                "Item_Code",
            ]
        )[0]
        self.footprints_for_consumables_required['prep'] = {
            "Intervention_Package_Code": {},
            "Item_Code": {item_code_for_prep: 1}
        }

        # ART for adults
        item_code_for_art = pd.unique(
            consumables.loc[
                consumables["Items"] == "Adult First line 1A d4T-based", "Item_Code"
            ]
        )[0]
        item_code_for_art2 = pd.unique(
            consumables.loc[
                consumables["Items"] == "Cotrimoxizole, 960mg pppy", "Item_Code"
            ]
        )[0]  # NB spelling error in consumables file "Cotrimoxizole"
        self.footprints_for_consumables_required['art_adult'] = {
            "Intervention_Package_Code": {},
            "Item_Code": {item_code_for_art: 1, item_code_for_art2: 1}
        }

        # ART for children:
        self.footprints_for_consumables_required['art_child'] = {
            "Intervention_Package_Code": {
                pd.unique(consumables.loc[
                              consumables["Intervention_Pkg"] == "Cotrimoxazole for children",
                              "Intervention_Pkg_Code"])[0]: 1},
            "Item_Code": {
                pd.unique(consumables.loc[
                              consumables[
                                  "Items"] == "Lamiduvine/Zidovudine/Nevirapine (3TC + AZT + NVP), tablet, 150 + 300"
                                              " + 200 mg", "Item_Code"])[
                    0]: 1}
        }

        # Viral Load monitoring
        item_code_for_viral_load = pd.unique(
            consumables.loc[
                consumables["Intervention_Pkg"] == "Viral Load", "Intervention_Pkg_Code"
            ]
        )[0]
        self.footprints_for_consumables_required['vl_measurement'] = {
            "Intervention_Package_Code": {},
            "Item_Code": {item_code_for_viral_load: 1}
        }

    def on_birth(self, mother_id, child_id):
        """
        * Initialise our properties for a newborn individual;
        * schedule testing;
        * schedule infection during breastfeeding
        """
        params = self.parameters
        df = self.sim.population.props
<<<<<<< HEAD

        # Default Settings:
        # --- Current status
        df.at[child_id, "hv_inf"] = False
        df.at[child_id, "hv_art"] = "not"
        df.at[child_id, "hv_is_on_prep"] = False
        df.at[child_id, "hv_behaviour_change"] = False
        df.at[child_id, "hv_diagnosed"] = False
        df.at[child_id, "hv_number_tests"] = 0

        # --- Dates on which things have happened
        df.at[child_id, "hv_date_inf"] = pd.NaT
        df.at[child_id, "hv_last_test_date"] = pd.NaT

        # -- Temporary
        df.at[child_id, "tmp_breastfed"] = True

        # ----- Schedule routine HIV test for those born to mothers that are HIV-positive (a time of giving birth)
        # TODO: this to be subsumed into post-natal care
        if df.at[mother_id, 'hv_inf']:
            self.sim.modules['HealthSystem'].schedule_hsi_event(
                hsi_event=HSI_Hiv_TestAndRefer(person_id=child_id, module=self),
                topen=self.sim.date + pd.DateOffset(months=1),
                tclose=self.sim.date + pd.DateOffset(months=2),
                priority=1
            )

        # ----------------------------------- MTCT - AT OR PRIOR TO BIRTH --------------------------
        #  DETERMINE IF THE CHILD IS INFECTED WITH HIV FROM THEIR MOTHER DURING PREGNANCY / DELIVERY
        mother_infected_prior_to_pregnancy = \
            df.at[mother_id, 'hv_inf'] & (
                df.at[mother_id, 'hv_date_inf'] <= df.at[mother_id, 'date_of_last_pregnancy']
            )
        mother_infected_during_pregnancy = \
            df.at[mother_id, 'hv_inf'] & (
                df.at[mother_id, 'hv_date_inf'] > df.at[mother_id, 'date_of_last_pregnancy']
            )

        if mother_infected_prior_to_pregnancy:
            if (df.at[mother_id, "hv_art"] == "on_VL_suppressed"):
                #  mother has existing infection, mother ON ART and VL suppressed at time of delivery
                child_infected = self.rng.rand() < params["prob_mtct_treated"]
            else:
                # mother was infected prior to prgenancy but is not on VL suppressed at time of delivery
                child_infected = self.rng.rand() < params["prob_mtct_untreated"]

        elif mother_infected_during_pregnancy:
            #  mother has incident infection during pregnancy, NO ART
            child_infected = self.rng.rand() < params["prob_mtct_incident_preg"]

        else:
            # mother is not infected
            child_infected = False

        if child_infected:
            self.do_new_infection(child_id)

        # ----------------------------------- MTCT - DURING BREASTFEEDING --------------------------
        # If child is not infected and is being breastfed, then expose them to risk of MTCT through breastfeeding
        if (~child_infected and df.at[child_id, "tmp_breastfed"] and df.at[mother_id, "hv_inf"]):
            self.mtct_during_breastfeeding(mother_id, child_id)

    def on_hsi_alert(self, person_id, treatment_id):
        raise NotImplementedError

    def report_daly_values(self):
        """Report DALYS for HIV, based on current symptomatic state of persons."""
        df = self.sim.population.props

        dalys = pd.Series(data=0, index=df.loc[df.is_alive].index)

        # All those infected get the 'infected but not AIDS' daly_wt:
        dalys.loc[df.hv_inf] = self.daly_wts['hiv_infection_but_not_aids']

        # Overwrite the value for those that currently have symptoms of AIDS with the 'AIDS' daly_wt:
        dalys.loc[self.sim.modules['SymptomManager'].who_has('aids_symptoms')] = self.daly_wts['aids']

        dalys.name = 'hiv'
        return dalys

    def mtct_during_breastfeeding(self, mother_id, child_id):
        """
        Compute risk of mother-to-child transmission and schedule HivInfectionDuringBreastFeedingEvent.

        If the child is breastfeeding currently, consider the time-until-infection assuming a constantly monthly risk of
         transmission. If the breastfeeding has ceased by the time of the scheduled infection, then it will not run.
        (This means that this event can be run at birth or at the time of the mother's infection without the need for
        further polling etc.)
        """

        df = self.sim.population.props
        params = self.parameters

        if df.at[mother_id, "hv_art"] == "on_VL_suppressed":
            monthly_prob_mtct_bf = params["monthly_prob_mtct_bf_treated"]
        else:
            monthly_prob_mtct_bf = params["monthly_prob_mtct_bf_untreated"]

        if monthly_prob_mtct_bf > 0.0:
            months_to_infection = int(self.rng.exponential(1 / monthly_prob_mtct_bf))
            date_of_infection = self.sim.date + pd.DateOffset(months=months_to_infection)
            self.sim.schedule_event(
                HivInfectionDuringBreastFeedingEvent(person_id=child_id, module=self),
                date_of_infection
            )

    def do_new_infection(self, person_id):
        """
        Enact that this person is infected with HIV
        * Update their hv_inf status and hv_date_inf
        * Schedule the AIDS onset event for this person
        """
        df = self.sim.population.props

        # Update HIV infection status for this person
        df.at[person_id, "hv_inf"] = True
        df.at[person_id, "hv_date_inf"] = self.sim.date

        # Schedule AIDS onset events for this person
        date_onset_aids = self.sim.date + self.get_time_from_infection_to_aids(person_id=person_id)
        self.sim.schedule_event(event=HivAidsOnsetEvent(self, person_id), date=date_onset_aids)

    def get_time_from_infection_to_aids(self, person_id):
        """Gives time between onset of infection and AIDS, returning a pd.DateOffset.
        For those infected prior to, or at, birth: (this is a draw from an exponential distribution)
        For those infected after birth but before reaching age 5.0 (this is drawn from a weibull distribution)
        For adults: (this is a drawn from a weibull distribution (with scale depending on age);

        * NB. It is further assumed that the time from aids to death is 18 months.
        """

        df = self.sim.population.props
        age = df.at[person_id, 'age_exact_years']
        p = self.parameters

        if age == 0.0:
            # The person is infected prior to, or at, birth:
            months_to_aids = int(
                max(0.0, self.rng.exponential(scale=p["mean_survival_for_infants_infected_prior_to_birth"]) * 12))
        elif age < 5.0:
            # The person is infected after birth but before age 5.0:
            months_to_aids = int(max(0.0,
                                     self.rng.weibull(
                                         p["infection_to_death_infant_infection_after_birth_weibull_shape"])
                                     * p["infection_to_death_infant_infection_after_birth_weibull_scale"] * 12
                                     ))
        else:
            # The person is infected after age 5.0
            # - get the shape parameters (unit: years)
            scale = self.scale_parameter_for_infection_to_death.predict(
                self.sim.population.props.loc[[person_id]]).values[0]
            # - get the scale parameter (unit: years)
            shape = self.shape_parameter_for_infection_to_death.predict(
                self.sim.population.props.loc[[person_id]]).values[0]
            # - draw from Weibull and convert to months
            months_to_death = self.rng.weibull(shape) * scale * 12
            # - compute months to aids, which is somewhat shorter than the months to death
            months_to_aids = int(
                max(0.0, np.round(months_to_death - self.parameters['mean_months_between_aids_and_death'])))

        return pd.DateOffset(months=months_to_aids)

    def get_time_from_aids_to_death(self):
        """Gives time between onset of AIDS and death, returning a pd.DateOffset.
        Assumes that the time between onset of AIDS symptoms and deaths is exponentially distributed.
        """
        mean = self.parameters['mean_months_between_aids_and_death']
        draw_number_of_months = int(np.round(self.rng.exponential(mean)))
        return pd.DateOffset(months=draw_number_of_months)

    def stops_treatment(self, person_id):
        """Helper function that is called when someone stops being on ART.
        Sets the flag for ART status. If the person was already on ART, it schedules a new AIDSEvent"""

        df = self.sim.population.props

        # Schedule a new AIDS onset event if the person was on ART up until now
        if df.at[person_id, "hv_art"] != "not":
            months_to_aids = int(np.floor(
                self.rng.exponential(scale=self.parameters["art_default_to_aids_mean_years"]) * 12.0))
            self.sim.schedule_event(event=HivAidsOnsetEvent(person_id=person_id, module=self),
                                    date=self.sim.date + pd.DateOffset(months=months_to_aids)
                                    )

        # Set that the person is no longer on ART
        df.at[person_id, "hv_art"] = "not"

    def per_capita_testing_rate(self):
        """ this calculates the numbers of hiv tests performed in each time period
        it looks at the cumulative number of tests ever performed and subtracts the
        number calculated at the last time point
        values are converted to per capita testing rates
        this function is called by the logger and can be called at any frequency
        """

        df = self.sim.population.props

        # get number of tests performed in last time period
        if self.sim.date.year == 2010:
            number_tests_new = df.hv_number_tests.sum()
            previous_test_numbers = 0

        else:
            previous_test_numbers = self.stored_test_numbers[-1]

            # calculate number of tests now performed - cumulative, include those who have died
            number_tests_new = df.hv_number_tests.sum()

        self.stored_test_numbers.append(number_tests_new)

        # number of tests performed in last time period
        number_tests_in_last_period = number_tests_new - previous_test_numbers

        # per-capita testing rate
        per_capita_testing = number_tests_in_last_period / len(df[df.is_alive])

        # return updated value for time-period
        return per_capita_testing

    def check_config_of_properties(self):
        """check that the properties are currently configured correctly"""
        df_alive = self.sim.population.props.loc[self.sim.population.props.is_alive]

        # basic check types of columns and dtypes
        orig = self.sim.population.new_row
        assert (self.sim.population.props.dtypes == orig.dtypes).all()

        def is_subset(col_for_set, col_for_subset):
            # Confirms that the series of col_for_subset is true only for a subset of the series for col_for_set
            return set(col_for_subset.loc[col_for_subset].index).issubset(col_for_set.loc[col_for_set].index)

        # Check that core properties of current status are never None/NaN/NaT
        assert not df_alive.hv_inf.isna().any()
        assert not df_alive.hv_art.isna().any()
        assert not df_alive.hv_behaviour_change.isna().any()
        assert not df_alive.hv_diagnosed.isna().any()
        assert not df_alive.hv_number_tests.isna().any()

        # Check that the core HIV properties are 'nested' in the way expected.
        assert is_subset(col_for_set=df_alive.hv_inf, col_for_subset=df_alive.hv_diagnosed)
        assert is_subset(col_for_set=df_alive.hv_diagnosed, col_for_subset=(df_alive.hv_art != "not"))

        # Check that if person is not infected, the dates of HIV events are None/NaN/NaT
        assert df_alive.loc[~df_alive.hv_inf, "hv_date_inf"].isna().all()

        # Check that dates consistent for those infected with HIV
        assert not df_alive.loc[df_alive.hv_inf].hv_date_inf.isna().any()
        assert (df_alive.loc[df_alive.hv_inf].hv_date_inf >= df_alive.loc[df_alive.hv_inf].date_of_birth).all()

=======

        # Default Settings:
        # --- Current status
        df.at[child_id, "hv_inf"] = False
        df.at[child_id, "hv_art"] = "not"
        df.at[child_id, "hv_is_on_prep"] = False
        df.at[child_id, "hv_behaviour_change"] = False
        df.at[child_id, "hv_diagnosed"] = False
        df.at[child_id, "hv_number_tests"] = 0

        # --- Dates on which things have happened
        df.at[child_id, "hv_date_inf"] = pd.NaT
        df.at[child_id, "hv_last_test_date"] = pd.NaT

        # ----------------------------------- MTCT - AT OR PRIOR TO BIRTH --------------------------
        #  DETERMINE IF THE CHILD IS INFECTED WITH HIV FROM THEIR MOTHER DURING PREGNANCY / DELIVERY
        mother = df.loc[mother_id]

        mother_infected_prior_to_pregnancy = mother.hv_inf & (mother.hv_date_inf <= mother.date_of_last_pregnancy)
        mother_infected_during_pregnancy = mother.hv_inf & (mother.hv_date_inf > mother.date_of_last_pregnancy)

        if mother_infected_prior_to_pregnancy:
            if mother.hv_art == "on_VL_suppressed":
                #  mother has existing infection, mother ON ART and VL suppressed at time of delivery
                child_infected = self.rng.random_sample() < params["prob_mtct_treated"]
            else:
                # mother was infected prior to prgenancy but is not on VL suppressed at time of delivery
                child_infected = self.rng.random_sample() < params["prob_mtct_untreated"]

        elif mother_infected_during_pregnancy:
            #  mother has incident infection during pregnancy, NO ART
            child_infected = self.rng.random_sample() < params["prob_mtct_incident_preg"]

        else:
            # mother is not infected
            child_infected = False

        if child_infected:
            self.do_new_infection(child_id)

        # ----------------------------------- MTCT - DURING BREASTFEEDING --------------------------
        # If child is not infected and is being breastfed, then expose them to risk of MTCT through breastfeeding
        # TODO: note for AT/TH - neonatal breastfeeding property replaced HIV temp property as discussed 19/02/21.
        #  We need to make sure newborn outcomes on_birth is always called before HIV so breastfeeding status is set
        #  prior to this function being called
        if not child_infected and df.at[child_id, "nb_breastfeeding_status"] != 'none' and mother.hv_inf:
            self.mtct_during_breastfeeding(mother_id, child_id)

    def on_hsi_alert(self, person_id, treatment_id):
        raise NotImplementedError

    def report_daly_values(self):
        """Report DALYS for HIV, based on current symptomatic state of persons."""
        df = self.sim.population.props

        dalys = pd.Series(data=0, index=df.loc[df.is_alive].index)

        # All those infected get the 'infected but not AIDS' daly_wt:
        dalys.loc[df.hv_inf] = self.daly_wts['hiv_infection_but_not_aids']

        # Overwrite the value for those that currently have symptoms of AIDS with the 'AIDS' daly_wt:
        dalys.loc[self.sim.modules['SymptomManager'].who_has('aids_symptoms')] = self.daly_wts['aids']

        dalys.name = 'hiv'
        return dalys

    def mtct_during_breastfeeding(self, mother_id, child_id):
        """
        Compute risk of mother-to-child transmission and schedule HivInfectionDuringBreastFeedingEvent.

        If the child is breastfeeding currently, consider the time-until-infection assuming a constantly monthly risk of
         transmission. If the breastfeeding has ceased by the time of the scheduled infection, then it will not run.
        (This means that this event can be run at birth or at the time of the mother's infection without the need for
        further polling etc.)
        """

        df = self.sim.population.props
        params = self.parameters

        if df.at[mother_id, "hv_art"] == "on_VL_suppressed":
            monthly_prob_mtct_bf = params["monthly_prob_mtct_bf_treated"]
        else:
            monthly_prob_mtct_bf = params["monthly_prob_mtct_bf_untreated"]

        if monthly_prob_mtct_bf > 0.0:
            months_to_infection = int(self.rng.exponential(1 / monthly_prob_mtct_bf))
            date_of_infection = self.sim.date + pd.DateOffset(months=months_to_infection)
            self.sim.schedule_event(
                HivInfectionDuringBreastFeedingEvent(person_id=child_id, module=self),
                date_of_infection
            )

    def do_new_infection(self, person_id):
        """
        Enact that this person is infected with HIV
        * Update their hv_inf status and hv_date_inf
        * Schedule the AIDS onset event for this person
        """
        df = self.sim.population.props

        # Update HIV infection status for this person
        df.at[person_id, "hv_inf"] = True
        df.at[person_id, "hv_date_inf"] = self.sim.date

        # Schedule AIDS onset events for this person
        date_onset_aids = self.sim.date + self.get_time_from_infection_to_aids(person_id=person_id)
        self.sim.schedule_event(event=HivAidsOnsetEvent(self, person_id), date=date_onset_aids)

    def get_time_from_infection_to_aids(self, person_id):
        """Gives time between onset of infection and AIDS, returning a pd.DateOffset.
        For those infected prior to, or at, birth: (this is a draw from an exponential distribution)
        For those infected after birth but before reaching age 5.0 (this is drawn from a weibull distribution)
        For adults: (this is a drawn from a weibull distribution (with scale depending on age);

        * NB. It is further assumed that the time from aids to death is 18 months.
        """

        df = self.sim.population.props
        age = df.at[person_id, 'age_exact_years']
        p = self.parameters

        if age == 0.0:
            # The person is infected prior to, or at, birth:
            months_to_aids = int(
                max(0.0, self.rng.exponential(scale=p["mean_survival_for_infants_infected_prior_to_birth"]) * 12))
        elif age < 5.0:
            # The person is infected after birth but before age 5.0:
            months_to_aids = int(max(0.0,
                                     self.rng.weibull(
                                         p["infection_to_death_infant_infection_after_birth_weibull_shape"])
                                     * p["infection_to_death_infant_infection_after_birth_weibull_scale"] * 12
                                     ))
        else:
            # The person is infected after age 5.0
            # - get the shape parameters (unit: years)
            scale = self.lm['scale_parameter_for_infection_to_death'].predict(
                self.sim.population.props.loc[[person_id]]).values[0]
            # - get the scale parameter (unit: years)
            shape = self.lm['shape_parameter_for_infection_to_death'].predict(
                self.sim.population.props.loc[[person_id]]).values[0]
            # - draw from Weibull and convert to months
            months_to_death = self.rng.weibull(shape) * scale * 12
            # - compute months to aids, which is somewhat shorter than the months to death
            months_to_aids = int(
                max(0.0, np.round(months_to_death - self.parameters['mean_months_between_aids_and_death'])))

        return pd.DateOffset(months=months_to_aids)

    def get_time_from_aids_to_death(self):
        """Gives time between onset of AIDS and death, returning a pd.DateOffset.
        Assumes that the time between onset of AIDS symptoms and deaths is exponentially distributed.
        """
        mean = self.parameters['mean_months_between_aids_and_death']
        draw_number_of_months = int(np.round(self.rng.exponential(mean)))
        return pd.DateOffset(months=draw_number_of_months)

    def stops_treatment(self, person_id):
        """Helper function that is called when someone stops being on ART.
        Sets the flag for ART status. If the person was already on ART, it schedules a new AIDSEvent"""

        df = self.sim.population.props

        # Schedule a new AIDS onset event if the person was on ART up until now
        if df.at[person_id, "hv_art"] != "not":
            months_to_aids = int(np.floor(
                self.rng.exponential(scale=self.parameters["art_default_to_aids_mean_years"]) * 12.0))
            self.sim.schedule_event(event=HivAidsOnsetEvent(person_id=person_id, module=self),
                                    date=self.sim.date + pd.DateOffset(months=months_to_aids)
                                    )

        # Set that the person is no longer on ART
        df.at[person_id, "hv_art"] = "not"

    def per_capita_testing_rate(self):
        """ this calculates the numbers of hiv tests performed in each time period
        it looks at the cumulative number of tests ever performed and subtracts the
        number calculated at the last time point
        values are converted to per capita testing rates
        this function is called by the logger and can be called at any frequency
        """

        df = self.sim.population.props

        # get number of tests performed in last time period
        if self.sim.date.year == 2010:
            number_tests_new = df.hv_number_tests.sum()
            previous_test_numbers = 0

        else:
            previous_test_numbers = self.stored_test_numbers[-1]

            # calculate number of tests now performed - cumulative, include those who have died
            number_tests_new = df.hv_number_tests.sum()

        self.stored_test_numbers.append(number_tests_new)

        # number of tests performed in last time period
        number_tests_in_last_period = number_tests_new - previous_test_numbers

        # per-capita testing rate
        per_capita_testing = number_tests_in_last_period / len(df[df.is_alive])

        # return updated value for time-period
        return per_capita_testing

    def check_config_of_properties(self):
        """check that the properties are currently configured correctly"""
        df = self.sim.population.props
        df_alive = df.loc[df.is_alive]

        # basic check types of columns and dtypes
        orig = self.sim.population.new_row
        assert (df.dtypes == orig.dtypes).all()

        def is_subset(col_for_set, col_for_subset):
            # Confirms that the series of col_for_subset is true only for a subset of the series for col_for_set
            return set(col_for_subset.loc[col_for_subset].index).issubset(col_for_set.loc[col_for_set].index)

        # Check that core properties of current status are never None/NaN/NaT
        assert not df_alive.hv_inf.isna().any()
        assert not df_alive.hv_art.isna().any()
        assert not df_alive.hv_behaviour_change.isna().any()
        assert not df_alive.hv_diagnosed.isna().any()
        assert not df_alive.hv_number_tests.isna().any()

        # Check that the core HIV properties are 'nested' in the way expected.
        assert is_subset(col_for_set=df_alive.hv_inf, col_for_subset=df_alive.hv_diagnosed)
        assert is_subset(col_for_set=df_alive.hv_diagnosed, col_for_subset=(df_alive.hv_art != "not"))

        # Check that if person is not infected, the dates of HIV events are None/NaN/NaT
        assert df_alive.loc[~df_alive.hv_inf, "hv_date_inf"].isna().all()

        # Check that dates consistent for those infected with HIV
        assert not df_alive.loc[df_alive.hv_inf].hv_date_inf.isna().any()
        assert (df_alive.loc[df_alive.hv_inf].hv_date_inf >= df_alive.loc[df_alive.hv_inf].date_of_birth).all()

>>>>>>> 84bb38f1
        # Check alignment between AIDS Symptoms and status and infection and ART status
        has_aids_symptoms = set(self.sim.modules['SymptomManager'].who_has('aids_symptoms'))
        assert has_aids_symptoms.issubset(df_alive.loc[df_alive.is_alive & df_alive.hv_inf].index)
        assert 0 == len(has_aids_symptoms.intersection(df_alive.loc[df_alive.is_alive & (
            df_alive.hv_art == "on_VL_suppressed")].index))

# ---------------------------------------------------------------------------
#   Main Polling Event
# ---------------------------------------------------------------------------


class HivRegularPollingEvent(RegularEvent, PopulationScopeEventMixin):
    """ The HIV Regular Polling Events
    * Schedules persons becoming newly infected through horizontal transmission
    * Schedules who will present for voluntary ("spontaneous") testing
    """

    def __init__(self, module):
        super().__init__(module, frequency=DateOffset(months=12))  # repeats every 12 months, but this can be changed

    def apply(self, population):

        df = population.props
        params = self.module.parameters

        fraction_of_year_between_polls = self.frequency.months / 12
        beta = params["beta"] * fraction_of_year_between_polls

        # ----------------------------------- HORIZONTAL TRANSMISSION -----------------------------------
        def horizontal_transmission(to_sex, from_sex):
            # Count current number of alive 15-80 year-olds at risk of transmission
            # (= those infected and not VL suppressed):
            n_infectious = len(df.loc[
                                   df.is_alive &
                                   df.age_years.between(15, 80) &
                                   df.hv_inf &
                                   (df.hv_art != "on_VL_suppressed") &
                                   (df.sex == from_sex)
                                   ])

            # Get Susceptible (non-infected alive 15-80 year-old) persons:
            susc_idx = df.loc[df.is_alive & ~df.hv_inf & df.age_years.between(15, 80) & (df.sex == to_sex)].index
            n_susceptible = len(susc_idx)

            # Compute chance that each susceptible person becomes infected:
            #  - relative chance of infection (acts like a scaling-factor on 'beta')
<<<<<<< HEAD
            rr_of_infection = self.module.rr_of_infection.predict(df.loc[susc_idx])
=======
            rr_of_infection = self.module.lm['rr_of_infection'].predict(df.loc[susc_idx])
>>>>>>> 84bb38f1

            #  - probability of infection = beta * I/N
            p_infection = rr_of_infection * beta * (n_infectious / (n_infectious + n_susceptible))

            # New infections:
<<<<<<< HEAD
            will_be_infected = self.module.rng.rand(len(p_infection)) < p_infection
=======
            will_be_infected = self.module.rng.random_sample(len(p_infection)) < p_infection
>>>>>>> 84bb38f1
            idx_new_infection = will_be_infected[will_be_infected].index

            # Schedule the date of infection for each new infection:
            for idx in idx_new_infection:
                date_of_infection = self.sim.date + \
                                    pd.DateOffset(days=self.module.rng.randint(0, 365 * fraction_of_year_between_polls))
                self.sim.schedule_event(HivInfectionEvent(self.module, idx), date_of_infection)

        # Horizontal transmission: Male --> Female
        horizontal_transmission(from_sex='M', to_sex='F')

        # Horizontal transmission: Female --> Male
        horizontal_transmission(from_sex='F', to_sex='M')

        # ----------------------------------- SPONTANEOUS TESTING -----------------------------------
<<<<<<< HEAD
        prob_spontaneous_test = self.module.lm_spontaneous_test_12m.predict(
            df.loc[df.is_alive]) * fraction_of_year_between_polls
        will_test = self.module.rng.rand(len(prob_spontaneous_test)) < prob_spontaneous_test
=======
        prob_spontaneous_test = self.module.lm['lm_spontaneous_test_12m'].predict(
            df.loc[df.is_alive]) * fraction_of_year_between_polls
        will_test = self.module.rng.random_sample(len(prob_spontaneous_test)) < prob_spontaneous_test
>>>>>>> 84bb38f1
        idx_will_test = will_test[will_test].index

        for person_id in idx_will_test:
            date_test = self.sim.date + \
                        pd.DateOffset(days=self.module.rng.randint(0, 365 * fraction_of_year_between_polls))
            self.sim.modules['HealthSystem'].schedule_hsi_event(
                hsi_event=HSI_Hiv_TestAndRefer(person_id=person_id, module=self.module),
                priority=1,
                topen=date_test,
                tclose=self.sim.date + pd.DateOffset(months=self.frequency.months)  # (to occur before next polling)
            )


# ---------------------------------------------------------------------------
#   Natural History Events
# ---------------------------------------------------------------------------

class HivInfectionEvent(Event, IndividualScopeEventMixin):
    """ This person will become infected.
    * Do the infection process
    * Check for onward transmission through MTCT if the infection is to a mother who is currently breastfeeding.
    """

    def __init__(self, module, person_id):
        super().__init__(module, person_id=person_id)

    def apply(self, person_id):
        df = self.sim.population.props

        # Check person is_alive
        if not df.at[person_id, 'is_alive']:
            return

        # Onset the infection for this person (which will schedule progression etc)
        self.module.do_new_infection(person_id)

        # Consider mother-to-child-transmission (MTCT) from this person to their children:
<<<<<<< HEAD
        children_of_this_person_being_breastfed = df.loc[(df.mother_id == person_id) & df.tmp_breastfed].index
=======
        children_of_this_person_being_breastfed = df.loc[(df.mother_id == person_id) &
                                                         (df.nb_breastfeeding_status != 'none')].index
>>>>>>> 84bb38f1
        # - Do the MTCT routine for each child:
        for child_id in children_of_this_person_being_breastfed:
            self.module.mtct_during_breastfeeding(person_id, child_id)


class HivInfectionDuringBreastFeedingEvent(Event, IndividualScopeEventMixin):
    """ This person will become infected during breastfeeding
    * Do the infection process
    """

    def __init__(self, module, person_id):
        super().__init__(module, person_id=person_id)

    def apply(self, person_id):
        df = self.sim.population.props

        # Check person is_alive
        if not df.at[person_id, 'is_alive']:
            return

        # Check person is breastfed currently
<<<<<<< HEAD
        if not df.at[person_id, "tmp_breastfed"]:
=======
        if df.at[person_id, "nb_breastfeeding_status"] == 'none':
>>>>>>> 84bb38f1
            return

        # Onset the infection for this person (which will schedule progression etc)
        self.module.do_new_infection(person_id)


class HivAidsOnsetEvent(Event, IndividualScopeEventMixin):
    """ This person has developed AIDS.
    * Update their symptomatic status
    * Record the date at which AIDS onset
    * Schedule the AIDS death
    """

    def __init__(self, module, person_id):
        super().__init__(module, person_id=person_id)

    def apply(self, person_id):

        df = self.sim.population.props

        # Check person is_alive
        if not df.at[person_id, 'is_alive']:
            return

        # Do nothing if person is now on ART and VL suppressed (non-VL suppressed has no effect)
        if df.at[person_id, "hv_art"] == "on_VL_suppressed":
            return

        # Update Symptoms
        self.sim.modules["SymptomManager"].change_symptom(
            person_id=person_id,
            symptom_string="aids_symptoms",
            add_or_remove="+",
            disease_module=self.module,
        )

        # Schedule AidsDeath
        date_of_aids_death = self.sim.date + self.module.get_time_from_aids_to_death()
        self.sim.schedule_event(event=HivAidsDeathEvent(person_id=person_id, module=self.module),
                                date=date_of_aids_death)


class HivAidsDeathEvent(Event, IndividualScopeEventMixin):
    """
    Causes someone to die of AIDS, if they are not VL suppressed on ART.
    """

    def __init__(self, module, person_id):
        super().__init__(module, person_id=person_id)

    def apply(self, person_id):
        df = self.sim.population.props

        # Check person is_alive
        if not df.at[person_id, 'is_alive']:
            return

        # Do nothing if person is now on ART and VL suppressed (non VL suppressed has no effect)
        if df.at[person_id, "hv_art"] == "on_VL_suppressed":
            return

        # Cause the death to happen immediately
        demography.InstantaneousDeath(self.module, individual_id=person_id, cause="AIDS").apply(person_id)


class Hiv_DecisionToContinueOnPrEP(Event, IndividualScopeEventMixin):
    """Helper event that is used to 'decide' if someone on PrEP should continue on PrEP.
    This event is scheduled by 'HSI_Hiv_StartOrContinueOnPrep' 3 months after it is run.
    """

    def __init__(self, module, person_id):
        super().__init__(module, person_id=person_id)

    def apply(self, person_id):
        df = self.sim.population.props
        person = df.loc[person_id]
<<<<<<< HEAD

        if not person["is_alive"]:
            return

        # If the person is no longer a sex worker they will not continue on PrEP
        if not person["li_is_sexworker"]:
            return

        # Check that there are on PrEP currently:
        if not person["hv_is_on_prep"]:
            logger.warning('This event should not be running')

        # Determine if this appointment is actually attended by the person who has already started on PrEP
        if (self.module.rng.rand() < self.module.parameters['probability_of_being_retained_on_prep_every_3_months']):
            # Continue on PrEP - and schedule an HSI for a refill appointment today
            self.sim.modules['HealthSystem'].schedule_hsi_event(
                HSI_Hiv_StartOrContinueOnPrep(person_id=person_id, module=self.module),
                topen=self.sim.date,
                tclose=self.sim.date + pd.DateOffset(days=7),
                priority=0
            )

=======
        m = self.module

        if not person["is_alive"]:
            return

        # If the person is no longer a sex worker they will not continue on PrEP
        if not person["li_is_sexworker"]:
            return

        # Check that there are on PrEP currently:
        if not person["hv_is_on_prep"]:
            logger.warning('This event should not be running')

        # Determine if this appointment is actually attended by the person who has already started on PrEP
        if m.rng.random_sample() < m.parameters['probability_of_being_retained_on_prep_every_3_months']:
            # Continue on PrEP - and schedule an HSI for a refill appointment today
            self.sim.modules['HealthSystem'].schedule_hsi_event(
                HSI_Hiv_StartOrContinueOnPrep(person_id=person_id, module=m),
                topen=self.sim.date,
                tclose=self.sim.date + pd.DateOffset(days=7),
                priority=0
            )

>>>>>>> 84bb38f1
        else:
            # Defaults to being off PrEP - reset flag and take no further action
            df.at[person_id, "hv_is_on_prep"] = False


class Hiv_DecisionToContinueTreatment(Event, IndividualScopeEventMixin):
    """Helper event that is used to 'decide' if someone on Treatment should continue on Treatment.
    This event is scheduled by 'HSI_Hiv_StartOrContinueTreatment' 6 months after it is run.
    """

    def __init__(self, module, person_id):
        super().__init__(module, person_id=person_id)

    def apply(self, person_id):
        df = self.sim.population.props
        person = df.loc[person_id]
<<<<<<< HEAD

        if not person["is_alive"]:
            return

        # Check that there are on Treatment currently:
        if not (person["hv_art"] in ["on_VL_suppressed", "on_not_VL_suppressed"]):
            logger.warning('This event should not be running')

        # Determine if this appointment is actually attended by the person who has already started on PrEP
        if (self.module.rng.rand() < self.module.parameters['probability_of_being_retained_on_art_every_6_months']):
            # Continue on Treatment - and schedule an HSI for a continuation appointment today
            self.sim.modules['HealthSystem'].schedule_hsi_event(
                HSI_Hiv_StartOrContinueTreatment(person_id=person_id, module=self.module),
                topen=self.sim.date,
                tclose=self.sim.date + pd.DateOffset(days=14),
                priority=0
            )

        else:
            # Defaults to being off Treatment
            self.module.stops_treatment(person_id)
=======
        m = self.module

        if not person["is_alive"]:
            return

        # Check that there are on Treatment currently:
        if not (person["hv_art"] in ["on_VL_suppressed", "on_not_VL_suppressed"]):
            logger.warning('This event should not be running')

        # Determine if this appointment is actually attended by the person who has already started on PrEP
        if m.rng.random_sample() < m.parameters['probability_of_being_retained_on_art_every_6_months']:
            # Continue on Treatment - and schedule an HSI for a continuation appointment today
            self.sim.modules['HealthSystem'].schedule_hsi_event(
                HSI_Hiv_StartOrContinueTreatment(person_id=person_id, module=m),
                topen=self.sim.date,
                tclose=self.sim.date + pd.DateOffset(days=14),
                priority=0
            )

        else:
            # Defaults to being off Treatment
            m.stops_treatment(person_id)
>>>>>>> 84bb38f1


# ---------------------------------------------------------------------------
#   Health System Interactions (HSI)
# ---------------------------------------------------------------------------

class HSI_Hiv_TestAndRefer(HSI_Event, IndividualScopeEventMixin):
    """
    The is the Test-and-Refer HSI. Individuals may seek an HIV test at any time. From this, they can be referred on to
    other services.

    This event is scheduled by:
        * the main event poll,
        * when someone presents for any care through a Generic HSI.
        * when an infant is born to an HIV-positive mother

    Following the test, they may or may not go on to present for uptake an HIV service: ART (if HIV-positive), VMMC (if
    HIV-negative and male) or PrEP (if HIV-negative and a female sex worker).

    If this event is called within another HSI, it may be desirable to limit the functionality of the HSI: do this
    using the arguments:
        * do_not_refer_if_neg=False : if the person is HIV-neg they will not be referred to VMMC or PrEP
        * suppress_footprint=True : the HSI will not have any footprint

    """

    def __init__(self, module, person_id, do_not_refer_if_neg=False, suppress_footprint=False):
        super().__init__(module, person_id=person_id)
        assert isinstance(
            module, Hiv
        )

        assert isinstance(do_not_refer_if_neg, bool)
        self.do_not_refer_if_neg = do_not_refer_if_neg

        assert isinstance(suppress_footprint, bool)
        self.suppress_footprint = suppress_footprint

        # Define the necessary information for an HSI
        self.TREATMENT_ID = "Hiv_TestAndRefer"
        self.EXPECTED_APPT_FOOTPRINT = self.make_appt_footprint({'VCTNegative': 1})
        self.ACCEPTED_FACILITY_LEVEL = 1
        self.ALERT_OTHER_DISEASES = []

    def apply(self, person_id, squeeze_factor):
        """Do the testing and referring to other services"""

        df = self.sim.population.props
        person = df.loc[person_id]

        if not person['is_alive']:
            return

        # If the person has previously been diagnosed do nothing do not occupy any resources
        if person['hv_diagnosed']:
            return self.sim.modules['HealthSystem'].get_blank_appt_footprint()
<<<<<<< HEAD

        # Run test
        if person['age_years'] < 1.0:
            test_result = self.sim.modules['HealthSystem'].dx_manager.run_dx_test(
                dx_tests_to_run='hiv_early_infant_test',
                hsi_event=self
            )
        else:
            test_result = self.sim.modules['HealthSystem'].dx_manager.run_dx_test(
                dx_tests_to_run='hiv_rapid_test',
                hsi_event=self
            )

        # Update number of tests:
        df.at[person_id, 'hv_number_tests'] += 1
        df.at[person_id, 'hv_last_test_date'] = self.sim.date

        if test_result is not None:
            # Offer services as needed:
            if test_result:
                # The test_result is HIV positive
                ACTUAL_APPT_FOOTPRINT = self.make_appt_footprint({'VCTPositive': 1})

                # Update diagnosis if the person is indeed HIV positive
                if person['hv_inf']:
                    df.at[person_id, 'hv_diagnosed'] = True

                    # Consider if the person will be referred to start ART
                    has_aids_symptoms = 'aids_symptoms' in self.sim.modules['SymptomManager'].has_what(person_id)
                    if self.module.lm_art.predict(df=df.loc[[person_id]],
                                                  rng=self.module.rng,
                                                  has_aids_symptoms=has_aids_symptoms
                                                  ):
                        self.sim.modules['HealthSystem'].schedule_hsi_event(
                            HSI_Hiv_StartOrContinueTreatment(person_id=person_id, module=self.module),
                            topen=self.sim.date,
                            tclose=None,
                            priority=0
                        )

            else:
                # The test_result is HIV negative
                ACTUAL_APPT_FOOTPRINT = self.make_appt_footprint({'VCTNegative': 1})

                if not self.do_not_refer_if_neg:
                    # The test was negative: make referrals to other services:

                    # Consider if the person's risk will be reduced by behaviour change counselling
                    if self.module.lm_behavchg.predict(df.loc[[person_id]], self.module.rng):
                        df.at[person_id, 'hv_behaviour_change'] = True

                    # If person is a man, and not circumcised, then consider referring to VMMC
                    if (person['sex'] == 'M') & (~person['li_is_circ']):
                        if self.module.lm_circ.predict(df.loc[[person_id]], self.module.rng):
                            self.sim.modules['HealthSystem'].schedule_hsi_event(
                                HSI_Hiv_Circ(person_id=person_id, module=self.module),
                                topen=self.sim.date,
                                tclose=None,
                                priority=0
                            )

                    # If person is a woman and FSW, and not currently on PrEP then consider referring to PrEP
                    # available 2018 onwards
                    if (
                        (person['sex'] == 'F') &
                        person['li_is_sexworker'] &
                        ~person['hv_is_on_prep'] &
                        (self.sim.date.year >= self.module.parameters['prep_start_year'])
                    ):
                        if self.module.lm_prep.predict(df.loc[[person_id]], self.module.rng):
                            self.sim.modules['HealthSystem'].schedule_hsi_event(
                                HSI_Hiv_StartOrContinueOnPrep(person_id=person_id, module=self.module),
                                topen=self.sim.date,
                                tclose=None,
                                priority=0
                            )
        else:
            # Test was not possible, so do nothing:
            ACTUAL_APPT_FOOTPRINT = self.make_appt_footprint({'VCTNegative': 1})
=======

        # Run test
        if person['age_years'] < 1.0:
            test_result = self.sim.modules['HealthSystem'].dx_manager.run_dx_test(
                dx_tests_to_run='hiv_early_infant_test',
                hsi_event=self
            )
        else:
            test_result = self.sim.modules['HealthSystem'].dx_manager.run_dx_test(
                dx_tests_to_run='hiv_rapid_test',
                hsi_event=self
            )

        # Update number of tests:
        df.at[person_id, 'hv_number_tests'] += 1
        df.at[person_id, 'hv_last_test_date'] = self.sim.date

        if test_result is not None:
            # Offer services as needed:
            if test_result:
                # The test_result is HIV positive
                ACTUAL_APPT_FOOTPRINT = self.make_appt_footprint({'VCTPositive': 1})

                # Update diagnosis if the person is indeed HIV positive
                if person['hv_inf']:
                    df.at[person_id, 'hv_diagnosed'] = True

                    # Consider if the person will be referred to start ART
                    has_aids_symptoms = 'aids_symptoms' in self.sim.modules['SymptomManager'].has_what(person_id)
                    if self.module.lm['lm_art'].predict(df=df.loc[[person_id]],
                                                        rng=self.module.rng,
                                                        has_aids_symptoms=has_aids_symptoms):
                        self.sim.modules['HealthSystem'].schedule_hsi_event(
                            HSI_Hiv_StartOrContinueTreatment(person_id=person_id, module=self.module),
                            topen=self.sim.date,
                            tclose=None,
                            priority=0
                        )

            else:
                # The test_result is HIV negative
                ACTUAL_APPT_FOOTPRINT = self.make_appt_footprint({'VCTNegative': 1})

                if not self.do_not_refer_if_neg:
                    # The test was negative: make referrals to other services:

                    # Consider if the person's risk will be reduced by behaviour change counselling
                    if self.module.lm['lm_behavchg'].predict(df.loc[[person_id]], self.module.rng):
                        df.at[person_id, 'hv_behaviour_change'] = True

                    # If person is a man, and not circumcised, then consider referring to VMMC
                    if (person['sex'] == 'M') & (~person['li_is_circ']):
                        x = self.module.lm['lm_circ'].predict(df.loc[[person_id]], self.module.rng)
                        print('here x=', x, type(x))  # x= False <class 'numpy.bool_'> in new thing
                        if x:
                            self.sim.modules['HealthSystem'].schedule_hsi_event(
                                HSI_Hiv_Circ(person_id=person_id, module=self.module),
                                topen=self.sim.date,
                                tclose=None,
                                priority=0
                            )

                    # If person is a woman and FSW, and not currently on PrEP then consider referring to PrEP
                    # available 2018 onwards
                    if (
                        (person['sex'] == 'F') &
                        person['li_is_sexworker'] &
                        ~person['hv_is_on_prep'] &
                        (self.sim.date.year >= self.module.parameters['prep_start_year'])
                    ):
                        if self.module.lm['lm_prep'].predict(df.loc[[person_id]], self.module.rng):
                            self.sim.modules['HealthSystem'].schedule_hsi_event(
                                HSI_Hiv_StartOrContinueOnPrep(person_id=person_id, module=self.module),
                                topen=self.sim.date,
                                tclose=None,
                                priority=0
                            )
        else:
            # Test was not possible, so do nothing:
            ACTUAL_APPT_FOOTPRINT = self.make_appt_footprint({'VCTNegative': 1})

        # Return the footprint. If it should be suppressed, return a blank footprint.
        if self.suppress_footprint:
            return self.make_appt_footprint({})
        else:
            return ACTUAL_APPT_FOOTPRINT
>>>>>>> 84bb38f1

        # Return the footprint. If it should be suppressed, return a blank footprint.
        if self.suppress_footprint:
            return self.make_appt_footprint({})
        else:
            return ACTUAL_APPT_FOOTPRINT

<<<<<<< HEAD

=======
>>>>>>> 84bb38f1
class HSI_Hiv_Circ(HSI_Event, IndividualScopeEventMixin):
    def __init__(self, module, person_id):
        super().__init__(module, person_id=person_id)

        self.TREATMENT_ID = "Hiv_Circumcision"
        self.EXPECTED_APPT_FOOTPRINT = self.make_appt_footprint({"MinorSurg": 1})
        self.ACCEPTED_FACILITY_LEVEL = 1
        self.ALERT_OTHER_DISEASES = []

    def apply(self, person_id, squeeze_factor):
        """Do the circumcision for this man"""

        df = self.sim.population.props  # shortcut to the dataframe

        person = df.loc[person_id]

        # Do not run if the person is not alive or is already circumcised
        if not (person["is_alive"] & ~person["li_is_circ"]):
            return

        # Check/log use of consumables, and do circumcision if materials available
        # NB. If materials not available, it is assumed that the procedure is not carried out for this person following
        # this particular referral.
        if self.get_all_consumables(footprint=self.module.footprints_for_consumables_required['circ']):
            # Update circumcision state
            df.at[person_id, "li_is_circ"] = True


class HSI_Hiv_StartOrContinueOnPrep(HSI_Event, IndividualScopeEventMixin):
    def __init__(self, module, person_id):
        super().__init__(module, person_id=person_id)
        assert isinstance(module, Hiv)

        self.TREATMENT_ID = "Hiv_StartOrContinueOnPrep"
        self.EXPECTED_APPT_FOOTPRINT = self.make_appt_footprint({"Over5OPD": 1})
        self.ACCEPTED_FACILITY_LEVEL = 1
        self.ALERT_OTHER_DISEASES = []

    def apply(self, person_id, squeeze_factor):
        """Start PrEP for this person; or continue them on PrEP for 3 more months"""

        df = self.sim.population.props
        person = df.loc[person_id]

        # Do not run if the person is not alive or is not currently a sex worker
        if not person["is_alive"]:
            return

        # Run an HIV test
        test_result = self.sim.modules['HealthSystem'].dx_manager.run_dx_test(
            dx_tests_to_run='hiv_rapid_test',
            hsi_event=self
        )
        person['hv_number_tests'] += 1
        person['hv_last_test_date'] = self.sim.date

        # If test is positive, flag as diagnosed and refer to ART
        if test_result is True:
            # label as diagnosed
            df.at[person_id, 'hv_diagnosed'] = True
            # Consider if the person will be referred to start ART
<<<<<<< HEAD
            if self.module.lm_art.predict(df.loc[[person_id]], self.module.rng):
=======
            if self.module.lm['lm_art'].predict(df.loc[[person_id]], self.module.rng):
>>>>>>> 84bb38f1
                self.sim.modules['HealthSystem'].schedule_hsi_event(
                    HSI_Hiv_StartOrContinueTreatment(person_id=person_id, module=self.module),
                    topen=self.sim.date,
                    tclose=None,
                    priority=0
                )
            return self.make_appt_footprint({"Over5OPD": 1, "VCTPositive": 1})

        # Check that PrEP is available and if it is, initiate or continue  PrEP:
        if self.get_all_consumables(footprint=self.module.footprints_for_consumables_required['prep']):
            df.at[person_id, "hv_is_on_prep"] = True

            # Schedule 'decision about whether to continue on PrEP' for 3 months time
            self.sim.schedule_event(
                Hiv_DecisionToContinueOnPrEP(person_id=person_id, module=self.module),
                self.sim.date + pd.DateOffset(months=3)
            )

        else:
            # If PrEP is not available, the person will default and not be on PrEP
            df.at[person_id, "hv_is_on_prep"] = False

    def never_ran(self, *args, **kwargs):
        """This is called if this HSI was never run.
        Default the person to being off PrEP"""
        self.sim.population.props.at[self.target, "hv_is_on_prep"] = False


class HSI_Hiv_StartOrContinueTreatment(HSI_Event, IndividualScopeEventMixin):
    def __init__(self, module, person_id):
        super().__init__(module, person_id=person_id)
        assert isinstance(module, Hiv)

        self.TREATMENT_ID = "Hiv_Treatment_InitiationOrContinuation"
        self.EXPECTED_APPT_FOOTPRINT = self.make_appt_footprint({"Over5OPD": 1, "NewAdult": 1})
        self.ACCEPTED_FACILITY_LEVEL = 1
        self.ALERT_OTHER_DISEASES = []

        self.counter_for_did_not_run = 0

    def apply(self, person_id, squeeze_factor):
        """This is a Health System Interaction Event - start or continue HIV treatment for 6 more months"""
        df = self.sim.population.props
        person = df.loc[person_id]
        art_status_at_beginning_of_hsi = person["hv_art"]

        if not person["is_alive"]:
            return

        # Confirm that the person is diagnosed (this should not run if they are not)
        assert person["hv_diagnosed"]

        if art_status_at_beginning_of_hsi == "not":
            # Do a confirmatory test and do not run the rest of the event if negative.
            # NB. It is assumed that the sensitivity and specificiy of the raoid test is perfect.
            test_result = self.sim.modules['HealthSystem'].dx_manager.run_dx_test(
                dx_tests_to_run='hiv_rapid_test',
                hsi_event=self
            )
            df.at[person_id, 'hv_number_tests'] += 1
            df.at[person_id, 'hv_last_test_date'] = self.sim.date

            if not test_result:
                return self.make_appt_footprint({"Over5OPD": 1})

            assert person["hv_inf"]  # after the test results, it can be guaranteed that the person is HIV-pos.

            # Try to initiate the person onto ART:
            drugs_were_available = self.do_at_initiation(person_id)
        else:
            # Try to continue the person on ART:
            drugs_were_available = self.do_at_continuation(person_id)

        if drugs_were_available:
            # If person has been placed/continued on ART, schedule 'decision about whether to continue on Treatment for
            # 6 months later
            self.sim.schedule_event(
                Hiv_DecisionToContinueTreatment(person_id=person_id, module=self.module),
                self.sim.date + pd.DateOffset(months=6)
            )
        else:
            # As drugs were not available, the person will default to being off ART (...if they were on ART at the
            # beginning of the HSI.)
            # NB. If the person was not on ART at the beginning of the HSI, then there is no need to stop them (which
            #  causes a new AIDSOnsetEvent to be scheduled.)
            if art_status_at_beginning_of_hsi != "not":
                self.module.stops_treatment(person_id)

            # If person 'decides to' seek another appointment, schedule a new HSI appointment for tomorrow.
            # NB. With a probability of 1.0, this will keep occurring, and the person will never give-up coming back to
            # pick-up medication.
            if (
<<<<<<< HEAD
                self.module.rng.rand() <
=======
                self.module.rng.random_sample() <
>>>>>>> 84bb38f1
                self.module.parameters["probability_of_seeking_further_art_appointment_if_drug_not_available"]
            ):
                self.sim.modules['HealthSystem'].schedule_hsi_event(
                    hsi_event=HSI_Hiv_StartOrContinueTreatment(person_id=person_id, module=self.module),
                    topen=self.sim.date + pd.DateOffset(days=1),
                    tclose=self.sim.date + pd.DateOffset(days=15),
                    priority=1
                )

    def do_at_initiation(self, person_id):
        """Things to do when this the first appointment ART"""
        df = self.sim.population.props
        person = df.loc[person_id]

        # Check if drugs are available, and provide drugs:
        drugs_available = self.get_drugs(age_of_person=person['age_years'])

        if drugs_available:
            # Assign person to be have suppressed or un-suppressed viral load
            # (If person is VL suppressed This will prevent the Onset of AIDS, or an AIDS death if AIDS has already
            # onset,)
            vl_status = self.determine_vl_status(sex_of_person=person["sex"], age_of_person=person["age_years"])
            df.at[person_id, "hv_art"] = vl_status

            # If VL suppressed, remove any symptoms caused by this module
            if vl_status == "on_VL_suppressed":
                self.sim.modules['SymptomManager'].clear_symptoms(
                    person_id=person_id,
                    disease_module=self.module
                )

        # Consider if TB treatment should start
        self.consider_tb(person_id)

        return drugs_available

    def do_at_continuation(self, person_id):
        """Things to do when the person is already on ART"""

        df = self.sim.population.props
        person = df.loc[person_id]

        # Viral Load Monitoring
        # NB. This does not have a direct effect on outcomes for the person.
        _ = self.get_all_consumables(footprint=self.module.footprints_for_consumables_required['vl_measurement'])

        # Check if drugs are available, and provide drugs:
        drugs_available = self.get_drugs(age_of_person=person['age_years'])

        return drugs_available

    def determine_vl_status(self, sex_of_person, age_of_person):
        """Helper function to determine the VL status that the person will have.
        Return what will be the status of "hv_art"
        """
        p = self.module.parameters

        if age_of_person < 15:
            prob_vs = p["vls_child"]
        else:
            if sex_of_person == "M":
                prob_vs = p["vls_m"]
            else:
                prob_vs = p["vls_f"]

<<<<<<< HEAD
        return "on_VL_suppressed" if (self.module.rng.rand() < prob_vs) else "on_not_VL_suppressed"
=======
        return "on_VL_suppressed" if (self.module.rng.random_sample() < prob_vs) else "on_not_VL_suppressed"
>>>>>>> 84bb38f1

    def get_drugs(self, age_of_person):
        """Helper function to get the ART according to the age of the person being treated. Returns bool to indicate
        whether drugs were available"""
        if age_of_person < 5.0:
            # Formulation for children
            drugs_available = self.get_all_consumables(
                footprint=self.module.footprints_for_consumables_required['art_child'])
        else:
            # Formulation for adults
            drugs_available = self.get_all_consumables(
                footprint=self.module.footprints_for_consumables_required['art_adult'])

        return drugs_available

    def consider_tb(self, person_id):
        # todo - TB treatment when person starts ART - complete when TB module is completed.
        pass
        """
        Consider whether IPT is needed at this time. This is run only when treatment is initiated.

        # if 'Tb' in self.sim.modules:
            district = df.at[person_id, "district_of_residence"]
            eligible = df.at[person_id, "tb_inf"].startswith("active")

            if (
                (district in params["tb_high_risk_distr"].values)
                & (self.sim.date.year > 2012)
                & eligible
                & (self.module.rng.rand() < params["???"])
            ):

                # Schedule the TB treatment event:
                self.sim.modules["HealthSystem"].schedule_hsi_event(
                    tb.HSI_Tb_IptHiv(self.module['Tb'], person_id=person_id),
                    priority=1,
                    topen=self.sim.date,
                    tclose=None
                )
            """

    def never_ran(self):
        """This is called if this HSI was never run.
        * Default the person to being off ART.
        * Determine if they will re-seek care themselves in the future:
        """
        # stop treatment for this person
        person_id = self.target
        self.module.stops_treatment(person_id)

        # determine if will seek another HSI:
        if (
<<<<<<< HEAD
            self.module.rng.rand() <
=======
            self.module.rng.random_sample() <
>>>>>>> 84bb38f1
            self.module.parameters["probability_of_seeking_further_art_appointment_if_appointment_not_available"]
        ):
            self.sim.modules['HealthSystem'].schedule_hsi_event(
                HSI_Hiv_StartOrContinueTreatment(person_id=person_id, module=self.module),
                topen=self.sim.date + pd.DateOffset(days=14),
                tclose=self.sim.date + pd.DateOffset(days=21),
                priority=1
            )

# ---------------------------------------------------------------------------
#   Logging
# ---------------------------------------------------------------------------


class HivLoggingEvent(RegularEvent, PopulationScopeEventMixin):
    def __init__(self, module):
        """ Log Current status of the population, every year
        """

        self.repeat = 12
        super().__init__(module, frequency=DateOffset(months=self.repeat))

    def apply(self, population):
        # get some summary statistics
        df = population.props
        now = self.sim.date

        # ------------------------------------ SUMMARIES ------------------------------------
        # adult prevalence
        adult_prev_15plus = (
            len(df[df.hv_inf & df.is_alive & (df.age_years >= 15)])
            / len(df[df.is_alive & (df.age_years >= 15)])
        )

        adult_prev_1549 = (
            len(df[df.hv_inf & df.is_alive & df.age_years.between(15, 49)])
            / len(df[df.is_alive & (df.age_years >= 15)])
        )

        # child prevalence
        child_prev = (
            len(df[df.hv_inf & df.is_alive & (df.age_years < 15)])
            / len(df[df.is_alive & (df.age_years < 15)])
        )

        # incidence in the period since the last log for 15+ and 15-49 year-olds (denominator is approximate)
        n_new_infections_adult_15plus = len(
            df.loc[
                (df.age_years >= 15)
                & df.is_alive
                & (df.hv_date_inf > (now - DateOffset(months=self.repeat)))
                ]
        )
        denom_adults_15plus = len(df[df.is_alive & ~df.hv_inf & (df.age_years >= 15)])
        adult_inc_15plus = n_new_infections_adult_15plus / denom_adults_15plus

        n_new_infections_adult_1549 = len(
            df.loc[
                df.age_years.between(15, 49)
                & df.is_alive
                & (df.hv_date_inf > (now - DateOffset(months=self.repeat)))
                ]
        )
        denom_adults_1549 = len(df[df.is_alive & ~df.hv_inf & df.age_years.between(15, 49)])
        adult_inc_1549 = n_new_infections_adult_1549 / denom_adults_1549

        # incidence in the period since the last log for 0-14 year-olds (denominator is approximate)
        n_new_infections_children = len(
            df.loc[
                (df.age_years < 15)
                & df.is_alive
                & (df.hv_date_inf > (now - DateOffset(months=self.repeat)))
                ]
        )
        denom_children = len(df[df.is_alive & ~df.hv_inf & (df.age_years < 15)])
        child_inc = (n_new_infections_children / denom_children)

        # hiv prev among female sex workers (aged 15-49)
        n_fsw = len(df.loc[
                        df.is_alive &
                        df.li_is_sexworker &
                        (df.sex == "F") &
                        df.age_years.between(15, 49)
                        ])
        prev_hiv_fsw = 0 if n_fsw == 0 else \
            len(df.loc[
                    df.is_alive &
                    df.hv_inf &
                    df.li_is_sexworker &
                    (df.sex == "F") &
                    df.age_years.between(15, 49)
                    ]) / n_fsw

        logger.info(key='summary_inc_and_prev_for_adults_and_children_and_fsw',
                    description='Summary of HIV among adult (15+ and 15-49) and children (0-14s) and female sex workers'
                                ' (15-49)',
                    data={
                        "hiv_prev_adult_15plus": adult_prev_15plus,
                        "hiv_prev_adult_1549": adult_prev_1549,
                        "hiv_prev_child": child_prev,
                        "hiv_adult_inc_15plus": adult_inc_15plus,
                        "hiv_adult_inc_1549": adult_inc_1549,
                        "hiv_child_inc": child_inc,
                        "hiv_prev_fsw": prev_hiv_fsw
                    }
                    )

        # ------------------------------------ PREVALENCE BY AGE and SEX  ------------------------------------

        # Prevalence by Age/Sex (to make every category be output, do separately by 'sex')
        prev_by_age_and_sex = {}
        for sex in ['F', 'M']:
            n_hiv = df.loc[df.sex == sex].groupby(by=['age_range'])['hv_inf'].sum()
            n_pop = df.loc[df.sex == sex].groupby(by=['age_range'])['hv_inf'].count()
            prev_by_age_and_sex[sex] = (n_hiv / n_pop).to_dict()

        logger.info(key='prev_by_age_and_sex',
                    data=prev_by_age_and_sex,
                    description='Prevalence of HIV split by age and sex')

        # ------------------------------------ TESTING ------------------------------------

        # proportion of adult population tested in past year
        n_tested = len(df.loc[df.is_alive & (df.hv_number_tests > 0) & (df.age_years >= 15) &
                              (df.hv_last_test_date > (now - DateOffset(months=self.repeat)))])
        n_pop = len(df.loc[df.is_alive & (df.age_years >= 15)])
        tested = (n_tested / n_pop)

        # proportion of adult population tested in past year by sex
        testing_by_sex = {}
        for sex in ['F', 'M']:
            n_tested = len(df.loc[(df.sex == sex) & (df.hv_number_tests > 0) & (df.age_years >= 15) &
                                  (df.hv_last_test_date > (now - DateOffset(months=self.repeat)))])
            n_pop = len(df.loc[(df.sex == sex) & (df.age_years >= 15)])
            testing_by_sex[sex] = (n_tested / n_pop)

        # per_capita_testing_rate: number of tests administered divided by population
        current_testing_rate = self.module.per_capita_testing_rate()

        # ------------------------------------ TREATMENT ------------------------------------
        plhiv_adult = len(df.loc[df.is_alive & df.hv_inf & (df.age_years >= 15)])
        plhiv_children = len(df.loc[df.is_alive & df.hv_inf & (df.age_years < 15)])

        # proportion of adults (15+) living with HIV that are diagnosed:
        dx_adult = len(df.loc[df.is_alive & df.hv_inf & df.hv_diagnosed & (df.age_years >= 15)]) / plhiv_adult

        # proportion of children (15+) living with HIV that are diagnosed:
        dx_children = len(df.loc[df.is_alive & df.hv_inf & df.hv_diagnosed & (df.age_years >= 15)]) / plhiv_children

        # proportions of adults (15+) living with HIV on treatment:
        art_adult = len(df.loc[df.is_alive & df.hv_inf & (df.hv_art != "not") & (df.age_years >= 15)])
        art_cov_adult = art_adult / plhiv_adult if plhiv_adult > 0 else 0

        # proportion of adults (15+) on treatment that have good VL suppression
        art_adult_vs = len(df.loc[df.is_alive & df.hv_inf & (df.hv_art == "on_VL_suppressed") & (df.age_years >= 15)])
        art_cov_vs_adult = art_adult_vs / art_adult if art_adult > 0 else 0

        # proportions of children (0-14) living with HIV on treatment:
        art_children = len(df.loc[df.is_alive & df.hv_inf & (df.hv_art != "not") & (df.age_years < 15)])
        art_cov_children = art_children / plhiv_children if plhiv_adult > 0 else 0

        # proportion of children (0-14) living with HIV on treatment and with VL suppression
        art_children_vs = len(df.loc[df.is_alive & df.hv_inf & (df.hv_art == "on_VL_suppressed") & (df.age_years < 15)])
        art_cov_vs_children = art_children_vs / art_children if art_children > 0 else 0

        # ------------------------------------ BEHAVIOUR CHANGE ------------------------------------

        # proportion of adults (15+) exposed to behaviour change intervention
        prop_adults_exposed_to_behav_intv = len(
            df[df.is_alive & df.hv_behaviour_change & (df.age_years >= 15)]
        ) / len(df[df.is_alive & (df.age_years >= 15)])

        # ------------------------------------ PREP AMONG FSW ------------------------------------
        prop_fsw_on_prep = 0 if n_fsw == 0 else len(
            df[df.is_alive & df.li_is_sexworker & (df.age_years >= 15) & df.hv_is_on_prep]
        ) / len(df[df.is_alive & df.li_is_sexworker & (df.age_years >= 15)])

        # ------------------------------------ MALE CIRCUMCISION ------------------------------------
        # NB. Among adult men
        prop_men_circ = len(
            df[df.is_alive & (df.sex == 'M') & (df.age_years >= 15) & df.li_is_circ]
        ) / len(df[df.is_alive & (df.sex == 'M') & (df.age_years >= 15)])

        logger.info(key='hiv_program_coverage',
                    description='Coverage of interventions for HIV among adult (15+) and children (0-14s)',
                    data={
                        "prop_tested_adult": tested,
                        "prop_tested_adult_male": testing_by_sex['M'],
                        "prop_tested_adult_female": testing_by_sex['F'],
                        "per_capita_testing_rate": current_testing_rate,
                        "dx_adult": dx_adult,
                        "dx_childen": dx_children,
                        "art_coverage_adult": art_cov_adult,
                        "art_coverage_adult_VL_suppression": art_cov_vs_adult,
                        "art_coverage_child": art_cov_children,
                        "art_coverage_child_VL_suppression": art_cov_vs_children,
                        "prop_adults_exposed_to_behav_intv": prop_adults_exposed_to_behav_intv,
                        "prop_fsw_on_prep": prop_fsw_on_prep,
                        "prop_men_circ": prop_men_circ
                    }
                    )

# ---------------------------------------------------------------------------
#   Debugging / Checking Events
# ---------------------------------------------------------------------------


class HivCheckPropertiesEvent(RegularEvent, PopulationScopeEventMixin):
    def __init__(self, module):
        super().__init__(module, frequency=DateOffset(months=1))  # runs every month

    def apply(self, population):
        self.module.check_config_of_properties()

# ---------------------------------------------------------------------------
#   Helper functions for analysing outputs
# ---------------------------------------------------------------------------


def set_age_group(ser):
    AGE_RANGE_CATEGORIES, AGE_RANGE_LOOKUP = create_age_range_lookup(
        min_age=demography.MIN_AGE_FOR_RANGE,
        max_age=demography.MAX_AGE_FOR_RANGE,
        range_size=demography.AGE_RANGE_SIZE
    )
    ser = ser.astype("category")
    AGE_RANGE_CATEGORIES_filtered = [a for a in AGE_RANGE_CATEGORIES if a in ser.values]
    return ser.cat.reorder_categories(AGE_RANGE_CATEGORIES_filtered)


def map_to_age_group(ser):
    AGE_RANGE_CATEGORIES, AGE_RANGE_LOOKUP = create_age_range_lookup(
        min_age=demography.MIN_AGE_FOR_RANGE,
        max_age=demography.MAX_AGE_FOR_RANGE,
        range_size=demography.AGE_RANGE_SIZE
    )
    ser = ser.map(AGE_RANGE_LOOKUP)
    ser = set_age_group(ser)
    return ser


def unpack_raw_output_dict(raw_dict):
    x = pd.DataFrame.from_dict(data=raw_dict, orient='index')
    x = x.reset_index()
    x.rename(columns={'index': 'age_group', 0: 'value'}, inplace=True)
    x['age_group'] = set_age_group(x['age_group'])
    return x<|MERGE_RESOLUTION|>--- conflicted
+++ resolved
@@ -61,13 +61,10 @@
 
         self.stored_test_numbers = []  # create empty list for storing hiv test numbers
 
-<<<<<<< HEAD
-=======
         self.daly_wts = dict()
         self.lm = dict()
         self.footprints_for_consumables_required = dict()
 
->>>>>>> 84bb38f1
     METADATA = {
         Metadata.DISEASE_MODULE,
         Metadata.USES_SYMPTOMMANAGER,
@@ -77,218 +74,6 @@
 
     PROPERTIES = {
         # --- Core Properties
-<<<<<<< HEAD
-        "hv_inf": Property(Types.BOOL,
-                           "Is person currently infected with HIV (NB. AIDS status is determined by prescence of the "
-                           "AIDS Symptom."),
-        "hv_art": Property(Types.CATEGORICAL,
-                           "ART status of person, whether on ART or not; and whether viral load is suppressed or not if"
-                           " on ART.",
-                           categories=["not", "on_VL_suppressed", "on_not_VL_suppressed"]),
-        'hv_is_on_prep': Property(Types.BOOL,
-                                  'Whether or not the person is currently taking and receiving a protective effect from'
-                                  ' Pre-Exposure Prophylaxsis.'),
-        "hv_behaviour_change": Property(Types.BOOL,
-                                        "Has this person been exposed to HIV prevention counselling following a "
-                                        "negative HIV test result"),
-        "hv_diagnosed": Property(Types.BOOL, "knows that they are hiv+: i.e. is hiv+ and tested as hiv+"),
-        "hv_number_tests": Property(Types.INT, "number of hiv tests ever taken"),
-        "hv_last_test_date": Property(Types.DATE, "date of last hiv test"),
-
-        # # --- Dates on which things have happened:
-        "hv_date_inf": Property(Types.DATE, "Date infected with hiv"),
-
-        # -- Temporary variable for breastfeeding:
-        "tmp_breastfed": Property(Types.BOOL, "Is the person currently receiving breast milk from mother")
-    }
-
-    PARAMETERS = {
-        # baseline characteristics
-        "time_inf": Parameter(Types.DATA_FRAME, "prob of time since infection for baseline adult pop"),
-        "art_coverage": Parameter(Types.DATA_FRAME, "coverage of ART at baseline"),
-
-        "fraction_of_those_infected_that_have_aids_at_initiation": Parameter(Types.REAL,
-                                                                             "Fraction of persons living with HIV at "
-                                                                             "baseline that have developed AIDS"),
-        "testing_coverage_male": Parameter(
-            Types.REAL, "proportion of adult male population tested"),
-        "testing_coverage_female": Parameter(
-            Types.REAL, "proportion of adult female population tested"),
-
-        # natural history - transmission - overall rates
-        "beta": Parameter(
-            Types.REAL, "transmission rate"),
-        "prob_mtct_untreated": Parameter(
-            Types.REAL, "probability of mother to child transmission"),
-        "prob_mtct_treated": Parameter(
-            Types.REAL, "probability of mother to child transmission, mother on ART"),
-        "prob_mtct_incident_preg": Parameter(
-            Types.REAL,
-            "probability of mother to child transmission, mother infected during pregnancy"),
-        "monthly_prob_mtct_bf_untreated": Parameter(
-            Types.REAL,
-            "probability of mother to child transmission during breastfeeding"),
-        "monthly_prob_mtct_bf_treated": Parameter(
-            Types.REAL,
-            "probability of mother to child transmission, mother infected during breastfeeding"),
-
-        # natural history - transmission - relative risk of HIV acquisition (non-intervention)
-        "rr_fsw": Parameter(Types.REAL, "relative risk of hiv with female sex work"),
-        "rr_circumcision": Parameter(
-            Types.REAL, "relative risk of hiv with circumcision"
-        ),
-        "rr_rural": Parameter(Types.REAL, "relative risk of hiv in rural location"),
-        "rr_windex_poorer": Parameter(
-            Types.REAL, "relative risk of hiv with wealth level poorer"
-        ),
-        "rr_windex_middle": Parameter(
-            Types.REAL, "relative risk of hiv with wealth level middle"
-        ),
-        "rr_windex_richer": Parameter(
-            Types.REAL, "relative risk of hiv with wealth level richer"
-        ),
-        "rr_windex_richest": Parameter(
-            Types.REAL, "relative risk of hiv with wealth level richest"
-        ),
-        "rr_sex_f": Parameter(Types.REAL, "relative risk of hiv if female"),
-        "rr_age_gp20": Parameter(
-            Types.REAL, "relative risk of hiv if age 20-24 compared with 15-19"
-        ),
-        "rr_age_gp25": Parameter(Types.REAL, "relative risk of hiv if age 25-29"),
-        "rr_age_gp30": Parameter(Types.REAL, "relative risk of hiv if age 30-34"),
-        "rr_age_gp35": Parameter(Types.REAL, "relative risk of hiv if age 35-39"),
-        "rr_age_gp40": Parameter(Types.REAL, "relative risk of hiv if age 40-44"),
-        "rr_age_gp45": Parameter(Types.REAL, "relative risk of hiv if age 45-49"),
-        "rr_age_gp50": Parameter(Types.REAL, "relative risk of hiv if age 50+"),
-        "rr_edlevel_primary": Parameter(
-            Types.REAL, "relative risk of hiv with primary education"
-        ),
-        "rr_edlevel_secondary": Parameter(
-            Types.REAL, "relative risk of hiv with secondary education"
-        ),
-        "rr_edlevel_higher": Parameter(
-            Types.REAL, "relative risk of hiv with higher education"
-        ),
-
-        # natural history - transmission - relative risk of HIV acquisition (interventions)
-        "rr_behaviour_change": Parameter(
-            Types.REAL, "relative risk of hiv with behaviour modification"
-        ),
-        "proportion_reduction_in_risk_of_hiv_aq_if_on_prep": Parameter(
-            Types.REAL, "proportion reduction in risk of HIV acquisition if on PrEP. 0 for no efficacy; "
-                        "1.0 for perfect efficacy."),
-
-        # natural history - survival (adults)
-        "mean_months_between_aids_and_death": Parameter(Types.REAL,
-                                                        "Mean number of months (distributed exponentially) for the "
-                                                        "time between AIDS and AIDS Death"),
-        "infection_to_death_weibull_shape_1519": Parameter(Types.REAL,
-                                                           "Shape parameters for the weibill distribution describing"
-                                                           " time between infection and death for those aged 15-19"
-                                                           " years (units: years)"),
-        "infection_to_death_weibull_shape_2024": Parameter(Types.REAL,
-                                                           "Shape parameters for the weibill distribution describing"
-                                                           " time between infection and death for those aged 20-24"
-                                                           " years (units: years)"),
-        "infection_to_death_weibull_shape_2529": Parameter(Types.REAL,
-                                                           "Shape parameters for the weibill distribution describing"
-                                                           " time between infection and death for those aged 25-29"
-                                                           " years (units: years)"),
-        "infection_to_death_weibull_shape_3034": Parameter(Types.REAL,
-                                                           "Shape parameters for the weibill distribution describing"
-                                                           " time between infection and death for those aged 30-34"
-                                                           " years (units: years)"),
-        "infection_to_death_weibull_shape_3539": Parameter(Types.REAL,
-                                                           "Shape parameters for the weibill distribution describing"
-                                                           " time between infection and death for those aged 35-39"
-                                                           " years (units: years)"),
-        "infection_to_death_weibull_shape_4044": Parameter(Types.REAL,
-                                                           "Shape parameters for the weibill distribution describing"
-                                                           " time between infection and death for those aged 40-44"
-                                                           " years (units: years)"),
-        "infection_to_death_weibull_shape_4549": Parameter(Types.REAL,
-                                                           "Shape parameters for the weibill distribution describing"
-                                                           " time between infection and death for those aged 45-49"
-                                                           " years (units: years)"),
-        "infection_to_death_weibull_scale_1519": Parameter(Types.REAL,
-                                                           "Scale parameters for the weibill distribution describing"
-                                                           " time between infection and death for those aged 15-19"
-                                                           " years (units: years)"),
-        "infection_to_death_weibull_scale_2024": Parameter(Types.REAL,
-                                                           "Scale parameters for the weibill distribution describing"
-                                                           " time between infection and death for those aged 20-24"
-                                                           " years (units: years)"),
-        "infection_to_death_weibull_scale_2529": Parameter(Types.REAL,
-                                                           "Scale parameters for the weibill distribution describing"
-                                                           " time between infection and death for those aged 25-29"
-                                                           " years (units: years)"),
-        "infection_to_death_weibull_scale_3034": Parameter(Types.REAL,
-                                                           "Scale parameters for the weibill distribution describing"
-                                                           " time between infection and death for those aged 30-34"
-                                                           " years (units: years)"),
-        "infection_to_death_weibull_scale_3539": Parameter(Types.REAL,
-                                                           "Scale parameters for the weibill distribution describing"
-                                                           " time between infection and death for those aged 35-39"
-                                                           " years (units: years)"),
-        "infection_to_death_weibull_scale_4044": Parameter(Types.REAL,
-                                                           "Scale parameters for the weibill distribution describing"
-                                                           " time between infection and death for those aged 40-44"
-                                                           " years"),
-        "infection_to_death_weibull_scale_4549": Parameter(Types.REAL,
-                                                           "Scale parameters for the weibill distribution describing"
-                                                           " time between infection and death for those aged 45-49"
-                                                           " years (units: years)"),
-        "art_default_to_aids_mean_years": Parameter(
-            Types.REAL, "Mean years between when a person (any change) stops being on treatment to when AIDS is onset "
-                        "(if the abscence of resuming treatment)."),
-
-        # natural history - survival (children)
-        "mean_survival_for_infants_infected_prior_to_birth": Parameter(
-            Types.REAL,
-            "Exponential rate parameter for mortality in infants who are infected before birth"),
-        "infection_to_death_infant_infection_after_birth_weibull_scale": Parameter(
-            Types.REAL,
-            "Weibull scale parameter for mortality in infants who are infected after birth"),
-        "infection_to_death_infant_infection_after_birth_weibull_shape": Parameter(
-            Types.REAL,
-            "Weibull shape parameter for mortality in infants who are infected after birth"),
-
-        # Uptake of Interventions
-        "prob_spontaneous_test_12m": Parameter(
-            Types.REAL, "probability that a person will seek HIV testing per 12 month period."),
-        "prob_start_art_after_hiv_test": Parameter(
-            Types.REAL, "probability that a person will start treatment, if HIV-positive, following testing"),
-        "rr_start_art_if_aids_symptoms": Parameter(
-            Types.REAL, "relative probability of a person starting treatment if they have aids_symptoms compared to if"
-                        "they do not."
-        ),
-        "prob_behav_chg_after_hiv_test": Parameter(
-            Types.REAL, "probability that a person will change risk behaviours, if HIV-negative, following testing"),
-        "prob_prep_for_fsw_after_hiv_test": Parameter(
-            Types.REAL, "probability that a FSW will start PrEP, if HIV-negative, following testing"),
-        "prob_circ_after_hiv_test": Parameter(
-            Types.REAL, "probability that a male will be circumcised, if HIV-negative, following testing"),
-        "probability_of_being_retained_on_prep_every_3_months": Parameter(
-            Types.REAL, "probability that someone who has initiated on prep will attend an appointment and be on prep "
-                        "for the next 3 months, until the next appointment."),
-        "probability_of_being_retained_on_art_every_6_months": Parameter(
-            Types.REAL, "probability that someone who has initiated on treatment will attend an appointment and be on "
-                        "treatment for next 6 months, until the next appointment."),
-        "probability_of_seeking_further_art_appointment_if_drug_not_available": Parameter(
-            Types.REAL, "probability that a person who 'should' be on art will seek another appointment (the following "
-                        "day and try for each of the next 7 days) if drugs were not available."),
-        "probability_of_seeking_further_art_appointment_if_appointment_not_available": Parameter(
-            Types.REAL, "probability that a person who 'should' be on art will seek another appointment if the health-"
-                        "system has not been able to provide them with an appointment"),
-        "vls_m": Parameter(
-            Types.REAL, "rates of viral load suppression males"),
-        "vls_f": Parameter(
-            Types.REAL, "rates of viral load suppression males"),
-        "vls_child": Parameter(
-            Types.REAL, "rates of viral load suppression in children 0-14 years"),
-        "prep_start_year": Parameter(
-            Types.REAL, "year from which PrEP is available")
-=======
         "hv_inf": Property(
             Types.BOOL,
             "Is person currently infected with HIV (NB. AIDS status is determined by prescence of the AIDS Symptom."),
@@ -447,7 +232,6 @@
         "vls_f": Parameter(Types.REAL, "Rates of viral load suppression males"),
         "vls_child": Parameter(Types.REAL, "Rates of viral load suppression in children 0-14 years"),
         "prep_start_year": Parameter(Types.REAL, "Year from which PrEP is available")
->>>>>>> 84bb38f1
     }
 
     def read_parameters(self, data_folder):
@@ -481,10 +265,6 @@
         if "HealthBurden" in self.sim.modules.keys():
             # Chronic infection but not AIDS (including if on ART)
             # (taken to be equal to "Symptomatic HIV without anaemia")
-<<<<<<< HEAD
-            self.daly_wts = dict()
-=======
->>>>>>> 84bb38f1
             self.daly_wts['hiv_infection_but_not_aids'] = self.sim.modules["HealthBurden"].get_daly_weight(17)
 
             #  AIDS without anti-retroviral treatment without anemia
@@ -506,11 +286,7 @@
 
         # ---- LINEAR MODELS -----
         # LinearModel for the relative risk of becoming infected during the simulation
-<<<<<<< HEAD
-        self.rr_of_infection = LinearModel.multiplicative(
-=======
         self.lm['rr_of_infection'] = LinearModel.multiplicative(
->>>>>>> 84bb38f1
             Predictor('age_years')  .when('<15', 0.0)
                                     .when('<20', 1.0)
                                     .when('<25', p["rr_age_gp20"])
@@ -536,11 +312,7 @@
         )
 
         # LinearModels to give the shape and scale for the Weibull distribution describing time from infection to death
-<<<<<<< HEAD
-        self.scale_parameter_for_infection_to_death = LinearModel.multiplicative(
-=======
         self.lm['scale_parameter_for_infection_to_death'] = LinearModel.multiplicative(
->>>>>>> 84bb38f1
             Predictor('age_years')  .when('<20', p["infection_to_death_weibull_scale_1519"])
                                     .when('<25', p["infection_to_death_weibull_scale_2024"])
                                     .when('<30', p["infection_to_death_weibull_scale_2529"])
@@ -551,11 +323,7 @@
                                     .otherwise(p["infection_to_death_weibull_scale_4549"])
         )
 
-<<<<<<< HEAD
-        self.shape_parameter_for_infection_to_death = LinearModel.multiplicative(
-=======
         self.lm['shape_parameter_for_infection_to_death'] = LinearModel.multiplicative(
->>>>>>> 84bb38f1
             Predictor('age_years')  .when('<20', p["infection_to_death_weibull_shape_1519"])
                                     .when('<25', p["infection_to_death_weibull_shape_2024"])
                                     .when('<30', p["infection_to_death_weibull_shape_2529"])
@@ -570,22 +338,14 @@
         # Linear model that give the probability of seeking a 'Spontaneous' Test for HIV
         # (= sum of probabilities for accessing any HIV service when not ill)
 
-<<<<<<< HEAD
-        self.lm_spontaneous_test_12m = LinearModel(
-=======
         self.lm['lm_spontaneous_test_12m'] = LinearModel(
->>>>>>> 84bb38f1
             LinearModelType.MULTIPLICATIVE,
             p["prob_spontaneous_test_12m"],
             Predictor('hv_diagnosed').when(True, 0.0).otherwise(1.0)
         )
 
         # Linear model if the person will start ART, following when the person has been diagnosed:
-<<<<<<< HEAD
-        self.lm_art = LinearModel(
-=======
         self.lm['lm_art'] = LinearModel(
->>>>>>> 84bb38f1
             LinearModelType.MULTIPLICATIVE,
             p["prob_start_art_after_hiv_test"],
             Predictor('hv_inf').when(True, 1.0).otherwise(0.0),
@@ -593,22 +353,14 @@
         )
 
         # Linear model for changing behaviour following an HIV-negative test
-<<<<<<< HEAD
-        self.lm_behavchg = LinearModel(
-=======
         self.lm['lm_behavchg'] = LinearModel(
->>>>>>> 84bb38f1
             LinearModelType.MULTIPLICATIVE,
             p["prob_behav_chg_after_hiv_test"],
             Predictor('hv_inf').when(False, 1.0).otherwise(0.0)
         )
 
         # Linear model for starting PrEP (if F/sex-workers), following when the person has tested HIV -ve:
-<<<<<<< HEAD
-        self.lm_prep = LinearModel(
-=======
         self.lm['lm_prep'] = LinearModel(
->>>>>>> 84bb38f1
             LinearModelType.MULTIPLICATIVE,
             p["prob_prep_for_fsw_after_hiv_test"],
             Predictor('hv_inf').when(False, 1.0).otherwise(0.0),
@@ -617,11 +369,7 @@
         )
 
         # Linear model for circumcision (if M) following when the person has been diagnosed:
-<<<<<<< HEAD
-        self.lm_circ = LinearModel(
-=======
         self.lm['lm_circ'] = LinearModel(
->>>>>>> 84bb38f1
             LinearModelType.MULTIPLICATIVE,
             p["prob_circ_after_hiv_test"],
             Predictor('hv_inf').when(False, 1.0).otherwise(0.0),
@@ -635,21 +383,6 @@
         df = population.props
 
         # --- Current status
-<<<<<<< HEAD
-        df["hv_inf"] = False
-        df["hv_art"].values[:] = "not"
-        df["hv_is_on_prep"] = False
-        df["hv_behaviour_change"] = False
-        df["hv_diagnosed"] = False
-        df["hv_number_tests"] = 0
-
-        # --- Dates on which things have happened
-        df["hv_date_inf"] = pd.NaT
-        df["hv_last_test_date"] = pd.NaT
-
-        # -- Temporary --
-        df["tmp_breastfed"] = False
-=======
         df.loc[df.is_alive, "hv_inf"] = False
         df.loc[df.is_alive, "hv_art"] = "not"
         df.loc[df.is_alive, "hv_is_on_prep"] = False
@@ -660,7 +393,6 @@
         # --- Dates on which things have happened
         df.loc[df.is_alive, "hv_date_inf"] = pd.NaT
         df.loc[df.is_alive, "hv_last_test_date"] = pd.NaT
->>>>>>> 84bb38f1
 
         # Launch sub-routines for allocating the right number of people into each category
         self.initialise_baseline_prevalence(population)  # allocate baseline prevalence
@@ -708,11 +440,7 @@
             'rel_prob_by_risk_factor'].transform('mean')
         p['scaled_rel_prob_by_risk_factor'] = p['rel_prob_by_risk_factor'] / p['mean_of_rel_prob_within_age_sex_group']
         p['overall_prob_of_infec'] = p['scaled_rel_prob_by_risk_factor'] * p['prob_of_infec']
-<<<<<<< HEAD
-        infec = self.rng.rand(len(p['overall_prob_of_infec'])) < p['overall_prob_of_infec']
-=======
         infec = self.rng.random_sample(len(p['overall_prob_of_infec'])) < p['overall_prob_of_infec']
->>>>>>> 84bb38f1
 
         # Assign the designated person as infected in the population.props dataframe:
         df.loc[infec, 'hv_inf'] = True
@@ -726,11 +454,7 @@
             p=self.time_inf["scaled_prob"],
         )
 
-<<<<<<< HEAD
-        hv_date_inf = pd.Series(self.sim.date - pd.to_timedelta(years_ago_inf, unit="y"))
-=======
         hv_date_inf = pd.Series(self.sim.date - pd.to_timedelta(years_ago_inf * DAYS_IN_YEAR, unit="d"))
->>>>>>> 84bb38f1
         df.loc[infec, "hv_date_inf"] = hv_date_inf.clip(lower=df.date_of_birth)
 
     def initialise_baseline_art(self, population):
@@ -756,11 +480,7 @@
         prob_art = prob_art.fillna(0)
 
         art_idx = prob_art.index[
-<<<<<<< HEAD
-            (self.rng.rand(len(prob_art)) < prob_art)
-=======
             (self.rng.random_sample(len(prob_art)) < prob_art)
->>>>>>> 84bb38f1
             & df.is_alive
             & df.hv_inf
             ]
@@ -774,11 +494,7 @@
         notsuppr = list()  # list of all indices for persons on ART and not suppressed
 
         def split_into_vl_and_notvl(all_idx, prob):
-<<<<<<< HEAD
-            vl_suppr = self.rng.rand(len(all_idx)) < prob
-=======
             vl_suppr = self.rng.random_sample(len(all_idx)) < prob
->>>>>>> 84bb38f1
             suppr.extend(all_idx[vl_suppr])
             notsuppr.extend(all_idx[~vl_suppr])
 
@@ -956,10 +672,6 @@
 
         # 7) Look-up and store the codes for the consumables used in the interventions.
         consumables = self.sim.modules["HealthSystem"].parameters["Consumables"]
-<<<<<<< HEAD
-        self.footprints_for_consumables_required = dict()
-=======
->>>>>>> 84bb38f1
 
         # Circumcison:
         pkg_codes_for_circ = pd.unique(
@@ -1035,257 +747,6 @@
         """
         params = self.parameters
         df = self.sim.population.props
-<<<<<<< HEAD
-
-        # Default Settings:
-        # --- Current status
-        df.at[child_id, "hv_inf"] = False
-        df.at[child_id, "hv_art"] = "not"
-        df.at[child_id, "hv_is_on_prep"] = False
-        df.at[child_id, "hv_behaviour_change"] = False
-        df.at[child_id, "hv_diagnosed"] = False
-        df.at[child_id, "hv_number_tests"] = 0
-
-        # --- Dates on which things have happened
-        df.at[child_id, "hv_date_inf"] = pd.NaT
-        df.at[child_id, "hv_last_test_date"] = pd.NaT
-
-        # -- Temporary
-        df.at[child_id, "tmp_breastfed"] = True
-
-        # ----- Schedule routine HIV test for those born to mothers that are HIV-positive (a time of giving birth)
-        # TODO: this to be subsumed into post-natal care
-        if df.at[mother_id, 'hv_inf']:
-            self.sim.modules['HealthSystem'].schedule_hsi_event(
-                hsi_event=HSI_Hiv_TestAndRefer(person_id=child_id, module=self),
-                topen=self.sim.date + pd.DateOffset(months=1),
-                tclose=self.sim.date + pd.DateOffset(months=2),
-                priority=1
-            )
-
-        # ----------------------------------- MTCT - AT OR PRIOR TO BIRTH --------------------------
-        #  DETERMINE IF THE CHILD IS INFECTED WITH HIV FROM THEIR MOTHER DURING PREGNANCY / DELIVERY
-        mother_infected_prior_to_pregnancy = \
-            df.at[mother_id, 'hv_inf'] & (
-                df.at[mother_id, 'hv_date_inf'] <= df.at[mother_id, 'date_of_last_pregnancy']
-            )
-        mother_infected_during_pregnancy = \
-            df.at[mother_id, 'hv_inf'] & (
-                df.at[mother_id, 'hv_date_inf'] > df.at[mother_id, 'date_of_last_pregnancy']
-            )
-
-        if mother_infected_prior_to_pregnancy:
-            if (df.at[mother_id, "hv_art"] == "on_VL_suppressed"):
-                #  mother has existing infection, mother ON ART and VL suppressed at time of delivery
-                child_infected = self.rng.rand() < params["prob_mtct_treated"]
-            else:
-                # mother was infected prior to prgenancy but is not on VL suppressed at time of delivery
-                child_infected = self.rng.rand() < params["prob_mtct_untreated"]
-
-        elif mother_infected_during_pregnancy:
-            #  mother has incident infection during pregnancy, NO ART
-            child_infected = self.rng.rand() < params["prob_mtct_incident_preg"]
-
-        else:
-            # mother is not infected
-            child_infected = False
-
-        if child_infected:
-            self.do_new_infection(child_id)
-
-        # ----------------------------------- MTCT - DURING BREASTFEEDING --------------------------
-        # If child is not infected and is being breastfed, then expose them to risk of MTCT through breastfeeding
-        if (~child_infected and df.at[child_id, "tmp_breastfed"] and df.at[mother_id, "hv_inf"]):
-            self.mtct_during_breastfeeding(mother_id, child_id)
-
-    def on_hsi_alert(self, person_id, treatment_id):
-        raise NotImplementedError
-
-    def report_daly_values(self):
-        """Report DALYS for HIV, based on current symptomatic state of persons."""
-        df = self.sim.population.props
-
-        dalys = pd.Series(data=0, index=df.loc[df.is_alive].index)
-
-        # All those infected get the 'infected but not AIDS' daly_wt:
-        dalys.loc[df.hv_inf] = self.daly_wts['hiv_infection_but_not_aids']
-
-        # Overwrite the value for those that currently have symptoms of AIDS with the 'AIDS' daly_wt:
-        dalys.loc[self.sim.modules['SymptomManager'].who_has('aids_symptoms')] = self.daly_wts['aids']
-
-        dalys.name = 'hiv'
-        return dalys
-
-    def mtct_during_breastfeeding(self, mother_id, child_id):
-        """
-        Compute risk of mother-to-child transmission and schedule HivInfectionDuringBreastFeedingEvent.
-
-        If the child is breastfeeding currently, consider the time-until-infection assuming a constantly monthly risk of
-         transmission. If the breastfeeding has ceased by the time of the scheduled infection, then it will not run.
-        (This means that this event can be run at birth or at the time of the mother's infection without the need for
-        further polling etc.)
-        """
-
-        df = self.sim.population.props
-        params = self.parameters
-
-        if df.at[mother_id, "hv_art"] == "on_VL_suppressed":
-            monthly_prob_mtct_bf = params["monthly_prob_mtct_bf_treated"]
-        else:
-            monthly_prob_mtct_bf = params["monthly_prob_mtct_bf_untreated"]
-
-        if monthly_prob_mtct_bf > 0.0:
-            months_to_infection = int(self.rng.exponential(1 / monthly_prob_mtct_bf))
-            date_of_infection = self.sim.date + pd.DateOffset(months=months_to_infection)
-            self.sim.schedule_event(
-                HivInfectionDuringBreastFeedingEvent(person_id=child_id, module=self),
-                date_of_infection
-            )
-
-    def do_new_infection(self, person_id):
-        """
-        Enact that this person is infected with HIV
-        * Update their hv_inf status and hv_date_inf
-        * Schedule the AIDS onset event for this person
-        """
-        df = self.sim.population.props
-
-        # Update HIV infection status for this person
-        df.at[person_id, "hv_inf"] = True
-        df.at[person_id, "hv_date_inf"] = self.sim.date
-
-        # Schedule AIDS onset events for this person
-        date_onset_aids = self.sim.date + self.get_time_from_infection_to_aids(person_id=person_id)
-        self.sim.schedule_event(event=HivAidsOnsetEvent(self, person_id), date=date_onset_aids)
-
-    def get_time_from_infection_to_aids(self, person_id):
-        """Gives time between onset of infection and AIDS, returning a pd.DateOffset.
-        For those infected prior to, or at, birth: (this is a draw from an exponential distribution)
-        For those infected after birth but before reaching age 5.0 (this is drawn from a weibull distribution)
-        For adults: (this is a drawn from a weibull distribution (with scale depending on age);
-
-        * NB. It is further assumed that the time from aids to death is 18 months.
-        """
-
-        df = self.sim.population.props
-        age = df.at[person_id, 'age_exact_years']
-        p = self.parameters
-
-        if age == 0.0:
-            # The person is infected prior to, or at, birth:
-            months_to_aids = int(
-                max(0.0, self.rng.exponential(scale=p["mean_survival_for_infants_infected_prior_to_birth"]) * 12))
-        elif age < 5.0:
-            # The person is infected after birth but before age 5.0:
-            months_to_aids = int(max(0.0,
-                                     self.rng.weibull(
-                                         p["infection_to_death_infant_infection_after_birth_weibull_shape"])
-                                     * p["infection_to_death_infant_infection_after_birth_weibull_scale"] * 12
-                                     ))
-        else:
-            # The person is infected after age 5.0
-            # - get the shape parameters (unit: years)
-            scale = self.scale_parameter_for_infection_to_death.predict(
-                self.sim.population.props.loc[[person_id]]).values[0]
-            # - get the scale parameter (unit: years)
-            shape = self.shape_parameter_for_infection_to_death.predict(
-                self.sim.population.props.loc[[person_id]]).values[0]
-            # - draw from Weibull and convert to months
-            months_to_death = self.rng.weibull(shape) * scale * 12
-            # - compute months to aids, which is somewhat shorter than the months to death
-            months_to_aids = int(
-                max(0.0, np.round(months_to_death - self.parameters['mean_months_between_aids_and_death'])))
-
-        return pd.DateOffset(months=months_to_aids)
-
-    def get_time_from_aids_to_death(self):
-        """Gives time between onset of AIDS and death, returning a pd.DateOffset.
-        Assumes that the time between onset of AIDS symptoms and deaths is exponentially distributed.
-        """
-        mean = self.parameters['mean_months_between_aids_and_death']
-        draw_number_of_months = int(np.round(self.rng.exponential(mean)))
-        return pd.DateOffset(months=draw_number_of_months)
-
-    def stops_treatment(self, person_id):
-        """Helper function that is called when someone stops being on ART.
-        Sets the flag for ART status. If the person was already on ART, it schedules a new AIDSEvent"""
-
-        df = self.sim.population.props
-
-        # Schedule a new AIDS onset event if the person was on ART up until now
-        if df.at[person_id, "hv_art"] != "not":
-            months_to_aids = int(np.floor(
-                self.rng.exponential(scale=self.parameters["art_default_to_aids_mean_years"]) * 12.0))
-            self.sim.schedule_event(event=HivAidsOnsetEvent(person_id=person_id, module=self),
-                                    date=self.sim.date + pd.DateOffset(months=months_to_aids)
-                                    )
-
-        # Set that the person is no longer on ART
-        df.at[person_id, "hv_art"] = "not"
-
-    def per_capita_testing_rate(self):
-        """ this calculates the numbers of hiv tests performed in each time period
-        it looks at the cumulative number of tests ever performed and subtracts the
-        number calculated at the last time point
-        values are converted to per capita testing rates
-        this function is called by the logger and can be called at any frequency
-        """
-
-        df = self.sim.population.props
-
-        # get number of tests performed in last time period
-        if self.sim.date.year == 2010:
-            number_tests_new = df.hv_number_tests.sum()
-            previous_test_numbers = 0
-
-        else:
-            previous_test_numbers = self.stored_test_numbers[-1]
-
-            # calculate number of tests now performed - cumulative, include those who have died
-            number_tests_new = df.hv_number_tests.sum()
-
-        self.stored_test_numbers.append(number_tests_new)
-
-        # number of tests performed in last time period
-        number_tests_in_last_period = number_tests_new - previous_test_numbers
-
-        # per-capita testing rate
-        per_capita_testing = number_tests_in_last_period / len(df[df.is_alive])
-
-        # return updated value for time-period
-        return per_capita_testing
-
-    def check_config_of_properties(self):
-        """check that the properties are currently configured correctly"""
-        df_alive = self.sim.population.props.loc[self.sim.population.props.is_alive]
-
-        # basic check types of columns and dtypes
-        orig = self.sim.population.new_row
-        assert (self.sim.population.props.dtypes == orig.dtypes).all()
-
-        def is_subset(col_for_set, col_for_subset):
-            # Confirms that the series of col_for_subset is true only for a subset of the series for col_for_set
-            return set(col_for_subset.loc[col_for_subset].index).issubset(col_for_set.loc[col_for_set].index)
-
-        # Check that core properties of current status are never None/NaN/NaT
-        assert not df_alive.hv_inf.isna().any()
-        assert not df_alive.hv_art.isna().any()
-        assert not df_alive.hv_behaviour_change.isna().any()
-        assert not df_alive.hv_diagnosed.isna().any()
-        assert not df_alive.hv_number_tests.isna().any()
-
-        # Check that the core HIV properties are 'nested' in the way expected.
-        assert is_subset(col_for_set=df_alive.hv_inf, col_for_subset=df_alive.hv_diagnosed)
-        assert is_subset(col_for_set=df_alive.hv_diagnosed, col_for_subset=(df_alive.hv_art != "not"))
-
-        # Check that if person is not infected, the dates of HIV events are None/NaN/NaT
-        assert df_alive.loc[~df_alive.hv_inf, "hv_date_inf"].isna().all()
-
-        # Check that dates consistent for those infected with HIV
-        assert not df_alive.loc[df_alive.hv_inf].hv_date_inf.isna().any()
-        assert (df_alive.loc[df_alive.hv_inf].hv_date_inf >= df_alive.loc[df_alive.hv_inf].date_of_birth).all()
-
-=======
 
         # Default Settings:
         # --- Current status
@@ -1522,7 +983,6 @@
         assert not df_alive.loc[df_alive.hv_inf].hv_date_inf.isna().any()
         assert (df_alive.loc[df_alive.hv_inf].hv_date_inf >= df_alive.loc[df_alive.hv_inf].date_of_birth).all()
 
->>>>>>> 84bb38f1
         # Check alignment between AIDS Symptoms and status and infection and ART status
         has_aids_symptoms = set(self.sim.modules['SymptomManager'].who_has('aids_symptoms'))
         assert has_aids_symptoms.issubset(df_alive.loc[df_alive.is_alive & df_alive.hv_inf].index)
@@ -1569,21 +1029,13 @@
 
             # Compute chance that each susceptible person becomes infected:
             #  - relative chance of infection (acts like a scaling-factor on 'beta')
-<<<<<<< HEAD
-            rr_of_infection = self.module.rr_of_infection.predict(df.loc[susc_idx])
-=======
             rr_of_infection = self.module.lm['rr_of_infection'].predict(df.loc[susc_idx])
->>>>>>> 84bb38f1
 
             #  - probability of infection = beta * I/N
             p_infection = rr_of_infection * beta * (n_infectious / (n_infectious + n_susceptible))
 
             # New infections:
-<<<<<<< HEAD
-            will_be_infected = self.module.rng.rand(len(p_infection)) < p_infection
-=======
             will_be_infected = self.module.rng.random_sample(len(p_infection)) < p_infection
->>>>>>> 84bb38f1
             idx_new_infection = will_be_infected[will_be_infected].index
 
             # Schedule the date of infection for each new infection:
@@ -1599,15 +1051,9 @@
         horizontal_transmission(from_sex='F', to_sex='M')
 
         # ----------------------------------- SPONTANEOUS TESTING -----------------------------------
-<<<<<<< HEAD
-        prob_spontaneous_test = self.module.lm_spontaneous_test_12m.predict(
-            df.loc[df.is_alive]) * fraction_of_year_between_polls
-        will_test = self.module.rng.rand(len(prob_spontaneous_test)) < prob_spontaneous_test
-=======
         prob_spontaneous_test = self.module.lm['lm_spontaneous_test_12m'].predict(
             df.loc[df.is_alive]) * fraction_of_year_between_polls
         will_test = self.module.rng.random_sample(len(prob_spontaneous_test)) < prob_spontaneous_test
->>>>>>> 84bb38f1
         idx_will_test = will_test[will_test].index
 
         for person_id in idx_will_test:
@@ -1645,12 +1091,8 @@
         self.module.do_new_infection(person_id)
 
         # Consider mother-to-child-transmission (MTCT) from this person to their children:
-<<<<<<< HEAD
-        children_of_this_person_being_breastfed = df.loc[(df.mother_id == person_id) & df.tmp_breastfed].index
-=======
         children_of_this_person_being_breastfed = df.loc[(df.mother_id == person_id) &
                                                          (df.nb_breastfeeding_status != 'none')].index
->>>>>>> 84bb38f1
         # - Do the MTCT routine for each child:
         for child_id in children_of_this_person_being_breastfed:
             self.module.mtct_during_breastfeeding(person_id, child_id)
@@ -1672,11 +1114,7 @@
             return
 
         # Check person is breastfed currently
-<<<<<<< HEAD
-        if not df.at[person_id, "tmp_breastfed"]:
-=======
         if df.at[person_id, "nb_breastfeeding_status"] == 'none':
->>>>>>> 84bb38f1
             return
 
         # Onset the infection for this person (which will schedule progression etc)
@@ -1753,30 +1191,6 @@
     def apply(self, person_id):
         df = self.sim.population.props
         person = df.loc[person_id]
-<<<<<<< HEAD
-
-        if not person["is_alive"]:
-            return
-
-        # If the person is no longer a sex worker they will not continue on PrEP
-        if not person["li_is_sexworker"]:
-            return
-
-        # Check that there are on PrEP currently:
-        if not person["hv_is_on_prep"]:
-            logger.warning('This event should not be running')
-
-        # Determine if this appointment is actually attended by the person who has already started on PrEP
-        if (self.module.rng.rand() < self.module.parameters['probability_of_being_retained_on_prep_every_3_months']):
-            # Continue on PrEP - and schedule an HSI for a refill appointment today
-            self.sim.modules['HealthSystem'].schedule_hsi_event(
-                HSI_Hiv_StartOrContinueOnPrep(person_id=person_id, module=self.module),
-                topen=self.sim.date,
-                tclose=self.sim.date + pd.DateOffset(days=7),
-                priority=0
-            )
-
-=======
         m = self.module
 
         if not person["is_alive"]:
@@ -1800,7 +1214,6 @@
                 priority=0
             )
 
->>>>>>> 84bb38f1
         else:
             # Defaults to being off PrEP - reset flag and take no further action
             df.at[person_id, "hv_is_on_prep"] = False
@@ -1817,29 +1230,6 @@
     def apply(self, person_id):
         df = self.sim.population.props
         person = df.loc[person_id]
-<<<<<<< HEAD
-
-        if not person["is_alive"]:
-            return
-
-        # Check that there are on Treatment currently:
-        if not (person["hv_art"] in ["on_VL_suppressed", "on_not_VL_suppressed"]):
-            logger.warning('This event should not be running')
-
-        # Determine if this appointment is actually attended by the person who has already started on PrEP
-        if (self.module.rng.rand() < self.module.parameters['probability_of_being_retained_on_art_every_6_months']):
-            # Continue on Treatment - and schedule an HSI for a continuation appointment today
-            self.sim.modules['HealthSystem'].schedule_hsi_event(
-                HSI_Hiv_StartOrContinueTreatment(person_id=person_id, module=self.module),
-                topen=self.sim.date,
-                tclose=self.sim.date + pd.DateOffset(days=14),
-                priority=0
-            )
-
-        else:
-            # Defaults to being off Treatment
-            self.module.stops_treatment(person_id)
-=======
         m = self.module
 
         if not person["is_alive"]:
@@ -1862,7 +1252,6 @@
         else:
             # Defaults to being off Treatment
             m.stops_treatment(person_id)
->>>>>>> 84bb38f1
 
 
 # ---------------------------------------------------------------------------
@@ -1919,87 +1308,6 @@
         # If the person has previously been diagnosed do nothing do not occupy any resources
         if person['hv_diagnosed']:
             return self.sim.modules['HealthSystem'].get_blank_appt_footprint()
-<<<<<<< HEAD
-
-        # Run test
-        if person['age_years'] < 1.0:
-            test_result = self.sim.modules['HealthSystem'].dx_manager.run_dx_test(
-                dx_tests_to_run='hiv_early_infant_test',
-                hsi_event=self
-            )
-        else:
-            test_result = self.sim.modules['HealthSystem'].dx_manager.run_dx_test(
-                dx_tests_to_run='hiv_rapid_test',
-                hsi_event=self
-            )
-
-        # Update number of tests:
-        df.at[person_id, 'hv_number_tests'] += 1
-        df.at[person_id, 'hv_last_test_date'] = self.sim.date
-
-        if test_result is not None:
-            # Offer services as needed:
-            if test_result:
-                # The test_result is HIV positive
-                ACTUAL_APPT_FOOTPRINT = self.make_appt_footprint({'VCTPositive': 1})
-
-                # Update diagnosis if the person is indeed HIV positive
-                if person['hv_inf']:
-                    df.at[person_id, 'hv_diagnosed'] = True
-
-                    # Consider if the person will be referred to start ART
-                    has_aids_symptoms = 'aids_symptoms' in self.sim.modules['SymptomManager'].has_what(person_id)
-                    if self.module.lm_art.predict(df=df.loc[[person_id]],
-                                                  rng=self.module.rng,
-                                                  has_aids_symptoms=has_aids_symptoms
-                                                  ):
-                        self.sim.modules['HealthSystem'].schedule_hsi_event(
-                            HSI_Hiv_StartOrContinueTreatment(person_id=person_id, module=self.module),
-                            topen=self.sim.date,
-                            tclose=None,
-                            priority=0
-                        )
-
-            else:
-                # The test_result is HIV negative
-                ACTUAL_APPT_FOOTPRINT = self.make_appt_footprint({'VCTNegative': 1})
-
-                if not self.do_not_refer_if_neg:
-                    # The test was negative: make referrals to other services:
-
-                    # Consider if the person's risk will be reduced by behaviour change counselling
-                    if self.module.lm_behavchg.predict(df.loc[[person_id]], self.module.rng):
-                        df.at[person_id, 'hv_behaviour_change'] = True
-
-                    # If person is a man, and not circumcised, then consider referring to VMMC
-                    if (person['sex'] == 'M') & (~person['li_is_circ']):
-                        if self.module.lm_circ.predict(df.loc[[person_id]], self.module.rng):
-                            self.sim.modules['HealthSystem'].schedule_hsi_event(
-                                HSI_Hiv_Circ(person_id=person_id, module=self.module),
-                                topen=self.sim.date,
-                                tclose=None,
-                                priority=0
-                            )
-
-                    # If person is a woman and FSW, and not currently on PrEP then consider referring to PrEP
-                    # available 2018 onwards
-                    if (
-                        (person['sex'] == 'F') &
-                        person['li_is_sexworker'] &
-                        ~person['hv_is_on_prep'] &
-                        (self.sim.date.year >= self.module.parameters['prep_start_year'])
-                    ):
-                        if self.module.lm_prep.predict(df.loc[[person_id]], self.module.rng):
-                            self.sim.modules['HealthSystem'].schedule_hsi_event(
-                                HSI_Hiv_StartOrContinueOnPrep(person_id=person_id, module=self.module),
-                                topen=self.sim.date,
-                                tclose=None,
-                                priority=0
-                            )
-        else:
-            # Test was not possible, so do nothing:
-            ACTUAL_APPT_FOOTPRINT = self.make_appt_footprint({'VCTNegative': 1})
-=======
 
         # Run test
         if person['age_years'] < 1.0:
@@ -2086,18 +1394,8 @@
             return self.make_appt_footprint({})
         else:
             return ACTUAL_APPT_FOOTPRINT
->>>>>>> 84bb38f1
-
-        # Return the footprint. If it should be suppressed, return a blank footprint.
-        if self.suppress_footprint:
-            return self.make_appt_footprint({})
-        else:
-            return ACTUAL_APPT_FOOTPRINT
-
-<<<<<<< HEAD
-
-=======
->>>>>>> 84bb38f1
+
+
 class HSI_Hiv_Circ(HSI_Event, IndividualScopeEventMixin):
     def __init__(self, module, person_id):
         super().__init__(module, person_id=person_id)
@@ -2159,11 +1457,7 @@
             # label as diagnosed
             df.at[person_id, 'hv_diagnosed'] = True
             # Consider if the person will be referred to start ART
-<<<<<<< HEAD
-            if self.module.lm_art.predict(df.loc[[person_id]], self.module.rng):
-=======
             if self.module.lm['lm_art'].predict(df.loc[[person_id]], self.module.rng):
->>>>>>> 84bb38f1
                 self.sim.modules['HealthSystem'].schedule_hsi_event(
                     HSI_Hiv_StartOrContinueTreatment(person_id=person_id, module=self.module),
                     topen=self.sim.date,
@@ -2256,11 +1550,7 @@
             # NB. With a probability of 1.0, this will keep occurring, and the person will never give-up coming back to
             # pick-up medication.
             if (
-<<<<<<< HEAD
-                self.module.rng.rand() <
-=======
                 self.module.rng.random_sample() <
->>>>>>> 84bb38f1
                 self.module.parameters["probability_of_seeking_further_art_appointment_if_drug_not_available"]
             ):
                 self.sim.modules['HealthSystem'].schedule_hsi_event(
@@ -2326,11 +1616,7 @@
             else:
                 prob_vs = p["vls_f"]
 
-<<<<<<< HEAD
-        return "on_VL_suppressed" if (self.module.rng.rand() < prob_vs) else "on_not_VL_suppressed"
-=======
         return "on_VL_suppressed" if (self.module.rng.random_sample() < prob_vs) else "on_not_VL_suppressed"
->>>>>>> 84bb38f1
 
     def get_drugs(self, age_of_person):
         """Helper function to get the ART according to the age of the person being treated. Returns bool to indicate
@@ -2383,11 +1669,7 @@
 
         # determine if will seek another HSI:
         if (
-<<<<<<< HEAD
-            self.module.rng.rand() <
-=======
             self.module.rng.random_sample() <
->>>>>>> 84bb38f1
             self.module.parameters["probability_of_seeking_further_art_appointment_if_appointment_not_available"]
         ):
             self.sim.modules['HealthSystem'].schedule_hsi_event(
