"""
The HIV Module
Overview:
HIV infection ---> AIDS onset Event (defined by the presence of AIDS symptoms) --> AIDS Death Event
Testing is spontaneously taken-up and can lead to accessing intervention services (ART, VMMC, PrEP).
AIDS symptoms can also lead to care-seeking and there is routine testing for HIV at all non-emergency Generic HSI
 events.
Persons can be on ART -
    - with viral suppression: when the person with not develop AIDS, or if they have already, it is relieved and they
        will not die of AIDS; and the person is not infectious
    - without viral suppression: when there is no benefit in avoiding AIDS and infectiousness is unchanged.
Maintenance on ART and PrEP is re-assessed at periodic 'Decision Events', at which it is determined if the person
  will attend the "next" HSI for continuation of the service; and if not, they are removed from that service and "stop
  treatment". If a stock-out or non-availability of health system resources prevent treatment continuation, the person
  "stops treatment". Stopping treatment leads to a new AIDS Event being scheduled. Persons can restart treatment. If a
  person has developed AIDS, starts treatment and then defaults from treatment, their 'original' AIDS Death Event will
  still occur.
If PrEP is not available due to limitations in the HealthSystem, the person defaults to not being on PrEP.
# Things to note:
    * Need to incorporate testing for HIV at first ANC appointment (as it does in generic HSI)
    * Need to incorporate testing for infants born to HIV-positive mothers (currently done in on_birth here).
    * Need to incorporate cotrim for infants born to HIV-positive mothers (not done here)
    * Cotrimoxazole is not included - either in effect of consumption of the drug (because the effect is not known).
    * Calibration has not been done: most things look OK - except HIV-AIDS deaths
"""

import os
from typing import List

import numpy as np
import pandas as pd

from tlo import DAYS_IN_YEAR, DateOffset, Module, Parameter, Property, Types, logging
from tlo.core import IndividualPropertyUpdates
from tlo.events import Event, IndividualScopeEventMixin, PopulationScopeEventMixin, RegularEvent
from tlo.lm import LinearModel, LinearModelType, Predictor
from tlo.methods import Metadata, demography, tb
from tlo.methods.causes import Cause
from tlo.methods.dxmanager import DxTest
from tlo.methods.hsi_event import HSI_Event
from tlo.methods.symptommanager import Symptom
from tlo.util import create_age_range_lookup

logger = logging.getLogger(__name__)
logger.setLevel(logging.INFO)


class Hiv(Module):
    """
    The HIV Disease Module
    """

    def __init__(self, name=None, resourcefilepath=None, run_with_checks=False):
        super().__init__(name)
        self.resourcefilepath = resourcefilepath

        assert isinstance(run_with_checks, bool)
        self.run_with_checks = run_with_checks

        self.stored_test_numbers = []  # create empty list for storing hiv test numbers

        # hiv outputs needed for calibration
        keys = [
            "date",
            "hiv_prev_adult_1549",
            "hiv_adult_inc_1549",
            "hiv_prev_child",
            "population",
        ]
        # initialise empty dict with set keys
        self.hiv_outputs = {k: [] for k in keys}

        self.daly_wts = dict()
        self.lm = dict()
        self.item_codes_for_consumables_required = dict()

    INIT_DEPENDENCIES = {"Demography", "HealthSystem", "Lifestyle", "SymptomManager"}

    OPTIONAL_INIT_DEPENDENCIES = {"HealthBurden"}

    ADDITIONAL_DEPENDENCIES = {'Tb', 'NewbornOutcomes'}

    METADATA = {
        Metadata.DISEASE_MODULE,
        Metadata.USES_SYMPTOMMANAGER,
        Metadata.USES_HEALTHSYSTEM,
        Metadata.USES_HEALTHBURDEN,
    }

    # Declare Causes of Death
    CAUSES_OF_DEATH = {
        "AIDS_non_TB": Cause(gbd_causes="HIV/AIDS", label="AIDS"),
        "AIDS_TB": Cause(gbd_causes="HIV/AIDS", label="AIDS"),
    }

    # Declare Causes of Disability
    CAUSES_OF_DISABILITY = {
        "HIV": Cause(gbd_causes="HIV/AIDS", label="AIDS"),
    }

    PROPERTIES = {
        # --- Core Properties
        "hv_inf": Property(
            Types.BOOL,
            "Is person currently infected with HIV (NB. AIDS status is determined by prescence of the AIDS Symptom.",
        ),
        "hv_art": Property(
            Types.CATEGORICAL,
            "ART status of person, whether on ART or not; and whether viral load is suppressed or not if on ART.",
            categories=["not", "on_VL_suppressed", "on_not_VL_suppressed"],
        ),
        "hv_on_cotrimoxazole": Property(
            Types.BOOL,
            "Whether the person is currently taking and receiving a malaria-protective effect from cotrimoxazole",
        ),
        "hv_is_on_prep": Property(
            Types.BOOL,
            "Whether the person is currently taking and receiving a protective effect from Pre-Exposure Prophylaxis",
        ),
        "hv_behaviour_change": Property(
            Types.BOOL,
            "Has this person been exposed to HIV prevention counselling following a negative HIV test result",
        ),
        "hv_diagnosed": Property(
            Types.BOOL, "Knows that they are HIV+: i.e. is HIV+ and tested as HIV+"
        ),
        "hv_number_tests": Property(Types.INT, "Number of HIV tests ever taken"),
        # --- Dates on which things have happened:
        "hv_last_test_date": Property(Types.DATE, "Date of last HIV test"),
        "hv_date_inf": Property(Types.DATE, "Date infected with HIV"),
        "hv_date_treated": Property(Types.DATE, "date hiv treatment started"),
        "hv_date_last_ART": Property(Types.DATE, "date of last ART dispensation"),
    }

    PARAMETERS = {
        # Baseline characteristics
        "time_inf": Parameter(
            Types.DATA_FRAME, "prob of time since infection for baseline adult pop"
        ),
        "art_coverage": Parameter(Types.DATA_FRAME, "coverage of ART at baseline"),
        "treatment_cascade": Parameter(Types.DATA_FRAME, "spectrum estimates of treatment cascade"),
        # Natural history - transmission - overall rates
        "beta": Parameter(Types.REAL, "Transmission rate"),
        "unaids_prevalence_adjustment_factor": Parameter(
            Types.REAL, "adjustment for baseline age-specific prevalence values to give correct population prevalence"
        ),
        "prob_mtct_untreated": Parameter(
            Types.REAL, "Probability of mother to child transmission"
        ),
        "prob_mtct_treated": Parameter(
            Types.REAL, "Probability of mother to child transmission, mother on ART"
        ),
        "prob_mtct_incident_preg": Parameter(
            Types.REAL,
            "Probability of mother to child transmission, mother infected during pregnancy",
        ),
        "monthly_prob_mtct_bf_untreated": Parameter(
            Types.REAL,
            "Probability of mother to child transmission during breastfeeding",
        ),
        "monthly_prob_mtct_bf_treated": Parameter(
            Types.REAL,
            "Probability of mother to child transmission, mother infected during breastfeeding",
        ),
        # Natural history - transmission - relative risk of HIV acquisition (non-intervention)
        "rr_fsw": Parameter(Types.REAL, "Relative risk of HIV with female sex work"),
        "rr_circumcision": Parameter(
            Types.REAL, "Relative risk of HIV with circumcision"
        ),
        "rr_rural": Parameter(Types.REAL, "Relative risk of HIV in rural location"),
        "rr_windex_poorer": Parameter(
            Types.REAL, "Relative risk of HIV with wealth level poorer"
        ),
        "rr_windex_middle": Parameter(
            Types.REAL, "Relative risk of HIV with wealth level middle"
        ),
        "rr_windex_richer": Parameter(
            Types.REAL, "Relative risk of HIV with wealth level richer"
        ),
        "rr_windex_richest": Parameter(
            Types.REAL, "Relative risk of HIV with wealth level richest"
        ),
        "rr_sex_f": Parameter(Types.REAL, "Relative risk of HIV if female"),
        "rr_edlevel_primary": Parameter(
            Types.REAL, "Relative risk of HIV with primary education"
        ),
        "rr_edlevel_secondary": Parameter(
            Types.REAL, "Relative risk of HIV with secondary education"
        ),
        "rr_edlevel_higher": Parameter(
            Types.REAL, "Relative risk of HIV with higher education"
        ),
        "rr_schisto": Parameter(
            Types.REAL, "Relative risk of HIV with high intensity S. haematobium infection"
        ),
        # Natural history - transmission - relative risk of HIV acquisition (interventions)
        "rr_behaviour_change": Parameter(
            Types.REAL, "Relative risk of HIV with behaviour modification"
        ),
        "proportion_reduction_in_risk_of_hiv_aq_if_on_prep": Parameter(
            Types.REAL,
            "Proportion reduction in risk of HIV acquisition if on PrEP. 0 for no efficacy; 1.0 for perfect efficacy.",
        ),
        # Natural history - survival (adults)
        "mean_months_between_aids_and_death": Parameter(
            Types.REAL,
            "Mean number of months (distributed exponentially) for the time between AIDS and AIDS Death",
        ),
        "mean_months_between_aids_and_death_infant": Parameter(
            Types.REAL,
            "Mean number of months for the time between AIDS and AIDS Death for infants",
        ),
        "infection_to_death_weibull_shape_1519": Parameter(
            Types.REAL,
            "Shape parameter for Weibull describing time between infection and death for 15-19 yo (units: years)",
        ),
        "infection_to_death_weibull_shape_2024": Parameter(
            Types.REAL,
            "Shape parameter for Weibull describing time between infection and death for 20-24 yo (units: years)",
        ),
        "infection_to_death_weibull_shape_2529": Parameter(
            Types.REAL,
            "Shape parameter for Weibull describing time between infection and death for 25-29 yo (units: years)",
        ),
        "infection_to_death_weibull_shape_3034": Parameter(
            Types.REAL,
            "Shape parameter for Weibull describing time between infection and death for 30-34 yo (units: years)",
        ),
        "infection_to_death_weibull_shape_3539": Parameter(
            Types.REAL,
            "Shape parameter for Weibull describing time between infection and death for 35-39 yo (units: years)",
        ),
        "infection_to_death_weibull_shape_4044": Parameter(
            Types.REAL,
            "Shape parameter for Weibull describing time between infection and death for 40-44 yo (units: years)",
        ),
        "infection_to_death_weibull_shape_4549": Parameter(
            Types.REAL,
            "Shape parameter for Weibull describing time between infection and death for 45-49 yo (units: years)",
        ),
        "infection_to_death_weibull_scale_1519": Parameter(
            Types.REAL,
            "Scale parameter for Weibull describing time between infection and death for 15-19 yo (units: years)",
        ),
        "infection_to_death_weibull_scale_2024": Parameter(
            Types.REAL,
            "Scale parameter for Weibull describing time between infection and death for 20-24 yo (units: years)",
        ),
        "infection_to_death_weibull_scale_2529": Parameter(
            Types.REAL,
            "Scale parameter for Weibull describing time between infection and death for 25-29 yo (units: years)",
        ),
        "infection_to_death_weibull_scale_3034": Parameter(
            Types.REAL,
            "Scale parameter for Weibull describing time between infection and death for 30-34 yo (units: years)",
        ),
        "infection_to_death_weibull_scale_3539": Parameter(
            Types.REAL,
            "Scale parameter for Weibull describing time between infection and death for 35-39 yo (units: years)",
        ),
        "infection_to_death_weibull_scale_4044": Parameter(
            Types.REAL,
            "Scale parameter for Weibull describing time between infection and death for 40-44 yo (units: years)",
        ),
        "infection_to_death_weibull_scale_4549": Parameter(
            Types.REAL,
            "Scale parameter for Weibull describing time between infection and death for 45-49 yo (units: years)",
        ),
        "art_default_to_aids_mean_years": Parameter(
            Types.REAL,
            "Mean years between when a person (any change) stops being on treatment to when AIDS is onset (if the "
            "absence of resuming treatment).",
        ),
        "prop_delayed_aids_onset": Parameter(
            Types.REAL,
            "Proportion of PLHIV that will have delayed AIDS onset to compensate for AIDS-TB",
        ),
        # Natural history - survival (children)
        "mean_survival_for_infants_infected_prior_to_birth": Parameter(
            Types.REAL,
            "Exponential rate parameter for mortality in infants who are infected before birth",
        ),
        "infection_to_death_infant_infection_after_birth_weibull_scale": Parameter(
            Types.REAL,
            "Weibull scale parameter for mortality in infants who are infected after birth",
        ),
        "infection_to_death_infant_infection_after_birth_weibull_shape": Parameter(
            Types.REAL,
            "Weibull shape parameter for mortality in infants who are infected after birth",
        ),
        # Uptake of Interventions
        "hiv_testing_rates": Parameter(
            Types.DATA_FRAME, "annual rates of testing for children and adults"
        ),
        "rr_test_hiv_positive": Parameter(
            Types.REAL,
            "relative likelihood of having HIV test for people with HIV",
        ),
        "hiv_testing_rate_adjustment": Parameter(
            Types.REAL,
            "adjustment to current testing rates to account for multiple routes into HIV testing",
        ),
        "treatment_initiation_adjustment": Parameter(
            Types.REAL,
            "adjustment to current ART coverage levels to account for defaulters",
        ),
        "vs_adjustment": Parameter(
            Types.REAL,
            "adjustment to current viral suppression levels to account for defaulters",
        ),
        "prob_hiv_test_at_anc_or_delivery": Parameter(
            Types.REAL,
            "probability of a women having hiv test at anc or following delivery",
        ),
        "prob_hiv_test_for_newborn_infant": Parameter(
            Types.REAL,
            "probability of a newborn infant having HIV test pre-discharge",
        ),
        "prob_start_art_or_vs": Parameter(
            Types.REAL,
            "Probability that a person will start treatment and be virally suppressed following testing",
        ),
        "prob_behav_chg_after_hiv_test": Parameter(
            Types.REAL,
            "Probability that a person will change risk behaviours, if HIV-negative, following testing",
        ),
        "prob_prep_for_fsw_after_hiv_test": Parameter(
            Types.REAL,
            "Probability that a FSW will start PrEP, if HIV-negative, following testing",
        ),
        "prob_prep_for_agyw": Parameter(
            Types.REAL,
            "Probability that adolescent girls / young women will start PrEP",
        ),
        "prob_circ_after_hiv_test": Parameter(
            Types.REAL,
            "Probability that a male will be circumcised, if HIV-negative, following testing",
        ),
        "prob_circ_for_child_before_2020": Parameter(
            Types.REAL,
            "Probability that a male aging <15 yrs will be circumcised before year 2020",
        ),
        "prob_circ_for_child_from_2020": Parameter(
            Types.REAL,
            "Probability that a male aging <15 yrs will be circumcised from year 2020, "
            "which is different from before 2020 as children vmmc policy/fund/cases has changed, "
            "according to PEPFAR 2020 Country Operational Plan and DHIS2 data",
        ),
        "probability_of_being_retained_on_prep_every_3_months": Parameter(
            Types.REAL,
            "Probability that someone who has initiated on prep will attend an appointment and be on prep "
            "for the next 3 months, until the next appointment.",
        ),
        "probability_of_being_retained_on_art_every_3_months": Parameter(
            Types.REAL,
            "Probability that someone who has initiated on treatment will attend an appointment and be on "
            "treatment for next 3 months, until the next appointment.",
        ),
        "probability_of_seeking_further_art_appointment_if_drug_not_available": Parameter(
            Types.REAL,
            "Probability that a person who 'should' be on art will seek another appointment (the following "
            "day and try for each of the next 7 days) if drugs were not available.",
        ),
        "probability_of_seeking_further_art_appointment_if_appointment_not_available": Parameter(
            Types.REAL,
            "Probability that a person who 'should' be on art will seek another appointment if the health-"
            "system has not been able to provide them with an appointment",
        ),
        "prep_start_year": Parameter(Types.REAL, "Year from which PrEP is available"),
        "ART_age_cutoff_young_child": Parameter(
            Types.INT, "Age cutoff for ART regimen for young children"
        ),
        "ART_age_cutoff_older_child": Parameter(
            Types.INT, "Age cutoff for ART regimen for older children"
        ),
        "rel_probability_art_baseline_aids": Parameter(
            Types.REAL,
            "relative probability of person with HIV infection over 10 years being on ART at baseline",
        ),
        "aids_tb_treatment_adjustment": Parameter(
            Types.REAL,
            "probability of death if aids and tb, person on treatment for tb",
        ),
        "hiv_healthseekingbehaviour_cap": Parameter(
            Types.INT,
            "number of repeat visits assumed for healthcare services",
        ),
        "dispensation_period_months": Parameter(
            Types.REAL,
            "length of prescription for ARVs in months, same for all PLHIV",
        ),
        "scenario": Parameter(
            Types.INT,
            "integer value labelling the scenario to be run: default is 0"
        ),
        # ------------------ scale-up parameters for scenario analysis ------------------ #
        "treatment_effects": Parameter(
            Types.DATA_FRAME,
            "list of parameters and values changed in scenario analysis",
        ),
    }

    def read_parameters(self, data_folder):
        """
        * 1) Reads the ResourceFiles
        * 2) Declare the Symptoms
        """

        # 1) Read the ResourceFiles

        # Shortcut to parameters dict
        p = self.parameters

        workbook = pd.read_excel(
            os.path.join(self.resourcefilepath, "ResourceFile_HIV.xlsx"),
            sheet_name=None,
        )
        self.load_parameters_from_dataframe(workbook["parameters"])

        # Load data on HIV prevalence
        p["hiv_prev"] = workbook["hiv_prevalence"]

        # Load assumed time since infected at baseline (year 2010)
        p["time_inf"] = workbook["time_since_infection_at_baselin"]

        # Load reported hiv testing rates
        p["hiv_testing_rates"] = workbook["MoH_numbers_tests"]

        # Load assumed ART coverage at baseline (year 2010)
        p["art_coverage"] = workbook["art_coverage"]

        # Load probability of art / viral suppression start after positive HIV test
        p["prob_start_art_or_vs"] = workbook["spectrum_treatment_cascade"]

        # Load spectrum estimates of treatment cascade
        p["treatment_cascade"] = workbook["spectrum_treatment_cascade"]

        # treatment effects change for scenario analysis
        p["treatment_effects"] = workbook["treatment_effects"]

        # DALY weights
        # get the DALY weight that this module will use from the weight database (these codes are just random!)
        if "HealthBurden" in self.sim.modules.keys():
            # Chronic infection but not AIDS (including if on ART)
            # (taken to be equal to "Symptomatic HIV without anaemia")
            self.daly_wts["hiv_infection_but_not_aids"] = self.sim.modules[
                "HealthBurden"
            ].get_daly_weight(17)

            #  AIDS without anti-retroviral treatment without anemia
            self.daly_wts["aids"] = self.sim.modules["HealthBurden"].get_daly_weight(19)

        # 2)  Declare the Symptoms.
        self.sim.modules["SymptomManager"].register_symptom(
            Symptom(
                name="aids_symptoms",
                odds_ratio_health_seeking_in_adults=10.0,  # High chance of seeking care when aids_symptoms onset
                odds_ratio_health_seeking_in_children=10.0,
            )
        )

    def pre_initialise_population(self):
        """
        * Establish the Linear Models
        *
        """
        p = self.parameters

        # ---- LINEAR MODELS -----
        # LinearModel for the relative risk of becoming infected during the simulation
        # N.B. age assumed not to have an effect on incidence
        predictors = [
            Predictor("age_years").when("<15", 0.0).when("<49", 1.0).otherwise(0.0),
            Predictor("sex").when("F", p["rr_sex_f"]),
            Predictor("li_is_circ").when(True, p["rr_circumcision"]),
            Predictor("hv_is_on_prep").
            when(True, 1.0 - p["proportion_reduction_in_risk_of_hiv_aq_if_on_prep"]),
            Predictor("li_urban").when(False, p["rr_rural"]),
            Predictor("li_wealth", conditions_are_mutually_exclusive=True)
            .when(2, p["rr_windex_poorer"])
            .when(3, p["rr_windex_middle"])
            .when(4, p["rr_windex_richer"])
            .when(5, p["rr_windex_richest"]),
            Predictor("li_ed_lev", conditions_are_mutually_exclusive=True)
            .when(2, p["rr_edlevel_primary"])
            .when(3, p["rr_edlevel_secondary"]),
            Predictor("hv_behaviour_change").when(True, p["rr_behaviour_change"])
        ]

        conditional_predictors = [
            Predictor('ss_sh_infection_status').when('High-infection', p['rr_schisto']),
        ] if "Schisto" in self.sim.modules else []

        self.lm["rr_of_infection"] = LinearModel.multiplicative(
            *(predictors + conditional_predictors))

        # LinearModels to give the shape and scale for the Weibull distribution describing time from infection to death
        self.lm["scale_parameter_for_infection_to_death"] = LinearModel.multiplicative(
            Predictor(
                "age_years",
                conditions_are_mutually_exclusive=True,
                conditions_are_exhaustive=True,
            )
            .when("==0", p["mean_survival_for_infants_infected_prior_to_birth"])
            .when(
                ".between(1,4)",
                p["infection_to_death_infant_infection_after_birth_weibull_scale"],
            )
            .when(".between(5, 19)", p["infection_to_death_weibull_scale_1519"])
            .when(".between(20, 24)", p["infection_to_death_weibull_scale_2024"])
            .when(".between(25, 29)", p["infection_to_death_weibull_scale_2529"])
            .when(".between(30, 34)", p["infection_to_death_weibull_scale_3034"])
            .when(".between(35, 39)", p["infection_to_death_weibull_scale_3539"])
            .when(".between(40, 44)", p["infection_to_death_weibull_scale_4044"])
            .when(".between(45, 49)", p["infection_to_death_weibull_scale_4549"])
            .when(">= 50", p["infection_to_death_weibull_scale_4549"])
        )

        self.lm["shape_parameter_for_infection_to_death"] = LinearModel.multiplicative(
            Predictor(
                "age_years",
                conditions_are_mutually_exclusive=True,
                conditions_are_exhaustive=True)
            .when("==0", 1)  # Weibull with shape=1 equivalent to exponential distribution
            .when(".between(1,4)", p["infection_to_death_infant_infection_after_birth_weibull_shape"])
            .when(".between(5, 19)", p["infection_to_death_weibull_shape_1519"])
            .when(".between(20, 24)", p["infection_to_death_weibull_shape_2024"])
            .when(".between(25, 29)", p["infection_to_death_weibull_shape_2529"])
            .when(".between(30, 34)", p["infection_to_death_weibull_shape_3034"])
            .when(".between(35, 39)", p["infection_to_death_weibull_shape_3539"])
            .when(".between(40, 44)", p["infection_to_death_weibull_shape_4044"])
            .when(".between(45, 49)", p["infection_to_death_weibull_shape_4549"])
            .when(">= 50", p["infection_to_death_weibull_shape_4549"])
        )

        # -- Linear Model to give the mean months between aids and death depending on age
        self.lm["offset_parameter_for_months_from_aids_to_death"] = (
            LinearModel.multiplicative(
                Predictor(
                    "age_years",
                    conditions_are_mutually_exclusive=True,
                    conditions_are_exhaustive=True,
                )
                .when("<5", p["mean_months_between_aids_and_death_infant"])
                .when(">=5", p["mean_months_between_aids_and_death"])
            )
        )

        # -- Linear Models for the Uptake of Services
        # Linear model that give the increase in likelihood of seeking a 'Spontaneous' Test for HIV
        # condition must be not on ART for test
        # allow children to be tested without symptoms
        # previously diagnosed can be re-tested
        self.lm["lm_spontaneous_test_12m"] = LinearModel.multiplicative(
            Predictor("hv_inf").when(True, p["rr_test_hiv_positive"]).otherwise(1.0),
            Predictor("hv_art").when("not", 1.0).otherwise(0.0),
        )

        # Linear model for changing behaviour following an HIV-negative test
        self.lm["lm_behavchg"] = LinearModel(
            LinearModelType.MULTIPLICATIVE,
            p["prob_behav_chg_after_hiv_test"],
            Predictor("hv_inf").when(False, 1.0).otherwise(0.0),
        )

        # Linear model for starting PrEP (if F/sex-workers), following when the person has tested HIV -ve:
        self.lm["lm_prep"] = LinearModel(
            LinearModelType.MULTIPLICATIVE,
            p["prob_prep_for_fsw_after_hiv_test"],
            Predictor("hv_inf").when(False, 1.0).otherwise(0.0),
            Predictor("sex").when("F", 1.0).otherwise(0.0),
            Predictor("li_is_sexworker").when(True, 1.0).otherwise(0.0),
        )

        # Linear model for circumcision (if M) following when the person has been tested:
        self.lm["lm_circ"] = LinearModel(
            LinearModelType.MULTIPLICATIVE,
            p["prob_circ_after_hiv_test"],
            Predictor("hv_inf").when(False, 1.0).otherwise(0.0),
            Predictor("sex").when("M", 1.0).otherwise(0.0),
        )

        # Linear model for circumcision for male and aging <15 yrs who spontaneously presents for VMMC
        # This is to increase the VMMC cases/visits for <15 yrs males, which should account for about
        # 40% of total VMMC cases according to UNAIDS & WHO/DHIS2 2015-2019 data.
        self.lm["lm_circ_child"] = LinearModel.multiplicative(
            Predictor("sex").when("M", 1.0).otherwise(0.0),
            Predictor("age_years").when("<15", 1.0).otherwise(0.0),
            Predictor(
                "year",
                external=True,
                conditions_are_mutually_exclusive=True,
                conditions_are_exhaustive=True,
            )
            .when("<2020", p["prob_circ_for_child_before_2020"])
            .otherwise(p["prob_circ_for_child_from_2020"]),
        )

    def initialise_population(self, population):
        """Set our property values for the initial population."""

        df = population.props

        # --- Current status
        df.loc[df.is_alive, "hv_inf"] = False
        df.loc[df.is_alive, "hv_art"] = "not"
        df.loc[df.is_alive, "hv_is_on_prep"] = False
        df.loc[df.is_alive, "hv_behaviour_change"] = False
        df.loc[df.is_alive, "hv_diagnosed"] = False
        df.loc[df.is_alive, "hv_number_tests"] = 0

        # --- Dates on which things have happened
        df.loc[df.is_alive, "hv_date_inf"] = pd.NaT
        df.loc[df.is_alive, "hv_last_test_date"] = pd.NaT
        df.loc[df.is_alive, "hv_date_treated"] = pd.NaT
        df.loc[df.is_alive, "hv_date_last_ART"] = pd.NaT

        # Launch sub-routines for allocating the right number of people into each category
        self.initialise_baseline_prevalence(population)  # allocate baseline prevalence

        self.initialise_baseline_art(population)  # allocate baseline art coverage
        self.initialise_baseline_tested(population)  # allocate baseline testing coverage

    def initialise_baseline_prevalence(self, population):
        """
        Assign baseline HIV prevalence, according to age, sex and key other variables (established in analysis of DHS
        data).
        """

        params = self.parameters
        df = population.props

        # prob of infection based on age and sex in baseline year (2010:
        prevalence_db = params["hiv_prev"]
        prev_2010 = prevalence_db.loc[
            prevalence_db.year == 2010, ["age_from", "sex", "prop_hiv_mw2021_v14"]
        ]

        prev_2010 = prev_2010.rename(columns={"age_from": "age_years"})
        prob_of_infec = df.loc[df.is_alive, ["age_years", "sex"]].merge(
            prev_2010, on=["age_years", "sex"], how="left"
        )["prop_hiv_mw2021_v14"]

        # probability of being hiv-positive based on risk factors
        rel_prob_by_risk_factor = LinearModel.multiplicative(
            Predictor("li_is_sexworker").when(True, params["rr_fsw"]),
            Predictor("li_is_circ").when(True, params["rr_circumcision"]),
            Predictor("li_urban").when(False, params["rr_rural"]),
            Predictor("li_wealth", conditions_are_mutually_exclusive=True)
            .when(2, params["rr_windex_poorer"])
            .when(3, params["rr_windex_middle"])
            .when(4, params["rr_windex_richer"])
            .when(5, params["rr_windex_richest"]),
            Predictor("li_ed_lev", conditions_are_mutually_exclusive=True)
            .when(2, params["rr_edlevel_primary"])
            .when(3, params["rr_edlevel_secondary"]),
        ).predict(df.loc[df.is_alive])

        # Rescale relative probability of infection so that its average is 1.0 within each age/sex group
        p = pd.DataFrame(
            {
                "age_years": df["age_years"],
                "sex": df["sex"],
                "prob_of_infec": prob_of_infec,
                "rel_prob_by_risk_factor": rel_prob_by_risk_factor,
            }
        )

        p["mean_of_rel_prob_within_age_sex_group"] = p.groupby(["age_years", "sex"])[
            "rel_prob_by_risk_factor"
        ].transform("mean")
        p["scaled_rel_prob_by_risk_factor"] = (
            p["rel_prob_by_risk_factor"] / p["mean_of_rel_prob_within_age_sex_group"]
        )
        # add scaling factor 1.1 to match overall unaids prevalence
        # different assumptions on pop size result in slightly different overall prevalence so use adjustment factor
        p["overall_prob_of_infec"] = (
            p["scaled_rel_prob_by_risk_factor"]
            * p["prob_of_infec"]
            * params["unaids_prevalence_adjustment_factor"]
        )
        # this needs to be series of True/False
        infec = (
                    self.rng.random_sample(len(p["overall_prob_of_infec"]))
                    < p["overall_prob_of_infec"]
                ) & df.is_alive

        # Assign the designated person as infected in the population.props dataframe:
        df.loc[infec, "hv_inf"] = True

        # Assign date that persons were infected by drawing from assumed distribution (for adults)
        # Clipped to prevent dates of infection before the person was born.
        time_inf = params["time_inf"]
        years_ago_inf = self.rng.choice(
            time_inf["year"],
            size=len(infec),
            replace=True,
            p=time_inf["scaled_prob"],
        )

        hv_date_inf = pd.Series(
            self.sim.date - pd.to_timedelta(years_ago_inf * DAYS_IN_YEAR, unit="d")
        )
        df.loc[infec, "hv_date_inf"] = hv_date_inf.clip(lower=df.date_of_birth)

    def initialise_baseline_art(self, population):
        """assign initial art coverage levels
        also assign hiv test properties if allocated ART
        probability of being on ART scaled by length of time infected (>10 years)
        """
        df = population.props
        params = self.parameters

        # 1) Determine who is currently on ART
        worksheet = self.parameters["art_coverage"]
        art_data = worksheet.loc[
            worksheet.year == 2010, ["year", "single_age", "sex", "prop_coverage"]
        ]

        # merge all susceptible individuals with their coverage probability based on sex and age
        prob_art = df.loc[df.is_alive, ["age_years", "sex"]].merge(
            art_data,
            left_on=["age_years", "sex"],
            right_on=["single_age", "sex"],
            how="left",
        )["prop_coverage"]

        # make a series with relative risks of art which depends on >10 years infected (5x higher)
        rr_art = pd.Series(1, index=df.index)
        rr_art.loc[
            df.is_alive & (df.hv_date_inf < (self.sim.date - pd.DateOffset(years=10)))
            ] = params["rel_probability_art_baseline_aids"]

        # Rescale relative probability of infection so that its average is 1.0 within each age/sex group
        p = pd.DataFrame(
            {
                "age_years": df["age_years"],
                "sex": df["sex"],
                "prob_art": prob_art,
                "rel_prob_art_by_time_infected": rr_art,
            }
        )

        p["mean_of_rel_prob_within_age_sex_group"] = p.groupby(["age_years", "sex"])[
            "rel_prob_art_by_time_infected"
        ].transform("mean")
        p["scaled_rel_prob_by_time_infected"] = (
            p["rel_prob_art_by_time_infected"]
            / p["mean_of_rel_prob_within_age_sex_group"]
        )
        p["overall_prob_of_art"] = p["scaled_rel_prob_by_time_infected"] * p["prob_art"]
        random_draw = self.rng.random_sample(size=len(df))

        art_idx = df.index[
            (random_draw < p["overall_prob_of_art"]) & df.is_alive & df.hv_inf
            ]

        # 2) Determine adherence levels for those currently on ART, for each of adult men, adult women and children
        adult_f_art_idx = df.loc[
            (df.index.isin(art_idx) & (df.sex == "F") & (df.age_years >= 15))
        ].index
        adult_m_art_idx = df.loc[
            (df.index.isin(art_idx) & (df.sex == "M") & (df.age_years >= 15))
        ].index
        child_art_idx = df.loc[(df.index.isin(art_idx) & (df.age_years < 15))].index

        suppr = list()  # list of all indices for persons on ART and suppressed
        notsuppr = list()  # list of all indices for persons on ART and not suppressed

        def split_into_vl_and_notvl(all_idx, prob):
            vl_suppr = self.rng.random_sample(len(all_idx)) < prob
            suppr.extend(all_idx[vl_suppr])
            notsuppr.extend(all_idx[~vl_suppr])

        # get expected viral suppression rates by age and year
        prob_vs_adult = self.prob_viral_suppression(
            self.sim.date.year, age_of_person=20
        )
        prob_vs_child = self.prob_viral_suppression(self.sim.date.year, age_of_person=5)

        split_into_vl_and_notvl(adult_f_art_idx, prob_vs_adult)
        split_into_vl_and_notvl(adult_m_art_idx, prob_vs_adult)
        split_into_vl_and_notvl(child_art_idx, prob_vs_child)

        # Set ART status:
        df.loc[suppr, "hv_art"] = "on_VL_suppressed"
        df.loc[notsuppr, "hv_art"] = "on_not_VL_suppressed"

        # check that everyone on ART is labelled as such
        assert not (df.loc[art_idx, "hv_art"] == "not").any()

        # for logical consistency, ensure that all persons on ART have been tested and diagnosed
        # set last test date prior to 2010 so not counted as a current new test
        # don't record individual property hv_number_tests for logging (occurred prior to 2010)
        df.loc[art_idx, "hv_last_test_date"] = self.sim.date - pd.DateOffset(years=3)
        df.loc[art_idx, "hv_diagnosed"] = True

        # all those on ART need to have event scheduled for continuation/cessation of treatment
        # this window is 1-90 days (3-monthly prescribing)
        for person in art_idx:
            days = self.rng.randint(low=1, high=self.parameters['dispensation_period_months'] * 30.5, dtype=np.int64)

            date_treated = (params['dispensation_period_months'] * 30.5) - days
            df.at[person, "hv_date_treated"] = self.sim.date - pd.to_timedelta(date_treated, unit="days")
            df.at[person, "hv_date_last_ART"] = self.sim.date - pd.to_timedelta(date_treated, unit="days")

            self.sim.schedule_event(
                Hiv_DecisionToContinueTreatment(person_id=person, module=self),
                self.sim.date + pd.to_timedelta(days, unit="days"),
            )

    def initialise_baseline_tested(self, population):
        """assign initial hiv testing levels, only for adults
        all who have been allocated ART will already have property hv_diagnosed=True
        use the spectrum proportion PLHIV who know status to assign remaining tests
        """
        df = population.props
        p = self.parameters

        # get proportion plhiv who know staus from spectum estimates
        worksheet = p["treatment_cascade"]
        testing_data = worksheet.loc[
            worksheet.year == 2010, ["year", "age", "know_status"]
        ]
        adult_know_status = (
            testing_data.loc[(testing_data.age == "adults"), "know_status"].values[0]
            / 100
        )
        children_know_status = (
            testing_data.loc[(testing_data.age == "children"), "know_status"].values[0]
            / 100
        )

        # ADULTS
        # find proportion of adult PLHIV diagnosed (currently on ART)
        adults_diagnosed = len(df[df.is_alive & df.hv_diagnosed & (df.age_years >= 15)])

        adults_infected = len(df[df.is_alive & df.hv_inf & (df.age_years >= 15)])

        prop_currently_diagnosed = (
            adults_diagnosed / adults_infected if adults_infected > 0 else 0
        )
        hiv_test_deficit = adult_know_status - prop_currently_diagnosed
        number_deficit = int(hiv_test_deficit * adults_infected)

        adult_test_index = []
        if hiv_test_deficit > 0:
            # sample number_deficit from remaining undiagnosed pop
            adult_undiagnosed = df.loc[
                df.is_alive & df.hv_inf & ~df.hv_diagnosed & (df.age_years >= 15)
                ].index

            adult_test_index = self.rng.choice(
                adult_undiagnosed, size=number_deficit, replace=False
            )

        # CHILDREN
        # find proportion of adult PLHIV diagnosed (currently on ART)
        children_diagnosed = len(
            df[df.is_alive & df.hv_diagnosed & (df.age_years < 15)]
        )

        children_infected = len(df[df.is_alive & df.hv_inf & (df.age_years < 15)])

        prop_currently_diagnosed = (
            children_diagnosed / children_infected if children_infected > 0 else 0
        )
        hiv_test_deficit = children_know_status - prop_currently_diagnosed
        number_deficit = int(hiv_test_deficit * children_infected)

        child_test_index = []
        if hiv_test_deficit > 0:
            child_undiagnosed = df.loc[
                df.is_alive & df.hv_inf & ~df.hv_diagnosed & (df.age_years < 15)
                ].index

            child_test_index = self.rng.choice(
                child_undiagnosed, size=number_deficit, replace=False
            )

        # join indices
        test_index = list(adult_test_index) + list(child_test_index)

        df.loc[df.index.isin(test_index), "hv_diagnosed"] = True
        # dummy date for date last hiv test (before sim start), otherwise see big spike in testing 01-01-2010
        df.loc[test_index, "hv_last_test_date"] = self.sim.date - pd.DateOffset(years=3)

    def update_parameters(self, population):
        df = population.props
        p = self.parameters
        scenario = p["scenario"]
        treatment_effects = p["treatment_effects"]

        # baseline scenario 0: no change to parameters/functions
        if scenario == 0:
            return

        # scenario 1: remove HIV treatment effects
        if (scenario == 1) or (scenario == 5):
            # HIV

            # if any baseline population already assigned hv_art=on_VL_suppressed, change to not suppressed
            df.loc[df['hv_art'] == 'on_VL_suppressed', 'hv_art'] = 'on_not_VL_suppressed'

            # viral suppression rates
            # change all column values
            self.sim.modules["Hiv"].parameters["prob_start_art_or_vs"]["virally_suppressed_on_art"] = \
                treatment_effects.loc[
                    treatment_effects.parameter == "prob_viral_suppression", "no_effect"].values[0]

            # relative risk HIV acquisition if VMMC
            self.sim.modules["Hiv"].parameters["rr_circumcision"] = treatment_effects.loc[
                treatment_effects.parameter == "rr_circumcision", "no_effect"].values[0]

            # effects of PrEP
            self.sim.modules["Hiv"].parameters["proportion_reduction_in_risk_of_hiv_aq_if_on_prep"] = \
                treatment_effects.loc[
                    treatment_effects.parameter == "proportion_reduction_in_risk_of_hiv_aq_if_on_prep", "no_effect"].values[
                    0]

        # scenario 2: remove TB treatment effects
        if (scenario == 2) or (scenario == 5):
            # TB

            # RR BCG
            self.sim.modules["Tb"].parameters["rr_tb_bcg"] = treatment_effects.loc[
                treatment_effects.parameter == "rr_tb_bcg", "no_effect"].values[0]

            # RR IPT child
            self.sim.modules["Tb"].parameters["rr_ipt_child"] = treatment_effects.loc[
                treatment_effects.parameter == "rr_ipt_child", "no_effect"].values[0]

            # RR IPT adult
            self.sim.modules["Tb"].parameters["rr_ipt_adult"] = treatment_effects.loc[
                treatment_effects.parameter == "rr_ipt_adult", "no_effect"].values[0]

            # RR ART child
            self.sim.modules["Tb"].parameters["rr_tb_art_child"] = treatment_effects.loc[
                treatment_effects.parameter == "rr_tb_art_child", "no_effect"].values[0]

            # RR ART adult
            self.sim.modules["Tb"].parameters["rr_tb_art_adult"] = treatment_effects.loc[
                treatment_effects.parameter == "rr_tb_art_adult", "no_effect"].values[0]

            # RR IPT ART child
            self.sim.modules["Tb"].parameters["rr_ipt_art_child"] = treatment_effects.loc[
                treatment_effects.parameter == "rr_ipt_art_child", "no_effect"].values[0]

            # RR IPT ART adult
            self.sim.modules["Tb"].parameters["rr_ipt_art_adult"] = treatment_effects.loc[
                treatment_effects.parameter == "rr_ipt_art_adult", "no_effect"].values[0]

            # RR IPT child HIV
            self.sim.modules["Tb"].parameters["rr_ipt_child_hiv"] = treatment_effects.loc[
                treatment_effects.parameter == "rr_ipt_child_hiv", "no_effect"].values[0]

            # RR IPT adult HIV
            self.sim.modules["Tb"].parameters["rr_ipt_adult_hiv"] = treatment_effects.loc[
                treatment_effects.parameter == "rr_ipt_adult_hiv", "no_effect"].values[0]

            # treatment success rate DS
            self.sim.modules["Tb"].parameters["prob_tx_success_ds"] = treatment_effects.loc[
                treatment_effects.parameter == "prob_tx_success_ds", "no_effect"].values[0]

            # treatment success rate MDR
            self.sim.modules["Tb"].parameters["prob_tx_success_mdr"] = treatment_effects.loc[
                treatment_effects.parameter == "prob_tx_success_mdr", "no_effect"].values[0]

            # treatment success rate DS
            self.sim.modules["Tb"].parameters["prob_tx_success_0_4"] = treatment_effects.loc[
                treatment_effects.parameter == "prob_tx_success_0_4", "no_effect"].values[0]

            # treatment success rate DS
            self.sim.modules["Tb"].parameters["prob_tx_success_5_14"] = treatment_effects.loc[
                treatment_effects.parameter == "prob_tx_success_5_14", "no_effect"].values[0]

        # scenario 3: remove malaria treatment effects
        if (scenario == 3) or (scenario == 5):
            # Malaria

            # set IRS to 0 for all districts
            # lookup table created in malaria read_parameters
            # produces self.itn_irs called by malaria poll to draw incidence
            # need to overwrite this
            self.sim.modules["Malaria"].itn_irs['irs_rate'] = treatment_effects.loc[
                treatment_effects.parameter == "irs_district", "no_effect"].values[0]

            # set ITN to 0 for all districts
            # itn_district
            self.sim.modules["Malaria"].itn_irs['itn_rate'] = treatment_effects.loc[
                treatment_effects.parameter == "itn_district", "no_effect"].values[0]

            # itn rates for 2019 onwards
            self.sim.modules["Malaria"].parameters["itn"] = treatment_effects.loc[
                treatment_effects.parameter == "itn", "no_effect"].values[0]

            # RR IPTP
            self.sim.modules["Malaria"].parameters["rr_clinical_malaria_iptp"] = treatment_effects.loc[
                treatment_effects.parameter == "rr_clinical_malaria_iptp", "no_effect"].values[0]

            # RR cotrimoxazole
            self.sim.modules["Malaria"].parameters["rr_clinical_malaria_cotrimoxazole"] = treatment_effects.loc[
                treatment_effects.parameter == "rr_clinical_malaria_cotrimoxazole", "no_effect"].values[0]

            # RR ART
            self.sim.modules["Malaria"].parameters["rr_clinical_malaria_art"] = treatment_effects.loc[
                treatment_effects.parameter == "rr_clinical_malaria_art", "no_effect"].values[0]

            # RR IPTP - severe
            self.sim.modules["Malaria"].parameters["rr_severe_malaria_iptp"] = treatment_effects.loc[
                treatment_effects.parameter == "rr_severe_malaria_iptp", "no_effect"].values[0]

            # RR effect of treatment on mortality risk for severe cases
            self.sim.modules["Malaria"].parameters["treatment_adjustment"] = treatment_effects.loc[
                treatment_effects.parameter == "treatment_adjustment", "no_effect"].values[0]

            # RR prob of treatment success
            self.sim.modules["Malaria"].parameters["prob_of_treatment_success"] = treatment_effects.loc[
                treatment_effects.parameter == "prob_of_treatment_success", "no_effect"].values[0]

    def initialise_simulation(self, sim):
        """
        * 1) Schedule the Main HIV Regular Polling Event
        * 2) Schedule the Logging Event
        * 3) Determine who has AIDS and impose the Symptoms 'aids_symptoms'
        * 4) Schedule the AIDS onset events and AIDS death event for those infected already
        * 5) (Optionally) Schedule the event to check the configuration of all properties
        * 6) Define the DxTests
        * 7) Look-up and save the codes for consumables
        """
        df = sim.population.props

        # scenario change event to switch params immediately
        self.update_parameters(sim.population)

        # 1) Schedule the Main HIV Regular Polling Event
        sim.schedule_event(HivRegularPollingEvent(self), sim.date + DateOffset(days=0))

        # 2) Schedule the Logging Event
        sim.schedule_event(HivLoggingEvent(self), sim.date + DateOffset(years=1))

        # 3) Determine who has AIDS and impose the Symptoms 'aids_symptoms'

        # Those on ART currently (will not get any further events scheduled):
        on_art_idx = df.loc[df.is_alive & df.hv_inf & (df.hv_art != "not")].index

        # Those that lived more than ten years and not currently on ART are assumed to currently have AIDS
        #  (will have AIDS Death event scheduled)
        has_aids_idx = df.loc[
            df.is_alive
            & df.hv_inf
            & ((self.sim.date - df.hv_date_inf).dt.days > 10 * 365)
            & (df.hv_art == "not")
            ].index

        # Those that are in neither category are "before AIDS" (will have AIDS Onset Event scheduled)
        before_aids_idx = (
            df.loc[df.is_alive & df.hv_inf]
            .index.difference(has_aids_idx)
            .difference(on_art_idx)
        )

        # Impose the symptom to those that have AIDS (the symptom is the definition of having AIDS)
        self.sim.modules["SymptomManager"].change_symptom(
            person_id=has_aids_idx.tolist(),
            symptom_string="aids_symptoms",
            add_or_remove="+",
            disease_module=self,
        )

        # 4) Schedule the AIDS onset events and AIDS death event for those infected already
        # AIDS Onset Event for those who are infected but not yet AIDS and have not ever started ART
        # NB. This means that those on ART at the start of the simulation may not have an AIDS event --
        # like it happened at some point in the past
        scale, shape, offset = (
            self.get_time_from_infection_to_aids_distribution_parameters(
                before_aids_idx
            )
        )
        days_infection_to_aids = (
            self.sample_time_from_infection_to_aids_given_parameters(
                scale, shape, offset
            )
        )
        days_since_infection = self.sim.date - df.loc[before_aids_idx, "hv_date_inf"]
        # If any days_since_infection >= days_infection_to_aids are negative resample
        # these values until all are positive
        days_until_aids_is_negative = days_since_infection >= days_infection_to_aids

        while np.any(days_until_aids_is_negative):
            days_infection_to_aids[days_until_aids_is_negative] = (
                self.sample_time_from_infection_to_aids_given_parameters(
                    scale[days_until_aids_is_negative],
                    shape[days_until_aids_is_negative],
                    offset[days_until_aids_is_negative],
                )
            )
            days_until_aids_is_negative = days_since_infection >= days_infection_to_aids
        days_until_aids = days_infection_to_aids - days_since_infection
        date_onset_aids = self.sim.date + pd.to_timedelta(days_until_aids, unit="D")
        for person_id, date in zip(before_aids_idx, date_onset_aids):
            sim.schedule_event(
                HivAidsOnsetEvent(
                    person_id=person_id, module=self, cause="AIDS_non_TB"
                ),
                date=date,
            )

        # Schedule the AIDS death events for those who have got AIDS already
        for person_id in has_aids_idx:
            # schedule a HSI_Test_and_Refer otherwise initial AIDS rates and deaths are far too high
            date_test = self.sim.date + pd.DateOffset(days=self.rng.randint(0, 60))
            self.sim.modules["HealthSystem"].schedule_hsi_event(
                hsi_event=HSI_Hiv_TestAndRefer(
                    person_id=person_id, module=self, referred_from="initialise_simulation"),
                priority=1,
                topen=date_test,
                tclose=self.sim.date + pd.DateOffset(days=365),
            )

            date_aids_death = (
                self.sim.date + pd.DateOffset(months=self.rng.randint(low=0, high=18))
            )

            # 30% AIDS deaths have TB co-infection
            cause_of_death = self.rng.choice(a=["AIDS_non_TB", "AIDS_TB"], size=1, p=[0.7, 0.3])

            sim.schedule_event(
                HivAidsDeathEvent(person_id=person_id, module=self, cause=cause_of_death),
                date=date_aids_death,
            )

            # schedule hospital stay for end of life care if untreated
            beddays = self.rng.randint(low=14, high=20)
            date_admission = date_aids_death - pd.DateOffset(days=beddays)
            self.sim.modules["HealthSystem"].schedule_hsi_event(
                hsi_event=HSI_Hiv_EndOfLifeCare(
                    person_id=person_id, module=self, beddays=beddays
                ),
                priority=0,
                topen=(
                    date_admission
                    if (date_admission >= self.sim.date)
                    else self.sim.date
                ),
            )

        # 5) (Optionally) Schedule the event to check the configuration of all properties
        if self.run_with_checks:
            sim.schedule_event(
                HivCheckPropertiesEvent(self), sim.date + pd.DateOffset(months=1)
            )

        # 6) Store codes for the consumables needed
        hs = self.sim.modules["HealthSystem"]

        # updated consumables listing
        # blood tube and gloves are optional items
        self.item_codes_for_consumables_required["hiv_rapid_test"] = (
            hs.get_item_code_from_item_name("Test, HIV EIA Elisa")
        )

        self.item_codes_for_consumables_required["hiv_early_infant_test"] = (
            hs.get_item_code_from_item_name("Test, HIV EIA Elisa")
        )

        self.item_codes_for_consumables_required["blood_tube"] = (
            hs.get_item_code_from_item_name("Blood collecting tube, 5 ml")
        )

        self.item_codes_for_consumables_required["gloves"] = (
            hs.get_item_code_from_item_name(
                "Disposables gloves, powder free, 100 pieces per box"
            )
        )

        self.item_codes_for_consumables_required["vl_measurement"] = (
            hs.get_item_codes_from_package_name("Viral Load")
        )

        self.item_codes_for_consumables_required["circ"] = (
            hs.get_item_codes_from_package_name("Male circumcision ")
        )

        self.item_codes_for_consumables_required["prep"] = {
            hs.get_item_code_from_item_name(
                "Tenofovir (TDF)/Emtricitabine (FTC), tablet, 300/200 mg"
            ): 1
        }

        # infant NVP given in 3-monthly dosages
        self.item_codes_for_consumables_required["infant_prep"] = {
            hs.get_item_code_from_item_name("Nevirapine, oral solution, 10 mg/ml"): 1
        }

        # First - line ART for adults(age > "ART_age_cutoff_older_child")
        self.item_codes_for_consumables_required["First-line ART regimen: adult"] = {
            hs.get_item_code_from_item_name("First-line ART regimen: adult"): 1
        }
        # Note incorrect spelling of Cotrimoxazole in consumables resourcefile - matched here
        self.item_codes_for_consumables_required[
            "First-line ART regimen: adult: cotrimoxazole"
        ] = {hs.get_item_code_from_item_name("Cotrimoxizole, 960mg pppy"): 1}

        # ART for older children aged ("ART_age_cutoff_younger_child" < age <= "ART_age_cutoff_older_child"):
        # cotrim is separate item - optional in get_cons call
        self.item_codes_for_consumables_required['First line ART regimen: older child'] = {
            hs.get_item_code_from_item_name("First line ART regimen: older child"): 1}
        self.item_codes_for_consumables_required['First line ART regimen: older child: cotrimoxazole'] = {
            hs.get_item_code_from_item_name("Sulfamethoxazole + trimethropin, tablet 400 mg + 80 mg"): 1}

        # ART for younger children aged (age < "ART_age_cutoff_younger_child"):
        self.item_codes_for_consumables_required['First line ART regimen: young child'] = {
            hs.get_item_code_from_item_name("First line ART regimen: young child"): 1}
        self.item_codes_for_consumables_required['First line ART regimen: young child: cotrimoxazole'] = {
            hs.get_item_code_from_item_name("Sulfamethoxazole + trimethropin, oral suspension, 240 mg, 100 ml"): 1}

        # 7) Define the DxTests
        # HIV Rapid Diagnostic Test:
        # NB. The rapid test is assumed to be 100% specific and sensitive. This is used to guarantee that all persons
        #  that start ART are truly HIV-pos.
        self.sim.modules['HealthSystem'].dx_manager.register_dx_test(
            hiv_rapid_test=DxTest(
                property='hv_inf',
                item_codes=self.item_codes_for_consumables_required['hiv_rapid_test'],
                optional_item_codes=[
                    self.item_codes_for_consumables_required['blood_tube'],
                    self.item_codes_for_consumables_required['gloves']]
            )
        )

        # Test for Early Infect Diagnosis
        self.sim.modules['HealthSystem'].dx_manager.register_dx_test(
            hiv_early_infant_test=DxTest(
                property='hv_inf',
                sensitivity=1.0,
                specificity=1.0,
                item_codes=self.item_codes_for_consumables_required['hiv_early_infant_test'],
                optional_item_codes=[
                    self.item_codes_for_consumables_required['blood_tube'],
                    self.item_codes_for_consumables_required['gloves']]
            )
        )

    def on_birth(self, mother_id, child_id):
        """
        * Initialise our properties for a newborn individual;
        * schedule testing;
        * schedule infection during breastfeeding
        """
        p = self.parameters
        df = self.sim.population.props

        # Default Settings:
        # --- Current status
        df.at[child_id, "hv_inf"] = False
        df.at[child_id, "hv_art"] = "not"
        df.at[child_id, "hv_on_cotrimoxazole"] = False
        df.at[child_id, "hv_is_on_prep"] = False
        df.at[child_id, "hv_behaviour_change"] = False
        df.at[child_id, "hv_diagnosed"] = False
        df.at[child_id, "hv_number_tests"] = 0

        # --- Dates on which things have happened
        df.at[child_id, "hv_date_inf"] = pd.NaT
        df.at[child_id, "hv_last_test_date"] = pd.NaT
        df.at[child_id, "hv_date_treated"] = pd.NaT
        df.at[child_id, "hv_date_last_ART"] = pd.NaT

        # ----------------------------------- MTCT - AT OR PRIOR TO BIRTH --------------------------
        #  DETERMINE IF THE CHILD IS INFECTED WITH HIV FROM THEIR MOTHER DURING PREGNANCY / DELIVERY
        mother = df.loc[abs(mother_id)]  # Not interested whether true or direct birth

        mother_infected_prior_to_pregnancy = mother.hv_inf & (
            mother.hv_date_inf <= mother.date_of_last_pregnancy
        )
        mother_infected_during_pregnancy = mother.hv_inf & (
            mother.hv_date_inf > mother.date_of_last_pregnancy
        )

        if mother_infected_prior_to_pregnancy:
            if mother.hv_art == "on_VL_suppressed":
                #  mother has existing infection, mother ON ART and VL suppressed at time of delivery
                child_infected = self.rng.random_sample() < p["prob_mtct_treated"]
            else:
                # mother was infected prior to pregnancy but is not on VL suppressed at time of delivery
                child_infected = (
                    self.rng.random_sample() < p["prob_mtct_untreated"]
                )

        elif mother_infected_during_pregnancy:
            #  mother has incident infection during pregnancy, NO ART
            child_infected = (
                self.rng.random_sample() < p["prob_mtct_incident_preg"]
            )

        else:
            # mother is not infected
            child_infected = False

        if child_infected:
            self.do_new_infection(child_id)

        # ----------------------------------- MTCT - DURING BREASTFEEDING --------------------------
        # If child is not infected and is being breastfed, then expose them to risk of MTCT through breastfeeding
        if (
            (not child_infected)
            and (df.at[child_id, "nb_breastfeeding_status"] != "none")
            and mother.hv_inf
        ):
            # Pass mother's id, whether from true or direct birth
            self.mtct_during_breastfeeding(abs(mother_id), child_id)

        # ----------------------------------- HIV testing --------------------------
        if "CareOfWomenDuringPregnancy" not in self.sim.modules:
            # if mother's HIV status not known, schedule test at delivery
            # usually performed by care_of_women_during_pregnancy module
            if not mother.hv_diagnosed and \
                mother.is_alive and (
                    self.rng.random_sample() < p["prob_hiv_test_at_anc_or_delivery"]):
                self.sim.modules["HealthSystem"].schedule_hsi_event(
                    hsi_event=HSI_Hiv_TestAndRefer(
                        person_id=abs(mother_id),  # Pass mother's id, whether from true or direct birth
                        module=self,
                        referred_from='ANC_routine'),
                    priority=1,
                    topen=self.sim.date,
                    tclose=None,
                )

        # if mother known HIV+, schedule virological test for infant and give prep
        if mother.hv_diagnosed and df.at[child_id, "is_alive"]:
            self.sim.modules["HealthSystem"].schedule_hsi_event(
                hsi_event=HSI_Hiv_StartInfantProphylaxis(
                    person_id=child_id,
                    module=self,
                    referred_from="on_birth",
                    repeat_visits=0),
                priority=1,
                topen=self.sim.date,
                tclose=None,
            )

            if "newborn_outcomes" not in self.sim.modules and (
                    self.rng.random_sample() < p['prob_hiv_test_for_newborn_infant']):
                self.sim.modules["HealthSystem"].schedule_hsi_event(
                    hsi_event=HSI_Hiv_TestAndRefer(
                        person_id=child_id,
                        module=self,
                        referred_from='Infant_testing'),
                    priority=1,
                    topen=self.sim.date + pd.DateOffset(weeks=6),
                    tclose=None,
                )

            # these later infant tests are not in newborn_outcomes
            if self.rng.random_sample() < p['prob_hiv_test_for_newborn_infant']:
                self.sim.modules["HealthSystem"].schedule_hsi_event(
                    hsi_event=HSI_Hiv_TestAndRefer(
                        person_id=child_id,
                        module=self,
                        referred_from='Infant_testing'),
                    priority=1,
                    topen=self.sim.date + pd.DateOffset(months=9),
                    tclose=None,
                )

                self.sim.modules["HealthSystem"].schedule_hsi_event(
                    hsi_event=HSI_Hiv_TestAndRefer(
                        person_id=child_id,
                        module=self,
                        referred_from='Infant_testing'),
                    priority=1,
                    topen=self.sim.date + pd.DateOffset(months=18),
                    tclose=None,
                )

    def report_daly_values(self):
        """Report DALYS for HIV, based on current symptomatic state of persons."""
        df = self.sim.population.props

        dalys = pd.Series(data=0, index=df.loc[df.is_alive].index)

        # All those infected get the 'infected but not AIDS' daly_wt:
        dalys.loc[df.hv_inf] = self.daly_wts["hiv_infection_but_not_aids"]

        # Overwrite the value for those that currently have symptoms of AIDS with the 'AIDS' daly_wt:
        dalys.loc[
            self.sim.modules["SymptomManager"].who_has("aids_symptoms")
        ] = self.daly_wts["aids"]

        return dalys

    def mtct_during_breastfeeding(self, mother_id, child_id):
        """
        Compute risk of mother-to-child transmission and schedule HivInfectionDuringBreastFeedingEvent.
        If the child is breastfeeding currently, consider the time-until-infection assuming a constantly monthly risk of
         transmission. If the breastfeeding has ceased by the time of the scheduled infection, then it will not run.
        (This means that this event can be run at birth or at the time of the mother's infection without the need for
        further polling etc.)
        """

        df = self.sim.population.props
        params = self.parameters

        if df.at[mother_id, "hv_art"] == "on_VL_suppressed":
            monthly_prob_mtct_bf = params["monthly_prob_mtct_bf_treated"]
        else:
            monthly_prob_mtct_bf = params["monthly_prob_mtct_bf_untreated"]

        if monthly_prob_mtct_bf > 0.0:
            months_to_infection = int(self.rng.exponential(1 / monthly_prob_mtct_bf))
            date_of_infection = self.sim.date + pd.DateOffset(
                months=months_to_infection
            )
            self.sim.schedule_event(
                HivInfectionDuringBreastFeedingEvent(person_id=child_id, module=self),
                date_of_infection,
            )

    def do_new_infection(self, person_id):
        """
        Enact that this person is infected with HIV
        * Update their hv_inf status and hv_date_inf
        * Schedule the AIDS onset event for this person
        """
        df = self.sim.population.props

        # Update HIV infection status for this person
        df.at[person_id, "hv_inf"] = True
        df.at[person_id, "hv_date_inf"] = self.sim.date

        # Schedule AIDS onset events for this person
        parameters = self.get_time_from_infection_to_aids_distribution_parameters(
            [person_id]
        )
        date_onset_aids = (
            self.sim.date
            + self.sample_time_from_infection_to_aids_given_parameters(*parameters)
        ).iloc[0]
        self.sim.schedule_event(
            event=HivAidsOnsetEvent(self, person_id, cause='AIDS_non_TB'),
            date=date_onset_aids,
        )

    def sample_time_from_infection_to_aids_given_parameters(self, scale, shape, offset):
        """Generate time(s) between onset of infection and AIDS as Pandas time deltas.

        The times are generated from translated Weibull distributions discretised to
        an integer number of months.

        :param scale: Scale parameters of Weibull distributions (unit: years).
        :param shape: Shape parameters of Weibull distributions.
        :param offset: Offset to (negatively) shift Weibull variable by (unit: months).

        :return: Generated time deltas.
        """

        months_to_death = self.rng.weibull(shape) * scale * 12
        months_to_aids = np.round(months_to_death - offset).clip(0).astype(int)

        return pd.to_timedelta(months_to_aids * 30.5, unit='D')

    def get_time_from_infection_to_aids_distribution_parameters(self, person_ids):
        """Compute per-person parameters of distribution of time from infection to aids.

        Evaluates three linear models which output age specific scale, shape and offset
        parameters for the (translated) Weibull distribution used to generate the time
        from infection to aids for an individual.

        For those infected prior to, or at, birth, a Weibull distribution with shape
        parameter 1 (equivalent to an exponential distribution) is used.

        For those infected after birth a Weibull distribution with both shape and
        scale depending on age is used.

        :param person_ids: Iterable of ID indices of individuals to get parameters for.

        :return: Per-person parameters as a 3-tuple ``(scale, shape, offset)`` of
            ``pandas.Series`` objects.
        """
        subpopulation = self.sim.population.props.loc[person_ids]
        # get the scale parameters (unit: years)
        scale = self.lm["scale_parameter_for_infection_to_death"].predict(subpopulation)
        # get the shape parameter
        shape = self.lm["shape_parameter_for_infection_to_death"].predict(subpopulation)
        # get the mean months between aids and death (unit: months)
        offset = self.lm["offset_parameter_for_months_from_aids_to_death"].predict(
            subpopulation
        )
        return scale, shape, offset

    def get_time_from_aids_to_death(self):
        """Gives time between onset of AIDS and death, returning a pd.DateOffset.
        Assumes that the time between onset of AIDS symptoms and deaths is exponentially distributed.
        """
        mean = self.parameters["mean_months_between_aids_and_death"]
        draw_number_of_months = int(np.round(self.rng.exponential(mean)))
        return pd.DateOffset(months=(draw_number_of_months + 1))

    def do_when_hiv_diagnosed(self, person_id):
        """Things to do when a person has been tested and found (newly) to be HIV-positive:.
        * Consider if ART should be initiated, and schedule HSI if so.
        The person should not yet be on ART.
        """
        df = self.sim.population.props

        if not (df.loc[person_id, "hv_art"] == "not"):
            logger.warning(
                key="message",
                data="This event should not be running. do_when_diagnosed is for newly diagnosed persons.",
            )

        # Consider if the person will be referred to start ART
        if df.loc[person_id, "age_years"] <= 15:
            starts_art = True
        else:
            starts_art = self.rng.random_sample() < self.prob_art_start_after_test(self.sim.date.year)

        if starts_art:
            self.sim.modules["HealthSystem"].schedule_hsi_event(
                HSI_Hiv_StartOrContinueTreatment(person_id=person_id, module=self,
                                                 facility_level_of_this_hsi="1a"),
                topen=self.sim.date,
                tclose=None,
                priority=0,
            )

    def prob_art_start_after_test(self, year):
        """ returns the probability of starting ART after a positive HIV test
        this value for initiation can be higher than the current reported coverage levels
        to account for defaulters
        """
        prob_art = self.parameters["prob_start_art_or_vs"]
        current_year = year if year <= 2025 else 2025

        # use iloc to index by position as index will change by year
        return_prob = (prob_art.loc[
                           (prob_art.year == current_year) &
                           (prob_art.age == "adults"),
                           "prob_art_if_dx"].values[0] * self.parameters["treatment_initiation_adjustment"])

        return return_prob

    def prob_viral_suppression(self, year, age_of_person):
        """ returns the probability of viral suppression once on ART
        data from 2012 - 2020 from spectrum
        assume constant values 2010-2012 and 2020 on
        time-series ends at 2025
        """
        prob_vs = self.parameters["prob_start_art_or_vs"]
        current_year = year if year <= 2025 else 2025
        age_of_person = age_of_person
        age_group = "adults" if age_of_person >= 15 else "children"

        return_prob = prob_vs.loc[
            (prob_vs.year == current_year) &
            (prob_vs.age == age_group),
            "virally_suppressed_on_art"].values[0]

        # convert to probability and adjust for defaulters
        return_prob = (return_prob / 100) * self.parameters["vs_adjustment"]

        assert return_prob is not None

        return return_prob

    def stops_treatment(self, person_id):
        """Helper function that is called when someone stops being on ART.
        Sets the flag for ART status. If the person was already on ART, it schedules a new AIDSEvent
        """

        df = self.sim.population.props

        # Schedule a new AIDS onset event if the person was on ART up until now
        if df.at[person_id, "hv_art"] == "on_VL_suppressed":
            months_to_aids = int(
                np.floor(
                    self.rng.exponential(
                        scale=self.parameters["art_default_to_aids_mean_years"]
                    )
                    * 12.0
                )
            )
            self.sim.schedule_event(
                event=HivAidsOnsetEvent(person_id=person_id, module=self, cause='AIDS_non_TB'),
                date=self.sim.date + pd.DateOffset(months=months_to_aids),
            )

        # Set that the person is no longer on ART or cotrimoxazole
        df.at[person_id, "hv_art"] = "not"
        df.at[person_id, "hv_on_cotrimoxazole"] = False

    def per_capita_testing_rate(self):
        """This calculates the numbers of hiv tests performed in each time period.
        It looks at the cumulative number of tests ever performed and subtracts the
        number calculated at the last time point.
        Values are converted to per capita testing rates.
        This function is called by the logger and can be called at any frequency
        """

        df = self.sim.population.props

        # get number of tests performed in last time period
        if self.sim.date.year == 2011:
            number_tests_new = df.hv_number_tests.sum()
            previous_test_numbers = 0

        else:
            previous_test_numbers = self.stored_test_numbers[-1]

            # calculate number of tests now performed - cumulative, include those who have died
            number_tests_new = df.hv_number_tests.sum()

        self.stored_test_numbers.append(number_tests_new)

        # number of tests performed in last time period
        number_tests_in_last_period = number_tests_new - previous_test_numbers

        # per-capita testing rate
        per_capita_testing = number_tests_in_last_period / len(df[df.is_alive])

        # return updated value for time-period
        return per_capita_testing

    def decide_whether_hiv_test_for_mother(self, person_id, referred_from) -> bool:
        """
        This will return a True/False for whether an HIV test should be scheduled for a mother; and schedule the HIV
        Test if a test should be scheduled.
        This is called from `labour.py` under `interventions_delivered_pre_discharge` and
        `care_of_women_during_pregnancy.py`.
        Mothers who are not already diagnosed will have an HIV test with a certain probability defined by a parameter;
         mothers who are diagnosed already will not have another HIV test.
        """
        df = self.sim.population.props

        if not df.at[person_id, 'hv_diagnosed'] and (
                self.rng.random_sample() < self.parameters['prob_hiv_test_at_anc_or_delivery']):

            self.sim.modules['HealthSystem'].schedule_hsi_event(
                HSI_Hiv_TestAndRefer(
                    person_id=person_id,
                    module=self,
                    referred_from=referred_from),
                topen=self.sim.date,
                tclose=None,
                priority=0)

            return True

        else:
            return False

    def decide_whether_hiv_test_for_infant(self, mother_id, child_id) -> None:
        """ This will schedule an HIV testing HSI for a child under certain conditions.
        It is called from newborn_outcomes.py under hiv_screening_for_at_risk_newborns.
        """

        df = self.sim.population.props
        mother_id = mother_id
        child_id = child_id

        if (
            not df.at[child_id, "hv_diagnosed"]
            and df.at[mother_id, "hv_diagnosed"]
            and (df.at[child_id, "nb_pnc_check"] == 1)
            and (self.rng.random_sample() < self.parameters["prob_hiv_test_for_newborn_infant"])
        ):
            self.sim.modules["HealthSystem"].schedule_hsi_event(
                HSI_Hiv_TestAndRefer(
                    person_id=child_id,
                    module=self,
                    referred_from="newborn_outcomes"),
                topen=self.sim.date + pd.DateOffset(weeks=6),
                tclose=None,
                priority=0
            )

    def check_config_of_properties(self):
        """check that the properties are currently configured correctly"""
        df = self.sim.population.props
        df_alive = df.loc[df.is_alive]

        # basic check types of columns and dtypes
        orig = self.sim.population.new_row
        assert (df.dtypes == orig.dtypes).all()

        def is_subset(col_for_set, col_for_subset):
            # Confirms that the series of col_for_subset is true only for a subset of the series for col_for_set
            return set(col_for_subset.loc[col_for_subset].index).issubset(
                col_for_set.loc[col_for_set].index
            )

        # Check that core properties of current status are never None/NaN/NaT
        assert not df_alive.hv_inf.isna().any()
        assert not df_alive.hv_art.isna().any()
        assert not df_alive.hv_behaviour_change.isna().any()
        assert not df_alive.hv_diagnosed.isna().any()
        assert not df_alive.hv_number_tests.isna().any()

        # Check that the core HIV properties are 'nested' in the way expected.
        assert is_subset(
            col_for_set=df_alive.hv_inf, col_for_subset=df_alive.hv_diagnosed
        )
        assert is_subset(
            col_for_set=df_alive.hv_diagnosed, col_for_subset=(df_alive.hv_art != "not")
        )

        # Check that if person is not infected, the dates of HIV events are None/NaN/NaT
        assert df_alive.loc[~df_alive.hv_inf, "hv_date_inf"].isna().all()

        # Check that dates consistent for those infected with HIV
        assert not df_alive.loc[df_alive.hv_inf].hv_date_inf.isna().any()
        assert (
            df_alive.loc[df_alive.hv_inf].hv_date_inf
            >= df_alive.loc[df_alive.hv_inf].date_of_birth
        ).all()

        # Check alignment between AIDS Symptoms and status and infection and ART status
        has_aids_symptoms = set(
            self.sim.modules["SymptomManager"].who_has("aids_symptoms")
        )
        assert has_aids_symptoms.issubset(
            df_alive.loc[df_alive.is_alive & df_alive.hv_inf].index
        )

        # a person can have AIDS onset if they're virally suppressed if had active TB
        # if cured of TB and still virally suppressed, AIDS symptoms are removed
        assert 0 == len(
            has_aids_symptoms.intersection(
                df_alive.loc[
                    df_alive.is_alive
                    & (df_alive.hv_art == "on_VL_suppressed")
                    & (df_alive.tb_inf == "uninfected")
                ].index
            )
        )

    def do_at_generic_first_appt(
        self,
        patient_id: int,
        symptoms: List[str],
        **kwargs,
    ) -> IndividualPropertyUpdates:
        # 'Automatic' testing for HIV for everyone attending care with AIDS symptoms:
        #  - suppress the footprint (as it done as part of another appointment)
        #  - do not do referrals if the person is HIV negative (assumed not time for counselling etc).
        if "aids_symptoms" in symptoms:
            event = HSI_Hiv_TestAndRefer(
                person_id=patient_id,
                module=self,
                referred_from="hsi_generic_first_appt",
                suppress_footprint=True,
                do_not_refer_if_neg=True,
            )
            self.healthsystem.schedule_hsi_event(event, priority=0, topen=self.sim.date)

# ---------------------------------------------------------------------------
#   Main Polling Event
# ---------------------------------------------------------------------------
class HivRegularPollingEvent(RegularEvent, PopulationScopeEventMixin):
    """ The HIV Regular Polling Events
    * Schedules persons becoming newly infected through horizontal transmission
    * Schedules who will present for voluntary ("spontaneous") testing
    """

    def __init__(self, module):
        super().__init__(
            module, frequency=DateOffset(months=12)
        )  # repeats every 12 months, but this can be changed

    def apply(self, population):

        df = population.props
        p = self.module.parameters
        rng = self.module.rng

        fraction_of_year_between_polls = self.frequency.months / 12
        beta = p["beta"] * fraction_of_year_between_polls

        # ----------------------------------- HORIZONTAL TRANSMISSION -----------------------------------
        def horizontal_transmission(to_sex, from_sex):
            # Count current number of alive 15-80 year-olds at risk of transmission
            # (= those infected and not VL suppressed):
            n_infectious = len(
                df.loc[
                    df.is_alive
                    & df.age_years.between(15, 80)
                    & df.hv_inf
                    & (df.hv_art != "on_VL_suppressed")
                    & (df.sex == from_sex)
                    ]
            )

            if n_infectious > 0:

                # Get Susceptible (non-infected alive 15-80 year-old) persons:
                susc_idx = df.loc[
                    df.is_alive
                    & ~df.hv_inf
                    & df.age_years.between(15, 80)
                    & (df.sex == to_sex)
                    ].index
                n_susceptible = len(susc_idx)

                # Compute chance that each susceptible person becomes infected:
                #  - relative chance of infection (acts like a scaling-factor on 'beta')
                rr_of_infection = self.module.lm["rr_of_infection"].predict(
                    df.loc[susc_idx]
                )

                #  - probability of infection = beta * I/N
                p_infection = (
                    rr_of_infection
                    * beta
                    * (n_infectious / (n_infectious + n_susceptible))
                )

                # New infections:
                will_be_infected = (
                    self.module.rng.random_sample(len(p_infection)) < p_infection
                )
                idx_new_infection = will_be_infected[will_be_infected].index

                idx_new_infection_fsw = []

                # additional risk for fsw
                if to_sex == "F":
                    fsw_at_risk = df.loc[
                        df.is_alive
                        & ~df.hv_inf
                        & df.li_is_sexworker
                        & ~df.hv_is_on_prep
                        & df.age_years.between(15, 80)
                        ].index

                    #  - probability of infection - relative risk applies only to fsw
                    p_infection_fsw = (
                        self.module.parameters["rr_fsw"]
                        * beta
                        * (n_infectious / (n_infectious + n_susceptible))
                    )

                    fsw_infected = (
                        self.module.rng.random_sample(len(fsw_at_risk))
                        < p_infection_fsw
                    )
                    idx_new_infection_fsw = fsw_at_risk[fsw_infected]

                idx_new_infection = list(idx_new_infection) + list(
                    idx_new_infection_fsw
                )

                # Schedule the date of infection for each new infection:
                for idx in idx_new_infection:
                    date_of_infection = self.sim.date + pd.DateOffset(
                        days=self.module.rng.randint(
                            0, 365 * fraction_of_year_between_polls
                        )
                    )
                    self.sim.schedule_event(
                        HivInfectionEvent(self.module, idx), date_of_infection
                    )

        # ----------------------------------- SPONTANEOUS TESTING -----------------------------------
        def spontaneous_testing(current_year):

            # extract annual testing rates from MoH Reports
            test_rates = p["hiv_testing_rates"]

            testing_rate_adults = (
                test_rates.loc[
                    test_rates.year == current_year, "annual_testing_rate_adults"
                ].values[0]
                * p["hiv_testing_rate_adjustment"]
            )

            # adult testing trends also informed by demographic characteristics
            # relative probability of testing - this may skew testing rates higher or lower than moh reports
            rr_of_test = self.module.lm["lm_spontaneous_test_12m"].predict(
                df[df.is_alive & (df.age_years >= 15)]
            )
            mean_prob_test = (rr_of_test * testing_rate_adults).mean()
            scaled_prob_test = (rr_of_test * testing_rate_adults) / mean_prob_test
            overall_prob_test = scaled_prob_test * testing_rate_adults

            random_draw = rng.random_sample(
                size=len(df[df.is_alive & (df.age_years >= 15)])
            )
            adult_tests_idx = df.loc[
                df.is_alive & (df.age_years >= 15) & (random_draw < overall_prob_test)
                ].index

            idx_will_test = adult_tests_idx

            for person_id in idx_will_test:
                date_test = self.sim.date + pd.DateOffset(
                    days=self.module.rng.randint(
                        0, 365 * fraction_of_year_between_polls
                    )
                )
                self.sim.modules["HealthSystem"].schedule_hsi_event(
                    hsi_event=HSI_Hiv_TestAndRefer(
                        person_id=person_id,
                        module=self.module,
                        referred_from="HIV_poll",
                    ),
                    priority=1,
                    topen=date_test,
                    tclose=date_test + pd.DateOffset(
                        months=self.frequency.months
                    ),  # (to occur before next polling)
                )

        # ----------------------------------- PrEP poll for AGYW -----------------------------------
        def prep_for_agyw():

            # select highest risk agyw
            agyw_idx = df.loc[
                df.is_alive
                & ~df.hv_diagnosed
                & df.age_years.between(15, 30)
                & (df.sex == "F")
                & ~df.hv_is_on_prep
                ].index

            rr_of_infection_in_agyw = self.module.lm["rr_of_infection"].predict(
                df.loc[agyw_idx]
            )
            # divide by the mean risk then multiply by prob of prep
            # highest risk AGYW will have highest probability of getting prep
            mean_risk = rr_of_infection_in_agyw.mean()
            scaled_risk = rr_of_infection_in_agyw / mean_risk
            overall_risk_and_prob_of_prep = scaled_risk * p["prob_prep_for_agyw"]

            # give prep
            give_prep = df.loc[(
                                   self.module.rng.random_sample(len(overall_risk_and_prob_of_prep))
                                   < overall_risk_and_prob_of_prep)
                               & df.is_alive
                               & ~df.hv_diagnosed
                               & df.age_years.between(15, 30)
                               & (df.sex == "F")
                               & ~df.hv_is_on_prep
                               ].index

            for person in give_prep:
                self.sim.modules["HealthSystem"].schedule_hsi_event(
                    hsi_event=HSI_Hiv_StartOrContinueOnPrep(
                        person_id=person, module=self.module
                    ),
                    priority=1,
                    topen=self.sim.date,
                    tclose=self.sim.date + pd.DateOffset(months=self.frequency.months),
                )

        # ----------------------------------- SPONTANEOUS VMMC FOR <15 YRS -----------------------------------
        def vmmc_for_child():
            """schedule the HSI_Hiv_Circ for <15 yrs males according to his age, circumcision status
            and the probability of being circumcised"""
            # work out who will be circumcised.
            will_go_to_circ = self.module.lm["lm_circ_child"].predict(
                df.loc[
                    df.is_alive
                    & (df.sex == "M")
                    & (df.age_years < 15)
                    & (~df.li_is_circ)
                    ],
                self.module.rng,
                year=self.sim.date.year,
            )

            # schedule the HSI based on the probability
            for person_id in will_go_to_circ.loc[will_go_to_circ].index:
                self.sim.modules["HealthSystem"].schedule_hsi_event(
                    HSI_Hiv_Circ(person_id=person_id, module=self.module),
                    topen=self.sim.date,
                    tclose=None,
                    priority=0,
                )

        # Horizontal transmission: Male --> Female
        horizontal_transmission(from_sex="M", to_sex="F")

        # Horizontal transmission: Female --> Male
        horizontal_transmission(from_sex="F", to_sex="M")

        # testing
        # if year later than 2020, set testing rates to those reported in 2020
        if self.sim.date.year < 2021:
            current_year = self.sim.date.year
        else:
            current_year = 2020
        spontaneous_testing(current_year=current_year)

        # PrEP for AGYW
        prep_for_agyw()

        # VMMC for <15 yrs in the population
        vmmc_for_child()


# ---------------------------------------------------------------------------
#   Natural History Events
# ---------------------------------------------------------------------------


class HivInfectionEvent(Event, IndividualScopeEventMixin):
    """ This person will become infected.
    * Do the infection process
    * Check for onward transmission through MTCT if the infection is to a mother who is currently breastfeeding.
    """

    def __init__(self, module, person_id):
        super().__init__(module, person_id=person_id)

    def apply(self, person_id):
        df = self.sim.population.props

        # Check person is_alive
        if not df.at[person_id, "is_alive"]:
            return

        # Onset the infection for this person (which will schedule progression etc)
        self.module.do_new_infection(person_id)

        # Consider mother-to-child-transmission (MTCT) from this person to their children:
        children_of_this_person_being_breastfed = df.loc[
            (df.mother_id == person_id) & (df.nb_breastfeeding_status != "none")
            ].index
        # - Do the MTCT routine for each child:
        for child_id in children_of_this_person_being_breastfed:
            self.module.mtct_during_breastfeeding(person_id, child_id)


class HivInfectionDuringBreastFeedingEvent(Event, IndividualScopeEventMixin):
    """ This person will become infected during breastfeeding
    * Do the infection process
    """

    def __init__(self, module, person_id):
        super().__init__(module, person_id=person_id)

    def apply(self, person_id):
        df = self.sim.population.props

        # Check person is_alive
        if not df.at[person_id, "is_alive"]:
            return

        # Check person is breastfed currently
        if df.at[person_id, "nb_breastfeeding_status"] == "none":
            return

        # If child is on NVP for HIV prophylaxis, then do not let the infection occur
        # (the prophylaxis is assumed to be perfectly effective in blocking transmission)
        if df.at[person_id, "hv_is_on_prep"]:
            return

        # Onset the infection for this person (which will schedule progression etc)
        self.module.do_new_infection(person_id)


class HivAidsOnsetEvent(Event, IndividualScopeEventMixin):
    """ This person has developed AIDS.
    * Update their symptomatic status
    * Record the date at which AIDS onset
    * Schedule the AIDS death
    """

    def __init__(self, module, person_id, cause):
        super().__init__(module, person_id=person_id)

        self.cause = cause

    def apply(self, person_id):

        df = self.sim.population.props

        # Return if person is dead or no HIV+
        if not df.at[person_id, "is_alive"] or not df.at[person_id, "hv_inf"]:
            return

        # eligible for AIDS onset:
        # not VL suppressed no active tb
        # not VL suppressed active tb
        # VL suppressed active tb

        # Do nothing if person is now on ART and VL suppressed (non-VL suppressed has no effect)
        # if cause is TB, allow AIDS onset
        if (df.at[person_id, "hv_art"] == "on_VL_suppressed") and (self.cause != 'AIDS_TB'):
            return

        # need to delay onset of AIDS (non-tb) to compensate for AIDS-TB
        if (self.cause == "AIDS_non_TB") and (
                self.sim.modules["Hiv"].rng.rand() < self.sim.modules["Hiv"].parameters["prop_delayed_aids_onset"]):

            # redraw time to aids and reschedule
            months_to_aids = int(
                np.floor(
                    self.sim.modules["Hiv"].rng.exponential(
                        scale=self.sim.modules["Hiv"].parameters["art_default_to_aids_mean_years"]
                    )
                    * 12.0
                )
            )

            self.sim.schedule_event(
                event=HivAidsOnsetEvent(person_id=person_id, module=self.sim.modules["Hiv"], cause='AIDS_non_TB'),
                date=self.sim.date + pd.DateOffset(months=months_to_aids),
            )

        # else assign aids onset and schedule aids death
        else:

            # if eligible for aids onset (not treated with ART or currently has active TB):
            # Update Symptoms
            self.sim.modules["SymptomManager"].change_symptom(
                person_id=person_id,
                symptom_string="aids_symptoms",
                add_or_remove="+",
                disease_module=self.sim.modules["Hiv"],
            )

            # Schedule AidsDeath
            date_of_aids_death = self.sim.date + self.sim.modules["Hiv"].get_time_from_aids_to_death()

            if self.cause == "AIDS_non_TB":

                # cause is HIV
                self.sim.schedule_event(
                    event=HivAidsDeathEvent(
                        person_id=person_id, module=self.sim.modules["Hiv"], cause=self.cause
                    ),
                    date=date_of_aids_death,
                )
                # schedule hospital stay
                beddays = self.sim.modules["Hiv"].rng.randint(low=14, high=20)
                date_admission = date_of_aids_death - pd.DateOffset(days=beddays)
                self.sim.modules["HealthSystem"].schedule_hsi_event(
                    hsi_event=HSI_Hiv_EndOfLifeCare(
                        person_id=person_id,
                        module=self.sim.modules["Hiv"],
                        beddays=beddays,
                    ),
                    priority=0,
                    topen=(
                        date_admission
                        if (date_admission > self.sim.date)
                        else self.sim.date
                    ),
                    tclose=date_of_aids_death,
                )

            else:
                # cause is active TB
                self.sim.schedule_event(
                    event=HivAidsTbDeathEvent(
                        person_id=person_id, module=self.sim.modules["Hiv"], cause=self.cause
                    ),
                    date=date_of_aids_death,
                )
                # schedule hospital stay
                beddays = self.sim.modules["Hiv"].rng.randint(low=14, high=20)
                date_admission = date_of_aids_death - pd.DateOffset(days=beddays)
                self.sim.modules["HealthSystem"].schedule_hsi_event(
                    hsi_event=HSI_Hiv_EndOfLifeCare(
                        person_id=person_id,
                        module=self.sim.modules["Hiv"],
                        beddays=beddays,
                    ),
                    priority=0,
                    topen=(
                        date_admission
                        if (date_admission >= self.sim.date)
                        else self.sim.date
                    ),
                    tclose=date_of_aids_death,
                )


class HivAidsDeathEvent(Event, IndividualScopeEventMixin):
    """
    Causes someone to die of AIDS, if they are not VL suppressed on ART.
    if death scheduled by tb-aids, death event is HivAidsTbDeathEvent
    if death scheduled by hiv but person also has active TB, cause of
    death is AIDS_TB
    """

    def __init__(self, module, person_id, cause):
        super().__init__(module, person_id=person_id)

        self.cause = cause
        assert self.cause in ["AIDS_non_TB", "AIDS_TB"]

    def apply(self, person_id):
        df = self.sim.population.props

        # Check person is_alive
        if not df.at[person_id, "is_alive"]:
            return

        # Do nothing if person is now on ART and VL suppressed (non VL suppressed has no effect)
        # only if no current TB infection
        if (df.at[person_id, "hv_art"] == "on_VL_suppressed") and (
                df.at[person_id, "tb_inf"] != "active"):
            return

        # off ART, no TB infection
        if (df.at[person_id, "hv_art"] != "on_VL_suppressed") and (
                df.at[person_id, "tb_inf"] != "active"):
            # cause is HIV (no TB)
            self.sim.modules["Demography"].do_death(
                individual_id=person_id,
                cause="AIDS_non_TB",
                originating_module=self.module,
            )

        # on or off ART, active TB infection, schedule AidsTbDeathEvent
        if df.at[person_id, "tb_inf"] == "active":
            # cause is active TB
            self.sim.schedule_event(
                event=HivAidsTbDeathEvent(
                    person_id=person_id, module=self.module, cause="AIDS_TB"
                ),
                date=self.sim.date,
            )


class HivAidsTbDeathEvent(Event, IndividualScopeEventMixin):
    """
    This event is caused by someone co-infected with HIV and active TB
    it causes someone to die of AIDS-TB, death dependent on tb treatment status
    and not affected by ART status
    can be called by Tb or Hiv module
    if the random draw doesn't result in AIDS-TB death, an AIDS death (HivAidsDeathEvent) will be scheduled
    """

    def __init__(self, module, person_id, cause):
        super().__init__(module, person_id=person_id)

        self.cause = cause

    def apply(self, person_id):
        df = self.sim.population.props
        p = self.sim.modules["Hiv"].parameters

        # Check person is_alive
        if not df.at[person_id, "is_alive"]:
            return

        if df.at[person_id, 'tb_on_treatment']:

            risk_of_death = p["aids_tb_treatment_adjustment"]

            if "CardioMetabolicDisorders" in self.sim.modules and df.at[person_id, "nc_diabetes"]:
                risk_of_death *= self.sim.modules["Tb"].parameters["rr_death_diabetes"]

            # treatment adjustment reduces probability of death
            if self.module.rng.rand() < risk_of_death:
                self.sim.modules["Demography"].do_death(
                    individual_id=person_id,
                    cause="AIDS_TB",
                    originating_module=self.module,
                )
            else:
                # if they survive, reschedule the aids death event
                # module calling rescheduled AIDS death should be Hiv (not TB)
                date_of_aids_death = self.sim.date + self.sim.modules["Hiv"].get_time_from_aids_to_death()

                self.sim.schedule_event(
                    event=HivAidsDeathEvent(
                        person_id=person_id,
                        module=self.sim.modules["Hiv"],
                        cause="AIDS_non_TB"
                    ),
                    date=date_of_aids_death,
                )
                # schedule hospital stay
                beddays = self.module.rng.randint(low=14, high=20)
                date_admission = date_of_aids_death - pd.DateOffset(days=beddays)
                self.sim.modules["HealthSystem"].schedule_hsi_event(
                    hsi_event=HSI_Hiv_EndOfLifeCare(
                        person_id=person_id,
                        module=self.sim.modules["Hiv"],
                        beddays=beddays,
                    ),
                    priority=0,
                    topen=(
                        date_admission
                        if (date_admission >= self.sim.date)
                        else self.sim.date
                    ),
                    tclose=date_of_aids_death,
                )

        # aids-tb and not on tb treatment
        elif not df.at[person_id, 'tb_on_treatment']:
            # Cause the death to happen immediately, cause defined by TB status
            self.sim.modules["Demography"].do_death(
                individual_id=person_id, cause="AIDS_TB", originating_module=self.module
            )


class Hiv_DecisionToContinueOnPrEP(Event, IndividualScopeEventMixin):
    """Helper event that is used to 'decide' if someone on PrEP should continue on PrEP.
    This event is scheduled by 'HSI_Hiv_StartOrContinueOnPrep' 3 months after it is run.
    """

    def __init__(self, module, person_id):
        super().__init__(module, person_id=person_id)

    def apply(self, person_id):
        df = self.sim.population.props
        person = df.loc[person_id]
        m = self.module

        # If the person is no longer alive or has been diagnosed with hiv, they will not continue on PrEP
        if (
            (not person["is_alive"])
            or (person["hv_diagnosed"])
        ):
            return

        # Check that there are on PrEP currently:
        if not person["hv_is_on_prep"]:
            logger.warning(
                key="message",
                data="This event should not be running: Hiv_DecisionToContinueOnPrEP is for those currently on prep")

        # check still eligible, person must be <30 years old or a fsw
        if (person["age_years"] > 30) or not person["li_is_sexworker"]:
            return

        # Determine if this appointment is actually attended by the person who has already started on PrEP
        if (
            m.rng.random_sample()
            < m.parameters["probability_of_being_retained_on_prep_every_3_months"]
        ):
            # Continue on PrEP - and schedule an HSI for a refill appointment today
            self.sim.modules["HealthSystem"].schedule_hsi_event(
                HSI_Hiv_StartOrContinueOnPrep(person_id=person_id, module=m),
                topen=self.sim.date,
                tclose=self.sim.date + pd.DateOffset(days=7),
                priority=0,
            )

        else:
            # Defaults to being off PrEP - reset flag and take no further action
            df.at[person_id, "hv_is_on_prep"] = False


class Hiv_DecisionToContinueTreatment(Event, IndividualScopeEventMixin):
    """Helper event that is used to 'decide' if someone on Treatment should continue on Treatment.
    This event is scheduled by 'HSI_Hiv_StartOrContinueTreatment' 3 months after it is run.
    """

    def __init__(self, module, person_id):
        super().__init__(module, person_id=person_id)

    def apply(self, person_id):
        df = self.sim.population.props
        person = df.loc[person_id]
        m = self.module

        if not person["is_alive"]:
            return

        # Check that they are on Treatment currently:
        if person["hv_art"] not in ["on_VL_suppressed", "on_not_VL_suppressed"]:
            logger.warning(
                key="message",
                data="This event should not be running, Hiv_DecisionToContinueTreatment is for those already on tx")

        # Determine if this appointment is actually attended by the person who has already started on ART
        if (
            m.rng.random_sample()
            < m.parameters["probability_of_being_retained_on_art_every_3_months"]
        ):
            # Continue on Treatment - and schedule an HSI for a continuation appointment today
            self.sim.modules["HealthSystem"].schedule_hsi_event(
                HSI_Hiv_StartOrContinueTreatment(
                    person_id=person_id, module=m, facility_level_of_this_hsi="1a"
                ),
                topen=self.sim.date,
                tclose=self.sim.date + pd.DateOffset(days=14),
                priority=0,
            )

        else:
            # Defaults to being off Treatment
            m.stops_treatment(person_id)

            # refer for another treatment again in 1 month
            self.sim.modules["HealthSystem"].schedule_hsi_event(
                HSI_Hiv_StartOrContinueTreatment(
                    person_id=person_id, module=m, facility_level_of_this_hsi="1a"
                ),
                topen=self.sim.date + pd.DateOffset(months=1),
                tclose=None,
                priority=0,
            )


# ---------------------------------------------------------------------------
#   Health System Interactions (HSI)
# ---------------------------------------------------------------------------


class HSI_Hiv_TestAndRefer(HSI_Event, IndividualScopeEventMixin):
    """
    This is the Test-and-Refer HSI. Individuals may seek an HIV test at any time. From this, they can be referred on to
    other services.
    This event is scheduled by:
        * the main event poll,
        * when someone presents for any care through a Generic HSI.
        * when an infant is born to an HIV-positive mother
    Following the test, they may or may not go on to present for uptake an HIV service: ART (if HIV-positive), VMMC (if
    HIV-negative and male) or PrEP (if HIV-negative and a female sex worker).
    If this event is called within another HSI, it may be desirable to limit the functionality of the HSI: do this
    using the arguments:
        * do_not_refer_if_neg=False : if the person is HIV-neg they will not be referred to VMMC or PrEP
        * suppress_footprint=True : the HSI will not have any footprint
    """

    def __init__(
        self, module, person_id, do_not_refer_if_neg=False, suppress_footprint=False, referred_from=None,
    ):
        super().__init__(module, person_id=person_id)
        assert isinstance(module, Hiv)

        assert isinstance(do_not_refer_if_neg, bool)
        self.do_not_refer_if_neg = do_not_refer_if_neg

        assert isinstance(suppress_footprint, bool)
        self.suppress_footprint = suppress_footprint

        self.referred_from = referred_from

        # Define the necessary information for an HSI
        self.TREATMENT_ID = "Hiv_Test"
        self.EXPECTED_APPT_FOOTPRINT = self.make_appt_footprint({"VCTNegative": 1})
        self.ACCEPTED_FACILITY_LEVEL = "1a"
        self.counter_for_test_not_available = 0

    def apply(self, person_id, squeeze_factor):
        """Do the testing and referring to other services"""

        df = self.sim.population.props
        person = df.loc[person_id]

        if not person["is_alive"]:
            return

        # If person is diagnosed and on treatment do nothing do not occupy any resources
        if person["hv_diagnosed"] and (person["hv_art"] != "not"):
            return self.sim.modules["HealthSystem"].get_blank_appt_footprint()

        # if person has had test in last week, do not repeat test
        if person["hv_last_test_date"] >= (self.sim.date - DateOffset(days=7)):
            return self.sim.modules["HealthSystem"].get_blank_appt_footprint()

        # Run test
        if person["age_years"] < 1.0:
            test_result = self.sim.modules["HealthSystem"].dx_manager.run_dx_test(
                dx_tests_to_run="hiv_early_infant_test", hsi_event=self
            )
        else:
            test_result = self.sim.modules["HealthSystem"].dx_manager.run_dx_test(
                dx_tests_to_run="hiv_rapid_test", hsi_event=self
            )

        if test_result is not None:

            # Update number of tests:
            df.at[person_id, "hv_number_tests"] += 1
            df.at[person_id, "hv_last_test_date"] = self.sim.date

            # Log the test: line-list of summary information about each test
            person_details_for_test = {
                'age': person['age_years'],
                'hiv_status': person['hv_inf'],
                'hiv_diagnosed': person['hv_diagnosed'],
                'referred_from': self.referred_from,
                'person_id': person_id
            }
            logger.info(key='hiv_test', data=person_details_for_test)

            # Offer services as needed:
            if test_result:
                # The test_result is HIV positive
                ACTUAL_APPT_FOOTPRINT = self.make_appt_footprint({"VCTPositive": 1})

                # Update diagnosis if the person is indeed HIV positive;
                if person["hv_inf"]:
                    df.at[person_id, "hv_diagnosed"] = True
                    self.module.do_when_hiv_diagnosed(person_id=person_id)

                    # Screen for tb if they have not been referred from a Tb HSI
                    # and do not currently have TB diagnosis
                    if "Tb" in self.sim.modules and (self.referred_from != 'Tb') and not person["tb_diagnosed"]:
                        self.sim.modules["HealthSystem"].schedule_hsi_event(
                            tb.HSI_Tb_ScreeningAndRefer(
                                person_id=person_id, module=self.sim.modules["Tb"]
                            ),
                            topen=self.sim.date,
                            tclose=None,
                            priority=0,
                        )

            else:
                # The test_result is HIV negative
                ACTUAL_APPT_FOOTPRINT = self.make_appt_footprint({"VCTNegative": 1})

                if not self.do_not_refer_if_neg:
                    # The test was negative: make referrals to other services:

                    # Consider if the person's risk will be reduced by behaviour change counselling
                    if self.module.lm["lm_behavchg"].predict(
                        df.loc[[person_id]], self.module.rng
                    ):
                        df.at[person_id, "hv_behaviour_change"] = True

                    # If person is a man, and not circumcised, then consider referring to VMMC
                    if (person["sex"] == "M") & (~person["li_is_circ"]):
                        x = self.module.lm["lm_circ"].predict(
                            df.loc[[person_id]], self.module.rng
                        )
                        if x:
                            self.sim.modules["HealthSystem"].schedule_hsi_event(
                                HSI_Hiv_Circ(person_id=person_id, module=self.module),
                                topen=self.sim.date,
                                tclose=None,
                                priority=0,
                            )

                    # If person is a woman and FSW, and not currently on PrEP then consider referring to PrEP
                    # available 2018 onwards
                    if (
                        (person["sex"] == "F")
                        & person["li_is_sexworker"]
                        & ~person["hv_is_on_prep"]
                        & (self.sim.date.year >= self.module.parameters["prep_start_year"])
                    ):
                        if self.module.lm["lm_prep"].predict(df.loc[[person_id]], self.module.rng
                                                             ):
                            self.sim.modules["HealthSystem"].schedule_hsi_event(
                                HSI_Hiv_StartOrContinueOnPrep(
                                    person_id=person_id, module=self.module
                                ),
                                topen=self.sim.date,
                                tclose=None,
                                priority=0,
                            )
        else:
            # Test was not possible, set blank footprint and schedule another test
            ACTUAL_APPT_FOOTPRINT = self.make_appt_footprint({"VCTNegative": 1})

            # set cap for number of repeat tests
            self.counter_for_test_not_available += (
                1  # The current appointment is included in the count.
            )

            if (
                self.counter_for_test_not_available
                <= self.module.parameters["hiv_healthseekingbehaviour_cap"]
            ):
                # repeat appt for HIV test
                self.sim.modules["HealthSystem"].schedule_hsi_event(
                    self,
                    topen=self.sim.date + pd.DateOffset(days=7),
                    tclose=None,
                    priority=0,
                )

        # Return the footprint. If it should be suppressed, return a blank footprint.
        if self.suppress_footprint:
            return self.make_appt_footprint({})
        else:
            return ACTUAL_APPT_FOOTPRINT


class HSI_Hiv_Circ(HSI_Event, IndividualScopeEventMixin):
    def __init__(self, module, person_id):
        super().__init__(module, person_id=person_id)

        self.TREATMENT_ID = "Hiv_Prevention_Circumcision"
        self.EXPECTED_APPT_FOOTPRINT = self.make_appt_footprint({"MaleCirc": 1})
        self.ACCEPTED_FACILITY_LEVEL = '1a'
        self.number_of_occurrences = 0

    def apply(self, person_id, squeeze_factor):
        """ Do the circumcision for this man. If he is already circumcised, this is a follow-up appointment."""
        self.number_of_occurrences += 1  # The current appointment is included in the count.
        df = self.sim.population.props  # shortcut to the dataframe

        person = df.loc[person_id]

        # Do not run if the person is not alive
        if not person["is_alive"]:
            return

        # if person not circumcised, perform the procedure
        if not person["li_is_circ"]:
            # Check/log use of consumables, if materials available, do circumcision and schedule follow-up appts
            # If materials not available, repeat the HSI, i.e., first appt.
            if self.get_consumables(item_codes=self.module.item_codes_for_consumables_required['circ']):
                # Update circumcision state
                df.at[person_id, "li_is_circ"] = True

                # Schedule follow-up appts
                # schedule first follow-up appt, 3 days from procedure;
                self.sim.modules["HealthSystem"].schedule_hsi_event(
                    self,
                    topen=self.sim.date + DateOffset(days=3),
                    tclose=None,
                    priority=0,
                )
                # schedule second follow-up appt, 7 days from procedure;
                self.sim.modules["HealthSystem"].schedule_hsi_event(
                    self,
                    topen=self.sim.date + DateOffset(days=7),
                    tclose=None,
                    priority=0,
                )
            else:
                # schedule repeating appt when consumables not available
                if (
                    self.number_of_occurrences
                    <= self.module.parameters["hiv_healthseekingbehaviour_cap"]
                ):
                    self.sim.modules["HealthSystem"].schedule_hsi_event(
                        self,
                        topen=self.sim.date + DateOffset(weeks=1),
                        tclose=None,
                        priority=0,
                    )


class HSI_Hiv_StartInfantProphylaxis(HSI_Event, IndividualScopeEventMixin):
    def __init__(self, module, person_id, referred_from, repeat_visits):
        super().__init__(module, person_id=person_id)
        assert isinstance(module, Hiv)

        self.TREATMENT_ID = "Hiv_Prevention_Infant"
        self.EXPECTED_APPT_FOOTPRINT = self.make_appt_footprint({"Peds": 1, "VCTNegative": 1})
        self.ACCEPTED_FACILITY_LEVEL = '1a'
        self.referred_from = referred_from
        self.repeat_visits = repeat_visits

    def apply(self, person_id, squeeze_factor):
        """
        Start infant prophylaxis for this infant lasting for duration of breastfeeding
        or up to 18 months
        """

        df = self.sim.population.props
        person = df.loc[person_id]

        # Do not run if the child is not alive or is diagnosed with hiv
        if not person["is_alive"] or person["hv_diagnosed"]:
            return self.sim.modules["HealthSystem"].get_blank_appt_footprint()

        # if breastfeeding has ceased or child >18 months, no further prophylaxis required
        if (df.at[person_id, "nb_breastfeeding_status"] == "none") \
                or (df.at[person_id, "age_years"] >= 1.5):
            return self.sim.modules["HealthSystem"].get_blank_appt_footprint()

        # Check that infant prophylaxis is available and if it is, initiate:
        if self.get_consumables(item_codes=self.module.item_codes_for_consumables_required['infant_prep']):
            df.at[person_id, "hv_is_on_prep"] = True

            # Schedule follow-up visit for 3 months time
            self.sim.modules["HealthSystem"].schedule_hsi_event(
                hsi_event=HSI_Hiv_StartInfantProphylaxis(
                    person_id=person_id,
                    module=self.module,
                    referred_from="repeat3months",
                    repeat_visits=0),
                priority=1,
                topen=self.sim.date + DateOffset(months=3),
                tclose=None,
            )

        else:
            # infant does not get NVP now but has repeat visit scheduled up to 5 times
            df.at[person_id, "hv_is_on_prep"] = False

            if (
                self.repeat_visits
                <= self.module.parameters["hiv_healthseekingbehaviour_cap"]
            ):
                self.repeat_visits += 1

                # Schedule repeat visit for one week's time
                self.sim.modules["HealthSystem"].schedule_hsi_event(
                    hsi_event=HSI_Hiv_StartInfantProphylaxis(
                        person_id=person_id,
                        module=self.module,
                        referred_from="repeatNoCons",
                        repeat_visits=self.repeat_visits),
                    priority=1,
                    topen=self.sim.date + pd.DateOffset(days=7),
                    tclose=None,
                )

    def never_ran(self, *args, **kwargs):
        """This is called if this HSI was never run.
        Default the person to being off PrEP"""
        self.sim.population.props.at[self.target, "hv_is_on_prep"] = False


class HSI_Hiv_StartOrContinueOnPrep(HSI_Event, IndividualScopeEventMixin):
    def __init__(self, module, person_id):
        super().__init__(module, person_id=person_id)
        assert isinstance(module, Hiv)

        self.TREATMENT_ID = "Hiv_Prevention_Prep"
        self.EXPECTED_APPT_FOOTPRINT = self.make_appt_footprint({"PharmDispensing": 1, "VCTNegative": 1})
        self.ACCEPTED_FACILITY_LEVEL = '1a'
        self.counter_for_drugs_not_available = 0

    def apply(self, person_id, squeeze_factor):
        """Start PrEP for this person; or continue them on PrEP for 3 more months"""

        df = self.sim.population.props
        person = df.loc[person_id]

        # Do not run if the person is not alive or is diagnosed with hiv
        if (
            (not person["is_alive"])
            or (person["hv_diagnosed"])
        ):
            return

        # Run an HIV test
        test_result = self.sim.modules["HealthSystem"].dx_manager.run_dx_test(
            dx_tests_to_run="hiv_rapid_test", hsi_event=self
        )
        df.at[person_id, "hv_number_tests"] += 1
        df.at[person_id, "hv_last_test_date"] = self.sim.date

        # If test is positive, flag as diagnosed and refer to ART
        if test_result is True:
            # label as diagnosed
            df.at[person_id, "hv_diagnosed"] = True

            # Do actions for when a person has been diagnosed with HIV
            self.module.do_when_hiv_diagnosed(person_id=person_id)

            return self.make_appt_footprint({"Over5OPD": 1, "VCTPositive": 1})

        # Check that PrEP is available and if it is, initiate or continue  PrEP:
        if self.get_consumables(item_codes=self.module.item_codes_for_consumables_required['prep']):
            df.at[person_id, "hv_is_on_prep"] = True

            # Schedule 'decision about whether to continue on PrEP' for 3 months time
            self.sim.schedule_event(
                Hiv_DecisionToContinueOnPrEP(person_id=person_id, module=self.module),
                self.sim.date + pd.DateOffset(months=3),
            )

        else:
            # If PrEP is not available, the person will default and not be on PrEP
            df.at[person_id, "hv_is_on_prep"] = False

            self.counter_for_drugs_not_available += (
                1  # The current appointment is included in the count.
            )

            if (
                self.counter_for_drugs_not_available
                <= self.module.parameters["hiv_healthseekingbehaviour_cap"]
            ):
                # Schedule repeat visit for one week's time
                self.sim.modules["HealthSystem"].schedule_hsi_event(
                    self,
                    priority=1,
                    topen=self.sim.date + pd.DateOffset(days=7),
                    tclose=None,
                )

    def never_ran(self):
        """This is called if this HSI was never run.
        Default the person to being off PrEP"""
        self.sim.population.props.at[self.target, "hv_is_on_prep"] = False


class HSI_Hiv_StartOrContinueTreatment(HSI_Event, IndividualScopeEventMixin):

    def __init__(self, module, person_id, facility_level_of_this_hsi):
        super().__init__(module, person_id=person_id)
        assert isinstance(module, Hiv)

        self.TREATMENT_ID = "Hiv_Treatment"
        self.ACCEPTED_FACILITY_LEVEL = facility_level_of_this_hsi
        self.counter_for_drugs_not_available = 0
        self.counter_for_did_not_run = 0

    def apply(self, person_id, squeeze_factor):
        """This is a Health System Interaction Event - start or continue HIV treatment for 6 more months"""

        df = self.sim.population.props
        person = df.loc[person_id]
        art_status_at_beginning_of_hsi = person["hv_art"]

        if not person["is_alive"]:
            return

        # Confirm that the person is diagnosed (this should not run if they are not)
        assert person["hv_diagnosed"]

        # check whether person had Rx at least 3 months ago and is now due repeat prescription
        # alternate routes into testing/tx may mean person already has recent ARV dispensation
        if person['hv_date_last_ART'] >= (
                self.sim.date - pd.DateOffset(months=self.module.parameters['dispensation_period_months'])):
            return self.sim.modules["HealthSystem"].get_blank_appt_footprint()

        if art_status_at_beginning_of_hsi == "not":

            assert person[
                "hv_inf"
            ]  # after the test results, it can be guaranteed that the person is HIV-pos.

            # Try to initiate the person onto ART:
            drugs_were_available = self.do_at_initiation(person_id)
        else:
            # Try to continue the person on ART:
            drugs_were_available = self.do_at_continuation(person_id)

        # if ART is available (1st item in drugs_were_available dict)
        if drugs_were_available.get('art', False):
            df.at[person_id, 'hv_date_last_ART'] = self.sim.date

            # If person has been placed/continued on ART, schedule 'decision about whether to continue on Treatment
            self.sim.schedule_event(
                Hiv_DecisionToContinueTreatment(
                    person_id=person_id, module=self.module
                ),
                self.sim.date + pd.DateOffset(months=self.module.parameters['dispensation_period_months']),
            )

        else:

            # logger for drugs not available
            person_details_for_tx = {
                'age': person['age_years'],
                'facility_level': self.ACCEPTED_FACILITY_LEVEL,
                'number_appts': self.counter_for_drugs_not_available,
                'district': person['district_of_residence'],
                'person_id': person_id,
                'drugs_available': drugs_were_available,
            }
            logger.info(key='hiv_arv_NA', data=person_details_for_tx)

            # As drugs were not available, the person will default to being off ART (...if they were on ART at the
            # beginning of the HSI.)
            # NB. If the person was not on ART at the beginning of the HSI, then there is no need to stop them (which
            #  causes a new AIDSOnsetEvent to be scheduled.)
            self.counter_for_drugs_not_available += 1  # The current appointment is included in the count.
<<<<<<< HEAD

            if art_status_at_beginning_of_hsi != "not":
                self.module.stops_treatment(person_id)

            p = self.module.parameters["probability_of_seeking_further_art_appointment_if_drug_not_available"]

            if self.module.rng.random_sample() >= p:

=======

            if art_status_at_beginning_of_hsi != "not":
                self.module.stops_treatment(person_id)

            p = self.module.parameters[
                "probability_of_seeking_further_art_appointment_if_drug_not_available"
            ]

            if self.module.rng.random_sample() >= p:

>>>>>>> 442d0e6d
                # add in referral straight back to tx
                # if defaulting, seek another treatment appointment in 6 months
                self.sim.modules["HealthSystem"].schedule_hsi_event(
                    hsi_event=HSI_Hiv_StartOrContinueTreatment(
<<<<<<< HEAD
                        person_id=person_id, module=self.module,
=======
                        person_id=person_id,
                        module=self.module,
>>>>>>> 442d0e6d
                        facility_level_of_this_hsi="1a",
                    ),
                    topen=self.sim.date + pd.DateOffset(months=6),
                    priority=0,
                )

            else:
                # If person 'decides to' seek another treatment appointment,
                # schedule a new HSI appointment for next month
                # NB. With a probability of 1.0, this will keep occurring,
                # if person has already tried unsuccessfully to get ART at level 1a 2 times
                #  then refer to level 1b
                if self.counter_for_drugs_not_available <= 2:
                    # repeat attempt for ARVs at level 1a
                    self.sim.modules["HealthSystem"].schedule_hsi_event(
<<<<<<< HEAD
                        hsi_event=HSI_Hiv_StartOrContinueTreatment(
                            person_id=person_id, module=self.module,
                            facility_level_of_this_hsi="1a"
                        ),
=======
                        self,
>>>>>>> 442d0e6d
                        topen=self.sim.date + pd.DateOffset(months=1),
                        priority=0,
                    )

                else:
                    # refer to higher facility level
                    self.sim.modules["HealthSystem"].schedule_hsi_event(
                        hsi_event=HSI_Hiv_StartOrContinueTreatment(
<<<<<<< HEAD
                            person_id=person_id, module=self.module,
                            facility_level_of_this_hsi="2"
=======
                            person_id=person_id,
                            module=self.module,
                            facility_level_of_this_hsi="2",
>>>>>>> 442d0e6d
                        ),
                        topen=self.sim.date + pd.DateOffset(days=1),
                        priority=0,
                    )

        # also screen for tb
        if "Tb" in self.sim.modules:
            self.sim.modules["HealthSystem"].schedule_hsi_event(
                tb.HSI_Tb_ScreeningAndRefer(
                    person_id=person_id, module=self.sim.modules["Tb"]
                ),
                topen=self.sim.date,
                tclose=None,
                priority=0,
            )

    def do_at_initiation(self, person_id):
        """Things to do when this the first appointment ART"""
        df = self.sim.population.props
        person = df.loc[person_id]

        # Check if drugs are available, and provide drugs
        # this will return a dict where the first item is ART and the second is cotrimoxazole
        drugs_available = self.get_drugs(age_of_person=person["age_years"])

        # ART is first item in drugs_available dict
        if drugs_available.get('art', False):
            # Assign person to be suppressed or un-suppressed viral load
            # (If person is VL suppressed This will prevent the Onset of AIDS, or an AIDS death if AIDS has already
            # onset)
            vl_status = self.determine_vl_status(
                age_of_person=person["age_years"]
            )

            df.at[person_id, "hv_art"] = vl_status
            df.at[person_id, "hv_date_treated"] = self.sim.date

            # If VL suppressed, remove any symptoms caused by this module
            if vl_status == "on_VL_suppressed":
                self.sim.modules["SymptomManager"].clear_symptoms(
                    person_id=person_id, disease_module=self.module
                )

        # if cotrimoxazole is available
        if drugs_available.get('cotrim', False):
            df.at[person_id, "hv_on_cotrimoxazole"] = True

        # Consider if TB treatment should start
        self.consider_tb(person_id)

        return drugs_available

    def do_at_continuation(self, person_id):
        """Things to do when the person is already on ART"""

        df = self.sim.population.props
        person = df.loc[person_id]

        # default to person stopping cotrimoxazole
        df.at[person_id, "hv_on_cotrimoxazole"] = False

        # Viral Load Monitoring
        # NB. This does not have a direct effect on outcomes for the person.
        _ = self.get_consumables(item_codes=self.module.item_codes_for_consumables_required['vl_measurement'])

        # Check if drugs are available, and provide drugs:
        drugs_available = self.get_drugs(age_of_person=person["age_years"])

        # if cotrimoxazole is available, update person's property
        if drugs_available.get('cotrim', False):
            df.at[person_id, "hv_on_cotrimoxazole"] = True

        return drugs_available

    def determine_vl_status(self, age_of_person):
        """Helper function to determine the VL status that the person will have.
        Return what will be the status of "hv_art"
        """
        prob_vs = self.module.prob_viral_suppression(self.sim.date.year, age_of_person)

        return (
            "on_VL_suppressed"
            if (self.module.rng.random_sample() < prob_vs)
            else "on_not_VL_suppressed"
        )

    def get_drugs(self, age_of_person):
        """Helper function to get the ART according to the age of the person being treated. Returns dict to indicate
        whether individual drugs were available"""

        p = self.module.parameters

        if age_of_person < p["ART_age_cutoff_young_child"]:
            # Formulation for young children
            drugs_available = self.get_consumables(
                item_codes=self.module.item_codes_for_consumables_required['First line ART regimen: young child'],
                optional_item_codes=self.module.item_codes_for_consumables_required[
                    'First line ART regimen: young child: cotrimoxazole'],
                return_individual_results=True)

        elif age_of_person <= p["ART_age_cutoff_older_child"]:
            # Formulation for older children
            drugs_available = self.get_consumables(
                item_codes=self.module.item_codes_for_consumables_required['First line ART regimen: older child'],
                optional_item_codes=self.module.item_codes_for_consumables_required[
                    'First line ART regimen: older child: cotrimoxazole'],
                return_individual_results=True)

        else:
            # Formulation for adults
            drugs_available = self.get_consumables(
                item_codes=self.module.item_codes_for_consumables_required['First-line ART regimen: adult'],
                optional_item_codes=self.module.item_codes_for_consumables_required[
                    'First-line ART regimen: adult: cotrimoxazole'],
                return_individual_results=True)

        # add drug names to dict
        drugs_available = {
            'art': list(drugs_available.values())[0],
            'cotrim': list(drugs_available.values())[1]
        }

        return drugs_available

    def consider_tb(self, person_id):
        """
        screen for tb
        Consider whether IPT is needed at this time. This is run only when treatment is initiated.
        """

        if "Tb" in self.sim.modules:
            self.sim.modules["Tb"].consider_ipt_for_those_initiating_art(
                person_id=person_id
            )

    def never_ran(self):
        """This is called if this HSI was never run.
        * Default the person to being off ART.
        * Determine if they will re-seek care themselves in the future:
        """
        # stop treatment for this person
        person_id = self.target
        self.module.stops_treatment(person_id)

        # sample whether person will seek further appt
        if self.module.rng.random_sample() < self.module.parameters[
            "probability_of_seeking_further_art_appointment_if_appointment_not_available"
        ]:
            # schedule HSI
            self.sim.modules["HealthSystem"].schedule_hsi_event(
                HSI_Hiv_StartOrContinueTreatment(
                    person_id=person_id, module=self.module, facility_level_of_this_hsi="1a"
                ),
                topen=self.sim.date + pd.DateOffset(days=14),
                tclose=self.sim.date + pd.DateOffset(days=21),
                priority=1,
            )

    @property
    def EXPECTED_APPT_FOOTPRINT(self):
        """Returns the appointment footprint for this person according to their current status:
         * `NewAdult` for an adult, newly starting treatment
         * `EstNonCom` for an adult, re-starting treatment or already on treatment
         (NB. This is an appointment type that assumes that the patient does not have complications.)
         * `Peds` for a child - whether newly starting or already on treatment
        """
        person_id = self.target

        if self.sim.population.props.at[person_id, 'age_years'] < 15:
            return self.make_appt_footprint({"Peds": 1})  # Child

        if (self.sim.population.props.at[person_id, 'hv_art'] == "not") & (
            pd.isna(self.sim.population.props.at[person_id, 'hv_date_treated'])
        ):
            return self.make_appt_footprint({"NewAdult": 1})  # Adult newly starting treatment
        else:
            return self.make_appt_footprint({"EstNonCom": 1})  # Adult already on treatment


class HSI_Hiv_EndOfLifeCare(HSI_Event, IndividualScopeEventMixin):
    """
    this is a hospital stay for terminally-ill patients with AHD
    it does not affect disability weight or probability of death
    no consumables are logged but health system capacity (HR) is allocated
    there are no consequences if hospital bed is not available as person has scheduled death
    already within 2 weeks
    """

    def __init__(self, module, person_id, beddays):
        super().__init__(module, person_id=person_id)
        assert isinstance(module, Hiv)

        self.TREATMENT_ID = "Hiv_PalliativeCare"
        self.EXPECTED_APPT_FOOTPRINT = self.make_appt_footprint({})
        self.ACCEPTED_FACILITY_LEVEL = "2"

        self.beddays = beddays
        self.BEDDAYS_FOOTPRINT = (
            self.make_beddays_footprint({"general_bed": self.beddays})
            if self.beddays
            else self.make_beddays_footprint({"general_bed": 17})
        )

    def apply(self, person_id, squeeze_factor):
        df = self.sim.population.props
        hs = self.sim.modules["HealthSystem"]

        if not df.at[person_id, "is_alive"]:
            return hs.get_blank_appt_footprint()

        if df.at[person_id, "hv_art"] == "virally_suppressed":
            return hs.get_blank_appt_footprint()

        logger.debug(
            key="message",
            data=f"HSI_Hiv_EndOfLifeCare: inpatient admission for {person_id}",
        )


# ---------------------------------------------------------------------------
#   Logging
# ---------------------------------------------------------------------------


class HivLoggingEvent(RegularEvent, PopulationScopeEventMixin):
    def __init__(self, module):
        """ Log Current status of the population, every year
        """

        self.repeat = 12
        super().__init__(module, frequency=DateOffset(months=self.repeat))

    def apply(self, population):
        # get some summary statistics
        df = population.props
        now = self.sim.date

        # ------------------------------------ SUMMARIES ------------------------------------
        # population
        pop_male_15plus = len(
            df[df.is_alive & (df.age_years >= 15) & (df.sex == "M")]
        )
        pop_female_15plus = len(
            df[df.is_alive & (df.age_years >= 15) & (df.sex == "F")]
        )

        # plhiv
        male_plhiv = len(
            df[df.hv_inf & df.is_alive & (df.age_years >= 15) & (df.sex == "M")]
        )
        female_plhiv = len(
            df[df.hv_inf & df.is_alive & (df.age_years >= 15) & (df.sex == "F")]
        )
        child_plhiv = len(df[df.hv_inf & df.is_alive & (df.age_years < 15)])
        total_plhiv = len(df[df.hv_inf & df.is_alive])

        # adult prevalence
        adult_prev_15plus = len(
            df[df.hv_inf & df.is_alive & (df.age_years >= 15)]
        ) / len(df[df.is_alive & (df.age_years >= 15)]) if len(df[df.is_alive & (df.age_years >= 15)]) else 0

        adult_prev_1549 = len(
            df[df.hv_inf & df.is_alive & df.age_years.between(15, 49)]
        ) / len(df[df.is_alive & df.age_years.between(15, 49)]) if len(
            df[df.is_alive & df.age_years.between(15, 49)]) else 0

        # child prevalence
        child_prev = len(
            df[df.hv_inf & df.is_alive & (df.age_years < 15)]
        ) / len(df[df.is_alive & (df.age_years < 15)]
                ) if len(df[df.is_alive & (df.age_years < 15)]) else 0

        # incidence in the period since the last log for 15+ and 15-49 year-olds (denominator is approximate)
        n_new_infections_adult_15plus = len(
            df.loc[
                (df.age_years >= 15)
                & df.is_alive
                & (df.hv_date_inf >= (now - DateOffset(months=self.repeat)))
                ]
        )
        denom_adults_15plus = len(df[df.is_alive & (df.age_years >= 15)])
        adult_inc_15plus = n_new_infections_adult_15plus / denom_adults_15plus if denom_adults_15plus else 0

        n_new_infections_adult_1549 = len(
            df.loc[
                df.age_years.between(15, 49)
                & df.is_alive
                & (df.hv_date_inf >= (now - DateOffset(months=self.repeat)))
                ]
        )
        denom_adults_1549 = len(df[df.is_alive & df.age_years.between(15, 49)])
        adult_inc_1549 = n_new_infections_adult_1549 / denom_adults_1549 if denom_adults_1549 else 0

        # incidence in the period since the last log for 0-14 year-olds (denominator is approximate)
        n_new_infections_children = len(
            df.loc[
                (df.age_years < 15)
                & df.is_alive
                & (df.hv_date_inf >= (now - DateOffset(months=self.repeat)))
                ]
        )
        denom_children = len(df[df.is_alive & (df.age_years < 15)])
        child_inc = n_new_infections_children / denom_children if denom_children else 0

        # hiv prev among female sex workers (aged 15-49)
        n_fsw = len(
            df.loc[
                df.is_alive
                & df.li_is_sexworker
                & (df.sex == "F")
                & df.age_years.between(15, 49)
                ]
        )
        prev_hiv_fsw = (
            0
            if n_fsw == 0
            else len(
                df.loc[
                    df.is_alive
                    & df.hv_inf
                    & df.li_is_sexworker
                    & (df.sex == "F")
                    & df.age_years.between(15, 49)
                    ]
            ) / n_fsw
        )

        total_population = len(df.loc[df.is_alive])

        logger.info(
            key="summary_inc_and_prev_for_adults_and_children_and_fsw",
            description="Summary of HIV among adult (15+ and 15-49) and children (0-14s) and female sex workers"
                        " (15-49)",
            data={
                "pop_male_15plus": pop_male_15plus,
                "pop_female_15plus": pop_female_15plus,
                "pop_child": denom_children,
                "pop_total": total_population,
                "male_plhiv_15plus": male_plhiv,
                "female_plhiv_15plus": female_plhiv,
                "child_plhiv": child_plhiv,
                "total_plhiv": total_plhiv,
                "hiv_prev_adult_15plus": adult_prev_15plus,
                "hiv_prev_adult_1549": adult_prev_1549,
                "hiv_prev_child": child_prev,
                "hiv_adult_inc_15plus": adult_inc_15plus,
                "n_new_infections_adult_1549": n_new_infections_adult_1549,
                "hiv_adult_inc_1549": adult_inc_1549,
                "hiv_child_inc": child_inc,
                "hiv_prev_fsw": prev_hiv_fsw,
            },
        )

        # store some outputs in dict for calibration
        self.module.hiv_outputs["date"] += [self.sim.date.year]
        self.module.hiv_outputs["hiv_prev_adult_1549"] += [adult_prev_1549]
        self.module.hiv_outputs["hiv_adult_inc_1549"] += [adult_inc_1549]
        self.module.hiv_outputs["hiv_prev_child"] += [child_prev]
        self.module.hiv_outputs["population"] += [total_population]

        # ------------------------------------ PREVALENCE BY AGE and SEX  ------------------------------------

        # Prevalence by Age/Sex (to make every category be output, do separately by 'sex')
        prev_by_age_and_sex = {}
        for sex in ["F", "M"]:
            n_hiv = df.loc[df.sex == sex].groupby(by=["age_range"])["hv_inf"].sum()
            n_pop = df.loc[df.sex == sex].groupby(by=["age_range"])["hv_inf"].count()
            prev_by_age_and_sex[sex] = (n_hiv / n_pop).to_dict()

        logger.info(
            key="prev_by_age_and_sex",
            data=prev_by_age_and_sex,
            description="Prevalence of HIV split by age and sex",
        )

        male_prev_1524 = len(
            df[df.hv_inf & df.is_alive & df.age_years.between(15, 24) & (df.sex == "M")]
        ) / len(df[df.is_alive & df.age_years.between(15, 24) & (df.sex == "M")]) if len(
            df[df.is_alive & df.age_years.between(15, 24) & (df.sex == "M")]) else 0

        male_prev_2549 = len(
            df[df.hv_inf & df.is_alive & df.age_years.between(25, 49) & (df.sex == "M")]
        ) / len(df[df.is_alive & df.age_years.between(25, 49) & (df.sex == "M")]) if len(
            df[df.is_alive & df.age_years.between(25, 49) & (df.sex == "M")]) else 0

        female_prev_1524 = len(
            df[df.hv_inf & df.is_alive & df.age_years.between(15, 24) & (df.sex == "F")]
        ) / len(df[df.is_alive & df.age_years.between(15, 24) & (df.sex == "F")]) if len(
            df[df.is_alive & df.age_years.between(15, 24) & (df.sex == "F")]) else 0

        female_prev_2549 = len(
            df[df.hv_inf & df.is_alive & df.age_years.between(25, 49) & (df.sex == "F")]
        ) / len(df[df.is_alive & df.age_years.between(25, 49) & (df.sex == "F")]) if len(
            df[df.is_alive & df.age_years.between(25, 49) & (df.sex == "F")]) else 0

        total_prev = len(
            df[df.hv_inf & df.is_alive]
        ) / len(df[df.is_alive])

        # incidence by age-group and sex
        n_new_infections_male_1524 = len(
            df.loc[
                df.age_years.between(15, 24)
                & (df.sex == "M")
                & df.is_alive
                & (df.hv_date_inf >= (now - DateOffset(months=self.repeat)))
                ]
        )
        denom_male_1524 = len(df[
                                  df.is_alive
                                  & (df.sex == "M")
                                  & df.age_years.between(15, 24)])
        male_inc_1524 = n_new_infections_male_1524 / denom_male_1524 if denom_male_1524 else 0

        n_new_infections_male_2549 = len(
            df.loc[
                df.age_years.between(25, 49)
                & (df.sex == "M")
                & df.is_alive
                & (df.hv_date_inf >= (now - DateOffset(months=self.repeat)))
                ]
        )
        denom_male_2549 = len(df[
                                  df.is_alive
                                  & (df.sex == "M")
                                  & df.age_years.between(25, 49)])
        male_inc_2549 = n_new_infections_male_2549 / denom_male_2549 if denom_male_2549 else 0

        n_new_infections_male_1549 = len(
            df.loc[
                df.age_years.between(15, 49)
                & (df.sex == "M")
                & df.is_alive
                & (df.hv_date_inf >= (now - DateOffset(months=self.repeat)))
                ]
        )

        n_new_infections_female_1524 = len(
            df.loc[
                df.age_years.between(15, 24)
                & (df.sex == "F")
                & df.is_alive
                & (df.hv_date_inf >= (now - DateOffset(months=self.repeat)))
                ]
        )
        denom_female_1524 = len(df[
                                    df.is_alive
                                    & (df.sex == "F")
                                    & df.age_years.between(15, 24)])
        female_inc_1524 = n_new_infections_female_1524 / denom_female_1524 if denom_female_1524 else 0

        n_new_infections_female_2549 = len(
            df.loc[
                df.age_years.between(25, 49)
                & (df.sex == "F")
                & df.is_alive
                & (df.hv_date_inf >= (now - DateOffset(months=self.repeat)))
                ]
        )
        denom_female_2549 = len(df[
                                    df.is_alive
                                    & (df.sex == "F")
                                    & df.age_years.between(25, 49)])
        female_inc_2549 = n_new_infections_female_2549 / denom_female_2549 if denom_female_2549 else 0

        logger.info(
            key="infections_by_2age_groups_and_sex",
            data={
                "male_prev_1524": male_prev_1524,
                "male_prev_2549": male_prev_2549,
                "female_prev_1524": female_prev_1524,
                "female_prev_2549": female_prev_2549,
                "total_prev": total_prev,
                "n_new_infections_male_1524": n_new_infections_male_1524,
                "n_new_infections_male_2549": n_new_infections_male_2549,
                "n_new_infections_male_1549": n_new_infections_male_1549,
                "n_new_infections_female_1524": n_new_infections_female_1524,
                "n_new_infections_female_2549": n_new_infections_female_2549,
                "male_inc_1524": male_inc_1524,
                "male_inc_2549": male_inc_2549,
                "female_inc_1524": female_inc_1524,
                "female_inc_2549": female_inc_2549,
            },
            description="HIV infections split by 2 age-groups age and sex",
        )
        logger.info(
            key="prev_by_age_and_sex",
            data=prev_by_age_and_sex,
            description="Prevalence of HIV split by age and sex",
        )

        # ------------------------------------ TESTING ------------------------------------
        # testing can happen through lm[spontaneous_testing] or symptom-driven or ANC or TB

        # proportion of adult population tested in past year
        n_tested = len(
            df.loc[
                df.is_alive
                & (df.hv_number_tests > 0)
                & (df.age_years >= 15)
                & (df.hv_last_test_date >= (now - DateOffset(months=self.repeat)))
                ]
        )
        n_pop = len(df.loc[df.is_alive & (df.age_years >= 15)])
        tested = n_tested / n_pop if n_pop else 0

        # proportion of adult population tested in past year by sex
        testing_by_sex = {}
        for sex in ["F", "M"]:
            n_tested = len(
                df.loc[
                    (df.sex == sex)
                    & (df.hv_number_tests > 0)
                    & (df.age_years >= 15)
                    & (df.hv_last_test_date >= (now - DateOffset(months=self.repeat)))
                    ]
            )
            n_pop = len(df.loc[(df.sex == sex) & (df.age_years >= 15)])
            testing_by_sex[sex] = n_tested / n_pop if n_pop else 0

        # per_capita_testing_rate: number of tests administered divided by population
        current_testing_rate = self.module.per_capita_testing_rate()

        # testing yield: number positive results divided by number tests performed
        # if person has multiple tests in one year, will only count 1
        total_tested = len(
            df.loc[(df.hv_number_tests > 0)
                   & (df.hv_last_test_date >= (now - DateOffset(months=self.repeat)))
                   ]
        )
        total_tested_hiv_positive = len(
            df.loc[df.hv_inf
                   & (df.hv_number_tests > 0)
                   & (df.hv_last_test_date >= (now - DateOffset(months=self.repeat)))
                   ]
        )
        testing_yield = total_tested_hiv_positive / total_tested if total_tested > 0 else 0

        # ------------------------------------ TREATMENT ------------------------------------
        def treatment_counts(subset):
            # total number of subset (subset is a true/false series)
            count = sum(subset)
            # proportion of subset living with HIV that are diagnosed:
            proportion_diagnosed = (
                sum(subset & df.hv_diagnosed) / count if count > 0 else 0
            )
            # proportions of subset living with HIV on treatment:
            art = sum(subset & (df.hv_art != "not"))
            art_cov = art / count if count > 0 else 0

            # proportion of subset on treatment that have good VL suppression
            art_vs = sum(subset & (df.hv_art == "on_VL_suppressed"))
            art_cov_vs = art_vs / art if art > 0 else 0
            return proportion_diagnosed, art_cov, art_cov_vs

        alive_infected = df.is_alive & df.hv_inf
        dx_adult, art_cov_adult, art_cov_vs_adult = treatment_counts(
            alive_infected & (df.age_years >= 15)
        )
        dx_children, art_cov_children, art_cov_vs_children = treatment_counts(
            alive_infected & (df.age_years < 15)
        )

        n_on_art_male_15plus = len(
            df.loc[
                (df.age_years >= 15)
                & (df.sex == "M")
                & df.is_alive
                & (df.hv_art != "not")
                ]
        )

        n_on_art_female_15plus = len(
            df.loc[
                (df.age_years >= 15)
                & (df.sex == "F")
                & df.is_alive
                & (df.hv_art != "not")
                ]
        )

        n_on_art_children = len(
            df.loc[
                (df.age_years < 15)
                & df.is_alive
                & (df.hv_art != "not")
                ]
        )

        n_on_art_total = n_on_art_male_15plus + n_on_art_female_15plus + n_on_art_children

        # ------------------------------------ BEHAVIOUR CHANGE ------------------------------------

        # proportion of adults (15+) exposed to behaviour change intervention
        prop_adults_exposed_to_behav_intv = len(
            df[df.is_alive & df.hv_behaviour_change & (df.age_years >= 15)]
        ) / len(df[df.is_alive & (df.age_years >= 15)]) if len(df[df.is_alive & (df.age_years >= 15)]) else 0

        # ------------------------------------ PREP AMONG FSW ------------------------------------
        prop_fsw_on_prep = (
            0
            if n_fsw == 0
            else len(
                df[
                    df.is_alive
                    & df.li_is_sexworker
                    & (df.age_years >= 15)
                    & df.hv_is_on_prep
                    ]
            ) / len(df[df.is_alive & df.li_is_sexworker & (df.age_years >= 15)])
        ) if len(df[df.is_alive & df.li_is_sexworker & (df.age_years >= 15)]) else 0

        # ------------------------------------ MALE CIRCUMCISION ------------------------------------
        # NB. Among adult men
        prop_men_circ = len(
            df[df.is_alive & (df.sex == "M") & (df.age_years >= 15) & df.li_is_circ]
        ) / len(df[df.is_alive & (df.sex == "M") & (df.age_years >= 15)]) if len(
            df[df.is_alive & (df.sex == "M") & (df.age_years >= 15)]) else 0

        logger.info(
            key="hiv_program_coverage",
            description="Coverage of interventions for HIV among adult (15+) and children (0-14s)",
            data={
                "number_adults_tested": n_tested,
                "prop_tested_adult": tested,
                "prop_tested_adult_male": testing_by_sex["M"],
                "prop_tested_adult_female": testing_by_sex["F"],
                "per_capita_testing_rate": current_testing_rate,
                "testing_yield": testing_yield,
                "dx_adult": dx_adult,
                "dx_childen": dx_children,
                "art_coverage_adult": art_cov_adult,
                "art_coverage_adult_VL_suppression": art_cov_vs_adult,
                "art_coverage_child": art_cov_children,
                "art_coverage_child_VL_suppression": art_cov_vs_children,
                "n_on_art_total": n_on_art_total,
                "n_on_art_male_15plus": n_on_art_male_15plus,
                "n_on_art_female_15plus": n_on_art_female_15plus,
                "n_on_art_children": n_on_art_children,
                "prop_adults_exposed_to_behav_intv": prop_adults_exposed_to_behav_intv,
                "prop_fsw_on_prep": prop_fsw_on_prep,
                "prop_men_circ": prop_men_circ,
            },
        )

        # ------------------------------------ TREATMENT DELAYS ------------------------------------
        # for every person initiated on treatment, record time from onset to treatment
        # each year a series of intervals in days (treatment date - onset date) are recorded
        # convert to list

        # adults
        # get index of adults starting tx in last time-period
        adult_tx_idx = df.loc[(df.age_years >= 16) &
                              (df.hv_date_treated >= (now - DateOffset(months=self.repeat)))].index
        # calculate treatment_date - onset_date for each person in index
        adult_tx_delays = (df.loc[adult_tx_idx, "hv_date_treated"] - df.loc[adult_tx_idx, "hv_date_inf"]).dt.days
        adult_tx_delays = adult_tx_delays.tolist()

        # children
        child_tx_idx = df.loc[(df.age_years < 16) &
                              (df.hv_date_treated >= (now - DateOffset(months=self.repeat)))].index
        child_tx_delays = (df.loc[child_tx_idx, "hv_date_treated"] - df.loc[child_tx_idx, "hv_date_inf"]).dt.days
        child_tx_delays = child_tx_delays.tolist()

        logger.info(
            key="hiv_treatment_delays",
            description="HIV time from onset to treatment",
            data={
                "HivTreatmentDelayAdults": adult_tx_delays,
                "HivTreatmentDelayChildren": child_tx_delays,
            },
        )


# ---------------------------------------------------------------------------
#   Debugging / Checking Events
# ---------------------------------------------------------------------------


class HivCheckPropertiesEvent(RegularEvent, PopulationScopeEventMixin):
    def __init__(self, module):
        super().__init__(module, frequency=DateOffset(months=1))  # runs every month

    def apply(self, population):
        self.module.check_config_of_properties()


# ---------------------------------------------------------------------------
#   Helper functions for analysing outputs
# ---------------------------------------------------------------------------


def set_age_group(ser):
    AGE_RANGE_CATEGORIES, AGE_RANGE_LOOKUP = create_age_range_lookup(
        min_age=demography.MIN_AGE_FOR_RANGE,
        max_age=demography.MAX_AGE_FOR_RANGE,
        range_size=demography.AGE_RANGE_SIZE,
    )
    ser = ser.astype("category")
    AGE_RANGE_CATEGORIES_filtered = [a for a in AGE_RANGE_CATEGORIES if a in ser.values]
    return ser.cat.reorder_categories(AGE_RANGE_CATEGORIES_filtered)


def map_to_age_group(ser):
    AGE_RANGE_CATEGORIES, AGE_RANGE_LOOKUP = create_age_range_lookup(
        min_age=demography.MIN_AGE_FOR_RANGE,
        max_age=demography.MAX_AGE_FOR_RANGE,
        range_size=demography.AGE_RANGE_SIZE,
    )
    ser = ser.map(AGE_RANGE_LOOKUP)
    ser = set_age_group(ser)
    return ser


def unpack_raw_output_dict(raw_dict):
    x = pd.DataFrame.from_dict(data=raw_dict, orient="index")
    x.reset_index(inplace=True)
    x.rename(columns={"index": "age_group", 0: "value"}, inplace=True)
    x["age_group"] = set_age_group(x["age_group"])
    return x


# ---------------------------------------------------------------------------
#   Dummy Version of the Module
# ---------------------------------------------------------------------------


class DummyHivModule(Module):
    """Dummy HIV Module - it's only job is to create and maintain the 'hv_inf' and 'hv_art' properties.
    This can be used in test files."""

    INIT_DEPENDENCIES = {"Demography"}
    ALTERNATIVE_TO = {"Hiv"}

    PROPERTIES = {
        "hv_inf": Property(Types.BOOL, "DUMMY version of the property for hv_inf"),
        "hv_art": Property(Types.CATEGORICAL, "DUMMY version of the property for hv_art.",
                           categories=["not", "on_VL_suppressed", "on_not_VL_suppressed"]),
    }

    def __init__(self, name=None, hiv_prev=0.1, art_cov=0.75):
        super().__init__(name)
        self.hiv_prev = hiv_prev
        self.art_cov = art_cov

    def read_parameters(self, data_folder):
        pass

    def initialise_population(self, population):
        df = population.props
        df.loc[df.is_alive, "hv_inf"] = self.rng.rand(sum(df.is_alive)) < self.hiv_prev
        df.loc[(df.is_alive & df.hv_inf), "hv_art"] = pd.Series(
            self.rng.rand(sum(df.is_alive & df.hv_inf)) < self.art_cov).replace(
            {True: "on_VL_suppressed", False: "not"}).values

    def initialise_simulation(self, sim):
        pass

    def on_birth(self, mother, child):
        df = self.sim.population.props
        df.at[child, "hv_inf"] = self.rng.rand() < self.hiv_prev

        if df.at[child, "hv_inf"]:
            df.at[child, "hv_art"] = "on_VL_suppressed" if self.rng.rand() < self.art_cov else "not"<|MERGE_RESOLUTION|>--- conflicted
+++ resolved
@@ -2858,16 +2858,6 @@
             # NB. If the person was not on ART at the beginning of the HSI, then there is no need to stop them (which
             #  causes a new AIDSOnsetEvent to be scheduled.)
             self.counter_for_drugs_not_available += 1  # The current appointment is included in the count.
-<<<<<<< HEAD
-
-            if art_status_at_beginning_of_hsi != "not":
-                self.module.stops_treatment(person_id)
-
-            p = self.module.parameters["probability_of_seeking_further_art_appointment_if_drug_not_available"]
-
-            if self.module.rng.random_sample() >= p:
-
-=======
 
             if art_status_at_beginning_of_hsi != "not":
                 self.module.stops_treatment(person_id)
@@ -2878,17 +2868,12 @@
 
             if self.module.rng.random_sample() >= p:
 
->>>>>>> 442d0e6d
                 # add in referral straight back to tx
                 # if defaulting, seek another treatment appointment in 6 months
                 self.sim.modules["HealthSystem"].schedule_hsi_event(
                     hsi_event=HSI_Hiv_StartOrContinueTreatment(
-<<<<<<< HEAD
-                        person_id=person_id, module=self.module,
-=======
                         person_id=person_id,
                         module=self.module,
->>>>>>> 442d0e6d
                         facility_level_of_this_hsi="1a",
                     ),
                     topen=self.sim.date + pd.DateOffset(months=6),
@@ -2904,14 +2889,7 @@
                 if self.counter_for_drugs_not_available <= 2:
                     # repeat attempt for ARVs at level 1a
                     self.sim.modules["HealthSystem"].schedule_hsi_event(
-<<<<<<< HEAD
-                        hsi_event=HSI_Hiv_StartOrContinueTreatment(
-                            person_id=person_id, module=self.module,
-                            facility_level_of_this_hsi="1a"
-                        ),
-=======
                         self,
->>>>>>> 442d0e6d
                         topen=self.sim.date + pd.DateOffset(months=1),
                         priority=0,
                     )
@@ -2920,14 +2898,9 @@
                     # refer to higher facility level
                     self.sim.modules["HealthSystem"].schedule_hsi_event(
                         hsi_event=HSI_Hiv_StartOrContinueTreatment(
-<<<<<<< HEAD
-                            person_id=person_id, module=self.module,
-                            facility_level_of_this_hsi="2"
-=======
                             person_id=person_id,
                             module=self.module,
                             facility_level_of_this_hsi="2",
->>>>>>> 442d0e6d
                         ),
                         topen=self.sim.date + pd.DateOffset(days=1),
                         priority=0,
