--- conflicted
+++ resolved
@@ -51,7 +51,6 @@
     """
 
     def __init__(self, name=None, resourcefilepath=None, run_with_checks=False):
-
         super().__init__(name)
         self.resourcefilepath = resourcefilepath
 
@@ -61,13 +60,12 @@
         self.stored_test_numbers = []  # create empty list for storing hiv test numbers
 
         # hiv outputs needed for calibration
-        keys = [
-            "date",
-            "hiv_prev_adult_1549",
-            "hiv_adult_inc_1549",
-            "hiv_prev_child",
-            "population",
-        ]
+        keys = ["date",
+                "hiv_prev_adult_1549",
+                "hiv_adult_inc_1549",
+                "hiv_prev_child",
+                "population"
+                ]
         # initialise empty dict with set keys
         self.hiv_outputs = {k: [] for k in keys}
 
@@ -85,7 +83,7 @@
         Metadata.DISEASE_MODULE,
         Metadata.USES_SYMPTOMMANAGER,
         Metadata.USES_HEALTHSYSTEM,
-        Metadata.USES_HEALTHBURDEN,
+        Metadata.USES_HEALTHBURDEN
     }
 
     # Declare Causes of Death
@@ -390,7 +388,11 @@
             Types.REAL,
             "length of prescription for ARVs in months, same for all PLHIV",
         ),
-<<<<<<< HEAD
+        "length_of_inpatient_stay_if_terminal": Parameter(
+            Types.LIST,
+            "length in days of inpatient stay for end-of-life HIV patients: list has two elements [low-bound-inclusive,"
+            " high-bound-exclusive]",
+        ),
         # ------------------ scale-up parameters for scenario analysis ------------------ #
         "do_scaleup": Parameter(
             Types.BOOL,
@@ -401,12 +403,6 @@
         "scaleup_parameters": Parameter(
             Types.DATA_FRAME,
             "list of parameters and values changed in scenario analysis"
-=======
-        "length_of_inpatient_stay_if_terminal": Parameter(
-            Types.LIST,
-            "length in days of inpatient stay for end-of-life HIV patients: list has two elements [low-bound-inclusive,"
-            " high-bound-exclusive]",
->>>>>>> 6af737a8
         ),
     }
 
@@ -600,14 +596,11 @@
         self.lm["lm_circ_child"] = LinearModel.multiplicative(
             Predictor("sex").when("M", 1.0).otherwise(0.0),
             Predictor("age_years").when("<15", 1.0).otherwise(0.0),
-            Predictor(
-                "year",
-                external=True,
-                conditions_are_mutually_exclusive=True,
-                conditions_are_exhaustive=True,
-            )
-            .when("<2020", p["prob_circ_for_child_before_2020"])
-            .otherwise(p["prob_circ_for_child_from_2020"]),
+            Predictor("year",
+                      external=True,
+                      conditions_are_mutually_exclusive=True,
+                      conditions_are_exhaustive=True).when("<2020", p["prob_circ_for_child_before_2020"])
+            .otherwise(p["prob_circ_for_child_from_2020"])
         )
 
     def initialise_population(self, population):
@@ -689,15 +682,12 @@
         # add scaling factor 1.1 to match overall unaids prevalence
         # different assumptions on pop size result in slightly different overall prevalence so use adjustment factor
         p["overall_prob_of_infec"] = (
-            p["scaled_rel_prob_by_risk_factor"]
-            * p["prob_of_infec"]
-            * params["unaids_prevalence_adjustment_factor"]
+            p["scaled_rel_prob_by_risk_factor"] * p["prob_of_infec"] * params["unaids_prevalence_adjustment_factor"]
         )
         # this needs to be series of True/False
         infec = (
                     self.rng.random_sample(len(p["overall_prob_of_infec"]))
-                    < p["overall_prob_of_infec"]
-                ) & df.is_alive
+                    < p["overall_prob_of_infec"]) & df.is_alive
 
         # Assign the designated person as infected in the population.props dataframe:
         df.loc[infec, "hv_inf"] = True
@@ -787,9 +777,7 @@
             notsuppr.extend(all_idx[~vl_suppr])
 
         # get expected viral suppression rates by age and year
-        prob_vs_adult = self.prob_viral_suppression(
-            self.sim.date.year, age_of_person=20
-        )
+        prob_vs_adult = self.prob_viral_suppression(self.sim.date.year, age_of_person=20)
         prob_vs_child = self.prob_viral_suppression(self.sim.date.year, age_of_person=5)
 
         split_into_vl_and_notvl(adult_f_art_idx, prob_vs_adult)
@@ -836,68 +824,64 @@
         testing_data = worksheet.loc[
             worksheet.year == 2010, ["year", "age", "know_status"]
         ]
-        adult_know_status = (
-            testing_data.loc[(testing_data.age == "adults"), "know_status"].values[0]
-            / 100
-        )
-        children_know_status = (
-            testing_data.loc[(testing_data.age == "children"), "know_status"].values[0]
-            / 100
-        )
+        adult_know_status = testing_data.loc[(testing_data.age == "adults"), "know_status"].values[0] / 100
+        children_know_status = testing_data.loc[(testing_data.age == "children"), "know_status"].values[0] / 100
 
         # ADULTS
         # find proportion of adult PLHIV diagnosed (currently on ART)
-        adults_diagnosed = len(df[df.is_alive & df.hv_diagnosed & (df.age_years >= 15)])
-
-        adults_infected = len(df[df.is_alive & df.hv_inf & (df.age_years >= 15)])
-
-        prop_currently_diagnosed = (
-            adults_diagnosed / adults_infected if adults_infected > 0 else 0
-        )
+        adults_diagnosed = len(df[df.is_alive
+                                  & df.hv_diagnosed
+                                  & (df.age_years >= 15)])
+
+        adults_infected = len(df[df.is_alive
+                                 & df.hv_inf
+                                 & (df.age_years >= 15)])
+
+        prop_currently_diagnosed = adults_diagnosed / adults_infected if adults_infected > 0 else 0
         hiv_test_deficit = adult_know_status - prop_currently_diagnosed
         number_deficit = int(hiv_test_deficit * adults_infected)
 
         adult_test_index = []
         if hiv_test_deficit > 0:
             # sample number_deficit from remaining undiagnosed pop
-            adult_undiagnosed = df.loc[
-                df.is_alive & df.hv_inf & ~df.hv_diagnosed & (df.age_years >= 15)
-                ].index
-
-            adult_test_index = self.rng.choice(
-                adult_undiagnosed, size=number_deficit, replace=False
-            )
+            adult_undiagnosed = df.loc[df.is_alive
+                                       & df.hv_inf
+                                       & ~df.hv_diagnosed
+                                       & (df.age_years >= 15)].index
+
+            adult_test_index = self.rng.choice(adult_undiagnosed, size=number_deficit, replace=False)
 
         # CHILDREN
         # find proportion of adult PLHIV diagnosed (currently on ART)
-        children_diagnosed = len(
-            df[df.is_alive & df.hv_diagnosed & (df.age_years < 15)]
-        )
-
-        children_infected = len(df[df.is_alive & df.hv_inf & (df.age_years < 15)])
-
-        prop_currently_diagnosed = (
-            children_diagnosed / children_infected if children_infected > 0 else 0
-        )
+        children_diagnosed = len(df[df.is_alive
+                                    & df.hv_diagnosed
+                                    & (df.age_years < 15)])
+
+        children_infected = len(df[df.is_alive
+                                   & df.hv_inf
+                                   & (df.age_years < 15)])
+
+        prop_currently_diagnosed = children_diagnosed / children_infected if children_infected > 0 else 0
         hiv_test_deficit = children_know_status - prop_currently_diagnosed
         number_deficit = int(hiv_test_deficit * children_infected)
 
         child_test_index = []
         if hiv_test_deficit > 0:
-            child_undiagnosed = df.loc[
-                df.is_alive & df.hv_inf & ~df.hv_diagnosed & (df.age_years < 15)
-                ].index
-
-            child_test_index = self.rng.choice(
-                child_undiagnosed, size=number_deficit, replace=False
-            )
+            child_undiagnosed = df.loc[df.is_alive
+                                       & df.hv_inf
+                                       & ~df.hv_diagnosed
+                                       & (df.age_years < 15)].index
+
+            child_test_index = self.rng.choice(child_undiagnosed, size=number_deficit, replace=False)
 
         # join indices
         test_index = list(adult_test_index) + list(child_test_index)
 
         df.loc[df.index.isin(test_index), "hv_diagnosed"] = True
         # dummy date for date last hiv test (before sim start), otherwise see big spike in testing 01-01-2010
-        df.loc[test_index, "hv_last_test_date"] = self.sim.date - pd.DateOffset(years=3)
+        df.loc[test_index, "hv_last_test_date"] = self.sim.date - pd.DateOffset(
+            years=3
+        )
 
     def initialise_simulation(self, sim):
         """
@@ -913,7 +897,9 @@
         p = self.parameters
 
         # 1) Schedule the Main HIV Regular Polling Event
-        sim.schedule_event(HivRegularPollingEvent(self), sim.date + DateOffset(days=0))
+        sim.schedule_event(
+            HivRegularPollingEvent(self), sim.date + DateOffset(days=0)
+        )
 
         # 2) Schedule the Logging Event
         sim.schedule_event(HivLoggingEvent(self), sim.date + DateOffset(years=1))
@@ -944,11 +930,7 @@
             ].index
 
         # Those that are in neither category are "before AIDS" (will have AIDS Onset Event scheduled)
-        before_aids_idx = (
-            df.loc[df.is_alive & df.hv_inf]
-            .index.difference(has_aids_idx)
-            .difference(on_art_idx)
-        )
+        before_aids_idx = df.loc[df.is_alive & df.hv_inf].index.difference(has_aids_idx).difference(on_art_idx)
 
         # Impose the symptom to those that have AIDS (the symptom is the definition of having AIDS)
         self.sim.modules["SymptomManager"].change_symptom(
@@ -962,21 +944,12 @@
         # AIDS Onset Event for those who are infected but not yet AIDS and have not ever started ART
         # NB. This means that those on ART at the start of the simulation may not have an AIDS event --
         # like it happened at some point in the past
-        scale, shape, offset = (
-            self.get_time_from_infection_to_aids_distribution_parameters(
-                before_aids_idx
-            )
-        )
-        days_infection_to_aids = (
-            self.sample_time_from_infection_to_aids_given_parameters(
-                scale, shape, offset
-            )
-        )
-        days_since_infection = self.sim.date - df.loc[before_aids_idx, "hv_date_inf"]
+        scale, shape, offset = self.get_time_from_infection_to_aids_distribution_parameters(before_aids_idx)
+        days_infection_to_aids = self.sample_time_from_infection_to_aids_given_parameters(scale, shape, offset)
+        days_since_infection = (self.sim.date - df.loc[before_aids_idx, "hv_date_inf"])
         # If any days_since_infection >= days_infection_to_aids are negative resample
         # these values until all are positive
         days_until_aids_is_negative = days_since_infection >= days_infection_to_aids
-
         while np.any(days_until_aids_is_negative):
             days_infection_to_aids[days_until_aids_is_negative] = (
                 self.sample_time_from_infection_to_aids_given_parameters(
@@ -987,12 +960,10 @@
             )
             days_until_aids_is_negative = days_since_infection >= days_infection_to_aids
         days_until_aids = days_infection_to_aids - days_since_infection
-        date_onset_aids = self.sim.date + pd.to_timedelta(days_until_aids, unit="D")
+        date_onset_aids = self.sim.date + pd.to_timedelta(days_until_aids, unit='D')
         for person_id, date in zip(before_aids_idx, date_onset_aids):
             sim.schedule_event(
-                HivAidsOnsetEvent(
-                    person_id=person_id, module=self, cause="AIDS_non_TB"
-                ),
+                HivAidsOnsetEvent(person_id=person_id, module=self, cause='AIDS_non_TB'),
                 date=date,
             )
 
@@ -1022,13 +993,9 @@
             )
 
             # schedule hospital stay for end of life care if untreated
-<<<<<<< HEAD
-            beddays = self.rng.randint(low=14, high=20)
-=======
             beddays = self.rng.randint(
                 low=p['length_of_inpatient_stay_if_terminal'][0],
                 high=p['length_of_inpatient_stay_if_terminal'][1])
->>>>>>> 6af737a8
             date_admission = date_aids_death - pd.DateOffset(days=beddays)
             self.sim.modules["HealthSystem"].schedule_hsi_event(
                 hsi_event=HSI_Hiv_EndOfLifeCare(
@@ -1053,53 +1020,24 @@
 
         # updated consumables listing
         # blood tube and gloves are optional items
-        self.item_codes_for_consumables_required["hiv_rapid_test"] = (
+        self.item_codes_for_consumables_required['hiv_rapid_test'] = \
             hs.get_item_code_from_item_name("Test, HIV EIA Elisa")
-        )
-
-        self.item_codes_for_consumables_required["hiv_early_infant_test"] = (
+
+        self.item_codes_for_consumables_required['hiv_early_infant_test'] = \
             hs.get_item_code_from_item_name("Test, HIV EIA Elisa")
-        )
-
-        self.item_codes_for_consumables_required["blood_tube"] = (
+
+        self.item_codes_for_consumables_required['blood_tube'] = \
             hs.get_item_code_from_item_name("Blood collecting tube, 5 ml")
-        )
-
-        self.item_codes_for_consumables_required["gloves"] = (
-            hs.get_item_code_from_item_name(
-                "Disposables gloves, powder free, 100 pieces per box"
-            )
-        )
-
-        self.item_codes_for_consumables_required["vl_measurement"] = (
+
+        self.item_codes_for_consumables_required['gloves'] = \
+            hs.get_item_code_from_item_name("Disposables gloves, powder free, 100 pieces per box")
+
+        self.item_codes_for_consumables_required['vl_measurement'] = \
             hs.get_item_codes_from_package_name("Viral Load")
-        )
-
-        self.item_codes_for_consumables_required["circ"] = (
+
+        self.item_codes_for_consumables_required['circ'] = \
             hs.get_item_codes_from_package_name("Male circumcision ")
-        )
-
-<<<<<<< HEAD
-        self.item_codes_for_consumables_required["prep"] = {
-            hs.get_item_code_from_item_name(
-                "Tenofovir (TDF)/Emtricitabine (FTC), tablet, 300/200 mg"
-            ): 1
-        }
-
-        # infant NVP given in 3-monthly dosages
-        self.item_codes_for_consumables_required["infant_prep"] = {
-            hs.get_item_code_from_item_name("Nevirapine, oral solution, 10 mg/ml"): 1
-        }
-
-        # First - line ART for adults(age > "ART_age_cutoff_older_child")
-        self.item_codes_for_consumables_required["First-line ART regimen: adult"] = {
-            hs.get_item_code_from_item_name("First-line ART regimen: adult"): 1
-        }
-        # Note incorrect spelling of Cotrimoxazole in consumables resourcefile - matched here
-        self.item_codes_for_consumables_required[
-            "First-line ART regimen: adult: cotrimoxazole"
-        ] = {hs.get_item_code_from_item_name("Cotrimoxizole, 960mg pppy"): 1}
-=======
+
         # adult prep: 1 tablet daily
         self.item_codes_for_consumables_required['prep'] = \
             hs.get_item_code_from_item_name("Tenofovir (TDF)/Emtricitabine (FTC), tablet, 300/200 mg")
@@ -1115,7 +1053,6 @@
             hs.get_item_code_from_item_name("First-line ART regimen: adult")
         self.item_codes_for_consumables_required['First-line ART regimen: adult: cotrimoxazole'] = \
             hs.get_item_code_from_item_name("Cotrimoxizole, 960mg pppy")
->>>>>>> 6af737a8
 
         # ART for older children aged ("ART_age_cutoff_younger_child" < age <= "ART_age_cutoff_older_child"):
         # ABC/3TC/DTG 120/60/50mg, 3 tablets per day
@@ -1507,10 +1444,10 @@
         current_year = year if year <= 2025 else 2025
 
         # use iloc to index by position as index will change by year
-        return_prob = (prob_art.loc[
-                           (prob_art.year == current_year) &
-                           (prob_art.age == "adults"),
-                           "prob_art_if_dx"].values[0] * self.parameters["treatment_initiation_adjustment"])
+        return_prob = prob_art.loc[
+                          (prob_art.year == current_year) &
+                          (prob_art.age == "adults"),
+                          "prob_art_if_dx"].values[0] * self.parameters["treatment_initiation_adjustment"]
 
         return return_prob
 
@@ -1785,9 +1722,7 @@
 
                 #  - probability of infection = beta * I/N
                 p_infection = (
-                    rr_of_infection
-                    * beta
-                    * (n_infectious / (n_infectious + n_susceptible))
+                    rr_of_infection * beta * (n_infectious / (n_infectious + n_susceptible))
                 )
 
                 # New infections:
@@ -1810,27 +1745,20 @@
 
                     #  - probability of infection - relative risk applies only to fsw
                     p_infection_fsw = (
-                        self.module.parameters["rr_fsw"]
-                        * beta
-                        * (n_infectious / (n_infectious + n_susceptible))
+                        self.module.parameters["rr_fsw"] * beta * (n_infectious / (n_infectious + n_susceptible))
                     )
 
                     fsw_infected = (
-                        self.module.rng.random_sample(len(fsw_at_risk))
-                        < p_infection_fsw
+                        self.module.rng.random_sample(len(fsw_at_risk)) < p_infection_fsw
                     )
                     idx_new_infection_fsw = fsw_at_risk[fsw_infected]
 
-                idx_new_infection = list(idx_new_infection) + list(
-                    idx_new_infection_fsw
-                )
+                idx_new_infection = list(idx_new_infection) + list(idx_new_infection_fsw)
 
                 # Schedule the date of infection for each new infection:
                 for idx in idx_new_infection:
                     date_of_infection = self.sim.date + pd.DateOffset(
-                        days=self.module.rng.randint(
-                            0, 365 * fraction_of_year_between_polls
-                        )
+                        days=self.module.rng.randint(0, 365 * fraction_of_year_between_polls)
                     )
                     self.sim.schedule_event(
                         HivInfectionEvent(self.module, idx), date_of_infection
@@ -1842,43 +1770,28 @@
             # extract annual testing rates from MoH Reports
             test_rates = p["hiv_testing_rates"]
 
-            testing_rate_adults = (
-                test_rates.loc[
-                    test_rates.year == current_year, "annual_testing_rate_adults"
-                ].values[0]
-                * p["hiv_testing_rate_adjustment"]
-            )
+            testing_rate_adults = test_rates.loc[
+                                      test_rates.year == current_year, "annual_testing_rate_adults"
+                                  ].values[0] * p["hiv_testing_rate_adjustment"]
 
             # adult testing trends also informed by demographic characteristics
             # relative probability of testing - this may skew testing rates higher or lower than moh reports
-            rr_of_test = self.module.lm["lm_spontaneous_test_12m"].predict(
-                df[df.is_alive & (df.age_years >= 15)]
-            )
+            rr_of_test = self.module.lm["lm_spontaneous_test_12m"].predict(df[df.is_alive & (df.age_years >= 15)])
             mean_prob_test = (rr_of_test * testing_rate_adults).mean()
             scaled_prob_test = (rr_of_test * testing_rate_adults) / mean_prob_test
             overall_prob_test = scaled_prob_test * testing_rate_adults
 
-            random_draw = rng.random_sample(
-                size=len(df[df.is_alive & (df.age_years >= 15)])
-            )
-            adult_tests_idx = df.loc[
-                df.is_alive & (df.age_years >= 15) & (random_draw < overall_prob_test)
-                ].index
+            random_draw = rng.random_sample(size=len(df[df.is_alive & (df.age_years >= 15)]))
+            adult_tests_idx = df.loc[df.is_alive & (df.age_years >= 15) & (random_draw < overall_prob_test)].index
 
             idx_will_test = adult_tests_idx
 
             for person_id in idx_will_test:
                 date_test = self.sim.date + pd.DateOffset(
-                    days=self.module.rng.randint(
-                        0, 365 * fraction_of_year_between_polls
-                    )
+                    days=self.module.rng.randint(0, 365 * fraction_of_year_between_polls)
                 )
                 self.sim.modules["HealthSystem"].schedule_hsi_event(
-                    hsi_event=HSI_Hiv_TestAndRefer(
-                        person_id=person_id,
-                        module=self.module,
-                        referred_from="HIV_poll",
-                    ),
+                    hsi_event=HSI_Hiv_TestAndRefer(person_id=person_id, module=self.module, referred_from='HIV_poll'),
                     priority=1,
                     topen=date_test,
                     tclose=date_test + pd.DateOffset(
@@ -1920,12 +1833,13 @@
 
             for person in give_prep:
                 self.sim.modules["HealthSystem"].schedule_hsi_event(
-                    hsi_event=HSI_Hiv_StartOrContinueOnPrep(
-                        person_id=person, module=self.module
-                    ),
+                    hsi_event=HSI_Hiv_StartOrContinueOnPrep(person_id=person,
+                                                            module=self.module),
                     priority=1,
                     topen=self.sim.date,
-                    tclose=self.sim.date + pd.DateOffset(months=self.frequency.months),
+                    tclose=self.sim.date + pd.DateOffset(
+                        months=self.frequency.months
+                    )
                 )
 
         # ----------------------------------- SPONTANEOUS VMMC FOR <15 YRS -----------------------------------
@@ -1978,7 +1892,6 @@
 #   Natural History Events
 # ---------------------------------------------------------------------------
 
-
 class HivInfectionEvent(Event, IndividualScopeEventMixin):
     """ This person will become infected.
     * Do the infection process
@@ -2067,7 +1980,7 @@
 
         # need to delay onset of AIDS (non-tb) to compensate for AIDS-TB
         if (self.cause == "AIDS_non_TB") and (
-                self.sim.modules["Hiv"].rng.rand() < self.sim.modules["Hiv"].parameters["prop_delayed_aids_onset"]):
+            self.sim.modules["Hiv"].rng.rand() < self.sim.modules["Hiv"].parameters["prop_delayed_aids_onset"]):
 
             # redraw time to aids and reschedule
             months_to_aids = int(
@@ -2177,12 +2090,12 @@
         # Do nothing if person is now on ART and VL suppressed (non VL suppressed has no effect)
         # only if no current TB infection
         if (df.at[person_id, "hv_art"] == "on_VL_suppressed") and (
-                df.at[person_id, "tb_inf"] != "active"):
+            df.at[person_id, "tb_inf"] != "active"):
             return
 
         # off ART, no TB infection
         if (df.at[person_id, "hv_art"] != "on_VL_suppressed") and (
-                df.at[person_id, "tb_inf"] != "active"):
+            df.at[person_id, "tb_inf"] != "active"):
             # cause is HIV (no TB)
             self.sim.modules["Demography"].do_death(
                 individual_id=person_id,
@@ -2227,14 +2140,9 @@
 
             risk_of_death = p["aids_tb_treatment_adjustment"]
 
-<<<<<<< HEAD
-            if "CardioMetabolicDisorders" in self.sim.modules and df.at[person_id, "nc_diabetes"]:
-                risk_of_death *= self.sim.modules["Tb"].parameters["rr_death_diabetes"]
-=======
             if "CardioMetabolicDisorders" in self.sim.modules:
                 if df.at[person_id, "nc_diabetes"]:
                     risk_of_death *= self.sim.modules["Tb"].parameters["rr_death_diabetes"]
->>>>>>> 6af737a8
 
             # treatment adjustment reduces probability of death
             if self.module.rng.rand() < risk_of_death:
@@ -2359,9 +2267,8 @@
         ):
             # Continue on Treatment - and schedule an HSI for a continuation appointment today
             self.sim.modules["HealthSystem"].schedule_hsi_event(
-                HSI_Hiv_StartOrContinueTreatment(
-                    person_id=person_id, module=m, facility_level_of_this_hsi="1a"
-                ),
+                HSI_Hiv_StartOrContinueTreatment(person_id=person_id, module=m,
+                                                 facility_level_of_this_hsi="1a"),
                 topen=self.sim.date,
                 tclose=self.sim.date + pd.DateOffset(days=14),
                 priority=0,
@@ -2373,9 +2280,8 @@
 
             # refer for another treatment again in 1 month
             self.sim.modules["HealthSystem"].schedule_hsi_event(
-                HSI_Hiv_StartOrContinueTreatment(
-                    person_id=person_id, module=m, facility_level_of_this_hsi="1a"
-                ),
+                HSI_Hiv_StartOrContinueTreatment(person_id=person_id, module=m,
+                                                 facility_level_of_this_hsi="1a"),
                 topen=self.sim.date + pd.DateOffset(months=1),
                 tclose=None,
                 priority=0,
@@ -2552,13 +2458,7 @@
             ACTUAL_APPT_FOOTPRINT = self.make_appt_footprint({"VCTNegative": 1})
 
             # set cap for number of repeat tests
-<<<<<<< HEAD
-            self.counter_for_test_not_available += (
-                1  # The current appointment is included in the count.
-            )
-=======
             self.counter_for_test_not_available += 1  # The current appointment is included in the count.
-
 
             if (
                 self.counter_for_test_not_available
@@ -2571,7 +2471,10 @@
                     tclose=None,
                     priority=0,
                 )
->>>>>>> 6af737a8
+            # set cap for number of repeat tests
+            self.counter_for_test_not_available += (
+                1  # The current appointment is included in the count.
+            )
 
             if (
                 self.counter_for_test_not_available
@@ -2875,7 +2778,6 @@
             # NB. If the person was not on ART at the beginning of the HSI, then there is no need to stop them (which
             #  causes a new AIDSOnsetEvent to be scheduled.)
             self.counter_for_drugs_not_available += 1  # The current appointment is included in the count.
-<<<<<<< HEAD
 
             if art_status_at_beginning_of_hsi != "not":
                 self.module.stops_treatment(person_id)
@@ -2886,18 +2788,6 @@
 
             if self.module.rng.random_sample() >= p:
 
-=======
-
-            if art_status_at_beginning_of_hsi != "not":
-                self.module.stops_treatment(person_id)
-
-            p = self.module.parameters[
-                "probability_of_seeking_further_art_appointment_if_drug_not_available"
-            ]
-
-            if self.module.rng.random_sample() >= p:
-
->>>>>>> 6af737a8
                 # add in referral straight back to tx
                 # if defaulting, seek another treatment appointment in 6 months
                 self.sim.modules["HealthSystem"].schedule_hsi_event(
@@ -3123,11 +3013,7 @@
     already within 2 weeks
     """
 
-<<<<<<< HEAD
-    def __init__(self, module, person_id, beddays):
-=======
     def __init__(self, module, person_id, beddays=17):
->>>>>>> 6af737a8
         super().__init__(module, person_id=person_id)
         assert isinstance(module, Hiv)
 
@@ -3136,15 +3022,7 @@
         self.ACCEPTED_FACILITY_LEVEL = "2"
 
         self.beddays = beddays
-<<<<<<< HEAD
-        self.BEDDAYS_FOOTPRINT = (
-            self.make_beddays_footprint({"general_bed": self.beddays})
-            if self.beddays
-            else self.make_beddays_footprint({"general_bed": 17})
-        )
-=======
         self.BEDDAYS_FOOTPRINT = self.make_beddays_footprint({"general_bed": self.beddays})
->>>>>>> 6af737a8
 
     def apply(self, person_id, squeeze_factor):
         df = self.sim.population.props
