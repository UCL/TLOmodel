--- conflicted
+++ resolved
@@ -1300,11 +1300,7 @@
         total_prev = len(
             df[df.hv_inf & df.is_alive]
         ) / len(df[df.is_alive])
-<<<<<<< HEAD
-        return total_prev
-=======
         return {'HIV': total_prev}
->>>>>>> 0901eb30
 
     def mtct_during_breastfeeding(self, mother_id, child_id):
         """
