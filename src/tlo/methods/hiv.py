"""
The HIV Module
Overview:
HIV infection ---> AIDS onset Event (defined by the presence of AIDS symptoms) --> AIDS Death Event
Testing is spontaneously taken-up and can lead to accessing intervention services (ART, VMMC, PrEP).
AIDS symptoms can also lead to care-seeking and there is routine testing for HIV at all non-emergency Generic HSI
 events.
Persons can be on ART -
    - with viral suppression: when the person with not develop AIDS, or if they have already, it is relieved and they
        will not die of AIDS; and the person is not infectious
    - without viral suppression: when there is no benefit in avoiding AIDS and infectiousness is unchanged.
Maintenance on ART and PrEP is re-assessed at periodic 'Decision Events', at which it is determined if the person
  will attend the "next" HSI for continuation of the service; and if not, they are removed from that service and "stop
  treatment". If a stock-out or non-availability of health system resources prevent treatment continuation, the person
  "stops treatment". Stopping treatment leads to a new AIDS Event being scheduled. Persons can restart treatment. If a
  person has developed AIDS, starts treatment and then defaults from treatment, their 'original' AIDS Death Event will
  still occur.
If PrEP is not available due to limitations in the HealthSystem, the person defaults to not being on PrEP.
# Things to note:
    * Need to incorporate testing for HIV at first ANC appointment (as it does in generic HSI)
    * Need to incorporate testing for infants born to HIV-positive mothers (currently done in on_birth here).
    * Need to incorporate cotrim for infants born to HIV-positive mothers (not done here)
    * Cotrimoxazole is not included - either in effect of consumption of the drug (because the effect is not known).
    * Calibration has not been done: most things look OK - except HIV-AIDS deaths
"""
from __future__ import annotations

from typing import TYPE_CHECKING, List

import numpy as np
import pandas as pd

from tlo import DAYS_IN_YEAR, Date, DateOffset, Module, Parameter, Property, Types, logging
from tlo.events import Event, IndividualScopeEventMixin, PopulationScopeEventMixin, RegularEvent
from tlo.lm import LinearModel, LinearModelType, Predictor
from tlo.methods import Metadata, demography, tb
from tlo.methods.causes import Cause
from tlo.methods.dxmanager import DxTest
from tlo.methods.hsi_event import HSI_Event
from tlo.methods.hsi_generic_first_appts import GenericFirstAppointmentsMixin
from tlo.methods.symptommanager import Symptom
from tlo.util import create_age_range_lookup, read_csv_files

if TYPE_CHECKING:
    from tlo.methods.hsi_generic_first_appts import HSIEventScheduler

logger = logging.getLogger(__name__)
logger.setLevel(logging.INFO)


class Hiv(Module, GenericFirstAppointmentsMixin):
    """
    The HIV Disease Module
    """

    def __init__(self, name=None, resourcefilepath=None, run_with_checks=False):
        super().__init__(name)
        self.resourcefilepath = resourcefilepath

        assert isinstance(run_with_checks, bool)
        self.run_with_checks = run_with_checks

        self.stored_test_numbers = []  # create empty list for storing hiv test numbers

        # hiv outputs needed for calibration
        keys = ["date",
                "hiv_prev_adult_1549",
                "hiv_adult_inc_1549",
                "hiv_prev_child",
                "population"
                ]
        # initialise empty dict with set keys
        self.hiv_outputs = {k: [] for k in keys}

        self.daly_wts = dict()
        self.lm = dict()
        self.item_codes_for_consumables_required = dict()

    INIT_DEPENDENCIES = {"Demography", "HealthSystem", "Lifestyle", "SymptomManager"}

    OPTIONAL_INIT_DEPENDENCIES = {"HealthBurden"}

    ADDITIONAL_DEPENDENCIES = {'Tb', 'NewbornOutcomes'}

    METADATA = {
        Metadata.DISEASE_MODULE,
        Metadata.USES_SYMPTOMMANAGER,
        Metadata.USES_HEALTHSYSTEM,
        Metadata.USES_HEALTHBURDEN
    }

    # Declare Causes of Death
    CAUSES_OF_DEATH = {
        "AIDS_non_TB": Cause(gbd_causes="HIV/AIDS", label="AIDS"),
        "AIDS_TB": Cause(gbd_causes="HIV/AIDS", label="AIDS"),
    }

    # Declare Causes of Disability
    CAUSES_OF_DISABILITY = {
        "HIV": Cause(gbd_causes="HIV/AIDS", label="AIDS"),
    }

    PROPERTIES = {
        # --- Core Properties
        "hv_inf": Property(
            Types.BOOL,
            "Is person currently infected with HIV (NB. AIDS status is determined by prescence of the AIDS Symptom.",
        ),
        "hv_art": Property(
            Types.CATEGORICAL,
            "ART status of person, whether on ART or not; and whether viral load is suppressed or not if on ART.",
            categories=["not", "on_VL_suppressed", "on_not_VL_suppressed"],
        ),
        "hv_on_cotrimoxazole": Property(
            Types.BOOL,
            "Whether the person is currently taking and receiving a malaria-protective effect from cotrimoxazole",
        ),
        "hv_is_on_prep": Property(
            Types.BOOL,
            "Whether the person is currently taking and receiving a protective effect from Pre-Exposure Prophylaxis",
        ),
        "hv_behaviour_change": Property(
            Types.BOOL,
            "Has this person been exposed to HIV prevention counselling following a negative HIV test result",
        ),
        "hv_diagnosed": Property(
            Types.BOOL, "Knows that they are HIV+: i.e. is HIV+ and tested as HIV+"
        ),
        "hv_number_tests": Property(Types.INT, "Number of HIV tests ever taken"),
        # --- Dates on which things have happened:
        "hv_last_test_date": Property(Types.DATE, "Date of last HIV test"),
        "hv_date_inf": Property(Types.DATE, "Date infected with HIV"),
        "hv_date_treated": Property(Types.DATE, "date hiv treatment started"),
        "hv_date_last_ART": Property(Types.DATE, "date of last ART dispensation"),
    }

    PARAMETERS = {
        # Baseline characteristics
        "time_inf": Parameter(
            Types.DATA_FRAME, "prob of time since infection for baseline adult pop"
        ),
        "art_coverage": Parameter(Types.DATA_FRAME, "coverage of ART at baseline"),
        "treatment_cascade": Parameter(Types.DATA_FRAME, "spectrum estimates of treatment cascade"),
        # Natural history - transmission - overall rates
        "beta": Parameter(Types.REAL, "Transmission rate"),
        "unaids_prevalence_adjustment_factor": Parameter(
            Types.REAL, "adjustment for baseline age-specific prevalence values to give correct population prevalence"
        ),
        "prob_mtct_untreated": Parameter(
            Types.REAL, "Probability of mother to child transmission"
        ),
        "prob_mtct_treated": Parameter(
            Types.REAL, "Probability of mother to child transmission, mother on ART"
        ),
        "prob_mtct_incident_preg": Parameter(
            Types.REAL,
            "Probability of mother to child transmission, mother infected during pregnancy",
        ),
        "monthly_prob_mtct_bf_untreated": Parameter(
            Types.REAL,
            "Probability of mother to child transmission during breastfeeding",
        ),
        "monthly_prob_mtct_bf_treated": Parameter(
            Types.REAL,
            "Probability of mother to child transmission, mother infected during breastfeeding",
        ),
        # Natural history - transmission - relative risk of HIV acquisition (non-intervention)
        "rr_fsw": Parameter(Types.REAL, "Relative risk of HIV with female sex work"),
        "rr_circumcision": Parameter(
            Types.REAL, "Relative risk of HIV with circumcision"
        ),
        "rr_rural": Parameter(Types.REAL, "Relative risk of HIV in rural location"),
        "rr_windex_poorer": Parameter(
            Types.REAL, "Relative risk of HIV with wealth level poorer"
        ),
        "rr_windex_middle": Parameter(
            Types.REAL, "Relative risk of HIV with wealth level middle"
        ),
        "rr_windex_richer": Parameter(
            Types.REAL, "Relative risk of HIV with wealth level richer"
        ),
        "rr_windex_richest": Parameter(
            Types.REAL, "Relative risk of HIV with wealth level richest"
        ),
        "rr_sex_f": Parameter(Types.REAL, "Relative risk of HIV if female"),
        "rr_edlevel_primary": Parameter(
            Types.REAL, "Relative risk of HIV with primary education"
        ),
        "rr_edlevel_secondary": Parameter(
            Types.REAL, "Relative risk of HIV with secondary education"
        ),
        "rr_edlevel_higher": Parameter(
            Types.REAL, "Relative risk of HIV with higher education"
        ),
        "rr_schisto": Parameter(
            Types.REAL, "Relative risk of HIV with high intensity S. haematobium infection"
        ),
        # Natural history - transmission - relative risk of HIV acquisition (interventions)
        "rr_behaviour_change": Parameter(
            Types.REAL, "Relative risk of HIV with behaviour modification"
        ),
        "proportion_reduction_in_risk_of_hiv_aq_if_on_prep": Parameter(
            Types.REAL,
            "Proportion reduction in risk of HIV acquisition if on PrEP. 0 for no efficacy; 1.0 for perfect efficacy.",
        ),
        # Natural history - survival (adults)
        "mean_months_between_aids_and_death": Parameter(
            Types.REAL,
            "Mean number of months (distributed exponentially) for the time between AIDS and AIDS Death",
        ),
        "mean_months_between_aids_and_death_infant": Parameter(
            Types.REAL,
            "Mean number of months for the time between AIDS and AIDS Death for infants",
        ),
        "infection_to_death_weibull_shape_1519": Parameter(
            Types.REAL,
            "Shape parameter for Weibull describing time between infection and death for 15-19 yo (units: years)",
        ),
        "infection_to_death_weibull_shape_2024": Parameter(
            Types.REAL,
            "Shape parameter for Weibull describing time between infection and death for 20-24 yo (units: years)",
        ),
        "infection_to_death_weibull_shape_2529": Parameter(
            Types.REAL,
            "Shape parameter for Weibull describing time between infection and death for 25-29 yo (units: years)",
        ),
        "infection_to_death_weibull_shape_3034": Parameter(
            Types.REAL,
            "Shape parameter for Weibull describing time between infection and death for 30-34 yo (units: years)",
        ),
        "infection_to_death_weibull_shape_3539": Parameter(
            Types.REAL,
            "Shape parameter for Weibull describing time between infection and death for 35-39 yo (units: years)",
        ),
        "infection_to_death_weibull_shape_4044": Parameter(
            Types.REAL,
            "Shape parameter for Weibull describing time between infection and death for 40-44 yo (units: years)",
        ),
        "infection_to_death_weibull_shape_4549": Parameter(
            Types.REAL,
            "Shape parameter for Weibull describing time between infection and death for 45-49 yo (units: years)",
        ),
        "infection_to_death_weibull_scale_1519": Parameter(
            Types.REAL,
            "Scale parameter for Weibull describing time between infection and death for 15-19 yo (units: years)",
        ),
        "infection_to_death_weibull_scale_2024": Parameter(
            Types.REAL,
            "Scale parameter for Weibull describing time between infection and death for 20-24 yo (units: years)",
        ),
        "infection_to_death_weibull_scale_2529": Parameter(
            Types.REAL,
            "Scale parameter for Weibull describing time between infection and death for 25-29 yo (units: years)",
        ),
        "infection_to_death_weibull_scale_3034": Parameter(
            Types.REAL,
            "Scale parameter for Weibull describing time between infection and death for 30-34 yo (units: years)",
        ),
        "infection_to_death_weibull_scale_3539": Parameter(
            Types.REAL,
            "Scale parameter for Weibull describing time between infection and death for 35-39 yo (units: years)",
        ),
        "infection_to_death_weibull_scale_4044": Parameter(
            Types.REAL,
            "Scale parameter for Weibull describing time between infection and death for 40-44 yo (units: years)",
        ),
        "infection_to_death_weibull_scale_4549": Parameter(
            Types.REAL,
            "Scale parameter for Weibull describing time between infection and death for 45-49 yo (units: years)",
        ),
        "art_default_to_aids_mean_years": Parameter(
            Types.REAL,
            "Mean years between when a person (any change) stops being on treatment to when AIDS is onset (if the "
            "absence of resuming treatment).",
        ),
        "prop_delayed_aids_onset": Parameter(
            Types.REAL,
            "Proportion of PLHIV that will have delayed AIDS onset to compensate for AIDS-TB",
        ),
        # Natural history - survival (children)
        "mean_survival_for_infants_infected_prior_to_birth": Parameter(
            Types.REAL,
            "Exponential rate parameter for mortality in infants who are infected before birth",
        ),
        "infection_to_death_infant_infection_after_birth_weibull_scale": Parameter(
            Types.REAL,
            "Weibull scale parameter for mortality in infants who are infected after birth",
        ),
        "infection_to_death_infant_infection_after_birth_weibull_shape": Parameter(
            Types.REAL,
            "Weibull shape parameter for mortality in infants who are infected after birth",
        ),
        # Uptake of Interventions
        "hiv_testing_rates": Parameter(
            Types.DATA_FRAME, "annual rates of testing for children and adults"
        ),
        "rr_test_hiv_positive": Parameter(
            Types.REAL,
            "relative likelihood of having HIV test for people with HIV",
        ),
        "hiv_testing_rate_adjustment": Parameter(
            Types.REAL,
            "adjustment to current testing rates to account for multiple routes into HIV testing",
        ),
        "treatment_initiation_adjustment": Parameter(
            Types.REAL,
            "adjustment to current ART coverage levels to account for defaulters",
        ),
        "vs_adjustment": Parameter(
            Types.REAL,
            "adjustment to current viral suppression levels to account for defaulters",
        ),
        "prob_hiv_test_at_anc_or_delivery": Parameter(
            Types.REAL,
            "probability of a women having hiv test at anc or following delivery",
        ),
        "prob_hiv_test_for_newborn_infant": Parameter(
            Types.REAL,
            "probability of a newborn infant having HIV test pre-discharge",
        ),
        "prob_start_art_or_vs": Parameter(
            Types.REAL,
            "Probability that a person will start treatment and be virally suppressed following testing",
        ),
        "prob_behav_chg_after_hiv_test": Parameter(
            Types.REAL,
            "Probability that a person will change risk behaviours, if HIV-negative, following testing",
        ),
        "prob_prep_for_fsw_after_hiv_test": Parameter(
            Types.REAL,
            "Probability that a FSW will start PrEP, if HIV-negative, following testing",
        ),
        "prob_prep_for_agyw": Parameter(
            Types.REAL,
            "Probability that adolescent girls / young women will start PrEP",
        ),
        "prob_circ_after_hiv_test": Parameter(
            Types.REAL,
            "Probability that a male will be circumcised, if HIV-negative, following testing",
        ),
        "increase_in_prob_circ_2019": Parameter(
            Types.REAL,
            "increase in probability that a male will be circumcised, if HIV-negative, following testing"
            "from 2019 onwards",
        ),
        "prob_circ_for_child_before_2020": Parameter(
            Types.REAL,
            "Probability that a male aging <15 yrs will be circumcised before year 2020",
        ),
        "prob_circ_for_child_from_2020": Parameter(
            Types.REAL,
            "Probability that a male aging <15 yrs will be circumcised from year 2020, "
            "which is different from before 2020 as children vmmc policy/fund/cases has changed, "
            "according to PEPFAR 2020 Country Operational Plan and DHIS2 data",
        ),
        "probability_of_being_retained_on_prep_every_3_months": Parameter(
            Types.REAL,
            "Probability that someone who has initiated on prep will attend an appointment and be on prep "
            "for the next 3 months, until the next appointment.",
        ),
        "probability_of_being_retained_on_art_every_3_months": Parameter(
            Types.REAL,
            "Probability that someone who has initiated on treatment will attend an appointment and be on "
            "treatment for next 3 months, until the next appointment.",
        ),
        "probability_of_seeking_further_art_appointment_if_drug_not_available": Parameter(
            Types.REAL,
            "Probability that a person who 'should' be on art will seek another appointment (the following "
            "day and try for each of the next 7 days) if drugs were not available.",
        ),
        "probability_of_seeking_further_art_appointment_if_appointment_not_available": Parameter(
            Types.REAL,
            "Probability that a person who 'should' be on art will seek another appointment if the health-"
            "system has not been able to provide them with an appointment",
        ),
        "prep_start_year": Parameter(Types.REAL, "Year from which PrEP is available"),
        "ART_age_cutoff_young_child": Parameter(
            Types.INT, "Age cutoff for ART regimen for young children"
        ),
        "ART_age_cutoff_older_child": Parameter(
            Types.INT, "Age cutoff for ART regimen for older children"
        ),
        "rel_probability_art_baseline_aids": Parameter(
            Types.REAL,
            "relative probability of person with HIV infection over 10 years being on ART at baseline",
        ),
        "aids_tb_treatment_adjustment": Parameter(
            Types.REAL,
            "probability of death if aids and tb, person on treatment for tb",
        ),
        "hiv_healthseekingbehaviour_cap": Parameter(
            Types.INT,
            "number of repeat visits assumed for healthcare services",
        ),
        "dispensation_period_months": Parameter(
            Types.REAL,
            "length of prescription for ARVs in months, same for all PLHIV",
        ),
        "length_of_inpatient_stay_if_terminal": Parameter(
            Types.LIST,
            "length in days of inpatient stay for end-of-life HIV patients: list has two elements [low-bound-inclusive,"
            " high-bound-exclusive]",
        ),
        # ------------------ scale-up parameters for scenario analysis ------------------ #
        "type_of_scaleup": Parameter(
            Types.STRING, "argument to determine type scale-up of program which will be implemented, "
                          "can be 'none', 'target' or 'max'",
        ),
        "scaleup_start_year": Parameter(
            Types.INT,
            "the year when the scale-up starts (it will occur on 1st January of that year)"
        ),
        "scaleup_parameters": Parameter(
            Types.DATA_FRAME,
            "the parameters and values changed in scenario analysis"
        ),
        "interval_for_viral_load_measurement_months": Parameter(
            Types.REAL,
            " the interval for viral load monitoring in months"
        ),
    }

    def read_parameters(self, data_folder):
        """
        * 1) Reads the ResourceFiles
        * 2) Declare the Symptoms
        """

        # 1) Read the ResourceFiles

        # Shortcut to parameters dict
        p = self.parameters

        workbook = read_csv_files(self.resourcefilepath/'ResourceFile_HIV', files=None)
        self.load_parameters_from_dataframe(workbook["parameters"])

        # Load data on HIV prevalence
        p["hiv_prev"] = workbook["hiv_prevalence"]

        # Load assumed time since infected at baseline (year 2010)
        p["time_inf"] = workbook["time_since_infection_at_baselin"]

        # Load reported hiv testing rates
        p["hiv_testing_rates"] = workbook["MoH_numbers_tests"]

        # Load assumed ART coverage at baseline (year 2010)
        p["art_coverage"] = workbook["art_coverage"]

        # Load probability of art / viral suppression start after positive HIV test
        p["prob_start_art_or_vs"] = workbook["spectrum_treatment_cascade"]

        # Load spectrum estimates of treatment cascade
        p["treatment_cascade"] = workbook["spectrum_treatment_cascade"]

        # load parameters for scale-up projections
        p['scaleup_parameters'] = workbook["scaleup_parameters"]

        # DALY weights
        # get the DALY weight that this module will use from the weight database (these codes are just random!)
        if "HealthBurden" in self.sim.modules.keys():
            # Chronic infection but not AIDS (including if on ART)
            # (taken to be equal to "Symptomatic HIV without anaemia")
            self.daly_wts["hiv_infection_but_not_aids"] = self.sim.modules[
                "HealthBurden"
            ].get_daly_weight(17)

            #  AIDS without anti-retroviral treatment without anemia
            self.daly_wts["aids"] = self.sim.modules["HealthBurden"].get_daly_weight(19)

        # 2)  Declare the Symptoms.
        self.sim.modules["SymptomManager"].register_symptom(
            Symptom(
                name="aids_symptoms",
                odds_ratio_health_seeking_in_adults=10.0,  # High chance of seeking care when aids_symptoms onset
                odds_ratio_health_seeking_in_children=10.0,
            )
        )

    def pre_initialise_population(self):
        """Do things required before the population is created
        * Build the LinearModels"""
        self._build_linear_models()

    def _build_linear_models(self):
        """Establish the Linear Models"""

        p = self.parameters

        # ---- LINEAR MODELS -----
        # LinearModel for the relative risk of becoming infected during the simulation
        # N.B. age assumed not to have an effect on incidence
        predictors = [
            Predictor("age_years").when("<15", 0.0).when("<49", 1.0).otherwise(0.0),
            Predictor("sex").when("F", p["rr_sex_f"]),
            Predictor("li_is_circ").when(True, p["rr_circumcision"]),
            Predictor("hv_is_on_prep").
            when(True, 1.0 - p["proportion_reduction_in_risk_of_hiv_aq_if_on_prep"]),
            Predictor("li_urban").when(False, p["rr_rural"]),
            Predictor("li_wealth", conditions_are_mutually_exclusive=True)
            .when(2, p["rr_windex_poorer"])
            .when(3, p["rr_windex_middle"])
            .when(4, p["rr_windex_richer"])
            .when(5, p["rr_windex_richest"]),
            Predictor("li_ed_lev", conditions_are_mutually_exclusive=True)
            .when(2, p["rr_edlevel_primary"])
            .when(3, p["rr_edlevel_secondary"]),
            Predictor("hv_behaviour_change").when(True, p["rr_behaviour_change"])
        ]

        conditional_predictors = [
            Predictor().when(
                '(ss_sh_infection_status == "High-infection") &'
                '(sex == "F")',
                p["rr_schisto"]
            ),
        ] if "Schisto" in self.sim.modules else []

        self.lm["rr_of_infection"] = LinearModel.multiplicative(
            *(predictors + conditional_predictors))

        # LinearModels to give the shape and scale for the Weibull distribution describing time from infection to death
        self.lm["scale_parameter_for_infection_to_death"] = LinearModel.multiplicative(
            Predictor(
                "age_years",
                conditions_are_mutually_exclusive=True,
                conditions_are_exhaustive=True,
            )
            .when("==0", p["mean_survival_for_infants_infected_prior_to_birth"])
            .when(
                ".between(1,4)",
                p["infection_to_death_infant_infection_after_birth_weibull_scale"],
            )
            .when(".between(5, 19)", p["infection_to_death_weibull_scale_1519"])
            .when(".between(20, 24)", p["infection_to_death_weibull_scale_2024"])
            .when(".between(25, 29)", p["infection_to_death_weibull_scale_2529"])
            .when(".between(30, 34)", p["infection_to_death_weibull_scale_3034"])
            .when(".between(35, 39)", p["infection_to_death_weibull_scale_3539"])
            .when(".between(40, 44)", p["infection_to_death_weibull_scale_4044"])
            .when(".between(45, 49)", p["infection_to_death_weibull_scale_4549"])
            .when(">= 50", p["infection_to_death_weibull_scale_4549"])
        )

        self.lm["shape_parameter_for_infection_to_death"] = LinearModel.multiplicative(
            Predictor(
                "age_years",
                conditions_are_mutually_exclusive=True,
                conditions_are_exhaustive=True)
            .when("==0", 1)  # Weibull with shape=1 equivalent to exponential distribution
            .when(".between(1,4)", p["infection_to_death_infant_infection_after_birth_weibull_shape"])
            .when(".between(5, 19)", p["infection_to_death_weibull_shape_1519"])
            .when(".between(20, 24)", p["infection_to_death_weibull_shape_2024"])
            .when(".between(25, 29)", p["infection_to_death_weibull_shape_2529"])
            .when(".between(30, 34)", p["infection_to_death_weibull_shape_3034"])
            .when(".between(35, 39)", p["infection_to_death_weibull_shape_3539"])
            .when(".between(40, 44)", p["infection_to_death_weibull_shape_4044"])
            .when(".between(45, 49)", p["infection_to_death_weibull_shape_4549"])
            .when(">= 50", p["infection_to_death_weibull_shape_4549"])
        )

        # -- Linear Model to give the mean months between aids and death depending on age
        self.lm["offset_parameter_for_months_from_aids_to_death"] = (
            LinearModel.multiplicative(
                Predictor(
                    "age_years",
                    conditions_are_mutually_exclusive=True,
                    conditions_are_exhaustive=True,
                )
                .when("<5", p["mean_months_between_aids_and_death_infant"])
                .when(">=5", p["mean_months_between_aids_and_death"])
            )
        )

        # -- Linear Models for the Uptake of Services
        # Linear model that give the increase in likelihood of seeking a 'Spontaneous' Test for HIV
        # condition must be not on ART for test
        # allow children to be tested without symptoms
        # previously diagnosed can be re-tested
        self.lm["lm_spontaneous_test_12m"] = LinearModel.multiplicative(
            Predictor("hv_inf").when(True, p["rr_test_hiv_positive"]).otherwise(1.0),
            Predictor("hv_art").when("not", 1.0).otherwise(0.0),
        )

        # Linear model for changing behaviour following an HIV-negative test
        self.lm["lm_behavchg"] = LinearModel(
            LinearModelType.MULTIPLICATIVE,
            p["prob_behav_chg_after_hiv_test"],
            Predictor("hv_inf").when(False, 1.0).otherwise(0.0),
        )

        # Linear model for starting PrEP (if F/sex-workers), following when the person has tested HIV -ve:
        self.lm["lm_prep"] = LinearModel(
            LinearModelType.MULTIPLICATIVE,
            p["prob_prep_for_fsw_after_hiv_test"],
            Predictor("hv_inf").when(False, 1.0).otherwise(0.0),
            Predictor("sex").when("F", 1.0).otherwise(0.0),
            Predictor("li_is_sexworker").when(True, 1.0).otherwise(0.0),
        )

        # Linear model for circumcision (if M) following when the person has been tested:
        self.lm["lm_circ"] = LinearModel(
            LinearModelType.MULTIPLICATIVE,
            p["prob_circ_after_hiv_test"],
            Predictor("hv_inf").when(False, 1.0).otherwise(0.0),
            Predictor("sex").when("M", 1.0).otherwise(0.0),
            Predictor("year",
                      external=True,
                      conditions_are_mutually_exclusive=True).when("<2019", 1)
            .otherwise(p["increase_in_prob_circ_2019"])
        )

        # Linear model for circumcision for male and aging <15 yrs who spontaneously presents for VMMC
        # This is to increase the VMMC cases/visits for <15 yrs males, which should account for about
        # 40% of total VMMC cases according to UNAIDS & WHO/DHIS2 2015-2019 data.
        self.lm["lm_circ_child"] = LinearModel.multiplicative(
            Predictor("sex").when("M", 1.0).otherwise(0.0),
            Predictor("age_years").when("<15", 1.0).otherwise(0.0),
            Predictor("year",
                      external=True,
                      conditions_are_mutually_exclusive=True,
                      conditions_are_exhaustive=True).when("<2020", p["prob_circ_for_child_before_2020"])
            .otherwise(p["prob_circ_for_child_from_2020"])
        )

    def initialise_population(self, population):
        """Set our property values for the initial population."""

        df = population.props

        # --- Current status
        df.loc[df.is_alive, "hv_inf"] = False
        df.loc[df.is_alive, "hv_art"] = "not"
        df.loc[df.is_alive, "hv_is_on_prep"] = False
        df.loc[df.is_alive, "hv_behaviour_change"] = False
        df.loc[df.is_alive, "hv_diagnosed"] = False
        df.loc[df.is_alive, "hv_number_tests"] = 0

        # --- Dates on which things have happened
        df.loc[df.is_alive, "hv_date_inf"] = pd.NaT
        df.loc[df.is_alive, "hv_last_test_date"] = pd.NaT
        df.loc[df.is_alive, "hv_date_treated"] = pd.NaT
        df.loc[df.is_alive, "hv_date_last_ART"] = pd.NaT

        # Launch sub-routines for allocating the right number of people into each category
        self.initialise_baseline_prevalence(population)  # allocate baseline prevalence

        self.initialise_baseline_art(population)  # allocate baseline art coverage
        self.initialise_baseline_tested(population)  # allocate baseline testing coverage

    def initialise_baseline_prevalence(self, population):
        """
        Assign baseline HIV prevalence, according to age, sex and key other variables (established in analysis of DHS
        data).
        """

        params = self.parameters
        df = population.props

        # prob of infection based on age and sex in baseline year (2010:
        prevalence_db = params["hiv_prev"]
        prev_2010 = prevalence_db.loc[
            prevalence_db.year == 2010, ["age_from", "sex", "prop_hiv_mw2021_v14"]
        ]

        prev_2010 = prev_2010.rename(columns={"age_from": "age_years"})
        prob_of_infec = df.loc[df.is_alive, ["age_years", "sex"]].merge(
            prev_2010, on=["age_years", "sex"], how="left"
        )["prop_hiv_mw2021_v14"]

        # probability of being hiv-positive based on risk factors
        rel_prob_by_risk_factor = LinearModel.multiplicative(
            Predictor("li_is_sexworker").when(True, params["rr_fsw"]),
            Predictor("li_is_circ").when(True, params["rr_circumcision"]),
            Predictor("li_urban").when(False, params["rr_rural"]),
            Predictor("li_wealth", conditions_are_mutually_exclusive=True)
            .when(2, params["rr_windex_poorer"])
            .when(3, params["rr_windex_middle"])
            .when(4, params["rr_windex_richer"])
            .when(5, params["rr_windex_richest"]),
            Predictor("li_ed_lev", conditions_are_mutually_exclusive=True)
            .when(2, params["rr_edlevel_primary"])
            .when(3, params["rr_edlevel_secondary"]),
        ).predict(df.loc[df.is_alive])

        # Rescale relative probability of infection so that its average is 1.0 within each age/sex group
        p = pd.DataFrame(
            {
                "age_years": df["age_years"],
                "sex": df["sex"],
                "prob_of_infec": prob_of_infec,
                "rel_prob_by_risk_factor": rel_prob_by_risk_factor,
            }
        )

        p["mean_of_rel_prob_within_age_sex_group"] = p.groupby(["age_years", "sex"])[
            "rel_prob_by_risk_factor"
        ].transform("mean")
        p["scaled_rel_prob_by_risk_factor"] = (
            p["rel_prob_by_risk_factor"] / p["mean_of_rel_prob_within_age_sex_group"]
        )
        # add scaling factor 1.1 to match overall unaids prevalence
        # different assumptions on pop size result in slightly different overall prevalence so use adjustment factor
        p["overall_prob_of_infec"] = (
            p["scaled_rel_prob_by_risk_factor"] * p["prob_of_infec"] * params["unaids_prevalence_adjustment_factor"]
        )
        # this needs to be series of True/False
        infec = (
                    self.rng.random_sample(len(p["overall_prob_of_infec"]))
                    < p["overall_prob_of_infec"]) & df.is_alive

        # Assign the designated person as infected in the population.props dataframe:
        df.loc[infec, "hv_inf"] = True

        # Assign date that persons were infected by drawing from assumed distribution (for adults)
        # Clipped to prevent dates of infection before the person was born.
        time_inf = params["time_inf"]
        years_ago_inf = self.rng.choice(
            time_inf["year"],
            size=len(infec),
            replace=True,
            p=time_inf["scaled_prob"],
        )

        hv_date_inf = pd.Series(
            self.sim.date - pd.to_timedelta(years_ago_inf * DAYS_IN_YEAR, unit="d")
        )
        df.loc[infec, "hv_date_inf"] = hv_date_inf.clip(lower=df.date_of_birth)

    def initialise_baseline_art(self, population):
        """assign initial art coverage levels
        also assign hiv test properties if allocated ART
        probability of being on ART scaled by length of time infected (>10 years)
        """
        df = population.props
        params = self.parameters

        # 1) Determine who is currently on ART
        worksheet = self.parameters["art_coverage"]
        art_data = worksheet.loc[
            worksheet.year == 2010, ["year", "single_age", "sex", "prop_coverage"]
        ]

        # merge all susceptible individuals with their coverage probability based on sex and age
        prob_art = df.loc[df.is_alive, ["age_years", "sex"]].merge(
            art_data,
            left_on=["age_years", "sex"],
            right_on=["single_age", "sex"],
            how="left",
        )["prop_coverage"]

        # make a series with relative risks of art which depends on >10 years infected (5x higher)
        rr_art = pd.Series(1, index=df.index)
        rr_art.loc[
            df.is_alive & (df.hv_date_inf < (self.sim.date - pd.DateOffset(years=10)))
            ] = params["rel_probability_art_baseline_aids"]

        # Rescale relative probability of infection so that its average is 1.0 within each age/sex group
        p = pd.DataFrame(
            {
                "age_years": df["age_years"],
                "sex": df["sex"],
                "prob_art": prob_art,
                "rel_prob_art_by_time_infected": rr_art,
            }
        )

        p["mean_of_rel_prob_within_age_sex_group"] = p.groupby(["age_years", "sex"])[
            "rel_prob_art_by_time_infected"
        ].transform("mean")
        p["scaled_rel_prob_by_time_infected"] = (
            p["rel_prob_art_by_time_infected"]
            / p["mean_of_rel_prob_within_age_sex_group"]
        )
        p["overall_prob_of_art"] = p["scaled_rel_prob_by_time_infected"] * p["prob_art"]
        random_draw = self.rng.random_sample(size=len(df))

        art_idx = df.index[
            (random_draw < p["overall_prob_of_art"]) & df.is_alive & df.hv_inf
            ]

        # 2) Determine adherence levels for those currently on ART, for each of adult men, adult women and children
        adult_f_art_idx = df.loc[
            (df.index.isin(art_idx) & (df.sex == "F") & (df.age_years >= 15))
        ].index
        adult_m_art_idx = df.loc[
            (df.index.isin(art_idx) & (df.sex == "M") & (df.age_years >= 15))
        ].index
        child_art_idx = df.loc[(df.index.isin(art_idx) & (df.age_years < 15))].index

        suppr = list()  # list of all indices for persons on ART and suppressed
        notsuppr = list()  # list of all indices for persons on ART and not suppressed

        def split_into_vl_and_notvl(all_idx, prob):
            vl_suppr = self.rng.random_sample(len(all_idx)) < prob
            suppr.extend(all_idx[vl_suppr])
            notsuppr.extend(all_idx[~vl_suppr])

        # get expected viral suppression rates by age and year
        prob_vs_adult = self.prob_viral_suppression(self.sim.date.year, age_of_person=20)
        prob_vs_child = self.prob_viral_suppression(self.sim.date.year, age_of_person=5)

        split_into_vl_and_notvl(adult_f_art_idx, prob_vs_adult)
        split_into_vl_and_notvl(adult_m_art_idx, prob_vs_adult)
        split_into_vl_and_notvl(child_art_idx, prob_vs_child)

        # Set ART status:
        df.loc[suppr, "hv_art"] = "on_VL_suppressed"
        df.loc[notsuppr, "hv_art"] = "on_not_VL_suppressed"

        # check that everyone on ART is labelled as such
        assert not (df.loc[art_idx, "hv_art"] == "not").any()

        # for logical consistency, ensure that all persons on ART have been tested and diagnosed
        # set last test date prior to 2010 so not counted as a current new test
        # don't record individual property hv_number_tests for logging (occurred prior to 2010)
        df.loc[art_idx, "hv_last_test_date"] = self.sim.date - pd.DateOffset(years=3)
        df.loc[art_idx, "hv_diagnosed"] = True

        # all those on ART need to have event scheduled for continuation/cessation of treatment
        # this window is 1-90 days (3-monthly prescribing)
        for person in art_idx:
            days = self.rng.randint(low=1, high=self.parameters['dispensation_period_months'] * 30.5, dtype=np.int64)

            date_treated = (params['dispensation_period_months'] * 30.5) - days
            df.at[person, "hv_date_treated"] = self.sim.date - pd.to_timedelta(date_treated, unit="days")
            df.at[person, "hv_date_last_ART"] = self.sim.date - pd.to_timedelta(date_treated, unit="days")

            self.sim.schedule_event(
                Hiv_DecisionToContinueTreatment(person_id=person, module=self),
                self.sim.date + pd.to_timedelta(days, unit="days"),
            )

    def initialise_baseline_tested(self, population):
        """assign initial hiv testing levels, only for adults
        all who have been allocated ART will already have property hv_diagnosed=True
        use the spectrum proportion PLHIV who know status to assign remaining tests
        """
        df = population.props
        p = self.parameters

        # get proportion plhiv who know staus from spectum estimates
        worksheet = p["treatment_cascade"]
        testing_data = worksheet.loc[
            worksheet.year == 2010, ["year", "age", "know_status"]
        ]
        adult_know_status = testing_data.loc[(testing_data.age == "adults"), "know_status"].values[0] / 100
        children_know_status = testing_data.loc[(testing_data.age == "children"), "know_status"].values[0] / 100

        # ADULTS
        # find proportion of adult PLHIV diagnosed (currently on ART)
        adults_diagnosed = len(df[df.is_alive
                                  & df.hv_diagnosed
                                  & (df.age_years >= 15)])

        adults_infected = len(df[df.is_alive
                                 & df.hv_inf
                                 & (df.age_years >= 15)])

        prop_currently_diagnosed = adults_diagnosed / adults_infected if adults_infected > 0 else 0
        hiv_test_deficit = adult_know_status - prop_currently_diagnosed
        number_deficit = int(hiv_test_deficit * adults_infected)

        adult_test_index = []
        if hiv_test_deficit > 0:
            # sample number_deficit from remaining undiagnosed pop
            adult_undiagnosed = df.loc[df.is_alive
                                       & df.hv_inf
                                       & ~df.hv_diagnosed
                                       & (df.age_years >= 15)].index

            adult_test_index = self.rng.choice(adult_undiagnosed, size=number_deficit, replace=False)

        # CHILDREN
        # find proportion of adult PLHIV diagnosed (currently on ART)
        children_diagnosed = len(df[df.is_alive
                                    & df.hv_diagnosed
                                    & (df.age_years < 15)])

        children_infected = len(df[df.is_alive
                                   & df.hv_inf
                                   & (df.age_years < 15)])

        prop_currently_diagnosed = children_diagnosed / children_infected if children_infected > 0 else 0
        hiv_test_deficit = children_know_status - prop_currently_diagnosed
        number_deficit = int(hiv_test_deficit * children_infected)

        child_test_index = []
        if hiv_test_deficit > 0:
            child_undiagnosed = df.loc[df.is_alive
                                       & df.hv_inf
                                       & ~df.hv_diagnosed
                                       & (df.age_years < 15)].index

            child_test_index = self.rng.choice(child_undiagnosed, size=number_deficit, replace=False)

        # join indices
        test_index = list(adult_test_index) + list(child_test_index)

        df.loc[df.index.isin(test_index), "hv_diagnosed"] = True
        # dummy date for date last hiv test (before sim start), otherwise see big spike in testing 01-01-2010
        df.loc[test_index, "hv_last_test_date"] = self.sim.date - pd.DateOffset(
            years=3
        )

    def initialise_simulation(self, sim):
        """
        * 1) Schedule the Main HIV Regular Polling Event
        * 2) Schedule the Logging Event
        * 3) Determine who has AIDS and impose the Symptoms 'aids_symptoms'
        * 4) Schedule the AIDS onset events and AIDS death event for those infected already
        * 5) (Optionally) Schedule the event to check the configuration of all properties
        * 6) Define the DxTests
        * 7) Look-up and save the codes for consumables
        """
        df = sim.population.props
        p = self.parameters

        # 1) Schedule the Main HIV Regular Polling Event
        sim.schedule_event(
            HivRegularPollingEvent(self), sim.date + DateOffset(days=0)
        )

        # 2) Schedule the Logging Event
        sim.schedule_event(HivLoggingEvent(self), sim.date + DateOffset(years=1))

        # Optional: Schedule the scale-up of programs
        if self.parameters["type_of_scaleup"] != 'none':
            scaleup_start_date = Date(self.parameters["scaleup_start_year"], 1, 1)
            assert scaleup_start_date >= self.sim.start_date, f"Date {scaleup_start_date} is before simulation starts."
            sim.schedule_event(HivScaleUpEvent(self), scaleup_start_date)

        # 3) Determine who has AIDS and impose the Symptoms 'aids_symptoms'

        # Those on ART currently (will not get any further events scheduled):
        on_art_idx = df.loc[df.is_alive & df.hv_inf & (df.hv_art == "on_VL_suppressed")].index

        # Those that lived more than ten years and not currently on ART are assumed to currently have AIDS
        #  (will have AIDS Death event scheduled)
        has_aids_idx = df.loc[
            df.is_alive
            & df.hv_inf
            & ((self.sim.date - df.hv_date_inf).dt.days > 10 * 365)
            & (df.hv_art != "on_VL_suppressed")
            ].index

        # Those that are in neither category are "before AIDS" (will have AIDS Onset Event scheduled)
        before_aids_idx = df.loc[df.is_alive & df.hv_inf].index.difference(has_aids_idx).difference(on_art_idx)

        # Impose the symptom to those that have AIDS (the symptom is the definition of having AIDS)
        self.sim.modules["SymptomManager"].change_symptom(
            person_id=has_aids_idx.tolist(),
            symptom_string="aids_symptoms",
            add_or_remove="+",
            disease_module=self,
        )

        # 4) Schedule the AIDS onset events and AIDS death event for those infected already
        # AIDS Onset Event for those who are infected but not yet AIDS and have not ever started ART
        # NB. This means that those on ART at the start of the simulation may not have an AIDS event --
        # like it happened at some point in the past
        scale, shape, offset = self.get_time_from_infection_to_aids_distribution_parameters(before_aids_idx)
        days_infection_to_aids = self.sample_time_from_infection_to_aids_given_parameters(scale, shape, offset)
        days_since_infection = (self.sim.date - df.loc[before_aids_idx, "hv_date_inf"])
        # If any days_since_infection >= days_infection_to_aids are negative resample
        # these values until all are positive
        days_until_aids_is_negative = days_since_infection >= days_infection_to_aids
        while np.any(days_until_aids_is_negative):
            days_infection_to_aids[days_until_aids_is_negative] = (
                self.sample_time_from_infection_to_aids_given_parameters(
                    scale[days_until_aids_is_negative],
                    shape[days_until_aids_is_negative],
                    offset[days_until_aids_is_negative],
                )
            )
            days_until_aids_is_negative = days_since_infection >= days_infection_to_aids
        days_until_aids = days_infection_to_aids - days_since_infection
        date_onset_aids = self.sim.date + pd.to_timedelta(days_until_aids, unit='D')
        for person_id, date in zip(before_aids_idx, date_onset_aids):
            sim.schedule_event(
                HivAidsOnsetEvent(person_id=person_id, module=self, cause='AIDS_non_TB'),
                date=date,
            )

        # Schedule the AIDS death events for those who have got AIDS already
        for person_id in has_aids_idx:
            # schedule a HSI_Test_and_Refer otherwise initial AIDS rates and deaths are far too high
            date_test = self.sim.date + pd.DateOffset(days=self.rng.randint(0, 60))
            self.sim.modules["HealthSystem"].schedule_hsi_event(
                hsi_event=HSI_Hiv_TestAndRefer(
                    person_id=person_id, module=self, referred_from="initialise_simulation"),
                priority=1,
                topen=date_test,
                tclose=self.sim.date + pd.DateOffset(days=365),
            )

            date_aids_death = (
                self.sim.date + pd.DateOffset(
                months=self.rng.randint(low=0, high=p['mean_months_between_aids_and_death']))
            )

            # 30% AIDS deaths have TB co-infection
            cause_of_death = self.rng.choice(a=["AIDS_non_TB", "AIDS_TB"], size=1, p=[0.7, 0.3])

            sim.schedule_event(
                HivAidsDeathEvent(person_id=person_id, module=self, cause=cause_of_death),
                date=date_aids_death,
            )

            # schedule hospital stay for end of life care if untreated
            beddays = self.rng.randint(
                low=p['length_of_inpatient_stay_if_terminal'][0],
                high=p['length_of_inpatient_stay_if_terminal'][1])
            date_admission = date_aids_death - pd.DateOffset(days=beddays)
            self.sim.modules["HealthSystem"].schedule_hsi_event(
                hsi_event=HSI_Hiv_EndOfLifeCare(
                    person_id=person_id, module=self, beddays=beddays
                ),
                priority=0,
                topen=(
                    date_admission
                    if (date_admission >= self.sim.date)
                    else self.sim.date
                ),
            )

        # 5) (Optionally) Schedule the event to check the configuration of all properties
        if self.run_with_checks:
            sim.schedule_event(
                HivCheckPropertiesEvent(self), sim.date + pd.DateOffset(months=1)
            )

        # 6) Store codes for the consumables needed
        hs = self.sim.modules["HealthSystem"]

        # updated consumables listing
        # blood tube and gloves are optional items
        self.item_codes_for_consumables_required['hiv_rapid_test'] = \
            hs.get_item_code_from_item_name("Test, HIV EIA Elisa")

        self.item_codes_for_consumables_required['hiv_early_infant_test'] = \
            hs.get_item_code_from_item_name("Test, HIV EIA Elisa")

        self.item_codes_for_consumables_required['blood_tube'] = \
            hs.get_item_code_from_item_name("Blood collecting tube, 5 ml")

        self.item_codes_for_consumables_required['gloves'] = \
            hs.get_item_code_from_item_name("Disposables gloves, powder free, 100 pieces per box")

        self.item_codes_for_consumables_required['vl_measurement'] = \
            hs.get_item_codes_from_package_name("Viral Load")

        self.item_codes_for_consumables_required['circ'] = \
            hs.get_item_codes_from_package_name("Male circumcision ")

        # adult prep: 1 tablet daily
        self.item_codes_for_consumables_required['prep'] = \
            hs.get_item_code_from_item_name("Tenofovir (TDF)/Emtricitabine (FTC), tablet, 300/200 mg")

        # infant NVP 1.5mg daily for birth weight 2500g or above, for 6 weeks
        self.item_codes_for_consumables_required['infant_prep'] = \
            hs.get_item_code_from_item_name("Nevirapine, oral solution, 10 mg/ml")

        # First - line ART for adults(age > "ART_age_cutoff_older_child")
        # TDF/3TC/DTG 120/60/50mg, 1 tablet per day
        # cotrim adult tablet, 1 tablet per day, units specified in mg * dispensation days
        self.item_codes_for_consumables_required['First-line ART regimen: adult'] = \
            hs.get_item_code_from_item_name("First-line ART regimen: adult")
        self.item_codes_for_consumables_required['First-line ART regimen: adult: cotrimoxazole'] = \
            hs.get_item_code_from_item_name("Cotrimoxizole, 960mg pppy")

        # ART for older children aged ("ART_age_cutoff_younger_child" < age <= "ART_age_cutoff_older_child"):
        # ABC/3TC/DTG 120/60/50mg, 3 tablets per day
        # cotrim paediatric tablet, 4 tablets per day, units specified in mg * dispensation days
        self.item_codes_for_consumables_required['First line ART regimen: older child'] = \
            hs.get_item_code_from_item_name("First line ART regimen: older child")
        self.item_codes_for_consumables_required['First line ART regimen: older child: cotrimoxazole'] = \
            hs.get_item_code_from_item_name("Cotrimoxazole 120mg_1000_CMST")

        # ART for younger children aged (age < "ART_age_cutoff_younger_child"):
        # ABC/3TC/DTG 120/60/10mg, 2 tablets per day
        # cotrim paediatric tablet, 2 tablets per day, units specified in mg * dispensation days
        self.item_codes_for_consumables_required['First line ART regimen: young child'] = \
            hs.get_item_code_from_item_name("First line ART regimen: young child")
        self.item_codes_for_consumables_required['First line ART regimen: young child: cotrimoxazole'] = \
            hs.get_item_code_from_item_name("Cotrimoxazole 120mg_1000_CMST")

        # 7) Define the DxTests
        # HIV Rapid Diagnostic Test:
        # NB. The rapid test is assumed to be 100% specific and sensitive. This is used to guarantee that all persons
        #  that start ART are truly HIV-pos.
        self.sim.modules['HealthSystem'].dx_manager.register_dx_test(
            hiv_rapid_test=DxTest(
                property='hv_inf',
                item_codes=self.item_codes_for_consumables_required['hiv_rapid_test'],
                optional_item_codes=[
                    self.item_codes_for_consumables_required['blood_tube'],
                    self.item_codes_for_consumables_required['gloves']]
            )
        )

        # Test for Early Infect Diagnosis
        self.sim.modules['HealthSystem'].dx_manager.register_dx_test(
            hiv_early_infant_test=DxTest(
                property='hv_inf',
                sensitivity=1.0,
                specificity=1.0,
                item_codes=self.item_codes_for_consumables_required['hiv_early_infant_test'],
                optional_item_codes=[
                    self.item_codes_for_consumables_required['blood_tube'],
                    self.item_codes_for_consumables_required['gloves']]
            )
        )

    def update_parameters_for_program_scaleup(self):
        """ options for program scale-up are 'target' or 'max' """
        p = self.parameters
        scaled_params_workbook = p["scaleup_parameters"]

        if p['type_of_scaleup'] == 'target':
            scaled_params = scaled_params_workbook.set_index('parameter')['target_value'].to_dict()
        else:
            scaled_params = scaled_params_workbook.set_index('parameter')['max_value'].to_dict()

        # scale-up HIV program
        # reduce risk of HIV - applies to whole adult population
        p["beta"] = p["beta"] * scaled_params["reduction_in_hiv_beta"]

        # increase PrEP coverage for FSW after HIV test
        p["prob_prep_for_fsw_after_hiv_test"] = scaled_params["prob_prep_for_fsw_after_hiv_test"]

        # prep poll for AGYW - target to the highest risk
        # increase retention to 75% for FSW and AGYW
        p["prob_prep_for_agyw"] = scaled_params["prob_prep_for_agyw"]
        p["probability_of_being_retained_on_prep_every_3_months"] = scaled_params["probability_of_being_retained_on_prep_every_3_months"]

        # perfect retention on ART
        p["probability_of_being_retained_on_art_every_3_months"] = scaled_params["probability_of_being_retained_on_art_every_3_months"]

        # increase probability of VMMC after hiv test
        p["prob_circ_after_hiv_test"] = scaled_params["prob_circ_after_hiv_test"]

        # increase testing/diagnosis rates, default 2020 0.03/0.25 -> 93% dx
        p["hiv_testing_rates"]["annual_testing_rate_adults"] = scaled_params["annual_testing_rate_adults"]

        # ANC testing - value for mothers and infants testing
        p["prob_hiv_test_at_anc_or_delivery"] = scaled_params["prob_hiv_test_at_anc_or_delivery"]
        p["prob_hiv_test_for_newborn_infant"] = scaled_params["prob_hiv_test_for_newborn_infant"]

        # viral suppression rates
        # adults already at 95% by 2020
        # change all column values
        p["prob_start_art_or_vs"]["virally_suppressed_on_art"] = scaled_params["virally_suppressed_on_art"]

        # update exising linear models to use new scaled-up paramters
        self._build_linear_models()

    def on_birth(self, mother_id, child_id):
        """
        * Initialise our properties for a newborn individual;
        * schedule testing;
        * schedule infection during breastfeeding
        """
        p = self.parameters
        df = self.sim.population.props

        # Default Settings:
        # --- Current status
        df.at[child_id, "hv_inf"] = False
        df.at[child_id, "hv_art"] = "not"
        df.at[child_id, "hv_on_cotrimoxazole"] = False
        df.at[child_id, "hv_is_on_prep"] = False
        df.at[child_id, "hv_behaviour_change"] = False
        df.at[child_id, "hv_diagnosed"] = False
        df.at[child_id, "hv_number_tests"] = 0

        # --- Dates on which things have happened
        df.at[child_id, "hv_date_inf"] = pd.NaT
        df.at[child_id, "hv_last_test_date"] = pd.NaT
        df.at[child_id, "hv_date_treated"] = pd.NaT
        df.at[child_id, "hv_date_last_ART"] = pd.NaT

        # ----------------------------------- MTCT - AT OR PRIOR TO BIRTH --------------------------
        #  DETERMINE IF THE CHILD IS INFECTED WITH HIV FROM THEIR MOTHER DURING PREGNANCY / DELIVERY
        mother = df.loc[abs(mother_id)]  # Not interested whether true or direct birth

        mother_infected_prior_to_pregnancy = mother.hv_inf & (
            mother.hv_date_inf <= mother.date_of_last_pregnancy
        )
        mother_infected_during_pregnancy = mother.hv_inf & (
            mother.hv_date_inf > mother.date_of_last_pregnancy
        )

        if mother_infected_prior_to_pregnancy:
            if mother.hv_art == "on_VL_suppressed":
                #  mother has existing infection, mother ON ART and VL suppressed at time of delivery
                child_infected = self.rng.random_sample() < p["prob_mtct_treated"]
            else:
                # mother was infected prior to pregnancy but is not on VL suppressed at time of delivery
                child_infected = (
                    self.rng.random_sample() < p["prob_mtct_untreated"]
                )

        elif mother_infected_during_pregnancy:
            #  mother has incident infection during pregnancy, NO ART
            child_infected = (
                self.rng.random_sample() < p["prob_mtct_incident_preg"]
            )

        else:
            # mother is not infected
            child_infected = False

        if child_infected:
            self.do_new_infection(child_id)

        # ----------------------------------- MTCT - DURING BREASTFEEDING --------------------------
        # If child is not infected and is being breastfed, then expose them to risk of MTCT through breastfeeding
        if (
            (not child_infected)
            and (df.at[child_id, "nb_breastfeeding_status"] != "none")
            and mother.hv_inf
        ):
            # Pass mother's id, whether from true or direct birth
            self.mtct_during_breastfeeding(abs(mother_id), child_id)

        # ----------------------------------- HIV testing --------------------------
        if "CareOfWomenDuringPregnancy" not in self.sim.modules:
            # if mother's HIV status not known, schedule test at delivery
            # usually performed by care_of_women_during_pregnancy module
            if not mother.hv_diagnosed and \
                mother.is_alive and (
                self.rng.random_sample() < p["prob_hiv_test_at_anc_or_delivery"]):
                self.sim.modules["HealthSystem"].schedule_hsi_event(
                    hsi_event=HSI_Hiv_TestAndRefer(
                        person_id=abs(mother_id),  # Pass mother's id, whether from true or direct birth
                        module=self,
                        referred_from='ANC_routine'),
                    priority=1,
                    topen=self.sim.date,
                    tclose=None,
                )

        # if mother known HIV+, schedule virological test for infant and give prep
        if mother.hv_diagnosed and df.at[child_id, "is_alive"]:
            self.sim.modules["HealthSystem"].schedule_hsi_event(
                hsi_event=HSI_Hiv_StartInfantProphylaxis(
                    person_id=child_id,
                    module=self,
                    referred_from="on_birth",
                    repeat_visits=0),
                priority=1,
                topen=self.sim.date,
                tclose=None,
            )

            if "newborn_outcomes" not in self.sim.modules and (
                self.rng.random_sample() < p['prob_hiv_test_for_newborn_infant']):
                self.sim.modules["HealthSystem"].schedule_hsi_event(
                    hsi_event=HSI_Hiv_TestAndRefer(
                        person_id=child_id,
                        module=self,
                        referred_from='Infant_testing'),
                    priority=1,
                    topen=self.sim.date + pd.DateOffset(weeks=6),
                    tclose=None,
                )

            # these later infant tests are not in newborn_outcomes
            if self.rng.random_sample() < p['prob_hiv_test_for_newborn_infant']:
                self.sim.modules["HealthSystem"].schedule_hsi_event(
                    hsi_event=HSI_Hiv_TestAndRefer(
                        person_id=child_id,
                        module=self,
                        referred_from='Infant_testing'),
                    priority=1,
                    topen=self.sim.date + pd.DateOffset(months=9),
                    tclose=None,
                )

                self.sim.modules["HealthSystem"].schedule_hsi_event(
                    hsi_event=HSI_Hiv_TestAndRefer(
                        person_id=child_id,
                        module=self,
                        referred_from='Infant_testing'),
                    priority=1,
                    topen=self.sim.date + pd.DateOffset(months=18),
                    tclose=None,
                )

    def report_daly_values(self):
        """Report DALYS for HIV, based on current symptomatic state of persons."""
        df = self.sim.population.props

        dalys = pd.Series(data=0, index=df.loc[df.is_alive].index)

        # All those infected get the 'infected but not AIDS' daly_wt:
        dalys.loc[df.hv_inf] = self.daly_wts["hiv_infection_but_not_aids"]

        # Overwrite the value for those that currently have symptoms of AIDS with the 'AIDS' daly_wt:
        dalys.loc[
            self.sim.modules["SymptomManager"].who_has("aids_symptoms")
        ] = self.daly_wts["aids"]

        return dalys

    def mtct_during_breastfeeding(self, mother_id, child_id):
        """
        Compute risk of mother-to-child transmission and schedule HivInfectionDuringBreastFeedingEvent.
        If the child is breastfeeding currently, consider the time-until-infection assuming a constantly monthly risk of
         transmission. If the breastfeeding has ceased by the time of the scheduled infection, then it will not run.
        (This means that this event can be run at birth or at the time of the mother's infection without the need for
        further polling etc.)
        """

        df = self.sim.population.props
        params = self.parameters

        if df.at[mother_id, "hv_art"] == "on_VL_suppressed":
            monthly_prob_mtct_bf = params["monthly_prob_mtct_bf_treated"]
        else:
            monthly_prob_mtct_bf = params["monthly_prob_mtct_bf_untreated"]

        if monthly_prob_mtct_bf > 0.0:
            months_to_infection = int(self.rng.exponential(1 / monthly_prob_mtct_bf))
            date_of_infection = self.sim.date + pd.DateOffset(
                months=months_to_infection
            )
            self.sim.schedule_event(
                HivInfectionDuringBreastFeedingEvent(person_id=child_id, module=self),
                date_of_infection,
            )

    def do_new_infection(self, person_id):
        """
        Enact that this person is infected with HIV
        * Update their hv_inf status and hv_date_inf
        * Schedule the AIDS onset event for this person
        """
        df = self.sim.population.props

        # Update HIV infection status for this person
        df.at[person_id, "hv_inf"] = True
        df.at[person_id, "hv_date_inf"] = self.sim.date

        # Schedule AIDS onset events for this person
        parameters = self.get_time_from_infection_to_aids_distribution_parameters(
            [person_id]
        )
        date_onset_aids = (
            self.sim.date
            + self.sample_time_from_infection_to_aids_given_parameters(*parameters)
        ).iloc[0]
        self.sim.schedule_event(
            event=HivAidsOnsetEvent(self, person_id, cause='AIDS_non_TB'),
            date=date_onset_aids,
        )

    def sample_time_from_infection_to_aids_given_parameters(self, scale, shape, offset):
        """Generate time(s) between onset of infection and AIDS as Pandas time deltas.

        The times are generated from translated Weibull distributions discretised to
        an integer number of months.

        :param scale: Scale parameters of Weibull distributions (unit: years).
        :param shape: Shape parameters of Weibull distributions.
        :param offset: Offset to (negatively) shift Weibull variable by (unit: months).

        :return: Generated time deltas.
        """

        months_to_death = self.rng.weibull(shape) * scale * 12
        months_to_aids = np.round(months_to_death - offset).clip(0).astype(int)

        return pd.to_timedelta(months_to_aids * 30.5, unit='D')

    def get_time_from_infection_to_aids_distribution_parameters(self, person_ids):
        """Compute per-person parameters of distribution of time from infection to aids.

        Evaluates three linear models which output age specific scale, shape and offset
        parameters for the (translated) Weibull distribution used to generate the time
        from infection to aids for an individual.

        For those infected prior to, or at, birth, a Weibull distribution with shape
        parameter 1 (equivalent to an exponential distribution) is used.

        For those infected after birth a Weibull distribution with both shape and
        scale depending on age is used.

        :param person_ids: Iterable of ID indices of individuals to get parameters for.

        :return: Per-person parameters as a 3-tuple ``(scale, shape, offset)`` of
            ``pandas.Series`` objects.
        """
        subpopulation = self.sim.population.props.loc[person_ids]
        # get the scale parameters (unit: years)
        scale = self.lm["scale_parameter_for_infection_to_death"].predict(subpopulation)
        # get the shape parameter
        shape = self.lm["shape_parameter_for_infection_to_death"].predict(subpopulation)
        # get the mean months between aids and death (unit: months)
        offset = self.lm["offset_parameter_for_months_from_aids_to_death"].predict(
            subpopulation
        )
        return scale, shape, offset

    def get_time_from_aids_to_death(self):
        """Gives time between onset of AIDS and death, returning a pd.DateOffset.
        Assumes that the time between onset of AIDS symptoms and deaths is exponentially distributed.
        """
        mean = self.parameters["mean_months_between_aids_and_death"]
        draw_number_of_months = int(np.round(self.rng.exponential(mean)))
        return pd.DateOffset(months=(draw_number_of_months + 1))

    def do_when_hiv_diagnosed(self, person_id):
        """Things to do when a person has been tested and found (newly) to be HIV-positive:.
        * Consider if ART should be initiated, and schedule HSI if so.
        The person should not yet be on ART.
        """
        df = self.sim.population.props

        if not (df.loc[person_id, "hv_art"] == "not"):
            logger.warning(
                key="message",
                data="This event should not be running. do_when_diagnosed is for newly diagnosed persons.",
            )

        # Consider if the person will be referred to start ART
        if df.loc[person_id, "age_years"] <= 15:
            starts_art = True
        else:
            starts_art = self.rng.random_sample() < self.prob_art_start_after_test(self.sim.date.year)

        if starts_art:
            self.sim.modules["HealthSystem"].schedule_hsi_event(
                HSI_Hiv_StartOrContinueTreatment(person_id=person_id, module=self,
                                                 facility_level_of_this_hsi="1a"),
                topen=self.sim.date,
                tclose=None,
                priority=0,
            )

    def prob_art_start_after_test(self, year):
        """ returns the probability of starting ART after a positive HIV test
        this value for initiation can be higher than the current reported coverage levels
        to account for defaulters
        """
        prob_art = self.parameters["prob_start_art_or_vs"]
        current_year = year if year <= 2025 else 2025

        # use iloc to index by position as index will change by year
        return_prob = prob_art.loc[
                          (prob_art.year == current_year) &
                          (prob_art.age == "adults"),
                          "prob_art_if_dx"].values[0] * self.parameters["treatment_initiation_adjustment"]

        return return_prob

    def prob_viral_suppression(self, year, age_of_person):
        """ returns the probability of viral suppression once on ART
        data from 2012 - 2020 from spectrum
        assume constant values 2010-2012 and 2020 on
        time-series ends at 2025
        """
        prob_vs = self.parameters["prob_start_art_or_vs"]
        current_year = year if year <= 2025 else 2025
        age_of_person = age_of_person
        age_group = "adults" if age_of_person >= 15 else "children"

        return_prob = prob_vs.loc[
            (prob_vs.year == current_year) &
            (prob_vs.age == age_group),
            "virally_suppressed_on_art"].values[0]

        # convert to probability and adjust for defaulters
        return_prob = (return_prob / 100) * self.parameters["vs_adjustment"]

        assert return_prob is not None

        return return_prob

    def stops_treatment(self, person_id):
        """Helper function that is called when someone stops being on ART.
        Sets the flag for ART status. If the person was already on ART, it schedules a new AIDSEvent
        """

        df = self.sim.population.props

        # Schedule a new AIDS onset event if the person was on ART up until now
        if df.at[person_id, "hv_art"] == "on_VL_suppressed":
            months_to_aids = int(
                np.floor(
                    self.rng.exponential(
                        scale=self.parameters["art_default_to_aids_mean_years"]
                    )
                    * 12.0
                )
            )
            self.sim.schedule_event(
                event=HivAidsOnsetEvent(person_id=person_id, module=self, cause='AIDS_non_TB'),
                date=self.sim.date + pd.DateOffset(months=months_to_aids),
            )

        # Set that the person is no longer on ART or cotrimoxazole
        df.at[person_id, "hv_art"] = "not"
        df.at[person_id, "hv_on_cotrimoxazole"] = False

    def per_capita_testing_rate(self):
        """This calculates the numbers of hiv tests performed in each time period.
        It looks at the cumulative number of tests ever performed and subtracts the
        number calculated at the last time point.
        Values are converted to per capita testing rates.
        This function is called by the logger and can be called at any frequency
        """

        df = self.sim.population.props

        if not self.stored_test_numbers:
            # If it's the first year, set previous_test_numbers to 0
            previous_test_numbers = 0
        else:
            # For subsequent years, retrieve the last stored number
            previous_test_numbers = self.stored_test_numbers[-1]

        # Calculate number of tests now performed - cumulative, include those who have died
        number_tests_new = df.hv_number_tests.sum()

        # Store the number of tests performed in this year for future reference
        self.stored_test_numbers.append(number_tests_new)

        # Number of tests performed in the last time period
        number_tests_in_last_period = number_tests_new - previous_test_numbers

        # per-capita testing rate
        per_capita_testing = number_tests_in_last_period / len(df[df.is_alive])

        # return updated value for time-period
        return per_capita_testing

    def decide_whether_hiv_test_for_mother(self, person_id, referred_from) -> bool:
        """
        This will return a True/False for whether an HIV test should be scheduled for a mother; and schedule the HIV
        Test if a test should be scheduled.
        This is called from `labour.py` under `interventions_delivered_pre_discharge` and
        `care_of_women_during_pregnancy.py`.
        Mothers who are not already diagnosed will have an HIV test with a certain probability defined by a parameter;
         mothers who are diagnosed already will not have another HIV test.
        """
        df = self.sim.population.props

        if not df.at[person_id, 'hv_diagnosed'] and (
            self.rng.random_sample() < self.parameters['prob_hiv_test_at_anc_or_delivery']):

            self.sim.modules['HealthSystem'].schedule_hsi_event(
                HSI_Hiv_TestAndRefer(
                    person_id=person_id,
                    module=self,
                    referred_from=referred_from),
                topen=self.sim.date,
                tclose=None,
                priority=0)

            return True

        else:
            return False

    def decide_whether_hiv_test_for_infant(self, mother_id, child_id) -> None:
        """ This will schedule an HIV testing HSI for a child under certain conditions.
        It is called from newborn_outcomes.py under hiv_screening_for_at_risk_newborns.
        """

        df = self.sim.population.props
        mother_id = mother_id
        child_id = child_id

        if (
            not df.at[child_id, "hv_diagnosed"]
            and df.at[mother_id, "hv_diagnosed"]
            and (df.at[child_id, "nb_pnc_check"] == 1)
            and (self.rng.random_sample() < self.parameters["prob_hiv_test_for_newborn_infant"])
        ):
            self.sim.modules["HealthSystem"].schedule_hsi_event(
                HSI_Hiv_TestAndRefer(
                    person_id=child_id,
                    module=self,
                    referred_from="newborn_outcomes"),
                topen=self.sim.date + pd.DateOffset(weeks=6),
                tclose=None,
                priority=0
            )

    def check_config_of_properties(self):
        """check that the properties are currently configured correctly"""
        df = self.sim.population.props
        df_alive = df.loc[df.is_alive]

        # basic check types of columns and dtypes
        orig = self.sim.population.new_row
        assert (df.dtypes == orig.dtypes).all()

        def is_subset(col_for_set, col_for_subset):
            # Confirms that the series of col_for_subset is true only for a subset of the series for col_for_set
            return set(col_for_subset.loc[col_for_subset].index).issubset(
                col_for_set.loc[col_for_set].index
            )

        # Check that core properties of current status are never None/NaN/NaT
        assert not df_alive.hv_inf.isna().any()
        assert not df_alive.hv_art.isna().any()
        assert not df_alive.hv_behaviour_change.isna().any()
        assert not df_alive.hv_diagnosed.isna().any()
        assert not df_alive.hv_number_tests.isna().any()

        # Check that the core HIV properties are 'nested' in the way expected.
        assert is_subset(
            col_for_set=df_alive.hv_inf, col_for_subset=df_alive.hv_diagnosed
        )
        assert is_subset(
            col_for_set=df_alive.hv_diagnosed, col_for_subset=(df_alive.hv_art != "not")
        )

        # Check that if person is not infected, the dates of HIV events are None/NaN/NaT
        assert df_alive.loc[~df_alive.hv_inf, "hv_date_inf"].isna().all()

        # Check that dates consistent for those infected with HIV
        assert not df_alive.loc[df_alive.hv_inf].hv_date_inf.isna().any()
        assert (
            df_alive.loc[df_alive.hv_inf].hv_date_inf
            >= df_alive.loc[df_alive.hv_inf].date_of_birth
        ).all()

        # Check alignment between AIDS Symptoms and status and infection and ART status
        has_aids_symptoms = set(
            self.sim.modules["SymptomManager"].who_has("aids_symptoms")
        )
        assert has_aids_symptoms.issubset(
            df_alive.loc[df_alive.is_alive & df_alive.hv_inf].index
        )

        # a person can have AIDS onset if they're virally suppressed if had active TB
        # if cured of TB and still virally suppressed, AIDS symptoms are removed
        assert 0 == len(
            has_aids_symptoms.intersection(
                df_alive.loc[
                    df_alive.is_alive
                    & (df_alive.hv_art == "on_VL_suppressed")
                    & (df_alive.tb_inf == "uninfected")
                    ].index
            )
        )

    def do_at_generic_first_appt(
        self,
        person_id: int,
        symptoms: List[str],
        schedule_hsi_event: HSIEventScheduler,
        **kwargs,
    ) -> None:
        # 'Automatic' testing for HIV for everyone attending care with AIDS symptoms:
        #  - suppress the footprint (as it done as part of another appointment)
        #  - do not do referrals if the person is HIV negative (assumed not time for counselling etc).
        if "aids_symptoms" in symptoms:
            event = HSI_Hiv_TestAndRefer(
                person_id=person_id,
                module=self,
                referred_from="hsi_generic_first_appt",
                suppress_footprint=True,
                do_not_refer_if_neg=True,
            )
            schedule_hsi_event(event, priority=0, topen=self.sim.date)

# ---------------------------------------------------------------------------
#   Main Polling Event
# ---------------------------------------------------------------------------


class HivRegularPollingEvent(RegularEvent, PopulationScopeEventMixin):
    """ The HIV Regular Polling Events
    * Schedules persons becoming newly infected through horizontal transmission
    * Schedules who will present for voluntary ("spontaneous") testing
    """

    def __init__(self, module):
        super().__init__(
            module, frequency=DateOffset(months=12)
        )  # repeats every 12 months, but this can be changed

    def apply(self, population):

        df = population.props
        p = self.module.parameters
        rng = self.module.rng

        fraction_of_year_between_polls = self.frequency.months / 12
        beta = p["beta"] * fraction_of_year_between_polls

        # ----------------------------------- HORIZONTAL TRANSMISSION -----------------------------------
        def horizontal_transmission(to_sex, from_sex):
            # Count current number of alive 15-80 year-olds at risk of transmission
            # (= those infected and not VL suppressed):
            n_infectious = len(
                df.loc[
                    df.is_alive
                    & df.age_years.between(15, 80)
                    & df.hv_inf
                    & (df.hv_art != "on_VL_suppressed")
                    & (df.sex == from_sex)
                    ]
            )

            if n_infectious > 0:

                # Get Susceptible (non-infected alive 15-80 year-old) persons:
                susc_idx = df.loc[
                    df.is_alive
                    & ~df.hv_inf
                    & df.age_years.between(15, 80)
                    & (df.sex == to_sex)
                    ].index
                n_susceptible = len(susc_idx)

                # Compute chance that each susceptible person becomes infected:
                #  - relative chance of infection (acts like a scaling-factor on 'beta')
                rr_of_infection = self.module.lm["rr_of_infection"].predict(
                    df.loc[susc_idx]
                )

                #  - probability of infection = beta * I/N
                p_infection = (
                    rr_of_infection * beta * (n_infectious / (n_infectious + n_susceptible))
                )

                # New infections:
                will_be_infected = (
                    self.module.rng.random_sample(len(p_infection)) < p_infection
                )
                idx_new_infection = will_be_infected[will_be_infected].index

                idx_new_infection_fsw = []

                # additional risk for fsw
                if to_sex == "F":
                    fsw_at_risk = df.loc[
                        df.is_alive
                        & ~df.hv_inf
                        & df.li_is_sexworker
                        & ~df.hv_is_on_prep
                        & df.age_years.between(15, 80)
                        ].index

                    #  - probability of infection - relative risk applies only to fsw
                    p_infection_fsw = (
                        self.module.parameters["rr_fsw"] * beta * (n_infectious / (n_infectious + n_susceptible))
                    )

                    fsw_infected = (
                        self.module.rng.random_sample(len(fsw_at_risk)) < p_infection_fsw
                    )
                    idx_new_infection_fsw = fsw_at_risk[fsw_infected]

                idx_new_infection = list(idx_new_infection) + list(idx_new_infection_fsw)

                # Schedule the date of infection for each new infection:
                for idx in idx_new_infection:
                    date_of_infection = self.sim.date + pd.DateOffset(
                        days=self.module.rng.randint(0, 365 * fraction_of_year_between_polls)
                    )
                    self.sim.schedule_event(
                        HivInfectionEvent(self.module, idx), date_of_infection
                    )

        # ----------------------------------- SPONTANEOUS TESTING -----------------------------------
        def spontaneous_testing(current_year):

            # extract annual testing rates from MoH Reports
            test_rates = p["hiv_testing_rates"]

            testing_rate_adults = test_rates.loc[
                                      test_rates.year == current_year, "annual_testing_rate_adults"
                                  ].values[0] * p["hiv_testing_rate_adjustment"]

            # adult testing trends also informed by demographic characteristics
            # relative probability of testing - this may skew testing rates higher or lower than moh reports
            rr_of_test = self.module.lm["lm_spontaneous_test_12m"].predict(df[df.is_alive & (df.age_years >= 15)])
            mean_prob_test = (rr_of_test * testing_rate_adults).mean()
            scaled_prob_test = (rr_of_test * testing_rate_adults) / mean_prob_test
            overall_prob_test = scaled_prob_test * testing_rate_adults

            random_draw = rng.random_sample(size=len(df[df.is_alive & (df.age_years >= 15)]))
            adult_tests_idx = df.loc[df.is_alive & (df.age_years >= 15) & (random_draw < overall_prob_test)].index

            idx_will_test = adult_tests_idx

            for person_id in idx_will_test:
                date_test = self.sim.date + pd.DateOffset(
                    days=self.module.rng.randint(0, 365 * fraction_of_year_between_polls)
                )
                self.sim.modules["HealthSystem"].schedule_hsi_event(
                    hsi_event=HSI_Hiv_TestAndRefer(person_id=person_id, module=self.module, referred_from='HIV_poll'),
                    priority=1,
                    topen=date_test,
                    tclose=date_test + pd.DateOffset(
                        months=self.frequency.months
                    ),  # (to occur before next polling)
                )

        # ----------------------------------- PrEP poll for AGYW -----------------------------------
        def prep_for_agyw():

            # select highest risk agyw
            agyw_idx = df.loc[
                df.is_alive
                & ~df.hv_diagnosed
                & df.age_years.between(15, 30)
                & (df.sex == "F")
                & ~df.hv_is_on_prep
                ].index

            rr_of_infection_in_agyw = self.module.lm["rr_of_infection"].predict(
                df.loc[agyw_idx]
            )
            # divide by the mean risk then multiply by prob of prep
            # highest risk AGYW will have highest probability of getting prep
            mean_risk = rr_of_infection_in_agyw.mean()
            scaled_risk = rr_of_infection_in_agyw / mean_risk
            overall_risk_and_prob_of_prep = scaled_risk * p["prob_prep_for_agyw"]

            # give prep
            give_prep = df.loc[(
                                   self.module.rng.random_sample(len(overall_risk_and_prob_of_prep))
                                   < overall_risk_and_prob_of_prep)
                               & df.is_alive
                               & ~df.hv_diagnosed
                               & df.age_years.between(15, 30)
                               & (df.sex == "F")
                               & ~df.hv_is_on_prep
                               ].index

            for person in give_prep:
                self.sim.modules["HealthSystem"].schedule_hsi_event(
                    hsi_event=HSI_Hiv_StartOrContinueOnPrep(person_id=person,
                                                            module=self.module),
                    priority=1,
                    topen=self.sim.date,
                    tclose=self.sim.date + pd.DateOffset(
                        months=self.frequency.months
                    )
                )

        # ----------------------------------- SPONTANEOUS VMMC FOR <15 YRS -----------------------------------
        def vmmc_for_child():
            """schedule the HSI_Hiv_Circ for <15 yrs males according to his age, circumcision status
            and the probability of being circumcised"""
            # work out who will be circumcised.
            will_go_to_circ = self.module.lm["lm_circ_child"].predict(
                df.loc[
                    df.is_alive
                    & (df.sex == "M")
                    & (df.age_years < 15)
                    & (~df.li_is_circ)
                    ],
                self.module.rng,
                year=self.sim.date.year,
            )

            # schedule the HSI based on the probability
            for person_id in will_go_to_circ.loc[will_go_to_circ].index:
                self.sim.modules["HealthSystem"].schedule_hsi_event(
                    HSI_Hiv_Circ(person_id=person_id, module=self.module),
                    topen=self.sim.date,
                    tclose=None,
                    priority=0,
                )

        # Horizontal transmission: Male --> Female
        horizontal_transmission(from_sex="M", to_sex="F")

        # Horizontal transmission: Female --> Male
        horizontal_transmission(from_sex="F", to_sex="M")

        # testing
        # if year later than 2020, set testing rates to those reported in 2020
        if self.sim.date.year < 2021:
            current_year = self.sim.date.year
        else:
            current_year = 2020
        spontaneous_testing(current_year=current_year)

        # PrEP for AGYW
        prep_for_agyw()

        # VMMC for <15 yrs in the population
        vmmc_for_child()


# ---------------------------------------------------------------------------
#   Natural History Events
# ---------------------------------------------------------------------------

class HivInfectionEvent(Event, IndividualScopeEventMixin):
    """ This person will become infected.
    * Do the infection process
    * Check for onward transmission through MTCT if the infection is to a mother who is currently breastfeeding.
    """

    def __init__(self, module, person_id):
        super().__init__(module, person_id=person_id)

    def apply(self, person_id):
        df = self.sim.population.props

        # Check person is_alive
        if not df.at[person_id, "is_alive"]:
            return

        # Onset the infection for this person (which will schedule progression etc)
        self.module.do_new_infection(person_id)

        # Consider mother-to-child-transmission (MTCT) from this person to their children:
        children_of_this_person_being_breastfed = df.loc[
            (df.mother_id == person_id) & (df.nb_breastfeeding_status != "none")
            ].index
        # - Do the MTCT routine for each child:
        for child_id in children_of_this_person_being_breastfed:
            self.module.mtct_during_breastfeeding(person_id, child_id)


class HivInfectionDuringBreastFeedingEvent(Event, IndividualScopeEventMixin):
    """ This person will become infected during breastfeeding
    * Do the infection process
    """

    def __init__(self, module, person_id):
        super().__init__(module, person_id=person_id)

    def apply(self, person_id):
        df = self.sim.population.props

        # Check person is_alive
        if not df.at[person_id, "is_alive"]:
            return

        # Check person is breastfed currently
        if df.at[person_id, "nb_breastfeeding_status"] == "none":
            return

        # If child is on NVP for HIV prophylaxis, then do not let the infection occur
        # (the prophylaxis is assumed to be perfectly effective in blocking transmission)
        if df.at[person_id, "hv_is_on_prep"]:
            return

        # Onset the infection for this person (which will schedule progression etc)
        self.module.do_new_infection(person_id)


class HivAidsOnsetEvent(Event, IndividualScopeEventMixin):
    """ This person has developed AIDS.
    * Update their symptomatic status
    * Record the date at which AIDS onset
    * Schedule the AIDS death
    """

    def __init__(self, module, person_id, cause):
        super().__init__(module, person_id=person_id)

        self.cause = cause

    def apply(self, person_id):

        df = self.sim.population.props

        # Return if person is dead or no HIV+
        if not df.at[person_id, "is_alive"] or not df.at[person_id, "hv_inf"]:
            return

        # eligible for AIDS onset:
        # not VL suppressed no active tb
        # not VL suppressed active tb
        # VL suppressed active tb

        # Do nothing if person is now on ART and VL suppressed (non-VL suppressed has no effect)
        # if cause is TB, allow AIDS onset
        if (df.at[person_id, "hv_art"] == "on_VL_suppressed") and (self.cause != 'AIDS_TB'):
            return

        # need to delay onset of AIDS (non-tb) to compensate for AIDS-TB
        if (self.cause == "AIDS_non_TB") and (
            self.sim.modules["Hiv"].rng.rand() < self.sim.modules["Hiv"].parameters["prop_delayed_aids_onset"]):

            # redraw time to aids and reschedule
            months_to_aids = int(
                np.floor(
                    self.sim.modules["Hiv"].rng.exponential(
                        scale=self.sim.modules["Hiv"].parameters["art_default_to_aids_mean_years"]
                    )
                    * 12.0
                )
            )

            self.sim.schedule_event(
                event=HivAidsOnsetEvent(person_id=person_id, module=self.sim.modules["Hiv"], cause='AIDS_non_TB'),
                date=self.sim.date + pd.DateOffset(months=months_to_aids),
            )

        # else assign aids onset and schedule aids death
        else:

            # if eligible for aids onset (not treated with ART or currently has active TB):
            # Update Symptoms
            self.sim.modules["SymptomManager"].change_symptom(
                person_id=person_id,
                symptom_string="aids_symptoms",
                add_or_remove="+",
                disease_module=self.sim.modules["Hiv"],
            )

            # Schedule AidsDeath
            date_of_aids_death = self.sim.date + self.sim.modules["Hiv"].get_time_from_aids_to_death()

            if self.cause == "AIDS_non_TB":

                # cause is HIV
                self.sim.schedule_event(
                    event=HivAidsDeathEvent(
                        person_id=person_id, module=self.sim.modules["Hiv"], cause=self.cause
                    ),
                    date=date_of_aids_death,
                )
                # schedule hospital stay
                beddays = self.sim.modules["Hiv"].rng.randint(low=14, high=20)
                date_admission = date_of_aids_death - pd.DateOffset(days=beddays)
                self.sim.modules["HealthSystem"].schedule_hsi_event(
                    hsi_event=HSI_Hiv_EndOfLifeCare(
                        person_id=person_id,
                        module=self.sim.modules["Hiv"],
                        beddays=beddays,
                    ),
                    priority=0,
                    topen=(
                        date_admission
                        if (date_admission > self.sim.date)
                        else self.sim.date
                    ),
                    tclose=date_of_aids_death,
                )

            else:
                # cause is active TB
                self.sim.schedule_event(
                    event=HivAidsTbDeathEvent(
                        person_id=person_id, module=self.sim.modules["Hiv"], cause=self.cause
                    ),
                    date=date_of_aids_death,
                )
                # schedule hospital stay
                beddays = self.sim.modules["Hiv"].rng.randint(low=14, high=20)
                date_admission = date_of_aids_death - pd.DateOffset(days=beddays)
                self.sim.modules["HealthSystem"].schedule_hsi_event(
                    hsi_event=HSI_Hiv_EndOfLifeCare(
                        person_id=person_id,
                        module=self.sim.modules["Hiv"],
                        beddays=beddays,
                    ),
                    priority=0,
                    topen=(
                        date_admission
                        if (date_admission >= self.sim.date)
                        else self.sim.date
                    ),
                    tclose=date_of_aids_death,
                )


class HivAidsDeathEvent(Event, IndividualScopeEventMixin):
    """
    Causes someone to die of AIDS, if they are not VL suppressed on ART.
    if death scheduled by tb-aids, death event is HivAidsTbDeathEvent
    if death scheduled by hiv but person also has active TB, cause of
    death is AIDS_TB
    """

    def __init__(self, module, person_id, cause):
        super().__init__(module, person_id=person_id)

        self.cause = cause
        assert self.cause in ["AIDS_non_TB", "AIDS_TB"]

    def apply(self, person_id):
        df = self.sim.population.props

        # Check person is_alive
        if not df.at[person_id, "is_alive"]:
            return

        # Do nothing if person is now on ART and VL suppressed (non VL suppressed has no effect)
        # only if no current TB infection
        if (df.at[person_id, "hv_art"] == "on_VL_suppressed") and (
            df.at[person_id, "tb_inf"] != "active"):
            return

        # off ART, no TB infection
        if (df.at[person_id, "hv_art"] != "on_VL_suppressed") and (
            df.at[person_id, "tb_inf"] != "active"):
            # cause is HIV (no TB)
            self.sim.modules["Demography"].do_death(
                individual_id=person_id,
                cause="AIDS_non_TB",
                originating_module=self.module,
            )

        # on or off ART, active TB infection, schedule AidsTbDeathEvent
        if df.at[person_id, "tb_inf"] == "active":
            # cause is active TB
            self.sim.schedule_event(
                event=HivAidsTbDeathEvent(
                    person_id=person_id, module=self.module, cause="AIDS_TB"
                ),
                date=self.sim.date,
            )


class HivAidsTbDeathEvent(Event, IndividualScopeEventMixin):
    """
    This event is caused by someone co-infected with HIV and active TB
    it causes someone to die of AIDS-TB, death dependent on tb treatment status
    and not affected by ART status
    can be called by Tb or Hiv module
    if the random draw doesn't result in AIDS-TB death, an AIDS death (HivAidsDeathEvent) will be scheduled
    """

    def __init__(self, module, person_id, cause):
        super().__init__(module, person_id=person_id)

        self.cause = cause

    def apply(self, person_id):
        df = self.sim.population.props
        p = self.sim.modules["Hiv"].parameters

        # Check person is_alive
        if not df.at[person_id, "is_alive"]:
            return

        if df.at[person_id, 'tb_on_treatment']:

            risk_of_death = p["aids_tb_treatment_adjustment"]

            if "CardioMetabolicDisorders" in self.sim.modules:
                if df.at[person_id, "nc_diabetes"]:
                    risk_of_death *= self.sim.modules["Tb"].parameters["rr_death_diabetes"]

            # treatment adjustment reduces probability of death
            if self.module.rng.rand() < risk_of_death:
                self.sim.modules["Demography"].do_death(
                    individual_id=person_id,
                    cause="AIDS_TB",
                    originating_module=self.module,
                )
            else:
                # if they survive, reschedule the aids death event
                # module calling rescheduled AIDS death should be Hiv (not TB)
                date_of_aids_death = self.sim.date + self.sim.modules["Hiv"].get_time_from_aids_to_death()

                self.sim.schedule_event(
                    event=HivAidsDeathEvent(
                        person_id=person_id,
                        module=self.sim.modules["Hiv"],
                        cause="AIDS_non_TB"
                    ),
                    date=date_of_aids_death,
                )
                # schedule hospital stay
                beddays = self.module.rng.randint(low=14, high=20)
                date_admission = date_of_aids_death - pd.DateOffset(days=beddays)
                self.sim.modules["HealthSystem"].schedule_hsi_event(
                    hsi_event=HSI_Hiv_EndOfLifeCare(
                        person_id=person_id,
                        module=self.sim.modules["Hiv"],
                        beddays=beddays,
                    ),
                    priority=0,
                    topen=(
                        date_admission
                        if (date_admission >= self.sim.date)
                        else self.sim.date
                    ),
                    tclose=date_of_aids_death,
                )

        # aids-tb and not on tb treatment
        elif not df.at[person_id, 'tb_on_treatment']:
            # Cause the death to happen immediately, cause defined by TB status
            self.sim.modules["Demography"].do_death(
                individual_id=person_id, cause="AIDS_TB", originating_module=self.module
            )


class Hiv_DecisionToContinueOnPrEP(Event, IndividualScopeEventMixin):
    """Helper event that is used to 'decide' if someone on PrEP should continue on PrEP.
    This event is scheduled by 'HSI_Hiv_StartOrContinueOnPrep' 3 months after it is run.
    """

    def __init__(self, module, person_id):
        super().__init__(module, person_id=person_id)

    def apply(self, person_id):
        df = self.sim.population.props
        person = df.loc[person_id]
        m = self.module

        # If the person is no longer alive or has been diagnosed with hiv, they will not continue on PrEP
        if (
            (not person["is_alive"])
            or (person["hv_diagnosed"])
        ):
            return

        # Check that there are on PrEP currently:
        if not person["hv_is_on_prep"]:
            logger.warning(
                key="message",
                data="This event should not be running: Hiv_DecisionToContinueOnPrEP is for those currently on prep")

        # check still eligible, person must be <30 years old or a fsw
        if (person["age_years"] > 30) or not person["li_is_sexworker"]:
            return

        # Determine if this appointment is actually attended by the person who has already started on PrEP
        if (
            m.rng.random_sample()
            < m.parameters["probability_of_being_retained_on_prep_every_3_months"]
        ):
            # Continue on PrEP - and schedule an HSI for a refill appointment today
            self.sim.modules["HealthSystem"].schedule_hsi_event(
                HSI_Hiv_StartOrContinueOnPrep(person_id=person_id, module=m),
                topen=self.sim.date,
                tclose=self.sim.date + pd.DateOffset(days=7),
                priority=0,
            )

        else:
            # Defaults to being off PrEP - reset flag and take no further action
            df.at[person_id, "hv_is_on_prep"] = False


class Hiv_DecisionToContinueTreatment(Event, IndividualScopeEventMixin):
    """Helper event that is used to 'decide' if someone on Treatment should continue on Treatment.
    This event is scheduled by 'HSI_Hiv_StartOrContinueTreatment' 3 months after it is run.
    """

    def __init__(self, module, person_id):
        super().__init__(module, person_id=person_id)

    def apply(self, person_id):
        df = self.sim.population.props
        person = df.loc[person_id]
        m = self.module

        if not person["is_alive"]:
            return

        # Check that they are on Treatment currently:
        if person["hv_art"] not in ["on_VL_suppressed", "on_not_VL_suppressed"]:
            logger.warning(
                key="message",
                data="This event should not be running, Hiv_DecisionToContinueTreatment is for those already on tx")

        # Determine if this appointment is actually attended by the person who has already started on ART
        if (
            m.rng.random_sample()
            < m.parameters["probability_of_being_retained_on_art_every_3_months"]
        ):
            # Continue on Treatment - and schedule an HSI for a continuation appointment today
            self.sim.modules["HealthSystem"].schedule_hsi_event(
                HSI_Hiv_StartOrContinueTreatment(person_id=person_id, module=m,
                                                 facility_level_of_this_hsi="1a"),
                topen=self.sim.date,
                tclose=self.sim.date + pd.DateOffset(days=14),
                priority=0,
            )

        else:
            # Defaults to being off Treatment
            m.stops_treatment(person_id)

            # refer for another treatment again in 1 month
            self.sim.modules["HealthSystem"].schedule_hsi_event(
                HSI_Hiv_StartOrContinueTreatment(person_id=person_id, module=m,
                                                 facility_level_of_this_hsi="1a"),
                topen=self.sim.date + pd.DateOffset(months=1),
                tclose=None,
                priority=0,
            )


class HivScaleUpEvent(Event, PopulationScopeEventMixin):
    """ This event exists to change parameters or functions
    depending on the scenario for projections which has been set
    It only occurs once on date: scaleup_start_date,
    called by initialise_simulation
    """

    def __init__(self, module):
        super().__init__(module)

    def apply(self, population):
        self.module.update_parameters_for_program_scaleup()


# ---------------------------------------------------------------------------
#   Health System Interactions (HSI)
# ---------------------------------------------------------------------------


class HSI_Hiv_TestAndRefer(HSI_Event, IndividualScopeEventMixin):
    """
    This is the Test-and-Refer HSI. Individuals may seek an HIV test at any time. From this, they can be referred on to
    other services.
    This event is scheduled by:
        * the main event poll,
        * when someone presents for any care through a Generic HSI.
        * when an infant is born to an HIV-positive mother
    Following the test, they may or may not go on to present for uptake an HIV service: ART (if HIV-positive), VMMC (if
    HIV-negative and male) or PrEP (if HIV-negative and a female sex worker).
    If this event is called within another HSI, it may be desirable to limit the functionality of the HSI: do this
    using the arguments:
        * do_not_refer_if_neg=False : if the person is HIV-neg they will not be referred to VMMC or PrEP
        * suppress_footprint=True : the HSI will not have any footprint
    """

    def __init__(
        self, module, person_id, do_not_refer_if_neg=False, suppress_footprint=False, referred_from=None,
    ):
        super().__init__(module, person_id=person_id)
        assert isinstance(module, Hiv)

        assert isinstance(do_not_refer_if_neg, bool)
        self.do_not_refer_if_neg = do_not_refer_if_neg

        assert isinstance(suppress_footprint, bool)
        self.suppress_footprint = suppress_footprint

        self.referred_from = referred_from

        # Define the necessary information for an HSI
        self.TREATMENT_ID = "Hiv_Test"
        self.EXPECTED_APPT_FOOTPRINT = self.make_appt_footprint({"VCTNegative": 1})
        self.ACCEPTED_FACILITY_LEVEL = "1a"
        self.counter_for_test_not_available = 0

    def apply(self, person_id, squeeze_factor):
        """Do the testing and referring to other services"""

        df = self.sim.population.props
        person = df.loc[person_id]

        if not person["is_alive"]:
            return

        # If person is diagnosed and on treatment do nothing do not occupy any resources
        if person["hv_diagnosed"] and (person["hv_art"] != "not"):
            return self.sim.modules["HealthSystem"].get_blank_appt_footprint()

        # if person has had test in last week, do not repeat test
        if person["hv_last_test_date"] >= (self.sim.date - DateOffset(days=7)):
            return self.sim.modules["HealthSystem"].get_blank_appt_footprint()

        # Run test
        if person["age_years"] < 1.0:
            test_result = self.sim.modules["HealthSystem"].dx_manager.run_dx_test(
                dx_tests_to_run="hiv_early_infant_test", hsi_event=self
            )
        else:
            test_result = self.sim.modules["HealthSystem"].dx_manager.run_dx_test(
                dx_tests_to_run="hiv_rapid_test", hsi_event=self
            )

        if test_result is not None:

            # Update number of tests:
            df.at[person_id, "hv_number_tests"] += 1
            df.at[person_id, "hv_last_test_date"] = self.sim.date

            # Log the test: line-list of summary information about each test
            person_details_for_test = {
                'age': person['age_years'],
                'hiv_status': person['hv_inf'],
                'hiv_diagnosed': person['hv_diagnosed'],
                'referred_from': self.referred_from,
                'person_id': person_id
            }
            # todo reinstate if needed
            # logger.info(key='hiv_test', data=person_details_for_test)

            # Offer services as needed:
            if test_result:
                # The test_result is HIV positive
                ACTUAL_APPT_FOOTPRINT = self.make_appt_footprint({"VCTPositive": 1})

                # Update diagnosis if the person is indeed HIV positive;
                if person["hv_inf"]:
                    df.at[person_id, "hv_diagnosed"] = True
                    self.module.do_when_hiv_diagnosed(person_id=person_id)

                    # Screen for tb if they have not been referred from a Tb HSI
                    # and do not currently have TB diagnosis
                    if "Tb" in self.sim.modules and (self.referred_from != 'Tb') and not person["tb_diagnosed"]:
                        self.sim.modules["HealthSystem"].schedule_hsi_event(
                            tb.HSI_Tb_ScreeningAndRefer(
                                person_id=person_id, module=self.sim.modules["Tb"]
                            ),
                            topen=self.sim.date,
                            tclose=None,
                            priority=0,
                        )

            else:
                # The test_result is HIV negative
                ACTUAL_APPT_FOOTPRINT = self.make_appt_footprint({"VCTNegative": 1})

                if not self.do_not_refer_if_neg:
                    # The test was negative: make referrals to other services:

                    # Consider if the person's risk will be reduced by behaviour change counselling
                    if self.module.lm["lm_behavchg"].predict(
                        df.loc[[person_id]], self.module.rng
                    ):
                        df.at[person_id, "hv_behaviour_change"] = True

                    # If person is a man, and not circumcised, then consider referring to VMMC
                    if (person["sex"] == "M") & (~person["li_is_circ"]):
                        x = self.module.lm["lm_circ"].predict(
                            df.loc[[person_id]], self.module.rng,
                            year=self.sim.date.year,
                        )
                        if x:
                            self.sim.modules["HealthSystem"].schedule_hsi_event(
                                HSI_Hiv_Circ(person_id=person_id, module=self.module),
                                topen=self.sim.date,
                                tclose=None,
                                priority=0,
                            )

                    # If person is a woman and FSW, and not currently on PrEP then consider referring to PrEP
                    # available 2018 onwards
                    if (
                        (person["sex"] == "F")
                        & person["li_is_sexworker"]
                        & ~person["hv_is_on_prep"]
                        & (self.sim.date.year >= self.module.parameters["prep_start_year"])
                    ):
                        if self.module.lm["lm_prep"].predict(df.loc[[person_id]], self.module.rng
                                                             ):
                            self.sim.modules["HealthSystem"].schedule_hsi_event(
                                HSI_Hiv_StartOrContinueOnPrep(
                                    person_id=person_id, module=self.module
                                ),
                                topen=self.sim.date,
                                tclose=None,
                                priority=0,
                            )
        else:
            # Test was not possible, set blank footprint and schedule another test
            ACTUAL_APPT_FOOTPRINT = self.make_appt_footprint({"VCTNegative": 1})

            # set cap for number of repeat tests
            self.counter_for_test_not_available += 1  # The current appointment is included in the count.


            if (
                self.counter_for_test_not_available
                <= self.module.parameters["hiv_healthseekingbehaviour_cap"]
            ):
                # repeat appt for HIV test
                self.sim.modules["HealthSystem"].schedule_hsi_event(
                    self,
                    topen=self.sim.date + pd.DateOffset(days=7),
                    tclose=None,
                    priority=0,
                )

        # Return the footprint. If it should be suppressed, return a blank footprint.
        if self.suppress_footprint:
            return self.make_appt_footprint({})
        else:
            return ACTUAL_APPT_FOOTPRINT


class HSI_Hiv_Circ(HSI_Event, IndividualScopeEventMixin):
    def __init__(self, module, person_id):
        super().__init__(module, person_id=person_id)

        self.TREATMENT_ID = "Hiv_Prevention_Circumcision"
        self.EXPECTED_APPT_FOOTPRINT = self.make_appt_footprint({"MaleCirc": 1})
        self.ACCEPTED_FACILITY_LEVEL = '1b'
        self.number_of_occurrences = 0

    def apply(self, person_id, squeeze_factor):
        """ Do the circumcision for this man. If he is already circumcised, this is a follow-up appointment."""
        self.number_of_occurrences += 1  # The current appointment is included in the count.
        df = self.sim.population.props  # shortcut to the dataframe

        person = df.loc[person_id]

        # Do not run if the person is not alive
        if not person["is_alive"]:
            return

        # get confirmatory test
        test_result = self.sim.modules["HealthSystem"].dx_manager.run_dx_test(
            dx_tests_to_run="hiv_rapid_test", hsi_event=self
        )
        if test_result is not None:
            df.at[person_id, "hv_number_tests"] += 1
            df.at[person_id, "hv_last_test_date"] = self.sim.date

        # if person not circumcised, perform the procedure
        if not person["li_is_circ"]:
            # Check/log use of consumables, if materials available, do circumcision and schedule follow-up appts
            # If materials not available, repeat the HSI, i.e., first appt.
            if self.get_consumables(item_codes=self.module.item_codes_for_consumables_required['circ']):
                # Update circumcision state
                df.at[person_id, "li_is_circ"] = True

                # Add used equipment
                self.add_equipment({'Drip stand', 'Stool, adjustable height', 'Autoclave',
                                       'Bipolar Diathermy Machine', 'Bed, adult', 'Trolley, patient'})

                # Schedule follow-up appts
                # schedule first follow-up appt, 3 days from procedure;
                self.sim.modules["HealthSystem"].schedule_hsi_event(
                    self,
                    topen=self.sim.date + DateOffset(days=3),
                    tclose=None,
                    priority=0,
                )
                # schedule second follow-up appt, 7 days from procedure;
                self.sim.modules["HealthSystem"].schedule_hsi_event(
                    self,
                    topen=self.sim.date + DateOffset(days=7),
                    tclose=None,
                    priority=0,
                )
            else:
                # schedule repeating appt when consumables not available
                if (
                    self.number_of_occurrences
                    <= self.module.parameters["hiv_healthseekingbehaviour_cap"]
                ):
                    self.sim.modules["HealthSystem"].schedule_hsi_event(
                        self,
                        topen=self.sim.date + DateOffset(weeks=1),
                        tclose=None,
                        priority=0,
                    )


class HSI_Hiv_StartInfantProphylaxis(HSI_Event, IndividualScopeEventMixin):
    def __init__(self, module, person_id, referred_from, repeat_visits):
        super().__init__(module, person_id=person_id)
        assert isinstance(module, Hiv)

        self.TREATMENT_ID = "Hiv_Prevention_Infant"
        self.EXPECTED_APPT_FOOTPRINT = self.make_appt_footprint({"Peds": 1, "VCTNegative": 1})
        self.ACCEPTED_FACILITY_LEVEL = '1a'
        self.referred_from = referred_from
        self.repeat_visits = repeat_visits

    def apply(self, person_id, squeeze_factor):
        """
        Start infant prophylaxis for this infant lasting for duration of breastfeeding
        or up to 18 months
        """

        df = self.sim.population.props
        person = df.loc[person_id]

        # Do not run if the child is not alive or is diagnosed with hiv
        if not person["is_alive"] or person["hv_diagnosed"]:
            return self.sim.modules["HealthSystem"].get_blank_appt_footprint()

        # if breastfeeding has ceased or child >18 months, no further prophylaxis required
        if (df.at[person_id, "nb_breastfeeding_status"] == "none") \
            or (df.at[person_id, "age_years"] >= 1.5):
            return self.sim.modules["HealthSystem"].get_blank_appt_footprint()

        # Check that infant prophylaxis is available and if it is, initiate:
        if self.get_consumables(
            item_codes={self.module.item_codes_for_consumables_required['infant_prep']: 63}
        ):
            df.at[person_id, "hv_is_on_prep"] = True

            # Schedule follow-up visit for 3 months time
            self.sim.modules["HealthSystem"].schedule_hsi_event(
                hsi_event=HSI_Hiv_StartInfantProphylaxis(
                    person_id=person_id,
                    module=self.module,
                    referred_from="repeat3months",
                    repeat_visits=0),
                priority=1,
                topen=self.sim.date + DateOffset(months=3),
                tclose=None,
            )

        else:
            # infant does not get NVP now but has repeat visit scheduled up to 5 times
            df.at[person_id, "hv_is_on_prep"] = False

            if (
                self.repeat_visits
                <= self.module.parameters["hiv_healthseekingbehaviour_cap"]
            ):
                self.repeat_visits += 1

                # Schedule repeat visit for one week's time
                self.sim.modules["HealthSystem"].schedule_hsi_event(
                    hsi_event=HSI_Hiv_StartInfantProphylaxis(
                        person_id=person_id,
                        module=self.module,
                        referred_from="repeatNoCons",
                        repeat_visits=self.repeat_visits),
                    priority=1,
                    topen=self.sim.date + pd.DateOffset(days=7),
                    tclose=None,
                )

    def never_ran(self, *args, **kwargs):
        """This is called if this HSI was never run.
        Default the person to being off PrEP"""
        self.sim.population.props.at[self.target, "hv_is_on_prep"] = False


class HSI_Hiv_StartOrContinueOnPrep(HSI_Event, IndividualScopeEventMixin):
    def __init__(self, module, person_id):
        super().__init__(module, person_id=person_id)
        assert isinstance(module, Hiv)

        self.TREATMENT_ID = "Hiv_Prevention_Prep"
        self.EXPECTED_APPT_FOOTPRINT = self.make_appt_footprint({"PharmDispensing": 1, "VCTNegative": 1})
        self.ACCEPTED_FACILITY_LEVEL = '1a'
        self.counter_for_drugs_not_available = 0

    def apply(self, person_id, squeeze_factor):
        """Start PrEP for this person; or continue them on PrEP for 3 more months"""

        df = self.sim.population.props
        person = df.loc[person_id]

        # Do not run if the person is not alive or is diagnosed with hiv
        if (
            (not person["is_alive"])
            or (person["hv_diagnosed"])
        ):
            return

        # Run an HIV test
        test_result = self.sim.modules["HealthSystem"].dx_manager.run_dx_test(
            dx_tests_to_run="hiv_rapid_test", hsi_event=self
        )
        df.at[person_id, "hv_number_tests"] += 1
        df.at[person_id, "hv_last_test_date"] = self.sim.date

        # If test is positive, flag as diagnosed and refer to ART
        if test_result is True:
            # label as diagnosed
            df.at[person_id, "hv_diagnosed"] = True

            # Do actions for when a person has been diagnosed with HIV
            self.module.do_when_hiv_diagnosed(person_id=person_id)

            return self.make_appt_footprint({"Over5OPD": 1, "VCTPositive": 1})

        # Check that PrEP is available and if it is, initiate or continue  PrEP:
        quantity_required = self.module.parameters['dispensation_period_months'] * 30
        if self.get_consumables(
            item_codes={self.module.item_codes_for_consumables_required['prep']: quantity_required}
        ):
            df.at[person_id, "hv_is_on_prep"] = True

            # Schedule 'decision about whether to continue on PrEP' for 3 months time
            self.sim.schedule_event(
                Hiv_DecisionToContinueOnPrEP(person_id=person_id, module=self.module),
                self.sim.date + pd.DateOffset(months=3),
            )

        else:
            # If PrEP is not available, the person will default and not be on PrEP
            df.at[person_id, "hv_is_on_prep"] = False

            self.counter_for_drugs_not_available += (
                1  # The current appointment is included in the count.
            )

            if (
                self.counter_for_drugs_not_available
                <= self.module.parameters["hiv_healthseekingbehaviour_cap"]
            ):
                # Schedule repeat visit for one week's time
                self.sim.modules["HealthSystem"].schedule_hsi_event(
                    self,
                    priority=1,
                    topen=self.sim.date + pd.DateOffset(days=7),
                    tclose=None,
                )

    def never_ran(self):
        """This is called if this HSI was never run.
        Default the person to being off PrEP"""
        self.sim.population.props.at[self.target, "hv_is_on_prep"] = False


class HSI_Hiv_StartOrContinueTreatment(HSI_Event, IndividualScopeEventMixin):

    def __init__(self, module, person_id, facility_level_of_this_hsi):
        super().__init__(module, person_id=person_id)
        assert isinstance(module, Hiv)

        self.TREATMENT_ID = "Hiv_Treatment"
        self.ACCEPTED_FACILITY_LEVEL = facility_level_of_this_hsi
        self.counter_for_drugs_not_available = 0
        self.counter_for_did_not_run = 0

    def apply(self, person_id, squeeze_factor):
        """This is a Health System Interaction Event - start or continue HIV treatment for 6 more months"""

        df = self.sim.population.props
        person = df.loc[person_id]
        art_status_at_beginning_of_hsi = person["hv_art"]

        if not person["is_alive"]:
            return

        # Confirm that the person is diagnosed (this should not run if they are not)
        assert person["hv_diagnosed"]

        # check whether person had Rx at least 3 months ago and is now due repeat prescription
        # alternate routes into testing/tx may mean person already has recent ARV dispensation
        if person['hv_date_last_ART'] > (
                self.sim.date - pd.DateOffset(months=self.module.parameters['dispensation_period_months'])):
            return self.sim.modules["HealthSystem"].get_blank_appt_footprint()

        if art_status_at_beginning_of_hsi == "not":

            assert person[
                "hv_inf"
            ]  # after the test results, it can be guaranteed that the person is HIV-pos.

            # Try to initiate the person onto ART:
            drugs_were_available = self.do_at_initiation(person_id)
        else:
            # Try to continue the person on ART:
            drugs_were_available = self.do_at_continuation(person_id)

        # if ART is available (1st item in drugs_were_available dict)
        if drugs_were_available.get('art', False):
            df.at[person_id, 'hv_date_last_ART'] = self.sim.date

            # If person has been placed/continued on ART, schedule 'decision about whether to continue on Treatment
            self.sim.schedule_event(
                Hiv_DecisionToContinueTreatment(
                    person_id=person_id, module=self.module
                ),
                self.sim.date + pd.DateOffset(months=self.module.parameters['dispensation_period_months']),
            )

        else:

            # logger for drugs not available
            person_details_for_tx = {
                'age': person['age_years'],
                'facility_level': self.ACCEPTED_FACILITY_LEVEL,
                'number_appts': self.counter_for_drugs_not_available,
                'district': person['district_of_residence'],
                'person_id': person_id,
                'drugs_available': drugs_were_available,
            }
            # todo reinstate if needed
            # logger.info(key='hiv_arv_NA', data=person_details_for_tx)

            # As drugs were not available, the person will default to being off ART (...if they were on ART at the
            # beginning of the HSI.)
            # NB. If the person was not on ART at the beginning of the HSI, then there is no need to stop them (which
            #  causes a new AIDSOnsetEvent to be scheduled.)
            self.counter_for_drugs_not_available += 1  # The current appointment is included in the count.

            if art_status_at_beginning_of_hsi != "not":
                self.module.stops_treatment(person_id)

            p = self.module.parameters[
                "probability_of_seeking_further_art_appointment_if_drug_not_available"
            ]

            if self.module.rng.random_sample() >= p:

                # add in referral straight back to tx
                # if defaulting, seek another treatment appointment in 6 months
                self.sim.modules["HealthSystem"].schedule_hsi_event(
                    hsi_event=HSI_Hiv_StartOrContinueTreatment(
                        person_id=person_id,
                        module=self.module,
                        facility_level_of_this_hsi="1a",
                    ),
                    topen=self.sim.date + pd.DateOffset(months=6),
                    priority=0,
                )

            else:
                # If person 'decides to' seek another treatment appointment,
                # schedule a new HSI appointment for next month
                # NB. With a probability of 1.0, this will keep occurring,
                # if person has already tried unsuccessfully to get ART at level 1a 2 times
                #  then refer to level 1b
                if self.counter_for_drugs_not_available <= 2:
                    # repeat attempt for ARVs at level 1a
                    self.sim.modules["HealthSystem"].schedule_hsi_event(
                        self,
                        topen=self.sim.date + pd.DateOffset(months=1),
                        priority=0,
                    )

                else:
                    # refer to higher facility level
                    self.sim.modules["HealthSystem"].schedule_hsi_event(
                        hsi_event=HSI_Hiv_StartOrContinueTreatment(
                            person_id=person_id,
                            module=self.module,
                            facility_level_of_this_hsi="2",
                        ),
                        topen=self.sim.date + pd.DateOffset(days=1),
                        priority=0,
                    )

        # also screen for tb
        if "Tb" in self.sim.modules:
            self.sim.modules["HealthSystem"].schedule_hsi_event(
                tb.HSI_Tb_ScreeningAndRefer(
                    person_id=person_id, module=self.sim.modules["Tb"]
                ),
                topen=self.sim.date,
                tclose=None,
                priority=0,
            )

    def do_at_initiation(self, person_id):
        """Things to do when this the first appointment ART"""
        df = self.sim.population.props
        person = df.loc[person_id]

        # Check if drugs are available, and provide drugs
        # this will return a dict where the first item is ART and the second is cotrimoxazole
        drugs_available = self.get_drugs(age_of_person=person["age_years"])

        # ART is first item in drugs_available dict
        if drugs_available.get('art', False):

            # get confirmatory test
            test_result = self.sim.modules["HealthSystem"].dx_manager.run_dx_test(
                dx_tests_to_run="hiv_rapid_test", hsi_event=self
            )
            if test_result is not None:
                df.at[person_id, "hv_number_tests"] += 1
                df.at[person_id, "hv_last_test_date"] = self.sim.date

            # Assign person to be suppressed or un-suppressed viral load
            # (If person is VL suppressed This will prevent the Onset of AIDS, or an AIDS death if AIDS has already
            # onset)
            vl_status = self.determine_vl_status(
                age_of_person=person["age_years"]
            )

            df.at[person_id, "hv_art"] = vl_status
            df.at[person_id, "hv_date_treated"] = self.sim.date

            # If VL suppressed, remove any symptoms caused by this module
            if vl_status == "on_VL_suppressed":
                self.sim.modules["SymptomManager"].clear_symptoms(
                    person_id=person_id, disease_module=self.module
                )

        # if cotrimoxazole is available
        if drugs_available.get('cotrim', False):
            df.at[person_id, "hv_on_cotrimoxazole"] = True

        # Consider if TB treatment should start
        self.consider_tb(person_id)

        return drugs_available

    def do_at_continuation(self, person_id):
        """Things to do when the person is already on ART"""

        df = self.sim.population.props
        person = df.loc[person_id]
        p = self.module.parameters

        # default to person stopping cotrimoxazole
        df.at[person_id, "hv_on_cotrimoxazole"] = False

        # Viral Load Monitoring
        # NB. This does not have a direct effect on outcomes for the person.
<<<<<<< HEAD
        if self.module.rng.random_sample(size=1) < p['dispensation_period_months'] / 12:
=======
        if self.module.rng.random_sample(size=1) < p['dispensation_period_months'] / p['interval_for_viral_load_measurement_months']:
>>>>>>> f0d351b8
            _ = self.get_consumables(item_codes=self.module.item_codes_for_consumables_required['vl_measurement'])

        # Check if drugs are available, and provide drugs:
        drugs_available = self.get_drugs(age_of_person=person["age_years"])

        # if cotrimoxazole is available, update person's property
        if drugs_available.get('cotrim', False):
            df.at[person_id, "hv_on_cotrimoxazole"] = True

        return drugs_available

    def determine_vl_status(self, age_of_person):
        """Helper function to determine the VL status that the person will have.
        Return what will be the status of "hv_art"
        """
        prob_vs = self.module.prob_viral_suppression(self.sim.date.year, age_of_person)

        return (
            "on_VL_suppressed"
            if (self.module.rng.random_sample() < prob_vs)
            else "on_not_VL_suppressed"
        )

    def get_drugs(self, age_of_person):
        """Helper function to get the ART according to the age of the person being treated. Returns dict to indicate
        whether individual drugs were available"""

        p = self.module.parameters
        dispensation_days = 30 * self.module.parameters['dispensation_period_months']

        if age_of_person < p["ART_age_cutoff_young_child"]:
            # Formulation for young children
            drugs_available = self.get_consumables(
                item_codes={self.module.item_codes_for_consumables_required[
                                'First line ART regimen: young child']: dispensation_days * 2},
                optional_item_codes={self.module.item_codes_for_consumables_required[
                                         'First line ART regimen: young child: cotrimoxazole']: dispensation_days * 240},
                return_individual_results=True)

        elif age_of_person <= p["ART_age_cutoff_older_child"]:
            # Formulation for older children
            drugs_available = self.get_consumables(
                item_codes={self.module.item_codes_for_consumables_required[
                                'First line ART regimen: older child']: dispensation_days * 3},
                optional_item_codes={self.module.item_codes_for_consumables_required[
                    'First line ART regimen: older child: cotrimoxazole']: dispensation_days * 480},
                return_individual_results=True)

        else:
            # Formulation for adults
            drugs_available = self.get_consumables(
                item_codes={self.module.item_codes_for_consumables_required[
                                'First-line ART regimen: adult']: dispensation_days},
                optional_item_codes={self.module.item_codes_for_consumables_required[
                    'First-line ART regimen: adult: cotrimoxazole']: dispensation_days * 960},
                return_individual_results=True)

        # add drug names to dict
        drugs_available = {
            'art': list(drugs_available.values())[0],
            'cotrim': list(drugs_available.values())[1]
        }

        return drugs_available

    def consider_tb(self, person_id):
        """
        screen for tb
        Consider whether IPT is needed at this time. This is run only when treatment is initiated.
        """

        if "Tb" in self.sim.modules:
            self.sim.modules["Tb"].consider_ipt_for_those_initiating_art(
                person_id=person_id
            )

    def never_ran(self):
        """This is called if this HSI was never run.
        * Default the person to being off ART.
        * Determine if they will re-seek care themselves in the future:
        """
        # stop treatment for this person
        person_id = self.target
        self.module.stops_treatment(person_id)

        # sample whether person will seek further appt
        if self.module.rng.random_sample() < self.module.parameters[
            "probability_of_seeking_further_art_appointment_if_appointment_not_available"
        ]:
            # schedule HSI
            self.sim.modules["HealthSystem"].schedule_hsi_event(
                HSI_Hiv_StartOrContinueTreatment(
                    person_id=person_id, module=self.module, facility_level_of_this_hsi="1a"
                ),
                topen=self.sim.date + pd.DateOffset(days=14),
                tclose=self.sim.date + pd.DateOffset(days=21),
                priority=1,
            )

    @property
    def EXPECTED_APPT_FOOTPRINT(self):
        """Returns the appointment footprint for this person according to their current status:
         * `NewAdult` for an adult, newly starting treatment
         * `EstNonCom` for an adult, re-starting treatment or already on treatment
         (NB. This is an appointment type that assumes that the patient does not have complications.)
         * `Peds` for a child - whether newly starting or already on treatment
        """
        person_id = self.target

        if self.sim.population.props.at[person_id, 'age_years'] < 15:
            return self.make_appt_footprint({"Peds": 1})  # Child

        if (self.sim.population.props.at[person_id, 'hv_art'] == "not") & (
            pd.isna(self.sim.population.props.at[person_id, 'hv_date_treated'])
        ):
            return self.make_appt_footprint({"NewAdult": 1})  # Adult newly starting treatment
        else:
            return self.make_appt_footprint({"EstNonCom": 1})  # Adult already on treatment


class HSI_Hiv_EndOfLifeCare(HSI_Event, IndividualScopeEventMixin):
    """
    this is a hospital stay for terminally-ill patients with AHD
    it does not affect disability weight or probability of death
    no consumables are logged but health system capacity (HR) is allocated
    there are no consequences if hospital bed is not available as person has scheduled death
    already within 2 weeks
    """

    def __init__(self, module, person_id, beddays=17):
        super().__init__(module, person_id=person_id)
        assert isinstance(module, Hiv)

        self.TREATMENT_ID = "Hiv_PalliativeCare"
        self.EXPECTED_APPT_FOOTPRINT = self.make_appt_footprint({})
        self.ACCEPTED_FACILITY_LEVEL = "2"

        self.beddays = beddays
        self.BEDDAYS_FOOTPRINT = self.make_beddays_footprint({"general_bed": self.beddays})

    def apply(self, person_id, squeeze_factor):
        df = self.sim.population.props
        hs = self.sim.modules["HealthSystem"]

        if not df.at[person_id, "is_alive"]:
            return hs.get_blank_appt_footprint()

        if df.at[person_id, "hv_art"] == "virally_suppressed":
            return hs.get_blank_appt_footprint()

        logger.debug(
            key="message",
            data=f"HSI_Hiv_EndOfLifeCare: inpatient admission for {person_id}",
        )


# ---------------------------------------------------------------------------
#   Logging
# ---------------------------------------------------------------------------


class HivLoggingEvent(RegularEvent, PopulationScopeEventMixin):
    def __init__(self, module):
        """ Log Current status of the population, every year
        """

        self.repeat = 12
        super().__init__(module, frequency=DateOffset(months=self.repeat))

    def apply(self, population):
        # get some summary statistics
        df = population.props
        now = self.sim.date

        # ------------------------------------ SUMMARIES ------------------------------------
        # population
        pop_male_15plus = len(
            df[df.is_alive & (df.age_years >= 15) & (df.sex == "M")]
        )
        pop_female_15plus = len(
            df[df.is_alive & (df.age_years >= 15) & (df.sex == "F")]
        )

        # plhiv
        male_plhiv = len(
            df[df.hv_inf & df.is_alive & (df.age_years >= 15) & (df.sex == "M")]
        )
        female_plhiv = len(
            df[df.hv_inf & df.is_alive & (df.age_years >= 15) & (df.sex == "F")]
        )
        child_plhiv = len(df[df.hv_inf & df.is_alive & (df.age_years < 15)])
        total_plhiv = len(df[df.hv_inf & df.is_alive])

        # adult prevalence
        adult_prev_15plus = len(
            df[df.hv_inf & df.is_alive & (df.age_years >= 15)]
        ) / len(df[df.is_alive & (df.age_years >= 15)]) if len(df[df.is_alive & (df.age_years >= 15)]) else 0

        adult_prev_1549 = len(
            df[df.hv_inf & df.is_alive & df.age_years.between(15, 49)]
        ) / len(df[df.is_alive & df.age_years.between(15, 49)]) if len(
            df[df.is_alive & df.age_years.between(15, 49)]) else 0

        # child prevalence
        child_prev = len(
            df[df.hv_inf & df.is_alive & (df.age_years < 15)]
        ) / len(df[df.is_alive & (df.age_years < 15)]
                ) if len(df[df.is_alive & (df.age_years < 15)]) else 0

        # incidence in the period since the last log for 15+ and 15-49 year-olds (denominator is approximate)
        n_new_infections_adult_15plus = len(
            df.loc[
                (df.age_years >= 15)
                & df.is_alive
                & (df.hv_date_inf >= (now - DateOffset(months=self.repeat)))
                ]
        )
        denom_adults_15plus = len(df[df.is_alive & (df.age_years >= 15)])
        adult_inc_15plus = n_new_infections_adult_15plus / denom_adults_15plus if denom_adults_15plus else 0

        n_new_infections_adult_1549 = len(
            df.loc[
                df.age_years.between(15, 49)
                & df.is_alive
                & (df.hv_date_inf >= (now - DateOffset(months=self.repeat)))
                ]
        )
        denom_adults_1549 = len(df[df.is_alive & df.age_years.between(15, 49)])
        adult_inc_1549 = n_new_infections_adult_1549 / denom_adults_1549 if denom_adults_1549 else 0

        # incidence in the period since the last log for 0-14 year-olds (denominator is approximate)
        n_new_infections_children = len(
            df.loc[
                (df.age_years < 15)
                & df.is_alive
                & (df.hv_date_inf >= (now - DateOffset(months=self.repeat)))
                ]
        )
        denom_children = len(df[df.is_alive & (df.age_years < 15)])
        child_inc = n_new_infections_children / denom_children if denom_children else 0

        # hiv prev among female sex workers (aged 15-49)
        n_fsw = len(
            df.loc[
                df.is_alive
                & df.li_is_sexworker
                & (df.sex == "F")
                & df.age_years.between(15, 49)
                ]
        )
        prev_hiv_fsw = (
            0
            if n_fsw == 0
            else len(
                df.loc[
                    df.is_alive
                    & df.hv_inf
                    & df.li_is_sexworker
                    & (df.sex == "F")
                    & df.age_years.between(15, 49)
                    ]
            ) / n_fsw
        )

        total_population = len(df.loc[df.is_alive])

        logger.info(
            key="summary_inc_and_prev_for_adults_and_children_and_fsw",
            description="Summary of HIV among adult (15+ and 15-49) and children (0-14s) and female sex workers"
                        " (15-49)",
            data={
                "pop_male_15plus": pop_male_15plus,
                "pop_female_15plus": pop_female_15plus,
                "pop_child": denom_children,
                "pop_total": total_population,
                "male_plhiv_15plus": male_plhiv,
                "female_plhiv_15plus": female_plhiv,
                "child_plhiv": child_plhiv,
                "total_plhiv": total_plhiv,
                "hiv_prev_adult_15plus": adult_prev_15plus,
                "hiv_prev_adult_1549": adult_prev_1549,
                "hiv_prev_child": child_prev,
                "hiv_adult_inc_15plus": adult_inc_15plus,
                "n_new_infections_adult_1549": n_new_infections_adult_1549,
                "hiv_adult_inc_1549": adult_inc_1549,
                "hiv_child_inc": child_inc,
                "hiv_prev_fsw": prev_hiv_fsw,
            },
        )

        # store some outputs in dict for calibration
        self.module.hiv_outputs["date"] += [self.sim.date.year]
        self.module.hiv_outputs["hiv_prev_adult_1549"] += [adult_prev_1549]
        self.module.hiv_outputs["hiv_adult_inc_1549"] += [adult_inc_1549]
        self.module.hiv_outputs["hiv_prev_child"] += [child_prev]
        self.module.hiv_outputs["population"] += [total_population]

        # ------------------------------------ PREVALENCE BY AGE and SEX  ------------------------------------

        # Prevalence by Age/Sex (to make every category be output, do separately by 'sex')
        prev_by_age_and_sex = {}
        for sex in ["F", "M"]:
            n_hiv = df.loc[df.sex == sex].groupby(by=["age_range"])["hv_inf"].sum()
            n_pop = df.loc[df.sex == sex].groupby(by=["age_range"])["hv_inf"].count()
            prev_by_age_and_sex[sex] = (n_hiv / n_pop).to_dict()

        logger.info(
            key="prev_by_age_and_sex",
            data=prev_by_age_and_sex,
            description="Prevalence of HIV split by age and sex",
        )

        male_prev_1524 = len(
            df[df.hv_inf & df.is_alive & df.age_years.between(15, 24) & (df.sex == "M")]
        ) / len(df[df.is_alive & df.age_years.between(15, 24) & (df.sex == "M")]) if len(
            df[df.is_alive & df.age_years.between(15, 24) & (df.sex == "M")]) else 0

        male_prev_2549 = len(
            df[df.hv_inf & df.is_alive & df.age_years.between(25, 49) & (df.sex == "M")]
        ) / len(df[df.is_alive & df.age_years.between(25, 49) & (df.sex == "M")]) if len(
            df[df.is_alive & df.age_years.between(25, 49) & (df.sex == "M")]) else 0

        female_prev_1524 = len(
            df[df.hv_inf & df.is_alive & df.age_years.between(15, 24) & (df.sex == "F")]
        ) / len(df[df.is_alive & df.age_years.between(15, 24) & (df.sex == "F")]) if len(
            df[df.is_alive & df.age_years.between(15, 24) & (df.sex == "F")]) else 0

        female_prev_2549 = len(
            df[df.hv_inf & df.is_alive & df.age_years.between(25, 49) & (df.sex == "F")]
        ) / len(df[df.is_alive & df.age_years.between(25, 49) & (df.sex == "F")]) if len(
            df[df.is_alive & df.age_years.between(25, 49) & (df.sex == "F")]) else 0

        total_prev = len(
            df[df.hv_inf & df.is_alive]
        ) / len(df[df.is_alive])

        # incidence by age-group and sex
        n_new_infections_male_1524 = len(
            df.loc[
                df.age_years.between(15, 24)
                & (df.sex == "M")
                & df.is_alive
                & (df.hv_date_inf >= (now - DateOffset(months=self.repeat)))
                ]
        )
        denom_male_1524 = len(df[
                                  df.is_alive
                                  & (df.sex == "M")
                                  & df.age_years.between(15, 24)])
        male_inc_1524 = n_new_infections_male_1524 / denom_male_1524 if denom_male_1524 else 0

        n_new_infections_male_2549 = len(
            df.loc[
                df.age_years.between(25, 49)
                & (df.sex == "M")
                & df.is_alive
                & (df.hv_date_inf >= (now - DateOffset(months=self.repeat)))
                ]
        )
        denom_male_2549 = len(df[
                                  df.is_alive
                                  & (df.sex == "M")
                                  & df.age_years.between(25, 49)])
        male_inc_2549 = n_new_infections_male_2549 / denom_male_2549 if denom_male_2549 else 0

        n_new_infections_male_1549 = len(
            df.loc[
                df.age_years.between(15, 49)
                & (df.sex == "M")
                & df.is_alive
                & (df.hv_date_inf >= (now - DateOffset(months=self.repeat)))
                ]
        )

        n_new_infections_female_1524 = len(
            df.loc[
                df.age_years.between(15, 24)
                & (df.sex == "F")
                & df.is_alive
                & (df.hv_date_inf >= (now - DateOffset(months=self.repeat)))
                ]
        )
        denom_female_1524 = len(df[
                                    df.is_alive
                                    & (df.sex == "F")
                                    & df.age_years.between(15, 24)])
        female_inc_1524 = n_new_infections_female_1524 / denom_female_1524 if denom_female_1524 else 0

        n_new_infections_female_2549 = len(
            df.loc[
                df.age_years.between(25, 49)
                & (df.sex == "F")
                & df.is_alive
                & (df.hv_date_inf >= (now - DateOffset(months=self.repeat)))
                ]
        )
        denom_female_2549 = len(df[
                                    df.is_alive
                                    & (df.sex == "F")
                                    & df.age_years.between(25, 49)])
        female_inc_2549 = n_new_infections_female_2549 / denom_female_2549 if denom_female_2549 else 0

        logger.info(
            key="infections_by_2age_groups_and_sex",
            data={
                "male_prev_1524": male_prev_1524,
                "male_prev_2549": male_prev_2549,
                "female_prev_1524": female_prev_1524,
                "female_prev_2549": female_prev_2549,
                "total_prev": total_prev,
                "n_new_infections_male_1524": n_new_infections_male_1524,
                "n_new_infections_male_2549": n_new_infections_male_2549,
                "n_new_infections_male_1549": n_new_infections_male_1549,
                "n_new_infections_female_1524": n_new_infections_female_1524,
                "n_new_infections_female_2549": n_new_infections_female_2549,
                "male_inc_1524": male_inc_1524,
                "male_inc_2549": male_inc_2549,
                "female_inc_1524": female_inc_1524,
                "female_inc_2549": female_inc_2549,
            },
            description="HIV infections split by 2 age-groups age and sex",
        )
        logger.info(
            key="prev_by_age_and_sex",
            data=prev_by_age_and_sex,
            description="Prevalence of HIV split by age and sex",
        )

        # ------------------------------------ TESTING ------------------------------------
        # testing can happen through lm[spontaneous_testing] or symptom-driven or ANC or TB

        # proportion of adult population tested in past year
        n_tested = len(
            df.loc[
                df.is_alive
                & (df.hv_number_tests > 0)
                & (df.age_years >= 15)
                & (df.hv_last_test_date >= (now - DateOffset(months=self.repeat)))
                ]
        )
        n_pop = len(df.loc[df.is_alive & (df.age_years >= 15)])
        tested = n_tested / n_pop if n_pop else 0

        # proportion of adult population tested in past year by sex
        testing_by_sex = {}
        for sex in ["F", "M"]:
            n_tested = len(
                df.loc[
                    (df.sex == sex)
                    & (df.hv_number_tests > 0)
                    & (df.age_years >= 15)
                    & (df.hv_last_test_date >= (now - DateOffset(months=self.repeat)))
                    ]
            )
            n_pop = len(df.loc[(df.sex == sex) & (df.age_years >= 15)])
            testing_by_sex[sex] = n_tested / n_pop if n_pop else 0

        # per_capita_testing_rate: number of tests administered divided by population
        current_testing_rate = self.module.per_capita_testing_rate()

        # testing yield: number positive results divided by number tests performed
        # if person has multiple tests in one year, will only count 1
        total_tested = len(
            df.loc[(df.hv_number_tests > 0)
                   & (df.hv_last_test_date >= (now - DateOffset(months=self.repeat)))
                   ]
        )
        total_tested_hiv_positive = len(
            df.loc[df.hv_inf
                   & (df.hv_number_tests > 0)
                   & (df.hv_last_test_date >= (now - DateOffset(months=self.repeat)))
                   ]
        )
        testing_yield = total_tested_hiv_positive / total_tested if total_tested > 0 else 0

        # ------------------------------------ TREATMENT ------------------------------------
        def treatment_counts(subset):
            # total number of subset (subset is a true/false series)
            count = sum(subset)
            # proportion of subset living with HIV that are diagnosed:
            proportion_diagnosed = (
                sum(subset & df.hv_diagnosed) / count if count > 0 else 0.0
            )
            # proportions of subset living with HIV on treatment:
            art = sum(subset & (df.hv_art != "not"))
            art_cov = art / count if count > 0 else 0.0

            # proportion of subset on treatment that have good VL suppression
            art_vs = sum(subset & (df.hv_art == "on_VL_suppressed"))
            art_cov_vs = art_vs / art if art > 0 else 0.0
            return proportion_diagnosed, art_cov, art_cov_vs

        alive_infected = df.is_alive & df.hv_inf
        dx_adult, art_cov_adult, art_cov_vs_adult = treatment_counts(
            alive_infected & (df.age_years >= 15)
        )
        dx_children, art_cov_children, art_cov_vs_children = treatment_counts(
            alive_infected & (df.age_years < 15)
        )

        n_on_art_male_15plus = len(
            df.loc[
                (df.age_years >= 15)
                & (df.sex == "M")
                & df.is_alive
                & (df.hv_art != "not")
                ]
        )

        n_on_art_female_15plus = len(
            df.loc[
                (df.age_years >= 15)
                & (df.sex == "F")
                & df.is_alive
                & (df.hv_art != "not")
                ]
        )

        n_on_art_children = len(
            df.loc[
                (df.age_years < 15)
                & df.is_alive
                & (df.hv_art != "not")
                ]
        )

        n_on_art_total = n_on_art_male_15plus + n_on_art_female_15plus + n_on_art_children

        # ------------------------------------ BEHAVIOUR CHANGE ------------------------------------

        # proportion of adults (15+) exposed to behaviour change intervention
        prop_adults_exposed_to_behav_intv = len(
            df[df.is_alive & df.hv_behaviour_change & (df.age_years >= 15)]
        ) / len(df[df.is_alive & (df.age_years >= 15)]) if len(df[df.is_alive & (df.age_years >= 15)]) else 0

        # ------------------------------------ PREP AMONG FSW ------------------------------------
        prop_fsw_on_prep = (
            0
            if n_fsw == 0
            else len(
                df[
                    df.is_alive
                    & df.li_is_sexworker
                    & (df.age_years >= 15)
                    & df.hv_is_on_prep
                    ]
            ) / len(df[df.is_alive & df.li_is_sexworker & (df.age_years >= 15)])
        ) if len(df[df.is_alive & df.li_is_sexworker & (df.age_years >= 15)]) else 0

        # ------------------------------------ MALE CIRCUMCISION ------------------------------------
        # NB. Among adult men
        prop_men_circ = len(
            df[df.is_alive & (df.sex == "M") & (df.age_years >= 15) & df.li_is_circ]
        ) / len(df[df.is_alive & (df.sex == "M") & (df.age_years >= 15)]) if len(
            df[df.is_alive & (df.sex == "M") & (df.age_years >= 15)]) else 0

        logger.info(
            key="hiv_program_coverage",
            description="Coverage of interventions for HIV among adult (15+) and children (0-14s)",
            data={
                "number_adults_tested": n_tested,
                "prop_tested_adult": tested,
                "prop_tested_adult_male": testing_by_sex["M"],
                "prop_tested_adult_female": testing_by_sex["F"],
                "per_capita_testing_rate": current_testing_rate,
                "testing_yield": testing_yield,
                "dx_adult": dx_adult,
                "dx_childen": dx_children,
                "art_coverage_adult": art_cov_adult,
                "art_coverage_adult_VL_suppression": art_cov_vs_adult,
                "art_coverage_child": art_cov_children,
                "art_coverage_child_VL_suppression": art_cov_vs_children,
                "n_on_art_total": n_on_art_total,
                "n_on_art_male_15plus": n_on_art_male_15plus,
                "n_on_art_female_15plus": n_on_art_female_15plus,
                "n_on_art_children": n_on_art_children,
                "prop_adults_exposed_to_behav_intv": prop_adults_exposed_to_behav_intv,
                "prop_fsw_on_prep": prop_fsw_on_prep,
                "prop_men_circ": prop_men_circ,
            },
        )

        # ------------------------------------ TREATMENT DELAYS ------------------------------------
        # for every person initiated on treatment, record time from onset to treatment
        # each year a series of intervals in days (treatment date - onset date) are recorded
        # convert to list

        # adults
        # get index of adults starting tx in last time-period
        adult_tx_idx = df.loc[(df.age_years >= 16) &
                              (df.hv_date_treated >= (now - DateOffset(months=self.repeat)))].index
        # calculate treatment_date - onset_date for each person in index
        adult_tx_delays = (df.loc[adult_tx_idx, "hv_date_treated"] - df.loc[adult_tx_idx, "hv_date_inf"]).dt.days
        adult_tx_delays = adult_tx_delays.tolist()

        # children
        child_tx_idx = df.loc[(df.age_years < 16) &
                              (df.hv_date_treated >= (now - DateOffset(months=self.repeat)))].index
        child_tx_delays = (df.loc[child_tx_idx, "hv_date_treated"] - df.loc[child_tx_idx, "hv_date_inf"]).dt.days
        child_tx_delays = child_tx_delays.tolist()

        # todo reinstate if needed
        # logger.info(
        #     key="hiv_treatment_delays",
        #     description="HIV time from onset to treatment",
        #     data={
        #         "HivTreatmentDelayAdults": adult_tx_delays,
        #         "HivTreatmentDelayChildren": child_tx_delays,
        #     },
        # )


# ---------------------------------------------------------------------------
#   Debugging / Checking Events
# ---------------------------------------------------------------------------


class HivCheckPropertiesEvent(RegularEvent, PopulationScopeEventMixin):
    def __init__(self, module):
        super().__init__(module, frequency=DateOffset(months=1))  # runs every month

    def apply(self, population):
        self.module.check_config_of_properties()


# ---------------------------------------------------------------------------
#   Helper functions for analysing outputs
# ---------------------------------------------------------------------------


def set_age_group(ser):
    AGE_RANGE_CATEGORIES, AGE_RANGE_LOOKUP = create_age_range_lookup(
        min_age=demography.MIN_AGE_FOR_RANGE,
        max_age=demography.MAX_AGE_FOR_RANGE,
        range_size=demography.AGE_RANGE_SIZE,
    )
    ser = ser.astype("category")
    AGE_RANGE_CATEGORIES_filtered = [a for a in AGE_RANGE_CATEGORIES if a in ser.values]
    return ser.cat.reorder_categories(AGE_RANGE_CATEGORIES_filtered)


def map_to_age_group(ser):
    AGE_RANGE_CATEGORIES, AGE_RANGE_LOOKUP = create_age_range_lookup(
        min_age=demography.MIN_AGE_FOR_RANGE,
        max_age=demography.MAX_AGE_FOR_RANGE,
        range_size=demography.AGE_RANGE_SIZE,
    )
    ser = ser.map(AGE_RANGE_LOOKUP)
    ser = set_age_group(ser)
    return ser


def unpack_raw_output_dict(raw_dict):
    x = pd.DataFrame.from_dict(data=raw_dict, orient="index")
    x.reset_index(inplace=True)
    x.rename(columns={"index": "age_group", 0: "value"}, inplace=True)
    x["age_group"] = set_age_group(x["age_group"])
    return x


# ---------------------------------------------------------------------------
#   Dummy Version of the Module
# ---------------------------------------------------------------------------


class DummyHivModule(Module):
    """Dummy HIV Module - it's only job is to create and maintain the 'hv_inf' and 'hv_art' properties.
    This can be used in test files."""

    INIT_DEPENDENCIES = {"Demography"}
    ALTERNATIVE_TO = {"Hiv"}

    PROPERTIES = {
        "hv_inf": Property(Types.BOOL, "DUMMY version of the property for hv_inf"),
        "hv_art": Property(Types.CATEGORICAL, "DUMMY version of the property for hv_art.",
                           categories=["not", "on_VL_suppressed", "on_not_VL_suppressed"]),
    }

    def __init__(self, name=None, hiv_prev=0.1, art_cov=0.75):
        super().__init__(name)
        self.hiv_prev = hiv_prev
        self.art_cov = art_cov

    def read_parameters(self, data_folder):
        pass

    def initialise_population(self, population):
        df = population.props
        df.loc[df.is_alive, "hv_inf"] = self.rng.rand(sum(df.is_alive)) < self.hiv_prev
        df.loc[(df.is_alive & df.hv_inf), "hv_art"] = pd.Series(
            self.rng.rand(sum(df.is_alive & df.hv_inf)) < self.art_cov).replace(
            {True: "on_VL_suppressed", False: "not"}).values

    def initialise_simulation(self, sim):
        pass

    def on_birth(self, mother, child):
        df = self.sim.population.props
        df.at[child, "hv_inf"] = self.rng.rand() < self.hiv_prev

        if df.at[child, "hv_inf"]:
            df.at[child, "hv_art"] = "on_VL_suppressed" if self.rng.rand() < self.art_cov else "not"<|MERGE_RESOLUTION|>--- conflicted
+++ resolved
@@ -2896,11 +2896,7 @@
 
         # Viral Load Monitoring
         # NB. This does not have a direct effect on outcomes for the person.
-<<<<<<< HEAD
-        if self.module.rng.random_sample(size=1) < p['dispensation_period_months'] / 12:
-=======
         if self.module.rng.random_sample(size=1) < p['dispensation_period_months'] / p['interval_for_viral_load_measurement_months']:
->>>>>>> f0d351b8
             _ = self.get_consumables(item_codes=self.module.item_codes_for_consumables_required['vl_measurement'])
 
         # Check if drugs are available, and provide drugs:
