--- conflicted
+++ resolved
@@ -60,13 +60,12 @@
         self.stored_test_numbers = []  # create empty list for storing hiv test numbers
 
         # hiv outputs needed for calibration
-        keys = [
-            "date",
-            "hiv_prev_adult_1549",
-            "hiv_adult_inc_1549",
-            "hiv_prev_child",
-            "population",
-        ]
+        keys = ["date",
+                "hiv_prev_adult_1549",
+                "hiv_adult_inc_1549",
+                "hiv_prev_child",
+                "population"
+                ]
         # initialise empty dict with set keys
         self.hiv_outputs = {k: [] for k in keys}
 
@@ -84,7 +83,7 @@
         Metadata.DISEASE_MODULE,
         Metadata.USES_SYMPTOMMANAGER,
         Metadata.USES_HEALTHSYSTEM,
-        Metadata.USES_HEALTHBURDEN,
+        Metadata.USES_HEALTHBURDEN
     }
 
     # Declare Causes of Death
@@ -389,21 +388,10 @@
             Types.REAL,
             "length of prescription for ARVs in months, same for all PLHIV",
         ),
-<<<<<<< HEAD
-        "scenario": Parameter(
-            Types.INT,
-            "integer value labelling the scenario to be run: default is 0"
-        ),
-        # ------------------ scale-up parameters for scenario analysis ------------------ #
-        "treatment_effects": Parameter(
-            Types.DATA_FRAME,
-            "list of parameters and values changed in scenario analysis",
-=======
         "length_of_inpatient_stay_if_terminal": Parameter(
             Types.LIST,
             "length in days of inpatient stay for end-of-life HIV patients: list has two elements [low-bound-inclusive,"
             " high-bound-exclusive]",
->>>>>>> df25c764
         ),
     }
 
@@ -441,9 +429,6 @@
 
         # Load spectrum estimates of treatment cascade
         p["treatment_cascade"] = workbook["spectrum_treatment_cascade"]
-
-        # treatment effects change for scenario analysis
-        p["treatment_effects"] = workbook["treatment_effects"]
 
         # DALY weights
         # get the DALY weight that this module will use from the weight database (these codes are just random!)
@@ -495,15 +480,11 @@
         ]
 
         conditional_predictors = [
-<<<<<<< HEAD
-            Predictor('ss_sh_infection_status').when('High-infection', p['rr_schisto']),
-=======
             Predictor().when(
                 '(ss_sh_infection_status == "High-infection") &'
                 '(sex == "F")',
                 p["rr_schisto"]
             ),
->>>>>>> df25c764
         ] if "Schisto" in self.sim.modules else []
 
         self.lm["rr_of_infection"] = LinearModel.multiplicative(
@@ -601,14 +582,11 @@
         self.lm["lm_circ_child"] = LinearModel.multiplicative(
             Predictor("sex").when("M", 1.0).otherwise(0.0),
             Predictor("age_years").when("<15", 1.0).otherwise(0.0),
-            Predictor(
-                "year",
-                external=True,
-                conditions_are_mutually_exclusive=True,
-                conditions_are_exhaustive=True,
-            )
-            .when("<2020", p["prob_circ_for_child_before_2020"])
-            .otherwise(p["prob_circ_for_child_from_2020"]),
+            Predictor("year",
+                      external=True,
+                      conditions_are_mutually_exclusive=True,
+                      conditions_are_exhaustive=True).when("<2020", p["prob_circ_for_child_before_2020"])
+            .otherwise(p["prob_circ_for_child_from_2020"])
         )
 
     def initialise_population(self, population):
@@ -690,15 +668,12 @@
         # add scaling factor 1.1 to match overall unaids prevalence
         # different assumptions on pop size result in slightly different overall prevalence so use adjustment factor
         p["overall_prob_of_infec"] = (
-            p["scaled_rel_prob_by_risk_factor"]
-            * p["prob_of_infec"]
-            * params["unaids_prevalence_adjustment_factor"]
+            p["scaled_rel_prob_by_risk_factor"] * p["prob_of_infec"] * params["unaids_prevalence_adjustment_factor"]
         )
         # this needs to be series of True/False
         infec = (
                     self.rng.random_sample(len(p["overall_prob_of_infec"]))
-                    < p["overall_prob_of_infec"]
-                ) & df.is_alive
+                    < p["overall_prob_of_infec"]) & df.is_alive
 
         # Assign the designated person as infected in the population.props dataframe:
         df.loc[infec, "hv_inf"] = True
@@ -788,9 +763,7 @@
             notsuppr.extend(all_idx[~vl_suppr])
 
         # get expected viral suppression rates by age and year
-        prob_vs_adult = self.prob_viral_suppression(
-            self.sim.date.year, age_of_person=20
-        )
+        prob_vs_adult = self.prob_viral_suppression(self.sim.date.year, age_of_person=20)
         prob_vs_child = self.prob_viral_suppression(self.sim.date.year, age_of_person=5)
 
         split_into_vl_and_notvl(adult_f_art_idx, prob_vs_adult)
@@ -837,201 +810,64 @@
         testing_data = worksheet.loc[
             worksheet.year == 2010, ["year", "age", "know_status"]
         ]
-        adult_know_status = (
-            testing_data.loc[(testing_data.age == "adults"), "know_status"].values[0]
-            / 100
-        )
-        children_know_status = (
-            testing_data.loc[(testing_data.age == "children"), "know_status"].values[0]
-            / 100
-        )
+        adult_know_status = testing_data.loc[(testing_data.age == "adults"), "know_status"].values[0] / 100
+        children_know_status = testing_data.loc[(testing_data.age == "children"), "know_status"].values[0] / 100
 
         # ADULTS
         # find proportion of adult PLHIV diagnosed (currently on ART)
-        adults_diagnosed = len(df[df.is_alive & df.hv_diagnosed & (df.age_years >= 15)])
-
-        adults_infected = len(df[df.is_alive & df.hv_inf & (df.age_years >= 15)])
-
-        prop_currently_diagnosed = (
-            adults_diagnosed / adults_infected if adults_infected > 0 else 0
-        )
+        adults_diagnosed = len(df[df.is_alive
+                                  & df.hv_diagnosed
+                                  & (df.age_years >= 15)])
+
+        adults_infected = len(df[df.is_alive
+                                 & df.hv_inf
+                                 & (df.age_years >= 15)])
+
+        prop_currently_diagnosed = adults_diagnosed / adults_infected if adults_infected > 0 else 0
         hiv_test_deficit = adult_know_status - prop_currently_diagnosed
         number_deficit = int(hiv_test_deficit * adults_infected)
 
         adult_test_index = []
         if hiv_test_deficit > 0:
             # sample number_deficit from remaining undiagnosed pop
-            adult_undiagnosed = df.loc[
-                df.is_alive & df.hv_inf & ~df.hv_diagnosed & (df.age_years >= 15)
-                ].index
-
-            adult_test_index = self.rng.choice(
-                adult_undiagnosed, size=number_deficit, replace=False
-            )
+            adult_undiagnosed = df.loc[df.is_alive
+                                       & df.hv_inf
+                                       & ~df.hv_diagnosed
+                                       & (df.age_years >= 15)].index
+
+            adult_test_index = self.rng.choice(adult_undiagnosed, size=number_deficit, replace=False)
 
         # CHILDREN
         # find proportion of adult PLHIV diagnosed (currently on ART)
-        children_diagnosed = len(
-            df[df.is_alive & df.hv_diagnosed & (df.age_years < 15)]
-        )
-
-        children_infected = len(df[df.is_alive & df.hv_inf & (df.age_years < 15)])
-
-        prop_currently_diagnosed = (
-            children_diagnosed / children_infected if children_infected > 0 else 0
-        )
+        children_diagnosed = len(df[df.is_alive
+                                    & df.hv_diagnosed
+                                    & (df.age_years < 15)])
+
+        children_infected = len(df[df.is_alive
+                                   & df.hv_inf
+                                   & (df.age_years < 15)])
+
+        prop_currently_diagnosed = children_diagnosed / children_infected if children_infected > 0 else 0
         hiv_test_deficit = children_know_status - prop_currently_diagnosed
         number_deficit = int(hiv_test_deficit * children_infected)
 
         child_test_index = []
         if hiv_test_deficit > 0:
-            child_undiagnosed = df.loc[
-                df.is_alive & df.hv_inf & ~df.hv_diagnosed & (df.age_years < 15)
-                ].index
-
-            child_test_index = self.rng.choice(
-                child_undiagnosed, size=number_deficit, replace=False
-            )
+            child_undiagnosed = df.loc[df.is_alive
+                                       & df.hv_inf
+                                       & ~df.hv_diagnosed
+                                       & (df.age_years < 15)].index
+
+            child_test_index = self.rng.choice(child_undiagnosed, size=number_deficit, replace=False)
 
         # join indices
         test_index = list(adult_test_index) + list(child_test_index)
 
         df.loc[df.index.isin(test_index), "hv_diagnosed"] = True
         # dummy date for date last hiv test (before sim start), otherwise see big spike in testing 01-01-2010
-        df.loc[test_index, "hv_last_test_date"] = self.sim.date - pd.DateOffset(years=3)
-
-    def update_parameters(self, population):
-        df = population.props
-        p = self.parameters
-        scenario = p["scenario"]
-        treatment_effects = p["treatment_effects"]
-
-        # baseline scenario 0: no change to parameters/functions
-        if scenario == 0:
-            return
-
-        # scenario 1: remove HIV treatment effects
-        if (scenario == 1) or (scenario == 5):
-            # HIV
-
-            # if any baseline population already assigned hv_art=on_VL_suppressed, change to not suppressed
-            df.loc[df['hv_art'] == 'on_VL_suppressed', 'hv_art'] = 'on_not_VL_suppressed'
-
-            # viral suppression rates
-            # change all column values
-            self.sim.modules["Hiv"].parameters["prob_start_art_or_vs"]["virally_suppressed_on_art"] = \
-                treatment_effects.loc[
-                    treatment_effects.parameter == "prob_viral_suppression", "no_effect"].values[0]
-
-            # relative risk HIV acquisition if VMMC
-            self.sim.modules["Hiv"].parameters["rr_circumcision"] = treatment_effects.loc[
-                treatment_effects.parameter == "rr_circumcision", "no_effect"].values[0]
-
-            # effects of PrEP
-            self.sim.modules["Hiv"].parameters["proportion_reduction_in_risk_of_hiv_aq_if_on_prep"] = \
-                treatment_effects.loc[
-                    treatment_effects.parameter == "proportion_reduction_in_risk_of_hiv_aq_if_on_prep", "no_effect"].values[
-                    0]
-
-        # scenario 2: remove TB treatment effects
-        if (scenario == 2) or (scenario == 5):
-            # TB
-
-            # RR BCG
-            self.sim.modules["Tb"].parameters["rr_tb_bcg"] = treatment_effects.loc[
-                treatment_effects.parameter == "rr_tb_bcg", "no_effect"].values[0]
-
-            # RR IPT child
-            self.sim.modules["Tb"].parameters["rr_ipt_child"] = treatment_effects.loc[
-                treatment_effects.parameter == "rr_ipt_child", "no_effect"].values[0]
-
-            # RR IPT adult
-            self.sim.modules["Tb"].parameters["rr_ipt_adult"] = treatment_effects.loc[
-                treatment_effects.parameter == "rr_ipt_adult", "no_effect"].values[0]
-
-            # RR ART child
-            self.sim.modules["Tb"].parameters["rr_tb_art_child"] = treatment_effects.loc[
-                treatment_effects.parameter == "rr_tb_art_child", "no_effect"].values[0]
-
-            # RR ART adult
-            self.sim.modules["Tb"].parameters["rr_tb_art_adult"] = treatment_effects.loc[
-                treatment_effects.parameter == "rr_tb_art_adult", "no_effect"].values[0]
-
-            # RR IPT ART child
-            self.sim.modules["Tb"].parameters["rr_ipt_art_child"] = treatment_effects.loc[
-                treatment_effects.parameter == "rr_ipt_art_child", "no_effect"].values[0]
-
-            # RR IPT ART adult
-            self.sim.modules["Tb"].parameters["rr_ipt_art_adult"] = treatment_effects.loc[
-                treatment_effects.parameter == "rr_ipt_art_adult", "no_effect"].values[0]
-
-            # RR IPT child HIV
-            self.sim.modules["Tb"].parameters["rr_ipt_child_hiv"] = treatment_effects.loc[
-                treatment_effects.parameter == "rr_ipt_child_hiv", "no_effect"].values[0]
-
-            # RR IPT adult HIV
-            self.sim.modules["Tb"].parameters["rr_ipt_adult_hiv"] = treatment_effects.loc[
-                treatment_effects.parameter == "rr_ipt_adult_hiv", "no_effect"].values[0]
-
-            # treatment success rate DS
-            self.sim.modules["Tb"].parameters["prob_tx_success_ds"] = treatment_effects.loc[
-                treatment_effects.parameter == "prob_tx_success_ds", "no_effect"].values[0]
-
-            # treatment success rate MDR
-            self.sim.modules["Tb"].parameters["prob_tx_success_mdr"] = treatment_effects.loc[
-                treatment_effects.parameter == "prob_tx_success_mdr", "no_effect"].values[0]
-
-            # treatment success rate DS
-            self.sim.modules["Tb"].parameters["prob_tx_success_0_4"] = treatment_effects.loc[
-                treatment_effects.parameter == "prob_tx_success_0_4", "no_effect"].values[0]
-
-            # treatment success rate DS
-            self.sim.modules["Tb"].parameters["prob_tx_success_5_14"] = treatment_effects.loc[
-                treatment_effects.parameter == "prob_tx_success_5_14", "no_effect"].values[0]
-
-        # scenario 3: remove malaria treatment effects
-        if (scenario == 3) or (scenario == 5):
-            # Malaria
-
-            # set IRS to 0 for all districts
-            # lookup table created in malaria read_parameters
-            # produces self.itn_irs called by malaria poll to draw incidence
-            # need to overwrite this
-            self.sim.modules["Malaria"].itn_irs['irs_rate'] = treatment_effects.loc[
-                treatment_effects.parameter == "irs_district", "no_effect"].values[0]
-
-            # set ITN to 0 for all districts
-            # itn_district
-            self.sim.modules["Malaria"].itn_irs['itn_rate'] = treatment_effects.loc[
-                treatment_effects.parameter == "itn_district", "no_effect"].values[0]
-
-            # itn rates for 2019 onwards
-            self.sim.modules["Malaria"].parameters["itn"] = treatment_effects.loc[
-                treatment_effects.parameter == "itn", "no_effect"].values[0]
-
-            # RR IPTP
-            self.sim.modules["Malaria"].parameters["rr_clinical_malaria_iptp"] = treatment_effects.loc[
-                treatment_effects.parameter == "rr_clinical_malaria_iptp", "no_effect"].values[0]
-
-            # RR cotrimoxazole
-            self.sim.modules["Malaria"].parameters["rr_clinical_malaria_cotrimoxazole"] = treatment_effects.loc[
-                treatment_effects.parameter == "rr_clinical_malaria_cotrimoxazole", "no_effect"].values[0]
-
-            # RR ART
-            self.sim.modules["Malaria"].parameters["rr_clinical_malaria_art"] = treatment_effects.loc[
-                treatment_effects.parameter == "rr_clinical_malaria_art", "no_effect"].values[0]
-
-            # RR IPTP - severe
-            self.sim.modules["Malaria"].parameters["rr_severe_malaria_iptp"] = treatment_effects.loc[
-                treatment_effects.parameter == "rr_severe_malaria_iptp", "no_effect"].values[0]
-
-            # RR effect of treatment on mortality risk for severe cases
-            self.sim.modules["Malaria"].parameters["treatment_adjustment"] = treatment_effects.loc[
-                treatment_effects.parameter == "treatment_adjustment", "no_effect"].values[0]
-
-            # RR prob of treatment success
-            self.sim.modules["Malaria"].parameters["prob_of_treatment_success"] = treatment_effects.loc[
-                treatment_effects.parameter == "prob_of_treatment_success", "no_effect"].values[0]
+        df.loc[test_index, "hv_last_test_date"] = self.sim.date - pd.DateOffset(
+            years=3
+        )
 
     def initialise_simulation(self, sim):
         """
@@ -1046,11 +882,10 @@
         df = sim.population.props
         p = self.parameters
 
-        # scenario change event to switch params immediately
-        self.update_parameters(sim.population)
-
         # 1) Schedule the Main HIV Regular Polling Event
-        sim.schedule_event(HivRegularPollingEvent(self), sim.date + DateOffset(days=0))
+        sim.schedule_event(
+            HivRegularPollingEvent(self), sim.date + DateOffset(days=0)
+        )
 
         # 2) Schedule the Logging Event
         sim.schedule_event(HivLoggingEvent(self), sim.date + DateOffset(years=1))
@@ -1070,11 +905,7 @@
             ].index
 
         # Those that are in neither category are "before AIDS" (will have AIDS Onset Event scheduled)
-        before_aids_idx = (
-            df.loc[df.is_alive & df.hv_inf]
-            .index.difference(has_aids_idx)
-            .difference(on_art_idx)
-        )
+        before_aids_idx = df.loc[df.is_alive & df.hv_inf].index.difference(has_aids_idx).difference(on_art_idx)
 
         # Impose the symptom to those that have AIDS (the symptom is the definition of having AIDS)
         self.sim.modules["SymptomManager"].change_symptom(
@@ -1088,21 +919,12 @@
         # AIDS Onset Event for those who are infected but not yet AIDS and have not ever started ART
         # NB. This means that those on ART at the start of the simulation may not have an AIDS event --
         # like it happened at some point in the past
-        scale, shape, offset = (
-            self.get_time_from_infection_to_aids_distribution_parameters(
-                before_aids_idx
-            )
-        )
-        days_infection_to_aids = (
-            self.sample_time_from_infection_to_aids_given_parameters(
-                scale, shape, offset
-            )
-        )
-        days_since_infection = self.sim.date - df.loc[before_aids_idx, "hv_date_inf"]
+        scale, shape, offset = self.get_time_from_infection_to_aids_distribution_parameters(before_aids_idx)
+        days_infection_to_aids = self.sample_time_from_infection_to_aids_given_parameters(scale, shape, offset)
+        days_since_infection = (self.sim.date - df.loc[before_aids_idx, "hv_date_inf"])
         # If any days_since_infection >= days_infection_to_aids are negative resample
         # these values until all are positive
         days_until_aids_is_negative = days_since_infection >= days_infection_to_aids
-
         while np.any(days_until_aids_is_negative):
             days_infection_to_aids[days_until_aids_is_negative] = (
                 self.sample_time_from_infection_to_aids_given_parameters(
@@ -1113,12 +935,10 @@
             )
             days_until_aids_is_negative = days_since_infection >= days_infection_to_aids
         days_until_aids = days_infection_to_aids - days_since_infection
-        date_onset_aids = self.sim.date + pd.to_timedelta(days_until_aids, unit="D")
+        date_onset_aids = self.sim.date + pd.to_timedelta(days_until_aids, unit='D')
         for person_id, date in zip(before_aids_idx, date_onset_aids):
             sim.schedule_event(
-                HivAidsOnsetEvent(
-                    person_id=person_id, module=self, cause="AIDS_non_TB"
-                ),
+                HivAidsOnsetEvent(person_id=person_id, module=self, cause='AIDS_non_TB'),
                 date=date,
             )
 
@@ -1148,13 +968,9 @@
             )
 
             # schedule hospital stay for end of life care if untreated
-<<<<<<< HEAD
-            beddays = self.rng.randint(low=14, high=20)
-=======
             beddays = self.rng.randint(
                 low=p['length_of_inpatient_stay_if_terminal'][0],
                 high=p['length_of_inpatient_stay_if_terminal'][1])
->>>>>>> df25c764
             date_admission = date_aids_death - pd.DateOffset(days=beddays)
             self.sim.modules["HealthSystem"].schedule_hsi_event(
                 hsi_event=HSI_Hiv_EndOfLifeCare(
@@ -1179,51 +995,36 @@
 
         # updated consumables listing
         # blood tube and gloves are optional items
-        self.item_codes_for_consumables_required["hiv_rapid_test"] = (
+        self.item_codes_for_consumables_required['hiv_rapid_test'] = \
             hs.get_item_code_from_item_name("Test, HIV EIA Elisa")
-        )
-
-        self.item_codes_for_consumables_required["hiv_early_infant_test"] = (
+
+        self.item_codes_for_consumables_required['hiv_early_infant_test'] = \
             hs.get_item_code_from_item_name("Test, HIV EIA Elisa")
-        )
-
-        self.item_codes_for_consumables_required["blood_tube"] = (
+
+        self.item_codes_for_consumables_required['blood_tube'] = \
             hs.get_item_code_from_item_name("Blood collecting tube, 5 ml")
-        )
-
-        self.item_codes_for_consumables_required["gloves"] = (
-            hs.get_item_code_from_item_name(
-                "Disposables gloves, powder free, 100 pieces per box"
-            )
-        )
-
-        self.item_codes_for_consumables_required["vl_measurement"] = (
+
+        self.item_codes_for_consumables_required['gloves'] = \
+            hs.get_item_code_from_item_name("Disposables gloves, powder free, 100 pieces per box")
+
+        self.item_codes_for_consumables_required['vl_measurement'] = \
             hs.get_item_codes_from_package_name("Viral Load")
-        )
-
-        self.item_codes_for_consumables_required["circ"] = (
+
+        self.item_codes_for_consumables_required['circ'] = \
             hs.get_item_codes_from_package_name("Male circumcision ")
-        )
-
-        self.item_codes_for_consumables_required["prep"] = {
-            hs.get_item_code_from_item_name(
-                "Tenofovir (TDF)/Emtricitabine (FTC), tablet, 300/200 mg"
-            ): 1
-        }
+
+        self.item_codes_for_consumables_required['prep'] = {
+            hs.get_item_code_from_item_name("Tenofovir (TDF)/Emtricitabine (FTC), tablet, 300/200 mg"): 1}
 
         # infant NVP given in 3-monthly dosages
-        self.item_codes_for_consumables_required["infant_prep"] = {
-            hs.get_item_code_from_item_name("Nevirapine, oral solution, 10 mg/ml"): 1
-        }
+        self.item_codes_for_consumables_required['infant_prep'] = {
+            hs.get_item_code_from_item_name("Nevirapine, oral solution, 10 mg/ml"): 1}
 
         # First - line ART for adults(age > "ART_age_cutoff_older_child")
-        self.item_codes_for_consumables_required["First-line ART regimen: adult"] = {
-            hs.get_item_code_from_item_name("First-line ART regimen: adult"): 1
-        }
-        # Note incorrect spelling of Cotrimoxazole in consumables resourcefile - matched here
-        self.item_codes_for_consumables_required[
-            "First-line ART regimen: adult: cotrimoxazole"
-        ] = {hs.get_item_code_from_item_name("Cotrimoxizole, 960mg pppy"): 1}
+        self.item_codes_for_consumables_required['First-line ART regimen: adult'] = {
+            hs.get_item_code_from_item_name("First-line ART regimen: adult"): 1}
+        self.item_codes_for_consumables_required['First-line ART regimen: adult: cotrimoxazole'] = {
+            hs.get_item_code_from_item_name("Cotrimoxizole, 960mg pppy"): 1}
 
         # ART for older children aged ("ART_age_cutoff_younger_child" < age <= "ART_age_cutoff_older_child"):
         # cotrim is separate item - optional in get_cons call
@@ -1340,7 +1141,7 @@
             # usually performed by care_of_women_during_pregnancy module
             if not mother.hv_diagnosed and \
                 mother.is_alive and (
-                    self.rng.random_sample() < p["prob_hiv_test_at_anc_or_delivery"]):
+                self.rng.random_sample() < p["prob_hiv_test_at_anc_or_delivery"]):
                 self.sim.modules["HealthSystem"].schedule_hsi_event(
                     hsi_event=HSI_Hiv_TestAndRefer(
                         person_id=abs(mother_id),  # Pass mother's id, whether from true or direct birth
@@ -1365,7 +1166,7 @@
             )
 
             if "newborn_outcomes" not in self.sim.modules and (
-                    self.rng.random_sample() < p['prob_hiv_test_for_newborn_infant']):
+                self.rng.random_sample() < p['prob_hiv_test_for_newborn_infant']):
                 self.sim.modules["HealthSystem"].schedule_hsi_event(
                     hsi_event=HSI_Hiv_TestAndRefer(
                         person_id=child_id,
@@ -1558,10 +1359,10 @@
         current_year = year if year <= 2025 else 2025
 
         # use iloc to index by position as index will change by year
-        return_prob = (prob_art.loc[
-                           (prob_art.year == current_year) &
-                           (prob_art.age == "adults"),
-                           "prob_art_if_dx"].values[0] * self.parameters["treatment_initiation_adjustment"])
+        return_prob = prob_art.loc[
+                          (prob_art.year == current_year) &
+                          (prob_art.age == "adults"),
+                          "prob_art_if_dx"].values[0] * self.parameters["treatment_initiation_adjustment"]
 
         return return_prob
 
@@ -1658,7 +1459,7 @@
         df = self.sim.population.props
 
         if not df.at[person_id, 'hv_diagnosed'] and (
-                self.rng.random_sample() < self.parameters['prob_hiv_test_at_anc_or_delivery']):
+            self.rng.random_sample() < self.parameters['prob_hiv_test_at_anc_or_delivery']):
 
             self.sim.modules['HealthSystem'].schedule_hsi_event(
                 HSI_Hiv_TestAndRefer(
@@ -1755,7 +1556,7 @@
                     df_alive.is_alive
                     & (df_alive.hv_art == "on_VL_suppressed")
                     & (df_alive.tb_inf == "uninfected")
-                ].index
+                    ].index
             )
         )
 
@@ -1781,6 +1582,8 @@
 # ---------------------------------------------------------------------------
 #   Main Polling Event
 # ---------------------------------------------------------------------------
+
+
 class HivRegularPollingEvent(RegularEvent, PopulationScopeEventMixin):
     """ The HIV Regular Polling Events
     * Schedules persons becoming newly infected through horizontal transmission
@@ -1834,9 +1637,7 @@
 
                 #  - probability of infection = beta * I/N
                 p_infection = (
-                    rr_of_infection
-                    * beta
-                    * (n_infectious / (n_infectious + n_susceptible))
+                    rr_of_infection * beta * (n_infectious / (n_infectious + n_susceptible))
                 )
 
                 # New infections:
@@ -1859,27 +1660,20 @@
 
                     #  - probability of infection - relative risk applies only to fsw
                     p_infection_fsw = (
-                        self.module.parameters["rr_fsw"]
-                        * beta
-                        * (n_infectious / (n_infectious + n_susceptible))
+                        self.module.parameters["rr_fsw"] * beta * (n_infectious / (n_infectious + n_susceptible))
                     )
 
                     fsw_infected = (
-                        self.module.rng.random_sample(len(fsw_at_risk))
-                        < p_infection_fsw
+                        self.module.rng.random_sample(len(fsw_at_risk)) < p_infection_fsw
                     )
                     idx_new_infection_fsw = fsw_at_risk[fsw_infected]
 
-                idx_new_infection = list(idx_new_infection) + list(
-                    idx_new_infection_fsw
-                )
+                idx_new_infection = list(idx_new_infection) + list(idx_new_infection_fsw)
 
                 # Schedule the date of infection for each new infection:
                 for idx in idx_new_infection:
                     date_of_infection = self.sim.date + pd.DateOffset(
-                        days=self.module.rng.randint(
-                            0, 365 * fraction_of_year_between_polls
-                        )
+                        days=self.module.rng.randint(0, 365 * fraction_of_year_between_polls)
                     )
                     self.sim.schedule_event(
                         HivInfectionEvent(self.module, idx), date_of_infection
@@ -1891,43 +1685,28 @@
             # extract annual testing rates from MoH Reports
             test_rates = p["hiv_testing_rates"]
 
-            testing_rate_adults = (
-                test_rates.loc[
-                    test_rates.year == current_year, "annual_testing_rate_adults"
-                ].values[0]
-                * p["hiv_testing_rate_adjustment"]
-            )
+            testing_rate_adults = test_rates.loc[
+                                      test_rates.year == current_year, "annual_testing_rate_adults"
+                                  ].values[0] * p["hiv_testing_rate_adjustment"]
 
             # adult testing trends also informed by demographic characteristics
             # relative probability of testing - this may skew testing rates higher or lower than moh reports
-            rr_of_test = self.module.lm["lm_spontaneous_test_12m"].predict(
-                df[df.is_alive & (df.age_years >= 15)]
-            )
+            rr_of_test = self.module.lm["lm_spontaneous_test_12m"].predict(df[df.is_alive & (df.age_years >= 15)])
             mean_prob_test = (rr_of_test * testing_rate_adults).mean()
             scaled_prob_test = (rr_of_test * testing_rate_adults) / mean_prob_test
             overall_prob_test = scaled_prob_test * testing_rate_adults
 
-            random_draw = rng.random_sample(
-                size=len(df[df.is_alive & (df.age_years >= 15)])
-            )
-            adult_tests_idx = df.loc[
-                df.is_alive & (df.age_years >= 15) & (random_draw < overall_prob_test)
-                ].index
+            random_draw = rng.random_sample(size=len(df[df.is_alive & (df.age_years >= 15)]))
+            adult_tests_idx = df.loc[df.is_alive & (df.age_years >= 15) & (random_draw < overall_prob_test)].index
 
             idx_will_test = adult_tests_idx
 
             for person_id in idx_will_test:
                 date_test = self.sim.date + pd.DateOffset(
-                    days=self.module.rng.randint(
-                        0, 365 * fraction_of_year_between_polls
-                    )
+                    days=self.module.rng.randint(0, 365 * fraction_of_year_between_polls)
                 )
                 self.sim.modules["HealthSystem"].schedule_hsi_event(
-                    hsi_event=HSI_Hiv_TestAndRefer(
-                        person_id=person_id,
-                        module=self.module,
-                        referred_from="HIV_poll",
-                    ),
+                    hsi_event=HSI_Hiv_TestAndRefer(person_id=person_id, module=self.module, referred_from='HIV_poll'),
                     priority=1,
                     topen=date_test,
                     tclose=date_test + pd.DateOffset(
@@ -1969,12 +1748,13 @@
 
             for person in give_prep:
                 self.sim.modules["HealthSystem"].schedule_hsi_event(
-                    hsi_event=HSI_Hiv_StartOrContinueOnPrep(
-                        person_id=person, module=self.module
-                    ),
+                    hsi_event=HSI_Hiv_StartOrContinueOnPrep(person_id=person,
+                                                            module=self.module),
                     priority=1,
                     topen=self.sim.date,
-                    tclose=self.sim.date + pd.DateOffset(months=self.frequency.months),
+                    tclose=self.sim.date + pd.DateOffset(
+                        months=self.frequency.months
+                    )
                 )
 
         # ----------------------------------- SPONTANEOUS VMMC FOR <15 YRS -----------------------------------
@@ -2027,7 +1807,6 @@
 #   Natural History Events
 # ---------------------------------------------------------------------------
 
-
 class HivInfectionEvent(Event, IndividualScopeEventMixin):
     """ This person will become infected.
     * Do the infection process
@@ -2116,7 +1895,7 @@
 
         # need to delay onset of AIDS (non-tb) to compensate for AIDS-TB
         if (self.cause == "AIDS_non_TB") and (
-                self.sim.modules["Hiv"].rng.rand() < self.sim.modules["Hiv"].parameters["prop_delayed_aids_onset"]):
+            self.sim.modules["Hiv"].rng.rand() < self.sim.modules["Hiv"].parameters["prop_delayed_aids_onset"]):
 
             # redraw time to aids and reschedule
             months_to_aids = int(
@@ -2226,12 +2005,12 @@
         # Do nothing if person is now on ART and VL suppressed (non VL suppressed has no effect)
         # only if no current TB infection
         if (df.at[person_id, "hv_art"] == "on_VL_suppressed") and (
-                df.at[person_id, "tb_inf"] != "active"):
+            df.at[person_id, "tb_inf"] != "active"):
             return
 
         # off ART, no TB infection
         if (df.at[person_id, "hv_art"] != "on_VL_suppressed") and (
-                df.at[person_id, "tb_inf"] != "active"):
+            df.at[person_id, "tb_inf"] != "active"):
             # cause is HIV (no TB)
             self.sim.modules["Demography"].do_death(
                 individual_id=person_id,
@@ -2276,14 +2055,9 @@
 
             risk_of_death = p["aids_tb_treatment_adjustment"]
 
-<<<<<<< HEAD
-            if "CardioMetabolicDisorders" in self.sim.modules and df.at[person_id, "nc_diabetes"]:
-                risk_of_death *= self.sim.modules["Tb"].parameters["rr_death_diabetes"]
-=======
             if "CardioMetabolicDisorders" in self.sim.modules:
                 if df.at[person_id, "nc_diabetes"]:
                     risk_of_death *= self.sim.modules["Tb"].parameters["rr_death_diabetes"]
->>>>>>> df25c764
 
             # treatment adjustment reduces probability of death
             if self.module.rng.rand() < risk_of_death:
@@ -2408,9 +2182,8 @@
         ):
             # Continue on Treatment - and schedule an HSI for a continuation appointment today
             self.sim.modules["HealthSystem"].schedule_hsi_event(
-                HSI_Hiv_StartOrContinueTreatment(
-                    person_id=person_id, module=m, facility_level_of_this_hsi="1a"
-                ),
+                HSI_Hiv_StartOrContinueTreatment(person_id=person_id, module=m,
+                                                 facility_level_of_this_hsi="1a"),
                 topen=self.sim.date,
                 tclose=self.sim.date + pd.DateOffset(days=14),
                 priority=0,
@@ -2422,9 +2195,8 @@
 
             # refer for another treatment again in 1 month
             self.sim.modules["HealthSystem"].schedule_hsi_event(
-                HSI_Hiv_StartOrContinueTreatment(
-                    person_id=person_id, module=m, facility_level_of_this_hsi="1a"
-                ),
+                HSI_Hiv_StartOrContinueTreatment(person_id=person_id, module=m,
+                                                 facility_level_of_this_hsi="1a"),
                 topen=self.sim.date + pd.DateOffset(months=1),
                 tclose=None,
                 priority=0,
@@ -2586,26 +2358,8 @@
             ACTUAL_APPT_FOOTPRINT = self.make_appt_footprint({"VCTNegative": 1})
 
             # set cap for number of repeat tests
-<<<<<<< HEAD
-            self.counter_for_test_not_available += (
-                1  # The current appointment is included in the count.
-            )
-=======
             self.counter_for_test_not_available += 1  # The current appointment is included in the count.
 
-
-            if (
-                self.counter_for_test_not_available
-                <= self.module.parameters["hiv_healthseekingbehaviour_cap"]
-            ):
-                # repeat appt for HIV test
-                self.sim.modules["HealthSystem"].schedule_hsi_event(
-                    self,
-                    topen=self.sim.date + pd.DateOffset(days=7),
-                    tclose=None,
-                    priority=0,
-                )
->>>>>>> df25c764
 
             if (
                 self.counter_for_test_not_available
@@ -2709,7 +2463,7 @@
 
         # if breastfeeding has ceased or child >18 months, no further prophylaxis required
         if (df.at[person_id, "nb_breastfeeding_status"] == "none") \
-                or (df.at[person_id, "age_years"] >= 1.5):
+            or (df.at[person_id, "age_years"] >= 1.5):
             return self.sim.modules["HealthSystem"].get_blank_appt_footprint()
 
         # Check that infant prophylaxis is available and if it is, initiate:
@@ -2858,11 +2612,7 @@
 
         # check whether person had Rx at least 3 months ago and is now due repeat prescription
         # alternate routes into testing/tx may mean person already has recent ARV dispensation
-<<<<<<< HEAD
-        if person['hv_date_last_ART'] >= (
-=======
         if person['hv_date_last_ART'] > (
->>>>>>> df25c764
                 self.sim.date - pd.DateOffset(months=self.module.parameters['dispensation_period_months'])):
             return self.sim.modules["HealthSystem"].get_blank_appt_footprint()
 
@@ -2915,15 +2665,9 @@
             p = self.module.parameters[
                 "probability_of_seeking_further_art_appointment_if_drug_not_available"
             ]
-<<<<<<< HEAD
 
             if self.module.rng.random_sample() >= p:
 
-=======
-
-            if self.module.rng.random_sample() >= p:
-
->>>>>>> df25c764
                 # add in referral straight back to tx
                 # if defaulting, seek another treatment appointment in 6 months
                 self.sim.modules["HealthSystem"].schedule_hsi_event(
@@ -3145,11 +2889,7 @@
     already within 2 weeks
     """
 
-<<<<<<< HEAD
-    def __init__(self, module, person_id, beddays):
-=======
     def __init__(self, module, person_id, beddays=17):
->>>>>>> df25c764
         super().__init__(module, person_id=person_id)
         assert isinstance(module, Hiv)
 
@@ -3158,15 +2898,7 @@
         self.ACCEPTED_FACILITY_LEVEL = "2"
 
         self.beddays = beddays
-<<<<<<< HEAD
-        self.BEDDAYS_FOOTPRINT = (
-            self.make_beddays_footprint({"general_bed": self.beddays})
-            if self.beddays
-            else self.make_beddays_footprint({"general_bed": 17})
-        )
-=======
         self.BEDDAYS_FOOTPRINT = self.make_beddays_footprint({"general_bed": self.beddays})
->>>>>>> df25c764
 
     def apply(self, person_id, squeeze_factor):
         df = self.sim.population.props
