--- conflicted
+++ resolved
@@ -31,12 +31,9 @@
 import numpy as np
 import pandas as pd
 
-<<<<<<< HEAD
+from tlo import DAYS_IN_YEAR, DateOffset, Module, Parameter, Property, Types, logging
 from tlo import DAYS_IN_YEAR, Date, DateOffset, Module, Parameter, Property, Types, logging
 from tlo.core import IndividualPropertyUpdates
-=======
-from tlo import DAYS_IN_YEAR, DateOffset, Module, Parameter, Property, Types, logging
->>>>>>> 3348552f
 from tlo.events import Event, IndividualScopeEventMixin, PopulationScopeEventMixin, RegularEvent
 from tlo.lm import LinearModel, LinearModelType, Predictor
 from tlo.methods import Metadata, demography, tb
@@ -1553,7 +1550,7 @@
         df = self.sim.population.props
 
         if not df.at[person_id, 'hv_diagnosed'] and (
-                self.rng.random_sample() < self.parameters['prob_hiv_test_at_anc_or_delivery']):
+            self.rng.random_sample() < self.parameters['prob_hiv_test_at_anc_or_delivery']):
 
             self.sim.modules['HealthSystem'].schedule_hsi_event(
                 HSI_Hiv_TestAndRefer(
@@ -1650,7 +1647,7 @@
                     df_alive.is_alive
                     & (df_alive.hv_art == "on_VL_suppressed")
                     & (df_alive.tb_inf == "uninfected")
-                ].index
+                    ].index
             )
         )
 
@@ -2592,7 +2589,7 @@
 
         # if breastfeeding has ceased or child >18 months, no further prophylaxis required
         if (df.at[person_id, "nb_breastfeeding_status"] == "none") \
-                or (df.at[person_id, "age_years"] >= 1.5):
+            or (df.at[person_id, "age_years"] >= 1.5):
             return self.sim.modules["HealthSystem"].get_blank_appt_footprint()
 
         # Check that infant prophylaxis is available and if it is, initiate:
