--- conflicted
+++ resolved
@@ -119,8 +119,10 @@
         ),
         "hv_number_tests": Property(Types.INT, "Number of HIV tests ever taken"),
         "hv_last_test_date": Property(Types.DATE, "Date of last HIV test"),
+
         # --- Dates on which things have happened:
         "hv_date_inf": Property(Types.DATE, "Date infected with HIV"),
+
     }
 
     PARAMETERS = {
@@ -259,13 +261,10 @@
             "Mean years between when a person (any change) stops being on treatment to when AIDS is onset (if the "
             "absence of resuming treatment).",
         ),
-<<<<<<< HEAD
-=======
         "prop_delayed_aids_onset": Parameter(
             Types.REAL,
             "Proportion of PLHIV that will have delayed AIDS onset to compensate for AIDS-TB",
         ),
->>>>>>> de71619b
         # Natural history - survival (children)
         "mean_survival_for_infants_infected_prior_to_birth": Parameter(
             Types.REAL,
@@ -287,8 +286,6 @@
             Types.REAL,
             "relative likelihood of having HIV test for people with HIV",
         ),
-<<<<<<< HEAD
-=======
         "treatment_initiation_adjustment": Parameter(
             Types.REAL,
             "adjustment to current ART coverage levels to account for defaulters",
@@ -297,23 +294,13 @@
             Types.REAL,
             "adjustment to current viral suppression levels to account for defaulters",
         ),
->>>>>>> de71619b
         "prob_anc_test_at_delivery": Parameter(
             Types.REAL,
             "probability of a women having hiv test at anc following delivery",
         ),
-<<<<<<< HEAD
-        "prob_art_start": Parameter(
-            Types.DATA_FRAME, "annual rates of starting ART following positive HIV test"
-        ),
-        "prob_start_art_after_hiv_test": Parameter(
-            Types.REAL,
-            "Probability that a person will start treatment, if HIV-positive, following testing",
-=======
         "prob_start_art_or_vs": Parameter(
             Types.REAL,
             "Probability that a person will start treatment and be virally suppressed following testing",
->>>>>>> de71619b
         ),
         "prob_behav_chg_after_hiv_test": Parameter(
             Types.REAL,
@@ -351,12 +338,6 @@
             "Probability that a person who 'should' be on art will seek another appointment if the health-"
             "system has not been able to provide them with an appointment",
         ),
-<<<<<<< HEAD
-        "prob_viral_suppression": Parameter(
-            Types.DATA_FRAME, "probability of viral suppression each year"
-        ),
-=======
->>>>>>> de71619b
         "prep_start_year": Parameter(Types.REAL, "Year from which PrEP is available"),
         "ART_age_cutoff_young_child": Parameter(
             Types.INT, "Age cutoff for ART regimen for young children"
@@ -372,13 +353,6 @@
             Types.REAL,
             "probability of death if aids and tb, person on treatment for tb",
         ),
-<<<<<<< HEAD
-        "discount_aids_due_to_tb": Parameter(
-            Types.REAL,
-            "discount the probability of aids through HIV infection only to compensate for aids caused by TB",
-        ),
-=======
->>>>>>> de71619b
     }
 
     def read_parameters(self, data_folder):
@@ -410,19 +384,11 @@
         # Load assumed ART coverage at baseline (year 2010)
         p["art_coverage"] = workbook["art_coverage"]
 
-<<<<<<< HEAD
-        # Load probability of art start after positive HIV test
-        p["prob_start_art_after_hiv_test"] = workbook["prob_art_start_if_dx"]
-
-        # Load probability art start after hiv test
-        p["prob_viral_suppression"] = workbook["spectrum_treatment_cascade"]
-=======
         # Load probability of art / viral suppression start after positive HIV test
         p["prob_start_art_or_vs"] = workbook["spectrum_treatment_cascade"]
 
         # # Load probability art start after hiv test
         # p["prob_viral_suppression"] = workbook["spectrum_treatment_cascade"]
->>>>>>> de71619b
 
         # Load spectrum estimates of treatment cascade
         p["treatment_cascade"] = workbook["spectrum_treatment_cascade"]
@@ -901,17 +867,12 @@
             date_aids_death = (
                 self.sim.date + self.get_time_from_aids_to_death()
             )  # (assumes AIDS onset on this day)
-<<<<<<< HEAD
-            sim.schedule_event(
-                HivAidsDeathEvent(person_id=person_id, module=self, cause="AIDS_non_TB"),
-=======
 
             # 30% AIDS deaths have TB co-infection
             cause_of_death = self.rng.choice(a=["AIDS_non_TB", "AIDS_TB"], size=1, p=[0.7, 0.3])
 
             sim.schedule_event(
                 HivAidsDeathEvent(person_id=person_id, module=self, cause=cause_of_death),
->>>>>>> de71619b
                 date=date_aids_death,
             )
 
@@ -1034,7 +995,6 @@
             child_infected = (
                 self.rng.random_sample() < params["prob_mtct_incident_preg"]
             )
-<<<<<<< HEAD
 
         else:
             # mother is not infected
@@ -1075,48 +1035,6 @@
                 df.at[child_id, "is_alive"] and (
                     self.rng.random_sample() < params["prob_anc_test_at_delivery"]):
 
-=======
-
-        else:
-            # mother is not infected
-            child_infected = False
-
-        if child_infected:
-            self.do_new_infection(child_id)
-
-        # ----------------------------------- MTCT - DURING BREASTFEEDING --------------------------
-        # If child is not infected and is being breastfed, then expose them to risk of MTCT through breastfeeding
-        if (
-            (not child_infected)
-            and (df.at[child_id, "nb_breastfeeding_status"] != "none")
-            and mother.hv_inf
-        ):
-            self.mtct_during_breastfeeding(mother_id, child_id)
-
-        # ----------------------------------- HIV testing --------------------------
-        if "CareOfWomenDuringPregnancy" not in self.sim.modules:
-            # if mother's HIV status not known, schedule test at delivery
-            # usually performed by care_of_women_during_pregnancy module
-            if not mother.hv_diagnosed and \
-                mother.is_alive and (
-                    self.rng.random_sample() < params["prob_anc_test_at_delivery"]):
-
-                self.sim.modules["HealthSystem"].schedule_hsi_event(
-                    hsi_event=HSI_Hiv_TestAndRefer(
-                        person_id=mother_id,
-                        module=self,
-                        referred_from='ANC_routine'),
-                    priority=1,
-                    topen=self.sim.date,
-                    tclose=None,
-                )
-
-            # if mother known HIV+, schedule test for infant in 6 weeks (EI
-            if mother.hv_diagnosed and \
-                df.at[child_id, "is_alive"] and (
-                    self.rng.random_sample() < params["prob_anc_test_at_delivery"]):
-
->>>>>>> de71619b
                 self.sim.modules["HealthSystem"].schedule_hsi_event(
                     hsi_event=HSI_Hiv_TestAndRefer(
                         person_id=child_id,
@@ -1293,14 +1211,10 @@
             )
 
         # Consider if the person will be referred to start ART
-<<<<<<< HEAD
-        starts_art = self.rng.random_sample() < self.prob_art_start_after_test(self.sim.date.year)
-=======
         if df.loc[person_id, "age_years"] <= 15:
             starts_art = 1
         else:
             starts_art = self.rng.random_sample() < self.prob_art_start_after_test(self.sim.date.year)
->>>>>>> de71619b
 
         if starts_art:
             self.sim.modules["HealthSystem"].schedule_hsi_event(
@@ -1321,14 +1235,6 @@
 
     def prob_art_start_after_test(self, year):
         """ returns the probability of starting ART after a positive HIV test
-<<<<<<< HEAD
-        """
-        prob_art = self.parameters["prob_start_art_after_hiv_test"]
-        current_year = year
-
-        # use iloc to index by position as index will change by year
-        return_prob = prob_art.loc[(prob_art.year == current_year), "value"].iloc[0]
-=======
         this value for initiation will be higher than the current reported coverage levels
         to account for defaulters
         """
@@ -1340,7 +1246,6 @@
                           (prob_art.year == current_year) &
                           (prob_art.age == "adults"),
                           "prob_art_if_dx"].values[0] * self.parameters["treatment_initiation_adjustment"]
->>>>>>> de71619b
 
         return return_prob
 
@@ -1350,11 +1255,7 @@
         assume constant values 2010-2012 and 2020 on
         time-series ends at 2025
         """
-<<<<<<< HEAD
-        prob_vs = self.parameters["prob_viral_suppression"]
-=======
         prob_vs = self.parameters["prob_start_art_or_vs"]
->>>>>>> de71619b
         current_year = year if year <= 2025 else 2025
         age_of_person = age_of_person
         age_group = "adults" if age_of_person >= 15 else "children"
@@ -1362,14 +1263,10 @@
         return_prob = prob_vs.loc[
                           (prob_vs.year == current_year) &
                           (prob_vs.age == age_group),
-<<<<<<< HEAD
-                          "virally_suppressed_on_art"].values[0] / 100
-=======
                           "virally_suppressed_on_art"].values[0]
 
         # convert to probability and adjust for defaulters
         return_prob = (return_prob / 100) * self.parameters["vs_adjustment"]
->>>>>>> de71619b
 
         assert return_prob is not None
 
@@ -1382,11 +1279,7 @@
         df = self.sim.population.props
 
         # Schedule a new AIDS onset event if the person was on ART up until now
-<<<<<<< HEAD
-        if df.at[person_id, "hv_art"] != "not":
-=======
         if df.at[person_id, "hv_art"] == "on_VL_suppressed":
->>>>>>> de71619b
             months_to_aids = int(
                 np.floor(
                     self.rng.exponential(
@@ -1406,11 +1299,7 @@
         # refer for another test and referral in 6 months
         self.sim.modules["HealthSystem"].schedule_hsi_event(
             HSI_Hiv_TestAndRefer(person_id=person_id, module=self),
-<<<<<<< HEAD
-            topen=self.sim.date + pd.DateOffset(months=6),
-=======
             topen=self.sim.date + pd.DateOffset(months=1),
->>>>>>> de71619b
             tclose=None,
             priority=0,
         )
@@ -1494,12 +1383,6 @@
         assert has_aids_symptoms.issubset(
             df_alive.loc[df_alive.is_alive & df_alive.hv_inf].index
         )
-<<<<<<< HEAD
-        assert 0 == len(
-            has_aids_symptoms.intersection(
-                df_alive.loc[
-                    df_alive.is_alive & (df_alive.hv_art == "on_VL_suppressed")
-=======
 
         # a person can have AIDS onset if they're virally suppressed if had active TB
         # if cured of TB and still virally suppressed, AIDS symptoms are removed
@@ -1509,7 +1392,6 @@
                     df_alive.is_alive
                     & (df_alive.hv_art == "on_VL_suppressed")
                     & (df_alive.tb_inf == "uninfected")
->>>>>>> de71619b
                     ].index
             )
         )
@@ -1675,11 +1557,7 @@
             rr_of_infection_in_agyw = self.module.lm["rr_of_infection"].predict(
                 df.loc[agyw_idx]
             )
-<<<<<<< HEAD
-            # scale to equal 1 then multiply by prob of prep
-=======
             # divide by the mean risk then multiply by prob of prep
->>>>>>> de71619b
             # highest risk AGYW will have highest probability of getting prep
             mean_risk = rr_of_infection_in_agyw.mean()
             scaled_risk = rr_of_infection_in_agyw / mean_risk
@@ -1796,13 +1674,8 @@
 
         df = self.sim.population.props
 
-<<<<<<< HEAD
-        # Check person is_alive
-        if not df.at[person_id, "is_alive"]:
-=======
         # Return if person is dead or no HIV+
         if not df.at[person_id, "is_alive"] or not df.at[person_id, "hv_inf"]:
->>>>>>> de71619b
             return
 
         # eligible for AIDS onset:
@@ -1815,37 +1688,6 @@
         if (df.at[person_id, "hv_art"] == "on_VL_suppressed") and (self.cause != 'AIDS_TB'):
             return
 
-<<<<<<< HEAD
-        # if eligible for aids onset (not treated with ART or currently has active TB):
-        # Update Symptoms
-        self.sim.modules["SymptomManager"].change_symptom(
-            person_id=person_id,
-            symptom_string="aids_symptoms",
-            add_or_remove="+",
-            disease_module=self.module,
-        )
-
-        date_of_aids_death = self.sim.date + self.module.get_time_from_aids_to_death()
-
-        # Schedule AidsDeath
-        if self.cause == "AIDS_non_TB":
-
-            self.sim.schedule_event(
-                event=HivAidsDeathEvent(
-                    person_id=person_id, module=self.module, cause=self.cause
-                ),
-                date=date_of_aids_death,
-            )
-
-        else:
-            # cause is active TB
-            self.sim.schedule_event(
-                event=HivAidsTbDeathEvent(
-                    person_id=person_id, module=self.module, cause=self.cause
-                ),
-                date=date_of_aids_death,
-            )
-=======
         # need to delay onset of AIDS (non-tb) to compensate for AIDS-TB
         if (self.cause == "AIDS_non_TB") and (
                 self.sim.modules["Hiv"].rng.rand() < self.sim.modules["Hiv"].parameters["prop_delayed_aids_onset"]):
@@ -1898,7 +1740,6 @@
                     ),
                     date=date_of_aids_death,
                 )
->>>>>>> de71619b
 
 
 class HivAidsDeathEvent(Event, IndividualScopeEventMixin):
@@ -1938,15 +1779,6 @@
                 originating_module=self.module,
             )
 
-<<<<<<< HEAD
-        # on or off ART, active TB infection
-        if df.at[person_id, "tb_inf"] == "active":
-            # cause is HIV_TB
-            self.sim.modules["Demography"].do_death(
-                individual_id=person_id,
-                cause="AIDS_TB",
-                originating_module=self.module,
-=======
         # on or off ART, active TB infection, schedule AidsTbDeathEvent
         if df.at[person_id, "tb_inf"] == "active":
             # cause is active TB
@@ -1955,7 +1787,6 @@
                     person_id=person_id, module=self.module, cause="AIDS_TB"
                 ),
                 date=self.sim.date,
->>>>>>> de71619b
             )
 
 
@@ -2035,13 +1866,10 @@
         # Check that there are on PrEP currently:
         if not person["hv_is_on_prep"]:
             logger.warning(key="message", data="This event should not be running")
-<<<<<<< HEAD
 
         # check still eligible, person must be <30 years old or a fsw
         if (person["age_years"] > 30) or not person["li_is_sexworker"]:
             return
-=======
->>>>>>> de71619b
 
         # Determine if this appointment is actually attended by the person who has already started on PrEP
         if (
@@ -2584,17 +2412,10 @@
         # plhiv
         male_plhiv = len(
             df[df.hv_inf & df.is_alive & (df.age_years >= 15) & (df.sex == "M")]
-<<<<<<< HEAD
         )
         female_plhiv = len(
             df[df.hv_inf & df.is_alive & (df.age_years >= 15) & (df.sex == "F")]
         )
-=======
-        )
-        female_plhiv = len(
-            df[df.hv_inf & df.is_alive & (df.age_years >= 15) & (df.sex == "F")]
-        )
->>>>>>> de71619b
         child_plhiv = len(df[df.hv_inf & df.is_alive & (df.age_years < 15)])
         total_plhiv = len(df[df.hv_inf & df.is_alive])
 
@@ -2801,7 +2622,6 @@
                                   & df.age_years.between(25, 49)])
         female_inc_2549 = n_new_infections_female_2549 / denom_female_2549
 
-<<<<<<< HEAD
 
         logger.info(
             key="infections_by_2age_groups_and_sex",
@@ -2915,8 +2735,6 @@
                                   & df.age_years.between(25, 49)])
         female_inc_2549 = n_new_infections_female_2549 / denom_female_2549
 
-=======
->>>>>>> de71619b
         logger.info(
             key="infections_by_2age_groups_and_sex",
             data={
