"""
The HIV Module
Overview:
HIV infection ---> AIDS onset Event (defined by the presence of AIDS symptoms) --> AIDS Death Event
Testing is spontaneously taken-up and can lead to accessing intervention services (ART, VMMC, PrEP).
AIDS symptoms can also lead to care-seeking and there is routine testing for HIV at all non-emergency Generic HSI
 events.
Persons can be on ART -
    - with viral suppression: when the person with not develop AIDS, or if they have already, it is relieved and they
        will not die of AIDS; and the person is not infectious
    - without viral suppression: when there is no benefit in avoiding AIDS and infectiousness is unchanged.
Maintenance on ART and PrEP is re-assessed at periodic 'Decision Events', at which is it is determined if the person
  will attend the "next" HSI for continuation of the service; and if not, they are removed from that service and "stop
  treatment". If a stock-out or non-availability of health system resources prevent treatment continuation, the person
  "stops treatment". Stopping treatment leads to a new AIDS Event being scheduled. Persons can restart treatment. If a
  person has developed AIDS, starts treatment and then defaults from treatment, their 'original' AIDS Death Event will
  still occur.
If PrEP is not available due to limitations in the HealthSystem, the person defaults to not being on PrEP.
# Things to note:
    * Need to incorporate testing for HIV at first ANC appointment (as it does in generic HSI)
    * Need to incorporate testing for infants born to HIV-positive mothers (currently done in on_birth here).
    * Need to incorporate cotrim for infants born to HIV-positive mothers (not done here)
    * Cotrimoxazole is not included - either in effect of consumption of the drug (because the effect is not known).
    * Calibration has not been done: most things look OK - except HIV-AIDS deaths
"""

import os

import numpy as np
import pandas as pd

from tlo import DAYS_IN_YEAR, DateOffset, Module, Parameter, Property, Types, logging
from tlo.events import Event, IndividualScopeEventMixin, PopulationScopeEventMixin, RegularEvent
from tlo.lm import LinearModel, LinearModelType, Predictor
from tlo.methods import Metadata, demography, tb
from tlo.methods.causes import Cause
from tlo.methods.dxmanager import DxTest
from tlo.methods.healthsystem import HSI_Event
from tlo.methods.symptommanager import Symptom
from tlo.util import create_age_range_lookup

logger = logging.getLogger(__name__)
logger.setLevel(logging.INFO)


class Hiv(Module):
    """
    The HIV Disease Module
    """

    def __init__(self, name=None, resourcefilepath=None, run_with_checks=False):
        super().__init__(name)
        self.resourcefilepath = resourcefilepath

        assert isinstance(run_with_checks, bool)
        self.run_with_checks = run_with_checks

        self.stored_test_numbers = []  # create empty list for storing hiv test numbers

        # hiv outputs needed for calibration
        keys = ["date",
                "hiv_prev_adult_1549",
                "hiv_adult_inc_1549",
                "hiv_prev_child",
                "population"
                ]
        # initialise empty dict with set keys
        self.hiv_outputs = {k: [] for k in keys}

        self.daly_wts = dict()
        self.lm = dict()
        self.item_codes_for_consumables_required = dict()

    INIT_DEPENDENCIES = {"Demography", "HealthSystem", "Lifestyle", "SymptomManager"}

    OPTIONAL_INIT_DEPENDENCIES = {"HealthBurden"}

    ADDITIONAL_DEPENDENCIES = {'Tb', 'NewbornOutcomes'}

    METADATA = {
        Metadata.DISEASE_MODULE,
        Metadata.USES_SYMPTOMMANAGER,
        Metadata.USES_HEALTHSYSTEM,
        Metadata.USES_HEALTHBURDEN
    }

    # Declare Causes of Death
    CAUSES_OF_DEATH = {
        "AIDS_non_TB": Cause(gbd_causes="HIV/AIDS", label="AIDS"),
        "AIDS_TB": Cause(gbd_causes="HIV/AIDS", label="AIDS"),
    }

    # Declare Causes of Disability
    CAUSES_OF_DISABILITY = {
        "HIV": Cause(gbd_causes="HIV/AIDS", label="AIDS"),
    }

    PROPERTIES = {
        # --- Core Properties
        "hv_inf": Property(
            Types.BOOL,
            "Is person currently infected with HIV (NB. AIDS status is determined by prescence of the AIDS Symptom.",
        ),
        "hv_art": Property(
            Types.CATEGORICAL,
            "ART status of person, whether on ART or not; and whether viral load is suppressed or not if on ART.",
            categories=["not", "on_VL_suppressed", "on_not_VL_suppressed"],
        ),
        "hv_is_on_prep": Property(
            Types.BOOL,
            "Whether the person is currently taking and receiving a protective effect from Pre-Exposure Prophylaxis.",
        ),
        "hv_behaviour_change": Property(
            Types.BOOL,
            "Has this person been exposed to HIV prevention counselling following a negative HIV test result",
        ),
        "hv_diagnosed": Property(
            Types.BOOL, "Knows that they are HIV+: i.e. is HIV+ and tested as HIV+"
        ),
        "hv_number_tests": Property(Types.INT, "Number of HIV tests ever taken"),
        # --- Dates on which things have happened:
        "hv_last_test_date": Property(Types.DATE, "Date of last HIV test"),
        "hv_date_inf": Property(Types.DATE, "Date infected with HIV"),
        "hv_date_treated": Property(Types.DATE, "date hiv treatment started"),
    }

    PARAMETERS = {
        # Baseline characteristics
        "time_inf": Parameter(
            Types.DATA_FRAME, "prob of time since infection for baseline adult pop"
        ),
        "art_coverage": Parameter(Types.DATA_FRAME, "coverage of ART at baseline"),
        "treatment_cascade": Parameter(Types.DATA_FRAME, "spectrum estimates of treatment cascade"),
        # Natural history - transmission - overall rates
        "beta": Parameter(Types.REAL, "Transmission rate"),
        "unaids_prevalence_adjustment_factor": Parameter(
            Types.REAL, "adjustment for baseline age-specific prevalence values to give correct population prevalence"
        ),
        "prob_mtct_untreated": Parameter(
            Types.REAL, "Probability of mother to child transmission"
        ),
        "prob_mtct_treated": Parameter(
            Types.REAL, "Probability of mother to child transmission, mother on ART"
        ),
        "prob_mtct_incident_preg": Parameter(
            Types.REAL,
            "Probability of mother to child transmission, mother infected during pregnancy",
        ),
        "monthly_prob_mtct_bf_untreated": Parameter(
            Types.REAL,
            "Probability of mother to child transmission during breastfeeding",
        ),
        "monthly_prob_mtct_bf_treated": Parameter(
            Types.REAL,
            "Probability of mother to child transmission, mother infected during breastfeeding",
        ),
        # Natural history - transmission - relative risk of HIV acquisition (non-intervention)
        "rr_fsw": Parameter(Types.REAL, "Relative risk of HIV with female sex work"),
        "rr_circumcision": Parameter(
            Types.REAL, "Relative risk of HIV with circumcision"
        ),
        "rr_rural": Parameter(Types.REAL, "Relative risk of HIV in rural location"),
        "rr_windex_poorer": Parameter(
            Types.REAL, "Relative risk of HIV with wealth level poorer"
        ),
        "rr_windex_middle": Parameter(
            Types.REAL, "Relative risk of HIV with wealth level middle"
        ),
        "rr_windex_richer": Parameter(
            Types.REAL, "Relative risk of HIV with wealth level richer"
        ),
        "rr_windex_richest": Parameter(
            Types.REAL, "Relative risk of HIV with wealth level richest"
        ),
        "rr_sex_f": Parameter(Types.REAL, "Relative risk of HIV if female"),
        "rr_edlevel_primary": Parameter(
            Types.REAL, "Relative risk of HIV with primary education"
        ),
        "rr_edlevel_secondary": Parameter(
            Types.REAL, "Relative risk of HIV with secondary education"
        ),
        "rr_edlevel_higher": Parameter(
            Types.REAL, "Relative risk of HIV with higher education"
        ),
        # Natural history - transmission - relative risk of HIV acquisition (interventions)
        "rr_behaviour_change": Parameter(
            Types.REAL, "Relative risk of HIV with behaviour modification"
        ),
        "proportion_reduction_in_risk_of_hiv_aq_if_on_prep": Parameter(
            Types.REAL,
            "Proportion reduction in risk of HIV acquisition if on PrEP. 0 for no efficacy; 1.0 for perfect efficacy.",
        ),
        # Natural history - survival (adults)
        "mean_months_between_aids_and_death": Parameter(
            Types.REAL,
            "Mean number of months (distributed exponentially) for the time between AIDS and AIDS Death",
        ),
        "mean_months_between_aids_and_death_infant": Parameter(
            Types.REAL,
            "Mean number of months for the time between AIDS and AIDS Death for infants",
        ),
        "infection_to_death_weibull_shape_1519": Parameter(
            Types.REAL,
            "Shape parameter for Weibull describing time between infection and death for 15-19 yo (units: years)",
        ),
        "infection_to_death_weibull_shape_2024": Parameter(
            Types.REAL,
            "Shape parameter for Weibull describing time between infection and death for 20-24 yo (units: years)",
        ),
        "infection_to_death_weibull_shape_2529": Parameter(
            Types.REAL,
            "Shape parameter for Weibull describing time between infection and death for 25-29 yo (units: years)",
        ),
        "infection_to_death_weibull_shape_3034": Parameter(
            Types.REAL,
            "Shape parameter for Weibull describing time between infection and death for 30-34 yo (units: years)",
        ),
        "infection_to_death_weibull_shape_3539": Parameter(
            Types.REAL,
            "Shape parameter for Weibull describing time between infection and death for 35-39 yo (units: years)",
        ),
        "infection_to_death_weibull_shape_4044": Parameter(
            Types.REAL,
            "Shape parameter for Weibull describing time between infection and death for 40-44 yo (units: years)",
        ),
        "infection_to_death_weibull_shape_4549": Parameter(
            Types.REAL,
            "Shape parameter for Weibull describing time between infection and death for 45-49 yo (units: years)",
        ),
        "infection_to_death_weibull_scale_1519": Parameter(
            Types.REAL,
            "Scale parameter for Weibull describing time between infection and death for 15-19 yo (units: years)",
        ),
        "infection_to_death_weibull_scale_2024": Parameter(
            Types.REAL,
            "Scale parameter for Weibull describing time between infection and death for 20-24 yo (units: years)",
        ),
        "infection_to_death_weibull_scale_2529": Parameter(
            Types.REAL,
            "Scale parameter for Weibull describing time between infection and death for 25-29 yo (units: years)",
        ),
        "infection_to_death_weibull_scale_3034": Parameter(
            Types.REAL,
            "Scale parameter for Weibull describing time between infection and death for 30-34 yo (units: years)",
        ),
        "infection_to_death_weibull_scale_3539": Parameter(
            Types.REAL,
            "Scale parameter for Weibull describing time between infection and death for 35-39 yo (units: years)",
        ),
        "infection_to_death_weibull_scale_4044": Parameter(
            Types.REAL,
            "Scale parameter for Weibull describing time between infection and death for 40-44 yo (units: years)",
        ),
        "infection_to_death_weibull_scale_4549": Parameter(
            Types.REAL,
            "Scale parameter for Weibull describing time between infection and death for 45-49 yo (units: years)",
        ),
        "art_default_to_aids_mean_years": Parameter(
            Types.REAL,
            "Mean years between when a person (any change) stops being on treatment to when AIDS is onset (if the "
            "absence of resuming treatment).",
        ),
        "prop_delayed_aids_onset": Parameter(
            Types.REAL,
            "Proportion of PLHIV that will have delayed AIDS onset to compensate for AIDS-TB",
        ),
        # Natural history - survival (children)
        "mean_survival_for_infants_infected_prior_to_birth": Parameter(
            Types.REAL,
            "Exponential rate parameter for mortality in infants who are infected before birth",
        ),
        "infection_to_death_infant_infection_after_birth_weibull_scale": Parameter(
            Types.REAL,
            "Weibull scale parameter for mortality in infants who are infected after birth",
        ),
        "infection_to_death_infant_infection_after_birth_weibull_shape": Parameter(
            Types.REAL,
            "Weibull shape parameter for mortality in infants who are infected after birth",
        ),
        # Uptake of Interventions
        "hiv_testing_rates": Parameter(
            Types.DATA_FRAME, "annual rates of testing for children and adults"
        ),
        "rr_test_hiv_positive": Parameter(
            Types.REAL,
            "relative likelihood of having HIV test for people with HIV",
        ),
        "hiv_testing_rate_adjustment": Parameter(
            Types.REAL,
            "adjustment to current testing rates to account for multiple routes into HIV testing",
        ),
        "treatment_initiation_adjustment": Parameter(
            Types.REAL,
            "adjustment to current ART coverage levels to account for defaulters",
        ),
        "vs_adjustment": Parameter(
            Types.REAL,
            "adjustment to current viral suppression levels to account for defaulters",
        ),
        "prob_hiv_test_at_anc_or_delivery": Parameter(
            Types.REAL,
            "probability of a women having hiv test at anc or following delivery",
        ),
        "prob_hiv_test_for_newborn_infant": Parameter(
            Types.REAL,
            "probability of a newborn infant having HIV test pre-discharge",
        ),
        "prob_start_art_or_vs": Parameter(
            Types.REAL,
            "Probability that a person will start treatment and be virally suppressed following testing",
        ),
        "prob_behav_chg_after_hiv_test": Parameter(
            Types.REAL,
            "Probability that a person will change risk behaviours, if HIV-negative, following testing",
        ),
        "prob_prep_for_fsw_after_hiv_test": Parameter(
            Types.REAL,
            "Probability that a FSW will start PrEP, if HIV-negative, following testing",
        ),
        "prob_prep_for_agyw": Parameter(
            Types.REAL,
            "Probability that adolescent girls / young women will start PrEP",
        ),
        "prob_circ_after_hiv_test": Parameter(
            Types.REAL,
            "Probability that a male will be circumcised, if HIV-negative, following testing",
        ),
        "probability_of_being_retained_on_prep_every_3_months": Parameter(
            Types.REAL,
            "Probability that someone who has initiated on prep will attend an appointment and be on prep "
            "for the next 3 months, until the next appointment.",
        ),
        "probability_of_being_retained_on_art_every_3_months": Parameter(
            Types.REAL,
            "Probability that someone who has initiated on treatment will attend an appointment and be on "
            "treatment for next 3 months, until the next appointment.",
        ),
        "probability_of_seeking_further_art_appointment_if_drug_not_available": Parameter(
            Types.REAL,
            "Probability that a person who 'should' be on art will seek another appointment (the following "
            "day and try for each of the next 7 days) if drugs were not available.",
        ),
        "probability_of_seeking_further_art_appointment_if_appointment_not_available": Parameter(
            Types.REAL,
            "Probability that a person who 'should' be on art will seek another appointment if the health-"
            "system has not been able to provide them with an appointment",
        ),
        "prep_start_year": Parameter(Types.REAL, "Year from which PrEP is available"),
        "ART_age_cutoff_young_child": Parameter(
            Types.INT, "Age cutoff for ART regimen for young children"
        ),
        "ART_age_cutoff_older_child": Parameter(
            Types.INT, "Age cutoff for ART regimen for older children"
        ),
        "rel_probability_art_baseline_aids": Parameter(
            Types.REAL,
            "relative probability of person with HIV infection over 10 years being on ART at baseline",
        ),
        "aids_tb_treatment_adjustment": Parameter(
            Types.REAL,
            "probability of death if aids and tb, person on treatment for tb",
        ),
    }

    def read_parameters(self, data_folder):
        """
        * 1) Reads the ResourceFiles
        * 2) Declare the Symptoms
        """

        # 1) Read the ResourceFiles

        # Short cut to parameters dict
        p = self.parameters

        workbook = pd.read_excel(
            os.path.join(self.resourcefilepath, "ResourceFile_HIV.xlsx"),
            sheet_name=None,
        )
        self.load_parameters_from_dataframe(workbook["parameters"])

        # Load data on HIV prevalence
        p["hiv_prev"] = workbook["hiv_prevalence"]

        # Load assumed time since infected at baseline (year 2010)
        p["time_inf"] = workbook["time_since_infection_at_baselin"]

        # Load reported hiv testing rates
        p["hiv_testing_rates"] = workbook["MoH_numbers_tests"]

        # Load assumed ART coverage at baseline (year 2010)
        p["art_coverage"] = workbook["art_coverage"]

        # Load probability of art / viral suppression start after positive HIV test
        p["prob_start_art_or_vs"] = workbook["spectrum_treatment_cascade"]

        # Load spectrum estimates of treatment cascade
        p["treatment_cascade"] = workbook["spectrum_treatment_cascade"]

        # DALY weights
        # get the DALY weight that this module will use from the weight database (these codes are just random!)
        if "HealthBurden" in self.sim.modules.keys():
            # Chronic infection but not AIDS (including if on ART)
            # (taken to be equal to "Symptomatic HIV without anaemia")
            self.daly_wts["hiv_infection_but_not_aids"] = self.sim.modules[
                "HealthBurden"
            ].get_daly_weight(17)

            #  AIDS without anti-retroviral treatment without anemia
            self.daly_wts["aids"] = self.sim.modules["HealthBurden"].get_daly_weight(19)

        # 2)  Declare the Symptoms.
        self.sim.modules["SymptomManager"].register_symptom(
            Symptom(
                name="aids_symptoms",
                odds_ratio_health_seeking_in_adults=10.0,  # High chance of seeking care when aids_symptoms onset
                odds_ratio_health_seeking_in_children=10.0,
            )
        )

    def pre_initialise_population(self):
        """
        * Establish the Linear Models
        *
        """
        p = self.parameters

        # ---- LINEAR MODELS -----
        # LinearModel for the relative risk of becoming infected during the simulation
        # N.B. age assumed not to have an effect on incidence
        self.lm["rr_of_infection"] = LinearModel.multiplicative(
            Predictor("age_years").when("<15", 0.0).when("<49", 1.0).otherwise(0.0),
            Predictor("sex").when("F", p["rr_sex_f"]),
            Predictor("li_is_circ").when(True, p["rr_circumcision"]),
            Predictor("hv_is_on_prep").
            when(True, 1.0 - p["proportion_reduction_in_risk_of_hiv_aq_if_on_prep"]),
            Predictor("li_urban").when(False, p["rr_rural"]),
            Predictor("li_wealth", conditions_are_mutually_exclusive=True)
            .when(2, p["rr_windex_poorer"])
            .when(3, p["rr_windex_middle"])
            .when(4, p["rr_windex_richer"])
            .when(5, p["rr_windex_richest"]),
            Predictor("li_ed_lev", conditions_are_mutually_exclusive=True)
            .when(2, p["rr_edlevel_primary"])
            .when(3, p["rr_edlevel_secondary"]),
            Predictor("hv_behaviour_change").when(True, p["rr_behaviour_change"]),
        )

        # LinearModels to give the shape and scale for the Weibull distribution describing time from infection to death
        self.lm["scale_parameter_for_infection_to_death"] = LinearModel.multiplicative(
            Predictor(
                "age_years",
                conditions_are_mutually_exclusive=True,
                conditions_are_exhaustive=True)
            .when("<20", p["infection_to_death_weibull_scale_1519"])
            .when(".between(20, 24)", p["infection_to_death_weibull_scale_2024"])
            .when(".between(25, 29)", p["infection_to_death_weibull_scale_2529"])
            .when(".between(30, 34)", p["infection_to_death_weibull_scale_3034"])
            .when(".between(35, 39)", p["infection_to_death_weibull_scale_3539"])
            .when(".between(40, 44)", p["infection_to_death_weibull_scale_4044"])
            .when(".between(45, 49)", p["infection_to_death_weibull_scale_4549"])
            .when(">= 50", p["infection_to_death_weibull_scale_4549"])
        )

        self.lm["shape_parameter_for_infection_to_death"] = LinearModel.multiplicative(
            Predictor(
                "age_years",
                conditions_are_mutually_exclusive=True,
                conditions_are_exhaustive=True)
            .when("<20", p["infection_to_death_weibull_shape_1519"])
            .when(".between(20, 24)", p["infection_to_death_weibull_shape_2024"])
            .when(".between(25, 29)", p["infection_to_death_weibull_shape_2529"])
            .when(".between(30, 34)", p["infection_to_death_weibull_shape_3034"])
            .when(".between(35, 39)", p["infection_to_death_weibull_shape_3539"])
            .when(".between(40, 44)", p["infection_to_death_weibull_shape_4044"])
            .when(".between(45, 49)", p["infection_to_death_weibull_shape_4549"])
            .when(">= 50", p["infection_to_death_weibull_shape_4549"])
        )

        # -- Linear Models for the Uptake of Services
        # Linear model that give the increase in likelihood of seeking a 'Spontaneous' Test for HIV
        # condition must be not on ART for test
        # allow children to be tested without symptoms
        # previously diagnosed can be re-tested
        self.lm["lm_spontaneous_test_12m"] = LinearModel.multiplicative(
            Predictor("hv_inf").when(True, p["rr_test_hiv_positive"]).otherwise(1.0),
            Predictor("hv_art").when("not", 1.0).otherwise(0.0),
        )

        # Linear model for changing behaviour following an HIV-negative test
        self.lm["lm_behavchg"] = LinearModel(
            LinearModelType.MULTIPLICATIVE,
            p["prob_behav_chg_after_hiv_test"],
            Predictor("hv_inf").when(False, 1.0).otherwise(0.0),
        )

        # Linear model for starting PrEP (if F/sex-workers), following when the person has tested HIV -ve:
        self.lm["lm_prep"] = LinearModel(
            LinearModelType.MULTIPLICATIVE,
            p["prob_prep_for_fsw_after_hiv_test"],
            Predictor("hv_inf").when(False, 1.0).otherwise(0.0),
            Predictor("sex").when("F", 1.0).otherwise(0.0),
            Predictor("li_is_sexworker").when(True, 1.0).otherwise(0.0),
        )

        # Linear model for circumcision (if M) following when the person has been diagnosed:
        self.lm["lm_circ"] = LinearModel(
            LinearModelType.MULTIPLICATIVE,
            p["prob_circ_after_hiv_test"],
            Predictor("hv_inf").when(False, 1.0).otherwise(0.0),
            Predictor("sex").when("M", 1.0).otherwise(0.0),
        )

    def initialise_population(self, population):
        """Set our property values for the initial population."""

        df = population.props

        # --- Current status
        df.loc[df.is_alive, "hv_inf"] = False
        df.loc[df.is_alive, "hv_art"] = "not"
        df.loc[df.is_alive, "hv_date_treated"] = pd.NaT
        df.loc[df.is_alive, "hv_is_on_prep"] = False
        df.loc[df.is_alive, "hv_behaviour_change"] = False
        df.loc[df.is_alive, "hv_diagnosed"] = False
        df.loc[df.is_alive, "hv_number_tests"] = 0

        # --- Dates on which things have happened
        df.loc[df.is_alive, "hv_date_inf"] = pd.NaT
        df.loc[df.is_alive, "hv_last_test_date"] = pd.NaT

        # Launch sub-routines for allocating the right number of people into each category
        self.initialise_baseline_prevalence(population)  # allocate baseline prevalence

        self.initialise_baseline_art(population)  # allocate baseline art coverage
        self.initialise_baseline_tested(population)  # allocate baseline testing coverage

    def initialise_baseline_prevalence(self, population):
        """
        Assign baseline HIV prevalence, according to age, sex and key other variables (established in analysis of DHS
        data).
        """

        params = self.parameters
        df = population.props

        # prob of infection based on age and sex in baseline year (2010:
        prevalence_db = params["hiv_prev"]
        prev_2010 = prevalence_db.loc[
            prevalence_db.year == 2010, ["age_from", "sex", "prop_hiv_mw2021_v14"]
        ]

        prev_2010 = prev_2010.rename(columns={"age_from": "age_years"})
        prob_of_infec = df.loc[df.is_alive, ["age_years", "sex"]].merge(
            prev_2010, on=["age_years", "sex"], how="left"
        )["prop_hiv_mw2021_v14"]

        # probability of being hiv-positive based on risk factors
        rel_prob_by_risk_factor = LinearModel.multiplicative(
            Predictor("li_is_sexworker").when(True, params["rr_fsw"]),
            Predictor("li_is_circ").when(True, params["rr_circumcision"]),
            Predictor("li_urban").when(False, params["rr_rural"]),
            Predictor(
                "li_wealth", conditions_are_mutually_exclusive=True).when(
                2, params["rr_windex_poorer"]).when(
                3, params["rr_windex_middle"]).when(
                4, params["rr_windex_richer"]).when(
                5, params["rr_windex_richest"]),
            Predictor(
                "li_ed_lev", conditions_are_mutually_exclusive=True).when(
                2, params["rr_edlevel_primary"]).when(
                3, params["rr_edlevel_secondary"])
        ).predict(df.loc[df.is_alive])

        # Rescale relative probability of infection so that its average is 1.0 within each age/sex group
        p = pd.DataFrame(
            {
                "age_years": df["age_years"],
                "sex": df["sex"],
                "prob_of_infec": prob_of_infec,
                "rel_prob_by_risk_factor": rel_prob_by_risk_factor,
            }
        )

        p["mean_of_rel_prob_within_age_sex_group"] = p.groupby(["age_years", "sex"])[
            "rel_prob_by_risk_factor"
        ].transform("mean")
        p["scaled_rel_prob_by_risk_factor"] = (
            p["rel_prob_by_risk_factor"] / p["mean_of_rel_prob_within_age_sex_group"]
        )
        # add scaling factor 1.1 to match overall unaids prevalence
        # different assumptions on pop size result in slightly different overall prevalence so use adjustment factor
        p["overall_prob_of_infec"] = (
            p["scaled_rel_prob_by_risk_factor"] * p["prob_of_infec"] * params["unaids_prevalence_adjustment_factor"]
        )
        # this needs to be series of True/False
        infec = (
                    self.rng.random_sample(len(p["overall_prob_of_infec"]))
                    < p["overall_prob_of_infec"]) & df.is_alive

        # Assign the designated person as infected in the population.props dataframe:
        df.loc[infec, "hv_inf"] = True

        # Assign date that persons were infected by drawing from assumed distribution (for adults)
        # Clipped to prevent dates of infection before the person was born.
        time_inf = params["time_inf"]
        years_ago_inf = self.rng.choice(
            time_inf["year"],
            size=len(infec),
            replace=True,
            p=time_inf["scaled_prob"],
        )

        hv_date_inf = pd.Series(
            self.sim.date - pd.to_timedelta(years_ago_inf * DAYS_IN_YEAR, unit="d")
        )
        df.loc[infec, "hv_date_inf"] = hv_date_inf.clip(lower=df.date_of_birth)

    def initialise_baseline_art(self, population):
        """assign initial art coverage levels
        also assign hiv test properties if allocated ART
        probability of being on ART scaled by length of time infected (>10 years)
        """
        df = population.props
        params = self.parameters

        # 1) Determine who is currently on ART
        worksheet = self.parameters["art_coverage"]
        art_data = worksheet.loc[
            worksheet.year == 2010, ["year", "single_age", "sex", "prop_coverage"]
        ]

        # merge all susceptible individuals with their coverage probability based on sex and age
        prob_art = df.loc[df.is_alive, ["age_years", "sex"]].merge(
            art_data,
            left_on=["age_years", "sex"],
            right_on=["single_age", "sex"],
            how="left",
        )["prop_coverage"]

        # make a series with relative risks of art which depends on >10 years infected (5x higher)
        rr_art = pd.Series(1, index=df.index)
        rr_art.loc[
            df.is_alive & (df.hv_date_inf < (self.sim.date - pd.DateOffset(years=10)))
            ] = params["rel_probability_art_baseline_aids"]

        # Rescale relative probability of infection so that its average is 1.0 within each age/sex group
        p = pd.DataFrame(
            {
                "age_years": df["age_years"],
                "sex": df["sex"],
                "prob_art": prob_art,
                "rel_prob_art_by_time_infected": rr_art,
            }
        )

        p["mean_of_rel_prob_within_age_sex_group"] = p.groupby(["age_years", "sex"])[
            "rel_prob_art_by_time_infected"
        ].transform("mean")
        p["scaled_rel_prob_by_time_infected"] = (
            p["rel_prob_art_by_time_infected"]
            / p["mean_of_rel_prob_within_age_sex_group"]
        )
        p["overall_prob_of_art"] = p["scaled_rel_prob_by_time_infected"] * p["prob_art"]
        random_draw = self.rng.random_sample(size=len(df))

        art_idx = df.index[
            (random_draw < p["overall_prob_of_art"]) & df.is_alive & df.hv_inf
            ]

        # 2) Determine adherence levels for those currently on ART, for each of adult men, adult women and children
        adult_f_art_idx = df.loc[
            (df.index.isin(art_idx) & (df.sex == "F") & (df.age_years >= 15))
        ].index
        adult_m_art_idx = df.loc[
            (df.index.isin(art_idx) & (df.sex == "M") & (df.age_years >= 15))
        ].index
        child_art_idx = df.loc[(df.index.isin(art_idx) & (df.age_years < 15))].index

        suppr = list()  # list of all indices for persons on ART and suppressed
        notsuppr = list()  # list of all indices for persons on ART and not suppressed

        def split_into_vl_and_notvl(all_idx, prob):
            vl_suppr = self.rng.random_sample(len(all_idx)) < prob
            suppr.extend(all_idx[vl_suppr])
            notsuppr.extend(all_idx[~vl_suppr])

        # get expected viral suppression rates by age and year
        prob_vs_adult = self.prob_viral_suppression(self.sim.date.year, age_of_person=20)
        prob_vs_child = self.prob_viral_suppression(self.sim.date.year, age_of_person=5)

        split_into_vl_and_notvl(adult_f_art_idx, prob_vs_adult)
        split_into_vl_and_notvl(adult_m_art_idx, prob_vs_adult)
        split_into_vl_and_notvl(child_art_idx, prob_vs_child)

        # Set ART status:
        df.loc[suppr, "hv_art"] = "on_VL_suppressed"
        df.loc[notsuppr, "hv_art"] = "on_not_VL_suppressed"

        # check that everyone on ART is labelled as such
        assert not (df.loc[art_idx, "hv_art"] == "not").any()

        # for logical consistency, ensure that all persons on ART have been tested and diagnosed
        # set last test date prior to 2010 so not counted as a current new test
        # don't record individual property hv_number_tests for logging (occurred prior to 2010)
        df.loc[art_idx, "hv_last_test_date"] = self.sim.date - pd.DateOffset(years=3)
        df.loc[art_idx, "hv_diagnosed"] = True

        # all those on ART need to have event scheduled for continuation/cessation of treatment
        # this window is 1-90 days (3-monthly prescribing)
        for person in art_idx:
<<<<<<< HEAD
            days = self.rng.randint(low=100, high=200, dtype=np.int64)
=======
            days = self.rng.randint(low=1, high=90, dtype=np.int64)
>>>>>>> 26fcd7fe
            self.sim.schedule_event(
                Hiv_DecisionToContinueTreatment(person_id=person, module=self),
                self.sim.date + pd.to_timedelta(days, unit="days"),
            )

    def initialise_baseline_tested(self, population):
        """assign initial hiv testing levels, only for adults
        all who have been allocated ART will already have property hv_diagnosed=True
        use the spectrum proportion PLHIV who know status to assign remaining tests
        """
        df = population.props
        p = self.parameters

        # get proportion plhiv who know staus from spectum estimates
        worksheet = p["treatment_cascade"]
        testing_data = worksheet.loc[
            worksheet.year == 2010, ["year", "age", "know_status"]
        ]
        adult_know_status = testing_data.loc[(testing_data.age == "adults"), "know_status"].values[0] / 100
        children_know_status = testing_data.loc[(testing_data.age == "children"), "know_status"].values[0] / 100

        # ADULTS
        # find proportion of adult PLHIV diagnosed (currently on ART)
        adults_diagnosed = len(df[df.is_alive
                                  & df.hv_diagnosed
                                  & (df.age_years >= 15)])

        adults_infected = len(df[df.is_alive
                                 & df.hv_inf
                                 & (df.age_years >= 15)])

        prop_currently_diagnosed = adults_diagnosed / adults_infected if adults_infected > 0 else 0
        hiv_test_deficit = adult_know_status - prop_currently_diagnosed
        number_deficit = int(hiv_test_deficit * adults_infected)

        adult_test_index = []
        if hiv_test_deficit > 0:
            # sample number_deficit from remaining undiagnosed pop
            adult_undiagnosed = df.loc[df.is_alive
                                       & df.hv_inf
                                       & ~df.hv_diagnosed
                                       & (df.age_years >= 15)].index

            adult_test_index = self.rng.choice(adult_undiagnosed, size=number_deficit, replace=False)

        # CHILDREN
        # find proportion of adult PLHIV diagnosed (currently on ART)
        children_diagnosed = len(df[df.is_alive
                                    & df.hv_diagnosed
                                    & (df.age_years < 15)])

        children_infected = len(df[df.is_alive
                                   & df.hv_inf
                                   & (df.age_years < 15)])

        prop_currently_diagnosed = children_diagnosed / children_infected if children_infected > 0 else 0
        hiv_test_deficit = children_know_status - prop_currently_diagnosed
        number_deficit = int(hiv_test_deficit * children_infected)

        child_test_index = []
        if hiv_test_deficit > 0:
            child_undiagnosed = df.loc[df.is_alive
                                       & df.hv_inf
                                       & ~df.hv_diagnosed
                                       & (df.age_years < 15)].index

            child_test_index = self.rng.choice(child_undiagnosed, size=number_deficit, replace=False)

        # join indices
        test_index = list(adult_test_index) + list(child_test_index)

        df.loc[df.index.isin(test_index), "hv_diagnosed"] = True
        # dummy date for date last hiv test (before sim start), otherwise see big spike in testing 01-01-2010
        df.loc[test_index, "hv_last_test_date"] = self.sim.date - pd.DateOffset(
            years=3
        )

    def initialise_simulation(self, sim):
        """
        * 1) Schedule the Main HIV Regular Polling Event
        * 2) Schedule the Logging Event
        * 3) Determine who has AIDS and impose the Symptoms 'aids_symptoms'
        * 4) Schedule the AIDS onset events and AIDS death event for those infected already
        * 5) (Optionally) Schedule the event to check the configuration of all properties
        * 6) Define the DxTests
        * 7) Look-up and save the codes for consumables
        """
        df = sim.population.props

        # 1) Schedule the Main HIV Regular Polling Event
        sim.schedule_event(
            HivRegularPollingEvent(self), sim.date + DateOffset(days=0)
        )

        # 2) Schedule the Logging Event
        sim.schedule_event(HivLoggingEvent(self), sim.date + DateOffset(years=1))

        # 3) Determine who has AIDS and impose the Symptoms 'aids_symptoms'

        # Those on ART currently (will not get any further events scheduled):
        on_art_idx = df.loc[df.is_alive & df.hv_inf & (df.hv_art != "not")].index

        # Those that lived more than ten years and not currently on ART are assumed to currently have AIDS
        #  (will have AIDS Death event scheduled)
        has_aids_idx = df.loc[
            df.is_alive
            & df.hv_inf
            & ((self.sim.date - df.hv_date_inf).dt.days > 10 * 365)
            & (df.hv_art == "not")
            ].index

        # Those that are in neither category are "before AIDS" (will have AIDS Onset Event scheduled)
        before_aids_idx = (
            set(df.loc[df.is_alive & df.hv_inf].index)
            - set(has_aids_idx)
            - set(on_art_idx)
        )

        # Impose the symptom to those that have AIDS (the symptom is the definition of having AIDS)
        self.sim.modules["SymptomManager"].change_symptom(
            person_id=has_aids_idx.tolist(),
            symptom_string="aids_symptoms",
            add_or_remove="+",
            disease_module=self,
        )

        # 4) Schedule the AIDS onset events and AIDS death event for those infected already
        # AIDS Onset Event for those who are infected but not yet AIDS and have not ever started ART
        # NB. This means that those on ART at the start of the simulation may not have an AIDS event --
        # like it happened at some point in the past

        for person_id in before_aids_idx:
            # get days until develops aids, repeating sampling until a positive number is obtained.
            days_until_aids = 0
            while days_until_aids <= 0:
                days_since_infection = (
                    self.sim.date - df.at[person_id, "hv_date_inf"]
                ).days
                days_infection_to_aids = np.round(
                    (self.get_time_from_infection_to_aids(person_id)).months * 30.5
                )
                days_until_aids = days_infection_to_aids - days_since_infection

            date_onset_aids = self.sim.date + pd.DateOffset(days=days_until_aids)
            sim.schedule_event(
                HivAidsOnsetEvent(person_id=person_id, module=self, cause='AIDS_non_TB'),
                date=date_onset_aids,
            )

        # Schedule the AIDS death events for those who have got AIDS already
        for person_id in has_aids_idx:
            # schedule a HSI_Test_and_Refer otherwise initial AIDS rates and deaths are far too high
            date_test = self.sim.date + pd.DateOffset(days=self.rng.randint(0, 60))
            self.sim.modules["HealthSystem"].schedule_hsi_event(
                hsi_event=HSI_Hiv_TestAndRefer(
                    person_id=person_id, module=self, referred_from="initialise_simulation"),
                priority=1,
                topen=date_test,
                tclose=self.sim.date + pd.DateOffset(days=365),
            )

            date_aids_death = (
                self.sim.date + pd.DateOffset(months=self.rng.randint(low=0, high=18))
            )

            # 30% AIDS deaths have TB co-infection
            cause_of_death = self.rng.choice(a=["AIDS_non_TB", "AIDS_TB"], size=1, p=[0.7, 0.3])

            sim.schedule_event(
                HivAidsDeathEvent(person_id=person_id, module=self, cause=cause_of_death),
                date=date_aids_death,
            )

        # 5) (Optionally) Schedule the event to check the configuration of all properties
        if self.run_with_checks:
            sim.schedule_event(
                HivCheckPropertiesEvent(self), sim.date + pd.DateOffset(months=1)
            )

        # 6) Store codes for the consumables needed
        hs = self.sim.modules["HealthSystem"]

        # updated consumables listing
        # blood tube and gloves are optional items
        self.item_codes_for_consumables_required['hiv_rapid_test'] = \
            hs.get_item_code_from_item_name("Test, HIV EIA Elisa")

        self.item_codes_for_consumables_required['hiv_early_infant_test'] = \
            hs.get_item_code_from_item_name("Test, HIV EIA Elisa")

        self.item_codes_for_consumables_required['blood_tube'] = \
            hs.get_item_code_from_item_name("Blood collecting tube, 5 ml")

        self.item_codes_for_consumables_required['gloves'] = \
            hs.get_item_code_from_item_name("Disposables gloves, powder free, 100 pieces per box")

        self.item_codes_for_consumables_required['vl_measurement'] = \
            hs.get_item_codes_from_package_name("Viral Load")

        self.item_codes_for_consumables_required['circ'] = \
            hs.get_item_codes_from_package_name("Male circumcision ")

        self.item_codes_for_consumables_required['prep'] = {
            hs.get_item_code_from_item_name("Tenofovir (TDF)/Emtricitabine (FTC), tablet, 300/200 mg"): 1}

        # infant NVP given in 3-monthly dosages
        self.item_codes_for_consumables_required['infant_prep'] = {
            hs.get_item_code_from_item_name("Nevirapine, oral solution, 10 mg/ml"): 1}

        # First - line ART for adults(age > "ART_age_cutoff_older_child")
        self.item_codes_for_consumables_required['First-line ART regimen: adult'] = {
            hs.get_item_code_from_item_name("First-line ART regimen: adult"): 1}
        self.item_codes_for_consumables_required['First-line ART regimen: adult: cotrimoxazole'] = {
            hs.get_item_code_from_item_name("Cotrimoxizole, 960mg pppy"): 1}

        # ART for older children aged ("ART_age_cutoff_younger_child" < age <= "ART_age_cutoff_older_child"):
        # cotrim is separate item - optional in get_cons call
        self.item_codes_for_consumables_required['First line ART regimen: older child'] = {
            hs.get_item_code_from_item_name("First line ART regimen: older child"): 1}
        self.item_codes_for_consumables_required['First line ART regimen: older child: cotrimoxazole'] = {
            hs.get_item_code_from_item_name("Sulfamethoxazole + trimethropin, tablet 400 mg + 80 mg"): 1}

        # ART for younger children aged (age < "ART_age_cutoff_younger_child"):
        self.item_codes_for_consumables_required['First line ART regimen: young child'] = {
            hs.get_item_code_from_item_name("First line ART regimen: young child"): 1}
        self.item_codes_for_consumables_required['First line ART regimen: young child: cotrimoxazole'] = {
            hs.get_item_code_from_item_name("Sulfamethoxazole + trimethropin, oral suspension, 240 mg, 100 ml"): 1}

        # 7) Define the DxTests
        # HIV Rapid Diagnostic Test:
        # NB. The rapid test is assumed to be 100% specific and sensitive. This is used to guarantee that all persons
        #  that start ART are truly HIV-pos.
        self.sim.modules['HealthSystem'].dx_manager.register_dx_test(
            hiv_rapid_test=DxTest(
                property='hv_inf',
                item_codes=self.item_codes_for_consumables_required['hiv_rapid_test'],
                optional_item_codes=[
                    self.item_codes_for_consumables_required['blood_tube'],
                    self.item_codes_for_consumables_required['gloves']]
            )
        )

        # Test for Early Infect Diagnosis
        self.sim.modules['HealthSystem'].dx_manager.register_dx_test(
            hiv_early_infant_test=DxTest(
                property='hv_inf',
                sensitivity=1.0,
                specificity=1.0,
                item_codes=self.item_codes_for_consumables_required['hiv_early_infant_test'],
                optional_item_codes=[
                    self.item_codes_for_consumables_required['blood_tube'],
                    self.item_codes_for_consumables_required['gloves']]
            )
        )

    def on_birth(self, mother_id, child_id):
        """
        * Initialise our properties for a newborn individual;
        * schedule testing;
        * schedule infection during breastfeeding
        """
        p = self.parameters
        df = self.sim.population.props

        # Default Settings:
        # --- Current status
        df.at[child_id, "hv_inf"] = False
        df.at[child_id, "hv_art"] = "not"
        df.at[child_id, "hv_date_treated"] = pd.NaT
        df.at[child_id, "hv_is_on_prep"] = False
        df.at[child_id, "hv_behaviour_change"] = False
        df.at[child_id, "hv_diagnosed"] = False
        df.at[child_id, "hv_number_tests"] = 0

        # --- Dates on which things have happened
        df.at[child_id, "hv_date_inf"] = pd.NaT
        df.at[child_id, "hv_last_test_date"] = pd.NaT

        # ----------------------------------- MTCT - AT OR PRIOR TO BIRTH --------------------------
        #  DETERMINE IF THE CHILD IS INFECTED WITH HIV FROM THEIR MOTHER DURING PREGNANCY / DELIVERY
        mother = df.loc[abs(mother_id)]  # Not interested whether true or direct birth

        mother_infected_prior_to_pregnancy = mother.hv_inf & (
            mother.hv_date_inf <= mother.date_of_last_pregnancy
        )
        mother_infected_during_pregnancy = mother.hv_inf & (
            mother.hv_date_inf > mother.date_of_last_pregnancy
        )

        if mother_infected_prior_to_pregnancy:
            if mother.hv_art == "on_VL_suppressed":
                #  mother has existing infection, mother ON ART and VL suppressed at time of delivery
                child_infected = self.rng.random_sample() < p["prob_mtct_treated"]
            else:
                # mother was infected prior to pregnancy but is not on VL suppressed at time of delivery
                child_infected = (
                    self.rng.random_sample() < p["prob_mtct_untreated"]
                )

        elif mother_infected_during_pregnancy:
            #  mother has incident infection during pregnancy, NO ART
            child_infected = (
                self.rng.random_sample() < p["prob_mtct_incident_preg"]
            )

        else:
            # mother is not infected
            child_infected = False

        if child_infected:
            self.do_new_infection(child_id)

        # ----------------------------------- MTCT - DURING BREASTFEEDING --------------------------
        # If child is not infected and is being breastfed, then expose them to risk of MTCT through breastfeeding
        if (
            (not child_infected)
            and (df.at[child_id, "nb_breastfeeding_status"] != "none")
            and mother.hv_inf
        ):
            # Pass mother's id, whether from true or direct birth
            self.mtct_during_breastfeeding(abs(mother_id), child_id)

        # ----------------------------------- HIV testing --------------------------
        if "CareOfWomenDuringPregnancy" not in self.sim.modules:
            # if mother's HIV status not known, schedule test at delivery
            # usually performed by care_of_women_during_pregnancy module
            if not mother.hv_diagnosed and \
                mother.is_alive and (
                    self.rng.random_sample() < p["prob_hiv_test_at_anc_or_delivery"]):
                self.sim.modules["HealthSystem"].schedule_hsi_event(
                    hsi_event=HSI_Hiv_TestAndRefer(
                        person_id=abs(mother_id),  # Pass mother's id, whether from true or direct birth
                        module=self,
                        referred_from='ANC_routine'),
                    priority=1,
                    topen=self.sim.date,
                    tclose=None,
                )

        # if mother known HIV+, schedule virological test for infant
        if mother.hv_diagnosed and df.at[child_id, "is_alive"]:
            self.sim.modules["HealthSystem"].schedule_hsi_event(
                hsi_event=HSI_Hiv_StartInfantProphylaxis(
                    person_id=child_id,
                    module=self,
                    referred_from="on_birth",
                    repeat_visits=0),
                priority=1,
                topen=self.sim.date,
                tclose=None,
            )

            if "newborn_outcomes" not in self.sim.modules and (
                    self.rng.random_sample() < p['prob_hiv_test_for_newborn_infant']):

                self.sim.modules["HealthSystem"].schedule_hsi_event(
                    hsi_event=HSI_Hiv_TestAndRefer(
                        person_id=child_id,
                        module=self,
                        referred_from='Infant_testing'),
                    priority=1,
                    topen=self.sim.date + pd.DateOffset(weeks=6),
                    tclose=None,
                )

            # these later infant tests are not in newborn_outcomes
            if self.rng.random_sample() < p['prob_hiv_test_for_newborn_infant']:
                self.sim.modules["HealthSystem"].schedule_hsi_event(
                    hsi_event=HSI_Hiv_TestAndRefer(
                        person_id=child_id,
                        module=self,
                        referred_from='Infant_testing'),
                    priority=1,
                    topen=self.sim.date + pd.DateOffset(months=9),
                    tclose=None,
                )

                self.sim.modules["HealthSystem"].schedule_hsi_event(
                    hsi_event=HSI_Hiv_TestAndRefer(
                        person_id=child_id,
                        module=self,
                        referred_from='Infant_testing'),
                    priority=1,
                    topen=self.sim.date + pd.DateOffset(months=18),
                    tclose=None,
                )

    def report_daly_values(self):
        """Report DALYS for HIV, based on current symptomatic state of persons."""
        df = self.sim.population.props

        dalys = pd.Series(data=0, index=df.loc[df.is_alive].index)

        # All those infected get the 'infected but not AIDS' daly_wt:
        dalys.loc[df.hv_inf] = self.daly_wts["hiv_infection_but_not_aids"]

        # Overwrite the value for those that currently have symptoms of AIDS with the 'AIDS' daly_wt:
        dalys.loc[
            self.sim.modules["SymptomManager"].who_has("aids_symptoms")
        ] = self.daly_wts["aids"]

        return dalys

    def mtct_during_breastfeeding(self, mother_id, child_id):
        """
        Compute risk of mother-to-child transmission and schedule HivInfectionDuringBreastFeedingEvent.
        If the child is breastfeeding currently, consider the time-until-infection assuming a constantly monthly risk of
         transmission. If the breastfeeding has ceased by the time of the scheduled infection, then it will not run.
        (This means that this event can be run at birth or at the time of the mother's infection without the need for
        further polling etc.)
        """

        df = self.sim.population.props
        params = self.parameters

        if df.at[mother_id, "hv_art"] == "on_VL_suppressed":
            monthly_prob_mtct_bf = params["monthly_prob_mtct_bf_treated"]
        else:
            monthly_prob_mtct_bf = params["monthly_prob_mtct_bf_untreated"]

        if monthly_prob_mtct_bf > 0.0:
            months_to_infection = int(self.rng.exponential(1 / monthly_prob_mtct_bf))
            date_of_infection = self.sim.date + pd.DateOffset(
                months=months_to_infection
            )
            self.sim.schedule_event(
                HivInfectionDuringBreastFeedingEvent(person_id=child_id, module=self),
                date_of_infection,
            )

    def do_new_infection(self, person_id):
        """
        Enact that this person is infected with HIV
        * Update their hv_inf status and hv_date_inf
        * Schedule the AIDS onset event for this person
        """
        df = self.sim.population.props

        # Update HIV infection status for this person
        df.at[person_id, "hv_inf"] = True
        df.at[person_id, "hv_date_inf"] = self.sim.date

        # Schedule AIDS onset events for this person
        date_onset_aids = self.sim.date + self.get_time_from_infection_to_aids(
            person_id=person_id
        )
        self.sim.schedule_event(
            event=HivAidsOnsetEvent(self, person_id, cause='AIDS_non_TB'), date=date_onset_aids
        )

    def get_time_from_infection_to_aids(self, person_id):
        """Gives time between onset of infection and AIDS, returning a pd.DateOffset.
        For those infected prior to, or at, birth: (this is a draw from an exponential distribution)
        For those infected after birth but before reaching age 5.0 (this is drawn from a weibull distribution)
        For adults: (this is a drawn from a weibull distribution (with scale depending on age);
        * NB. It is further assumed that the time from aids to death is 18 months.
        """

        df = self.sim.population.props
        age = df.at[person_id, "age_exact_years"]
        p = self.parameters

        if age == 0.0:
            # The person is infected prior to, or at, birth:
            months_to_death = int(self.rng.exponential(
                scale=p["mean_survival_for_infants_infected_prior_to_birth"]
            )
                                  * 12,
                                  )

            months_to_aids = int(
                max(
                    0.0,
                    np.round(
                        months_to_death
                        - self.parameters["mean_months_between_aids_and_death_infant"]
                    ),
                )
            )
        elif age < 5.0:
            # The person is infected after birth but before age 5.0:
            months_to_death = int(
                max(
                    0.0,
                    self.rng.weibull(
                        p[
                            "infection_to_death_infant_infection_after_birth_weibull_shape"
                        ]
                    )
                    * p["infection_to_death_infant_infection_after_birth_weibull_scale"]
                    * 12,
                )
            )
            months_to_aids = int(
                max(
                    0.0,
                    np.round(
                        months_to_death
                        - self.parameters["mean_months_between_aids_and_death_infant"]
                    ),
                )
            )
        else:
            # The person is infected after age 5.0
            # - get the shape parameters (unit: years)
            scale = (
                self.lm["scale_parameter_for_infection_to_death"].predict(
                    self.sim.population.props.loc[[person_id]]
                ).values[0]
            )
            # - get the scale parameter (unit: years)
            shape = (
                self.lm["shape_parameter_for_infection_to_death"].predict(
                    self.sim.population.props.loc[[person_id]]
                ).values[0]
            )
            # - draw from Weibull and convert to months
            months_to_death = self.rng.weibull(shape) * scale * 12
            # - compute months to aids, which is somewhat shorter than the months to death
            months_to_aids = int(
                max(
                    0.0,
                    np.round(
                        months_to_death
                        - self.parameters["mean_months_between_aids_and_death"]
                    ),
                )
            )

        return pd.DateOffset(months=months_to_aids)

    def get_time_from_aids_to_death(self):
        """Gives time between onset of AIDS and death, returning a pd.DateOffset.
        Assumes that the time between onset of AIDS symptoms and deaths is exponentially distributed.
        """
        mean = self.parameters["mean_months_between_aids_and_death"]
        draw_number_of_months = int(np.round(self.rng.exponential(mean)))
        return pd.DateOffset(months=draw_number_of_months)

    def do_when_hiv_diagnosed(self, person_id):
        """Things to do when a person has been tested and found (newly) be be HIV-positive:.
        * Consider if ART should be initiated, and schedule HSI if so.
        The person should not yet be on ART.
        """
        df = self.sim.population.props

        if not (df.loc[person_id, "hv_art"] == "not"):
            logger.warning(
                key="message",
                data="This event should not be running. do_when_diagnosed is for newly diagnosed persons.",
            )

        # Consider if the person will be referred to start ART
        if df.loc[person_id, "age_years"] <= 15:
            starts_art = True
        else:
            starts_art = self.rng.random_sample() < self.prob_art_start_after_test(self.sim.date.year)

        if starts_art:
            self.sim.modules["HealthSystem"].schedule_hsi_event(
                HSI_Hiv_StartOrContinueTreatment(person_id=person_id, module=self,
                                                 facility_level_of_this_hsi="1a"),
                topen=self.sim.date,
                tclose=None,
                priority=0,
            )

    def prob_art_start_after_test(self, year):
        """ returns the probability of starting ART after a positive HIV test
        this value for initiation can be higher than the current reported coverage levels
        to account for defaulters
        """
        prob_art = self.parameters["prob_start_art_or_vs"]
        current_year = year if year <= 2025 else 2025

        # use iloc to index by position as index will change by year
        return_prob = prob_art.loc[
                          (prob_art.year == current_year) &
                          (prob_art.age == "adults"),
                          "prob_art_if_dx"].values[0] * self.parameters["treatment_initiation_adjustment"]

        return return_prob

    def prob_viral_suppression(self, year, age_of_person):
        """ returns the probability of viral suppression once on ART
        data from 2012 - 2020 from spectrum
        assume constant values 2010-2012 and 2020 on
        time-series ends at 2025
        """
        prob_vs = self.parameters["prob_start_art_or_vs"]
        current_year = year if year <= 2025 else 2025
        age_of_person = age_of_person
        age_group = "adults" if age_of_person >= 15 else "children"

        return_prob = prob_vs.loc[
            (prob_vs.year == current_year) &
            (prob_vs.age == age_group),
            "virally_suppressed_on_art"].values[0]

        # convert to probability and adjust for defaulters
        return_prob = (return_prob / 100) * self.parameters["vs_adjustment"]

        assert return_prob is not None

        return return_prob

    def stops_treatment(self, person_id):
        """Helper function that is called when someone stops being on ART.
        Sets the flag for ART status. If the person was already on ART, it schedules a new AIDSEvent"""

        df = self.sim.population.props

        # Schedule a new AIDS onset event if the person was on ART up until now
        if df.at[person_id, "hv_art"] == "on_VL_suppressed":
            months_to_aids = int(
                np.floor(
                    self.rng.exponential(
                        scale=self.parameters["art_default_to_aids_mean_years"]
                    )
                    * 12.0
                )
            )
            self.sim.schedule_event(
                event=HivAidsOnsetEvent(person_id=person_id, module=self, cause='AIDS_non_TB'),
                date=self.sim.date + pd.DateOffset(months=months_to_aids),
            )

        # Set that the person is no longer on ART
        df.at[person_id, "hv_art"] = "not"

    def per_capita_testing_rate(self):
        """This calculates the numbers of hiv tests performed in each time period.
        It looks at the cumulative number of tests ever performed and subtracts the
        number calculated at the last time point.
        Values are converted to per capita testing rates.
        This function is called by the logger and can be called at any frequency
        """

        df = self.sim.population.props

        # get number of tests performed in last time period
        if self.sim.date.year == 2011:
            number_tests_new = df.hv_number_tests.sum()
            previous_test_numbers = 0

        else:
            previous_test_numbers = self.stored_test_numbers[-1]

            # calculate number of tests now performed - cumulative, include those who have died
            number_tests_new = df.hv_number_tests.sum()

        self.stored_test_numbers.append(number_tests_new)

        # number of tests performed in last time period
        number_tests_in_last_period = number_tests_new - previous_test_numbers

        # per-capita testing rate
        per_capita_testing = number_tests_in_last_period / len(df[df.is_alive])

        # return updated value for time-period
        return per_capita_testing

    def decide_whether_hiv_test_for_mother(self, person_id, referred_from) -> bool:
        """
        This will return a True/False for whether an HIV test should be scheduled for a mother; and schedule the HIV
        Test if a test should be scheduled.
        This is called from `labour.py` under `interventions_delivered_pre_discharge` and
        `care_of_women_during_pregnancy.py`.
        Mothers who are not already diagnosed will have an HIV test with a certain probability defined by a parameter;
         mothers who are diagnosed already will not have another HIV test.
        """
        df = self.sim.population.props

        if not df.at[person_id, 'hv_diagnosed'] and (
                self.rng.random_sample() < self.parameters['prob_hiv_test_at_anc_or_delivery']):

            self.sim.modules['HealthSystem'].schedule_hsi_event(
                HSI_Hiv_TestAndRefer(
                    person_id=person_id,
                    module=self,
                    referred_from=referred_from),
                topen=self.sim.date,
                tclose=None,
                priority=0)

            return True

        else:
            return False

    def decide_whether_hiv_test_for_infant(self, mother_id, child_id) -> None:
        """ This will schedule an HIV testing HSI for a child under certain conditions.
        It is called from newborn_outcomes.py under hiv_screening_for_at_risk_newborns.
        """

        df = self.sim.population.props
        mother_id = mother_id
        child_id = child_id

        if not df.at[child_id, 'hv_diagnosed'] and \
            df.at[mother_id, 'hv_diagnosed'] and (
            df.at[child_id, 'nb_pnc_check'] == 1) and (
                self.rng.random_sample() < self.parameters['prob_hiv_test_for_newborn_infant']):

            self.sim.modules['HealthSystem'].schedule_hsi_event(
                HSI_Hiv_TestAndRefer(
                    person_id=child_id,
                    module=self,
                    referred_from="newborn_outcomes"),
                topen=self.sim.date + pd.DateOffset(weeks=6),
                tclose=None,
                priority=0
            )

    def check_config_of_properties(self):
        """check that the properties are currently configured correctly"""
        df = self.sim.population.props
        df_alive = df.loc[df.is_alive]

        # basic check types of columns and dtypes
        orig = self.sim.population.new_row
        assert (df.dtypes == orig.dtypes).all()

        def is_subset(col_for_set, col_for_subset):
            # Confirms that the series of col_for_subset is true only for a subset of the series for col_for_set
            return set(col_for_subset.loc[col_for_subset].index).issubset(
                col_for_set.loc[col_for_set].index
            )

        # Check that core properties of current status are never None/NaN/NaT
        assert not df_alive.hv_inf.isna().any()
        assert not df_alive.hv_art.isna().any()
        assert not df_alive.hv_behaviour_change.isna().any()
        assert not df_alive.hv_diagnosed.isna().any()
        assert not df_alive.hv_number_tests.isna().any()

        # Check that the core HIV properties are 'nested' in the way expected.
        assert is_subset(
            col_for_set=df_alive.hv_inf, col_for_subset=df_alive.hv_diagnosed
        )
        assert is_subset(
            col_for_set=df_alive.hv_diagnosed, col_for_subset=(df_alive.hv_art != "not")
        )

        # Check that if person is not infected, the dates of HIV events are None/NaN/NaT
        assert df_alive.loc[~df_alive.hv_inf, "hv_date_inf"].isna().all()

        # Check that dates consistent for those infected with HIV
        assert not df_alive.loc[df_alive.hv_inf].hv_date_inf.isna().any()
        assert (
            df_alive.loc[df_alive.hv_inf].hv_date_inf
            >= df_alive.loc[df_alive.hv_inf].date_of_birth
        ).all()

        # Check alignment between AIDS Symptoms and status and infection and ART status
        has_aids_symptoms = set(
            self.sim.modules["SymptomManager"].who_has("aids_symptoms")
        )
        assert has_aids_symptoms.issubset(
            df_alive.loc[df_alive.is_alive & df_alive.hv_inf].index
        )

        # a person can have AIDS onset if they're virally suppressed if had active TB
        # if cured of TB and still virally suppressed, AIDS symptoms are removed
        assert 0 == len(
            has_aids_symptoms.intersection(
                df_alive.loc[
                    df_alive.is_alive
                    & (df_alive.hv_art == "on_VL_suppressed")
                    & (df_alive.tb_inf == "uninfected")
                    ].index
            )
        )


# ---------------------------------------------------------------------------
#   Main Polling Event
# ---------------------------------------------------------------------------


class HivRegularPollingEvent(RegularEvent, PopulationScopeEventMixin):
    """ The HIV Regular Polling Events
    * Schedules persons becoming newly infected through horizontal transmission
    * Schedules who will present for voluntary ("spontaneous") testing
    """

    def __init__(self, module):
        super().__init__(
            module, frequency=DateOffset(months=12)
        )  # repeats every 12 months, but this can be changed

    def apply(self, population):

        df = population.props
        p = self.module.parameters
        rng = self.module.rng

        fraction_of_year_between_polls = self.frequency.months / 12
        beta = p["beta"] * fraction_of_year_between_polls

        # ----------------------------------- HORIZONTAL TRANSMISSION -----------------------------------
        def horizontal_transmission(to_sex, from_sex):
            # Count current number of alive 15-80 year-olds at risk of transmission
            # (= those infected and not VL suppressed):
            n_infectious = len(
                df.loc[
                    df.is_alive
                    & df.age_years.between(15, 80)
                    & df.hv_inf
                    & (df.hv_art != "on_VL_suppressed")
                    & (df.sex == from_sex)
                    ]
            )

            if n_infectious > 0:

                # Get Susceptible (non-infected alive 15-80 year-old) persons:
                susc_idx = df.loc[
                    df.is_alive
                    & ~df.hv_inf
                    & df.age_years.between(15, 80)
                    & (df.sex == to_sex)
                    ].index
                n_susceptible = len(susc_idx)

                # Compute chance that each susceptible person becomes infected:
                #  - relative chance of infection (acts like a scaling-factor on 'beta')
                rr_of_infection = self.module.lm["rr_of_infection"].predict(
                    df.loc[susc_idx]
                )

                #  - probability of infection = beta * I/N
                p_infection = (
                    rr_of_infection * beta * (n_infectious / (n_infectious + n_susceptible))
                )

                # New infections:
                will_be_infected = (
                    self.module.rng.random_sample(len(p_infection)) < p_infection
                )
                idx_new_infection = will_be_infected[will_be_infected].index

                idx_new_infection_fsw = []

                # additional risk for fsw
                if to_sex == "F":
                    fsw_at_risk = df.loc[
                        df.is_alive
                        & ~df.hv_inf
                        & df.li_is_sexworker
                        & ~df.hv_is_on_prep
                        & df.age_years.between(15, 80)
                        ].index

                    #  - probability of infection - relative risk applies only to fsw
                    p_infection_fsw = (
                        self.module.parameters["rr_fsw"] * beta * (n_infectious / (n_infectious + n_susceptible))
                    )

                    fsw_infected = (
                        self.module.rng.random_sample(len(fsw_at_risk)) < p_infection_fsw
                    )
                    idx_new_infection_fsw = fsw_at_risk[fsw_infected]

                idx_new_infection = list(idx_new_infection) + list(idx_new_infection_fsw)

                # Schedule the date of infection for each new infection:
                for idx in idx_new_infection:
                    date_of_infection = self.sim.date + pd.DateOffset(
                        days=self.module.rng.randint(0, 365 * fraction_of_year_between_polls)
                    )
                    self.sim.schedule_event(
                        HivInfectionEvent(self.module, idx), date_of_infection
                    )

        # ----------------------------------- SPONTANEOUS TESTING -----------------------------------
        def spontaneous_testing(current_year):

            # extract annual testing rates from MoH Reports
            test_rates = p["hiv_testing_rates"]

            testing_rate_adults = test_rates.loc[
                test_rates.year == current_year, "annual_testing_rate_adults"
            ].values[0] * p["hiv_testing_rate_adjustment"]

            # adult testing trends also informed by demographic characteristics
            # relative probability of testing - this may skew testing rates higher or lower than moh reports
            rr_of_test = self.module.lm["lm_spontaneous_test_12m"].predict(df[df.is_alive & (df.age_years >= 15)])
            mean_prob_test = (rr_of_test * testing_rate_adults).mean()
            scaled_prob_test = (rr_of_test * testing_rate_adults) / mean_prob_test
            overall_prob_test = scaled_prob_test * testing_rate_adults

            random_draw = rng.random_sample(size=len(df[df.is_alive & (df.age_years >= 15)]))
            adult_tests_idx = df.loc[df.is_alive & (df.age_years >= 15) & (random_draw < overall_prob_test)].index

            idx_will_test = adult_tests_idx

            for person_id in idx_will_test:
                date_test = self.sim.date + pd.DateOffset(
                    days=self.module.rng.randint(0, 365 * fraction_of_year_between_polls)
                )
                self.sim.modules["HealthSystem"].schedule_hsi_event(
                    hsi_event=HSI_Hiv_TestAndRefer(person_id=person_id, module=self.module, referred_from='HIV_poll'),
                    priority=1,
                    topen=date_test,
                    tclose=self.sim.date + pd.DateOffset(
                        months=self.frequency.months
                    ),  # (to occur before next polling)
                )

        # ----------------------------------- PrEP poll for AGYW -----------------------------------
        def prep_for_agyw():

            # select highest risk agyw
            agyw_idx = df.loc[
                df.is_alive
                & ~df.hv_diagnosed
                & df.age_years.between(15, 30)
                & (df.sex == "F")
                & ~df.hv_is_on_prep
                ].index

            rr_of_infection_in_agyw = self.module.lm["rr_of_infection"].predict(
                df.loc[agyw_idx]
            )
            # divide by the mean risk then multiply by prob of prep
            # highest risk AGYW will have highest probability of getting prep
            mean_risk = rr_of_infection_in_agyw.mean()
            scaled_risk = rr_of_infection_in_agyw / mean_risk
            overall_risk_and_prob_of_prep = scaled_risk * p["prob_prep_for_agyw"]

            # give prep
            give_prep = df.loc[(
                                   self.module.rng.random_sample(len(overall_risk_and_prob_of_prep))
                                   < overall_risk_and_prob_of_prep)
                               & df.is_alive
                               & ~df.hv_diagnosed
                               & df.age_years.between(15, 30)
                               & (df.sex == "F")
                               & ~df.hv_is_on_prep
                               ].index

            for person in give_prep:
                self.sim.modules["HealthSystem"].schedule_hsi_event(
                    hsi_event=HSI_Hiv_StartOrContinueOnPrep(person_id=person,
                                                            module=self.module),
                    priority=1,
                    topen=self.sim.date,
                    tclose=self.sim.date + pd.DateOffset(
                        months=self.frequency.months
                    )
                )

        # Horizontal transmission: Male --> Female
        horizontal_transmission(from_sex="M", to_sex="F")

        # Horizontal transmission: Female --> Male
        horizontal_transmission(from_sex="F", to_sex="M")

        # testing
        # if year later than 2020, set testing rates to those reported in 2020
        if self.sim.date.year < 2021:
            current_year = self.sim.date.year
        else:
            current_year = 2020
        spontaneous_testing(current_year=current_year)

        # PrEP for AGYW
        prep_for_agyw()


# ---------------------------------------------------------------------------
#   Natural History Events
# ---------------------------------------------------------------------------

class HivInfectionEvent(Event, IndividualScopeEventMixin):
    """ This person will become infected.
    * Do the infection process
    * Check for onward transmission through MTCT if the infection is to a mother who is currently breastfeeding.
    """

    def __init__(self, module, person_id):
        super().__init__(module, person_id=person_id)

    def apply(self, person_id):
        df = self.sim.population.props

        # Check person is_alive
        if not df.at[person_id, "is_alive"]:
            return

        # Onset the infection for this person (which will schedule progression etc)
        self.module.do_new_infection(person_id)

        # Consider mother-to-child-transmission (MTCT) from this person to their children:
        children_of_this_person_being_breastfed = df.loc[
            (df.mother_id == person_id) & (df.nb_breastfeeding_status != "none")
            ].index
        # - Do the MTCT routine for each child:
        for child_id in children_of_this_person_being_breastfed:
            self.module.mtct_during_breastfeeding(person_id, child_id)


class HivInfectionDuringBreastFeedingEvent(Event, IndividualScopeEventMixin):
    """ This person will become infected during breastfeeding
    * Do the infection process
    """

    def __init__(self, module, person_id):
        super().__init__(module, person_id=person_id)

    def apply(self, person_id):
        df = self.sim.population.props

        # Check person is_alive
        if not df.at[person_id, "is_alive"]:
            return

        # Check person is breastfed currently
        if df.at[person_id, "nb_breastfeeding_status"] == "none":
            return

        # If child is on NVP for HIV prophylaxis, then do not let the infection occur
        # (the prophylaxis is assumed to be perfectly effective in blocking transmission)
        if df.at[person_id, "hv_is_on_prep"]:
            return

        # Onset the infection for this person (which will schedule progression etc)
        self.module.do_new_infection(person_id)


class HivAidsOnsetEvent(Event, IndividualScopeEventMixin):
    """ This person has developed AIDS.
    * Update their symptomatic status
    * Record the date at which AIDS onset
    * Schedule the AIDS death
    """

    def __init__(self, module, person_id, cause):
        super().__init__(module, person_id=person_id)

        self.cause = cause

    def apply(self, person_id):

        df = self.sim.population.props

        # Return if person is dead or no HIV+
        if not df.at[person_id, "is_alive"] or not df.at[person_id, "hv_inf"]:
            return

        # eligible for AIDS onset:
        # not VL suppressed no active tb
        # not VL suppressed active tb
        # VL suppressed active tb

        # Do nothing if person is now on ART and VL suppressed (non-VL suppressed has no effect)
        # if cause is TB, allow AIDS onset
        if (df.at[person_id, "hv_art"] == "on_VL_suppressed") and (self.cause != 'AIDS_TB'):
            return

        # need to delay onset of AIDS (non-tb) to compensate for AIDS-TB
        if (self.cause == "AIDS_non_TB") and (
                self.sim.modules["Hiv"].rng.rand() < self.sim.modules["Hiv"].parameters["prop_delayed_aids_onset"]):

            # redraw time to aids and reschedule
            months_to_aids = int(
                np.floor(
                    self.sim.modules["Hiv"].rng.exponential(
                        scale=self.sim.modules["Hiv"].parameters["art_default_to_aids_mean_years"]
                    )
                    * 12.0
                )
            )

            self.sim.schedule_event(
                event=HivAidsOnsetEvent(person_id=person_id, module=self, cause='AIDS_non_TB'),
                date=self.sim.date + pd.DateOffset(months=months_to_aids),
            )

        # else assign aids onset and schedule aids death
        else:

            # if eligible for aids onset (not treated with ART or currently has active TB):
            # Update Symptoms
            self.sim.modules["SymptomManager"].change_symptom(
                person_id=person_id,
                symptom_string="aids_symptoms",
                add_or_remove="+",
                disease_module=self.sim.modules["Hiv"],
            )

            # Schedule AidsDeath
            date_of_aids_death = self.sim.date + self.sim.modules["Hiv"].get_time_from_aids_to_death()

            if self.cause == "AIDS_non_TB":

                # cause is HIV
                self.sim.schedule_event(
                    event=HivAidsDeathEvent(
                        person_id=person_id, module=self.sim.modules["Hiv"], cause=self.cause
                    ),
                    date=date_of_aids_death,
                )

            else:
                # cause is active TB
                self.sim.schedule_event(
                    event=HivAidsTbDeathEvent(
                        person_id=person_id, module=self.sim.modules["Hiv"], cause=self.cause
                    ),
                    date=date_of_aids_death,
                )


class HivAidsDeathEvent(Event, IndividualScopeEventMixin):
    """
    Causes someone to die of AIDS, if they are not VL suppressed on ART.
    if death scheduled by tb-aids, death event is HivAidsTbDeathEvent
    if death scheduled by hiv but person also has active TB, cause of
    death is AIDS_TB
    """

    def __init__(self, module, person_id, cause):
        super().__init__(module, person_id=person_id)

        self.cause = cause
        assert self.cause in ["AIDS_non_TB", "AIDS_TB"]

    def apply(self, person_id):
        df = self.sim.population.props

        # Check person is_alive
        if not df.at[person_id, "is_alive"]:
            return

        # Do nothing if person is now on ART and VL suppressed (non VL suppressed has no effect)
        # only if no current TB infection
        if (df.at[person_id, "hv_art"] == "on_VL_suppressed") and (
                df.at[person_id, "tb_inf"] != "active"):
            return

        # off ART, no TB infection
        if (df.at[person_id, "hv_art"] != "on_VL_suppressed") and (
                df.at[person_id, "tb_inf"] != "active"):
            # cause is HIV (no TB)
            self.sim.modules["Demography"].do_death(
                individual_id=person_id,
                cause="AIDS_non_TB",
                originating_module=self.module,
            )

        # on or off ART, active TB infection, schedule AidsTbDeathEvent
        if df.at[person_id, "tb_inf"] == "active":
            # cause is active TB
            self.sim.schedule_event(
                event=HivAidsTbDeathEvent(
                    person_id=person_id, module=self.module, cause="AIDS_TB"
                ),
                date=self.sim.date,
            )


class HivAidsTbDeathEvent(Event, IndividualScopeEventMixin):
    """
    This event is caused by someone co-infected with HIV and active TB
    it causes someone to die of AIDS-TB, death dependent on tb treatment status
    and not affected by ART status
    can be called by Tb or Hiv module
    if the random draw doesn't result in AIDS-TB death, an AIDS death (HivAidsDeathEvent) will be scheduled
    """

    def __init__(self, module, person_id, cause):
        super().__init__(module, person_id=person_id)

        self.cause = cause

    def apply(self, person_id):
        df = self.sim.population.props

        # Check person is_alive
        if not df.at[person_id, "is_alive"]:
            return

        if df.at[person_id, 'tb_on_treatment']:
            prob = self.module.rng.rand()

            # treatment adjustment reduces probability of death
            if prob < self.sim.modules["Hiv"].parameters["aids_tb_treatment_adjustment"]:
                self.sim.modules["Demography"].do_death(
                    individual_id=person_id,
                    cause="AIDS_TB",
                    originating_module=self.module,
                )
            else:
                # if they survive, reschedule the aids death event
                # module calling rescheduled AIDS death should be Hiv (not TB)
                date_of_aids_death = self.sim.date + self.sim.modules["Hiv"].get_time_from_aids_to_death()

                self.sim.schedule_event(
                    event=HivAidsDeathEvent(
                        person_id=person_id,
                        module=self.sim.modules["Hiv"],
                        cause="AIDS_non_TB"
                    ),
                    date=date_of_aids_death,
                )

        # aids-tb and not on tb treatment
        elif not df.at[person_id, 'tb_on_treatment']:
            # Cause the death to happen immediately, cause defined by TB status
            self.sim.modules["Demography"].do_death(
                individual_id=person_id, cause="AIDS_TB", originating_module=self.module
            )


class Hiv_DecisionToContinueOnPrEP(Event, IndividualScopeEventMixin):
    """Helper event that is used to 'decide' if someone on PrEP should continue on PrEP.
    This event is scheduled by 'HSI_Hiv_StartOrContinueOnPrep' 3 months after it is run.
    """

    def __init__(self, module, person_id):
        super().__init__(module, person_id=person_id)

    def apply(self, person_id):
        df = self.sim.population.props
        person = df.loc[person_id]
        m = self.module

        # If the person is no longer alive or has been diagnosed with hiv, they will not continue on PrEP
        if (
            (not person["is_alive"])
            or (person["hv_diagnosed"])
        ):
            return

        # Check that there are on PrEP currently:
        if not person["hv_is_on_prep"]:
            logger.warning(
                key="message",
                data="This event should not be running: Hiv_DecisionToContinueOnPrEP is for those currently on prep")

        # check still eligible, person must be <30 years old or a fsw
        if (person["age_years"] > 30) or not person["li_is_sexworker"]:
            return

        # Determine if this appointment is actually attended by the person who has already started on PrEP
        if (
            m.rng.random_sample()
            < m.parameters["probability_of_being_retained_on_prep_every_3_months"]
        ):
            # Continue on PrEP - and schedule an HSI for a refill appointment today
            self.sim.modules["HealthSystem"].schedule_hsi_event(
                HSI_Hiv_StartOrContinueOnPrep(person_id=person_id, module=m),
                topen=self.sim.date,
                tclose=self.sim.date + pd.DateOffset(days=7),
                priority=0,
            )

        else:
            # Defaults to being off PrEP - reset flag and take no further action
            df.at[person_id, "hv_is_on_prep"] = False


class Hiv_DecisionToContinueTreatment(Event, IndividualScopeEventMixin):
    """Helper event that is used to 'decide' if someone on Treatment should continue on Treatment.
    This event is scheduled by 'HSI_Hiv_StartOrContinueTreatment' 3 months after it is run.
    """

    def __init__(self, module, person_id):
        super().__init__(module, person_id=person_id)

    def apply(self, person_id):
        df = self.sim.population.props
        person = df.loc[person_id]
        m = self.module

        if not person["is_alive"]:
            return

        # Check that they are on Treatment currently:
        if not (person["hv_art"] in ["on_VL_suppressed", "on_not_VL_suppressed"]):
            logger.warning(
                key="message",
                data="This event should not be running, Hiv_DecisionToContinueTreatment is for those already on tx")

        # Determine if this appointment is actually attended by the person who has already started on ART
        if (
            m.rng.random_sample()
            < m.parameters["probability_of_being_retained_on_art_every_3_months"]
        ):
            # Continue on Treatment - and schedule an HSI for a continuation appointment today
            self.sim.modules["HealthSystem"].schedule_hsi_event(
                HSI_Hiv_StartOrContinueTreatment(person_id=person_id, module=m,
                                                 facility_level_of_this_hsi="1a"),
                topen=self.sim.date,
                tclose=self.sim.date + pd.DateOffset(days=14),
                priority=0,
            )

        else:
            # Defaults to being off Treatment
            m.stops_treatment(person_id)

            # refer for another treatment again in 1 month
            self.sim.modules["HealthSystem"].schedule_hsi_event(
                HSI_Hiv_StartOrContinueTreatment(person_id=person_id, module=m,
                                                 facility_level_of_this_hsi="1a"),
                topen=self.sim.date + pd.DateOffset(months=1),
                tclose=None,
                priority=0,
            )


# ---------------------------------------------------------------------------
#   Health System Interactions (HSI)
# ---------------------------------------------------------------------------

class HSI_Hiv_TestAndRefer(HSI_Event, IndividualScopeEventMixin):
    """
    The is the Test-and-Refer HSI. Individuals may seek an HIV test at any time. From this, they can be referred on to
    other services.
    This event is scheduled by:
        * the main event poll,
        * when someone presents for any care through a Generic HSI.
        * when an infant is born to an HIV-positive mother
    Following the test, they may or may not go on to present for uptake an HIV service: ART (if HIV-positive), VMMC (if
    HIV-negative and male) or PrEP (if HIV-negative and a female sex worker).
    If this event is called within another HSI, it may be desirable to limit the functionality of the HSI: do this
    using the arguments:
        * do_not_refer_if_neg=False : if the person is HIV-neg they will not be referred to VMMC or PrEP
        * suppress_footprint=True : the HSI will not have any footprint
    """

    def __init__(
        self, module, person_id, do_not_refer_if_neg=False, suppress_footprint=False, referred_from=None,
    ):
        super().__init__(module, person_id=person_id)
        assert isinstance(module, Hiv)

        assert isinstance(do_not_refer_if_neg, bool)
        self.do_not_refer_if_neg = do_not_refer_if_neg

        assert isinstance(suppress_footprint, bool)
        self.suppress_footprint = suppress_footprint

        self.referred_from = referred_from

        # Define the necessary information for an HSI
        self.TREATMENT_ID = "Hiv_Test"
        self.EXPECTED_APPT_FOOTPRINT = self.make_appt_footprint({"VCTNegative": 1})
        self.ACCEPTED_FACILITY_LEVEL = '1a'

    def apply(self, person_id, squeeze_factor):
        """Do the testing and referring to other services"""

        df = self.sim.population.props
        person = df.loc[person_id]

        if not person["is_alive"]:
            return

        # If person is diagnosed and on treatment do nothing do not occupy any resources
        if person["hv_diagnosed"] and (person["hv_art"] != "not"):
            return self.sim.modules["HealthSystem"].get_blank_appt_footprint()

        # if person has had test in last week, do not repeat test
        if person["hv_last_test_date"] >= (self.sim.date - DateOffset(days=7)):
            return self.sim.modules["HealthSystem"].get_blank_appt_footprint()

        # Run test
        if person["age_years"] < 1.0:
            test_result = self.sim.modules["HealthSystem"].dx_manager.run_dx_test(
                dx_tests_to_run="hiv_early_infant_test", hsi_event=self
            )
        else:
            test_result = self.sim.modules["HealthSystem"].dx_manager.run_dx_test(
                dx_tests_to_run="hiv_rapid_test", hsi_event=self
            )

        if test_result is not None:

            # Update number of tests:
            df.at[person_id, "hv_number_tests"] += 1
            df.at[person_id, "hv_last_test_date"] = self.sim.date

            # Log the test: line-list of summary information about each test
            person_details_for_test = {
                'age': person['age_years'],
                'hiv_status': person['hv_inf'],
                'hiv_diagnosed': person['hv_diagnosed'],
                'referred_from': self.referred_from,
                'person_id': person_id
            }
            logger.info(key='hiv_test', data=person_details_for_test)

            # Offer services as needed:
            if test_result:
                # The test_result is HIV positive
                ACTUAL_APPT_FOOTPRINT = self.make_appt_footprint({"VCTPositive": 1})

                # Update diagnosis if the person is indeed HIV positive;
                if person["hv_inf"]:
                    df.at[person_id, "hv_diagnosed"] = True
                    self.module.do_when_hiv_diagnosed(person_id=person_id)

                    # Screen for tb if they have not been referred from a Tb HSI
                    # and do not currently have TB diagnosis
                    if "Tb" in self.sim.modules and (self.referred_from != 'Tb') and not person["tb_diagnosed"]:
                        self.sim.modules["HealthSystem"].schedule_hsi_event(
                            tb.HSI_Tb_ScreeningAndRefer(
                                person_id=person_id, module=self.sim.modules["Tb"]
                            ),
                            topen=self.sim.date,
                            tclose=None,
                            priority=0,
                        )

            else:
                # The test_result is HIV negative
                ACTUAL_APPT_FOOTPRINT = self.make_appt_footprint({"VCTNegative": 1})

                if not self.do_not_refer_if_neg:
                    # The test was negative: make referrals to other services:

                    # Consider if the person's risk will be reduced by behaviour change counselling
                    if self.module.lm["lm_behavchg"].predict(
                        df.loc[[person_id]], self.module.rng
                    ):
                        df.at[person_id, "hv_behaviour_change"] = True

                    # If person is a man, and not circumcised, then consider referring to VMMC
                    if (person["sex"] == "M") & (~person["li_is_circ"]):
                        x = self.module.lm["lm_circ"].predict(
                            df.loc[[person_id]], self.module.rng
                        )
                        if x:
                            self.sim.modules["HealthSystem"].schedule_hsi_event(
                                HSI_Hiv_Circ(person_id=person_id, module=self.module),
                                topen=self.sim.date,
                                tclose=None,
                                priority=0,
                            )

                    # If person is a woman and FSW, and not currently on PrEP then consider referring to PrEP
                    # available 2018 onwards
                    if (
                        (person["sex"] == "F")
                        & person["li_is_sexworker"]
                        & ~person["hv_is_on_prep"]
                        & (self.sim.date.year >= self.module.parameters["prep_start_year"])
                    ):
                        if self.module.lm["lm_prep"].predict(df.loc[[person_id]], self.module.rng
                                                             ):
                            self.sim.modules["HealthSystem"].schedule_hsi_event(
                                HSI_Hiv_StartOrContinueOnPrep(
                                    person_id=person_id, module=self.module
                                ),
                                topen=self.sim.date,
                                tclose=None,
                                priority=0,
                            )
        else:
            # Test was not possible, set blank footprint and schedule another test
            ACTUAL_APPT_FOOTPRINT = self.make_appt_footprint({"VCTNegative": 1})

            # repeat appt for HIV test
            self.sim.modules["HealthSystem"].schedule_hsi_event(
                HSI_Hiv_TestAndRefer(person_id=person_id, module=self.module, referred_from='HIV_test'),
                topen=self.sim.date + pd.DateOffset(months=1),
                tclose=None,
                priority=0,
            )

        # Return the footprint. If it should be suppressed, return a blank footprint.
        if self.suppress_footprint:
            return self.make_appt_footprint({})
        else:
            return ACTUAL_APPT_FOOTPRINT


class HSI_Hiv_Circ(HSI_Event, IndividualScopeEventMixin):
    def __init__(self, module, person_id):
        super().__init__(module, person_id=person_id)

        self.TREATMENT_ID = "Hiv_Prevention_Circumcision"
        self.EXPECTED_APPT_FOOTPRINT = self.make_appt_footprint({"MaleCirc": 1})
        self.ACCEPTED_FACILITY_LEVEL = '1a'
        self.number_of_occurrences = 0

    def apply(self, person_id, squeeze_factor):
        """ Do the circumcision for this man. If he is already circumcised, this is a follow-up appointment."""
        self.number_of_occurrences += 1  # The current appointment is included in the count.
        df = self.sim.population.props  # shortcut to the dataframe

        person = df.loc[person_id]

        # Do not run if the person is not alive
        if not person["is_alive"]:
            return

        # if person not circumcised, perform the procedure
        if not person["li_is_circ"]:
            # Check/log use of consumables, and do circumcision if materials available
            # NB. If materials not available, assume the procedure is not carried out for this person following
            # this particular referral.
            if self.get_consumables(item_codes=self.module.item_codes_for_consumables_required['circ']):
                # Update circumcision state
                df.at[person_id, "li_is_circ"] = True

        # Schedule follow-up appts
        # - if this is the first appointment, follow-up 3 days from procedure;
        # - if this is the second appointment, follow-up 4 days from second appt;
        # - if this is the third appointment, do nothing.
        if self.number_of_occurrences < 3:
            days_to_fup = 3 if self.number_of_occurrences == 1 else 4
            self.sim.modules["HealthSystem"].schedule_hsi_event(
                self,
                topen=self.sim.date + DateOffset(days=days_to_fup),
                tclose=None,
                priority=0,
            )


class HSI_Hiv_StartInfantProphylaxis(HSI_Event, IndividualScopeEventMixin):
    def __init__(self, module, person_id, referred_from, repeat_visits):
        super().__init__(module, person_id=person_id)
        assert isinstance(module, Hiv)

        self.TREATMENT_ID = "Hiv_Prevention_Infant"
        self.EXPECTED_APPT_FOOTPRINT = self.make_appt_footprint({"Under5OPD": 1, "VCTNegative": 1})
        self.ACCEPTED_FACILITY_LEVEL = '1a'
        self.referred_from = referred_from
        self.repeat_visits = repeat_visits

    def apply(self, person_id, squeeze_factor):
        """
        Start infant prophylaxis for this infant lasting for duration of breastfeeding
        or up to 18 months
        """

        df = self.sim.population.props
        person = df.loc[person_id]

        # Do not run if the child is not alive or is diagnosed with hiv
        if not person["is_alive"] or person["hv_diagnosed"]:
            return self.sim.modules["HealthSystem"].get_blank_appt_footprint()

        # if breastfeeding has ceased or child >18 months, no further prophylaxis required
        if (df.at[person_id, "nb_breastfeeding_status"] == "none")\
                or (df.at[person_id, "age_years"] >= 1.5):
            return self.sim.modules["HealthSystem"].get_blank_appt_footprint()

        # Check that infant prophylaxis is available and if it is, initiate:
        if self.get_consumables(item_codes=self.module.item_codes_for_consumables_required['infant_prep']):
            df.at[person_id, "hv_is_on_prep"] = True

            # Schedule follow-up visit for 3 months time
            self.sim.modules["HealthSystem"].schedule_hsi_event(
                hsi_event=HSI_Hiv_StartInfantProphylaxis(
                    person_id=person_id,
                    module=self.module,
                    referred_from="repeat3months",
                    repeat_visits=0),
                priority=1,
                topen=self.sim.date + DateOffset(months=3),
                tclose=None,
            )

        else:
            if self.repeat_visits <= 4:
                # infant does not get NVP now but has repeat visit scheduled up to 5 times
                df.at[person_id, "hv_is_on_prep"] = False

                self.repeat_visits += 1

                # Schedule repeat visit for one week's time
                self.sim.modules["HealthSystem"].schedule_hsi_event(
                    hsi_event=HSI_Hiv_StartInfantProphylaxis(
                        person_id=person_id,
                        module=self.module,
                        referred_from="repeatNoCons",
                        repeat_visits=self.repeat_visits),
                    priority=1,
                    topen=self.sim.date + pd.DateOffset(days=7),
                    tclose=None,
                )

    def never_ran(self, *args, **kwargs):
        """This is called if this HSI was never run.
        Default the person to being off PrEP"""
        self.sim.population.props.at[self.target, "hv_is_on_prep"] = False


class HSI_Hiv_StartOrContinueOnPrep(HSI_Event, IndividualScopeEventMixin):
    def __init__(self, module, person_id):
        super().__init__(module, person_id=person_id)
        assert isinstance(module, Hiv)

        self.TREATMENT_ID = "Hiv_Prevention_Prep"
        self.EXPECTED_APPT_FOOTPRINT = self.make_appt_footprint({"Over5OPD": 1, "VCTNegative": 1})
        self.ACCEPTED_FACILITY_LEVEL = '1a'

    def apply(self, person_id, squeeze_factor):
        """Start PrEP for this person; or continue them on PrEP for 3 more months"""

        df = self.sim.population.props
        person = df.loc[person_id]

        # Do not run if the person is not alive or is diagnosed with hiv
        if (
            (not person["is_alive"])
            or (person["hv_diagnosed"])
        ):
            return

        # Run an HIV test
        test_result = self.sim.modules["HealthSystem"].dx_manager.run_dx_test(
            dx_tests_to_run="hiv_rapid_test", hsi_event=self
        )
        df.at[person_id, "hv_number_tests"] += 1
        df.at[person_id, "hv_last_test_date"] = self.sim.date

        # If test is positive, flag as diagnosed and refer to ART
        if test_result is True:
            # label as diagnosed
            df.at[person_id, "hv_diagnosed"] = True

            # Do actions for when a person has been diagnosed with HIV
            self.module.do_when_hiv_diagnosed(person_id=person_id)

            return self.make_appt_footprint({"Over5OPD": 1, "VCTPositive": 1})

        # Check that PrEP is available and if it is, initiate or continue  PrEP:
        if self.get_consumables(item_codes=self.module.item_codes_for_consumables_required['prep']):
            df.at[person_id, "hv_is_on_prep"] = True

            # Schedule 'decision about whether to continue on PrEP' for 3 months time
            self.sim.schedule_event(
                Hiv_DecisionToContinueOnPrEP(person_id=person_id, module=self.module),
                self.sim.date + pd.DateOffset(months=3),
            )

        else:
            # If PrEP is not available, the person will default and not be on PrEP
            df.at[person_id, "hv_is_on_prep"] = False

    def never_ran(self):
        """This is called if this HSI was never run.
        Default the person to being off PrEP"""
        self.sim.population.props.at[self.target, "hv_is_on_prep"] = False


class HSI_Hiv_StartOrContinueTreatment(HSI_Event, IndividualScopeEventMixin):

    def __init__(self, module, person_id, facility_level_of_this_hsi):
        super().__init__(module, person_id=person_id)
        assert isinstance(module, Hiv)

        self.TREATMENT_ID = "Hiv_Treatment"
        self.EXPECTED_APPT_FOOTPRINT = self._make_appt_footprint_according_age_and_patient_status(person_id)
        self.ACCEPTED_FACILITY_LEVEL = facility_level_of_this_hsi
        self.counter_for_drugs_not_available = 0
        self.counter_for_did_not_run = 0

    def apply(self, person_id, squeeze_factor):
        """This is a Health System Interaction Event - start or continue HIV treatment for 6 more months"""

        df = self.sim.population.props
        person = df.loc[person_id]
        art_status_at_beginning_of_hsi = person["hv_art"]

        if not person["is_alive"]:
            return

        # Confirm that the person is diagnosed (this should not run if they are not)
        assert person["hv_diagnosed"]

        if art_status_at_beginning_of_hsi == "not":

            assert person[
                "hv_inf"
            ]  # after the test results, it can be guaranteed that the person is HIV-pos.

            # Try to initiate the person onto ART:
            drugs_were_available = self.do_at_initiation(person_id)
        else:
            # Try to continue the person on ART:
            drugs_were_available = self.do_at_continuation(person_id)

        if drugs_were_available:
            # If person has been placed/continued on ART, schedule 'decision about whether to continue on Treatment
            self.sim.schedule_event(
                Hiv_DecisionToContinueTreatment(
                    person_id=person_id, module=self.module
                ),
                self.sim.date + pd.DateOffset(months=3),
            )
        else:
            # logger for drugs not available
            person_details_for_tx = {
                'age': person['age_years'],
                'facility_level': self.ACCEPTED_FACILITY_LEVEL,
                'number_appts': self.counter_for_drugs_not_available,
                'district': person['district_of_residence'],
                'person_id': person_id,
                'drugs_available': drugs_were_available,
            }
            logger.info(key='hiv_arv_NA', data=person_details_for_tx)

            # As drugs were not available, the person will default to being off ART (...if they were on ART at the
            # beginning of the HSI.)
            # NB. If the person was not on ART at the beginning of the HSI, then there is no need to stop them (which
            #  causes a new AIDSOnsetEvent to be scheduled.)
            self.counter_for_drugs_not_available += 1  # The current appointment is included in the count.

            if art_status_at_beginning_of_hsi != "not":
                self.module.stops_treatment(person_id)

            p = self.module.parameters["probability_of_seeking_further_art_appointment_if_drug_not_available"]

            if self.module.rng.random_sample() >= p:

                # add in referral straight back to tx
                # if defaulting, seek another treatment appointment in 6 months
                self.sim.modules["HealthSystem"].schedule_hsi_event(
                    hsi_event=HSI_Hiv_StartOrContinueTreatment(
                        person_id=person_id, module=self.module,
                        facility_level_of_this_hsi="1a",
                    ),
                    topen=self.sim.date + pd.DateOffset(months=6),
                    priority=0,
                )

            else:
                # If person 'decides to' seek another treatment appointment,
                # schedule a new HSI appointment for next month
                # NB. With a probability of 1.0, this will keep occurring,
                # if person has already tried unsuccessfully to get ART at level 1a 2 times
                #  then refer to level 1b
                if self.counter_for_drugs_not_available <= 2:
                    # repeat attempt for ARVs at level 1a
                    self.sim.modules["HealthSystem"].schedule_hsi_event(
                        hsi_event=HSI_Hiv_StartOrContinueTreatment(
                            person_id=person_id, module=self.module,
                            facility_level_of_this_hsi="1a"
                        ),
                        topen=self.sim.date + pd.DateOffset(months=1),
                        priority=0,
                    )

                else:
                    # refer to higher facility level
                    self.sim.modules["HealthSystem"].schedule_hsi_event(
                        hsi_event=HSI_Hiv_StartOrContinueTreatment(
                            person_id=person_id, module=self.module,
                            facility_level_of_this_hsi="2"
                        ),
                        topen=self.sim.date + pd.DateOffset(days=1),
                        priority=0,
                    )

        # also screen for tb
        if "Tb" in self.sim.modules:
            self.sim.modules["HealthSystem"].schedule_hsi_event(
                tb.HSI_Tb_ScreeningAndRefer(
                    person_id=person_id, module=self.sim.modules["Tb"]
                ),
                topen=self.sim.date,
                tclose=None,
                priority=0,
            )

    def do_at_initiation(self, person_id):
        """Things to do when this the first appointment ART"""
        df = self.sim.population.props
        person = df.loc[person_id]

        # Check if drugs are available, and provide drugs:
        drugs_available = self.get_drugs(age_of_person=person["age_years"])

        if drugs_available:
            # Assign person to be have suppressed or un-suppressed viral load
            # (If person is VL suppressed This will prevent the Onset of AIDS, or an AIDS death if AIDS has already
            # onset,)
            vl_status = self.determine_vl_status(
                age_of_person=person["age_years"]
            )

            df.at[person_id, "hv_art"] = vl_status
            df.at[person_id, "hv_date_treated"] = self.sim.date

            # If VL suppressed, remove any symptoms caused by this module
            if vl_status == "on_VL_suppressed":
                self.sim.modules["SymptomManager"].clear_symptoms(
                    person_id=person_id, disease_module=self.module
                )

        # Consider if TB treatment should start
        self.consider_tb(person_id)

        return drugs_available

    def do_at_continuation(self, person_id):
        """Things to do when the person is already on ART"""

        df = self.sim.population.props
        person = df.loc[person_id]

        # Viral Load Monitoring
        # NB. This does not have a direct effect on outcomes for the person.
        _ = self.get_consumables(item_codes=self.module.item_codes_for_consumables_required['vl_measurement'])

        # Check if drugs are available, and provide drugs:
        drugs_available = self.get_drugs(age_of_person=person["age_years"])

        return drugs_available

    def determine_vl_status(self, age_of_person):
        """Helper function to determine the VL status that the person will have.
        Return what will be the status of "hv_art"
        """
        prob_vs = self.module.prob_viral_suppression(self.sim.date.year, age_of_person)

        return (
            "on_VL_suppressed"
            if (self.module.rng.random_sample() < prob_vs)
            else "on_not_VL_suppressed"
        )

    def get_drugs(self, age_of_person):
        """Helper function to get the ART according to the age of the person being treated. Returns bool to indicate
        whether drugs were available"""

        p = self.module.parameters

        if age_of_person < p["ART_age_cutoff_young_child"]:
            # Formulation for young children
            drugs_available = self.get_consumables(
                item_codes=self.module.item_codes_for_consumables_required['First line ART regimen: young child'],
                optional_item_codes=self.module.item_codes_for_consumables_required[
                    'First line ART regimen: young child: cotrimoxazole'])

        elif age_of_person <= p["ART_age_cutoff_older_child"]:
            # Formulation for older children
            drugs_available = self.get_consumables(
                item_codes=self.module.item_codes_for_consumables_required['First line ART regimen: older child'],
                optional_item_codes=self.module.item_codes_for_consumables_required[
                    'First line ART regimen: older child: cotrimoxazole'])

        else:
            # Formulation for adults
            drugs_available = self.get_consumables(
                item_codes=self.module.item_codes_for_consumables_required['First-line ART regimen: adult'],
                optional_item_codes=self.module.item_codes_for_consumables_required[
                    'First-line ART regimen: adult: cotrimoxazole'])

        return drugs_available

    def consider_tb(self, person_id):
        """
        screen for tb
        Consider whether IPT is needed at this time. This is run only when treatment is initiated.
        """

        if "Tb" in self.sim.modules:
            self.sim.modules["Tb"].consider_ipt_for_those_initiating_art(
                person_id=person_id
            )

    def never_ran(self):
        """This is called if this HSI was never run.
        * Default the person to being off ART.
        * Determine if they will re-seek care themselves in the future:
        """
        # stop treatment for this person
        person_id = self.target
        self.module.stops_treatment(person_id)

        # sample whether person will seek further appt
        if self.module.rng.random_sample() < self.module.parameters[
            "probability_of_seeking_further_art_appointment_if_appointment_not_available"
        ]:
            # schedule HSI
            self.sim.modules["HealthSystem"].schedule_hsi_event(
                HSI_Hiv_StartOrContinueTreatment(
                    person_id=person_id, module=self.module, facility_level_of_this_hsi="1a"
                ),
                topen=self.sim.date + pd.DateOffset(days=14),
                tclose=self.sim.date + pd.DateOffset(days=21),
                priority=1,
            )

    def _make_appt_footprint_according_age_and_patient_status(self, person_id):
        """Returns the appointment footprint for this person according to their current status:
         * `NewAdult` for an adult, newly starting (or re-starting) treatment
         * `EstNonCom` for an adult, already on treatment
         (NB. This is an appointment type that assumes that the patient does not have complications.)
         * `Peds` for a child - whether newly starting or already on treatment
        """

        if self.sim.population.props.at[person_id, 'age_years'] < 15:
            return self.make_appt_footprint({"Peds": 1})  # Child

        if self.sim.population.props.at[person_id, 'hv_art'] == "not":
            return self.make_appt_footprint({"NewAdult": 1})  # Adult newly starting treatment
        else:
            return self.make_appt_footprint({"EstNonCom": 1})  # Adult already on treatment


# ---------------------------------------------------------------------------
#   Logging
# ---------------------------------------------------------------------------


class HivLoggingEvent(RegularEvent, PopulationScopeEventMixin):
    def __init__(self, module):
        """ Log Current status of the population, every year
        """

        self.repeat = 12
        super().__init__(module, frequency=DateOffset(months=self.repeat))

    def apply(self, population):
        # get some summary statistics
        df = population.props
        now = self.sim.date

        # ------------------------------------ SUMMARIES ------------------------------------
        # population
        pop_male_15plus = len(
            df[df.is_alive & (df.age_years >= 15) & (df.sex == "M")]
        )
        pop_female_15plus = len(
            df[df.is_alive & (df.age_years >= 15) & (df.sex == "F")]
        )

        # plhiv
        male_plhiv = len(
            df[df.hv_inf & df.is_alive & (df.age_years >= 15) & (df.sex == "M")]
        )
        female_plhiv = len(
            df[df.hv_inf & df.is_alive & (df.age_years >= 15) & (df.sex == "F")]
        )
        child_plhiv = len(df[df.hv_inf & df.is_alive & (df.age_years < 15)])
        total_plhiv = len(df[df.hv_inf & df.is_alive])

        # adult prevalence
        adult_prev_15plus = len(
            df[df.hv_inf & df.is_alive & (df.age_years >= 15)]
        ) / len(df[df.is_alive & (df.age_years >= 15)]) if len(df[df.is_alive & (df.age_years >= 15)]) else 0

        adult_prev_1549 = len(
            df[df.hv_inf & df.is_alive & df.age_years.between(15, 49)]
        ) / len(df[df.is_alive & df.age_years.between(15, 49)]) if len(
            df[df.is_alive & df.age_years.between(15, 49)]) else 0

        # child prevalence
        child_prev = len(
            df[df.hv_inf & df.is_alive & (df.age_years < 15)]
        ) / len(df[df.is_alive & (df.age_years < 15)]
                ) if len(df[df.is_alive & (df.age_years < 15)]) else 0

        # incidence in the period since the last log for 15+ and 15-49 year-olds (denominator is approximate)
        n_new_infections_adult_15plus = len(
            df.loc[
                (df.age_years >= 15)
                & df.is_alive
                & (df.hv_date_inf >= (now - DateOffset(months=self.repeat)))
                ]
        )
        denom_adults_15plus = len(df[df.is_alive & (df.age_years >= 15)])
        adult_inc_15plus = n_new_infections_adult_15plus / denom_adults_15plus if denom_adults_15plus else 0

        n_new_infections_adult_1549 = len(
            df.loc[
                df.age_years.between(15, 49)
                & df.is_alive
                & (df.hv_date_inf >= (now - DateOffset(months=self.repeat)))
                ]
        )
        denom_adults_1549 = len(df[df.is_alive & df.age_years.between(15, 49)])
        adult_inc_1549 = n_new_infections_adult_1549 / denom_adults_1549 if denom_adults_1549 else 0

        # incidence in the period since the last log for 0-14 year-olds (denominator is approximate)
        n_new_infections_children = len(
            df.loc[
                (df.age_years < 15)
                & df.is_alive
                & (df.hv_date_inf >= (now - DateOffset(months=self.repeat)))
                ]
        )
        denom_children = len(df[df.is_alive & (df.age_years < 15)])
        child_inc = n_new_infections_children / denom_children if denom_children else 0

        # hiv prev among female sex workers (aged 15-49)
        n_fsw = len(
            df.loc[
                df.is_alive
                & df.li_is_sexworker
                & (df.sex == "F")
                & df.age_years.between(15, 49)
                ]
        )
        prev_hiv_fsw = (
            0
            if n_fsw == 0
            else len(
                df.loc[
                    df.is_alive
                    & df.hv_inf
                    & df.li_is_sexworker
                    & (df.sex == "F")
                    & df.age_years.between(15, 49)
                    ]
            ) / n_fsw
        )

        total_population = len(df.loc[df.is_alive])

        logger.info(
            key="summary_inc_and_prev_for_adults_and_children_and_fsw",
            description="Summary of HIV among adult (15+ and 15-49) and children (0-14s) and female sex workers"
                        " (15-49)",
            data={
                "pop_male_15plus": pop_male_15plus,
                "pop_female_15plus": pop_female_15plus,
                "pop_child": denom_children,
                "pop_total": total_population,
                "male_plhiv_15plus": male_plhiv,
                "female_plhiv_15plus": female_plhiv,
                "child_plhiv": child_plhiv,
                "total_plhiv": total_plhiv,
                "hiv_prev_adult_15plus": adult_prev_15plus,
                "hiv_prev_adult_1549": adult_prev_1549,
                "hiv_prev_child": child_prev,
                "hiv_adult_inc_15plus": adult_inc_15plus,
                "n_new_infections_adult_1549": n_new_infections_adult_1549,
                "hiv_adult_inc_1549": adult_inc_1549,
                "hiv_child_inc": child_inc,
                "hiv_prev_fsw": prev_hiv_fsw,
            },
        )

        # store some outputs in dict for calibration
        self.module.hiv_outputs["date"] += [self.sim.date.year]
        self.module.hiv_outputs["hiv_prev_adult_1549"] += [adult_prev_1549]
        self.module.hiv_outputs["hiv_adult_inc_1549"] += [adult_inc_1549]
        self.module.hiv_outputs["hiv_prev_child"] += [child_prev]
        self.module.hiv_outputs["population"] += [total_population]

        # ------------------------------------ PREVALENCE BY AGE and SEX  ------------------------------------

        # Prevalence by Age/Sex (to make every category be output, do separately by 'sex')
        prev_by_age_and_sex = {}
        for sex in ["F", "M"]:
            n_hiv = df.loc[df.sex == sex].groupby(by=["age_range"])["hv_inf"].sum()
            n_pop = df.loc[df.sex == sex].groupby(by=["age_range"])["hv_inf"].count()
            prev_by_age_and_sex[sex] = (n_hiv / n_pop).to_dict()

        logger.info(
            key="prev_by_age_and_sex",
            data=prev_by_age_and_sex,
            description="Prevalence of HIV split by age and sex",
        )

        male_prev_1524 = len(
            df[df.hv_inf & df.is_alive & df.age_years.between(15, 24) & (df.sex == "M")]
        ) / len(df[df.is_alive & df.age_years.between(15, 24) & (df.sex == "M")]) if len(
            df[df.is_alive & df.age_years.between(15, 24) & (df.sex == "M")]) else 0

        male_prev_2549 = len(
            df[df.hv_inf & df.is_alive & df.age_years.between(25, 49) & (df.sex == "M")]
        ) / len(df[df.is_alive & df.age_years.between(25, 49) & (df.sex == "M")]) if len(
            df[df.is_alive & df.age_years.between(25, 49) & (df.sex == "M")]) else 0

        female_prev_1524 = len(
            df[df.hv_inf & df.is_alive & df.age_years.between(15, 24) & (df.sex == "F")]
        ) / len(df[df.is_alive & df.age_years.between(15, 24) & (df.sex == "F")]) if len(
            df[df.is_alive & df.age_years.between(15, 24) & (df.sex == "F")]) else 0

        female_prev_2549 = len(
            df[df.hv_inf & df.is_alive & df.age_years.between(25, 49) & (df.sex == "F")]
        ) / len(df[df.is_alive & df.age_years.between(25, 49) & (df.sex == "F")]) if len(
            df[df.is_alive & df.age_years.between(25, 49) & (df.sex == "F")]) else 0

        total_prev = len(
            df[df.hv_inf & df.is_alive]
        ) / len(df[df.is_alive])

        # incidence by age-group and sex
        n_new_infections_male_1524 = len(
            df.loc[
                df.age_years.between(15, 24)
                & (df.sex == "M")
                & df.is_alive
                & (df.hv_date_inf >= (now - DateOffset(months=self.repeat)))
                ]
        )
        denom_male_1524 = len(df[
                                  df.is_alive
                                  & (df.sex == "M")
                                  & df.age_years.between(15, 24)])
        male_inc_1524 = n_new_infections_male_1524 / denom_male_1524 if denom_male_1524 else 0

        n_new_infections_male_2549 = len(
            df.loc[
                df.age_years.between(25, 49)
                & (df.sex == "M")
                & df.is_alive
                & (df.hv_date_inf >= (now - DateOffset(months=self.repeat)))
                ]
        )
        denom_male_2549 = len(df[
                                  df.is_alive
                                  & (df.sex == "M")
                                  & df.age_years.between(25, 49)])
        male_inc_2549 = n_new_infections_male_2549 / denom_male_2549 if denom_male_2549 else 0

        n_new_infections_male_1549 = len(
            df.loc[
                df.age_years.between(15, 49)
                & (df.sex == "M")
                & df.is_alive
                & (df.hv_date_inf >= (now - DateOffset(months=self.repeat)))
                ]
        )

        n_new_infections_female_1524 = len(
            df.loc[
                df.age_years.between(15, 24)
                & (df.sex == "F")
                & df.is_alive
                & (df.hv_date_inf >= (now - DateOffset(months=self.repeat)))
                ]
        )
        denom_female_1524 = len(df[
                                    df.is_alive
                                    & (df.sex == "F")
                                    & df.age_years.between(15, 24)])
        female_inc_1524 = n_new_infections_female_1524 / denom_female_1524 if denom_female_1524 else 0

        n_new_infections_female_2549 = len(
            df.loc[
                df.age_years.between(25, 49)
                & (df.sex == "F")
                & df.is_alive
                & (df.hv_date_inf >= (now - DateOffset(months=self.repeat)))
                ]
        )
        denom_female_2549 = len(df[
                                    df.is_alive
                                    & (df.sex == "F")
                                    & df.age_years.between(25, 49)])
        female_inc_2549 = n_new_infections_female_2549 / denom_female_2549 if denom_female_2549 else 0

        logger.info(
            key="infections_by_2age_groups_and_sex",
            data={
                "male_prev_1524": male_prev_1524,
                "male_prev_2549": male_prev_2549,
                "female_prev_1524": female_prev_1524,
                "female_prev_2549": female_prev_2549,
                "total_prev": total_prev,
                "n_new_infections_male_1524": n_new_infections_male_1524,
                "n_new_infections_male_2549": n_new_infections_male_2549,
                "n_new_infections_male_1549": n_new_infections_male_1549,
                "n_new_infections_female_1524": n_new_infections_female_1524,
                "n_new_infections_female_2549": n_new_infections_female_2549,
                "male_inc_1524": male_inc_1524,
                "male_inc_2549": male_inc_2549,
                "female_inc_1524": female_inc_1524,
                "female_inc_2549": female_inc_2549,
            },
            description="HIV infections split by 2 age-groups age and sex",
        )
        logger.info(
            key="prev_by_age_and_sex",
            data=prev_by_age_and_sex,
            description="Prevalence of HIV split by age and sex",
        )

        # ------------------------------------ TESTING ------------------------------------
        # testing can happen through lm[spontaneous_testing] or symptom-driven or ANC or TB

        # proportion of adult population tested in past year
        n_tested = len(
            df.loc[
                df.is_alive
                & (df.hv_number_tests > 0)
                & (df.age_years >= 15)
                & (df.hv_last_test_date >= (now - DateOffset(months=self.repeat)))
                ]
        )
        n_pop = len(df.loc[df.is_alive & (df.age_years >= 15)])
        tested = n_tested / n_pop if n_pop else 0

        # proportion of adult population tested in past year by sex
        testing_by_sex = {}
        for sex in ["F", "M"]:
            n_tested = len(
                df.loc[
                    (df.sex == sex)
                    & (df.hv_number_tests > 0)
                    & (df.age_years >= 15)
                    & (df.hv_last_test_date >= (now - DateOffset(months=self.repeat)))
                    ]
            )
            n_pop = len(df.loc[(df.sex == sex) & (df.age_years >= 15)])
            testing_by_sex[sex] = n_tested / n_pop if n_pop else 0

        # per_capita_testing_rate: number of tests administered divided by population
        current_testing_rate = self.module.per_capita_testing_rate()

        # testing yield: number positive results divided by number tests performed
        # if person has multiple tests in one year, will only count 1
        total_tested = len(
            df.loc[(df.hv_number_tests > 0)
                   & (df.hv_last_test_date >= (now - DateOffset(months=self.repeat)))
                   ]
        )
        total_tested_hiv_positive = len(
            df.loc[df.hv_inf
                   & (df.hv_number_tests > 0)
                   & (df.hv_last_test_date >= (now - DateOffset(months=self.repeat)))
                   ]
        )
        testing_yield = total_tested_hiv_positive / total_tested if total_tested > 0 else 0

        # ------------------------------------ TREATMENT ------------------------------------
        def treatment_counts(subset):
            # total number of subset (subset is a true/false series)
            count = sum(subset)
            # proportion of subset living with HIV that are diagnosed:
            proportion_diagnosed = (
                sum(subset & df.hv_diagnosed) / count if count > 0 else 0
            )
            # proportions of subset living with HIV on treatment:
            art = sum(subset & (df.hv_art != "not"))
            art_cov = art / count if count > 0 else 0

            # proportion of subset on treatment that have good VL suppression
            art_vs = sum(subset & (df.hv_art == "on_VL_suppressed"))
            art_cov_vs = art_vs / art if art > 0 else 0
            return proportion_diagnosed, art_cov, art_cov_vs

        alive_infected = df.is_alive & df.hv_inf
        dx_adult, art_cov_adult, art_cov_vs_adult = treatment_counts(
            alive_infected & (df.age_years >= 15)
        )
        dx_children, art_cov_children, art_cov_vs_children = treatment_counts(
            alive_infected & (df.age_years < 15)
        )

        n_on_art_male_15plus = len(
            df.loc[
                (df.age_years >= 15)
                & (df.sex == "M")
                & df.is_alive
                & (df.hv_art != "not")
                ]
        )

        n_on_art_female_15plus = len(
            df.loc[
                (df.age_years >= 15)
                & (df.sex == "F")
                & df.is_alive
                & (df.hv_art != "not")
                ]
        )

        n_on_art_children = len(
            df.loc[
                (df.age_years < 15)
                & df.is_alive
                & (df.hv_art != "not")
                ]
        )

        n_on_art_total = n_on_art_male_15plus + n_on_art_female_15plus + n_on_art_children

        # ------------------------------------ BEHAVIOUR CHANGE ------------------------------------

        # proportion of adults (15+) exposed to behaviour change intervention
        prop_adults_exposed_to_behav_intv = len(
            df[df.is_alive & df.hv_behaviour_change & (df.age_years >= 15)]
        ) / len(df[df.is_alive & (df.age_years >= 15)]) if len(df[df.is_alive & (df.age_years >= 15)]) else 0

        # ------------------------------------ PREP AMONG FSW ------------------------------------
        prop_fsw_on_prep = (
            0
            if n_fsw == 0
            else len(
                df[
                    df.is_alive
                    & df.li_is_sexworker
                    & (df.age_years >= 15)
                    & df.hv_is_on_prep
                    ]
            ) / len(df[df.is_alive & df.li_is_sexworker & (df.age_years >= 15)])
        ) if len(df[df.is_alive & df.li_is_sexworker & (df.age_years >= 15)]) else 0

        # ------------------------------------ MALE CIRCUMCISION ------------------------------------
        # NB. Among adult men
        prop_men_circ = len(
            df[df.is_alive & (df.sex == "M") & (df.age_years >= 15) & df.li_is_circ]
        ) / len(df[df.is_alive & (df.sex == "M") & (df.age_years >= 15)]) if len(
            df[df.is_alive & (df.sex == "M") & (df.age_years >= 15)]) else 0

        logger.info(
            key="hiv_program_coverage",
            description="Coverage of interventions for HIV among adult (15+) and children (0-14s)",
            data={
                "number_adults_tested": n_tested,
                "prop_tested_adult": tested,
                "prop_tested_adult_male": testing_by_sex["M"],
                "prop_tested_adult_female": testing_by_sex["F"],
                "per_capita_testing_rate": current_testing_rate,
                "testing_yield": testing_yield,
                "dx_adult": dx_adult,
                "dx_childen": dx_children,
                "art_coverage_adult": art_cov_adult,
                "art_coverage_adult_VL_suppression": art_cov_vs_adult,
                "art_coverage_child": art_cov_children,
                "art_coverage_child_VL_suppression": art_cov_vs_children,
                "n_on_art_total": n_on_art_total,
                "n_on_art_male_15plus": n_on_art_male_15plus,
                "n_on_art_female_15plus": n_on_art_female_15plus,
                "n_on_art_children": n_on_art_children,
                "prop_adults_exposed_to_behav_intv": prop_adults_exposed_to_behav_intv,
                "prop_fsw_on_prep": prop_fsw_on_prep,
                "prop_men_circ": prop_men_circ,
            },
        )

        # ------------------------------------ TREATMENT DELAYS ------------------------------------
        # for every person initiated on treatment, record time from onset to treatment
        # each year a series of intervals in days (treatment date - onset date) are recorded
        # convert to list

        # adults
        # get index of adults starting tx in last time-period
        adult_tx_idx = df.loc[(df.age_years >= 16) &
                              (df.hv_date_treated >= (now - DateOffset(months=self.repeat)))].index
        # calculate treatment_date - onset_date for each person in index
        adult_tx_delays = (df.loc[adult_tx_idx, "hv_date_treated"] - df.loc[adult_tx_idx, "hv_date_inf"]).dt.days
        adult_tx_delays = adult_tx_delays.tolist()

        # children
        child_tx_idx = df.loc[(df.age_years < 16) &
                              (df.hv_date_treated >= (now - DateOffset(months=self.repeat)))].index
        child_tx_delays = (df.loc[child_tx_idx, "hv_date_treated"] - df.loc[child_tx_idx, "hv_date_inf"]).dt.days
        child_tx_delays = child_tx_delays.tolist()

        logger.info(
            key="hiv_treatment_delays",
            description="HIV time from onset to treatment",
            data={
                "HivTreatmentDelayAdults": adult_tx_delays,
                "HivTreatmentDelayChildren": child_tx_delays,
            },
        )


# ---------------------------------------------------------------------------
#   Debugging / Checking Events
# ---------------------------------------------------------------------------


class HivCheckPropertiesEvent(RegularEvent, PopulationScopeEventMixin):
    def __init__(self, module):
        super().__init__(module, frequency=DateOffset(months=1))  # runs every month

    def apply(self, population):
        self.module.check_config_of_properties()


# ---------------------------------------------------------------------------
#   Helper functions for analysing outputs
# ---------------------------------------------------------------------------


def set_age_group(ser):
    AGE_RANGE_CATEGORIES, AGE_RANGE_LOOKUP = create_age_range_lookup(
        min_age=demography.MIN_AGE_FOR_RANGE,
        max_age=demography.MAX_AGE_FOR_RANGE,
        range_size=demography.AGE_RANGE_SIZE,
    )
    ser = ser.astype("category")
    AGE_RANGE_CATEGORIES_filtered = [a for a in AGE_RANGE_CATEGORIES if a in ser.values]
    return ser.cat.reorder_categories(AGE_RANGE_CATEGORIES_filtered)


def map_to_age_group(ser):
    AGE_RANGE_CATEGORIES, AGE_RANGE_LOOKUP = create_age_range_lookup(
        min_age=demography.MIN_AGE_FOR_RANGE,
        max_age=demography.MAX_AGE_FOR_RANGE,
        range_size=demography.AGE_RANGE_SIZE,
    )
    ser = ser.map(AGE_RANGE_LOOKUP)
    ser = set_age_group(ser)
    return ser


def unpack_raw_output_dict(raw_dict):
    x = pd.DataFrame.from_dict(data=raw_dict, orient="index")
    x = x.reset_index()
    x.rename(columns={"index": "age_group", 0: "value"}, inplace=True)
    x["age_group"] = set_age_group(x["age_group"])
    return x


# ---------------------------------------------------------------------------
#   Dummy Version of the Module
# ---------------------------------------------------------------------------


class DummyHivModule(Module):
    """Dummy HIV Module - it's only job is to create and maintain the 'hv_inf' and 'hv_art' properties.
    This can be used in test files."""

    INIT_DEPENDENCIES = {"Demography"}
    ALTERNATIVE_TO = {"Hiv"}

    PROPERTIES = {
        "hv_inf": Property(Types.BOOL, "DUMMY version of the property for hv_inf"),
        "hv_art": Property(Types.CATEGORICAL, "DUMMY version of the property for hv_art.",
                           categories=["not", "on_VL_suppressed", "on_not_VL_suppressed"]),
    }

    def __init__(self, name=None, hiv_prev=0.1, art_cov=0.75):
        super().__init__(name)
        self.hiv_prev = hiv_prev
        self.art_cov = art_cov

    def read_parameters(self, data_folder):
        pass

    def initialise_population(self, population):
        df = population.props
        df.loc[df.is_alive, "hv_inf"] = self.rng.rand(sum(df.is_alive)) < self.hiv_prev
        df.loc[df.is_alive, "hv_art"] = pd.Series(
            self.rng.rand(sum(df.is_alive)) < self.art_cov).replace({True: "on_VL_suppressed", False: "not"}).values

    def initialise_simulation(self, sim):
        pass

    def on_birth(self, mother, child):
        self.sim.population.props.at[child, "hv_inf"] = self.rng.rand() < self.hiv_prev
        self.sim.population.props.at[child, "hv_art"] = "on_VL_suppressed" if self.rng.rand() < self.art_cov else "not"<|MERGE_RESOLUTION|>--- conflicted
+++ resolved
@@ -709,11 +709,7 @@
         # all those on ART need to have event scheduled for continuation/cessation of treatment
         # this window is 1-90 days (3-monthly prescribing)
         for person in art_idx:
-<<<<<<< HEAD
-            days = self.rng.randint(low=100, high=200, dtype=np.int64)
-=======
             days = self.rng.randint(low=1, high=90, dtype=np.int64)
->>>>>>> 26fcd7fe
             self.sim.schedule_event(
                 Hiv_DecisionToContinueTreatment(person_id=person, module=self),
                 self.sim.date + pd.to_timedelta(days, unit="days"),
