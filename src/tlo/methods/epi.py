from pathlib import Path

import pandas as pd

from tlo import DateOffset, Module, Parameter, Property, Types, logging
from tlo.events import Event, IndividualScopeEventMixin, PopulationScopeEventMixin, RegularEvent
from tlo.methods.healthsystem import HSI_Event

logger = logging.getLogger(__name__)
logger.setLevel(logging.INFO)


# TODO Vitamin A
class Epi(Module):
    """This is the expanded programme on immunisation module
    it sets up the vaccination schedule for all children from birth
    """
    PARAMETERS = {
        "baseline_coverage": Parameter(Types.DATA_FRAME, "baseline vaccination coverage (all vaccines)"),
        "vaccine_schedule": Parameter(Types.SERIES, "vaccination schedule applicable from 2018 onwards"),
        "district_vaccine_coverage": Parameter(Types.DATA_FRAME, "coverage of each vaccine type by year and district")
    }

    PROPERTIES = {
        "va_bcg": Property(Types.BOOL, "received bcg vaccination"),
        "va_opv": Property(Types.INT, "number of doses of OPV vaccine received"),
        "va_dtp": Property(Types.INT, "number of doses of DTP vaccine received"),
        "va_hib": Property(Types.INT, "number of doses of Hib vaccine received"),
        "va_hep": Property(Types.INT, "number of doses of HepB vaccine received"),
        "va_pneumo": Property(Types.INT, "number of doses of pneumococcal vaccine received"),
        "va_rota": Property(Types.INT, "number of doses of rotavirus vaccine received"),
        "va_measles": Property(Types.INT, "number of doses of measles vaccine received"),
        "va_rubella": Property(Types.INT, "number of doses of rubella vaccine received"),
        "va_hpv": Property(Types.INT, "number of doses of hpv vaccine received"),
        "va_td": Property(Types.INT, "number of doses of tetanus/diphtheria vaccine received by pregnant women"),
    }

    def __init__(self, name=None, resourcefilepath=None):
        # NB. Parameters passed to the module can be inserted in the __init__ definition.
        super().__init__(name)
        self.resourcefilepath = resourcefilepath

    def read_parameters(self, data_folder):
        p = self.parameters
        workbook = pd.read_excel(
            Path(self.resourcefilepath) / 'ResourceFile_EPI_WHO_estimates.xlsx', sheet_name=None
        )

        p["baseline_coverage"] = workbook["WHO_estimates"]
        p["vaccine_schedule"] = workbook["vaccine_schedule"].set_index('vaccine')['date_administration_days']

        p["district_vaccine_coverage"] = pd.read_csv(
            Path(self.resourcefilepath) / "ResourceFile_EPI_vaccine_coverage.csv"
        )

        # ---- Register this module ----
        # Register this disease module with the health system
        self.sim.modules["HealthSystem"].register_disease_module(self)

    def initialise_population(self, population):
        df = population.props
        p = self.parameters

        logger.debug(key="initialise pop",
                     data="This is epi initialising the population")

        # Set default for properties
        df.loc[df.is_alive, "va_bcg"] = False
        df.loc[df.is_alive, "va_opv"] = 0
        df.loc[df.is_alive, "va_dtp"] = 0
        df.loc[df.is_alive, "va_hib"] = 0
        df.loc[df.is_alive, "va_hep"] = 0
        df.loc[df.is_alive, "va_pneumo"] = 0
        df.loc[df.is_alive, "va_rota"] = 0
        df.loc[df.is_alive, "va_measles"] = 0
        df.loc[df.is_alive, "va_rubella"] = 0
        df.loc[df.is_alive, "va_hpv"] = 0
        df.loc[df.is_alive, "va_td"] = 0

        # BCG
        # from 1981-2009 average bcg coverage is 92% (WHO estimates)
        # use vaccine coverage estimates for each year prior to 2010
        # assuming only <1 yr olds were vaccinated each year
        # match up vaccine coverage for each person based on their age
        # anyone over age 29 will not have matching vaccine coverage estimates
        # therefore no vaccinations for them
        df_vaccine_baseline = df.loc[df.is_alive, ['age_years']].reset_index().merge(
            p["baseline_coverage"],
            left_on=["age_years"],
            right_on=["AgeOn01Jan2010"],
            how="left"
        ).set_index('person')

        # use same random draw value for all vaccines - will induce correlations (good)
        # there are individuals who have high probability of getting all vaccines
        # some individuals will have consistently poor coverage
        random_draw = self.rng.random_sample(len(df_vaccine_baseline))
        df.loc[df.is_alive & (random_draw < df_vaccine_baseline["BCG"]), "va_bcg"] = True

        # Polio OPV
        # from 1980-2009 average opv3 coverage is 79.5% (WHO estimates): all 3 doses OPV
        # assume no partial protection if < 3 doses (all-or-nothing response)
        df.loc[df.is_alive & (random_draw < df_vaccine_baseline["Pol3"]), "va_opv"] = 3

        # DTP3
        # available since 1980
        df.loc[df.is_alive & (random_draw < df_vaccine_baseline["DTP3"]), "va_dtp"] = 3

        # Hep3
        # available since 2002
        # by Jan 2010, anyone <9 years has 87.5% prob of having vaccine
        df.loc[df.is_alive & (random_draw < df_vaccine_baseline["HepB3"]), "va_hep"] = 3

        # Hib3
        # available since 2002
        # by Jan 2010, anyone <9 years has 87.5% prob of having vaccine
        df.loc[df.is_alive & (random_draw < df_vaccine_baseline["Hib3"]), "va_hib"] = 3

        # Measles
        # available since 1980
        # second dose only started in 2015
        # by Jan 2010, anyone <=30 years has 77.2% prob of having vaccine
        df.loc[df.is_alive & (random_draw < df_vaccine_baseline["MCV1"]), "va_measles"] = 3

    def initialise_simulation(self, sim):
        # add an event to log to screen
        sim.schedule_event(EpiLoggingEvent(self), sim.date + DateOffset(years=1))
        # HPV vaccine given from 2018 onwards
        sim.schedule_event(HpvScheduleEvent(self), pd.to_datetime("2018/01/01", format="%Y/%m/%d"))

    def on_birth(self, mother_id, child_id):
        """Initialise our properties for a newborn individual

        birth doses occur within 24 hours of delivery

        from 2010-2018 data on vaccine coverage are used to determine probability of receiving vaccine
        vaccinations are scheduled to occur with a probability dependent on the year and district
        from 2019 onwards, probability will be determined by personnel and vaccine availability

        2012 data is patchy, no record of Hep vaccine but it was used before 2012
        assume hepB3 coverage in 2012 same as 2011
        same with Hib

        for births up to end 2018 schedule the vaccine as individual event (not HSI)
        schedule the dates as the exact due date
        then from 2019 use the HSI events - only need the current vaccines in use that way

        :param mother_id: the ID for the mother for this child
        :param child_id: the ID for the new child
        """
        df = self.sim.population.props  # shortcut to the population props dataframe
        p = self.parameters
        year = self.sim.date.year

        logger.debug(key="on_birth",
                     data="This is on_birth scheduling vaccinations")

        # look up coverage of every vaccine
        # anything delivered after 12months needs the estimate from the following year
        district = df.at[child_id, 'district_of_residence']

        # Initialise all the properties that this module looks after:
        df.at[child_id, "va_bcg"] = False
        df.at[child_id, "va_opv"] = 0
        df.at[child_id, "va_dtp"] = 0
        df.at[child_id, "va_hib"] = 0
        df.at[child_id, "va_hep"] = 0
        df.at[child_id, "va_pneumo"] = 0
        df.at[child_id, "va_rota"] = 0
        df.at[child_id, "va_measles"] = 0
        df.at[child_id, "va_rubella"] = 0
        df.at[child_id, "va_hpv"] = 0
        df.at[child_id, "va_td"] = 0

        # ----------------------------------- 2010-2018 -----------------------------------
        vax_date = p["vaccine_schedule"]

        # from 2010-2018 use the reported vaccine coverage values and schedule individual events (not HSI)
        # no consumables will be tracked up to end-2018
        if year <= 2018:

            # lookup the correct table of vaccine estimates for this child
            vax_coverage = p["district_vaccine_coverage"]
            ind_vax_coverage = vax_coverage.loc[(vax_coverage.District == district) & (vax_coverage.Year == year)]
            assert not ind_vax_coverage.empty

            # schedule bcg birth dose according to current coverage
            # some values are >1
            # each entry is (coverage prob key, event class, [days_to_1_administration, days_to_2_administration, etc])
            pre_2018_vax_schedule = [
                ('BCG', BcgVaccineEvent, ['bcg']),
                # assign OPV first dose according to current coverage
                # OPV doses 2-4 are given during the week 6, 10, 14 penta, pneumo, rota appts
                # coverage estimates for 3 doses reported, use these for doses 2-4
                ('OPV3', OpvEvent, ['opv1']),
                ('OPV3', OpvEvent, ['opv2', 'opv3', 'opvIpv4']),

                # DTP1_HepB - up to and including 2012, then replaced by pentavalent vaccine
                ('DTP1', DtpHepVaccineEvent, ['dtpHibHep1']),

                # DTP2_HepB - up to and including 2012
                # second doses not reported - same coverage for second and third doses
                ('DTP3', DtpHepVaccineEvent, ['dtpHibHep2', 'dtpHibHep3']),

                ('Hib3', HibVaccineEvent, ['dtpHibHep1', 'dtpHibHep2', 'dtpHibHep3']),

                # PNEUMO - all three doses reported separately
                ('Pneumo1', PneumococcalVaccineEvent, ['pneumo1']),
                ('Pneumo2', PneumococcalVaccineEvent, ['pneumo2']),
                ('Pneumo3', PneumococcalVaccineEvent, ['pneumo3']),

                # ROTA - doses 1 and 2 reported separately
                ('Rotavirus1', RotavirusVaccineEvent, ['rota1']),
                ('Rotavirus2', RotavirusVaccineEvent, ['rota2']),

                # PENTA1
                ('DTPHepHib1', DtpHibHepVaccineEvent, ['dtpHibHep1']),
                # PENTA2 - second dose not reported so use 3 dose coverage
                ('DTPHepHib3', DtpHibHepVaccineEvent, ['dtpHibHep2', 'dtpHibHep3']),

                # Measles, rubella - first dose, 2018 onwards
                ('MCV1_MR1', MeaslesRubellaVaccineEvent, ['MR1']),
                ('MCV2_MR2', MeaslesRubellaVaccineEvent, ['MR2']),

                # Measles - first dose, only one dose pre-2017 and no rubella
                ('MCV1', MeaslesVaccineEvent, ['MR1'])
            ]

            for each_vax in pre_2018_vax_schedule:
                coverage_key, vax_event, admin_schedule = each_vax
                if self.rng.random_sample() < ind_vax_coverage[coverage_key].values:
                    vax_event_instance = vax_event(self, person_id=child_id)
                    for admin_key in admin_schedule:
                        days_to_admin = vax_date[admin_key]
                        self.sim.schedule_event(vax_event_instance, self.sim.date + DateOffset(days=days_to_admin))

        # ----------------------------------- 2019 onwards -----------------------------------
        else:

            # after 2018
            # each entry is (hsi event class, [days to administration key 1, days to administration key 2, ...]
            post_2018_vax_schedule = [
                # schedule bcg - now dependent on health system capacity / stocks
                (HSI_BcgVaccine, ['bcg']),
                # OPV doses 2-4 are given during the week 6, 10, 14 penta, pneumo, rota appts
                (HSI_opv, ['opv1', 'opv2', 'opv3', 'opvIpv4']),
                (HSI_PneumoVaccine, ['pneumo1', 'pneumo2', 'pneumo3']),
                (HSI_RotaVaccine, ['rota1', 'rota2']),
                (HSI_DtpHibHepVaccine, ['dtpHibHep1', 'dtpHibHep2', 'dtpHibHep3']),
                (HSI_MeaslesRubellaVaccine, ['MR1', 'MR2'])
            ]

            for each_vax in post_2018_vax_schedule:
                vax_hsi_event, admin_schedule = each_vax
                for admin_key in admin_schedule:
                    vax_event_instance = vax_hsi_event(self, person_id=child_id)
                    scheduled_date = vax_date[admin_key]
                    # Request the health system to have this vaccination appointment
                    self.sim.modules['HealthSystem'].schedule_hsi_event(
                        vax_event_instance,
                        priority=1,
                        topen=self.sim.date + DateOffset(days=scheduled_date),
                        tclose=None
                    )

    def on_hsi_alert(self, person_id, treatment_id):
        """
        This is called whenever there is an HSI event commissioned by one of the other disease modules.
        """
        # TODO: consider here how early interventions are bundled
        # TODO: routine infant check-ups may occur alongside vaccinations

    def report_daly_values(self):
        """ epi module returns dalys=0 for all persons alive """
        logger.debug(key="debug", data="This is epi reporting my health values")

        df = self.sim.population.props  # shortcut to population properties dataframe

        health_values = pd.Series(index=df.index[df.is_alive], data=0)
        return health_values  # returns the series


# ---------------------------------------------------------------------------------
# Individually Scheduled Vaccine Events
# ---------------------------------------------------------------------------------

# BCG
class BcgVaccineEvent(Event, IndividualScopeEventMixin):
    """ give BCG vaccine at birth """
    def apply(self, person_id):
        logger.debug(key="BcgVaccineEvent", data=f"BcgVaccineEvent scheduled for {person_id}")

        df = self.sim.population.props
        df.at[person_id, "va_bcg"] = True


class OpvEvent(Event, IndividualScopeEventMixin):
    """ give oral poliovirus vaccine (OPV) """
    def apply(self, person_id):
        df = self.sim.population.props
        df.at[person_id, "va_opv"] += 1


class DtpHepVaccineEvent(Event, IndividualScopeEventMixin):
    """ give DTP_Hep vaccine """
    def apply(self, person_id):
        df = self.sim.population.props
        df.at[person_id, "va_dtp"] += 1
        df.at[person_id, "va_hep"] += 1


class DtpHibHepVaccineEvent(Event, IndividualScopeEventMixin):
    """ give DTP_Hib_Hep vaccine """
    def apply(self, person_id):
        df = self.sim.population.props
        df.at[person_id, "va_dtp"] += 1
        df.at[person_id, "va_hep"] += 1
        df.at[person_id, "va_hib"] += 1


class RotavirusVaccineEvent(Event, IndividualScopeEventMixin):
    """ give Rotavirus vaccine """
    def apply(self, person_id):
        df = self.sim.population.props
        df.at[person_id, "va_rota"] += 1


class PneumococcalVaccineEvent(Event, IndividualScopeEventMixin):
    """ give Pneumococcal vaccine (PCV) """
    def apply(self, person_id):
        df = self.sim.population.props
        df.at[person_id, "va_pneumo"] += 1


class HibVaccineEvent(Event, IndividualScopeEventMixin):
    """ give Haemophilus influenza B vaccine """
    def apply(self, person_id):
        df = self.sim.population.props
        df.at[person_id, "va_hib"] += 1


class MeaslesVaccineEvent(Event, IndividualScopeEventMixin):
    """ give measles vaccine """
    def apply(self, person_id):
        df = self.sim.population.props
        df.at[person_id, "va_measles"] += 1


class MeaslesRubellaVaccineEvent(Event, IndividualScopeEventMixin):
    """ give measles/rubella vaccine """
    def apply(self, person_id):
        df = self.sim.population.props
        df.at[person_id, "va_measles"] += 1
        df.at[person_id, "va_rubella"] += 1


class HpvScheduleEvent(RegularEvent, PopulationScopeEventMixin):
    """ HPV vaccine event - each year sample from 9 year old girls and schedule vaccine
    stagger vaccine administration across the year
    coverage estimates dependent on health system capacity
    average around 85% for 2018
    WHO recommends 2 doses
    schedule doses 1 month apart
    """
    def __init__(self, module):
        super().__init__(module, frequency=DateOffset(months=12))

    def apply(self, population):
        logger.debug(key="HpvScheduleEvent", data="HpvScheduleEvent selecting eligible 9-yr olds for HPV vaccine")

        df = population.props
        now = self.sim.date

        #  sample using the prob_inf scaled by relative susceptibility
        hpv_vax = df.index[df.is_alive & (df.age_years == 9) & (df.sex == "F")]

        # scatter vaccination days across the year
        # todo: HPV vaccine may be offered on scheduled clinic days / weeks - check
        random_day = self.module.rng.randint(365, size=len(hpv_vax))

        scheduled_vax_dates = now + pd.to_timedelta(random_day, unit="d")

        for index, person_id in enumerate(hpv_vax):
            logger.debug(key="HpvScheduleEvent", data=f"HpvScheduleEvent scheduling HPV vaccine for {person_id}")

            # find the index in hpv_vax
            # then select that value from the scheduled_vax_date
            vax_date = scheduled_vax_dates[index]

            # first dose
            event = HSI_HpvVaccine(self.module, person_id=person_id)

            self.sim.modules["HealthSystem"].schedule_hsi_event(
                event,
                priority=2,
                topen=vax_date,
                tclose=vax_date + DateOffset(weeks=2),
            )

            # second dose
            self.sim.modules["HealthSystem"].schedule_hsi_event(
                event,
                priority=2,
                topen=vax_date + DateOffset(weeks=4),
                tclose=vax_date + DateOffset(weeks=6),
            )


# ---------------------------------------------------------------------------------
# Health System Interaction Events
# ---------------------------------------------------------------------------------
# TODO: note syringe disposal units will accommodate ~100 syringes
# request a box with each vaccine but don't need to condition HSI on availability
# likely always safety boxes available
# could request 1/100 of a box with each vaccine

class HsiBaseVaccine(HSI_Event, IndividualScopeEventMixin):
    """This is a base class for all vaccination HSI_Events. Handles initialisation and requesting consumables needed
    for the vaccination. For custom behaviour, you can override __init__ in subclasses and implemented your own
    constructors (or inherit directly from HSI_Event)"""
    def __init__(self, module, person_id):
        super().__init__(module, person_id=person_id)
        assert isinstance(module, Epi)

        # Define the necessary information for an HSI
        self.TREATMENT_ID = self.treatment_id()
<<<<<<< HEAD
        self.EXPECTED_APPT_FOOTPRINT = the_appt_footprint
=======
        self.EXPECTED_APPT_FOOTPRINT = self.make_appt_footprint({"ConWithDCSA": 1})
>>>>>>> 3d279a6d
        self.ACCEPTED_FACILITY_LEVEL = 0  # Can occur at this facility level
        self.ALERT_OTHER_DISEASES = []

    def treatment_id(self):
        """subclasses should implement this method to return the TREATMENT_ID"""
        raise NotImplementedError

    def apply(self, *args, **kwargs):
        """must be implemented by subclasses"""
        raise NotImplementedError

    def request_vax_consumables(self, *, items=None, packages=None):
        """pull together the construction of consumables (items & packages) needed and returns the outcome after
        requesting them from the health system module

        The following must be passed as keyword arguments:
        :param items - a list of tuples, where first element of tuple is item name and second element is number req.
        :param packages - a list of tuples, where first element of tuple is package name and second element is number
            required"""
        health_system = self.sim.modules["HealthSystem"]
        consumables = health_system.parameters["Consumables"]

        # collect the consumable items needed
        items_found = {}
        if items is not None:
            assert isinstance(items, list)
            for item_name, item_count in items:
                item_code = pd.unique(consumables.loc[consumables["Items"] == item_name,
                                                      "Item_Code"])[0]
                items_found[item_code] = item_count

        # collect the consumable packages needed
        packages_found = {}
        if packages is not None:
            assert isinstance(packages, list)
            for package_name, package_count in packages:
                package_code = pd.unique(consumables.loc[consumables["Intervention_Pkg"] == package_name,
                                                         "Intervention_Pkg_Code"])[0]
                packages_found[package_code] = package_count

        # put together the items and packages need for this vax
        consumables_needed = {"Intervention_Package_Code": packages_found,
                              "Item_Code": items_found}

        # make request to the health system for consumables
        outcome_of_request_for_consumables = health_system.request_consumables(
            hsi_event=self, cons_req_as_footprint=consumables_needed
        )

        return outcome_of_request_for_consumables

    def did_not_run(self):
        logger.debug(key="debug", data=f"{self.__class__.__name__}: did not run")


class HSI_BcgVaccine(HsiBaseVaccine):
    """gives bcg vaccine 24 hours after birth or as soon as possible afterwards"""
    def treatment_id(self):
        return "Epi_bcg"

    def apply(self, person_id, squeeze_factor):
        logger.debug(key="debug", data=f"HSI_bcg: giving bcg to {person_id}")

        df = self.sim.population.props

        if not df.at[person_id, "va_bcg"]:
            outcome = self.request_vax_consumables(
                items=[
                    ("BCG vaccine", 1),
                    ("Syringe, autodisposable, BCG, 0.1 ml, with needle", 1),
                    ("Safety box for used syringes/needles, 5 liter", 1)
                ]
            )

            # check if BCG and syringes available
            bcg_vax, syringe, safety_box = outcome["Item_Code"].keys()

            if outcome["Item_Code"][bcg_vax] & outcome["Item_Code"][syringe]:

                df.at[person_id, "va_bcg"] = True


class HSI_opv(HsiBaseVaccine):
    """gives poliovirus vaccine 24 hours after birth, plus weeks 6, 10, 14 or as soon as possible afterwards"""
    def treatment_id(self):
        return "Epi_opv"

    def apply(self, person_id, squeeze_factor):
        logger.debug(key="debug", data=f"HSI_opv: giving opv to {person_id}")

        outcome = self.request_vax_consumables(items=[("Polio vaccine", 1)])

        if all(outcome["Item_Code"].values()):
            df = self.sim.population.props
            df.at[person_id, "va_opv"] += 1


class HSI_DtpHibHepVaccine(HsiBaseVaccine):
    """ gives DTP-Hib_HepB vaccine """
    def treatment_id(self):
        return "Epi_DtpHibHep"

    def apply(self, person_id, squeeze_factor):
        logger.debug(key="debug", data=f"HSI_DtpHibHepVaccine: requesting vaccines for {person_id}")

        outcome = self.request_vax_consumables(
            items=[
                ("Pentavalent vaccine (DPT, Hep B, Hib)", 1),
                ("Syringe, needle + swab", 2),
                ("Safety box for used syringes/needles, 5 liter", 1)
            ]
        )

        # check if Penta and syringes available
        penta_vax, syringe, safety_box = outcome["Item_Code"].keys()

        if outcome["Item_Code"][penta_vax] & outcome["Item_Code"][syringe]:
            logger.debug(key="debug", data=f"Penta vax is available, so administer to {person_id}")
            df = self.sim.population.props
            df.at[person_id, "va_dtp"] += 1
            df.at[person_id, "va_hib"] += 1
            df.at[person_id, "va_hep"] += 1
        else:
            logger.debug(key="debug", data=f"Penta vax is not available for person {person_id}")


class HSI_RotaVaccine(HsiBaseVaccine):
    """ gives Rotavirus vaccine 6 and 10 weeks after birth """
    def treatment_id(self):
        return "Epi_Rota"

    def apply(self, person_id, squeeze_factor):
        logger.debug(key="debug", data=f"HSI_RotaVaccine: requesting vaccines for {person_id}")
        # rotavirus - oral vaccine
        # only 2 doses rotavirus given (week 6 and 10)
        # available from 2012 onwards
        df = self.sim.population.props

        if df.at[person_id, "va_rota"] < 2:
            outcome = self.request_vax_consumables(items=[("Rotavirus vaccine", 1)])

            if all(outcome["Item_Code"]):
                logger.debug(key="debug", data=f"Rotavirus vaccine is available, so administer to {person_id}")
                df.at[person_id, "va_rota"] += 1
            else:
                logger.debug(key="debug", data=f"Rotavirus vaccine is not available for person {person_id}")


class HSI_PneumoVaccine(HsiBaseVaccine):
    """ gives Pneumococcal vaccine 6, 10 and 14 weeks after birth """
    def treatment_id(self):
        return "Epi_Pneumo"

    def apply(self, person_id, squeeze_factor):
        df = self.sim.population.props
        outcome = self.request_vax_consumables(
            items=[
                ("Pneumococcal vaccine", 1),
                ("Syringe, needle + swab", 2),
                ("Safety box for used syringes/needles, 5 liter", 1)
            ]
        )

        # check if pneumo vax and syringes available
        pneumo_vax, syringe, safety_box = outcome["Item_Code"].keys()

        # check if pneumococcal vaccine available and current year 2012 onwards
        if outcome["Item_Code"][pneumo_vax] & outcome["Item_Code"][syringe]:
            logger.debug(key="debug", data=f"Pneumococcal vaccine is available, so administer to {person_id}")
            df.at[person_id, "va_pneumo"] += 1
        else:
            logger.debug(key="debug", data=f"Pneumococcal vaccine is NOT available for {person_id}")


class HSI_MeaslesRubellaVaccine(HsiBaseVaccine):
    """ administers measles+rubella vaccine """
    def treatment_id(self):
        return "Epi_MeaslesRubella"

    def apply(self, person_id, squeeze_factor):
        df = self.sim.population.props
        outcome = self.request_vax_consumables(
           packages=[("Measles rubella vaccine", 1)]
        )

        # this package includes a syringe disposal box
        if all(outcome["Intervention_Package_Code"].values()):
            logger.debug(key="debug",
                         data=f"HSI_MeaslesRubellaVaccine: measles+rubella vaccine is available for {person_id}")
            df.at[person_id, "va_measles"] += 1
            df.at[person_id, "va_rubella"] += 1
        else:
            logger.debug(key="debug",
                         data=f"HSI_MeaslesRubellaVaccine: measles+rubella vaccine is NOT available for {person_id}")


class HSI_HpvVaccine(HsiBaseVaccine):
    """ gives HPV vaccine to 9 year old girls; recommended 2 doses (WHO) """
    def treatment_id(self):
        return "Epi_hpv"

    def apply(self, person_id, squeeze_factor):
        logger.debug(key="debug", data=f"HSI_HpvVaccine: giving hpv vaccine to {person_id}")
        df = self.sim.population.props

        if df.at[person_id, "va_hpv"] < 2:
            # this package includes syringe disposal box
            outcome = self.request_vax_consumables(packages=[("HPV vaccine", 1)])

            if all(outcome["Intervention_Package_Code"].values()):
                df.at[person_id, "va_hpv"] += 1


# TODO this will be called by the antenatal care module as part of routine care
# currently not implemented
class HSI_TdVaccine(HsiBaseVaccine):
    """ gives tetanus/diphtheria vaccine to pregnant women as part of routine antenatal care
    recommended 2+ doses (WHO)
    """
    def treatment_id(self):
        return "Epi_Td"

    def apply(self, person_id, squeeze_factor):
        logger.debug(key="debug", data=f"HSI_TdVaccine: giving Td vaccine to {person_id}")

        df = self.sim.population.props

        # this package DOES NOT include syringe disposal box
        outcome = self.request_vax_consumables(packages=[("Tetanus toxoid (pregnant women)", 1)])
        if all(outcome["Intervention_Package_Code"].values()):
            df.at[person_id, "va_td"] += 1


# ---------------------------------------------------------------------------------
# LOGGING
# ---------------------------------------------------------------------------------


class EpiLoggingEvent(RegularEvent, PopulationScopeEventMixin):
    def __init__(self, module):
        """ output vaccine coverage every year """
        self.repeat = 12
        super().__init__(module, frequency=DateOffset(months=self.repeat))
        assert isinstance(module, Epi)

    def apply(self, population):
        df = population.props

        def get_coverage(condition, subset):
            total = sum(subset)
            has_condition = sum(condition & subset)
            coverage = has_condition / total * 100 if total else 0
            assert coverage <= 100
            return coverage

        under_ones = df.is_alive & (df.age_years <= 1)
        bcg_coverage = get_coverage(df.va_bcg, under_ones)

        # the eligible group for coverage estimates will be those from 14 weeks and older
        # younger infants won't have had the three-dose course yet
        from_14_weeks_to_one = df.is_alive & (df.age_years <= 1) & (df.age_exact_years >= 0.27)
        dtp3_coverage = get_coverage(df.va_dtp >= 3, from_14_weeks_to_one)
        opv3_coverage = get_coverage(df.va_opv >= 3, from_14_weeks_to_one)
        hib3_coverage = get_coverage(df.va_hib >= 3, from_14_weeks_to_one)
        hep3_coverage = get_coverage(df.va_hep >= 3, from_14_weeks_to_one)
        pneumo3_coverage = get_coverage(df.va_pneumo >= 3, from_14_weeks_to_one)
        rota_coverage = get_coverage(df.va_rota >= 2, from_14_weeks_to_one)

        # measles vaccination coverage in <2 year old children - 1 dose
        # first dose is at 9 months, second dose is 15 months
        # so check coverage in 15 month -2 year olds
        from_15_months_to_two = df.is_alive & (df.age_exact_years >= 1.25) & (df.age_years <= 2)
        measles_coverage = get_coverage(df.va_measles >= 1, from_15_months_to_two)

        # rubella vaccination coverage in <2 year old children - 1 dose
        # first dose is at 9 months, second dose is 15 months
        rubella_coverage = get_coverage(df.va_rubella >= 1, from_15_months_to_two)

        # HPV vaccination coverage in adolescent girls - 1 dose
        # first dose is at 9 years
        girls_from_ten_to_twelve = df.is_alive & (df.sex == 'F') & (df.age_exact_years >= 10) & (df.age_years <= 12)
        hpv_coverage = get_coverage(df.va_hpv >= 1, girls_from_ten_to_twelve)

        logger.info(
            key="ep_vaccine_coverage",
            data={
                "epNumInfantsUnder1": sum(from_14_weeks_to_one),
                "epBcgCoverage": bcg_coverage,
                "epDtp3Coverage": dtp3_coverage,
                "epOpv3Coverage": opv3_coverage,
                "epHib3Coverage": hib3_coverage,
                "epHep3Coverage": hep3_coverage,
                "epPneumo3Coverage": pneumo3_coverage,
                "epRota2Coverage": rota_coverage,
                "epMeaslesCoverage": measles_coverage,
                "epRubellaCoverage": rubella_coverage,
                "epHpvCoverage": hpv_coverage
            }
        )<|MERGE_RESOLUTION|>--- conflicted
+++ resolved
@@ -61,9 +61,6 @@
         df = population.props
         p = self.parameters
 
-        logger.debug(key="initialise pop",
-                     data="This is epi initialising the population")
-
         # Set default for properties
         df.loc[df.is_alive, "va_bcg"] = False
         df.loc[df.is_alive, "va_opv"] = 0
@@ -152,9 +149,6 @@
         p = self.parameters
         year = self.sim.date.year
 
-        logger.debug(key="on_birth",
-                     data="This is on_birth scheduling vaccinations")
-
         # look up coverage of every vaccine
         # anything delivered after 12months needs the estimate from the following year
         district = df.at[child_id, 'district_of_residence']
@@ -288,8 +282,6 @@
 class BcgVaccineEvent(Event, IndividualScopeEventMixin):
     """ give BCG vaccine at birth """
     def apply(self, person_id):
-        logger.debug(key="BcgVaccineEvent", data=f"BcgVaccineEvent scheduled for {person_id}")
-
         df = self.sim.population.props
         df.at[person_id, "va_bcg"] = True
 
@@ -366,7 +358,7 @@
         super().__init__(module, frequency=DateOffset(months=12))
 
     def apply(self, population):
-        logger.debug(key="HpvScheduleEvent", data="HpvScheduleEvent selecting eligible 9-yr olds for HPV vaccine")
+        logger.debug(key="debug", data="HpvScheduleEvent selecting eligible 9-yr olds for HPV vaccine")
 
         df = population.props
         now = self.sim.date
@@ -381,7 +373,7 @@
         scheduled_vax_dates = now + pd.to_timedelta(random_day, unit="d")
 
         for index, person_id in enumerate(hpv_vax):
-            logger.debug(key="HpvScheduleEvent", data=f"HpvScheduleEvent scheduling HPV vaccine for {person_id}")
+            logger.debug(key="debug", data=f"HpvScheduleEvent scheduling HPV vaccine for {person_id}")
 
             # find the index in hpv_vax
             # then select that value from the scheduled_vax_date
@@ -424,11 +416,7 @@
 
         # Define the necessary information for an HSI
         self.TREATMENT_ID = self.treatment_id()
-<<<<<<< HEAD
-        self.EXPECTED_APPT_FOOTPRINT = the_appt_footprint
-=======
         self.EXPECTED_APPT_FOOTPRINT = self.make_appt_footprint({"ConWithDCSA": 1})
->>>>>>> 3d279a6d
         self.ACCEPTED_FACILITY_LEVEL = 0  # Can occur at this facility level
         self.ALERT_OTHER_DISEASES = []
 
