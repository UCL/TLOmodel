"""
Bladder Cancer Disease Module

Limitations to note:
* Needs to represent the DxTest 'cystoscopy_blood_urine_bladder_cancer' requires use of a cystoscope
* Footprints of HSI -- pending input from expert on resources required.
"""
from __future__ import annotations

from pathlib import Path
from typing import TYPE_CHECKING, List

import pandas as pd

from tlo import DateOffset, Module, Parameter, Property, Types, logging
from tlo.core import IndividualPropertyUpdates
from tlo.events import IndividualScopeEventMixin, PopulationScopeEventMixin, RegularEvent
from tlo.lm import LinearModel, LinearModelType, Predictor
from tlo.methods import Metadata
from tlo.methods.cancer_consumables import get_consumable_item_codes_cancers
from tlo.methods.causes import Cause
from tlo.methods.demography import InstantaneousDeath
from tlo.methods.dxmanager import DxTest
from tlo.methods.hsi_event import HSI_Event
from tlo.methods.symptommanager import Symptom

if TYPE_CHECKING:
    from tlo.population import PatientDetails

logger = logging.getLogger(__name__)
logger.setLevel(logging.INFO)


class BladderCancer(Module):
    """Bladder Cancer Disease Module"""

    def __init__(self, name=None, resourcefilepath=None):
        super().__init__(name)
        self.resourcefilepath = resourcefilepath
        self.linear_models_for_progession_of_bc_status = dict()
        self.lm_onset_blood_urine = None
        self.lm_onset_pelvic_pain = None
        self.daly_wts = dict()
        self.item_codes_bladder_can = dict()

    INIT_DEPENDENCIES = {'Demography', 'Lifestyle', 'HealthSystem', 'SymptomManager'}

    OPTIONAL_INIT_DEPENDENCIES = {'HealthBurden'}

    METADATA = {
        Metadata.DISEASE_MODULE,
        Metadata.USES_SYMPTOMMANAGER,
        Metadata.USES_HEALTHSYSTEM,
        Metadata.USES_HEALTHBURDEN
    }

    # Declare Causes of Death
    CAUSES_OF_DEATH = {
        'BladderCancer': Cause(gbd_causes='Bladder cancer', label='Cancer (Bladder)'),
    }

    # Declare Causes of Disability
    CAUSES_OF_DISABILITY = {
        'BladderCancer': Cause(gbd_causes='Bladder cancer', label='Cancer (Bladder)'),
    }

    PARAMETERS = {
        "init_prop_bladder_cancer_stage": Parameter(
            Types.LIST,
            "initial proportions in bladder cancer categories for person aged 15-19 and no tobacco and no schisto_h"
        ),
        "init_prop_blood_urine_bladder_cancer_by_stage": Parameter(
            Types.LIST, "initial proportions of those with bladder cancer categories that have the symptom blood urine"
        ),
        "init_prop_pelvic_pain_bladder_cancer_by_stage": Parameter(
            Types.LIST, "initial proportions of those with bladder cancer categories that have pelvic pain"
        ),
        "init_prop_with_blood_urine_diagnosed_bladder_cancer_by_stage": Parameter(
            Types.LIST, "initial proportions of people that have symptom of blood urine that have been diagnosed"
        ),
        "init_prop_with_pelvic_pain_diagnosed_bladder_cancer_by_stage": Parameter(
            Types.LIST, "initial proportions of people that have symptom of pelvic pain that have been diagnosed"
        ),
        "init_prop_treatment_status_bladder_cancer": Parameter(
            Types.LIST, "initial proportions of people with bladder cancer that had initiated treatment"
        ),
        "init_prob_palliative_care": Parameter(
            Types.REAL, "initial probability of being under palliative care if in metastatic"
        ),
        "r_tis_t1_bladder_cancer_none": Parameter(
            Types.REAL,
            "probability per 3 months of incident tis_t1 bladder cancer, amongst people with no bladder cancer"
            "(for person aged 15-19 and no tobacco and no schisto_h)",
        ),
        "rr_tis_t1_bladder_cancer_none_age3049": Parameter(
            Types.REAL, "rate ratio for tis_t1 bladder cancer for age 30-49"
        ),
        "rr_tis_t1_bladder_cancer_none_age5069": Parameter(
            Types.REAL, "rate ratio for tis_t1 bladder cancer for age 50-69"
        ),
        "rr_tis_t1_bladder_cancer_none_agege70": Parameter(
            Types.REAL, "rate ratio for tis_t1 bladder cancer for age 70+"
        ),
        "rr_tis_t1_bladder_cancer_none_tobacco": Parameter(
            Types.REAL, "rate ratio for tis_t1 bladder cancer for tobacco smokers"
        ),
        "rr_tis_t1_bladder_cancer_none_schisto_h": Parameter(
            Types.REAL, "rate ratio for tis_t1 bladder cancer for schisto_h"
        ),
        "r_t2p_bladder_cancer_tis_t1": Parameter(
            Types.REAL,
            "probability per 3 months of t2+ bladder cancer, amongst people with tis_t1 bladder cancer",
        ),
        "rr_t2p_bladder_cancer_undergone_curative_treatment": Parameter(
            Types.REAL,
            "rate ratio for t2+ bladder cancer for people with tis_t1 bladder cancer "
            "if had curative treatment at tis_t1 bladder cancer stage",
        ),
        "r_metastatic_t2p_bladder_cancer": Parameter(
            Types.REAL, "probability per 3 months of metastatic bladder cancer amongst people with t2+ bladder cancer"
        ),
        "rr_metastatic_undergone_curative_treatment": Parameter(
            Types.REAL,
            "rate ratio for metastatic bladder cancer for people with t2+ bladder cancer "
            "if had curative treatment at t2+ bladder cancer stage",
        ),
        "rate_palliative_care_metastatic": Parameter(
            Types.REAL, "prob palliative care this 3 month period if metastatic bladder cancer"
        ),
        "r_death_bladder_cancer": Parameter(
            Types.REAL,
            "probability per 3 months of death from bladder cancer amongst people with metastatic bladder cancer",
        ),
        "r_blood_urine_tis_t1_bladder_cancer": Parameter(
            Types.REAL, "probability per 3 months of blood_urine in a person with tis_t1 bladder cancer"
        ),
        "rr_blood_urine_t2p_bladder_cancer": Parameter(
            Types.REAL, "rate ratio for blood_urine if have t2p bladder cancer"
        ),
        "rr_blood_urine_metastatic_bladder_cancer": Parameter(
            Types.REAL, "rate ratio for blood_urine if have metastatic bladder cancer"
        ),
        "r_pelvic_pain_tis_t1_bladder_cancer": Parameter(
            Types.REAL, "probability per 3 months of pelvic_pain in a person with tis_t1 bladder cancer"
        ),
        "rr_pelvic_pain_t2p_bladder_cancer": Parameter(
            Types.REAL, "rate ratio for pelvic_pain if have t2p bladder cancer"
        ),
        "rr_pelvic_pain_metastatic_bladder_cancer": Parameter(
            Types.REAL, "rate ratio for pelvic_pain if have metastatic bladder cancer"
        ),
        "rp_bladder_cancer_age3049": Parameter(
            Types.REAL, "relative prevalence at baseline of bladder cancer/cancer age 30-49"
        ),
        "rp_bladder_cancer_age5069": Parameter(
            Types.REAL, "relative prevalence at baseline of bladder cancer/cancer age 50-69"
        ),
        "rp_bladder_cancer_agege70": Parameter(
            Types.REAL, "relative prevalence at baseline of bladder cancer/cancer age 70+"
        ),
        "rp_bladder_cancer_tobacco": Parameter(
            Types.REAL, "relative prevalence at baseline of bladder cancer if tobacco"
        ),
        "rp_bladder_cancer_schisto_h": Parameter(
            Types.REAL, "relative prevalence at baseline of bladder cancer if schisto_h"
        ),
        "sensitivity_of_cystoscopy_for_bladder_cancer_blood_urine": Parameter(
            Types.REAL, "sensitivity of cystoscopy_for diagnosis of bladder cancer given blood urine"
        ),
        "sensitivity_of_cystoscopy_for_bladder_cancer_pelvic_pain": Parameter(
            Types.REAL, "sensitivity of cystoscopy_for diagnosis of bladder cancer given pelvic pain"
        )
    }

    PROPERTIES = {
        "bc_status": Property(
            Types.CATEGORICAL,
            "Current status of the health condition, bladder cancer",
            categories=["none", "tis_t1", "t2p", "metastatic"],
        ),
        "bc_date_diagnosis": Property(
            Types.DATE,
            "the date of diagnosis of the bladder cancer (pd.NaT if never diagnosed)"
        ),
        "bc_date_treatment": Property(
            Types.DATE,
            "date of first receiving attempted curative treatment (pd.NaT if never started treatment)"
        ),
        "bc_stage_at_which_treatment_given": Property(
            Types.CATEGORICAL,
            "the cancer stage at which treatment is given (because the treatment only has an effect during the stage"
            "at which it is given ",
            categories=["none", "tis_t1", "t2p", "metastatic"],
        ),
        "bc_date_palliative_care": Property(
            Types.DATE,
            "date of first receiving palliative care (pd.NaT is never had palliative care)"
        ),
        "bc_date_death": Property(
            Types.DATE,
            "date bc death"
        )
    }

    def read_parameters(self, data_folder):
        """Setup parameters used by the module, now including disability weights"""

        # Update parameters from the resourcefile
        self.load_parameters_from_dataframe(
            pd.read_excel(Path(self.resourcefilepath) / "ResourceFile_Bladder_Cancer.xlsx",
                          sheet_name="parameter_values")
        )

        # Register Symptom that this module will use
        self.sim.modules['SymptomManager'].register_symptom(
            Symptom(name='blood_urine',
                    odds_ratio_health_seeking_in_adults=4.00,
                    no_healthcareseeking_in_children=True)
        )
        # Register Symptom that this module will use
        self.sim.modules['SymptomManager'].register_symptom(
            Symptom(name='pelvic_pain',
                    odds_ratio_health_seeking_in_adults=4.00,
                    no_healthcareseeking_in_children=True)
        )

    def initialise_population(self, population):
        """Set property values for the initial population."""
        df = population.props  # a shortcut to the data-frame
        p = self.parameters

        # defaults
        df.loc[df.is_alive, "bc_status"] = "none"
        df.loc[df.is_alive, "bc_date_diagnosis"] = pd.NaT
        df.loc[df.is_alive, "bc_date_treatment"] = pd.NaT
        df.loc[df.is_alive, "bc_stage_at_which_treatment_given"] = "none"
        df.loc[df.is_alive, "bc_date_palliative_care"] = pd.NaT
        df.loc[df.is_alive, "bc_date_death"] = pd.NaT

        # -------------------- bc_status -----------
        # Determine who has cancer at ANY cancer stage:
        # check parameters are sensible: probability of having any cancer stage cannot exceed 1.0
        assert sum(p['init_prop_bladder_cancer_stage']) <= 1.0

        lm_init_bc_status_any_stage = LinearModel(
            LinearModelType.MULTIPLICATIVE,
            sum(p['init_prop_bladder_cancer_stage']),
            Predictor('li_tob').when(True, p['rp_bladder_cancer_tobacco']),
            # todo: add line when schisto is merged
            # Predictor('sh_infection_status').when('High-infection', p['rp_bladder_cancer_schisto_h']),
            Predictor('age_years', conditions_are_mutually_exclusive=True)
            .when('.between(30,49)', p['rp_bladder_cancer_age3049'])
            .when('.between(50,69)', p['rp_bladder_cancer_age5069'])
            .when('.between(70,120)', p['rp_bladder_cancer_agege70'])
            .when('.between(0,14)', 0.0)
        )

        bc_status_any_stage = lm_init_bc_status_any_stage.predict(df.loc[df.is_alive], self.rng)

        # Determine the stage of the cancer for those who do have a cancer:
        if bc_status_any_stage.sum():
            sum_probs = sum(p['init_prop_bladder_cancer_stage'])
            if sum_probs > 0:
                prob_by_stage_of_cancer_if_cancer = [i/sum_probs for i in p['init_prop_bladder_cancer_stage']]
                assert (sum(prob_by_stage_of_cancer_if_cancer) - 1.0) < 1e-10
                df.loc[bc_status_any_stage, "bc_status"] = self.rng.choice(
                    [val for val in df.bc_status.cat.categories if val != 'none'],
                    size=bc_status_any_stage.sum(),
                    p=prob_by_stage_of_cancer_if_cancer
                )

        # -------------------- SYMPTOMS -----------
        # ----- Impose the symptom of random sample of those in each cancer stage to have the symptom of blood_urine:
        lm_init_blood_urine = LinearModel.multiplicative(
            Predictor(
                'bc_status',
                conditions_are_mutually_exclusive=True,
                conditions_are_exhaustive=True,
            )
            .when("none", 0.0)
            .when("tis_t1", p['init_prop_blood_urine_bladder_cancer_by_stage'][0])
            .when("t2p", p['init_prop_blood_urine_bladder_cancer_by_stage'][1])
            .when("metastatic", p['init_prop_blood_urine_bladder_cancer_by_stage'][2])
        )
        has_blood_urine_at_init = lm_init_blood_urine.predict(df.loc[df.is_alive], self.rng)
        self.sim.modules['SymptomManager'].change_symptom(
            person_id=has_blood_urine_at_init.index[has_blood_urine_at_init].tolist(),
            symptom_string='blood_urine',
            add_or_remove='+',
            disease_module=self
        )

        # ----- Impose the symptom of random sample of those in each cancer stage to have the symptom of pelvic pain:
        lm_init_pelvic_pain = LinearModel.multiplicative(
            Predictor(
                'bc_status',
                conditions_are_mutually_exclusive=True,
                conditions_are_exhaustive=True,
            )
            .when("none", 0.0)
            .when("tis_t1", p['init_prop_pelvic_pain_bladder_cancer_by_stage'][0])
            .when("t2p", p['init_prop_pelvic_pain_bladder_cancer_by_stage'][1])
            .when("metastatic", p['init_prop_pelvic_pain_bladder_cancer_by_stage'][2])
        )
        has_pelvic_pain_at_init = lm_init_pelvic_pain.predict(df.loc[df.is_alive], self.rng)
        self.sim.modules['SymptomManager'].change_symptom(
            person_id=has_pelvic_pain_at_init.index[has_pelvic_pain_at_init].tolist(),
            symptom_string='pelvic_pain',
            add_or_remove='+',
            disease_module=self
        )

        # -------------------- bc_date_diagnosis -----------
        lm_init_diagnosed = LinearModel.multiplicative(
            Predictor(
                'bc_status',
                conditions_are_mutually_exclusive=True,
                conditions_are_exhaustive=True,
            )
            .when("none", 0.0)
            .when("tis_t1", p['init_prop_with_blood_urine_diagnosed_bladder_cancer_by_stage'][0])
            .when("t2p", p['init_prop_with_blood_urine_diagnosed_bladder_cancer_by_stage'][1])
            .when("metastatic", p['init_prop_with_blood_urine_diagnosed_bladder_cancer_by_stage'][2])
        )
        ever_diagnosed = lm_init_diagnosed.predict(df.loc[df.is_alive], self.rng)

        # ensure that persons who have not ever had the symptom blood_urine are diagnosed:
        ever_diagnosed.loc[~has_blood_urine_at_init] = False

        # For those that have been diagnosed, set date of diagnosis to today's date
        df.loc[ever_diagnosed, "bc_date_diagnosis"] = self.sim.date

        # -------------------- bc_date_treatment -----------
        lm_init_treatment_for_those_diagnosed = LinearModel.multiplicative(
            Predictor(
                'bc_status',
                conditions_are_mutually_exclusive=True,
                conditions_are_exhaustive=True,
            )
            .when("none", 0.0)
            .when("tis_t1", p['init_prop_treatment_status_bladder_cancer'][0])
            .when("t2p", p['init_prop_treatment_status_bladder_cancer'][1])
            .when("metastatic", p['init_prop_treatment_status_bladder_cancer'][2])
        )
        treatment_initiated = lm_init_treatment_for_those_diagnosed.predict(df.loc[df.is_alive], self.rng)

        # prevent treatment having been initiated for anyone who is not yet diagnosed
        treatment_initiated.loc[pd.isnull(df.bc_date_diagnosis)] = False

        # assume that the stage at which treatment is begun is the stage the person is in now;
        # df.loc[treatment_initiated, "bc_stage_at_which_treatment_given"] = df.loc[treatment_initiated, "bc_status"]
        df.loc[treatment_initiated, "bc_stage_at_which_treatment_given"] = "t2p"

        # set date at which treatment began: same as diagnosis (NB. no HSI is established for this)
        df.loc[treatment_initiated, "bc_date_treatment"] = df.loc[treatment_initiated, "bc_date_diagnosis"]

        # -------------------- bc_date_palliative_care -----------
        in_metastatic_diagnosed = df.index[
            df.is_alive &
            (df.bc_status == 'metastatic') &
            ~pd.isnull(df.bc_date_diagnosis)
        ]

        select_for_care = self.rng.random_sample(size=len(in_metastatic_diagnosed)) < p['init_prob_palliative_care']
        select_for_care = in_metastatic_diagnosed[select_for_care]

        # set date of palliative care being initiated: same as diagnosis (NB. future HSI will be scheduled for this)
        df.loc[select_for_care, "bc_date_palliative_care"] = df.loc[select_for_care, "bc_date_diagnosis"]

    def initialise_simulation(self, sim):
        """
        * Schedule the main polling event
        * Schedule the main logging event
        * Define the LinearModels
        * Define the Diagnostic used
        * Define the Disability-weights
        * Schedule the palliative care appointments for those that are on palliative care at initiation
        """
        # We call the following function to store the required consumables for the simulation run within the appropriate
        # dictionary
        self.item_codes_bladder_can = get_consumable_item_codes_cancers(self)

        # ----- SCHEDULE LOGGING EVENTS -----
        # Schedule logging event to happen immediately
        sim.schedule_event(BladderCancerLoggingEvent(self), sim.date + DateOffset(months=0))

        # ----- SCHEDULE MAIN POLLING EVENTS -----
        # Schedule main polling event to happen immediately
        sim.schedule_event(BladderCancerMainPollingEvent(self), sim.date + DateOffset(months=0))

        # ----- LINEAR MODELS -----
        # Define LinearModels for the progression of cancer, in each 3 month period
        # NB. The effect being produced is that treatment only has the effect for during the stage at which the
        # treatment was received.

        df = sim.population.props
        p = self.parameters
        lm = self.linear_models_for_progession_of_bc_status

        lm['tis_t1'] = LinearModel(
            LinearModelType.MULTIPLICATIVE,
            p['r_tis_t1_bladder_cancer_none'],
            # todo: add in when schisto is in
            # Predictor('sh_infection_status').when('High-infection', p['rp_bladder_cancer_schisto_h']),
            Predictor('age_years', conditions_are_mutually_exclusive=True)
            .when('.between(30,49)', p['rp_bladder_cancer_age3049'])
            .when('.between(50,69)', p['rp_bladder_cancer_age5069'])
            .when('.between(70,120)', p['rp_bladder_cancer_agege70'])
            .when('.between(0,14)', 0.0),
            Predictor('li_tob').when(True, p['rr_tis_t1_bladder_cancer_none_tobacco']),
            # todo: add in when schisto module in master
            # Predictor('sh_').when(True, p['rr_tis_t1_bladder_cancer_none_ex_alc']),
            Predictor('bc_status').when('none', 1.0).otherwise(0.0)
        )

        lm['t2p'] = LinearModel(
            LinearModelType.MULTIPLICATIVE,
            p['r_t2p_bladder_cancer_tis_t1'],
            Predictor('had_treatment_during_this_stage',
                      external=True).when(True, p['rr_t2p_bladder_cancer_undergone_curative_treatment']),
            Predictor('bc_status').when('tis_t1', 1.0)
                                  .otherwise(0.0)
        )

        lm['metastatic'] = LinearModel(
            LinearModelType.MULTIPLICATIVE,
            p['r_metastatic_t2p_bladder_cancer'],
            Predictor('had_treatment_during_this_stage',
                      external=True).when(True, p['rr_metastatic_undergone_curative_treatment']),
            Predictor('bc_status').when('t2p', 1.0)
                                  .otherwise(0.0)
        )

        # Check that the dict labels are correct as these are used to set the value of bc_status
        assert set(lm).union({'none'}) == set(df.bc_status.cat.categories)

        # Linear Model for the onset of blood_urine, in each 3 month period
        self.lm_onset_blood_urine = LinearModel(
            LinearModelType.MULTIPLICATIVE,
            p['r_blood_urine_tis_t1_bladder_cancer'],
            Predictor(
                'bc_status',
                conditions_are_mutually_exclusive=True,
                conditions_are_exhaustive=True,
            )
            .when('tis_t1', 1.0)
            .when('t2p', p['rr_blood_urine_t2p_bladder_cancer'])
            .when('metastatic', p['rr_blood_urine_metastatic_bladder_cancer'])
            .when('none', 0.0)
        )

        # Linear Model for the onset of pelvic_pain, in each 3 month period
        self.lm_onset_pelvic_pain = LinearModel(
            LinearModelType.MULTIPLICATIVE,
            p['r_pelvic_pain_tis_t1_bladder_cancer'],
            Predictor(
                'bc_status',
                conditions_are_mutually_exclusive=True,
                conditions_are_exhaustive=True,
            )
            .when('tis_t1', 1.0)
            .when('t2p', p['rr_pelvic_pain_t2p_bladder_cancer'])
            .when('metastatic', p['rr_pelvic_pain_metastatic_bladder_cancer'])
            .when('none', 0.0)
        )

        # ----- DX TESTS -----
        # Create the diagnostic test representing the use of a cytoscope to diagnose bladder cancer
        # This properties of conditional on the test being done only to persons with the Symptom, 'blood_urine'.

        self.sim.modules['HealthSystem'].dx_manager.register_dx_test(
            cystoscopy_for_bladder_cancer_given_blood_urine=DxTest(
                property='bc_status',
                sensitivity=self.parameters['sensitivity_of_cystoscopy_for_bladder_cancer_blood_urine'],
                target_categories=["tis_t1", "t2p", "metastatic"]
            )
        )

        self.sim.modules['HealthSystem'].dx_manager.register_dx_test(
            cystoscopy_for_bladder_cancer_given_pelvic_pain=DxTest(
                property='bc_status',
                sensitivity=self.parameters['sensitivity_of_cystoscopy_for_bladder_cancer_pelvic_pain'],
                target_categories=["tis_t1", "t2p", "metastatic"]
            )
         )

        # ----- DISABILITY-WEIGHT -----
        if "HealthBurden" in self.sim.modules:
            health_burden = self.sim.modules["HealthBurden"]

            # For those with cancer (any stage prior to metastatic) and never treated
            self.daly_wts["tis_t1_t2p"] = health_burden.get_daly_weight(
                sequlae_code=550
                # todo: may need to consider reducing daly weight for early (tis_t1) as physical symptoms are unlikely
                # "Diagnosis and primary therapy phase of bladder cancer":
                # "Cancer, diagnosis and primary therapy ","has pain, nausea, fatigue, weight loss and high anxiety."
            )

            # For those with cancer (any stage prior to metastatic) and has been treated
            self.daly_wts["tis_t1_t2p_treated"] = health_burden.get_daly_weight(
                sequlae_code=547
                # "Controlled phase of bladder cancer,Generic uncomplicated disease":
                # "worry and daily medication,has a chronic disease that requires medication every day and causes some
                #  worry but minimal interference with daily activities".
            )

            # For those in metastatic: no palliative care
            self.daly_wts["metastatic"] = health_burden.get_daly_weight(
                sequlae_code=549
                # "Metastatic phase of esophageal cancer:
                # "Cancer, metastatic","has severe pain, extreme fatigue, weight loss and high anxiety."
            )

            # For those in metastatic: with palliative care
            self.daly_wts["metastatic_palliative_care"] = self.daly_wts["tis_t1_t2p"]
            # By assumption, we say that that the weight for those in metastatic with palliative care is the same as
            # that for those with earlier stage cancers. (this may be over-optimistic)

        # ----- HSI FOR PALLIATIVE CARE -----
        on_palliative_care_at_initiation = df.index[df.is_alive & ~pd.isnull(df.bc_date_palliative_care)]
        for person_id in on_palliative_care_at_initiation:
            self.sim.modules['HealthSystem'].schedule_hsi_event(
                hsi_event=HSI_BladderCancer_PalliativeCare(module=self, person_id=person_id),
                priority=0,
                topen=self.sim.date + DateOffset(months=1),
                tclose=self.sim.date + DateOffset(months=1) + DateOffset(weeks=1)
            )

    def on_birth(self, mother_id, child_id):
        """Initialise properties for a newborn individual.
        :param mother_id: the mother for this child
        :param child_id: the new child
        """
        df = self.sim.population.props
        df.at[child_id, "bc_status"] = "none"
        df.at[child_id, "bc_date_diagnosis"] = pd.NaT
        df.at[child_id, "bc_date_treatment"] = pd.NaT
        df.at[child_id, "bc_stage_at_which_treatment_given"] = "none"
        df.at[child_id, "bc_date_palliative_care"] = pd.NaT
        df.at[child_id, "bc_date_death"] = pd.NaT

    def on_hsi_alert(self, person_id, treatment_id):
        pass

    def report_daly_values(self):
        # This must send back a dataframe that reports on the HealthStates for all individuals over the past month

        df = self.sim.population.props  # shortcut to population properties dataframe for alive persons

        disability_series_for_alive_persons = pd.Series(index=df.index[df.is_alive], data=0.0)

        # Assign daly_wt to those with cancer stages before metastatic and have either never been treated or
        # are no longer in the stage in which they were treated
        disability_series_for_alive_persons.loc[
            (
                (df.bc_status == "tis_t1") | (df.bc_status == "t2p")
            )
        ] = self.daly_wts['tis_t1_t2p']

        # Assign daly_wt to those with cancer stages before metastatic and who have been treated and
        # who are still in the stage in which they were treated.
        disability_series_for_alive_persons.loc[
            (
                ~pd.isnull(df.bc_date_treatment) &
                ((df.bc_status == "tis_t1") | (df.bc_status == "t2p")) &
                (df.bc_status == df.bc_stage_at_which_treatment_given)
            )
        ] = self.daly_wts['tis_t1_t2p_treated']

        # Assign daly_wt to those in metastatic cancer (who have not had palliative care)
        disability_series_for_alive_persons.loc[
            (df.bc_status == "metastatic") &
            (pd.isnull(df.bc_date_palliative_care))
        ] = self.daly_wts['metastatic']

        # Assign daly_wt to those in metastatic cancer, who have had palliative care
        disability_series_for_alive_persons.loc[
            (df.bc_status == "metastatic") &
            (~pd.isnull(df.bc_date_palliative_care))
        ] = self.daly_wts['metastatic_palliative_care']

        return disability_series_for_alive_persons

    def do_at_generic_first_appt(
        self,
        patient_id: int,
        patient_details: PatientDetails,
        symptoms: List[str],
        **kwargs,
    ) -> IndividualPropertyUpdates:
        # Only investigate if the patient is not a child
        if patient_details.age_years > 5:
            # Begin investigation if symptoms are present.
            if "blood_urine" in symptoms:
                event = HSI_BladderCancer_Investigation_Following_Blood_Urine(
                    person_id=patient_id, module=self
                )
                self.healthsystem.schedule_hsi_event(
                    event, topen=self.sim.date, priority=0
                )

            if "pelvic_pain" in symptoms:
                event = HSI_BladderCancer_Investigation_Following_pelvic_pain(
                    person_id=patient_id, module=self
                )
                self.healthsystem.schedule_hsi_event(
                    event, topen=self.sim.date, priority=0
                )


# ---------------------------------------------------------------------------------------------------------
#   DISEASE MODULE EVENTS
# ---------------------------------------------------------------------------------------------------------

class BladderCancerMainPollingEvent(RegularEvent, PopulationScopeEventMixin):
    """
    Regular event that updates all bladder cancer properties for population:
    * Acquisition and progression of bladder Cancer
    * Symptom Development according to stage of bladder Cancer
    * Deaths from bladder Cancer for those in metastatic
    """

    def __init__(self, module):
        super().__init__(module, frequency=DateOffset(months=1))
        # scheduled to run every 3 months: do not change as this is hard-wired into the values of all the parameters.

    def apply(self, population):
        df = population.props  # shortcut to dataframe
        m = self.module
        rng = m.rng

        # -------------------- ACQUISITION AND PROGRESSION OF CANCER (bc_status) -----------------------------------
        # determine if the person had a treatment during this stage of cancer (nb. treatment only has an effect on
        # reducing progression risk during the stage at which is received.
        had_treatment_during_this_stage = (
            df.is_alive & ~pd.isnull(df.bc_date_treatment) & (df.bc_status == df.bc_stage_at_which_treatment_given)
        )

        for stage, lm in m.linear_models_for_progession_of_bc_status.items():
            gets_new_stage = lm.predict(df.loc[df.is_alive], rng,
                                        had_treatment_during_this_stage=had_treatment_during_this_stage)
            df.loc[gets_new_stage[gets_new_stage].index, 'bc_status'] = stage

        # -------------------- UPDATING OF SYMPTOM OF blood_urine OVER TIME --------------------------------
        # Each time this event is called (event 3 months) individuals may develop the symptom of blood_urine.
        # Once the symptom is developed it never resolves naturally. It may trigger health-care-seeking behaviour.
        onset_blood_urine = m.lm_onset_blood_urine.predict(df.loc[df.is_alive], rng)
        self.sim.modules['SymptomManager'].change_symptom(
            person_id=onset_blood_urine[onset_blood_urine].index.tolist(),
            symptom_string='blood_urine',
            add_or_remove='+',
            disease_module=m
        )

        # -------------------- UPDATING OF SYMPTOM OF PELVIC PAIN OVER TIME --------------------------------
        # Each time this event is called (event 3 months) individuals may develop the symptom of pelvic pain.
        # Once the symptom is developed it never resolves naturally. It may trigger health-care-seeking behaviour.
        onset_pelvic_pain = m.lm_onset_pelvic_pain.predict(df.loc[df.is_alive], rng)
        self.sim.modules['SymptomManager'].change_symptom(
            person_id=onset_pelvic_pain[onset_pelvic_pain].index.tolist(),
            symptom_string='pelvic_pain',
            add_or_remove='+',
            disease_module=m
        )

        # -------------------- DEATH FROM bladder CANCER ---------------------------------------
        # There is a risk of death for those in metastatic only. Death is assumed to go instantly.
        metastatic_idx = df.index[df.is_alive & (df.bc_status == "metastatic")]
        selected_to_die = metastatic_idx[
            rng.random_sample(size=len(metastatic_idx)) < m.parameters['r_death_bladder_cancer']]

        for person_id in selected_to_die:
            self.sim.schedule_event(
                InstantaneousDeath(m, person_id, "BladderCancer"), self.sim.date
            )
            df.loc[selected_to_die, 'bc_date_death'] = self.sim.date


# ---------------------------------------------------------------------------------------------------------
#   HEALTH SYSTEM INTERACTION EVENTS
# ---------------------------------------------------------------------------------------------------------

class HSI_BladderCancer_Investigation_Following_Blood_Urine(HSI_Event, IndividualScopeEventMixin):
    """
    This event is scheduled by HSI_GenericFirstApptAtFacilityLevel1 following presentation for care with the symptom
    blood_urine.
    This event begins the investigation that may result in diagnosis of Bladder Cancer and the scheduling of
    treatment or palliative care.
    It is for people with the symptom blood_urine.
    """
    def __init__(self, module, person_id):
        super().__init__(module, person_id=person_id)

        self.TREATMENT_ID = "BladderCancer_Investigation"
        self.EXPECTED_APPT_FOOTPRINT = self.make_appt_footprint({"Over5OPD": 1})
        self.ACCEPTED_FACILITY_LEVEL = '1b'

    def apply(self, person_id, squeeze_factor):
        df = self.sim.population.props
        hs = self.sim.modules["HealthSystem"]

        # Ignore this event if the person is no longer alive:
        if not df.at[person_id, 'is_alive']:
            return hs.get_blank_appt_footprint()

        # Check that this event has been called for someone with the symptom blood_urine
        assert 'blood_urine' in self.sim.modules['SymptomManager'].has_what(person_id)

        # If the person is already diagnosed, then take no action:
        if not pd.isnull(df.at[person_id, "bc_date_diagnosis"]):
            return hs.get_blank_appt_footprint()

        # Check consumables are available
<<<<<<< HEAD
        # TODO: DISCUSSED - @Eva replace with cystoscope
=======
        # TODO: replace with cystoscope
>>>>>>> 64942773
        cons_avail = self.get_consumables(item_codes=self.module.item_codes_bladder_can['screening_biopsy_core'],
                                          optional_item_codes=
                                          self.module.item_codes_bladder_can['screening_biopsy_optional'])

        if cons_avail:
            # Use a biopsy to diagnose whether the person has bladder Cancer
<<<<<<< HEAD
            # If consumables are available update the use of equipment and run the dx_test representing the biopsy
            self.add_equipment({'Cystoscope', 'Ordinary Microscope', 'Ultrasound scanning machine'})

            # Use a cystoscope to diagnose whether the person has bladder Cancer:
            dx_result = hs.dx_manager.run_dx_test(
                dx_tests_to_run='cystoscopy_for_bladder_cancer_given_blood_urine',
                hsi_event=self
            )

=======
            # If consumables are available, run the dx_test representing the biopsy

            # Use a cystoscope to diagnose whether the person has bladder Cancer:
            dx_result = hs.dx_manager.run_dx_test(
                dx_tests_to_run='cystoscopy_for_bladder_cancer_given_blood_urine',
                hsi_event=self
            )

>>>>>>> 64942773
            if dx_result:
                # record date of diagnosis:
                df.at[person_id, 'bc_date_diagnosis'] = self.sim.date

                # Check if is in metastatic:
                in_metastatic = df.at[person_id, 'bc_status'] == 'metastatic'

                # If diagnosis detects cancer, we assume classification as metastatic is accurate
                if not in_metastatic:
                    # start treatment:
                    hs.schedule_hsi_event(
                        hsi_event=HSI_BladderCancer_StartTreatment(
                            module=self.module,
                            person_id=person_id
                        ),
                        priority=0,
                        topen=self.sim.date,
                        tclose=None
                    )

                else:
                    # start palliative care:
                    hs.schedule_hsi_event(
                        hsi_event=HSI_BladderCancer_PalliativeCare(
                            module=self.module,
                            person_id=person_id
                        ),
                        priority=0,
                        topen=self.sim.date,
                        tclose=None
                    )


class HSI_BladderCancer_Investigation_Following_pelvic_pain(HSI_Event, IndividualScopeEventMixin):

    def __init__(self, module, person_id):
        super().__init__(module, person_id=person_id)

        self.TREATMENT_ID = "BladderCancer_Investigation"
        self.EXPECTED_APPT_FOOTPRINT = self.make_appt_footprint({"Over5OPD": 1})
        self.ACCEPTED_FACILITY_LEVEL = '1b'

    def apply(self, person_id, squeeze_factor):
        df = self.sim.population.props
        hs = self.sim.modules["HealthSystem"]

        # Ignore this event if the person is no longer alive:
        if not df.at[person_id, 'is_alive']:
            return hs.get_blank_appt_footprint()

        # Check that this event has been called for someone with the symptom pelvic_pain
        assert 'pelvic_pain' in self.sim.modules['SymptomManager'].has_what(person_id)

        # If the person is already diagnosed, then take no action:
        if not pd.isnull(df.at[person_id, "bc_date_diagnosis"]):
            return hs.get_blank_appt_footprint()

        # Check consumables are available
<<<<<<< HEAD
        # TODO: DISCUSSED - @Eva replace with cystoscope
=======
        # TODO: replace with cystoscope
>>>>>>> 64942773
        cons_avail = self.get_consumables(item_codes=self.module.item_codes_bladder_can['screening_biopsy_core'],
                                          optional_item_codes=self.module.item_codes_bladder_can[
                                              'screening_biopsy_optional'])

        if cons_avail:
            # Use a biopsy to diagnose whether the person has bladder Cancer
<<<<<<< HEAD
            # If consumables are available log the use of equipment and run the dx_test representing the biopsy
            self.add_equipment({'Cystoscope', 'Ordinary Microscope', 'Ultrasound scanning machine'})

            # Use a cystoscope to diagnose whether the person has bladder Cancer:
            dx_result = hs.dx_manager.run_dx_test(
                dx_tests_to_run='cystoscopy_for_bladder_cancer_given_pelvic_pain',
                hsi_event=self
            )

=======
            # If consumables are available, run the dx_test representing the biopsy

            # Use a cystoscope to diagnose whether the person has bladder Cancer:
            dx_result = hs.dx_manager.run_dx_test(
                dx_tests_to_run='cystoscopy_for_bladder_cancer_given_pelvic_pain',
                hsi_event=self
            )

>>>>>>> 64942773
            if dx_result:
                # record date of diagnosis:
                df.at[person_id, 'bc_date_diagnosis'] = self.sim.date

                # Check if is in metastatic:
                in_metastatic = df.at[person_id, 'bc_status'] == 'metastatic'

                # If diagnosis detects cancer, we assume classification as metastatic is accurate
                if not in_metastatic:
                    # start treatment:
                    hs.schedule_hsi_event(
                        hsi_event=HSI_BladderCancer_StartTreatment(
                            module=self.module,
                            person_id=person_id
                        ),
                        priority=0,
                        topen=self.sim.date,
                        tclose=None
                    )

                else:
                    # start palliative care:
                    hs.schedule_hsi_event(
                        hsi_event=HSI_BladderCancer_PalliativeCare(
                            module=self.module,
                            person_id=person_id
                        ),
                        priority=0,
                        topen=self.sim.date,
                        tclose=None
                    )


class HSI_BladderCancer_StartTreatment(HSI_Event, IndividualScopeEventMixin):
    """
    Scheduled by HSI_bladderCancer_Investigation_Following_blood_urine or pelvic pain following a
    diagnosis of bladder Cancer using cystoscopy. It initiates the treatment of bladder Cancer.
    It is only for persons with a cancer that is not in metastatic and who have been diagnosed.
    """
    def __init__(self, module, person_id):
        super().__init__(module, person_id=person_id)

        self.TREATMENT_ID = "BladderCancer_Treatment"
        self.EXPECTED_APPT_FOOTPRINT = self.make_appt_footprint({'MajorSurg': 1})
        self.ACCEPTED_FACILITY_LEVEL = '3'
        self.BEDDAYS_FOOTPRINT = self.make_beddays_footprint({'general_bed': 5})

    def apply(self, person_id, squeeze_factor):
        df = self.sim.population.props
        hs = self.sim.modules["HealthSystem"]

        if not df.at[person_id, 'is_alive']:
            return hs.get_blank_appt_footprint()

        # If the status is metastatic, start palliative care (instead of treatment)
        if df.at[person_id, "bc_status"] == 'metastatic':
            logger.warning(key="warning", data="Cancer is metastatic - aborting HSI_BladderCancer_StartTreatment,"
                                               "scheduling HSI_BladderCancer_PalliativeCare")

            hs.schedule_hsi_event(
                hsi_event=HSI_BladderCancer_PalliativeCare(
                    module=self.module,
                    person_id=person_id,
                ),
                topen=self.sim.date,
                tclose=None,
                priority=0
            )
            return self.make_appt_footprint({})

        # Check that the person has cancer, has been diagnosed and is not on treatment
        assert not df.at[person_id, "bc_status"] == 'none'
        assert not pd.isnull(df.at[person_id, "bc_date_diagnosis"])
        assert pd.isnull(df.at[person_id, "bc_date_treatment"])

        # Check consumables are available
        cons_avail = self.get_consumables(item_codes=self.module.item_codes_bladder_can['treatment_surgery_core'],
                                          optional_item_codes=
                                          self.module.item_codes_bladder_can['treatment_surgery_optional'])

        if cons_avail:
<<<<<<< HEAD
            # If consumables are available and the treatment will go ahead - update the equipment
            # TODO: DISCUSSED - replace with package and call here
            self.add_equipment({'Infusion pump', 'Drip stand', 'Laparotomy Set',
                                   'Blood pressure machine', 'Pulse oximeter'})
=======
            # If consumables are available and the treatment will go ahead
>>>>>>> 64942773

            # Record date and stage of starting treatment
            df.at[person_id, "bc_date_treatment"] = self.sim.date
            df.at[person_id, "bc_stage_at_which_treatment_given"] = df.at[person_id, "bc_status"]

            # Schedule a post-treatment check for 12 months:
            hs.schedule_hsi_event(
                hsi_event=HSI_BladderCancer_PostTreatmentCheck(
                    module=self.module,
                    person_id=person_id,
                ),
                topen=self.sim.date + DateOffset(years=12),
                tclose=None,
                priority=0
            )


class HSI_BladderCancer_PostTreatmentCheck(HSI_Event, IndividualScopeEventMixin):
    """
    Scheduled by HSI_BladderCancer_StartTreatment and itself.
    It is only for those who have undergone treatment for Bladder Cancer.
    If the person has developed cancer to metastatic, the patient is initiated on palliative care; otherwise a further
    appointment is scheduled for one year.
    """

    def __init__(self, module, person_id):
        super().__init__(module, person_id=person_id)

        self.TREATMENT_ID = "BladderCancer_Treatment"
        self.EXPECTED_APPT_FOOTPRINT = self.make_appt_footprint({"Over5OPD": 1})
        self.ACCEPTED_FACILITY_LEVEL = '3'

    def apply(self, person_id, squeeze_factor):
        df = self.sim.population.props
        hs = self.sim.modules["HealthSystem"]

        if not df.at[person_id, 'is_alive']:
            return hs.get_blank_appt_footprint()

        # Check that the person is has cancer and is on treatment
        assert not df.at[person_id, "bc_status"] == 'none'
        assert not pd.isnull(df.at[person_id, "bc_date_diagnosis"])
        assert not pd.isnull(df.at[person_id, "bc_date_treatment"])

        if df.at[person_id, 'bc_status'] == 'metastatic':
            # If has progressed to metastatic, then start Palliative Care immediately:
            hs.schedule_hsi_event(
                hsi_event=HSI_BladderCancer_PalliativeCare(
                    module=self.module,
                    person_id=person_id
                ),
                topen=self.sim.date,
                tclose=None,
                priority=0
            )

        else:
            # Schedule another HSI_BladderCancer_PostTreatmentCheck event in one month
            hs.schedule_hsi_event(
                hsi_event=HSI_BladderCancer_PostTreatmentCheck(
                    module=self.module,
                    person_id=person_id
                ),
                topen=self.sim.date + DateOffset(years=1),
                tclose=None,
                priority=0
            )


class HSI_BladderCancer_PalliativeCare(HSI_Event, IndividualScopeEventMixin):
    """
    This is the event for palliative care. It does not affect the patients progress but does affect the disability
     weight and takes resources from the healthsystem.
    This event is scheduled by either:
    * HSI_bladderCancer_Investigation_Following_blood_urine following a diagnosis of bladder Cancer at metastatic.
    * HSI_bladderCancer_PostTreatmentCheck following progression to metastatic during treatment.
    * Itself for the continuance of care.
    It is only for persons with a cancer in metastatic.
    """

    def __init__(self, module, person_id):
        super().__init__(module, person_id=person_id)

        self.TREATMENT_ID = "BladderCancer_PalliativeCare"
        self.EXPECTED_APPT_FOOTPRINT = self.make_appt_footprint({})
        self.ACCEPTED_FACILITY_LEVEL = '2'
        self.BEDDAYS_FOOTPRINT = self.make_beddays_footprint({'general_bed': 15})

    def apply(self, person_id, squeeze_factor):
        df = self.sim.population.props
        hs = self.sim.modules["HealthSystem"]

        if not df.at[person_id, 'is_alive']:
            return hs.get_blank_appt_footprint()

        # Check that the person is in metastatic
        assert df.at[person_id, "bc_status"] == 'metastatic'

        # Check consumables are available
        cons_available = self.get_consumables(
            item_codes=self.module.item_codes_bladder_can['palliation'])

        if cons_available:
<<<<<<< HEAD

            # If consumables are available and the treatment will go ahead - update the equipment
            self.add_equipment({'Infusion pump', 'Drip stand'})
=======
            # If consumables are available and the treatment will go ahead
>>>>>>> 64942773

            # Record the start of palliative care if this is first appointment
            if pd.isnull(df.at[person_id, "bc_date_palliative_care"]):
                df.at[person_id, "bc_date_palliative_care"] = self.sim.date

            # Schedule another instance of the event for one month
            hs.schedule_hsi_event(
                hsi_event=HSI_BladderCancer_PalliativeCare(
                    module=self.module,
                    person_id=person_id
                ),
                topen=self.sim.date + DateOffset(months=1),
                tclose=None,
                priority=0
            )


# ---------------------------------------------------------------------------------------------------------
#   LOGGING EVENTS
# ---------------------------------------------------------------------------------------------------------

class BladderCancerLoggingEvent(RegularEvent, PopulationScopeEventMixin):
    """The only logging event for this module"""
    def __init__(self, module):
        """schedule logging to repeat every 1 month
        """
        self.repeat = 1
        super().__init__(module, frequency=DateOffset(months=self.repeat))

    def apply(self, population):
        """Compute statistics regarding the current status of persons and output to the logger
        """
        df = population.props

        # CURRENT STATUS COUNTS
        # Create dictionary for each subset, adding prefix to key name, and adding to make a flat dict for logging.
        out = {}

        # Current counts, total
        out.update({
            f'total_{k}': v for k, v in df.loc[df.is_alive].bc_status.value_counts().items()})

        # Current counts, undiagnosed
        out.update({f'undiagnosed_{k}': v for k, v in df.loc[df.is_alive].loc[
            pd.isnull(df.bc_date_diagnosis), 'bc_status'].value_counts().items()})

        # Current counts, diagnosed
        out.update({f'diagnosed_{k}': v for k, v in df.loc[df.is_alive].loc[
            ~pd.isnull(df.bc_date_diagnosis), 'bc_status'].value_counts().items()})

        # Current counts, on treatment (excl. palliative care)
        out.update({f'treatment_{k}': v for k, v in df.loc[df.is_alive].loc[(~pd.isnull(
            df.bc_date_treatment) & pd.isnull(
            df.bc_date_palliative_care)), 'bc_status'].value_counts().items()})

        # Counts of those that have been diagnosed, started treatment or started palliative care since last logging
        # event:
        date_now = self.sim.date
        date_lastlog = self.sim.date - pd.DateOffset(months=self.repeat)

        out.update({
            'diagnosed_since_last_log': df.bc_date_diagnosis.between(date_lastlog, date_now).sum(),
            'treated_since_last_log': df.bc_date_treatment.between(date_lastlog, date_now).sum(),
            'palliative_since_last_log': df.bc_date_palliative_care.between(date_lastlog, date_now).sum(),
            'death_bladder_cancer_since_last_log': df.bc_date_death.between(date_lastlog, date_now).sum()
        })

        logger.info(key="summary_stats", data=out)<|MERGE_RESOLUTION|>--- conflicted
+++ resolved
@@ -711,18 +711,14 @@
             return hs.get_blank_appt_footprint()
 
         # Check consumables are available
-<<<<<<< HEAD
         # TODO: DISCUSSED - @Eva replace with cystoscope
-=======
-        # TODO: replace with cystoscope
->>>>>>> 64942773
+
         cons_avail = self.get_consumables(item_codes=self.module.item_codes_bladder_can['screening_biopsy_core'],
                                           optional_item_codes=
                                           self.module.item_codes_bladder_can['screening_biopsy_optional'])
 
         if cons_avail:
             # Use a biopsy to diagnose whether the person has bladder Cancer
-<<<<<<< HEAD
             # If consumables are available update the use of equipment and run the dx_test representing the biopsy
             self.add_equipment({'Cystoscope', 'Ordinary Microscope', 'Ultrasound scanning machine'})
 
@@ -732,16 +728,6 @@
                 hsi_event=self
             )
 
-=======
-            # If consumables are available, run the dx_test representing the biopsy
-
-            # Use a cystoscope to diagnose whether the person has bladder Cancer:
-            dx_result = hs.dx_manager.run_dx_test(
-                dx_tests_to_run='cystoscopy_for_bladder_cancer_given_blood_urine',
-                hsi_event=self
-            )
-
->>>>>>> 64942773
             if dx_result:
                 # record date of diagnosis:
                 df.at[person_id, 'bc_date_diagnosis'] = self.sim.date
@@ -800,18 +786,14 @@
             return hs.get_blank_appt_footprint()
 
         # Check consumables are available
-<<<<<<< HEAD
         # TODO: DISCUSSED - @Eva replace with cystoscope
-=======
-        # TODO: replace with cystoscope
->>>>>>> 64942773
+
         cons_avail = self.get_consumables(item_codes=self.module.item_codes_bladder_can['screening_biopsy_core'],
                                           optional_item_codes=self.module.item_codes_bladder_can[
                                               'screening_biopsy_optional'])
 
         if cons_avail:
             # Use a biopsy to diagnose whether the person has bladder Cancer
-<<<<<<< HEAD
             # If consumables are available log the use of equipment and run the dx_test representing the biopsy
             self.add_equipment({'Cystoscope', 'Ordinary Microscope', 'Ultrasound scanning machine'})
 
@@ -821,16 +803,6 @@
                 hsi_event=self
             )
 
-=======
-            # If consumables are available, run the dx_test representing the biopsy
-
-            # Use a cystoscope to diagnose whether the person has bladder Cancer:
-            dx_result = hs.dx_manager.run_dx_test(
-                dx_tests_to_run='cystoscopy_for_bladder_cancer_given_pelvic_pain',
-                hsi_event=self
-            )
-
->>>>>>> 64942773
             if dx_result:
                 # record date of diagnosis:
                 df.at[person_id, 'bc_date_diagnosis'] = self.sim.date
@@ -912,14 +884,10 @@
                                           self.module.item_codes_bladder_can['treatment_surgery_optional'])
 
         if cons_avail:
-<<<<<<< HEAD
             # If consumables are available and the treatment will go ahead - update the equipment
             # TODO: DISCUSSED - replace with package and call here
             self.add_equipment({'Infusion pump', 'Drip stand', 'Laparotomy Set',
                                    'Blood pressure machine', 'Pulse oximeter'})
-=======
-            # If consumables are available and the treatment will go ahead
->>>>>>> 64942773
 
             # Record date and stage of starting treatment
             df.at[person_id, "bc_date_treatment"] = self.sim.date
@@ -1023,13 +991,8 @@
             item_codes=self.module.item_codes_bladder_can['palliation'])
 
         if cons_available:
-<<<<<<< HEAD
-
             # If consumables are available and the treatment will go ahead - update the equipment
             self.add_equipment({'Infusion pump', 'Drip stand'})
-=======
-            # If consumables are available and the treatment will go ahead
->>>>>>> 64942773
 
             # Record the start of palliative care if this is first appointment
             if pd.isnull(df.at[person_id, "bc_date_palliative_care"]):
