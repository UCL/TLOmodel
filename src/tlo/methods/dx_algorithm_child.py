--- conflicted
+++ resolved
@@ -69,7 +69,8 @@
         # we end up with lots of repeated code in this case
 
         # get the symptoms of the person:
-<<<<<<< HEAD
+        symptoms = self.sim.population.props.loc[person_id, self.sim.population.props.columns.str.startswith('sy_')]
+        num_of_symptoms = sum(symptoms.apply(lambda symp: symp != set()))
         # symptoms = df.loc[person_id, df.columns.str.startswith('sy_')]
 
         if df.at[person_id, 'sy_fever'] > 0:
@@ -102,6 +103,11 @@
                 if df.at[person_id, 'ma_is_infected'] & (df.at[person_id, 'ma_specific_symptoms'] == 'severe'):
                     diagnosis_str = 'severe_malaria'
 
+            # Example of a diangostic algorithm
+            if num_of_symptoms > 2:
+                diagnosis_str = 'measles'
+            else:
+                diagnosis_str = 'just_a_common_cold'
                     logger.debug(
                         "DxAlgorithmChild diagnosing severe malaria for child %d on date %s",
                         person_id, self.sim.date)
@@ -122,34 +128,6 @@
                 else:
                     diagnosis_str = 'negative_malaria_test'
 
-=======
-        symptoms = self.sim.population.props.loc[person_id, self.sim.population.props.columns.str.startswith('sy_')]
-        num_of_symptoms = sum(symptoms.apply(lambda symp: symp != set()))
-
-        # Make a request for consumables (making reference to the hsi_event from which this is called)
-        # TODO: Finish this demonstration **
-
-        # Make request for some consumables
-        consumables = self.sim.modules['HealthSystem'].parameters['Consumables']
-        item_code_test = pd.unique(
-            consumables.loc[consumables['Items'] == 'Proteinuria test (dipstick)', 'Item_Code']
-        )[0]
-        consumables_needed = {
-            'Intervention_Package_Code': [],
-            'Item_Code': [{item_code_test: 1}],
-        }
-
-        outcome_of_request_for_consumables = self.sim.modules['HealthSystem'].request_consumables(
-            hsi_event=hsi_event, cons_req_as_footprint=consumables_needed
-        )
-
-        if outcome_of_request_for_consumables['Item_Code'][item_code_test]:
-            # The neccessary diagnosis was available...
-
-            # Example of a diangostic algorithm
-            if num_of_symptoms > 2:
-                diagnosis_str = 'measles'
->>>>>>> 493fa971
             else:
                 diagnosis_str = 'no_rdt_available'
 
