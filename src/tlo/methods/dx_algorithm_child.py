"""
This is the place for all the stuff to do with diagnosing a child that presents for care.
It is expected that the pieces of logic and data that go here will be shared across multiple modules so they
are put here rather than the individual disease modules.

There should be a method here to respond to every symptom that a child could present with. Currently this module is
served by the following disease modules:
* Diarrhoea

<<<<<<< HEAD
from tlo import Module, logging

logger = logging.getLogger(__name__)
logger.setLevel(logging.INFO)

=======
>>>>>>> e413f120

"""
from tlo import Module
from tlo.methods.diarrhoea import (
    HSI_Diarrhoea_Dysentery,
    HSI_Diarrhoea_Non_Severe_Persistent_Diarrhoea,
    HSI_Diarrhoea_Severe_Persistent_Diarrhoea,
    HSI_Diarrhoea_Treatment_PlanA,
    HSI_Diarrhoea_Treatment_PlanB,
    HSI_Diarrhoea_Treatment_PlanC,
)
from tlo.methods.dxmanager import DxTest


class DxAlgorithmChild(Module):
    """
    The module contains parameters and functions to 'diagnose(...)' children.
    These functions are called by an HSI (usually a Generic HSI)
    """

    PARAMETERS = {}
    PROPERTIES = {}

    def __init__(self, name=None, resourcefilepath=None):
        super().__init__(name)
        self.resourcefilepath = resourcefilepath

    def read_parameters(self, data_folder):
        pass

    def initialise_population(self, population):
        pass

    def initialise_simulation(self, sim):
        """
        Define the Diagnostics Tests that will be used
        """

        # Test for the visual inspection of 'Danger signs' for a child who is dehydrated
        if 'Diarrhoea' in self.sim.modules:
            self.sim.modules['HealthSystem'].dx_manager.register_dx_test(
                danger_signs_visual_inspection=DxTest(
                    property='gi_last_diarrhoea_dehydration',
                    target_categories=['severe'],
                    sensitivity=0.90,
                    specificity=0.80
                )
            )

    def on_birth(self, mother_id, child_id):
        pass

    def do_when_diarrhoea(self, person_id, hsi_event):
        """
        This routine is called when Diarrhoea is reported.

<<<<<<< HEAD
        :param person_id: The person is to be diagnosed
        :param hsi_event: The calling hsi_event.
        :return: a string representing the diagnosis
        """
        diagnosis_str = "unknown"

        # NOTES:
        # here I tried to call malaria.HSI_Malaria_rdt but couldn't get appropriate return value
        # wanted to return diagnosis = 'clinical_malaria' etc but kept getting 'None' returned
        # we end up with lots of repeated code in this case

        # get the symptoms of the person:
        symptoms = self.sim.population.props.loc[person_id, self.sim.population.props.columns.str.startswith('sy_')]
        num_of_symptoms = sum(symptoms.apply(lambda symp: symp != set()))

        # Make a request for consumables (making reference to the hsi_event from which this is called)
        # TODO: Finish this demonstration **

        # Make request for some consumables
        consumables = self.sim.modules['HealthSystem'].parameters['Consumables']
        item_code_test = pd.unique(
            consumables.loc[consumables['Items'] == 'Proteinuria test (dipstick)', 'Item_Code']
        )[0]
        consumables_needed = {
            'Intervention_Package_Code': {},
            'Item_Code': {item_code_test: 1},
        }

        outcome_of_request_for_consumables = self.sim.modules['HealthSystem'].request_consumables(
            hsi_event=hsi_event, cons_req_as_footprint=consumables_needed
        )

        if outcome_of_request_for_consumables['Item_Code'][item_code_test]:
            # The neccessary diagnosis was available...

            # Example of a diangostic algorithm
            if num_of_symptoms > 2:
                diagnosis_str = 'measles'
            else:
                diagnosis_str = "no_rdt_available"

            logger.debug(f"{person_id} diagnosis is {diagnosis_str}")

        # return the diagnosis as a string
        return diagnosis_str
=======
        It diagnoses the condition of the child and schedules HSI Events appropriate to the condition.

        See this report https://apps.who.int/iris/bitstream/handle/10665/104772/9789241506823_Chartbook_eng.pdf
        (page 3).
        NB:
            * Provisions for cholera are not included
            * The danger signs are classified collectively and are based on the result of a DxTest representing the
              ability of the clinician to correctly determine the true value of the
              property 'gi_current_severe_dehydration'
        """
        # Create some short-cuts:
        schedule_hsi = self.sim.modules['HealthSystem'].schedule_hsi_event
        df = self.sim.population.props

        def run_dx_test(test):
            return self.sim.modules['HealthSystem'].dx_manager.run_dx_test(dx_tests_to_run=test, hsi_event=hsi_event)

        symptoms = self.sim.modules['SymptomManager'].has_what(person_id)

        # Gather information that can be reported:
        # 1) Get duration of diarrhoea to date
        duration_in_days = (self.sim.date - df.at[person_id, 'gi_last_diarrhoea_date_of_onset']).days
        assert duration_in_days >= 0

        # 2) Get type of diarrhoea
        blood_in_stool = df.at[person_id, 'gi_last_diarrhoea_type'] == 'bloody'

        # 3) Get status of dehydration
        dehydration = 'dehydration' in symptoms

        # Gather information that cannot be reported:
        # 1) Assessment of danger signs
        danger_signs = run_dx_test('danger_signs_visual_inspection')

        # Apply the algorithms:
        # --------   Classify Extent of Dehydration   ---------
        if not dehydration:
            # Those who do NOT have DEHYDRATION

            # Treatment Plan A for uncomplicated diarrhoea (no dehydration and no danger signs)
            schedule_hsi(hsi_event=HSI_Diarrhoea_Treatment_PlanA(person_id=person_id,
                                                                 module=self.sim.modules['Diarrhoea']),
                         priority=0,
                         topen=self.sim.date,
                         tclose=None
                         )

            if duration_in_days >= 14:
                # 'Non_Severe_Persistent_Diarrhoea'
                schedule_hsi(hsi_event=HSI_Diarrhoea_Non_Severe_Persistent_Diarrhoea(person_id=person_id,
                                                                                     module=self.sim.modules[
                                                                                         'Diarrhoea']),
                             priority=0,
                             topen=self.sim.date,
                             tclose=None
                             )

        else:
            # Those who do have DEHYDRATION

            # Given that there is dehydration - schedule an HSI if the duration of diarrhoea has been long
            if duration_in_days >= 14:
                # 'Severe_Persistent_Diarrhoea'
                schedule_hsi(hsi_event=HSI_Diarrhoea_Severe_Persistent_Diarrhoea(person_id=person_id,
                                                                                 module=self.sim.modules['Diarrhoea']),
                             priority=0,
                             topen=self.sim.date,
                             tclose=None
                             )

            if not danger_signs:
                # Treatment Plan B for some dehydration diarrhoea but not danger signs
                # TODO:add "...and not other severe classification from other disease modules (measles, pneumonia, etc)"
                schedule_hsi(hsi_event=HSI_Diarrhoea_Treatment_PlanB(person_id=person_id,
                                                                     module=self.sim.modules['Diarrhoea']),
                             priority=0,
                             topen=self.sim.date,
                             tclose=None
                             )
            else:
                # Danger sign for 'Severe_Dehydration'
                schedule_hsi(hsi_event=HSI_Diarrhoea_Treatment_PlanC(person_id=person_id,
                                                                     module=self.sim.modules['Diarrhoea']),
                             priority=0,
                             topen=self.sim.date,
                             tclose=None
                             )

        # --------  Classify Whether Dysentery or Not  --------
        if blood_in_stool:
            # 'Dysentery'
            schedule_hsi(hsi_event=HSI_Diarrhoea_Dysentery(person_id=person_id, module=self.sim.modules['Diarrhoea']),
                         priority=0,
                         topen=self.sim.date,
                         tclose=None
                         )
        # -----------------------------------------------------
>>>>>>> e413f120
<|MERGE_RESOLUTION|>--- conflicted
+++ resolved
@@ -7,14 +7,6 @@
 served by the following disease modules:
 * Diarrhoea
 
-<<<<<<< HEAD
-from tlo import Module, logging
-
-logger = logging.getLogger(__name__)
-logger.setLevel(logging.INFO)
-
-=======
->>>>>>> e413f120
 
 """
 from tlo import Module
@@ -71,53 +63,6 @@
         """
         This routine is called when Diarrhoea is reported.
 
-<<<<<<< HEAD
-        :param person_id: The person is to be diagnosed
-        :param hsi_event: The calling hsi_event.
-        :return: a string representing the diagnosis
-        """
-        diagnosis_str = "unknown"
-
-        # NOTES:
-        # here I tried to call malaria.HSI_Malaria_rdt but couldn't get appropriate return value
-        # wanted to return diagnosis = 'clinical_malaria' etc but kept getting 'None' returned
-        # we end up with lots of repeated code in this case
-
-        # get the symptoms of the person:
-        symptoms = self.sim.population.props.loc[person_id, self.sim.population.props.columns.str.startswith('sy_')]
-        num_of_symptoms = sum(symptoms.apply(lambda symp: symp != set()))
-
-        # Make a request for consumables (making reference to the hsi_event from which this is called)
-        # TODO: Finish this demonstration **
-
-        # Make request for some consumables
-        consumables = self.sim.modules['HealthSystem'].parameters['Consumables']
-        item_code_test = pd.unique(
-            consumables.loc[consumables['Items'] == 'Proteinuria test (dipstick)', 'Item_Code']
-        )[0]
-        consumables_needed = {
-            'Intervention_Package_Code': {},
-            'Item_Code': {item_code_test: 1},
-        }
-
-        outcome_of_request_for_consumables = self.sim.modules['HealthSystem'].request_consumables(
-            hsi_event=hsi_event, cons_req_as_footprint=consumables_needed
-        )
-
-        if outcome_of_request_for_consumables['Item_Code'][item_code_test]:
-            # The neccessary diagnosis was available...
-
-            # Example of a diangostic algorithm
-            if num_of_symptoms > 2:
-                diagnosis_str = 'measles'
-            else:
-                diagnosis_str = "no_rdt_available"
-
-            logger.debug(f"{person_id} diagnosis is {diagnosis_str}")
-
-        # return the diagnosis as a string
-        return diagnosis_str
-=======
         It diagnoses the condition of the child and schedules HSI Events appropriate to the condition.
 
         See this report https://apps.who.int/iris/bitstream/handle/10665/104772/9789241506823_Chartbook_eng.pdf
@@ -214,5 +159,4 @@
                          topen=self.sim.date,
                          tclose=None
                          )
-        # -----------------------------------------------------
->>>>>>> e413f120
+        # -----------------------------------------------------