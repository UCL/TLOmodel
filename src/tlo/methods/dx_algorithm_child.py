--- conflicted
+++ resolved
@@ -9,11 +9,7 @@
 
 
 """
-<<<<<<< HEAD
-from tlo import Module
-=======
 from tlo import Module, logging
->>>>>>> 6850ad92
 from tlo.methods import Metadata
 from tlo.methods.diarrhoea import (
     HSI_Diarrhoea_Dysentery,
