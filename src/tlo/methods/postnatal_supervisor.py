--- conflicted
+++ resolved
@@ -1309,96 +1309,12 @@
                 else:
                     self.module.apply_risk_of_maternal_or_neonatal_death_postnatal(mother_or_child='mother',
                                                                                    individual_id=individual_id)
-<<<<<<< HEAD
             else:
                 # Women without complications in week one are scheduled to attend PNC in the future
                 if mni[individual_id]['will_receive_pnc'] == 'late':
                     appt_date = self.sim.date + pd.DateOffset(self.module.rng.randint(0, 41))
                     self.sim.modules['HealthSystem'].schedule_hsi_event(
                         pnc_one_maternal, priority=0, topen=appt_date, tclose=appt_date + pd.DateOffset(days=1))
-=======
-                if child_has_complications:
-                    self.module.apply_risk_of_maternal_or_neonatal_death_postnatal(mother_or_child='child',
-                                                                                   individual_id=child_id)
-                if child_two_has_complications:
-                    self.module.apply_risk_of_maternal_or_neonatal_death_postnatal(mother_or_child='child',
-                                                                                   individual_id=child_two_id)
-
-
-class HSI_PostnatalSupervisor_PostnatalCareContactOne(HSI_Event, IndividualScopeEventMixin):
-    """This is HSI_PostnatalSupervisor_PostnatalCareContactOneMaternal. It is scheduled by
-    PostnatalWeekOneEvent for women who decide to seek care for a postnatal checkup. This event is the first PNC visit
-     women are recommended to attend after discharge, occurring on day 7 post birth. """
-    def __init__(self, module, person_id):
-        super().__init__(module, person_id=person_id)
-        assert isinstance(module, PostnatalSupervisor)
-
-        self.TREATMENT_ID = 'PostnatalSupervisor_PostnatalCareContactOne'
-        self.EXPECTED_APPT_FOOTPRINT = self.make_appt_footprint({'ANCSubsequent': 1})
-        self.ACCEPTED_FACILITY_LEVEL = '1a'
-        self.ALERT_OTHER_DISEASES = []
-
-    def apply(self, person_id, squeeze_factor):
-        df = self.sim.population.props
-        child_id = int(df.at[person_id, 'pn_id_most_recent_child'])
-
-        # We run checks to make sure only the correct people are passed to the event
-        assert df.at[person_id, 'la_is_postpartum']
-        assert df.at[person_id, 'pn_pnc_visits_maternal'] == 0
-
-        # Update the properties of the child
-        if ~df.at[child_id, 'nb_is_twin']:
-            assert df.at[child_id, 'pn_pnc_visits_neonatal'] == 0
-
-            # If both mother and child have died the event doesnt run
-            if ~df.at[person_id, 'is_alive'] and ~df.at[child_id, 'is_alive']:
-                return
-
-        # If the child is part of a twin pair
-        elif df.at[child_id, 'nb_is_twin']:
-
-            # Check this is both of their first visits
-            child_two_id = df.at[child_id, 'nb_twin_sibling_id']
-            assert df.at[child_id, 'pn_pnc_visits_neonatal'] == 0
-            assert df.at[child_two_id, 'pn_pnc_visits_neonatal'] == 0
-
-            # If neither of the twins or the mother is alive, the event doesnt run
-            if ~df.at[person_id, 'is_alive'] and ~df.at[child_id, 'is_alive'] and ~df.at[child_two_id, 'is_alive']:
-                return
-
-        logger.debug(key='message', data=f'Mother {person_id} or child {child_id} have arrived for PNC1 on date'
-                                         f' {self.sim.date}')
-
-        # If the mother is alive she is assessed for complications
-        if df.at[person_id, 'is_alive']:
-            df.at[person_id, 'pn_pnc_visits_maternal'] += 1
-            self.module.assessment_for_maternal_complication_during_pnc(person_id, self)
-
-        # If the child/children is/are alive they are assessed for complications
-        if df.at[child_id, 'is_alive']:
-            df.at[child_id, 'pn_pnc_visits_neonatal'] += 1
-            self.module.assessment_for_neonatal_complications_during_pnc(child_id, self, pnc_visit='pnc1')
-
-        # If twins, the second child is also assessed
-        if df.at[child_id, 'nb_is_twin']:
-            if df.at[child_two_id, 'is_alive']:
-                df.at[child_two_id, 'pn_pnc_visits_neonatal'] += 1
-                self.module.assessment_for_neonatal_complications_during_pnc(child_two_id, self, pnc_visit='pnc1')
-
-        # If either remain alive we determine if they will return for visit two
-        # TODO: just realised im scheduling this event always using the mother id- even though its possible they could
-        #  be dead (does that mater as long as it runs for the child?)
-        pnc2 = HSI_PostnatalSupervisor_PostnatalCareContactTwo(self.module, person_id=person_id)
-        self.module.maternal_postnatal_care_care_seeking(person_id, 42, 'pnc2', pnc2)
-
-    def did_not_run(self):
-        logger.debug(key='message', data='HSI_PostnatalSupervisor_PostnatalCareContactOne: did not run')
-
-    def not_available(self):
-        logger.debug(key='message', data='HSI_PostnatalSupervisor_PostnatalCareContactOne: cannot not run with '
-                                         'this configuration')
-
->>>>>>> e36a242e
 
 
 class PostnatalWeekOneNeonatalEvent(Event, IndividualScopeEventMixin):
@@ -1409,88 +1325,15 @@
     developed a complication. For newborns who dont seek care for themselves risk of death is applied.
     """
 
-<<<<<<< HEAD
     def __init__(self, module, individual_id):
         super().__init__(module, person_id=individual_id)
-=======
-        self.TREATMENT_ID = 'PostnatalSupervisor_PostnatalCareContactTwoMaternal'
-        self.EXPECTED_APPT_FOOTPRINT = self.make_appt_footprint({'ANCSubsequent': 1})
-        self.ACCEPTED_FACILITY_LEVEL = '1a'
-        self.ALERT_OTHER_DISEASES = []
->>>>>>> e36a242e
 
     def apply(self, individual_id):
         df = self.sim.population.props
-<<<<<<< HEAD
         params = self.module.current_parameters
         nci = self.sim.modules['NewbornOutcomes'].newborn_care_info
         child = df.loc[individual_id]
         mother_id = df.at[individual_id, 'mother_id']
-=======
-        child_id = int(df.at[person_id, 'pn_id_most_recent_child'])
-
-        # We run checks to make sure only the correct people are passed to the event
-        if df.at[person_id, 'is_alive']:
-            assert df.at[person_id, 'la_is_postpartum']
-            assert df.at[person_id, 'pn_pnc_visits_maternal'] == 1
-
-        if ~df.at[child_id, 'nb_is_twin']:
-            if df.at[child_id, 'is_alive']:
-                assert df.at[child_id, 'pn_pnc_visits_neonatal'] == 1
-            if ~df.at[person_id, 'is_alive'] and ~df.at[child_id, 'is_alive']:
-                return
-
-        elif df.at[child_id, 'nb_is_twin']:
-            child_two_id = df.at[child_id, 'nb_twin_sibling_id']
-            if df.at[child_id, 'is_alive']:
-                assert df.at[child_id, 'pn_pnc_visits_neonatal'] == 1
-            if df.at[child_two_id, 'is_alive']:
-                assert df.at[child_two_id, 'pn_pnc_visits_neonatal'] == 1
-
-            if ~df.at[person_id, 'is_alive'] and ~df.at[child_id, 'is_alive'] and ~df.at[child_two_id, 'is_alive']:
-                return
-
-        logger.debug(key='message', data=f'Mother {person_id} or child {child_id} have arrived for PNC2 on date'
-                                         f' {self.sim.date}')
-
-        # If the mother is alive she is assessed for complications
-        if df.at[person_id, 'is_alive']:
-            df.at[person_id, 'pn_pnc_visits_maternal'] += 1
-            self.module.assessment_for_maternal_complication_during_pnc(person_id, self)
-
-        # If the child/children is/are alive they are assessed for complications
-        if df.at[child_id, 'is_alive']:
-            df.at[child_id, 'pn_pnc_visits_neonatal'] += 1
-            self.module.assessment_for_neonatal_complications_during_pnc(child_id, self, pnc_visit='pnc2')
-
-        if df.at[child_id, 'nb_is_twin']:
-            if df.at[child_two_id, 'is_alive']:
-                df.at[child_two_id, 'pn_pnc_visits_neonatal'] += 1
-                self.module.assessment_for_neonatal_complications_during_pnc(child_two_id, self, pnc_visit='pnc2')
-
-    def did_not_run(self):
-        logger.debug(key='message', data='HSI_PostnatalSupervisor_PostnatalCareContactTwo: did not run')
-
-    def not_available(self):
-        logger.debug(key='message', data='HSI_PostnatalSupervisor_PostnatalCareContactTwo: cannot not run with '
-                                         'this configuration')
-
-
-class HSI_PostnatalSupervisor_PostnatalWardInpatientCare(HSI_Event, IndividualScopeEventMixin):
-    """This is HSI_PostnatalSupervisor_PostnatalWardInpatientCare. It is scheduled by the PostnatalSupervisorEvent for
-    women who develop complications during the postnatal period and decide to seek care or by either of the PNC HSIs for
-     women assessed as requiring further care due to complications detected. Treatment delivered in this event includes
-     management of hypertensive disorders, maternal sepsis, anaemia and secondary postpartum haemorrhage"""
-    def __init__(self, module, person_id):
-        super().__init__(module, person_id=person_id)
-        assert isinstance(module, PostnatalSupervisor)
-
-        self.TREATMENT_ID = 'PostnatalSupervisor_PostnatalWardInpatientCare'
-        self.EXPECTED_APPT_FOOTPRINT = self.make_appt_footprint({'IPAdmission': 1})
-        self.ACCEPTED_FACILITY_LEVEL = '1a'
-        self.ALERT_OTHER_DISEASES = []
-        self.BEDDAYS_FOOTPRINT = self.make_beddays_footprint({'general_bed': 5})
->>>>>>> e36a242e
 
         if not child.is_alive:
             return
@@ -1566,71 +1409,6 @@
         logger.debug(key='msg', data=f'Mother {person_id} has undergone surgical correction of her obstetric fistula')
 
 
-<<<<<<< HEAD
-=======
-class HSI_PostnatalSupervisor_NeonatalWardInpatientCare(HSI_Event, IndividualScopeEventMixin):
-    """This is HSI_PostnatalSupervisor_NeonatalWardInpatientCare. It is scheduled by any of the PNC HSIs for neonates
-    who are require inpatient care due to a complication of the postnatal period. Treatment is delivered in this
-    event"""
-
-    def __init__(self, module, person_id):
-        super().__init__(module, person_id=person_id)
-        assert isinstance(module, PostnatalSupervisor)
-
-        self.TREATMENT_ID = 'PostnatalSupervisor_NeonatalWardInpatientCare'
-        self.EXPECTED_APPT_FOOTPRINT = self.make_appt_footprint({'IPAdmission': 1})
-        self.ACCEPTED_FACILITY_LEVEL = '1a'
-        self.ALERT_OTHER_DISEASES = []
-        self.BEDDAYS_FOOTPRINT = self.make_beddays_footprint({'general_bed': 5})
-
-    def apply(self, person_id, squeeze_factor):
-        df = self.sim.population.props
-        consumables = self.sim.modules['HealthSystem'].parameters['Consumables']
-        child = df.loc[person_id]
-
-        if not child.is_alive:
-            return
-
-        # Here we deliver treatment to any neonates who have been admitted to either early or late onset sepsis
-        if child.pn_sepsis_early_neonatal or child.pn_sepsis_late_neonatal:
-            pkg_code_sep = pd.unique(consumables.loc[
-                                         consumables['Intervention_Pkg'] == 'Newborn sepsis - full supportive care',
-                                         'Intervention_Pkg_Code'])[0]
-
-            all_available = self.get_all_consumables(
-                pkg_codes=[pkg_code_sep])
-
-            if all_available:
-                df.at[person_id, 'pn_sepsis_neonatal_full_supp_care'] = True
-            else:
-                logger.debug(key='message', data=f'neonate {person_id} was unable to receive treatment for sepsis '
-                                                 f'due to limited resources')
-
-            self.module.apply_risk_of_maternal_or_neonatal_death_postnatal(mother_or_child='child',
-                                                                           individual_id=person_id)
-
-    def did_not_run(self):
-        person_id = self.target
-
-        logger.debug(key='message', data='HSI_PostnatalSupervisor_NeonatalWardInpatientCare: did not run')
-
-        # If they event can't run we use the death function to determine if the neonate has died without care
-        self.module.apply_risk_of_maternal_or_neonatal_death_postnatal(mother_or_child='child',
-                                                                       individual_id=person_id)
-
-        # In order to make sure all women have risk of death applied we dont allow this event to run again
-        return False
-
-    def not_available(self):
-        person_id = self.target
-
-        logger.debug(key='message', data='HSI_PostnatalSupervisor_NeonatalWardInpatientCare: cannot not run with '
-                                         'this configuration')
-        self.module.apply_risk_of_maternal_or_neonatal_death_postnatal(mother_or_child='child',
-                                                                       individual_id=person_id)
-
-
->>>>>>> e36a242e
 class PostnatalLoggingEvent(RegularEvent, PopulationScopeEventMixin):
     """
     This is the PostnatalLoggingEvent. It runs every year and uses the dataframe and postnatal_tracker to generate
