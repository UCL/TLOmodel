--- conflicted
+++ resolved
@@ -67,6 +67,9 @@
     }
 
     PARAMETERS = {
+
+        # n.b. Parameters are stored as LIST variables due to containing values to match both 2010 and 2015 data.
+
         # OBSTETRIC FISTULA
         'prob_obstetric_fistula': Parameter(
             Types.LIST, 'probability of a woman developing an obstetric fistula after birth'),
@@ -75,19 +78,6 @@
         'prevalence_type_of_fistula': Parameter(
             Types.LIST, 'prevalence of 1.) vesicovaginal 2.)rectovaginal fistula '),
 
-<<<<<<< HEAD
-=======
-        # n.b. Parameters are stored as LIST variables due to containing values to match both 2010 and 2015 data.
-
-        # OBSTETRIC FISTULA
-        'prob_obstetric_fistula': Parameter(
-            Types.LIST, 'probability of a woman developing an obstetric fistula after birth'),
-        'rr_obstetric_fistula_obstructed_labour': Parameter(
-            Types.LIST, 'relative risk of obstetric fistula in women who experienced obstructed labour'),
-        'prevalence_type_of_fistula': Parameter(
-            Types.LIST, 'prevalence of 1.) vesicovaginal 2.)rectovaginal fistula '),
-
->>>>>>> ca4cd9c6
         # SECONDARY POSTPARTUM HAEMORRHAGE
         'prob_secondary_pph': Parameter(
             Types.LIST, 'baseline probability of secondary PPH'),
@@ -429,7 +419,6 @@
         """
         mni = self.sim.modules['PregnancySupervisor'].mother_and_newborn_info
         mni_df = pd.DataFrame.from_dict(mni, orient='index')
-<<<<<<< HEAD
 
         # Here we define the external variables as series to pass to the linear model
         mode_of_delivery = pd.Series(False, index=df.index)
@@ -440,18 +429,6 @@
         if 'mode_of_delivery' in mni_df.columns:
             mode_of_delivery = pd.Series(mni_df['mode_of_delivery'], index=df.index)
 
-=======
-
-        # Here we define the external variables as series to pass to the linear model
-        mode_of_delivery = pd.Series(False, index=df.index)
-        received_abx_for_prom = pd.Series(False, index=df.index)
-        endometritis = pd.Series(False, index=df.index)
-        chorio_in_preg = pd.Series(False, index=df.index)
-
-        if 'mode_of_delivery' in mni_df.columns:
-            mode_of_delivery = pd.Series(mni_df['mode_of_delivery'], index=df.index)
-
->>>>>>> ca4cd9c6
         if 'abx_for_prom_given' in mni_df.columns:
             received_abx_for_prom = pd.Series(mni_df['abx_for_prom_given'], index=df.index)
 
@@ -617,7 +594,6 @@
             def log_new_progressed_cases(disease):
                 assess_status_change = (current_status != disease) & (new_status == disease)
                 new_onset_disease = assess_status_change[assess_status_change]
-<<<<<<< HEAD
 
                 if not new_onset_disease.empty:
                     if disease == 'severe_pre_eclamp':
@@ -636,26 +612,6 @@
                         if disease == 'severe_pre_eclamp':
                             mni[person]['new_onset_spe'] = True
 
-=======
-
-                if not new_onset_disease.empty:
-                    if disease == 'severe_pre_eclamp':
-                        df.loc[new_onset_disease.index, 'pn_emergency_event_mother'] = True
-                    elif disease == 'eclampsia':
-                        df.loc[new_onset_disease.index, 'pn_emergency_event_mother'] = True
-                        new_onset_disease.index.to_series().apply(
-                            pregnancy_helper_functions.store_dalys_in_mni,
-                            mni=mni, mni_variable='eclampsia_onset', date=self.sim.date)
-
-                    for person in new_onset_disease.index:
-                        logger.info(key='maternal_complication', data={'person': person,
-                                                                       'type': disease,
-                                                                       'timing': 'postnatal'})
-
-                        if disease == 'severe_pre_eclamp':
-                            mni[person]['new_onset_spe'] = True
-
->>>>>>> ca4cd9c6
             for disease in ['mild_pre_eclamp', 'severe_pre_eclamp', 'eclampsia', 'severe_gest_htn']:
                 log_new_progressed_cases(disease)
 
@@ -819,12 +775,8 @@
         # Here we apply risk of late onset neonatal sepsis (sepsis onsetting after day 7) to newborns
         onset_sepsis = self.apply_linear_model(
             self.pn_linear_models['late_onset_neonatal_sepsis'],
-<<<<<<< HEAD
-            df.loc[df['is_alive'] & ~df['nb_death_after_birth'] & (df['age_days'] > upper_and_lower_day_limits[0]) &
-=======
             df.loc[df['is_alive'] & (df['mother_id'] != -1) & ~df['nb_death_after_birth'] &
                    (df['age_days'] > upper_and_lower_day_limits[0]) &
->>>>>>> ca4cd9c6
                    (df['age_days'] < upper_and_lower_day_limits[1]) & (df['date_of_birth'] > self.sim.start_date) &
                    ~df['hs_is_inpatient']])
 
@@ -890,15 +842,9 @@
             if potential_cause_of_death:
                 self.sim.modules['Demography'].do_death(individual_id=individual_id, cause=potential_cause_of_death,
                                                         originating_module=self.sim.modules['PostnatalSupervisor'])
-<<<<<<< HEAD
 
                 del mni[individual_id]
 
-=======
-
-                del mni[individual_id]
-
->>>>>>> ca4cd9c6
             else:
                 # Reset variables for women who survive
                 if mother.pn_postpartum_haem_secondary:
@@ -1016,7 +962,6 @@
         df.loc[week_8_postnatal_women, 'la_pn_checks_maternal'] = 0
         df.loc[week_8_postnatal_women, 'pn_sepsis_late_postpartum'] = False
         df.loc[week_8_postnatal_women, 'pn_postpartum_haem_secondary'] = False
-<<<<<<< HEAD
 
         df.loc[week_8_postnatal_women, 'pn_htn_disorders'] = 'none'
         df.loc[week_8_postnatal_women, 'pn_anaemia_following_pregnancy'] = 'none'
@@ -1026,37 +971,16 @@
         week_5_postnatal_neonates = df.is_alive & (df.age_days > 28) & (df.age_days < 36) & (df.date_of_birth >
                                                                                              self.sim.start_date)
 
-=======
-
-        df.loc[week_8_postnatal_women, 'pn_htn_disorders'] = 'none'
-        df.loc[week_8_postnatal_women, 'pn_anaemia_following_pregnancy'] = 'none'
-
-        # For the neonates we now determine if they will develop any long term neurodevelopmental impairment following
-        # survival of the neonatal period
-        week_5_postnatal_neonates = df.is_alive & (df.age_days > 28) & (df.age_days < 36) & (df.date_of_birth >
-                                                                                             self.sim.start_date)
-
->>>>>>> ca4cd9c6
         for person in week_5_postnatal_neonates.loc[week_5_postnatal_neonates].index:
             self.sim.modules['NewbornOutcomes'].set_disability_status(person)
             logger.info(key='total_neo_pnc_visits', data={'child': person,
                                                           'visits': df.at[person, 'nb_pnc_check']})
-<<<<<<< HEAD
 
         # And then reset any key variables
         df.loc[week_5_postnatal_neonates, 'pn_sepsis_early_neonatal'] = False
         df.loc[week_5_postnatal_neonates, 'pn_sepsis_late_neonatal'] = False
-=======
->>>>>>> ca4cd9c6
-
-        # And then reset any key variables
-        df.loc[week_5_postnatal_neonates, 'pn_sepsis_early_neonatal'] = False
-        df.loc[week_5_postnatal_neonates, 'pn_sepsis_late_neonatal'] = False
-
-<<<<<<< HEAD
-=======
-
->>>>>>> ca4cd9c6
+
+
 class PostnatalWeekOneMaternalEvent(Event, IndividualScopeEventMixin):
     """
     This is PostnatalWeekOneMaternalEvent. It is scheduled for all mothers who survive labour and the first 48 hours
@@ -1223,17 +1147,10 @@
             if risk_pe_after_pregnancy > self.module.rng.random_sample():
                 df.at[individual_id, 'pn_htn_disorders'] = 'mild_pre_eclamp'
                 df.at[individual_id, 'ps_prev_pre_eclamp'] = True
-<<<<<<< HEAD
 
                 logger.info(key='maternal_complication', data={'person': individual_id, 'type': 'mild_pre_eclamp',
                                                                'timing': 'postnatal'})
 
-=======
-
-                logger.info(key='maternal_complication', data={'person': individual_id, 'type': 'mild_pre_eclamp',
-                                                               'timing': 'postnatal'})
-
->>>>>>> ca4cd9c6
             else:
                 risk_gh_after_pregnancy = self.module.pn_linear_models['gest_htn_pn'].predict(df.loc[[
                         individual_id]])[individual_id]
