import warnings
from collections import defaultdict
from typing import Counter, Dict, Iterable, Literal, Set, Union

import numpy as np
import pandas as pd

from tlo import logging
from tlo.logging.helpers import get_dataframe_row_as_dict_for_logging

logger_summary = logging.getLogger("tlo.methods.healthsystem.summary")


class Equipment:
<<<<<<< HEAD
    """This is the equipment class. It maintains a current record of the availability of equipment in the
     health system. It is expected that this is instantiated by the :py:class:`~.HealthSystem` module.

     The basic paradigm is that an :py:class:`~.HSI_Event` can declare equipment that is required for delivering the healthcare
     service that the ``HSI_Event`` represents. The ``HSI_Event`` uses :py:meth:`HSI_event.add_equipment` to make these declarations,
     with reference to the items of equipment that are defined in ``ResourceFile_EquipmentCatalogue.csv``. (These
     declaration can be in the form of the descriptor or the equipment item code). These declarations can be used when
     the ``HSI_Event`` is created but before it is run (in ``__init__``), or during execution of the ``HSI_Event`` (in :py:meth:`.HSI_Event.apply`).

     As the ``HSI_Event`` can declare equipment that is required before it is run, the HealthSystem *can* use this to
     prevent an ``HSI_Event`` running if the equipment declared is not available. Note that for equipment that is declared
     whilst the ``HSI_Event`` is running, there are no checks on availability, and the ``HSI_Event`` is allowed to continue
     running even if equipment is declared is not available. For this reason, the ``HSI_Event`` should declare equipment
     that is *essential* for the healthcare service in its ``__init__`` method. If the logic inside the ``apply`` method
     of the ``HSI_Event`` depends on the availability of equipment, then it can find the probability with which
     item(s) will be available using :py:meth:`.HSI_Event.probability_all_equipment_available`.

     The data on the availability of equipment data refers to the proportion of facilities in a district of a
     particular level (i.e., the ``Facility_ID``) that do have that piece of equipment. In the model, we do not know
     which actual facility the person is attending (there are many actual facilities grouped together into one
     ``Facility_ID`` in the model). Therefore, the determination of whether equipment is available is made
     probabilistically for the ``HSI_Event`` (i.e., the probability that the actual facility being attended by the
     person has the equipment is represented by the proportion of such facilities that do have that equipment). It is
     assumed that the probabilities of each item being available are independent of one other (so that the
     probability of all items being available is the product of the probabilities for each item). This probabilistic
     determination of availability is only done _once_ for the ``HSI_Event``: i.e., if the equipment is determined to
     not be available for the instance of the ``HSI_Event``, then it will remain not available if the same event is
     re-scheduled / re-entered into the ``HealthSystem`` queue. This represents that if the facility that a particular
     person attends for the ``HSI_Event`` does not have the equipment available, then it will still not be available on
     another day.

     Where data on availability is not provided for an item, the probability of availability is inferred from the
     average availability of other items in that facility ID. Likewise, the probability of an item being available
     at a facility ID is inferred from the average availability of that item at other facilities. If an item code is
     referred in ``add_equipment`` that is not recognised (not included in :py:attr:`catalogue`), a :py:exc:`UserWarning` is issued, but
     that item is then silently ignored. If a facility ID is ever referred that is not recognised (not included in
     :py:attr:`master_facilities_list`), an :py:exc:`AssertionError` is raised.
=======
    """
    This is the equipment class. It maintains a current record of the availability of equipment in the health system. It
    is expected that this is instantiated by the :py:class:`~.HealthSystem` module.

    The basic paradigm is that an :py:class:`~.HSI_Event` can declare equipment that is required for delivering the
    healthcare service that the ``HSI_Event`` represents. The ``HSI_Event`` uses :py:meth:`HSI_event.add_equipment` to
    make these declarations, with reference to the items of equipment that are defined in
    ``ResourceFile_EquipmentCatalogue.csv``. (These declaration can be in the form of the descriptor or the equipment
    item code). These declarations can be used when the ``HSI_Event`` is created but before it is run (in ``__init__``),
    or during execution of the ``HSI_Event`` (in :py:meth:`.HSI_Event.apply`).

    As the ``HSI_Event`` can declare equipment that is required before it is run, the HealthSystem *can* use this to
    prevent an ``HSI_Event`` running if the equipment declared is not available. Note that for equipment that is
    declared whilst the ``HSI_Event`` is running, there are no checks on availability, and the ``HSI_Event`` is allowed
    to continue running even if equipment is declared is not available. For this reason, the ``HSI_Event`` should
    declare equipment that is *essential* for the healthcare service in its ``__init__`` method. If the logic inside the
    ``apply`` method of the ``HSI_Event`` depends on the availability of equipment, then it can find the probability
    with which item(s) will be available using :py:meth:`.HSI_Event.probability_equipment_available`.

    The data on the availability of equipment data refers to the proportion of facilities in a district of a particular
    level (i.e., the ``Facility_ID``) that do have that piece of equipment. In the model, we do not know which actual
    facility the person is attending (there are many actual facilities grouped together into one ``Facility_ID`` in the
    model). Therefore, the determination of whether equipment is available is made probabilistically for the
    ``HSI_Event`` (i.e., the probability that the actual facility being attended by the person has the equipment is
    represented by the proportion of such facilities that do have that equipment). It is assumed that the probabilities
    of each item being available are independent of one other (so that the probability of all items being available is
    the product of the probabilities for each item). This probabilistic determination of availability is only done
    _once_ for the ``HSI_Event``: i.e., if the equipment is determined to not be available for the instance of the
    ``HSI_Event``, then it will remain not available if the same event is re-scheduled / re-entered into the
    ``HealthSystem`` queue. This represents that if the facility that a particular person attends for the ``HSI_Event``
    does not have the equipment available, then it will still not be available on another day.

    Where data on availability is not provided for an item, the probability of availability is inferred from the average
    availability of other items in that facility ID. Likewise, the probability of an item being available at a facility
    ID is inferred from the average availability of that item at other facilities. If an item code is referred in
    ``add_equipment`` that is not recognised (not included in :py:attr:`catalogue`), a :py:exc:`UserWarning` is issued,
    but that item is then silently ignored. If a facility ID is ever referred that is not recognised (not included in
    :py:attr:`master_facilities_list`), an :py:exc:`AssertionError` is raised.
>>>>>>> dd0d8166

    :param catalogue: The database of all recognised item_codes.
    :param data_availability: Specifies the probability with which each equipment (identified by an ``item_code``) is
        available at a facility level. Note that information must be provided for every item in the :py:attr`catalogue`
        and every facility ID in the :py:attr`master_facilities_list`.
    :param: rng: The random number generator object to use for random numbers.
    :param availability: Determines the mode availability of the equipment. If 'default' then use the availability
        specified in :py:attr:`data_availability`; if 'none', then let no equipment be ever be available; if 'all', then
        all equipment is always available.
    :param master_facilities_list: The :py:class:`~pandas.DataFrame` with the line-list of all the facilities in the
        health system.
    """

    def __init__(
        self,
        catalogue: pd.DataFrame,
        data_availability: pd.DataFrame,
        rng: np.random.RandomState,
        master_facilities_list: pd.DataFrame,
        availability: Literal["all", "default", "none"] = "default",
    ) -> None:
        # - Store arguments
        self.catalogue = catalogue
        self.rng = rng
        self.data_availability = data_availability
        self.availability = availability
        self.master_facilities_list = master_facilities_list

        # - Data structures for quick look-ups for items and descriptors
        self._item_code_lookup = self.catalogue.set_index('Item_Description')['Item_Code'].to_dict()
        self._pkg_lookup = self._create_pkg_lookup()
        self._all_item_descriptors = set(self._item_code_lookup.keys())
        self._all_item_codes = set(self._item_code_lookup.values())
        self._all_fac_ids = self.master_facilities_list['Facility_ID'].unique()

        # - Probabilities of items being available at each facility_id
        self._probabilities_of_items_available = self._get_equipment_availability_probabilities()

        # - Internal store of which items have been used at each facility_id This is of the form
        # {facility_id: {item_code: count}}.
        self._record_of_equipment_used_by_facility_id = defaultdict(Counter)

    def on_simulation_end(self):
        """Things to do when the simulation ends:
         * Log (to the summary logger) the equipment that has been used.
        """
        self.write_to_log()

    @property
    def availability(self):
        return self._availability

    @availability.setter
    def availability(self, value: Literal["all", "default", "none"]):
        assert value in {"all", "none", "default"}, f"New availability value {value} not recognised."
        self._availability = value

    def _get_equipment_availability_probabilities(self) -> pd.Series:
        """
        Extract the probabilities that each equipment item is available (at a given
        facility), for use when the equipment availability is set to "default".

        The probabilities extracted in this method are constant throughout the simulation,
        however they will not be used when the equipment availability is "all" or "none".
        Extracting them once and storing the result allows us to avoid repeating this
        calculation if the equipment availability change event occurs during the simulation.
        """
        dat = self.data_availability.set_index(
            [
                self.data_availability["Facility_ID"].astype(np.int64),
                self.data_availability["Item_Code"].astype(np.int64),
            ]
        )["Pr_Available"]

        # Confirm that there is an estimate for every item_code at every facility_id
        full_index = pd.MultiIndex.from_product(
                [self._all_fac_ids, self._all_item_codes], names=["Facility_ID", "Item_Code"]
        )
        pd.testing.assert_index_equal(full_index, dat.index, check_order=False)
        assert not dat.isnull().any()

        return dat

    def parse_items(self, items: Union[int, str, Iterable[int], Iterable[str]]) -> Set[int]:
        """Parse equipment items specified as an item_code (integer), an item descriptor (string), or an iterable of
         item_codes or descriptors (but not a mix of the two), and return as a set of item_code (integers). For any
         item_code/descriptor not recognised, a ``UserWarning`` is issued."""

        def check_item_codes_recognised(item_codes: set[int]):
            if not item_codes.issubset(self._all_item_codes):
                warnings.warn(f'At least one item code was unrecognised: "{item_codes}".')

        def check_item_descriptors_recognised(item_descriptors: set[str]):
            if not item_descriptors.issubset(self._all_item_descriptors):
                warnings.warn(f'At least one item descriptor was unrecognised "{item_descriptors}".')

        # Make into a set if it is not one already
        if isinstance(items, (str, int)):
            items = set([items])
        else:
            items = set(items)

        items_are_ints = all(isinstance(element, int) for element in items)

        if items_are_ints:
            check_item_codes_recognised(items)
            # In the return, any unrecognised item_codes are silently ignored.
            return items.intersection(self._all_item_codes)
        else:
            check_item_descriptors_recognised(items)  # Warn for any unrecognised descriptors
            # In the return, any unrecognised descriptors are silently ignored.
            return set(self._item_code_lookup[i] for i in items if i in self._item_code_lookup)

    def probability_all_equipment_available(
        self, facility_id: int, item_codes: Set[int]
    ) -> float:
        """
        Returns the probability that all the equipment item_codes are available
        at the given facility.

        It does so by looking at the probabilities of each equipment item being
        available and multiplying these together to find the probability that *all*
        are available.

        NOTE: This will error if the facility ID or any of the item codes is not recognised.

        :param facility_id: Facility at which to check for the equipment.
        :param item_codes: Integer item codes corresponding to the equipment to check.
        """

        assert facility_id in self._all_fac_ids, f"Unrecognised facility ID: {facility_id=}"
        assert item_codes.issubset(self._all_item_codes), f"At least one item code was unrecognised: {item_codes=}"

        if self.availability == "all":
            return 1.0
        elif self.availability == "none":
            return 0.0
        return self._probabilities_of_items_available.loc[
            (facility_id, list(item_codes))
        ].prod()

    def is_all_items_available(
        self, item_codes: Set[int], facility_id: int
    ) -> bool:
        """
        Determine if all equipment items are available at the given facility_id.
        Returns True only if all items are available at the facility_id,
        otherwise returns False.
        """
        if item_codes:
            return self.rng.random_sample() < self.probability_all_equipment_available(
                facility_id=facility_id,
                item_codes=item_codes,
            )
        else:
            # In the case of an empty set, default to True without doing anything else ('no equipment' is always
            # "available"). This is the most common case, so optimising for speed.
            return True

    def record_use_of_equipment(
        self, item_codes: Set[int], facility_id: int
    ) -> None:
        """Update internal record of the usage of items at equipment at the specified facility_id."""
        self._record_of_equipment_used_by_facility_id[facility_id].update(item_codes)

    def write_to_log(self) -> None:
        """Write to the log:
         * Summary of the equipment that was _ever_ used at each district/facility level.
         Note that the info-level health system logger (key: `hsi_event_counts`) contains logging of the equipment used
         in each HSI event (if finer splits are needed). Alternatively, different aggregations could be created here for
         the summary logger, using the same pattern as used here.
        """

        mfl = self.master_facilities_list

        def sorted_keys_or_empty_list(x: Union[dict, None]) -> list:
            if isinstance(x, dict):
                return sorted(x.keys())
            else:
                return []

        set_of_equipment_ever_used_at_each_facility_id = pd.Series({
            fac_id: sorted_keys_or_empty_list(
                self._record_of_equipment_used_by_facility_id.get(fac_id)
            )
            for fac_id in mfl['Facility_ID']
        }, name='EquipmentEverUsed').astype(str)

        output = mfl.merge(
            set_of_equipment_ever_used_at_each_facility_id,
            left_on='Facility_ID',
            right_index=True,
            how='left',
        ).drop(columns=['Facility_ID', 'Facility_Name'])
        # Log multi-row data-frame
        for row_index in output.index:
            logger_summary.info(
                key='EquipmentEverUsed_ByFacilityID',
                description='For each facility_id (the set of facilities of the same level in a district), the set of'
                            'equipment items that are ever used.',
                data=get_dataframe_row_as_dict_for_logging(output, row_index)
            )

    def from_pkg_names(self, pkg_names: Union[str, Iterable[str]]) -> Set[int]:
        """Convenience function to find the set of item_codes that are grouped under requested package name(s) in the
        catalogue."""
        # Make into a set if it is not one already
        if isinstance(pkg_names, (str, int)):
            pkg_names = set([pkg_names])
        else:
            pkg_names = set(pkg_names)

        item_codes = set()
        for pkg_name in pkg_names:
            if pkg_name in self._pkg_lookup.keys():
                item_codes.update(self._pkg_lookup[pkg_name])
            else:
                raise ValueError(f'That Pkg_Name is not in the catalogue: {pkg_name=}')

        return item_codes

    def _create_pkg_lookup(self) -> Dict[str, Set[int]]:
        """Create a lookup from a Package Name to a set of Item_Codes that are contained with that package.
        N.B. In the Catalogue, there is one row for each Item, and the Packages to which each Item belongs (if any)
        is given in a column 'Pkg_Name': if an item belongs to multiple packages, these names are separated by commas,
        and if it doesn't belong to any package, then there is a NULL value."""
        df = self.catalogue

        # Make dataframe with columns for each package, and bools showing whether each item_code is included
        pkgs = df['Pkg_Name'].replace({float('nan'): None}) \
                             .str.get_dummies(sep=',') \
                             .set_index(df.Item_Code) \
                             .astype(bool)

        # Make dict of the form: {'Pkg_Code': <Set of item_codes>}
        pkg_lookup_dict = {
            pkg_name.strip(): set(pkgs[pkg_name].loc[pkgs[pkg_name]].index.to_list())
            for pkg_name in pkgs.columns
        }

        return pkg_lookup_dict<|MERGE_RESOLUTION|>--- conflicted
+++ resolved
@@ -12,45 +12,6 @@
 
 
 class Equipment:
-<<<<<<< HEAD
-    """This is the equipment class. It maintains a current record of the availability of equipment in the
-     health system. It is expected that this is instantiated by the :py:class:`~.HealthSystem` module.
-
-     The basic paradigm is that an :py:class:`~.HSI_Event` can declare equipment that is required for delivering the healthcare
-     service that the ``HSI_Event`` represents. The ``HSI_Event`` uses :py:meth:`HSI_event.add_equipment` to make these declarations,
-     with reference to the items of equipment that are defined in ``ResourceFile_EquipmentCatalogue.csv``. (These
-     declaration can be in the form of the descriptor or the equipment item code). These declarations can be used when
-     the ``HSI_Event`` is created but before it is run (in ``__init__``), or during execution of the ``HSI_Event`` (in :py:meth:`.HSI_Event.apply`).
-
-     As the ``HSI_Event`` can declare equipment that is required before it is run, the HealthSystem *can* use this to
-     prevent an ``HSI_Event`` running if the equipment declared is not available. Note that for equipment that is declared
-     whilst the ``HSI_Event`` is running, there are no checks on availability, and the ``HSI_Event`` is allowed to continue
-     running even if equipment is declared is not available. For this reason, the ``HSI_Event`` should declare equipment
-     that is *essential* for the healthcare service in its ``__init__`` method. If the logic inside the ``apply`` method
-     of the ``HSI_Event`` depends on the availability of equipment, then it can find the probability with which
-     item(s) will be available using :py:meth:`.HSI_Event.probability_all_equipment_available`.
-
-     The data on the availability of equipment data refers to the proportion of facilities in a district of a
-     particular level (i.e., the ``Facility_ID``) that do have that piece of equipment. In the model, we do not know
-     which actual facility the person is attending (there are many actual facilities grouped together into one
-     ``Facility_ID`` in the model). Therefore, the determination of whether equipment is available is made
-     probabilistically for the ``HSI_Event`` (i.e., the probability that the actual facility being attended by the
-     person has the equipment is represented by the proportion of such facilities that do have that equipment). It is
-     assumed that the probabilities of each item being available are independent of one other (so that the
-     probability of all items being available is the product of the probabilities for each item). This probabilistic
-     determination of availability is only done _once_ for the ``HSI_Event``: i.e., if the equipment is determined to
-     not be available for the instance of the ``HSI_Event``, then it will remain not available if the same event is
-     re-scheduled / re-entered into the ``HealthSystem`` queue. This represents that if the facility that a particular
-     person attends for the ``HSI_Event`` does not have the equipment available, then it will still not be available on
-     another day.
-
-     Where data on availability is not provided for an item, the probability of availability is inferred from the
-     average availability of other items in that facility ID. Likewise, the probability of an item being available
-     at a facility ID is inferred from the average availability of that item at other facilities. If an item code is
-     referred in ``add_equipment`` that is not recognised (not included in :py:attr:`catalogue`), a :py:exc:`UserWarning` is issued, but
-     that item is then silently ignored. If a facility ID is ever referred that is not recognised (not included in
-     :py:attr:`master_facilities_list`), an :py:exc:`AssertionError` is raised.
-=======
     """
     This is the equipment class. It maintains a current record of the availability of equipment in the health system. It
     is expected that this is instantiated by the :py:class:`~.HealthSystem` module.
@@ -68,7 +29,7 @@
     to continue running even if equipment is declared is not available. For this reason, the ``HSI_Event`` should
     declare equipment that is *essential* for the healthcare service in its ``__init__`` method. If the logic inside the
     ``apply`` method of the ``HSI_Event`` depends on the availability of equipment, then it can find the probability
-    with which item(s) will be available using :py:meth:`.HSI_Event.probability_equipment_available`.
+    with which item(s) will be available using :py:meth:`.HSI_Event.probability_all_equipment_available`.
 
     The data on the availability of equipment data refers to the proportion of facilities in a district of a particular
     level (i.e., the ``Facility_ID``) that do have that piece of equipment. In the model, we do not know which actual
@@ -89,7 +50,6 @@
     ``add_equipment`` that is not recognised (not included in :py:attr:`catalogue`), a :py:exc:`UserWarning` is issued,
     but that item is then silently ignored. If a facility ID is ever referred that is not recognised (not included in
     :py:attr:`master_facilities_list`), an :py:exc:`AssertionError` is raised.
->>>>>>> dd0d8166
 
     :param catalogue: The database of all recognised item_codes.
     :param data_availability: Specifies the probability with which each equipment (identified by an ``item_code``) is
