from __future__ import annotations

import warnings
from collections import defaultdict
<<<<<<< HEAD
from pathlib import Path
from typing import TYPE_CHECKING, Counter, Iterable, Literal, Optional, Set, Union
=======
from typing import Counter, Iterable, Literal, Set, Union
>>>>>>> 3be83633

import numpy as np
import pandas as pd

from tlo import logging

if TYPE_CHECKING:
    from tlo.logging.core import Logger

logger_summary = logging.getLogger("tlo.methods.healthsystem.summary")


class Equipment:
    """This is the equipment class. It maintains a current record of the availability of equipment in the
     health system. It is expected that this is instantiated by the :py:class:`~.HealthSystem` module.

     The basic paradigm is that an :py:class:`~.HSI_Event` can declare equipment that is required for delivering the healthcare
     service that the ``HSI_Event`` represents. The ``HSI_Event`` uses :py:meth:`HSI_event.add_equipment` to make these declarations,
     with reference to the items of equipment that are defined in ``ResourceFile_EquipmentCatalogue.csv``. (These
     declaration can be in the form of the descriptor or the equipment item code). These declarations can be used when
     the ``HSI_Event`` is created but before it is run (in ``__init__``), or during execution of the ``HSI_Event`` (in :py:meth:`.HSI_Event.apply`).

     As the ``HSI_Event`` can declare equipment that is required before it is run, the HealthSystem *can* use this to
     prevent an ``HSI_Event`` running if the equipment declared is not available. Note that for equipment that is declared
     whilst the ``HSI_Event`` is running, there are no checks on availability, and the ``HSI_Event`` is allowed to continue
     running even if equipment is declared is not available. For this reason, the ``HSI_Event`` should declare equipment
     that is *essential* for the healthcare service in its ``__init__`` method. If the logic inside the ``apply`` method
     of the ``HSI_Event`` depends on the availability of equipment, then it can find the probability with which
     item(s) will be available using :py:meth:`.HSI_Event.probability_equipment_available`.

     The data on the availability of equipment data refers to the proportion of facilities in a district of a
     particular level (i.e., the ``Facility_ID``) that do have that piece of equipment. In the model, we do not know
     which actual facility the person is attending (there are many actual facilities grouped together into one
     ``Facility_ID`` in the model). Therefore, the determination of whether equipment is available is made
     probabilistically for the ``HSI_Event`` (i.e., the probability that the actual facility being attended by the
     person has the equipment is represented by the proportion of such facilities that do have that equipment). It is
     assumed that the probabilities of each item being available are independent of one other (so that the
     probability of all items being available is the product of the probabilities for each item). This probabilistic
     determination of availability is only done _once_ for the ``HSI_Event``: i.e., if the equipment is determined to
     not be available for the instance of the ``HSI_Event``, then it will remain not available if the same event is
     re-scheduled / re-entered into the ``HealthSystem`` queue. This represents that if the facility that a particular
     person attends for the ``HSI_Event`` does not have the equipment available, then it will still not be available on
     another day.

     Where data on availability is not provided for an item, the probability of availability is inferred from the
<<<<<<< HEAD
     average availability of other items in that `Facility_ID`. Likewise, the probability of an item being available
     at `Facility_ID` is inferred from the average availability of that item at other facilities. If an item_code is
     referred in `add_equipment() that is not recognised (not included in `catalogue`), a `UserWarning` is issued, but
     that item is then silently ignored. If a facility_id is ever referred that is not recognised (not included in
     `master_facilities_list`), an `AssertionError` is raised.

    :param: `catalogue`: The database of all recognised item_codes. If a Path to a file is provided, load this
    information from the file.
    :param: `data_on_equipment_availability`: Specifies the probability with which each equipment (identified by an `item_code`) is available at a facility level. Note that information is not necessarily provided for every item in the `catalogue` or every facility_id in the `master_facilities_list`. If a Path to a file is provided, load this
    information from the file.
    :param `: `master_facilities_list`: pd.DataFrame with the line-list of all the facilities in the HealthSystem.
    :param: `availability`: Determines the mode availability of the equipment. If 'default' then use the availability
    specified in the `data_on_equipment_availability`; if 'none', then let no equipment be ever be available; if 'all',then all equipment is always available.
    :param `logger`: Logger object to write logs to.
    :param: `rng`: The Random Number Generator object to use for random numbers.
=======
     average availability of other items in that facility ID. Likewise, the probability of an item being available
     at a facility ID is inferred from the average availability of that item at other facilities. If an item code is
     referred in ``add_equipment`` that is not recognised (not included in :py:attr:`catalogue`), a :py:exc:`UserWarning` is issued, but
     that item is then silently ignored. If a facility ID is ever referred that is not recognised (not included in
     :py:attr:`master_facilities_list`), an :py:exc:`AssertionError` is raised.

    :param catalogue: The database of all recognised item_codes.
    :param data_availability: Specifies the probability with which each equipment (identified by an ``item_code``) is
        available at a facility level. Note that information is not necessarily provided for every item in the :py:attr`catalogue`
        or every facility ID in the :py:attr`master_facilities_list`.
    :param: rng: The random number generator object to use for random numbers.
    :param availability: Determines the mode availability of the equipment. If 'default' then use the availability
        specified in :py:attr:`data_availability`; if 'none', then let no equipment be ever be available; if 'all', then all
        equipment is always available.
    :param master_facilities_list: The :py:class:`~pandas.DataFrame` with the line-list of all the facilities in the health system.
>>>>>>> 3be83633
    """

    def __init__(
        self,
<<<<<<< HEAD
        catalogue: pd.DataFrame | Path,
        data_on_equipment_availability: pd.DataFrame | Path,
        master_facilities_list: pd.DataFrame,
        availability: Optional[Literal["all", "default", "none"]] = "default",
        logger: Optional[Logger] = None,
        rng: Optional[np.random.RandomState] = None,
=======
        catalogue: pd.DataFrame,
        data_availability: pd.DataFrame,
        rng: np.random.RandomState,
        master_facilities_list: pd.DataFrame,
        availability: Literal["all", "default", "none"] = "default",
>>>>>>> 3be83633
    ) -> None:
        # Read resources from the input files,
        # unless overwrites have been provided
        self.catalogue = (
            pd.read_csv(catalogue) if isinstance(catalogue, Path) else catalogue
        )
        self.data_availability = (
            pd.read_csv(data_on_equipment_availability)
            if isinstance(data_on_equipment_availability, Path)
            else data_on_equipment_availability
        )

        # Store other input arguments needed on initialisation
        if rng is not None:
            self.rng = rng
        else:
            self.rng = np.random.RandomState(np.random.randint(2 ** 31 - 1))

        self.availability = availability
        self.master_facilities_list = master_facilities_list

        # Log the equipment availability
        if logger is not None:
            logger.info(
                key="message",
                data=f"Running Health System With the Following Equipment Availability: "
                f"{self.availability}",
            )

        # - Data structures for quick look-ups for items and descriptors
        self._item_code_lookup = self.catalogue.set_index('Item_Description')['Item_Code'].to_dict()
        self._all_item_descriptors = set(self._item_code_lookup.keys())
        self._all_item_codes = set(self._item_code_lookup.values())
        self._all_fac_ids = self.master_facilities_list['Facility_ID'].unique()

        # - Probabilities of items being available at each facility_id
        self._probabilities_of_items_available = self._calculate_equipment_availability_probabilities()

        # - Internal store of which items have been used at each facility_id This is of the form
        # {facility_id: {item_code: count}}.
        self._record_of_equipment_used_by_facility_id = defaultdict(Counter)

    def on_simulation_end(self):
        """Things to do when the simulation ends:
         * Log (to the summary logger) the equipment that has been used.
        """
        self.write_to_log()

    @property
    def availability(self):
        return self._availability

    @availability.setter
    def availability(self, value: Literal["all", "default", "none"]):
        assert value in {"all", "none", "default"}, f"New availability value {value} not recognised."
        self._availability = value

    def update_availability(
        self, availability: Literal["all", "default", "none"]
    ) -> None:
        """
        Update the availability of equipment.

        This is expected to be called midway through the simulation if the
        assumption of the equipment availability is changed.
        """
        assert availability in ["all", "none", "default"], f"New availability parameter {availability} not recognised."
        self.availability = availability

    def _calculate_equipment_availability_probabilities(self) -> pd.Series:
        """
        Compute the probabilities that each equipment item is available (at a given
        facility), for use when the equipment availability is set to "default".

        The probabilities computed in this method are constant throughout the simulation,
        however they will not be used when the equipment availability is "all" or "none".
        Computing them once and storing the result allows us to avoid repeating this
        calculation if the equipment availability change event occurs during the simulation.
        """
        # Create "full" dataset, where we force that there is probability of availability for every item_code at every
        # observed facility
        dat = pd.Series(
            index=pd.MultiIndex.from_product(
                [self._all_fac_ids, self._all_item_codes], names=["Facility_ID", "Item_Code"]
            ),
            data=float("nan"),
        ).combine_first(
            self.data_availability.set_index(["Facility_ID", "Item_Code"])[
                "Pr_Available"
            ]
        )

        # Merge in original dataset and use the mean in that facility_id to impute availability of missing item_codes
        dat = dat.groupby("Facility_ID").transform(lambda x: x.fillna(x.mean()))
        # ... and also impute availability for any facility_ids for which no data, based on all other facilities
        dat = dat.groupby("Item_Code").transform(lambda x: x.fillna(x.mean()))

        # Check no missing values
        assert not dat.isnull().any()

        return dat

    def parse_items(self, items: Union[int, str, Iterable[int], Iterable[str]]) -> Set[int]:
        """Parse equipment items specified as an item_code (integer), an item descriptor (string), or an iterable of
         item_codes or descriptors (but not a mix of the two), and return as a set of item_code (integers). For any
         item_code/descriptor not recognised, a ``UserWarning`` is issued."""

        def check_item_codes_recognised(item_codes: set[int]):
            if not item_codes.issubset(self._all_item_codes):
                warnings.warn(f'Item code(s) "{item_codes}" not recognised.')

        def check_item_descriptors_recognised(item_descriptors: set[str]):
            if not item_descriptors.issubset(self._all_item_descriptors):
                warnings.warn(f'Item descriptor(s) "{item_descriptors}" not recognised.')

        # Make into a set if it is not one already
        if isinstance(items, (str, int)):
            items = set([items])
        else:
            items = set(items)

        items_are_ints = all(isinstance(element, int) for element in items)

        if items_are_ints:
            check_item_codes_recognised(items)
            # In the return, any unrecognised item_codes are silently ignored.
            return items.intersection(self._all_item_codes)
        else:
            check_item_descriptors_recognised(items)  # Warn for any unrecognised descriptors
            # In the return, any unrecognised descriptors are silently ignored.
            return set(self._item_code_lookup[i] for i in items if i in self._item_code_lookup)

    def probability_all_equipment_available(
        self, facility_id: int, item_codes: Set[int]
    ) -> float:
        """
        Returns the probability that all the equipment item_codes are available
        at the given facility.

        It does so by looking at the probabilities of each equipment item being
        available and multiplying these together to find the probability that *all*
        are available.

        NOTE: This will error if the facility ID or any of the item codes is not recognised.

        :param facility_id: Facility at which to check for the equipment.
        :param item_codes: Integer item codes corresponding to the equipment to check.
        """

        assert facility_id in self._all_fac_ids, f"Unrecognised facility ID: {facility_id=}"
        assert item_codes.issubset(self._all_item_codes), f"At least one item code was unrecognised: {item_codes=}"

        if self.availability == "all":
            return 1.0
        elif self.availability == "none":
            return 0.0
        return self._probabilities_of_items_available.loc[
            (facility_id, list(item_codes))
        ].prod()

    def is_all_items_available(
        self, item_codes: Set[int], facility_id: int
    ) -> bool:
        """
        Determine if all equipment items are available at the given facility_id.
        Returns True only if all items are available at the facility_id,
        otherwise returns False.
        """
        if item_codes:
            return self.rng.random_sample() < self.probability_all_equipment_available(
                facility_id=facility_id,
                item_codes=item_codes,
            )
        else:
            # In the case of an empty set, default to True without doing anything else ('no equipment' is always
            # "available"). This is the most common case, so optimising for speed.
            return True

    def record_use_of_equipment(
        self, item_codes: Set[int], facility_id: int
    ) -> None:
        """Update internal record of the usage of items at equipment at the specified facility_id."""
        self._record_of_equipment_used_by_facility_id[facility_id].update(item_codes)

    def write_to_log(self) -> None:
        """Write to the log:
         * Summary of the equipment that was _ever_ used at each district/facility level.
         Note that the info-level health system logger (key: `hsi_event_counts`) contains logging of the equipment used
         in each HSI event (if finer splits are needed). Alternatively, different aggregations could be created here for
         the summary logger, using the same pattern as used here.
        """

        mfl = self.master_facilities_list

        def set_of_keys_or_empty_set(x: Union[set, dict]):
            if isinstance(x, set):
                return x
            elif isinstance(x, dict):
                return set(x.keys())
            else:
                return set()

        set_of_equipment_ever_used_at_each_facility_id = pd.Series({
            fac_id: set_of_keys_or_empty_set(self._record_of_equipment_used_by_facility_id.get(fac_id, set()))
            for fac_id in mfl['Facility_ID']
        }, name='EquipmentEverUsed').astype(str)

        output = mfl.merge(
            set_of_equipment_ever_used_at_each_facility_id,
            left_on='Facility_ID',
            right_index=True,
            how='left',
        ).drop(columns=['Facility_ID', 'Facility_Name'])

        # Log multi-row data-frame
        for _, row in output.iterrows():
            logger_summary.info(
                key='EquipmentEverUsed_ByFacilityID',
                description='For each facility_id (the set of facilities of the same level in a district), the set of'
                            'equipment items that are ever used.',
                data=row.to_dict(),
            )

    def lookup_item_codes_from_pkg_name(self, pkg_name: str) -> Set[int]:
        """Convenience function to find the set of item_codes that are grouped under a package name in the catalogue.
        It is expected that this is used by the disease module once and then the resulting equipment item_codes are
        saved on the module."""
        df = self.catalogue

        if pkg_name not in df['Pkg_Name'].unique():
            raise ValueError(f'That Pkg_Name is not in the catalogue: {pkg_name=}')

        return set(df.loc[df['Pkg_Name'] == pkg_name, 'Item_Code'].values)<|MERGE_RESOLUTION|>--- conflicted
+++ resolved
@@ -2,12 +2,8 @@
 
 import warnings
 from collections import defaultdict
-<<<<<<< HEAD
 from pathlib import Path
 from typing import TYPE_CHECKING, Counter, Iterable, Literal, Optional, Set, Union
-=======
-from typing import Counter, Iterable, Literal, Set, Union
->>>>>>> 3be83633
 
 import numpy as np
 import pandas as pd
@@ -53,12 +49,9 @@
      another day.
 
      Where data on availability is not provided for an item, the probability of availability is inferred from the
-<<<<<<< HEAD
-     average availability of other items in that `Facility_ID`. Likewise, the probability of an item being available
-     at `Facility_ID` is inferred from the average availability of that item at other facilities. If an item_code is
-     referred in `add_equipment() that is not recognised (not included in `catalogue`), a `UserWarning` is issued, but
-     that item is then silently ignored. If a facility_id is ever referred that is not recognised (not included in
-     `master_facilities_list`), an `AssertionError` is raised.
+     average availability of other items in that facility ID. Likewise, the probability of an item being available
+     at a facility ID is inferred from the average availability of that item at other facilities. If an item code is
+     referred in ``add_equipment`` that is not recognised (not included in :py:attr:`catalogue`), a :py:exc:`UserWarning` is issued, but that item is then silently ignored. If a facility ID is ever referred that is not recognised (not included in :py:attr:`master_facilities_list`), an :py:exc:`AssertionError` is raised.
 
     :param: `catalogue`: The database of all recognised item_codes. If a Path to a file is provided, load this
     information from the file.
@@ -69,41 +62,16 @@
     specified in the `data_on_equipment_availability`; if 'none', then let no equipment be ever be available; if 'all',then all equipment is always available.
     :param `logger`: Logger object to write logs to.
     :param: `rng`: The Random Number Generator object to use for random numbers.
-=======
-     average availability of other items in that facility ID. Likewise, the probability of an item being available
-     at a facility ID is inferred from the average availability of that item at other facilities. If an item code is
-     referred in ``add_equipment`` that is not recognised (not included in :py:attr:`catalogue`), a :py:exc:`UserWarning` is issued, but
-     that item is then silently ignored. If a facility ID is ever referred that is not recognised (not included in
-     :py:attr:`master_facilities_list`), an :py:exc:`AssertionError` is raised.
-
-    :param catalogue: The database of all recognised item_codes.
-    :param data_availability: Specifies the probability with which each equipment (identified by an ``item_code``) is
-        available at a facility level. Note that information is not necessarily provided for every item in the :py:attr`catalogue`
-        or every facility ID in the :py:attr`master_facilities_list`.
-    :param: rng: The random number generator object to use for random numbers.
-    :param availability: Determines the mode availability of the equipment. If 'default' then use the availability
-        specified in :py:attr:`data_availability`; if 'none', then let no equipment be ever be available; if 'all', then all
-        equipment is always available.
-    :param master_facilities_list: The :py:class:`~pandas.DataFrame` with the line-list of all the facilities in the health system.
->>>>>>> 3be83633
     """
 
     def __init__(
         self,
-<<<<<<< HEAD
         catalogue: pd.DataFrame | Path,
         data_on_equipment_availability: pd.DataFrame | Path,
         master_facilities_list: pd.DataFrame,
         availability: Optional[Literal["all", "default", "none"]] = "default",
         logger: Optional[Logger] = None,
         rng: Optional[np.random.RandomState] = None,
-=======
-        catalogue: pd.DataFrame,
-        data_availability: pd.DataFrame,
-        rng: np.random.RandomState,
-        master_facilities_list: pd.DataFrame,
-        availability: Literal["all", "default", "none"] = "default",
->>>>>>> 3be83633
     ) -> None:
         # Read resources from the input files,
         # unless overwrites have been provided
