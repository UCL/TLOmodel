"""
Stunting Module

Overview
--------
The Stunting module determines the prevalence of stunting for children under 5 years old. A polling event runs
every month and determines the risk of onset of non-severe stunting, progression to severe stunting or natural
recovery. The Generic HSI calls do_at_generic_first_appt for any HSI with a child under 5 years old:
if they have any stunting they are provided with an intervention - `HSI_Stunting_ComplementaryFeeding`.
"""
from __future__ import annotations

from collections import namedtuple
from pathlib import Path
from typing import TYPE_CHECKING, Optional, Union

import numpy as np
import pandas as pd
from scipy.stats import norm

from tlo import DAYS_IN_YEAR, DateOffset, Module, Parameter, Property, Types, logging
from tlo.events import IndividualScopeEventMixin, PopulationScopeEventMixin, RegularEvent
from tlo.lm import LinearModel, LinearModelType, Predictor
from tlo.methods import Metadata
from tlo.methods.hsi_event import HSI_Event
from tlo.methods.hsi_generic_first_appts import GenericFirstAppointmentsMixin
from tlo.util import read_csv_files

if TYPE_CHECKING:
    from tlo.methods.hsi_generic_first_appts import HSIEventScheduler
    from tlo.population import IndividualProperties

logger = logging.getLogger(__name__)
logger.setLevel(logging.INFO)


# ---------------------------------------------------------------------------------------------------------
#   MODULE DEFINITION
# ---------------------------------------------------------------------------------------------------------

class Stunting(Module, GenericFirstAppointmentsMixin):
    """This is the disease module for Stunting"""

    INIT_DEPENDENCIES = {'Demography', 'Wasting', 'NewbornOutcomes', 'Diarrhoea', 'Hiv'}

    METADATA = {
        Metadata.DISEASE_MODULE,
        Metadata.USES_HEALTHSYSTEM,
    }

    PARAMETERS = {
        # Prevalence of stunting by age group at initiation
        'prev_HAZ_distribution_age_0_5mo': Parameter(
            Types.LIST, 'Distribution of HAZ among less than 6 months of age in 2015 (mean, standard deviation)'),
        'prev_HAZ_distribution_age_6_11mo': Parameter(
            Types.LIST, 'Distribution of HAZ among 6 months and 1 year of age in 2015 (mean, standard deviation)'),
        'prev_HAZ_distribution_age_12_23mo': Parameter(
            Types.LIST, 'Distribution of HAZ among 1 year olds in 2015 (mean, standard deviation)'),
        'prev_HAZ_distribution_age_24_35mo': Parameter(
            Types.LIST, 'Distribution of HAZ among 2 year olds in 2015 (mean, standard deviation)'),
        'prev_HAZ_distribution_age_36_47mo': Parameter(
            Types.LIST, 'Distribution of HAZ among 3 year olds in 2015 (mean, standard deviation)'),
        'prev_HAZ_distribution_age_48_59mo': Parameter(
            Types.LIST, 'Distribution of HAZ among 4 year olds  in 2015 (mean, standard deviation)'),

        # Risk factors for stunting prevalence at initiation
        'or_stunting_male': Parameter(
            Types.REAL, 'Odds ratio of stunting if male gender'),
        'or_stunting_preterm_and_AGA': Parameter(
            Types.REAL, 'Odds ratio of stunting if born preterm and adequate for gestational age'),
        'or_stunting_SGA_and_term': Parameter(
            Types.REAL, 'Odds ratio of stunting if born term and small for geatational age'),
        'or_stunting_SGA_and_preterm': Parameter(
            Types.REAL, 'Odds ratio of stunting if born preterm and small for gestational age'),
        'or_stunting_hhwealth_Q5': Parameter(
            Types.REAL, 'Odds ratio of stunting if household wealth is poorest Q5, ref group Q1'),
        'or_stunting_hhwealth_Q4': Parameter(
            Types.REAL, 'Odds ratio of stunting if household wealth is poorer Q4, ref group Q1'),
        'or_stunting_hhwealth_Q3': Parameter(
            Types.REAL, 'Odds ratio of stunting if household wealth is middle Q3, ref group Q1'),
        'or_stunting_hhwealth_Q2': Parameter(
            Types.REAL, 'Odds ratio of stunting if household wealth is richer Q2, ref group Q1'),

        # The incidence of stunting
        'base_inc_rate_stunting_by_agegp': Parameter(
            Types.LIST,
            'Baseline incidence rate per year of stunting by age group (1-5, 6-11, 12-23, 24-35, 36-47, 48-59mo'),
        'rr_stunting_preterm_and_AGA': Parameter(
            Types.REAL, 'Relative risk of stunting if born preterm and adequate for gestational age'),
        'rr_stunting_SGA_and_term': Parameter(
            Types.REAL, 'Relative risk of stunting if born term and small for gestational age'),
        'rr_stunting_SGA_and_preterm': Parameter(
            Types.REAL, 'Relative risk of stunting if born preterm and small for gestational age'),
        'rr_stunting_prior_wasting': Parameter(
            Types.REAL, 'Relative risk of stunting if prior wasting in the last 3 months'),
        'rr_stunting_untreated_HIV': Parameter(
            Types.REAL, 'Relative risk of stunting for untreated HIV+'),
        'rr_stunting_wealth_level': Parameter(
            Types.REAL, 'Relative risk of stunting if wealth-level is greater than 1 compared 1'),
        'rr_stunting_no_exclusive_breastfeeding': Parameter(
            Types.REAL, 'Relative risk of stunting for not exclusively breastfed babies < 6 months'),
        'rr_stunting_no_continued_breastfeeding': Parameter(
            Types.REAL, 'Relative risk of stunting for not continued breastfed infants 6-24 months'),
        'rr_stunting_per_diarrhoeal_episode': Parameter(
            Types.REAL, 'Relative risk of stunting for recent diarrhoea episode'),

        # Progression to severe stunting
        'r_progression_severe_stunting_by_agegp': Parameter(
            Types.LIST,
            'Rates per year of progression to severe stunting by age group (1-5, 6-11, 12-23, 24-35, 36-47, 48-59mo'),
        'rr_progress_severe_stunting_if_prior_wasting': Parameter(
            Types.REAL, 'Relative risk of severe stunting if previously wasted'),
        'rr_progress_severe_stunting_untreated_HIV': Parameter(
            Types.REAL, 'Relative risk of severe stunting for untreated HIV+'),

        # Natural recovery from stunting
        'mean_years_to_1stdev_natural_improvement_in_stunting': Parameter(
            Types.REAL,
            'Mean time (in years) to a one standard deviation improvement in stunting without any treatment.'),

        # The effect of treatment
        'effectiveness_of_complementary_feeding_education_in_stunting_reduction': Parameter(
            Types.REAL,
            'Probability of stunting being reduced by one standard deviation (category) by education about '
            'supplementary feeding (but not supplying supplementary feeding consmables).'),
        'effectiveness_of_food_supplementation_in_stunting_reduction': Parameter(
            Types.REAL,
            'Probability of stunting being reduced by one standard deviation (category) by supplementary feeding.'),

        # The probability of a (severe) stunting person being checked and correctly diagnosed
        'prob_stunting_diagnosed_at_generic_appt': Parameter(
            Types.REAL,
            'Probability of a stunted or severely stunted person being checked and correctly diagnosed'),
    }

    PROPERTIES = {
        'un_HAZ_category': Property(Types.CATEGORICAL,
                                    'Indicator of current stunting status - the height-for-age z-score category:'
                                    '"HAZ>=-2" == No Stunting (within 2 standard deviations of mean); '
                                    '"-3<=HAZ<-2" == Non-Severe Stunting (2-3 standard deviations from mean); '
                                    '"HAZ<-3 == Severe Stunting (more than 3 standard deviations from mean)',
                                    categories=['HAZ<-3', '-3<=HAZ<-2', 'HAZ>=-2']),
    }

    def __init__(self, name=None):
        super().__init__(name)
        self.models = None  # (Will store the models used in the module)
        self.cons_item_codes = None  # (Will store consumable item codes)

    def read_parameters(self, resourcefilepath: Optional[Path]=None):
        self.load_parameters_from_dataframe(
<<<<<<< HEAD
            pd.read_excel(resourcefilepath / 'ResourceFile_Stunting.xlsx', sheet_name='Parameter_values')
=======
            read_csv_files(
                Path(self.resourcefilepath) / 'ResourceFile_Stunting', files='Parameter_values')
>>>>>>> d500d752
        )

    def initialise_population(self, population):
        """Set initial prevalence of stunting according to distributions provided in parameters"""
        df = population.props
        p = self.parameters

        # Set default for property
        df.loc[df.is_alive, 'un_HAZ_category'] = 'HAZ>=-2'

        def get_probs_stunting(_agegp):
            """For the a given HAZ distribution (specified in the parameters by age-group), find the odds of
            a value <-2 (= 'stunted') and the odds of a value <-3 given a value <-2 (= 'severely stunted')."""

            mean, stdev = p[f'prev_HAZ_distribution_age_{_agegp[0]}_{_agegp[1]}mo']
            haz_distribution = norm(loc=mean, scale=stdev)

            # Compute proportion "stunted" (HAZ <-2)
            p_stunted = haz_distribution.cdf(-2.0)

            # Compute proportion "severely stunted" given "stunted" (HAZ <-3 given HAZ <-2)
            p_severely_stunted_given_stunted = haz_distribution.cdf(-3.0) / haz_distribution.cdf(-2.0)

            # Return results needed as named tuple:
            result = namedtuple('probs', ['prob_stunting', 'prob_severe_given_stunting'])
            return result(
                p_stunted,
                p_severely_stunted_given_stunted
            )

        def make_scaled_linear_model_stunting(target_prob, mask):
            def make_linear_model_stunting(intercept=1.0):
                return LinearModel(
                    LinearModelType.LOGISTIC,
                    intercept,
                    Predictor('sex').when('M', p['or_stunting_male']),
                    Predictor('li_wealth').when(2, p['or_stunting_hhwealth_Q2'])
                                          .when(3, p['or_stunting_hhwealth_Q3'])
                                          .when(4, p['or_stunting_hhwealth_Q4'])
                                          .when(5, p['or_stunting_hhwealth_Q5']),
                    Predictor().when('(nb_size_for_gestational_age == "small_for_gestational_age") '
                                     '& (nb_late_preterm == False) & (nb_early_preterm == False)',
                                     p['or_stunting_SGA_and_term']),
                    Predictor().when('(nb_size_for_gestational_age == "small_for_gestational_age") '
                                     '& ((nb_late_preterm == True) | (nb_early_preterm == True))',
                                     p['or_stunting_SGA_and_preterm']),
                    Predictor().when('(nb_size_for_gestational_age == "average_for_gestational_age") '
                                     '& ((nb_late_preterm == True) | (nb_early_preterm == True))',
                                     p['or_stunting_preterm_and_AGA'])
                )

            unscaled_lm = make_linear_model_stunting()

            actual_prob = unscaled_lm.predict(df.loc[mask]).mean()
            actual_odds = actual_prob / (1.0 - actual_prob)
            target_odds = target_prob / (1.0 - target_prob)

            return make_linear_model_stunting(
                intercept=target_odds / actual_odds if not np.isnan(actual_prob) else target_odds
            )

        for agegp in [(0, 5), (6, 11), (12, 23), (24, 35), (36, 47), (48, 59)]:  # in months
            p_stunting = get_probs_stunting(agegp)

            low_bound_age_in_years = agegp[0] / 12.0
            high_bound_age_in_years = (1 + agegp[1]) / 12.0

            mask = (
                df.is_alive
                & (df.age_exact_years >= low_bound_age_in_years)
                & (df.age_exact_years < high_bound_age_in_years)
            )

            stunted = make_scaled_linear_model_stunting(target_prob=p_stunting.prob_stunting, mask=mask).predict(
                df.loc[mask], self.rng, squeeze_single_row_output=False)

            severely_stunted_idx = stunted.loc[
                stunted & (self.rng.random_sample(len(stunted)) < p_stunting.prob_severe_given_stunting)].index
            stunted_but_not_severe_idx = stunted[stunted].index.difference(severely_stunted_idx)

            df.loc[stunted_but_not_severe_idx, "un_HAZ_category"] = '-3<=HAZ<-2'
            df.loc[severely_stunted_idx, "un_HAZ_category"] = 'HAZ<-3'

    def initialise_simulation(self, sim):
        """Prepare for simulation to start"""
        # Establish the models
        self.models = Models(self)

        # Schedule the main polling event to begin on the first day of the simulation
        sim.schedule_event(StuntingPollingEvent(self), sim.date)

        # Schedule the logging event to begin on the first day of the simulation
        sim.schedule_event(StuntingLoggingEvent(self), sim.date)

        # Look-up consumable item codes
        self.look_up_consumable_item_codes()

    def on_birth(self, mother_id, child_id):
        """Set that on birth there is no stunting"""
        self.sim.population.props.loc[child_id, 'un_HAZ_category'] = 'HAZ>=-2'

    def look_up_consumable_item_codes(self):
        """Look up the item codes that used in the HSI in the module"""
        get_item_codes = self.sim.modules['HealthSystem'].get_item_code_from_item_name

        self.cons_item_codes = dict()
        self.cons_item_codes['supplementary_feeding'] = get_item_codes('Supplementary spread, sachet 92g/CAR-150')
        self.cons_item_codes['education_for_supplementary_feeding'] = get_item_codes(
            'Complementary feeding--education only drugs/supplies to service a client')

    def do_onset(self, idx: pd.Index):
        """Represent the onset of stunting for the person_id given in `idx`"""
        df = self.sim.population.props
        df.loc[idx, 'un_HAZ_category'] = '-3<=HAZ<-2'

    def do_progression(self, idx: pd.Index):
        """Represent the progression to severe stunting for the person_id given in `idx`"""
        df = self.sim.population.props
        df.loc[idx, 'un_HAZ_category'] = 'HAZ<-3'

    def do_recovery(self, idx: Union[list, pd.Index]):
        """Represent the recovery from stunting for the person_id given in `idx`. Recovery causes the person to move
        'up' one level: i.e. 'HAZ<-3' --> '-3<=HAZ<-2' or '-3<=HAZ<-2' --> 'HAZ>=-2'"""
        df = self.sim.population.props
        df.loc[idx, 'un_HAZ_category'] = df.loc[idx, 'un_HAZ_category'].map({
            'HAZ<-3': '-3<=HAZ<-2',
            '-3<=HAZ<-2': 'HAZ>=-2'
        })

    def do_treatment(self, person_id, prob_success):
        """Represent the treatment with supplementary feeding. If treatment is successful, effect the recovery
        of the person immediately."""
        if prob_success > self.rng.random_sample():
            self.do_recovery([person_id])

    def do_at_generic_first_appt(
        self,
        person_id: int,
        individual_properties: IndividualProperties,
        schedule_hsi_event: HSIEventScheduler,
        **kwargs,
    ) -> None:
        # This is called by the a generic HSI event for every child aged less than 5
        # years. It assesses stunting and schedules an HSI as needed.
        is_stunted = individual_properties["un_HAZ_category"] in (
            "HAZ<-3",
            "-3<=HAZ<-2",
        )
        p_stunting_diagnosed = self.parameters[
            "prob_stunting_diagnosed_at_generic_appt"
        ]

        # Schedule the HSI for provision of treatment based on the probability of
        # stunting diagnosis, provided the necessary symptoms are there.
        if individual_properties["age_years"] <= 5 and is_stunted:
            # Schedule the HSI for provision of treatment based on the probability of
            # stunting diagnosis
            if p_stunting_diagnosed > self.rng.random_sample():
                event = HSI_Stunting_ComplementaryFeeding(
                    module=self, person_id=person_id
                )
                schedule_hsi_event(
                    event,
                    priority=2,  # <-- lower priority that for wasting and most other HSI
                    topen=self.sim.date,
                )

class Models:
    def __init__(self, module):
        self.module = module
        self.p = module.parameters

        self.lm_prob_becomes_stunted = self.make_lm_prob_becomes_stunted()
        self.lm_prob_progression_to_severe_stunting = self.make_lm_prob_progression_to_severe_stunting()
        self.lm_prob_natural_recovery = self.make_lm_prob_natural_recovery()

    def make_lm_prob_becomes_stunted(self):
        """Returns LinearModel for the probability per year of becoming stunted."""
        p = self.p

        return LinearModel.multiplicative(
            Predictor(
                conditions_are_exhaustive=True, conditions_are_mutually_exclusive=True
            ).when(
                "age_exact_years < 0.5", p["base_inc_rate_stunting_by_agegp"][0]
            ).when(
                "0.5 <= age_exact_years < 1", p["base_inc_rate_stunting_by_agegp"][1]
            ).when(
                "1 <= age_exact_years < 2", p["base_inc_rate_stunting_by_agegp"][2]
            ).when(
                "2 <= age_exact_years < 3", p["base_inc_rate_stunting_by_agegp"][3]
            ).when(
                "3 <= age_exact_years < 4", p["base_inc_rate_stunting_by_agegp"][4]
            ).when(
                "4 <= age_exact_years < 5", p["base_inc_rate_stunting_by_agegp"][5]
            ).when(
                "age_exact_years >= 5", 0.0
            ),
            Predictor('li_wealth',
                      conditions_are_mutually_exclusive=True).when(1, 1.0)
                                                             .otherwise(p['rr_stunting_wealth_level']),
            Predictor('gi_number_of_episodes').apply(lambda x: p['rr_stunting_per_diarrhoeal_episode'] ** x),
            Predictor('un_ever_wasted',
                      conditions_are_exhaustive=True,
                      conditions_are_mutually_exclusive=True).when(True, p['rr_stunting_prior_wasting'])
                                                             .when(False, 1.0),
            Predictor().when('(nb_size_for_gestational_age == "small_for_gestational_age") '
                             '& (nb_late_preterm == False) & (nb_early_preterm == False)',
                             p['rr_stunting_SGA_and_term']),
            Predictor().when('(nb_size_for_gestational_age == "small_for_gestational_age") '
                             '& ((nb_late_preterm == True) | (nb_early_preterm == True))',
                             p['rr_stunting_SGA_and_preterm']),
            Predictor().when('(nb_size_for_gestational_age == "average_for_gestational_age") '
                             '& ((nb_late_preterm == True) | (nb_early_preterm == True))',
                             p['rr_stunting_preterm_and_AGA']),
            Predictor().when('(hv_inf == True) & (hv_art == "not")', p['rr_stunting_untreated_HIV']),
            Predictor().when('((nb_breastfeeding_status == "non_exclusive") | '
                             '(nb_breastfeeding_status == "none")) & (age_exact_years < 0.5)',
                             p['rr_stunting_no_exclusive_breastfeeding']),
            Predictor().when(
                '(nb_breastfeeding_status == "none") & (0.5 <= age_exact_years < 2.0)',
                p['rr_stunting_no_continued_breastfeeding']
            ),
        )

    def make_lm_prob_progression_to_severe_stunting(self):
        """Return LinearModel for the probability per year of progressing from a state of being Stunted (but not severe)
        (-3 < HAZ <= -2) to a state of Severe Stunting (HAZ <= -3)"""
        p = self.p

        return LinearModel.multiplicative(
            Predictor(
                conditions_are_exhaustive=True, conditions_are_mutually_exclusive=True
            ).when(
                'age_exact_years < 0.5', p['r_progression_severe_stunting_by_agegp'][0]
            )
            .when(
                '0.5 <= age_exact_years < 1.0',
                p['r_progression_severe_stunting_by_agegp'][1]
            )
            .when(
                '1.0 <= age_exact_years < 2.0',
                p['r_progression_severe_stunting_by_agegp'][2]
            )
            .when(
                '2.0 <= age_exact_years < 3.0',
                p['r_progression_severe_stunting_by_agegp'][3]
            )
            .when(
                '3.0 <= age_exact_years < 4.0',
                p['r_progression_severe_stunting_by_agegp'][4]
            )
            .when(
                '4.0 <= age_exact_years < 5.0',
                p['r_progression_severe_stunting_by_agegp'][5]
            )
            .when(
                'age_exact_years >= 5.0', 1.0
            ),
            Predictor('un_ever_wasted',
                      conditions_are_exhaustive=True,
                      conditions_are_mutually_exclusive=True
                      ).when(True, p['rr_progress_severe_stunting_if_prior_wasting'])
                       .when(False, 1.0),
            Predictor().when('(hv_inf == True) & (hv_art == "not")', p['rr_stunting_untreated_HIV']),
        )

    def make_lm_prob_natural_recovery(self):
        """Return LinearModel for the probability per year of improving by one category (one HAZ standard deviation)
        i.e. from being severely stunted (HAZ<-3) to non-severely stunted (-3<HAZ<=-2); and from being non-severely
        stunted to not Stunted (HAZ>-2)."""
        p = self.p

        mean_years = p['mean_years_to_1stdev_natural_improvement_in_stunting']
        prob_recovery_per_year = 1.0 - np.exp(-1.0 / mean_years)

        return LinearModel(
            LinearModelType.MULTIPLICATIVE,
            intercept=prob_recovery_per_year
        )


# ---------------------------------------------------------------------------------------------------------
#   NATURAL HISTORY EVENTS
# ---------------------------------------------------------------------------------------------------------

class StuntingPollingEvent(RegularEvent, PopulationScopeEventMixin):
    """Regular event that controls the onset of stunting, progression to severe stunting and natural recovery."""

    def __init__(self, module):
        super().__init__(module, frequency=DateOffset(months=1))
        assert isinstance(module, Stunting)

    def apply(self, population):
        """
        * Determine who will be onset for stunting (among those not stunted) and effect that change;
        * Determine who will be onset for recovery (among those stunted) and effect that change.
        * Determine who will be onset for progression (among those stunted but not severely) and effect that change;
        """
        df = population.props
        models = self.module.models
        days_until_next_polling_event = (self.sim.date + self.frequency - self.sim.date) / np.timedelta64(1, 'D')

        # Onset of Stunting
        eligible_for_stunting = (df.is_alive &
                                 (df.age_exact_years < 5.0) &
                                 (df.un_HAZ_category == 'HAZ>=-2'))
        idx_will_be_stunted = self.apply_model(
            model=models.lm_prob_becomes_stunted,
            mask=eligible_for_stunting,
            days_exposed_to_risk=days_until_next_polling_event
        )
        self.module.do_onset(idx_will_be_stunted)

        # Recovery from Stunting
        eligible_for_recovery = (df.is_alive &
                                 (df.age_exact_years < 5.0) &
                                 (df.un_HAZ_category != 'HAZ>=-2') &
                                 ~df.index.isin(idx_will_be_stunted))
        idx_will_recover = self.apply_model(
            model=models.lm_prob_natural_recovery,
            mask=eligible_for_recovery,
            days_exposed_to_risk=days_until_next_polling_event
        )
        self.module.do_recovery(idx_will_recover)

        # Progression to Severe Stunting
        eligible_for_progression = (df.is_alive &
                                    (df.age_exact_years < 5.0) &
                                    (df.un_HAZ_category == '-3<=HAZ<-2') & ~df.index.isin(idx_will_be_stunted)
                                    & ~df.index.isin(idx_will_recover))
        idx_will_progress = self.apply_model(
            model=models.lm_prob_progression_to_severe_stunting,
            mask=eligible_for_progression,
            days_exposed_to_risk=days_until_next_polling_event
        )
        self.module.do_progression(idx_will_progress)

    def apply_model(self, model, mask, days_exposed_to_risk):
        """Return the person_ids selected for an event of occur to in a given period (in days), as specified by a
        LinearModel that provides the annual risk of the event.
        * Looks-up annual probability of the event using a linear model supplied in `model` to a population masked with
         `mask`
        * Converts the annual probability to a probability of the event occurring during the number of
        `days_exposed_to_risk`
        * Randomly selects which individuals will have the events
        """
        df = self.sim.population.props
        rng = self.module.rng

        annual_prob = model.predict(df.loc[mask]).clip(upper=1.0)
        cum_prob_over_days_exposed = 1.0 - (1.0 - annual_prob) ** (days_exposed_to_risk / DAYS_IN_YEAR)

        assert pd.notnull(cum_prob_over_days_exposed).all()
        return mask[mask].index[cum_prob_over_days_exposed > rng.random_sample(mask.sum())]


# ---------------------------------------------------------------------------------------------------------
#   Logging
# ---------------------------------------------------------------------------------------------------------


class StuntingLoggingEvent(RegularEvent, PopulationScopeEventMixin):
    """Logging event occurring every year"""

    def __init__(self, module):
        super().__init__(module, frequency=DateOffset(years=1))
        assert isinstance(module, Stunting)

    def apply(self, population):
        """Log the current distribution of stunting classification by age"""
        df = population.props

        subset = df.loc[df.is_alive & (df.age_years < 5)].copy()
        subset["age_years"] = pd.Categorical(subset["age_years"], categories=range(5))
        d_to_log = subset.groupby(
            by=['age_years', 'un_HAZ_category']).size().sort_index().to_dict()

        def convert_keys_to_string(d):
            return {str(k): v for k, v in d.items()}

        logger.info(
            key='prevalence',
            data=convert_keys_to_string(d_to_log),
            description='Current number of children in each stunting category by single year of age.'
        )


# ---------------------------------------------------------------------------------------------------------
#   HSI
# ---------------------------------------------------------------------------------------------------------

class HSI_Stunting_ComplementaryFeeding(HSI_Event, IndividualScopeEventMixin):
    """HSI for complementary feeding, either with the provision of supplementary foods or with education only."""

    def __init__(self, module, person_id):
        super().__init__(module, person_id=person_id)

        self.TREATMENT_ID = 'Undernutrition_Feeding'
        self.EXPECTED_APPT_FOOTPRINT = self.make_appt_footprint({'U5Malnutr': 1})
        self.ACCEPTED_FACILITY_LEVEL = '1a'

    def apply(self, person_id, squeeze_factor):

        df = self.sim.population.props
        person = df.loc[person_id]

        if not person.is_alive:
            return

        # Only do anything if child is under 5 and remains stunted
        if (person.age_years < 5) and (person.un_HAZ_category in ['HAZ<-3', '-3<=HAZ<-2']):

            # Provide supplementary feeding if consumable available, otherwise provide 'education only' (which has a
            # different probability of success).
            if self.get_consumables(item_codes=self.module.cons_item_codes['supplementary_feeding']):
                self.module.do_treatment(person_id, prob_success=self.module.parameters[
                    'effectiveness_of_food_supplementation_in_stunting_reduction'])

            else:
                # Request consumables for provision of education for supplementary feeding, but do not let
                # non-availability prevent provision of the intervention.
                _ = self.get_consumables(
                    item_codes=self.module.cons_item_codes['education_for_supplementary_feeding'])
                self.module.do_treatment(person_id, prob_success=self.module.parameters[
                    'effectiveness_of_complementary_feeding_education_in_stunting_reduction'])

            # Schedule a further instance of this HSI for monitoring and resupply of consumables.
            self.sim.modules['HealthSystem'].schedule_hsi_event(
                hsi_event=self,
                priority=2,  # <-- lower priority that for wasting and most other HSI
                topen=self.sim.date + pd.DateOffset(months=6)
            )


# ---------------------------------------------------------------------------------------------------------
#   ACCESSORIES FOR TESTING
# ---------------------------------------------------------------------------------------------------------

class StuntingPropertiesOfOtherModules(Module):
    """For the purpose of the testing, this module generates the properties upon which the Stunting module relies"""

    INIT_DEPENDENCIES = {'Demography'}

    # Though this module provides some properties from NewbornOutcomes we do not list
    # NewbornOutcomes in the ALTERNATIVE_TO set to allow using in conjunction with
    # SimplifiedBirths which can also be used as an alternative to NewbornOutcomes
    ALTERNATIVE_TO = {'Hiv', 'Wasting', 'Diarrhoea'}

    PROPERTIES = {
        'hv_inf': Property(Types.BOOL, 'temporary property'),
        'hv_art': Property(Types.CATEGORICAL, 'temporary property',
                           categories=['not', 'on_VL_suppressed', 'on_not_VL_suppressed']),
        'nb_low_birth_weight_status': Property(Types.CATEGORICAL, 'temporary property',
                                               categories=['extremely_low_birth_weight', 'very_low_birth_weight',
                                                           'low_birth_weight', 'normal_birth_weight']),
        'nb_size_for_gestational_age': Property(Types.CATEGORICAL, 'temporary property',
                                                categories=['small_for_gestational_age',
                                                            'average_for_gestational_age']),
        'nb_late_preterm': Property(Types.BOOL, 'temporary property'),
        'nb_early_preterm': Property(Types.BOOL, 'temporary property'),

        'nb_breastfeeding_status': Property(Types.CATEGORICAL, 'temporary property',
                                            categories=['none', 'non_exclusive', 'exclusive']),
        'un_ever_wasted': Property(Types.BOOL, 'temporary property'),
        'gi_number_of_episodes': Property(Types.INT, 'temporary property')
    }

    def __init__(self, name=None):
        super().__init__(name)

    def read_parameters(self, data_folder):
        pass

    def initialise_population(self, population):
        df = population.props
        df.loc[df.is_alive, 'hv_inf'] = False
        df.loc[df.is_alive, 'hv_art'] = 'not'
        df.loc[df.is_alive, 'nb_low_birth_weight_status'] = 'normal_birth_weight'
        df.loc[df.is_alive, 'nb_size_for_gestational_age'] = 'average_for_gestational_age'
        df.loc[df.is_alive, 'nb_late_preterm'] = False
        df.loc[df.is_alive, 'nb_early_preterm'] = False
        df.loc[df.is_alive, 'nb_breastfeeding_status'] = 'exclusive'
        df.loc[df.is_alive, 'un_ever_wasted'] = False
        df.loc[df.is_alive, 'gi_number_of_episodes'] = 0

    def initialise_simulation(self, sim):
        pass

    def on_birth(self, mother, child):
        df = self.sim.population.props
        df.at[child, 'hv_inf'] = False
        df.at[child, 'hv_art'] = 'not'
        df.at[child, 'nb_low_birth_weight_status'] = 'normal_birth_weight'
        df.at[child, 'nb_size_for_gestational_age'] = 'average_for_gestational_age'
        df.at[child, 'nb_late_preterm'] = False
        df.at[child, 'nb_early_preterm'] = False
        df.at[child, 'nb_breastfeeding_status'] = 'exclusive'
        df.at[child, 'un_ever_wasted'] = False
        df.at[child, 'gi_number_of_episodes'] = 0<|MERGE_RESOLUTION|>--- conflicted
+++ resolved
@@ -149,12 +149,7 @@
 
     def read_parameters(self, resourcefilepath: Optional[Path]=None):
         self.load_parameters_from_dataframe(
-<<<<<<< HEAD
-            pd.read_excel(resourcefilepath / 'ResourceFile_Stunting.xlsx', sheet_name='Parameter_values')
-=======
-            read_csv_files(
-                Path(self.resourcefilepath) / 'ResourceFile_Stunting', files='Parameter_values')
->>>>>>> d500d752
+            read_csv_files(resourcefilepath / 'ResourceFile_Stunting', files='Parameter_values')
         )
 
     def initialise_population(self, population):
