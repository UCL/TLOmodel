--- conflicted
+++ resolved
@@ -41,11 +41,7 @@
     facility_level: Optional[str]
     appt_footprint: Tuple[Tuple[str, int]]
     beddays_footprint: Tuple[Tuple[str, int]]
-<<<<<<< HEAD
-    equipment: set
-=======
     equipment: Tuple[str]
->>>>>>> 8b0698d8
 
 
 class HSIEventQueueItem(NamedTuple):
@@ -89,12 +85,6 @@
     # These values need to be set at runtime as they depend on the modules
     # which have been loaded.
     BEDDAYS_FOOTPRINT: Dict[str, Union[float, int]]
-
-    _EQUIPMENT: Set[int] = set()  # The set of equipment that is used in the HSI. If any items in this set are not
-    #                               available at the point when the HSI will be run, then the HSI is not run, and the
-    #                               `never_ran` method is called instead. This is a declaration of resource needs, but
-    #                               is private because users are expected to use `add_equipment` to declare equipment
-    #                               needs.
 
     _received_info_about_bed_days: Dict[str, Union[float, int]] = None
     expected_time_requests: Counter = {}
@@ -290,38 +280,21 @@
             "values"
         )
 
-<<<<<<< HEAD
-    def add_equipment(self, item_codes: Union[int, str, Iterable[int | str]]) -> None:
-        """Declare that piece(s) of equipment are used in this HSI_Event. Equipment items can be identified by their
-        item_codes (int) or descriptors (str); a singular item or an iterable of items can be defined at once. Checks
-        are done on the validity of the item_codes/item descriptions and a warning issued if any are not
-        recognised."""
-=======
     def add_equipment(self, item_codes: Union[int, str, Iterable[int], Iterable[str]]) -> None:
         """Declare that piece(s) of equipment are used in this HSI_Event. Equipment items can be identified by their
         item_codes (int) or descriptors (str); a singular item or an iterable of items (either codes or descriptors but
         not a mix of both) can be defined at once. Checks are done on the validity of the item_codes/item 
         descriptions and a warning issued if any are not recognised."""
->>>>>>> 8b0698d8
         self._EQUIPMENT.update(self.healthcare_system.equipment.parse_items(item_codes))
 
     @property
     def is_all_declared_equipment_available(self) -> bool:
-<<<<<<< HEAD
-        """Returns `True` if all the (currently) declared items of equipment are available. This is called by the
-        `HealthSystem` module before the HSI is run and so is looking only at those items that are declared when this
-        instance was created. The evaluation of whether equipment is available is only done _once_ for this instance of
-        the event: i.e., if the equipment is not available for the instance of this `HSI_Event`, then it will remain not
-        available if the same event is re-scheduled/re-entered into the HealthSystem queue. This is representing that
-        if the facility that a particular person attends for the HSI_Event does not have the equipment available, then
-=======
         """Returns ``True`` if all the (currently) declared items of equipment are available. This is called by the
         ``HealthSystem`` module before the HSI is run and so is looking only at those items that are declared when this
         instance was created. The evaluation of whether equipment is available is only done *once* for this instance of
         the event: i.e., if the equipment is not available for the instance of this ``HSI_Event``, then it will remain not
         available if the same event is re-scheduled/re-entered into the HealthSystem queue. This is representing that
         if the facility that a particular person attends for the ``HSI_Event`` does not have the equipment available, then
->>>>>>> 8b0698d8
         it will also not be available on another day."""
 
         if self._is_all_declared_equipment_available is None:
@@ -332,17 +305,10 @@
             )
         return self._is_all_declared_equipment_available
 
-<<<<<<< HEAD
-    def probability_equipment_available(self, item_codes: Union[int, str, Iterable[int | str]]) -> float:
-        """Returns the probability that all the equipment item_codes are available. This does not imply that the
-        equipment is being used and no logging happens. It is provided as a convenience to disease module authors in
-        case the logic during an `HSI_Event` depends on the availability of a piece of equipment. This function
-=======
     def probability_all_equipment_available(self, item_codes: Union[int, str, Iterable[int], Iterable[str]]) -> float:
         """Returns the probability that all the equipment item_codes are available. This does not imply that the
         equipment is being used and no logging happens. It is provided as a convenience to disease module authors in
         case the logic during an ``HSI_Event`` depends on the availability of a piece of equipment. This function
->>>>>>> 8b0698d8
         accepts the item codes/descriptions in a variety of formats, so the argument needs to be parsed."""
         return self.healthcare_system.equipment.probability_all_equipment_available(
             item_codes=self.healthcare_system.equipment.parse_items(item_codes),
@@ -457,11 +423,7 @@
             beddays_footprint=tuple(
                 sorted((k, v) for k, v in self.BEDDAYS_FOOTPRINT.items() if v > 0)
             ),
-<<<<<<< HEAD
-            equipment=(tuple(sorted(self._EQUIPMENT))),
-=======
             equipment=tuple(sorted(self._EQUIPMENT)),
->>>>>>> 8b0698d8
         )
 
 
