from __future__ import annotations

from collections import Counter
from typing import TYPE_CHECKING, Dict, Iterable, Literal, NamedTuple, Optional, Set, Tuple, Union

import numpy as np

from tlo import Date, logging
from tlo.events import Event
from tlo.population import Population
<<<<<<< HEAD
from tlo.util import FACTOR_POP_DICT
import pandas as pd
=======
from tlo.util import convert_chain_links_into_EAV
import pandas as pd

>>>>>>> 2f20cb39

if TYPE_CHECKING:
    from tlo import Module, Simulation
    from tlo.methods.healthsystem import HealthSystem

# Pointing to the logger in events
logger_chains = logging.getLogger("tlo.simulation")
logger_chains.setLevel(logging.INFO)

logger = logging.getLogger(__name__)
logger.setLevel(logging.INFO)

logger_summary = logging.getLogger(f"{__name__}.summary")
logger_summary.setLevel(logging.INFO)

debug_chains = True


# Declare the level which will be used to represent the merging of levels '1b' and '2'
LABEL_FOR_MERGED_FACILITY_LEVELS_1B_AND_2 = "2"


class FacilityInfo(NamedTuple):
    """Information about a specific health facility."""

    id: int
    name: str
    level: str
    region: str


class HSIEventDetails(NamedTuple):
    """Non-target specific details of a health system interaction event."""

    event_name: str
    module_name: str
    treatment_id: str
    facility_level: Optional[str]
    appt_footprint: Tuple[Tuple[str, int]]
    beddays_footprint: Tuple[Tuple[str, int]]
    equipment: Tuple[str]


class HSIEventQueueItem(NamedTuple):
    """Properties of event added to health system queue.

    The order of the attributes in the tuple is important as the queue sorting is done
    by the order of the items in the tuple, i.e. first by `priority`, then `topen` and
    so on.

    Ensure priority is above topen in order for held-over events with low priority not
    to jump ahead higher priority ones which were opened later.
    """

    priority: int
    topen: Date
    rand_queue_counter: (
        int  # Ensure order of events with same topen & priority is not model-dependent
    )
    queue_counter: (
        int  # Include safety tie-breaker in unlikely event rand_queue_counter is equal
    )
    tclose: Date
    # Define HSI_Event type as string to avoid NameError exception as HSI_Event defined
    # later in module (see https://stackoverflow.com/a/36286947/4798943)
    hsi_event: "HSI_Event"


class HSI_Event:
    """Base HSI event class, from which all others inherit.

    Concrete subclasses should also inherit from `IndividualScopeEventMixin`
    defined in `src/tlo/events.py`, and implement at least an `apply` and
    `did_not_run` method.
    """

    module: Module
    target: int # Will be overwritten by the mixin on derived classes

    TREATMENT_ID: str
    ACCEPTED_FACILITY_LEVEL: str
    # These values need to be set at runtime as they depend on the modules
    # which have been loaded.
    BEDDAYS_FOOTPRINT: Dict[str, Union[float, int]]

    _received_info_about_bed_days: Dict[str, Union[float, int]] = None
    expected_time_requests: Counter = {}
    facility_info: FacilityInfo = None

    def __init__(self, module, *args, **kwargs):
        """Create a new event.

        Note that just creating an event does not schedule it to happen; that
        must be done by calling Simulation.schedule_event.

        :param module: the module that created this event.
            All subclasses of Event take this as the first argument in their
            constructor, but may also take further keyword arguments.
        """
        self.module = module
        super().__init__(*args, **kwargs)

        # Information that will later be received/computed about this HSI
        self._received_info_about_bed_days = None
        self.expected_time_requests = {}
        self.facility_info = None
        self._is_all_declared_equipment_available = None

        self.TREATMENT_ID = ""
        self.ACCEPTED_FACILITY_LEVEL = None
        # Set "dynamic" default value
        self.BEDDAYS_FOOTPRINT = self.make_beddays_footprint({})
        self._EQUIPMENT: Set[int] = set()  # The set of equipment that is used in the HSI. If any items in this set are
        #                                     not available at the point when the HSI will be run, then the HSI is not
        #                                     run, and the `never_ran` method is called instead. This is a declaration
        #                                     of resource needs, but is private because users are expected to use
        #                                     `add_equipment` to declare equipment needs.

    @property
    def bed_days_allocated_to_this_event(self):
        if self._received_info_about_bed_days is None:
            # default to the footprint if no information about bed-days is received
            return self.BEDDAYS_FOOTPRINT

        return self._received_info_about_bed_days

    @property
    def sim(self) -> Simulation:
        return self.module.sim

    @property
    def healthcare_system(self) -> HealthSystem:
        """The healthcare module being used by the Simulation."""
        return self.sim.modules["HealthSystem"]

    def _adjust_facility_level_to_merge_1b_and_2(self) -> str:
        """Adjust the facility level of the HSI_Event,
        so that HSI_Events scheduled at level '1b' and '2' are both directed to level '2'
        """
        self.ACCEPTED_FACILITY_LEVEL = (
            self.ACCEPTED_FACILITY_LEVEL
            if self.ACCEPTED_FACILITY_LEVEL not in ("1b", "2")
            else LABEL_FOR_MERGED_FACILITY_LEVELS_1B_AND_2
        )

    def apply(self, squeeze_factor=0.0, *args, **kwargs):
        """Apply this event to the population.

        Must be implemented by subclasses.
        """
        raise NotImplementedError

    def did_not_run(self, *args, **kwargs) -> Literal[True]:
        """Called when this event is due but it is not run. Return False to prevent the event being rescheduled, or True
        to allow the rescheduling. This is called each time that the event is tried to be run but it cannot be.
        """
        logger.debug(key="message", data=f"{self.__class__.__name__}: did not run.")
        return True

    def never_ran(self) -> None:
        """Called when this event is was entered to the HSI Event Queue, but was never run."""
        logger.debug(key="message", data=f"{self.__class__.__name__}: was never run.")

    def post_apply_hook(self) -> None:
        """Do any required processing after apply() completes."""

    def _run_after_hsi_event(self) -> None:
        """
        Do things following the event's `apply` and `post_apply_hook` functions running.
         * Impose the bed-days footprint
         * Record the equipment that has been added before and during the course of the HSI Event.
         * Include in the equipment used those items associated with in-patient admissions if bed-days are used.
        """

        self.healthcare_system.bed_days.impose_beddays_footprint(
            person_id=self.target, footprint=self.bed_days_allocated_to_this_event
        )

        if sum(self.BEDDAYS_FOOTPRINT.values()) > 0:
            # Add to the internal record of equipment used anything to do with in-patients.
            # Note that adding this here means that these items are not used, but the bed-days can still be available
            # even if these items are not all available.
            # (Note that the list of equipment is the same as retrieved from
            # `self.healthcare_system.equipment.from_pkg_names('In-patient')` but the result has been cached on the
            # healthsystem module to save time as it is used a lot (every HSI that has any bed-days).
            self._EQUIPMENT |= self.healthcare_system.in_patient_equipment_package

        if self.facility_info is not None:
            # If there is a facility_info (e.g., healthsystem not running in disabled mode), then record equipment used
            self.healthcare_system.equipment.record_use_of_equipment(
                item_codes=self._EQUIPMENT,
                facility_id=self.facility_info.id
            )

    def values_differ(self, v1, v2):
    
        if isinstance(v1, list) and isinstance(v2, list):
            return v1 != v2  # simple element-wise comparison

        if pd.isna(v1) and pd.isna(v2):
            return False  # treat both NaT/NaN as equal
        return v1 != v2


    def store_chains_to_do_before_event(self) -> tuple[bool, pd.Series, dict, bool]:
        """ This function checks whether this event should be logged as part of the event chains, and if so stored required information before the event has occurred. """
        
        # Initialise these variables
        print_chains = False
        row_before = pd.Series()
        mni_instances_before = False
        mni_row_before = {}
        
        # Only print event if it belongs to modules of interest and if it is not in the list of events to ignore
        if (self.module in self.sim.generate_event_chains_modules_of_interest) and all(sub not in str(self) for sub in self.sim.generate_event_chains_ignore_events):
        
        # Will eventually use this once I can actually GET THE NAME OF THE SELF
        #if not set(self.sim.generate_event_chains_ignore_events).intersection(str(self)):

            print_chains = True
            
            # Target is single individual
            if self.target != self.sim.population:
            
                # Save row for comparison after event has occurred
                row_before = self.sim.population.props.loc[abs(self.target)].copy().fillna(-99999)
                
                # Check if individual is in mni dictionary before the event, if so store its original status
<<<<<<< HEAD
                mni = self.sim.modules['PregnancySupervisor'].mother_and_newborn_info
                if self.target in mni:
                    mni_instances_before = True
                    mni_row_before = mni[self.target].copy()
=======
                if 'PregnancySupervisor' in self.sim.modules:
                    mni = self.sim.modules['PregnancySupervisor'].mother_and_newborn_info
                    if self.target in mni:
                        mni_instances_before = True
                        mni_row_before = mni[self.target].copy()
>>>>>>> 2f20cb39
                
            else:
                print("ERROR: there shouldn't be pop-wide HSI event")
                exit(-1)
                
        return print_chains, row_before, mni_row_before, mni_instances_before
        
    def store_chains_to_do_after_event(self, row_before, footprint, mni_row_before, mni_instances_before) -> dict:
        """ If print_chains=True, this function logs the event and identifies and logs the any property changes that have occured to one or multiple individuals as a result of the event taking place. """

        # For HSI event, this will only ever occur for individual events
        chain_links = {}

        row_after = self.sim.population.props.loc[abs(self.target)].fillna(-99999)
        
        mni_instances_after = False
<<<<<<< HEAD
        mni = self.sim.modules['PregnancySupervisor'].mother_and_newborn_info
        if self.target in mni:
            mni_instances_after = True
=======
        if 'PregnancySupervisor' in self.sim.modules:
            mni = self.sim.modules['PregnancySupervisor'].mother_and_newborn_info
            if self.target in mni:
                mni_instances_after = True
>>>>>>> 2f20cb39
            
        # Create and store dictionary of changes. Note that person_ID, event, event_date, appt_foot, and level
        # will be stored regardless of whether individual experienced property changes or not.

        # Add event details
        try:
            record_footprint = str(footprint)
            record_level = self.facility_info.level
        except:
            record_footprint = 'N/A'
            record_level = 'N/A'
            
        link_info = {
<<<<<<< HEAD
            'person_ID': self.target,
            'event' : type(self).__name__,
            'event_date' : self.sim.date,
=======
            'EventName' : type(self).__name__,
>>>>>>> 2f20cb39
            'appt_footprint' : record_footprint,
            'level' : record_level,
        }
        
        # Add changes to properties
        for key in row_before.index:
            if row_before[key] != row_after[key]: # Note: used fillna previously
                link_info[key] = row_after[key]
                
<<<<<<< HEAD
        # Now store changes in the mni dictionary, accounting for following cases:
        # Individual is in mni dictionary before and after
        if mni_instances_before and mni_instances_after:
            for key in mni_row_before:
                if self.values_differ(mni_row_before[key], mni[self.target][key]):
                    link_info[key] = mni[self.target][key]
        # Individual is only in mni dictionary before event
        elif mni_instances_before and not mni_instances_after:
            default = self.sim.modules['PregnancySupervisor'].default_all_mni_values
            for key in mni_row_before:
                if self.values_differ(mni_row_before[key], default[key]):
                    link_info[key] = default[key]
        # Individual is only in mni dictionary after event
        elif mni_instances_after and not mni_instances_before:
            default = self.sim.modules['PregnancySupervisor'].default_all_mni_values
            for key in default:
                if self.values_differ(default[key], mni[self.target][key]):
                    link_info[key] = mni[self.target][key]

        chain_links[self.target] = str(link_info)
=======
        if 'PregnancySupervisor' in self.sim.modules:
            # Now store changes in the mni dictionary, accounting for following cases:
            # Individual is in mni dictionary before and after
            if mni_instances_before and mni_instances_after:
                for key in mni_row_before:
                    if self.values_differ(mni_row_before[key], mni[self.target][key]):
                        link_info[key] = mni[self.target][key]
            # Individual is only in mni dictionary before event
            elif mni_instances_before and not mni_instances_after:
                default = self.sim.modules['PregnancySupervisor'].default_all_mni_values
                for key in mni_row_before:
                    if self.values_differ(mni_row_before[key], default[key]):
                        link_info[key] = default[key]
            # Individual is only in mni dictionary after event
            elif mni_instances_after and not mni_instances_before:
                default = self.sim.modules['PregnancySupervisor'].default_all_mni_values
                for key in default:
                    if self.values_differ(default[key], mni[self.target][key]):
                        link_info[key] = mni[self.target][key]

        chain_links[self.target] = link_info
>>>>>>> 2f20cb39
            
        return chain_links
        

    def run(self, squeeze_factor):
        """Make the event happen."""

        
        if self.sim.generate_event_chains and self.target != self.sim.population:
            print_chains, row_before, mni_row_before, mni_instances_before = self.store_chains_to_do_before_event()
              
            footprint = self.EXPECTED_APPT_FOOTPRINT

        updated_appt_footprint = self.apply(self.target, squeeze_factor)
        self.post_apply_hook()
        self._run_after_hsi_event()
        
        
        if self.sim.generate_event_chains and self.target != self.sim.population:

            # If the footprint has been updated when the event ran, change it here
            if updated_appt_footprint is not None:
                footprint = updated_appt_footprint
            
            if print_chains:
                chain_links = self.store_chains_to_do_after_event(row_before, str(footprint), mni_row_before, mni_instances_before)
            
<<<<<<< HEAD
                if len(chain_links)>0:
                    pop_dict = {i: '' for i in range(FACTOR_POP_DICT)}
                    pop_dict.update(chain_links)
                    
                    logger_chains.info(key='event_chains',
                                data = pop_dict,
                                description='Links forming chains of events for simulated individuals')
=======
                if chain_links:
                    
                    # Convert chain_links into EAV
                    ednav = convert_chain_links_into_EAV(chain_links)
                    logger_chain.info(key='event_chains',
                            data = ednav,
                            description='Links forming chains of events for simulated individuals')
>>>>>>> 2f20cb39
                
        return updated_appt_footprint
        

    def get_consumables(
        self,
        item_codes: Union[None, np.integer, int, list, set, dict] = None,
        optional_item_codes: Union[None, np.integer, int, list, set, dict] = None,
        to_log: Optional[bool] = True,
        return_individual_results: Optional[bool] = False,
    ) -> Union[bool, dict]:
        """Function to allow for getting and checking of entire set of consumables. All requests for consumables should
        use this function.
        :param item_codes: The item code(s) (and quantities) of the consumables that are requested and which determine
        the summary result for availability/non-availability. This can be an `int` (the item_code needed [assume
        quantity=1]), a `list` or `set` (the collection  of item_codes [for each assuming quantity=1]), or a `dict`
        (with key:value pairs `<item_code>:<quantity>`).
        :param optional_item_codes: The item code(s) (and quantities) of the consumables that are requested and which do
         not determine the summary result for availability/non-availability. (Same format as `item_codes`). This is
         useful when a large set of items may be used, but the viability of a subsequent operation depends only on a
         subset.
        :param return_individual_results: If True returns a `dict` giving the availability of each item_code requested
        (otherwise gives a `bool` indicating if all the item_codes requested are available).
        :param to_log: If True, logs the request.
        :returns A `bool` indicating whether every item is available, or a `dict` indicating the availability of each
         item.
        Note that disease module can use the `get_item_codes_from_package_name` and `get_item_code_from_item_name`
         methods in the `HealthSystem` module to find item_codes.
        """
        _item_codes = self._return_item_codes_in_dict(item_codes)
        _optional_item_codes = self._return_item_codes_in_dict(optional_item_codes)

        # Determine if the request should be logged (over-ride argument provided if HealthSystem is disabled).
        _to_log = to_log if not self.healthcare_system.disable else False

        # Checking the availability and logging:
        rtn = self.healthcare_system.consumables._request_consumables(
            essential_item_codes=_item_codes,
            optional_item_codes=_optional_item_codes,
            to_log=_to_log,
            facility_info=self.facility_info,
            treatment_id=self.TREATMENT_ID,
        )

        # Return result in expected format:
        if not return_individual_results:
            # Determine if all results for all the `item_codes` are True (discarding results from optional_item_codes).
            return all(v for k, v in rtn.items() if k in _item_codes)
        else:
            return rtn

    def make_beddays_footprint(self, dict_of_beddays) -> Dict[str, Union[float, int]]:
        """Helper function to make a correctly-formed 'bed-days footprint'"""

        # get blank footprint
        footprint = self.healthcare_system.bed_days.get_blank_beddays_footprint()

        # do checks on the dict_of_beddays provided.
        assert isinstance(dict_of_beddays, dict)
        assert all((k in footprint.keys()) for k in dict_of_beddays.keys())
        assert all(isinstance(v, (float, int)) for v in dict_of_beddays.values())

        # make footprint (defaulting to zero where a type of bed-days is not specified)
        for k, v in dict_of_beddays.items():
            footprint[k] = v

        return footprint

    def is_all_beddays_allocated(self) -> bool:
        """Check if the entire footprint requested is allocated"""
        return all(
            self.bed_days_allocated_to_this_event[k] == self.BEDDAYS_FOOTPRINT[k]
            for k in self.BEDDAYS_FOOTPRINT
        )

    def make_appt_footprint(self, dict_of_appts) -> Counter:
        """Helper function to make appointment footprint in format expected downstream.

        Should be passed a dictionary keyed by appointment type codes with non-negative
        values.
        """
        if self.healthcare_system.appt_footprint_is_valid(dict_of_appts):
            return Counter(dict_of_appts)

        raise ValueError(
            "Argument to make_appt_footprint should be a dictionary keyed by "
            "appointment type code strings in Appt_Types_Table with non-negative "
            "values"
        )

    def add_equipment(self, item_codes: Union[int, str, Iterable[int], Iterable[str]]) -> None:
        """Declare that piece(s) of equipment are used in this HSI_Event. Equipment items can be identified by their
        item_codes (int) or descriptors (str); a singular item or an iterable of items (either codes or descriptors but
        not a mix of both) can be defined at once. Checks are done on the validity of the item_codes/item
        descriptions and a warning issued if any are not recognised."""
        self._EQUIPMENT.update(self.healthcare_system.equipment.parse_items(item_codes))

    @property
    def is_all_declared_equipment_available(self) -> bool:
        """Returns ``True`` if all the (currently) declared items of equipment are available. This is called by the
        ``HealthSystem`` module before the HSI is run and so is looking only at those items that are declared when this
        instance was created. The evaluation of whether equipment is available is only done *once* for this instance of
        the event: i.e., if the equipment is not available for the instance of this ``HSI_Event``, then it will remain
        not available if the same event is re-scheduled/re-entered into the HealthSystem queue. This is representing
        that if the facility that a particular person attends for the ``HSI_Event`` does not have the equipment
        available, then it will also not be available on another day."""

        if self._is_all_declared_equipment_available is None:
            # Availability has not already been evaluated: determine availability
            self._is_all_declared_equipment_available = self.healthcare_system.equipment.is_all_items_available(
                item_codes=self._EQUIPMENT,
                facility_id=self.facility_info.id,
            )
        return self._is_all_declared_equipment_available

    def probability_all_equipment_available(self, item_codes: Union[int, str, Iterable[int], Iterable[str]]) -> float:
        """Returns the probability that all the equipment item_codes are available. This does not imply that the
        equipment is being used and no logging happens. It is provided as a convenience to disease module authors in
        case the logic during an ``HSI_Event`` depends on the availability of a piece of equipment. This function
        accepts the item codes/descriptions in a variety of formats, so the argument needs to be parsed."""
        return self.healthcare_system.equipment.probability_all_equipment_available(
            item_codes=self.healthcare_system.equipment.parse_items(item_codes),
            facility_id=self.facility_info.id,
        )

    def initialise(self) -> None:
        """Initialise the HSI:
        * Set the facility_info
        * Compute appt-footprint time requirements
        """
        health_system = self.healthcare_system

        # Over-write ACCEPTED_FACILITY_LEVEL to to redirect all '1b' appointments to '2'
        self._adjust_facility_level_to_merge_1b_and_2()

        self.facility_info = health_system.get_facility_info(self)

        # If there are bed-days specified, add (if needed) the in-patient admission and in-patient day Appointment
        # Types
        # (HSI that require a bed for one or more days always need such appointments, but this may have been
        # missed in the declaration of the `EXPECTED_APPT_FOOTPRINT` in the HSI.)
        # NB. The in-patient day Appointment time is automatically applied on subsequent days.
        if sum(self.BEDDAYS_FOOTPRINT.values()):
            self.EXPECTED_APPT_FOOTPRINT = (
                health_system.bed_days.add_first_day_inpatient_appts_to_footprint(
                    self.EXPECTED_APPT_FOOTPRINT
                )
            )

        # Write the time requirements for staff of the appointments to the HSI:
        self.expected_time_requests = (
            health_system.get_appt_footprint_as_time_request(
                facility_info=self.facility_info,
                appt_footprint=self.EXPECTED_APPT_FOOTPRINT,
            )
        )

    @staticmethod
    def _return_item_codes_in_dict(
        item_codes: Union[None, np.integer, int, list, set, dict]
    ) -> dict:
        """Convert an argument for 'item_codes` (provided as int, list, set or dict) into the format
        dict(<item_code>:quantity)."""

        if item_codes is None:
            return {}

        if isinstance(item_codes, (int, np.integer)):
            return {int(item_codes): 1}

        elif isinstance(item_codes, list):
            if not all([isinstance(i, (int, np.integer)) for i in item_codes]):
                raise ValueError("item_codes must be integers")
            return {int(i): 1 for i in item_codes}

        elif isinstance(item_codes, dict):
            if not all(
                [
                    (
                        isinstance(code, (int, np.integer))
                        and isinstance(quantity, (float, np.floating, int, np.integer))
                    )
                    for code, quantity in item_codes.items()
                ]
            ):
                raise ValueError(
                    "item_codes must be integers and quantities must be integers or floats."
                )
            return {int(i): float(q) for i, q in item_codes.items()}

        else:
            raise ValueError("The item_codes are given in an unrecognised format")

    def as_namedtuple(
        self, actual_appt_footprint: Optional[dict] = None
    ) -> HSIEventDetails:
        appt_footprint = (
            getattr(self, "EXPECTED_APPT_FOOTPRINT", {})
            if actual_appt_footprint is None
            else actual_appt_footprint
        )
        return HSIEventDetails(
            event_name=type(self).__name__,
            module_name=type(self.module).__name__,
            treatment_id=self.TREATMENT_ID,
            facility_level=getattr(self, "ACCEPTED_FACILITY_LEVEL", None),
            appt_footprint=tuple(sorted(appt_footprint.items())),
            beddays_footprint=tuple(
                sorted((k, v) for k, v in self.BEDDAYS_FOOTPRINT.items() if v > 0)
            ),
            equipment=tuple(sorted(self._EQUIPMENT)),
        )


class HSIEventWrapper(Event):
    """This is wrapper that contains an HSI event.

    It is used:
     1) When the healthsystem is in mode 'disabled=True' such that HSI events sent to the health system scheduler are
     passed to the main simulation scheduler for running on the date of `topen`. (Note, it is run with
     squeeze_factor=0.0.)
     2) When the healthsystem is in mode `disable_and_reject_all=True` such that HSI are not run but the `never_ran`
     method is run on the date of `tclose`.
     3) When an HSI has been submitted to `schedule_hsi_event` but the service is not available.
    """

    def __init__(self, hsi_event, run_hsi=True, *args, **kwargs):
        super().__init__(hsi_event.module, *args, **kwargs)
        self.hsi_event = hsi_event
        self.target = hsi_event.target
        self.run_hsi = run_hsi  # True to call the HSI's `run` method; False to call the HSI's `never_ran` method

    def run(self):
        """Do the appropriate action on the HSI event"""

        # Check that the person is still alive (this check normally happens in the HealthSystemScheduler and silently
        # do not run the HSI event)

        if self.hsi_event.module.sim.population.props.at[
                self.hsi_event.target, "is_alive"
            ]:

            if self.run_hsi:
                # Run the event (with 0 squeeze_factor) and ignore the output
                _ = self.hsi_event.run(squeeze_factor=0.0)
            else:
                self.hsi_event.module.sim.modules[
                    "HealthSystem"
                ].call_and_record_never_ran_hsi_event(
                    hsi_event=self.hsi_event, priority=-1
                )<|MERGE_RESOLUTION|>--- conflicted
+++ resolved
@@ -8,14 +8,8 @@
 from tlo import Date, logging
 from tlo.events import Event
 from tlo.population import Population
-<<<<<<< HEAD
-from tlo.util import FACTOR_POP_DICT
-import pandas as pd
-=======
 from tlo.util import convert_chain_links_into_EAV
 import pandas as pd
-
->>>>>>> 2f20cb39
 
 if TYPE_CHECKING:
     from tlo import Module, Simulation
@@ -244,18 +238,11 @@
                 row_before = self.sim.population.props.loc[abs(self.target)].copy().fillna(-99999)
                 
                 # Check if individual is in mni dictionary before the event, if so store its original status
-<<<<<<< HEAD
-                mni = self.sim.modules['PregnancySupervisor'].mother_and_newborn_info
-                if self.target in mni:
-                    mni_instances_before = True
-                    mni_row_before = mni[self.target].copy()
-=======
                 if 'PregnancySupervisor' in self.sim.modules:
                     mni = self.sim.modules['PregnancySupervisor'].mother_and_newborn_info
                     if self.target in mni:
                         mni_instances_before = True
                         mni_row_before = mni[self.target].copy()
->>>>>>> 2f20cb39
                 
             else:
                 print("ERROR: there shouldn't be pop-wide HSI event")
@@ -272,16 +259,10 @@
         row_after = self.sim.population.props.loc[abs(self.target)].fillna(-99999)
         
         mni_instances_after = False
-<<<<<<< HEAD
-        mni = self.sim.modules['PregnancySupervisor'].mother_and_newborn_info
-        if self.target in mni:
-            mni_instances_after = True
-=======
         if 'PregnancySupervisor' in self.sim.modules:
             mni = self.sim.modules['PregnancySupervisor'].mother_and_newborn_info
             if self.target in mni:
                 mni_instances_after = True
->>>>>>> 2f20cb39
             
         # Create and store dictionary of changes. Note that person_ID, event, event_date, appt_foot, and level
         # will be stored regardless of whether individual experienced property changes or not.
@@ -295,13 +276,7 @@
             record_level = 'N/A'
             
         link_info = {
-<<<<<<< HEAD
-            'person_ID': self.target,
-            'event' : type(self).__name__,
-            'event_date' : self.sim.date,
-=======
             'EventName' : type(self).__name__,
->>>>>>> 2f20cb39
             'appt_footprint' : record_footprint,
             'level' : record_level,
         }
@@ -311,28 +286,6 @@
             if row_before[key] != row_after[key]: # Note: used fillna previously
                 link_info[key] = row_after[key]
                 
-<<<<<<< HEAD
-        # Now store changes in the mni dictionary, accounting for following cases:
-        # Individual is in mni dictionary before and after
-        if mni_instances_before and mni_instances_after:
-            for key in mni_row_before:
-                if self.values_differ(mni_row_before[key], mni[self.target][key]):
-                    link_info[key] = mni[self.target][key]
-        # Individual is only in mni dictionary before event
-        elif mni_instances_before and not mni_instances_after:
-            default = self.sim.modules['PregnancySupervisor'].default_all_mni_values
-            for key in mni_row_before:
-                if self.values_differ(mni_row_before[key], default[key]):
-                    link_info[key] = default[key]
-        # Individual is only in mni dictionary after event
-        elif mni_instances_after and not mni_instances_before:
-            default = self.sim.modules['PregnancySupervisor'].default_all_mni_values
-            for key in default:
-                if self.values_differ(default[key], mni[self.target][key]):
-                    link_info[key] = mni[self.target][key]
-
-        chain_links[self.target] = str(link_info)
-=======
         if 'PregnancySupervisor' in self.sim.modules:
             # Now store changes in the mni dictionary, accounting for following cases:
             # Individual is in mni dictionary before and after
@@ -354,7 +307,6 @@
                         link_info[key] = mni[self.target][key]
 
         chain_links[self.target] = link_info
->>>>>>> 2f20cb39
             
         return chain_links
         
@@ -382,15 +334,6 @@
             if print_chains:
                 chain_links = self.store_chains_to_do_after_event(row_before, str(footprint), mni_row_before, mni_instances_before)
             
-<<<<<<< HEAD
-                if len(chain_links)>0:
-                    pop_dict = {i: '' for i in range(FACTOR_POP_DICT)}
-                    pop_dict.update(chain_links)
-                    
-                    logger_chains.info(key='event_chains',
-                                data = pop_dict,
-                                description='Links forming chains of events for simulated individuals')
-=======
                 if chain_links:
                     
                     # Convert chain_links into EAV
@@ -398,7 +341,6 @@
                     logger_chain.info(key='event_chains',
                             data = ednav,
                             description='Links forming chains of events for simulated individuals')
->>>>>>> 2f20cb39
                 
         return updated_appt_footprint
         
