--- conflicted
+++ resolved
@@ -57,19 +57,6 @@
                     assert all(elem in property_categories
                                for elem in d.target_categories), 'not all target_categories are valid categories'
 
-<<<<<<< HEAD
-    # TODO: Discussed with TH 23/09/2020 - The below check has been commented to allow dx_tests looking at categorical
-    #  variables under the same property to run (i.e. ps_htn_disorders in ANC/SBA)
-
-            # Check if this tuple of DxTests is a duplicate of something already registered.
-    #        if (dx_test in self.dx_tests.values()) or (name in self.dx_tests):
-    #            try:
-    #                assert self.dx_tests[name] == dx_test
-    #            except (KeyError, AssertionError):
-    #                raise ValueError(
-    #                    "The same Dx_Test or the same name have been registered previously against a different name "
-    #                    "or DxTest.")
-=======
             """The following section was intended to prevent unintended duplicates of DxTests being registered.
             However, use cases are arising in which it is OK for there to be two tests with different names that
             are functionally identical.
@@ -83,7 +70,6 @@
                         "The same Dx_Test or the same name have been registered previously against a different name "
                         "or DxTest.")
             """
->>>>>>> e1297df6
 
             # Add the list of DxTests to the dict of registered DxTests
             self.dx_tests[name] = dx_test
