"""
The is the Diagnostic Tests Manager (DxManager). It simplifies the process of conducting diagnostic tests on a person.
See https://github.com/UCL/TLOmodel/wiki/Diagnostic-Tests-(DxTest)-and-the-Diagnostic-Tests-Manager-(DxManager)
"""
import json
from typing import Dict, List, Tuple, Union

import numpy as np
import pandas as pd
from pandas.api.types import is_bool_dtype, is_categorical_dtype, is_float_dtype

from tlo import logging
from tlo.events import IndividualScopeEventMixin

logger = logging.getLogger(__name__)
logger.setLevel(logging.INFO)


class DxManager:
    """
    This is the Diagnostic Tests Manager (DxManager).
    It simplifies the process of conducting diagnostic tests on a person.
    It can store and then apply Diagnostic Tests (DxTest) and return the result.

    :param hs_module: an instance of HealthSystem module
    """

    def __init__(self, hs_module):
        self.hs_module = hs_module
        self.dx_tests: Dict[str, Tuple[DxTest]] = dict()

    def register_dx_test(self, **dict_of_tests_to_register):
        """
        Diagnostics tests are registered in the DxManager by passing in a dictionary of one of more DxTests:
        """
        for name, dx_test in dict_of_tests_to_register.items():
            # Examine the proposed name of the dx_test:
            assert isinstance(name, str), f'Name is not a string: {name}'

            # Examine the proposed dx_test:
            # Make each item provided into a tuple of DxTest objects.
            if not isinstance(dx_test, tuple):
                dx_test = (dx_test,)

            # Check that the objects given are each a DxTest object
            assert all([isinstance(d, DxTest) for d in dx_test]), 'One of the passed objects is not a DxTest object.'

            # Checks on each DxTest
            df = self.hs_module.sim.population.props
            for d in dx_test:
                assert isinstance(d, DxTest), 'One of the passed objects is not a DxTest object'
                assert d.property in df.columns, f'Column {d.property} does exist in population dataframe'
                # if property is category, check target categories have been provided
                if d.target_categories is not None:
                    assert is_categorical_dtype(df[d.property]), f'{d.property} is not categorical'
                    assert isinstance(d.target_categories, list), 'target_categories must be list of categories'
                    property_categories = df[d.property].cat.categories
                    assert all(elem in property_categories
                               for elem in d.target_categories), 'not all target_categories are valid categories'

            # Ensure that name is unique and will not over-write a test already registered
            if name not in self.dx_tests:
                # Add the list of DxTests to the dict of registered DxTests (name is not already used)
                self.dx_tests[name] = dx_test
            else:
                # Determine whether to throw an error due to the same name being used as a test already registered
                try:
                    # If the name is already used, then the DxTest must be identical to the one already registered
                    assert self.dx_tests[name] == dx_test
                except (AssertionError):
                    raise ValueError(
                        "The same name have been registered previously for a different DxTest.")

    def print_info_about_dx_test(self, name_of_dx_test):
        assert name_of_dx_test in self.dx_tests, f'This DxTest is not recognised: {name_of_dx_test}'
        the_dx_test = self.dx_tests[name_of_dx_test]
        print()
        print('----------------------')
        print(f'** {name_of_dx_test} **')
        for num, test in enumerate(the_dx_test):
            print(f'   Position in tuple #{num}')
            print(f'consumables item_codes: {test.item_codes}')
            print(f'sensitivity: {test.sensitivity}')
            print(f'specificity: {test.specificity}')
            print(f'property: {test.property}')
            print('----------------------')

    def print_info_about_all_dx_tests(self):
        for dx_test in self.dx_tests:
            self.print_info_about_dx_test(dx_test)

    def run_dx_test(self, dx_tests_to_run, hsi_event, use_dict_for_single=False, report_dxtest_tried=False):
        from tlo.methods.healthsystem import HSI_Event

        # Check that the thing passed to hsi_event is usable as an hsi_event
        assert isinstance(hsi_event, HSI_Event)
        assert hasattr(hsi_event, 'TREATMENT_ID')

        # Make dx_tests_to_run into a list if it is not already one
        if not isinstance(dx_tests_to_run, list):
            dx_tests_to_run = [dx_tests_to_run]

        assert all([name in self.dx_tests for name in dx_tests_to_run]), 'A DxTest name is not recognised.'

        # Create the dict() of results that will be returned
        result_dict_for_list_of_dx_tests = dict()

        # Create the dict of test that were tried (True for worked, False for failed)
        the_dxtests_tried = dict()

        for dx_test in dx_tests_to_run:
            test_result = False

            # Loop through the list of DxTests that are registered under this name:
            for i, test in enumerate(self.dx_tests[dx_test]):
                test_result = test.apply(hsi_event, self.hs_module)

                if test_result is not None:
                    # The DxTest was successful. Log the use of that DxTest
                    # Logging using the name of the DxTest and the number of the test that was tried within it
                    the_dxtests_tried[f"{dx_test}_{i}"] = True
                    break
                else:
                    # The DxTest was not successful. Log the use of that DxTest
                    the_dxtests_tried[f"{dx_test}_{i}"] = False

            result_dict_for_list_of_dx_tests[dx_test] = test_result

        # Decide on type of return:
        if (len(dx_tests_to_run) == 1) and (use_dict_for_single is False):
            result = result_dict_for_list_of_dx_tests[dx_tests_to_run[0]]
        else:
            result = result_dict_for_list_of_dx_tests

        if report_dxtest_tried:
            return result, the_dxtests_tried

        return result


def _assert_float_or_none(value, msg):
    assert (value is None) or isinstance(value, float), msg


def _default_if_none(value, default):
    return value if value is not None else default


class DxTest:
    """
    This is the helper class that contains information about a Diagnostic Test.
    It is specified by passing at initialisation:
    * Mandatory:
    :param property: the column in the sim.population.props that the diagnostic will observe
    * Optional:
    Use of consumable - specify either
        :param item_codes: the item code(s) (and quantities) of the consumables that are required for the
        test to be done.(Follows same format as `get_consumables` in the HSI_Event base class.)
    Performance of test:
        Specify any of the following if the property's dtype is bool
            :param sensitivity: the sensitivity of the test (probability that a true value will be observed as true)
            :param specificity: the specificity of the test (probability that a false value will be observed as false)
        Specify any of the following if the property's dtype is numeric
            :param measure_error_stdev: the standard deviation of the normally distributed (and zero-centered) error in
                                        the observation of a continuous property
            :param threshold: the observed value of a continuous property above which the result of the test is True.
            :param target_categories: if property is categorical, a list of categories corresponding
                                      to a positive result.
    """

    def __init__(self,
                 property: str,
                 item_codes: Union[np.integer, int, list, set, dict] = None,
                 sensitivity: float = None,
                 specificity: float = None,
                 measure_error_stdev: float = None,
                 threshold: float = None,
                 target_categories: List[str] = None
                 ):

        # Store the property on which it acts (This is the only required parameter)
        assert isinstance(property, str), 'argument "property" is required'
        self.property = property

        # Store consumable code (None means that no consumables are required)
        if item_codes is not None:
            assert isinstance(item_codes, (np.integer, int, list, set, dict)), 'item_codes in incorrect format.'
        self.item_codes = item_codes

        # Store performance characteristics (if sensitivity and specificity are not supplied than assume perfect)
        _assert_float_or_none(sensitivity, 'Sensitivity is given in incorrect format.')
        _assert_float_or_none(specificity, 'Sensitivity is given in incorrect format.')
        _assert_float_or_none(measure_error_stdev, 'measure_error_stdev is given in incorrect format.')
        _assert_float_or_none(threshold, 'threshold is given in incorrect format.')

        self.sensitivity = _default_if_none(sensitivity, 1.0)
        self.specificity = _default_if_none(specificity, 1.0)
        self.measure_error_stdev = _default_if_none(measure_error_stdev, 0.0)
        self.threshold = threshold
        self.target_categories = target_categories

    def __hash_key(self):
        if isinstance(self.item_codes, (dict, list)):
            item_codes_key = json.dumps(self.item_codes, sort_keys=True)
        elif isinstance(self.item_codes, set):
            item_codes_key = frozenset(self.item_codes)
        elif isinstance(self.item_codes, np.integer):
            item_codes_key = int(self.item_codes)
        else:
            item_codes_key = self.item_codes
        return (
            self.__class__,
            item_codes_key,
            self.property,
            self.sensitivity,
            self.specificity,
            self.measure_error_stdev
        )

    def __hash__(self):
        return hash(self.__hash_key())

    def __eq__(self, other):
        if other.__class__ is self.__class__:
            return self.__hash_key() == other.__hash_key()
        return NotImplemented

    def apply(self, hsi_event, hs_module):
        """
        This is where the test is applied.
        If this test returns None this means the test has failed due to there not being the required consumables.

        :param hsi_event:
        :return: value of test or None.
        """
        # Must be an individual level HSI and not a population level HSI
        assert isinstance(hsi_event, IndividualScopeEventMixin), 'DxManager requires individual-level HSI_Event'
<<<<<<< HEAD
        assert pd.notnull(hsi_event.target), f'DxManager error "{hsi_event.target}" is not an integer'
=======
        assert pd.notnull(hsi_event.target) and isinstance(hsi_event.target, (
            int, np.integer)), f'DxManager error "{hsi_event.target}" is not an integer'
>>>>>>> b8a26fea
        person_id = hsi_event.target

        # Get the "true value" of the property being examined
        df: pd.DataFrame = hs_module.sim.population.props
        assert self.property in df.columns, \
            f'The property "{self.property}" is not found in the population dataframe'
        true_value = df.at[person_id, self.property]

        # If a consumable is required and it is not available, return None
        if self.item_codes is not None:
            if not hsi_event.get_consumables(item_codes=self.item_codes):
                return None

        # Apply the test:
        if is_bool_dtype(df[self.property]):
            if true_value:
                # Apply the sensitivity:
                test_value = hs_module.rng.rand() < self.sensitivity
            else:
                # Apply the specificity:
                test_value = not (hs_module.rng.rand() < self.specificity)

        elif is_float_dtype(df[self.property]):
            # Apply the normally distributed zero-mean error
            reading = true_value + hs_module.rng.normal(0.0, self.measure_error_stdev)

            # If no threshold value is provided, then return the reading; otherwise apply the threshold
            if self.threshold is None:
                test_value = float(reading)
            else:
                test_value = bool(reading >= self.threshold)

        elif self.target_categories is not None:
            # Categorical property: compare the value to the 'target_categories' if its specified
            is_match_to_cat = (true_value in self.target_categories)

            if is_match_to_cat:
                # Apply the sensitivity:
                test_value = hs_module.rng.rand() < self.sensitivity
            else:
                # Apply the specificity:
                test_value = not (hs_module.rng.rand() < self.specificity)

        else:
            test_value = true_value

        # Return test_value
        return test_value<|MERGE_RESOLUTION|>--- conflicted
+++ resolved
@@ -235,12 +235,8 @@
         """
         # Must be an individual level HSI and not a population level HSI
         assert isinstance(hsi_event, IndividualScopeEventMixin), 'DxManager requires individual-level HSI_Event'
-<<<<<<< HEAD
-        assert pd.notnull(hsi_event.target), f'DxManager error "{hsi_event.target}" is not an integer'
-=======
         assert pd.notnull(hsi_event.target) and isinstance(hsi_event.target, (
             int, np.integer)), f'DxManager error "{hsi_event.target}" is not an integer'
->>>>>>> b8a26fea
         person_id = hsi_event.target
 
         # Get the "true value" of the property being examined
