--- conflicted
+++ resolved
@@ -2871,12 +2871,7 @@
 
     def apply(self, population):
 
-<<<<<<< HEAD
-        # Get the set of scaling_factors that are specified by the 'HR_scaling_by_level_and_officer_type_mode'
-        # assumption
-=======
         # Get the set of scaling_factors that are specified by 'HR_scaling_by_level_and_officer_type_mode'
->>>>>>> 8b0698d8
         HR_scaling_factor_by_district = self.module.parameters['HR_scaling_by_district_table'][
             self.module.parameters['HR_scaling_by_district_mode']
         ].set_index('District').to_dict()
