--- conflicted
+++ resolved
@@ -193,7 +193,7 @@
         # Create the Diagnostic Test Manager to store and manage all Diagnostic Test
         self.dx_manager = DxManager(self)
 
-        # create an instance of bed days
+        # Create the instance of BedDays to record usage of in-patient bed days
         self.bed_days = BedDays(self)
 
     def read_parameters(self, data_folder):
@@ -392,12 +392,6 @@
         # Determine service_availability
         self.set_service_availability()
 
-        # Get pointer to the BedDays module (or None if not registered)
-        # if 'BedDays' in self.sim.modules:
-        #     self.beddays = self.sim.modules['BedDays']
-        # else:
-        #     self.beddays = None
-
     def set_service_availability(self):
         """Set service availability. (Should be equal to what is specified by the parameter, but overwrite with what was
          provided in arguement if an argument was specified -- provided for backward compatibility.)"""
@@ -492,15 +486,9 @@
 
             assert isinstance(hsi_event, HSI_Event)
 
-<<<<<<< HEAD
-            if 'BedDays' in self.sim.modules:
-                assert 'BEDDAYS_FOOTPRINT' in dir(hsi_event)
-                self.sim.modules['BedDays'].check_beddays_footprint_format(hsi_event.BEDDAYS_FOOTPRINT)
-=======
             # Check that non-empty treatment ID specified (required for both population
             # and individual scoped events)
             assert hsi_event.TREATMENT_ID != ''
->>>>>>> c947a285
 
             if not isinstance(hsi_event.target, tlo.population.Population):
                 # This is an individual-scoped HSI event.
