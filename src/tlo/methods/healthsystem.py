--- conflicted
+++ resolved
@@ -183,14 +183,11 @@
         self._received_info_about_bed_days = None
         self.expected_time_requests = {}
         self.facility_info = None
-<<<<<<< HEAD
-=======
         self.ESSENTIAL_EQUIPMENT = None
         # self.set_equipment_essential_to_run_event({''})  # HSI needs this attribute, but it is not defined in the Base
         #                                                    class to allow verification of its existence as a test for
         #                                                    each HSI event, showing that equipment setup was thought
         #                                                    through for the event.
->>>>>>> d1c75236
         self.EQUIPMENT = set()
 
     @property
@@ -523,6 +520,7 @@
             ),
             equipment=(tuple(sorted(self.EQUIPMENT)))
         )
+
 
 class HSIEventWrapper(Event):
     """This is wrapper that contains an HSI event.
