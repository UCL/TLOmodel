import datetime
import heapq as hp
import itertools
import warnings
from collections import Counter, defaultdict
from collections.abc import Iterable
from itertools import repeat
from pathlib import Path
from typing import Dict, List, NamedTuple, Optional, Set, Tuple, Union

import numpy as np
import pandas as pd
from pandas.testing import assert_series_equal

import tlo
from tlo import Date, DateOffset, Module, Parameter, Property, Types, logging
from tlo.analysis.utils import (  # get_filtered_treatment_ids,
    flatten_multi_index_series_into_dict_for_logging,
)
from tlo.events import Event, PopulationScopeEventMixin, Priority, RegularEvent
from tlo.methods import Metadata
from tlo.methods.bed_days import BedDays
from tlo.methods.consumables import (
    Consumables,
    get_item_code_from_item_name,
    get_item_codes_from_package_name,
)
from tlo.methods.dxmanager import DxManager

logger = logging.getLogger(__name__)
logger.setLevel(logging.INFO)

logger_summary = logging.getLogger(f"{__name__}.summary")
logger_summary.setLevel(logging.INFO)

# Declare the level which will be used to represent the merging of levels '1b' and '2'
LABEL_FOR_MERGED_FACILITY_LEVELS_1B_AND_2 = '2'

# Declare the assumption for the availability of consumables at the merged levels '1b' and '2'. This can be a
#  list of facility_levels over which an average is taken (within a district): e.g. ['1b', '2'].
AVAILABILITY_OF_CONSUMABLES_AT_MERGED_LEVELS_1B_AND_2 = ['1b']  # <-- Implies that availability at merged level '1b & 2'
#                                                                     is equal to availability at level '1b'. This is
#                                                                     reasonable because the '1b' are more numerous than
#                                                                     those of '2' and have more overall capacity, so
#                                                                     probably account for the majority of the
#                                                                     interactions.


def adjust_facility_level_to_merge_1b_and_2(level: str) -> str:
    """Adjust the facility level of an HSI_Event so that HSI_Events scheduled at level '1b' and '2' are both directed
    to level '2'"""
    return level if level not in ('1b', '2') else LABEL_FOR_MERGED_FACILITY_LEVELS_1B_AND_2


def pool_capabilities_at_levels_1b_and_2(df_original: pd.DataFrame) -> pd.DataFrame:
    """Return a modified version of the imported capabilities DataFrame to reflect that the capabilities of level 1b
    are pooled with those of level 2, and all labelled as level 2."""

    # Find total minutes and staff count after the re-allocation of capabilities from '1b' to '2'
    tots_after_reallocation = df_original \
        .assign(Facility_Level=lambda df: df.Facility_Level.replace({
                            '1b': LABEL_FOR_MERGED_FACILITY_LEVELS_1B_AND_2,
                            '2': LABEL_FOR_MERGED_FACILITY_LEVELS_1B_AND_2})
                ) \
        .groupby(by=['Facility_Level', 'District', 'Region', 'Officer_Category'], dropna=False)[[
            'Total_Mins_Per_Day', 'Staff_Count']] \
        .sum() \
        .reset_index()

    # Construct a new version of the dataframe that uses the new totals
    df_updated = df_original \
        .drop(columns=['Total_Mins_Per_Day', 'Staff_Count'])\
        .merge(tots_after_reallocation,
               on=['Facility_Level', 'District', 'Region', 'Officer_Category'],
               how='left',
               ) \
        .assign(
            Total_Mins_Per_Day=lambda df: df.Total_Mins_Per_Day.fillna(0.0),
            Staff_Count=lambda df: df.Staff_Count.fillna(0.0)
        )

    # Check that the *total* number of minutes per officer in each district/region is the same as before the change
    assert_series_equal(
        df_updated.groupby(by=['District', 'Region', 'Officer_Category'], dropna=False)['Total_Mins_Per_Day'].sum(),
        df_original.groupby(by=['District', 'Region', 'Officer_Category'], dropna=False)['Total_Mins_Per_Day'].sum()
    )

    df_updated.groupby('Facility_Level')['Total_Mins_Per_Day'].sum()

    # Check size/shape of the updated dataframe is as expected
    assert df_updated.shape == df_original.shape
    assert (df_updated.dtypes == df_original.dtypes).all()

    for _level in ['0', '1a', '3', '4']:
        assert df_original.loc[df_original.Facility_Level == _level].equals(
            df_updated.loc[df_updated.Facility_Level == _level])

    assert np.isclose(
        df_updated.loc[df_updated.Facility_Level == LABEL_FOR_MERGED_FACILITY_LEVELS_1B_AND_2,
                       'Total_Mins_Per_Day'].sum(),
        df_updated.loc[df_updated.Facility_Level.isin(['1b', '2']), 'Total_Mins_Per_Day'].sum()
    )

    return df_updated


class FacilityInfo(NamedTuple):
    """Information about a specific health facility."""
    id: int
    name: str
    level: str
    region: str


class AppointmentSubunit(NamedTuple):
    """Component of an appointment relating to a specific officer type."""
    officer_type: str
    time_taken: float


class HSIEventDetails(NamedTuple):
    """Non-target specific details of a health system interaction event."""
    event_name: str
    module_name: str
    treatment_id: str
    facility_level: Optional[str]
    appt_footprint: Tuple[Tuple[str, int]]
    beddays_footprint: Tuple[Tuple[str, int]]
    equipment: set


class HSIEventQueueItem(NamedTuple):
    """Properties of event added to health system queue.

    The order of the attributes in the tuple is important as the queue sorting is done
    by the order of the items in the tuple, i.e. first by `priority`, then `topen` and
    so on.

    Ensure priority is above topen in order for held-over events with low priority not
    to jump ahead higher priority ones which were opened later.
    """
    priority: int
    topen: Date
    rand_queue_counter: int  # Ensure order of events with same topen & priority is not model-dependent
    queue_counter: int  # Include safety tie-breaker in unlikely event rand_queue_counter is equal
    tclose: Date
    # Define HSI_Event type as string to avoid NameError exception as HSI_Event defined
    # later in module (see https://stackoverflow.com/a/36286947/4798943)
    hsi_event: 'HSI_Event'


class HSI_Event:
    """Base HSI event class, from which all others inherit.

    Concrete subclasses should also inherit from one of the EventMixin classes
    defined below, and implement at least an `apply` and `did_not_run` method.
    """

    def __init__(self, module, *args, **kwargs):
        """Create a new event.

        Note that just creating an event does not schedule it to happen; that
        must be done by calling Simulation.schedule_event.

        :param module: the module that created this event.
            All subclasses of Event take this as the first argument in their
            constructor, but may also take further keyword arguments.
        """
        self.module = module
        self.sim = module.sim
        self.target = None  # Overwritten by the mixin
        super().__init__(*args, **kwargs)  # Call the mixin's constructors

        # Defaults for the HSI information:
        self.TREATMENT_ID = ''
        # self.EXPECTED_APPT_FOOTPRINT = self.make_appt_footprint({})  # HSI needs this property, but it is not defined
        #                                                                 in the Base class to allow overwriting with a
        #                                                                 property function.
        self.ACCEPTED_FACILITY_LEVEL = None
        self.BEDDAYS_FOOTPRINT = self.make_beddays_footprint({})

        # Information received about this HSI:
        self._received_info_about_bed_days = None
        self.expected_time_requests = {}
        self.facility_info = None
        self.ESSENTIAL_EQUIPMENT = None
        # self.set_equipment_essential_to_run_event({''})  # HSI needs this attribute, but it is not defined in the Base
        #                                                    class to allow verification of its existence as a test for
        #                                                    each HSI event, showing that equipment setup was thought
        #                                                    through for the event.
        self.EQUIPMENT = set()

    @property
    def bed_days_allocated_to_this_event(self):
        if self._received_info_about_bed_days is None:
            # default to the footprint if no information about bed-days is received
            return self.BEDDAYS_FOOTPRINT

        return self._received_info_about_bed_days

    def apply(self, squeeze_factor=0.0, *args, **kwargs):
        """Apply this event to the population.

        Must be implemented by subclasses.

        """
        raise NotImplementedError

    def did_not_run(self, *args, **kwargs):
        """Called when this event is due but it is not run. Return False to prevent the event being rescheduled, or True
        to allow the rescheduling. This is called each time that the event is tried to be run but it cannot be.
        """
        logger.debug(key="message", data=f"{self.__class__.__name__}: did not run.")
        return True

    def never_ran(self):
        """Called when this event is was entered to the HSI Event Queue, but was never run.
        """
        logger.debug(key="message", data=f"{self.__class__.__name__}: was never run.")

    def post_apply_hook(self):
        """Impose the bed-days footprint (if target of the HSI is a person_id)"""
        if isinstance(self.target, int):
            self.module.sim.modules['HealthSystem'].bed_days.impose_beddays_footprint(
                person_id=self.target,
                footprint=self.bed_days_allocated_to_this_event
            )

    def run(self, squeeze_factor):
        """Make the event happen."""
        updated_appt_footprint = self.apply(self.target, squeeze_factor)
        self.post_apply_hook()
        return updated_appt_footprint

    def get_consumables(self,
                        item_codes: Union[None, np.integer, int, list, set, dict] = None,
                        optional_item_codes: Union[None, np.integer, int, list, set, dict] = None,
                        to_log: Optional[bool] = True,
                        return_individual_results: Optional[bool] = False
                        ) -> Union[bool, dict]:
        """Function to allow for getting and checking of entire set of consumables. All requests for consumables should
        use this function.
        :param item_codes: The item code(s) (and quantities) of the consumables that are requested and which determine
        the summary result for availability/non-availability. This can be an `int` (the item_code needed [assume
        quantity=1]), a `list` or `set` (the collection  of item_codes [for each assuming quantity=1]), or a `dict`
        (with key:value pairs `<item_code>:<quantity>`).
        :param optional_item_codes: The item code(s) (and quantities) of the consumables that are requested and which do
         not determine the summary result for availability/non-availability. (Same format as `item_codes`). This is
         useful when a large set of items may be used, but the viability of a subsequent operation depends only on a
         subset.
        :param return_individual_results: If True returns a `dict` giving the availability of each item_code requested
        (otherwise gives a `bool` indicating if all the item_codes requested are available).
        :param to_log: If True, logs the request.
        :returns A `bool` indicating whether every item is available, or a `dict` indicating the availability of each
         item.
        Note that disease module can use the `get_item_codes_from_package_name` and `get_item_code_from_item_name`
         methods in the `HealthSystem` module to find item_codes.
        """

        def _return_item_codes_in_dict(item_codes: Union[None, np.integer, int, list, set, dict]) -> dict:
            """Convert an argument for 'item_codes` (provided as int, list, set or dict) into the format
            dict(<item_code>:quantity)."""

            if item_codes is None:
                return {}

            if isinstance(item_codes, (int, np.integer)):
                return {int(item_codes): 1}

            elif isinstance(item_codes, list):
                if not all([isinstance(i, (int, np.integer)) for i in item_codes]):
                    raise ValueError("item_codes must be integers")
                return {int(i): 1 for i in item_codes}

            elif isinstance(item_codes, dict):
                if not all(
                    [(isinstance(code, (int, np.integer)) and
                      isinstance(quantity, (float, np.floating, int, np.integer)))
                     for code, quantity in item_codes.items()]
                ):
                    raise ValueError("item_codes must be integers and quantities must be integers or floats.")
                return {int(i): float(q) for i, q in item_codes.items()}

            else:
                raise ValueError("The item_codes are given in an unrecognised format")

        hs_module = self.sim.modules['HealthSystem']

        _item_codes = _return_item_codes_in_dict(item_codes)
        _optional_item_codes = _return_item_codes_in_dict(optional_item_codes)

        # Determine if the request should be logged (over-ride argument provided if HealthSystem is disabled).
        _to_log = to_log if not hs_module.disable else False

        # Checking the availability and logging:
        rtn = hs_module.consumables._request_consumables(item_codes={**_item_codes, **_optional_item_codes},
                                                         to_log=_to_log,
                                                         facility_info=self.facility_info,
                                                         treatment_id=self.TREATMENT_ID)

        # Return result in expected format:
        if not return_individual_results:
            # Determine if all results for all the `item_codes` are True (discarding results from optional_item_codes).
            return all(v for k, v in rtn.items() if k in _item_codes)
        else:
            return rtn

    def make_beddays_footprint(self, dict_of_beddays):
        """Helper function to make a correctly-formed 'bed-days footprint'"""

        # get blank footprint
        footprint = self.sim.modules['HealthSystem'].bed_days.get_blank_beddays_footprint()

        # do checks on the dict_of_beddays provided.
        assert isinstance(dict_of_beddays, dict)
        assert all((k in footprint.keys()) for k in dict_of_beddays.keys())
        assert all(isinstance(v, (float, int)) for v in dict_of_beddays.values())

        # make footprint (defaulting to zero where a type of bed-days is not specified)
        for k, v in dict_of_beddays.items():
            footprint[k] = v

        return footprint

    def is_all_beddays_allocated(self):
        """Check if the entire footprint requested is allocated"""
        return all(
            self.bed_days_allocated_to_this_event[k] == self.BEDDAYS_FOOTPRINT[k] for k in self.BEDDAYS_FOOTPRINT
        )

    def make_appt_footprint(self, dict_of_appts):
        """Helper function to make appointment footprint in format expected downstream.

        Should be passed a dictionary keyed by appointment type codes with non-negative
        values.
        """
        health_system = self.sim.modules['HealthSystem']
        if health_system.appt_footprint_is_valid(dict_of_appts):
            return Counter(dict_of_appts)

        raise ValueError(
            "Argument to make_appt_footprint should be a dictionary keyed by "
            "appointment type code strings in Appt_Types_Table with non-negative "
            "values"
        )

    def get_equip_item_code_from_item_name(self, equip_item_name: str) -> int:
        """Helper function to provide the equip_item_code (an int) when provided with the equip_item_name of the item"""
        lookup_df = self.sim.modules['HealthSystem'].parameters['equip_item_and_package_lookups']
        return int(pd.unique(lookup_df.loc[lookup_df["Equip_Item"] == equip_item_name, "Equip_Code"])[0])

    def get_equip_item_codes_from_pkg_name(self, equip_pkg_name: str) -> Set[int]:
        """Helper function to provide the equip_item_codes (a set of ints) when provided with the equip_pkg_name of the
        equipment package"""
        lookup_df = self.sim.modules['HealthSystem'].parameters['equip_item_and_package_lookups']
        return set(lookup_df.loc[lookup_df["Equip_Pkg"] == equip_pkg_name, "Equip_Code"])

    def ignore_unknown_equip_names(self, set_of_names: Set[str], type_in_set: str) -> Set[str]:
        """Helper function to check if the equipment item or pkg names (depending on type_in_set: 'item' or 'pkg') from
        the provided set are in the RF_Equipment. If they are not, they are added to a set to be warned about at the end
        of the simulation.

        Only known (item or pkg) names are returned."""
        if set_of_names in [set(), None, {''}]:
            return set()

        def add_unknown_names_to_dict(unknown_names_to_add: Set[str], dict_to_be_added_to: Dict) -> Dict:
            if self.__class__.__name__ not in dict_to_be_added_to.keys():
                dict_to_be_added_to.update(
                    {self.__class__.__name__: unknown_names_to_add}
                )
            else:
                dict_to_be_added_to[self.__class__.__name__].update(
                    unknown_names_to_add
                )
            return dict_to_be_added_to

        lookup_df = self.sim.modules['HealthSystem'].parameters['equip_item_and_package_lookups']
        if type_in_set == "item":
            unknown_names = set_of_names.difference(set(lookup_df["Equip_Item"]))
            if unknown_names:
                self.sim.modules['HealthSystem']._equip_items_missing_in_RF = \
                    add_unknown_names_to_dict(
                        unknown_names, self.sim.modules['HealthSystem']._equip_items_missing_in_RF
                    )

        elif type_in_set == "pkg":
            unknown_names = set_of_names.difference(set(lookup_df["Equip_Pkg"]))
            if unknown_names:
                self.sim.modules['HealthSystem']._equip_pkgs_missing_in_RF = \
                    add_unknown_names_to_dict(
                        unknown_names, self.sim.modules['HealthSystem']._equip_pkgs_missing_in_RF
                    )

        return set_of_names.difference(unknown_names)

    def set_equipment_essential_to_run_event(self, set_of_equip: Set[str]) -> None:
        """Helper function to set essential equipment.

        Should be passed a set of equipment items names (strings) or an empty set.
        """
        # Set EQUIPMENT if the given set_of_equip in correct format, ie a set of strings or an empty set
        if not isinstance(set_of_equip, set) or any(not isinstance(item, str) for item in set_of_equip):
            raise ValueError(
                "Argument to set_equipment_essential_to_run_event should be an empty set or a set of strings of "
                "equipment item names from ResourceFile_Equipment.csv."
            )

        set_of_equip = self.ignore_unknown_equip_names(set_of_equip, "item")
        if set_of_equip:
            equip_codes = set(self.get_equip_item_code_from_item_name(item_name) for item_name in set_of_equip)
            self.ESSENTIAL_EQUIPMENT = equip_codes
        else:
            self.ESSENTIAL_EQUIPMENT = set()

    def add_equipment(self, set_of_equip: Set[str]) -> None:
        """Helper function to update equipment.

        Should be passed a set of equipment item names (strings).
        """
        # Update EQUIPMENT if the given set_of_equip in correct format, ie a non-empty set of strings
        if not isinstance(set_of_equip, set) or any(not isinstance(item, str) for item in set_of_equip) or \
           (set_of_equip in [set(), None, {''}]):
            raise ValueError(
                "Argument to add_equipment should be a non-empty set of strings of "
                "equipment item names from ResourceFile_Equipment.csv."
            )
        # from the set of equip item names create a set of equip item codes, ignore unknown equip names
        # (ie not included in RF_Equipment)
        set_of_equip = self.ignore_unknown_equip_names(set_of_equip, "item")
        if set_of_equip:
            equip_codes = set(self.get_equip_item_code_from_item_name(item_name) for item_name in set_of_equip)
            self.EQUIPMENT.update(equip_codes)

    def add_equipment_from_pkg(self, set_of_pkgs: Set[str]) -> None:
        """Helper function to update equipment with equipment from pkg(s).

        Should be passed a set of equipment pkgs names (strings).
        """
        # Update EQUIPMENT if the given set_of_pkgs in correct format, ie a non-empty set of strings
        if not isinstance(set_of_pkgs, set) or any(not isinstance(item, str) for item in set_of_pkgs) or \
           (set_of_pkgs in [set(), None, {''}]):
            raise ValueError(
                "Argument to add_equipment_from_pkg should be a non-empty set of strings of "
                "equipment pkg names from ResourceFile_Equipment.csv."
            )
        # update EQUIPMENT with eqip item codes from equip pkgs with provided names, ignore unknown equip names
        # (ie not included in RF_Equipment)
        set_of_pkgs = self.ignore_unknown_equip_names(set_of_pkgs, "pkg")
        if set_of_pkgs:
            for pkg_name in set_of_pkgs:
                self.EQUIPMENT.update(self.get_equip_item_codes_from_pkg_name(pkg_name))

    def initialise(self):
        """Initialise the HSI:
        * Set the facility_info
        * Compute appt-footprint time requirements
        """
        health_system = self.sim.modules['HealthSystem']

        # Over-write ACCEPTED_FACILITY_LEVEL to to redirect all '1b' appointments to '2'
        self.ACCEPTED_FACILITY_LEVEL = adjust_facility_level_to_merge_1b_and_2(self.ACCEPTED_FACILITY_LEVEL)

        if not isinstance(self.target, tlo.population.Population):
            self.facility_info = health_system.get_facility_info(self)

            # If there are bed-days specified, add (if needed) the in-patient admission and in-patient day Appointment
            # Types.
            # (HSI that require a bed for one or more days always need such appointments, but this may have been
            # missed in the declaration of the `EXPECTED_APPT_FOOTPRINT` in the HSI.)
            # NB. The in-patient day Appointment time is automatically applied on subsequent days.
            if sum(self.BEDDAYS_FOOTPRINT.values()):
                self.EXPECTED_APPT_FOOTPRINT = health_system.bed_days.add_first_day_inpatient_appts_to_footprint(
                    self.EXPECTED_APPT_FOOTPRINT)

            # Write the time requirements for staff of the appointments to the HSI:
            self.expected_time_requests = health_system.get_appt_footprint_as_time_request(
                facility_info=self.facility_info,
                appt_footprint=self.EXPECTED_APPT_FOOTPRINT,
            )

        # Do checks
        _ = self._check_if_appt_footprint_can_run()

        # Set essential equip to empty set if not exists and warn about missing settings
        if self.ESSENTIAL_EQUIPMENT is None:
            self.set_equipment_essential_to_run_event({''})
            self.sim.modules['HealthSystem']._hsi_event_names_missing_ess_equip.update({self.__class__.__name__})

    def _check_if_appt_footprint_can_run(self):
        """Check that event (if individual level) is able to run with this configuration of officers (i.e. check that
        this does not demand officers that are _never_ available), and issue warning if not."""
        health_system = self.sim.modules['HealthSystem']
        if not isinstance(self.target, tlo.population.Population):
            if health_system._officers_with_availability.issuperset(self.expected_time_requests.keys()):
                return True
            else:
                logger.warning(
                    key="message",
                    data=(f"The expected footprint of {self.TREATMENT_ID} is not possible with the configuration of "
                          f"officers.")
                )
                return False

    def as_namedtuple(
        self, actual_appt_footprint: Optional[dict] = None
    ) -> HSIEventDetails:
        appt_footprint = (
            getattr(self, 'EXPECTED_APPT_FOOTPRINT', {})
            if actual_appt_footprint is None else actual_appt_footprint
        )
        return HSIEventDetails(
            event_name=type(self).__name__,
            module_name=type(self.module).__name__,
            treatment_id=self.TREATMENT_ID,
            facility_level=getattr(self, 'ACCEPTED_FACILITY_LEVEL', None),
            appt_footprint=tuple(sorted(appt_footprint.items())),
            beddays_footprint=tuple(
                sorted((k, v) for k, v in self.BEDDAYS_FOOTPRINT.items() if v > 0)
            ),
            equipment=(tuple(sorted(self.EQUIPMENT)))
        )

class HSIEventWrapper(Event):
    """This is wrapper that contains an HSI event.

    It is used:
     1) When the healthsystem is in mode 'disabled=True' such that HSI events sent to the health system scheduler are
     passed to the main simulation scheduler for running on the date of `topen`. (Note, it is run with
     squeeze_factor=0.0.)
     2) When the healthsytsem is in mode `diable_and_reject_all=True` such that HSI are not run but the `never_ran`
     method is run on the date of `tclose`.
     3) When an HSI has been submitted to `schedule_hsi_event` but the service is not available.
    """

    def __init__(self, hsi_event, run_hsi=True, *args, **kwargs):
        super().__init__(hsi_event.module, *args, **kwargs)
        self.hsi_event = hsi_event
        self.target = hsi_event.target
        self.run_hsi = run_hsi  # True to call the HSI's `run` method; False to call the HSI's `never_ran` method

    def run(self):
        """Do the appropriate action on the HSI event"""

        # Check that the person is still alive (this check normally happens in the HealthSystemScheduler and silently
        # do not run the HSI event)

        if isinstance(self.hsi_event.target, tlo.population.Population) or (
            self.hsi_event.module.sim.population.props.at[self.hsi_event.target, 'is_alive']
        ):

            if self.run_hsi:
                # Run the event (with 0 squeeze_factor) and ignore the output
                _ = self.hsi_event.run(squeeze_factor=0.0)
            else:
                self.hsi_event.module.sim.modules["HealthSystem"].call_and_record_never_ran_hsi_event(
                      hsi_event=self.hsi_event,
                      priority=-1
                     )


def _accepts_argument(function: callable, argument: str) -> bool:
    """Helper to test if callable object accepts an argument with a given name.

    Compared to using `inspect.signature` or `inspect.getfullargspec` the approach here
    has significantly less overhead (as a full `Signature` or `FullArgSpec` object
    does not need to constructed) but is also less readable hence why it has been
    wrapped as a helper function despite being only one-line to make its functionality
    more obvious.

    :param function: Callable object to check if argument is present in.
    :param argument: Name of argument to check.
    :returns: ``True`` is ``argument`` is an argument of ``function`` else ``False``.
    """
    # co_varnames include both arguments to function and any internally defined variable
    # names hence we check only in the first `co_argcount` items which correspond to
    # just the arguments
    return argument in function.__code__.co_varnames[:function.__code__.co_argcount]


class HealthSystem(Module):
    """
    This is the Health System Module.
    The execution of all health systems interactions are controlled through this module.
    """

    INIT_DEPENDENCIES = {'Demography'}

    PARAMETERS = {
        # Organization of the HealthSystem
        'Master_Facilities_List': Parameter(Types.DATA_FRAME, 'Listing of all health facilities.'),

        # Definitions of the officers and appointment types
        'Officer_Types_Table': Parameter(Types.DATA_FRAME, 'The names of the types of health workers ("officers")'),
        'Appt_Types_Table': Parameter(Types.DATA_FRAME, 'The names of the type of appointments with the health system'),
        'Appt_Offered_By_Facility_Level': Parameter(
            Types.DATA_FRAME, 'Table indicating whether or not each appointment is offered at each facility level.'),
        'Appt_Time_Table': Parameter(Types.DATA_FRAME,
                                     'The time taken for each appointment, according to officer and facility type.'),

        # Capabilities of the HealthSystem (under alternative assumptions)
        'Daily_Capabilities_actual': Parameter(
            Types.DATA_FRAME, 'The capabilities (minutes of time available of each type of officer in each facility) '
                              'based on the _estimated current_ number and distribution of staff estimated.'),
        'Daily_Capabilities_funded': Parameter(
            Types.DATA_FRAME, 'The capabilities (minutes of time available of each type of officer in each facility) '
                              'based on the _potential_ number and distribution of staff estimated (i.e. those '
                              'positions that can be funded).'),
        'Daily_Capabilities_funded_plus': Parameter(
            Types.DATA_FRAME, 'The capabilities (minutes of time available of each type of officer in each facility) '
                              'based on the _potential_ number and distribution of staff estimated, with adjustments '
                              'to permit each appointment type that should be run at facility level to do so in every '
                              'district.'),
        'use_funded_or_actual_staffing': Parameter(
            Types.STRING, "If `actual`, then use the numbers and distribution of staff estimated to be available"
                          " currently; If `funded`, then use the numbers and distribution of staff that are "
                          "potentially available. If 'funded_plus`, then use a dataset in which the allocation of "
                          "staff to facilities is tweaked so as to allow each appointment type to run at each "
                          "facility_level in each district for which it is defined. N.B. This parameter is "
                          "over-ridden if an argument is provided to the module initialiser.",
            # N.B. This could have been of type `Types.CATEGORICAL` but this made over-writing through `Scenario`
            # difficult, due to the requirement that the over-writing value and original value are of the same type
            # (enforced at line 376 of scenario.py).
        ),

        # Consumables
        'item_and_package_code_lookups': Parameter(
            Types.DATA_FRAME, 'Data imported from the OneHealth Tool on consumable items, packages and costs.'),
        'availability_estimates': Parameter(
            Types.DATA_FRAME, 'Estimated availability of consumables in the LMIS dataset.'),
        'cons_availability': Parameter(
            Types.STRING,
            "Availability of consumables. If 'default' then use the availability specified in the ResourceFile; if "
            "'none', then let no consumable be  ever be available; if 'all', then all consumables are always available."
            " When using 'all' or 'none', requests for consumables are not logged. NB. This parameter is over-ridden"
            "if an argument is provided to the module initialiser."),

        # Infrastructure and Equipment
        'BedCapacity': Parameter(
            Types.DATA_FRAME, "Data on the number of beds available of each type by facility_id"),
        'beds_availability': Parameter(
            Types.STRING,
            "Availability of beds. If 'default' then use the availability specified in the ResourceFile; if "
            "'none', then let no beds be  ever be available; if 'all', then all beds are always available. NB. This "
            "parameter is over-ridden if an argument is provided to the module initialiser."),
        'equip_item_and_package_lookups': Parameter(
            Types.DATA_FRAME, "Items based on the the HSSP III 1K Equipment Costing (SEL Costing Sheet): "
            "https://www.health.gov.mw/download/hssp-iii/, packages created in consultation with clinicians."),

        # Service Availability
        'Service_Availability': Parameter(
            Types.LIST, 'List of services to be available. NB. This parameter is over-ridden if an argument is provided'
                        ' to the module initialiser.'),

        'policy_name': Parameter(
            Types.STRING, "Name of priority policy adopted"),
        'year_mode_switch': Parameter(
            Types.INT, "Year in which mode switch in enforced"),

        'priority_rank': Parameter(
            Types.DICT, "Data on the priority ranking of each of the Treatment_IDs to be adopted by "
                        " the queueing system under different policies, where the lower the number the higher"
                        " the priority, and on which categories of individuals classify for fast-tracking "
                        " for specific treatments"),

        'const_HR_scaling_table': Parameter(
            Types.DICT, "Factors by which capabilities of medical officer categories at different levels will be"
                              "scaled at the start of the simulation to simulate a number of effects (e.g. absenteeism,"
                              "boosting of specific medical cadres, etc). This is the imported from an"
                              "Excel workbook: keys are the worksheet names and values are the worksheets in "
                              "the format of pd.DataFrames."),

        'const_HR_scaling_mode': Parameter(
            Types.STRING, "Mode of HR scaling considered at the start of the simulation. Options are default"
                          " (capabilities are scaled by a constaint factor of 1), data (factors informed by survey data),"
                          "and custom (user can freely set these factors as parameters in the analysis).",
        ),

        'dynamic_HR_scaling_factor': Parameter(
            Types.REAL, "Factor by which HR capabilities are scaled at regular intervals of 1 year (in addition to the"
                        " [optional] scaling with population size (controlled by `scale_HR_by_popsize`"
        ),

        'scale_HR_by_popsize': Parameter(
            Types.BOOL, "Decide whether to scale HR capabilities by population size every year. Can be used as well as"
                        " the dynamic_HR_scaling_factor"
        ),

        'tclose_overwrite': Parameter(
            Types.INT, "Decide whether to overwrite tclose variables assigned by disease modules"),

        'tclose_days_offset_overwrite': Parameter(
            Types.INT, "Offset in days from topen at which tclose will be set by the healthsystem for all HSIs"
                       "if tclose_overwrite is set to True."),

        # Mode Appt Constraints
        'mode_appt_constraints': Parameter(
            Types.INT, 'Integer code in `{0, 1, 2}` determining mode of constraints with regards to officer numbers '
                       'and time - 0: no constraints, all HSI events run with no squeeze factor, 1: elastic constraints'
                       ', all HSI events run with squeeze factor, 2: hard constraints, only HSI events with no squeeze '
                       'factor run. N.B. This parameter is over-ridden if an argument is provided'
                       ' to the module initialiser.',
        ),
        'mode_appt_constraints_postSwitch': Parameter(
            Types.INT, 'Mode considered after a mode switch in year_mode_switch.')
    }

    PROPERTIES = {
        'hs_is_inpatient': Property(
            Types.BOOL, 'Whether or not the person is currently an in-patient at any medical facility'
        ),
    }

    def __init__(
        self,
        name: Optional[str] = None,
        resourcefilepath: Optional[Path] = None,
        service_availability: Optional[List[str]] = None,
        mode_appt_constraints: Optional[int] = None,
        cons_availability: Optional[str] = None,
        beds_availability: Optional[str] = None,
        randomise_queue: bool = True,
        ignore_priority: bool = False,
        policy_name: Optional[str] = None,
        capabilities_coefficient: Optional[float] = None,
        use_funded_or_actual_staffing: Optional[str] = None,
        disable: bool = False,
        disable_and_reject_all: bool = False,
        compute_squeeze_factor_to_district_level: bool = True,
        hsi_event_count_log_period: Optional[str] = "month",
    ):
        """
        :param name: Name to use for module, defaults to module class name if ``None``.
        :param resourcefilepath: Path to directory containing resource files.
        :param service_availability: A list of treatment IDs to allow.
        :param mode_appt_constraints: Integer code in ``{0, 1, 2}`` determining mode of
            constraints with regards to officer numbers and time - 0: no constraints,
            all HSI events run with no squeeze factor, 1: elastic constraints, all HSI
            events run with squeeze factor, 2: hard constraints, only HSI events with
            no squeeze factor run.
        :param cons_availability: If 'default' then use the availability specified in the ResourceFile; if 'none', then
        let no consumable be ever be available; if 'all', then all consumables are always available. When using 'all'
        or 'none', requests for consumables are not logged.
        :param beds_availability: If 'default' then use the availability specified in the ResourceFile; if 'none', then
        let no beds be ever be available; if 'all', then all beds are always available.
        :param randomise_queue ensure that the queue is not model-dependent, i.e. properly randomised for equal topen
            and priority
        :param ignore_priority: If ``True`` do not use the priority information in HSI
            event to schedule
        :param policy_name: Name of priority policy adopted
        :param capabilities_coefficient: Multiplier for the capabilities of health
            officers, if ``None`` set to ratio of initial population to estimated 2010
            population.
        :param use_funded_or_actual_staffing: If `actual`, then use the numbers and distribution of staff estimated to
            be available currently; If `funded`, then use the numbers and distribution of staff that are potentially
            available. If 'funded_plus`, then use a dataset in which the allocation of staff to facilities is tweaked
            so as to allow each appointment type to run at each facility_level in each district for which it is defined.
        :param disable: If ``True``, disables the health system (no constraints and no
            logging) and every HSI event runs.
        :param disable_and_reject_all: If ``True``, disable health system and no HSI
            events run
        :param compute_squeeze_factor_to_district_level: Whether to compute squeeze_factors to the district level, or
            the national level (which effectively pools the resources across all districts).
        :param hsi_event_count_log_period: Period over which to accumulate counts of HSI
            events that have run before logging and reseting counters. Should be on of
            strings ``'day'``, ``'month'``, ``'year'``. ``'simulation'`` to log at the
            end of each day, end of each calendar month, end of each calendar year or
            the end of the simulation respectively, or ``None`` to not track the HSI
            event details and frequencies.
        """

        super().__init__(name)
        self.resourcefilepath = resourcefilepath

        assert isinstance(disable, bool)
        assert isinstance(disable_and_reject_all, bool)
        assert not (disable and disable_and_reject_all), (
            'Cannot have both disable and disable_and_reject_all selected'
        )
        assert not (ignore_priority and policy_name is not None), (
            'Cannot adopt a priority policy if the priority will be then ignored'
        )

        self.disable = disable
        self.disable_and_reject_all = disable_and_reject_all

        self.mode_appt_constraints = None  # Will be the final determination of the `mode_appt_constraints'
        if mode_appt_constraints is not None:
            assert mode_appt_constraints in {0, 1, 2}
        self.arg_mode_appt_constraints = mode_appt_constraints

        self.rng_for_hsi_queue = None  # Will be a dedicated RNG for the purpose of randomising the queue
        self.rng_for_dx = None  # Will be a dedicated RNG for the purpose of determining Dx Test results

        self.randomise_queue = randomise_queue

        self.ignore_priority = ignore_priority

        # This default value will be overwritten if assumed policy is not None
        self.lowest_priority_considered = 2

        # Check that the name of policy being evaluated is included
        self.priority_policy = None
        if policy_name is not None:
            assert policy_name in ['', 'Default', 'Test', 'Test Mode 1', 'Random', 'Naive', 'RMNCH',
                                       'VerticalProgrammes', 'ClinicallyVulnerable', 'EHP_III',
                                       'LCOA_EHP']
        self.arg_policy_name = policy_name

        self.tclose_overwrite = None
        self.tclose_days_offset_overwrite = None

        # Store the fast tracking channels that will be relevant for policy given the modules included
        self.list_fasttrack = []  # provided so that there is a default even before simulation is run

        # Store the argument provided for service_availability
        self.arg_service_availability = service_availability
        self.service_availability = ['*']  # provided so that there is a default even before simulation is run

        # Check that the capabilities coefficient is correct
        if capabilities_coefficient is not None:
            assert capabilities_coefficient >= 0
            assert isinstance(capabilities_coefficient, float)
        self.capabilities_coefficient = capabilities_coefficient

        # Find which set of assumptions to use - those for the actual staff available or the funded staff available
        if use_funded_or_actual_staffing is not None:
            assert use_funded_or_actual_staffing in ['actual', 'funded', 'funded_plus']
        self.arg_use_funded_or_actual_staffing = use_funded_or_actual_staffing

        # Define (empty) list of registered disease modules (filled in at `initialise_simulation`)
        self.recognised_modules_names = []

        # Define the container for calls for health system interaction events
        self.HSI_EVENT_QUEUE = []
        self.hsi_event_queue_counter = 0  # Counter to help with the sorting in the heapq

        # Store the argument provided for cons_availability
        assert cons_availability in (None, 'default', 'all', 'none')
        self.arg_cons_availability = cons_availability

        assert beds_availability in (None, 'default', 'all', 'none')
        self.arg_beds_availability = beds_availability

        # `compute_squeeze_factor_to_district_level` is a Boolean indicating whether the computation of squeeze_factors
        # should be specific to each district (when `True`), or if the computation of squeeze_factors should be on the
        # basis that resources from all districts can be effectively "pooled" (when `False).
        assert isinstance(compute_squeeze_factor_to_district_level, bool)
        self.compute_squeeze_factor_to_district_level = compute_squeeze_factor_to_district_level

        # Create the Diagnostic Test Manager to store and manage all Diagnostic Test
        self.dx_manager = DxManager(self)

        # Create the pointer that will be to the instance of BedDays used to track in-patient bed days
        self.bed_days = None

        # Create the pointer that will be to the instance of Consumables used to determine availability of consumables.
        self.consumables = None

        # Create pointer for the HealthSystemScheduler event
        self.healthsystemscheduler = None

        # Create pointer to the `HealthSystemSummaryCounter` helper class
        self._summary_counter = HealthSystemSummaryCounter()

        # Create counter for the running total of footprint of all the HSIs being run today
        self.running_total_footprint: Counter = Counter()

        self._hsi_event_count_log_period = hsi_event_count_log_period
        if hsi_event_count_log_period in {"day", "month", "year", "simulation"}:
            # Counters for binning HSI events run (by unique integer keys) over
            # simulation period specified by hsi_event_count_log_period and cumulative
            # counts over previous log periods
            self._hsi_event_counts_log_period = Counter()
            self._hsi_event_counts_cumulative = Counter()
            # Dictionary mapping from HSI event details to unique integer keys
            self._hsi_event_details = dict()

            # Counters for binning HSI events that never ran (by unique integer keys) over
            # simulation period specified by hsi_event_count_log_period and cumulative
            # counts over previous log periods
            self._never_ran_hsi_event_counts_log_period = Counter()
            self._never_ran_hsi_event_counts_cumulative = Counter()
            # Dictionary mapping from HSI event details to unique integer keys
            self._never_ran_hsi_event_details = dict()

        elif hsi_event_count_log_period is not None:
            raise ValueError(
                "hsi_event_count_log_period argument should be one of 'day', 'month' "
                "'year', 'simulation' or None."
            )

        self._hsi_event_names_missing_ess_equip = set()  # The names of HSI events for which the settings of essential
        #                                                   equipment is missing.
        self._equip_items_missing_in_RF = dict()  # The equipment item names called for an HSI event, but are missing in
        #                                           the RF_Equipment.
        self._equip_pkgs_missing_in_RF = dict()  # The equipment pkg names called for an HSI event, but are missing in
        #                                           the RF_Equipment.

    def read_parameters(self, data_folder):

        path_to_resourcefiles_for_healthsystem = Path(self.resourcefilepath) / 'healthsystem'

        # Read parameters for overall performance of the HealthSystem
        self.load_parameters_from_dataframe(pd.read_csv(
            path_to_resourcefiles_for_healthsystem / 'ResourceFile_HealthSystem_parameters.csv'
        ))

        # Load basic information about the organization of the HealthSystem
        self.parameters['Master_Facilities_List'] = pd.read_csv(
            path_to_resourcefiles_for_healthsystem / 'organisation' / 'ResourceFile_Master_Facilities_List.csv')

        # Load ResourceFiles that define appointment and officer types
        self.parameters['Officer_Types_Table'] = pd.read_csv(
            path_to_resourcefiles_for_healthsystem / 'human_resources' / 'definitions' /
            'ResourceFile_Officer_Types_Table.csv')
        self.parameters['Appt_Types_Table'] = pd.read_csv(
            path_to_resourcefiles_for_healthsystem / 'human_resources' / 'definitions' /
            'ResourceFile_Appt_Types_Table.csv')
        self.parameters['Appt_Offered_By_Facility_Level'] = pd.read_csv(
            path_to_resourcefiles_for_healthsystem / 'human_resources' / 'definitions' /
            'ResourceFile_ApptType_By_FacLevel.csv')
        self.parameters['Appt_Time_Table'] = pd.read_csv(
            path_to_resourcefiles_for_healthsystem / 'human_resources' / 'definitions' /
            'ResourceFile_Appt_Time_Table.csv')

        # Load 'Daily_Capabilities' (for both actual and funded)
        for _i in ['actual', 'funded', 'funded_plus']:
            self.parameters[f'Daily_Capabilities_{_i}'] = pd.read_csv(
                path_to_resourcefiles_for_healthsystem / 'human_resources' / f'{_i}' /
                'ResourceFile_Daily_Capabilities.csv')

        # Read in ResourceFile_Consumables
        self.parameters['item_and_package_code_lookups'] = pd.read_csv(
            path_to_resourcefiles_for_healthsystem / 'consumables' / 'ResourceFile_Consumables_Items_and_Packages.csv')
        self.parameters['availability_estimates'] = pd.read_csv(
            path_to_resourcefiles_for_healthsystem / 'consumables' / 'ResourceFile_Consumables_availability_small.csv')

        # Data on the number of beds available of each type by facility_id
        self.parameters['BedCapacity'] = pd.read_csv(
            path_to_resourcefiles_for_healthsystem / 'infrastructure_and_equipment' / 'ResourceFile_Bed_Capacity.csv')

        # Read in ResourceFile_Equipment
        self.parameters['equip_item_and_package_lookups'] = pd.read_csv(
            path_to_resourcefiles_for_healthsystem / 'infrastructure_and_equipment' / 'ResourceFile_Equipment.csv')

        # Data on the priority of each Treatment_ID that should be adopted in the queueing system according to different
        # priority policies. Load all policies at this stage, and decide later which one to adopt.
        self.parameters['priority_rank'] = pd.read_excel(path_to_resourcefiles_for_healthsystem / 'priority_policies' /
                                                         'ResourceFile_PriorityRanking_ALLPOLICIES.xlsx',
                                                         sheet_name=None)

        self.parameters['const_HR_scaling_table']: Dict = pd.read_excel(
            path_to_resourcefiles_for_healthsystem /
            "human_resources" /
            "const_HR_scaling" /
            "ResourceFile_const_HR_scaling.xlsx",
            sheet_name=None  # all sheets read in
        )


    def pre_initialise_population(self):
        """Generate the accessory classes used by the HealthSystem and pass to them the data that has been read."""

        # Ensure the mode of HR scaling to be considered in included in the tables loaded
        assert self.parameters['const_HR_scaling_mode'] in self.parameters['const_HR_scaling_table'], \
            f"Value of `const_HR_scaling_mode` not recognised: {self.parameters['const_HR_scaling_mode']}"

        # Create dedicated RNGs for separate functions done by the HealthSystem module
        self.rng_for_hsi_queue = np.random.RandomState(self.rng.randint(2 ** 31 - 1))
        self.rng_for_dx = np.random.RandomState(self.rng.randint(2 ** 31 - 1))
        rng_for_consumables = np.random.RandomState(self.rng.randint(2 ** 31 - 1))

        # Determine mode_appt_constraints
        self.mode_appt_constraints = self.get_mode_appt_constraints()

        # Determine service_availability
        self.service_availability = self.get_service_availability()

        self.process_human_resources_files(
            use_funded_or_actual_staffing=self.get_use_funded_or_actual_staffing()
        )

        # Initialise the BedDays class
        self.bed_days = BedDays(hs_module=self,
                                availability=self.get_beds_availability())
        self.bed_days.pre_initialise_population()

        # Initialise the Consumables class
        self.consumables = Consumables(
            data=self.update_consumables_availability_to_represent_merging_of_levels_1b_and_2(
                self.parameters['availability_estimates']),
            rng=rng_for_consumables,
            availability=self.get_cons_availability()
        )

        self.tclose_overwrite = self.parameters['tclose_overwrite']
        self.tclose_days_offset_overwrite = self.parameters['tclose_days_offset_overwrite']

        # Ensure name of policy we want to consider before/after switch is among the policies loaded
        # in the self.parameters['priority_rank']
        assert self.parameters['policy_name'] in self.parameters['priority_rank']

        # Set up framework for considering a priority policy
        self.setup_priority_policy()


    def initialise_population(self, population):
        self.bed_days.initialise_population(population.props)

    def initialise_simulation(self, sim):
        # If capabilities coefficient was not explicitly specified, use initial population scaling factor
        if self.capabilities_coefficient is None:
            self.capabilities_coefficient = self.sim.modules['Demography'].initial_model_to_data_popsize_ratio

        # Set the tracker in preparation for the simulation
        self.bed_days.initialise_beddays_tracker(
            model_to_data_popsize_ratio=self.sim.modules['Demography'].initial_model_to_data_popsize_ratio
        )

        # Set the consumables modules in preparation for the simulation
        self.consumables.on_start_of_day(sim.date)

        # Capture list of disease modules:
        self.recognised_modules_names = [
            m.name for m in self.sim.modules.values() if Metadata.USES_HEALTHSYSTEM in m.METADATA
        ]

        # Check that set of districts of residence in population are subset of districts from
        # `self._facilities_for_each_district`, which is derived from self.parameters['Master_Facilities_List']
        df = self.sim.population.props
        districts_of_residence = set(df.loc[df.is_alive, "district_of_residence"].cat.categories)
        assert all(
            districts_of_residence.issubset(per_level_facilities.keys())
            for per_level_facilities in self._facilities_for_each_district.values()
        ), (
            "At least one district_of_residence value in population not present in "
            "self._facilities_for_each_district resource file"
        )

        # Launch the healthsystem scheduler (a regular event occurring each day) [if not disabled]
        if not (self.disable or self.disable_and_reject_all):
            self.healthsystemscheduler = HealthSystemScheduler(self)
            sim.schedule_event(self.healthsystemscheduler, sim.date)

        # Schedule a mode_appt_constraints change
        sim.schedule_event(HealthSystemChangeMode(self),
                           Date(self.parameters["year_mode_switch"], 1, 1))

        # Schedule recurring event which will rescale daily capabilities at regular intervals.
        # The first event scheduled will only be used to update self.last_year_pop_size parameter,
        # actual scaling will only take effect from 2011 onwards
        sim.schedule_event(DynamicRescalingHRCapabilities(self), Date(sim.date) + pd.DateOffset(years=1))

    def on_birth(self, mother_id, child_id):
        self.bed_days.on_birth(self.sim.population.props, mother_id, child_id)

    def on_simulation_end(self):
        """Put out to the log the information from the tracker of the last day of the simulation.
<<<<<<< HEAD
        Raise warning and enter to log if any hsi event initialised but the settings of essential
        equipment is missing, if any equipment item or package requested but not recognised."""
=======
        Raise warning and enter to log the set of hsi event names which were initialised but the settings of essential
        equipment is missing."""
>>>>>>> 0bda4d0b
        self.bed_days.on_simulation_end()
        self.consumables.on_simulation_end()
        if self._hsi_event_count_log_period == "simulation":
            self._write_hsi_event_counts_to_log_and_reset()
            self._write_never_ran_hsi_event_counts_to_log_and_reset()
        if self._hsi_event_count_log_period is not None:
            logger_summary.info(
                key="hsi_event_details",
                description="Map from integer keys to hsi event detail dictionaries",
                data={
                    "hsi_event_key_to_event_details": {
                        k: d._asdict() for d, k in self._hsi_event_details.items()
                    }
                }
            )
            logger_summary.info(
                key="never_ran_hsi_event_details",
                description="Map from integer keys to never ran hsi event detail dictionaries",
                data={
                    "never_ran_hsi_event_key_to_event_details": {
                        k: d._asdict() for d, k in self._never_ran_hsi_event_details.items()
                    }
                }
            )

        if self._hsi_event_names_missing_ess_equip:
            hsi_event_names_missing_ess_equip = sorted(self._hsi_event_names_missing_ess_equip)
            warnings.warn(UserWarning(f"Missing settings of essential equipment for HSI events:/n"
                                      f"{hsi_event_names_missing_ess_equip}"))
            logger_summary.info(
                key="hsi_event_names_missing_ess_equip",
                data={"event_names": hsi_event_names_missing_ess_equip}
            )
            # TODO: smt odd is going on, some hsi events were logged, according to my equipment_catalogue script,
            #  for which the essential equipment is not define, but they are not included in this warning.
            #  E.g. HSI_BladderCancer_Investigation_Following_Blood_Urine, HSI_BladderCancer_StartTreatment,
            #  HSI_BreastCancer_Investigation_Following_breast_lump_discernible, ...

        def sort_dict_for_print(dict_to_sort: Dict) -> Dict:
            sorted_list = sorted(dict_to_sort.items())
            sorted_dict = {}
            for key, value in sorted_list:
                sorted_dict[key] = sorted(value)
            return sorted_dict

        if self._equip_items_missing_in_RF:
            sorted_equip_items_missing_in_RF = sort_dict_for_print(self._equip_items_missing_in_RF)
            warnings.warn(UserWarning(f"Equipment item names were not recognised:/n"
                                      f"{sorted_equip_items_missing_in_RF}"))

            for _hsi_event_name, _item_names in sorted_equip_items_missing_in_RF.items():
                logger_summary.info(
                    key="equip_items_missing_in_RF",
                    data={_hsi_event_name: _item_names}
                )

        if self._equip_pkgs_missing_in_RF:
            sorted_equip_pkgs_missing_in_RF = sort_dict_for_print(self._equip_pkgs_missing_in_RF)
            warnings.warn(UserWarning(f"Equipment pkg names were not recognised:/n"
                                      f"{sorted_equip_pkgs_missing_in_RF}"))
            for _hsi_event_name, _pkg_names in sorted_equip_pkgs_missing_in_RF.items():
                logger_summary.info(
                    key="equip_pkgs_missing_in_RF",
                    data={_hsi_event_name: _pkg_names}
                )

    def setup_priority_policy(self):

        # Determine name of policy to be considered **at the start of the simulation**.
        self.priority_policy = self.get_priority_policy_initial()

        # If adopting a policy, initialise here all other relevant variables.
        # Use of blank instead of None is not ideal, however couldn't seem to recover actual
        # None from parameter file.
        self.load_priority_policy(self.priority_policy)

        # Initialise the fast-tracking routes.
        # The attributes that can be looked up to determine whether a person might be eligible
        # for fast-tracking, as well as the corresponding fast-tracking channels, depend on the modules
        # included in the simulation. Store the attributes&channels pairs allowed given the modules included
        # to avoid having to recheck which modules are saved every time an HSI_Event is scheduled.
        self.list_fasttrack.append(('age_exact_years', 'FT_if_5orUnder'))
        if 'Contraception' in self.sim.modules or 'SimplifiedBirths' in self.sim.modules:
            self.list_fasttrack.append(('is_pregnant', 'FT_if_pregnant'))
        if 'Hiv' in self.sim.modules:
            self.list_fasttrack.append(('hv_diagnosed', 'FT_if_Hivdiagnosed'))
        if 'Tb' in self.sim.modules:
            self.list_fasttrack.append(('tb_diagnosed', 'FT_if_tbdiagnosed'))

    def process_human_resources_files(self, use_funded_or_actual_staffing: str):
        """Create the data-structures needed from the information read into the parameters."""



        # * Define Facility Levels
        self._facility_levels = set(self.parameters['Master_Facilities_List']['Facility_Level']) - {'5'}
        assert self._facility_levels == {'0', '1a', '1b', '2', '3', '4'}  # todo soft code this?

        # * Define Appointment Types
        self._appointment_types = set(self.parameters['Appt_Types_Table']['Appt_Type_Code'])

        # * Define the Officers Needed For Each Appointment
        # (Store data as dict of dicts, with outer-dict indexed by string facility level and
        # inner-dict indexed by string type code with values corresponding to list of (named)
        # tuples of appointment officer type codes and time taken.)
        appt_time_data = self.parameters['Appt_Time_Table']
        appt_times_per_level_and_type = {_facility_level: defaultdict(list) for _facility_level in
                                         self._facility_levels}
        for appt_time_tuple in appt_time_data.itertuples():
            appt_times_per_level_and_type[
                appt_time_tuple.Facility_Level
            ][
                appt_time_tuple.Appt_Type_Code
            ].append(
                AppointmentSubunit(
                    officer_type=appt_time_tuple.Officer_Category,
                    time_taken=appt_time_tuple.Time_Taken_Mins
                )
            )
        assert (
            sum(
                len(appt_info_list)
                for level in self._facility_levels
                for appt_info_list in appt_times_per_level_and_type[level].values()
            ) == len(appt_time_data)
        )
        self._appt_times = appt_times_per_level_and_type

        # * Define Which Appointments Are Possible At Each Facility Level
        appt_type_per_level_data = self.parameters['Appt_Offered_By_Facility_Level']
        self._appt_type_by_facLevel = {
            _facility_level: set(
                appt_type_per_level_data['Appt_Type_Code'][
                    appt_type_per_level_data[f'Facility_Level_{_facility_level}']
                ]
            )
            for _facility_level in self._facility_levels
        }

        # Also store data as dict of dicts, with outer-dict indexed by string facility level and
        # inner-dict indexed by district name with values corresponding to (named) tuples of
        # facility ID and name
        # Get look-up of the districts (by name) in each region (by name)
        districts_in_region = self.sim.modules['Demography'].parameters['districts_in_region']
        all_districts = set(self.sim.modules['Demography'].parameters['district_num_to_district_name'].values())

        facilities_per_level_and_district = {_facility_level: {} for _facility_level in self._facility_levels}
        facilities_by_facility_id = dict()
        for facility_tuple in self.parameters['Master_Facilities_List'].itertuples():
            _facility_info = FacilityInfo(id=facility_tuple.Facility_ID,
                                          name=facility_tuple.Facility_Name,
                                          level=facility_tuple.Facility_Level,
                                          region=facility_tuple.Region
                                          )

            facilities_by_facility_id[facility_tuple.Facility_ID] = _facility_info

            if pd.notnull(facility_tuple.District):
                # A facility that is specific to a district:
                facilities_per_level_and_district[facility_tuple.Facility_Level][facility_tuple.District] = \
                    _facility_info

            elif pd.isnull(facility_tuple.District) and pd.notnull(facility_tuple.Region):
                # A facility that is specific to region (and not a district):
                for _district in districts_in_region[facility_tuple.Region]:
                    facilities_per_level_and_district[facility_tuple.Facility_Level][_district] = _facility_info

            elif (
                pd.isnull(facility_tuple.District) and
                pd.isnull(facility_tuple.Region) and
                (facility_tuple.Facility_Level != '5')
            ):
                # A facility that is National (not specific to a region or a district) (ignoring level 5 (headquarters))
                for _district in all_districts:
                    facilities_per_level_and_district[facility_tuple.Facility_Level][_district] = _facility_info

        # Check that there is facility of every level for every district:
        assert all(
            all_districts == facilities_per_level_and_district[_facility_level].keys()
            for _facility_level in self._facility_levels
        ), "There is not one of each facility type available to each district."

        self._facility_by_facility_id = facilities_by_facility_id
        self._facilities_for_each_district = facilities_per_level_and_district

        # * Store 'DailyCapabilities' in correct format and using the specified underlying assumptions
        self._daily_capabilities = self.format_daily_capabilities(use_funded_or_actual_staffing)

        # Also, store the set of officers with non-zero daily availability
        # (This is used for checking that scheduled HSI events do not make appointment requiring officers that are
        # never available.)
        self._officers_with_availability = set(self._daily_capabilities.index[self._daily_capabilities > 0])

    def adjust_for_const_HR_scaling(self, df: pd.DataFrame) -> pd.DataFrame:
        """Adjust the Daily_Capabilities pd.DataFrame to account for assumptions about scaling of HR resources"""

        # Get the set of scaling_factors that are specified by the 'const_HR_scaling_mode' assumption
        const_HR_scaling_factor = self.parameters['const_HR_scaling_table'][self.parameters['const_HR_scaling_mode']]
        const_HR_scaling_factor = const_HR_scaling_factor.set_index('Officer_Category')

        level_conversion = {"1a": "L1a_Av_Mins_Per_Day", "1b": "L1b_Av_Mins_Per_Day",
                            "2": "L2_Av_Mins_Per_Day", "0": "L0_Av_Mins_Per_Day", "3": "L3_Av_Mins_Per_Day",
                            "4": "L4_Av_Mins_Per_Day", "5": "L5_Av_Mins_Per_Day"}

        scaler = df[['Officer_Category', 'Facility_Level']].apply(
            lambda row: const_HR_scaling_factor.loc[row['Officer_Category'], level_conversion[row['Facility_Level']]],
            axis=1
        )

        # Apply scaling to 'Total_Mins_Per_Day'
        df['Total_Mins_Per_Day'] *= scaler

        return df


    def format_daily_capabilities(self, use_funded_or_actual_staffing: str) -> pd.Series:
        """
        This will updates the dataframe for the self.parameters['Daily_Capabilities'] so as to include
        every permutation of officer_type_code and facility_id, with zeros against permutations where no capacity
        is available.

        It also give the dataframe an index that is useful for merging on (based on Facility_ID and Officer Type)

        (This is so that its easier to track where demands are being placed where there is no capacity)
        """

        # Get the capabilities data imported (according to the specified underlying assumptions).
        capabilities = pool_capabilities_at_levels_1b_and_2(
            self.adjust_for_const_HR_scaling(
                self.parameters[f'Daily_Capabilities_{use_funded_or_actual_staffing}']
            )
        )
        capabilities = capabilities.rename(columns={'Officer_Category': 'Officer_Type_Code'})  # neaten

        # Create dataframe containing background information about facility and officer types
        facility_ids = self.parameters['Master_Facilities_List']['Facility_ID'].values
        officer_type_codes = set(self.parameters['Officer_Types_Table']['Officer_Category'].values)
        # todo - <-- avoid use of the file or define differently?

        # # naming to be not with _ within the name of an oficer
        facs = list()
        officers = list()
        for f in facility_ids:
            for o in officer_type_codes:
                facs.append(f)
                officers.append(o)

        capabilities_ex = pd.DataFrame(data={'Facility_ID': facs, 'Officer_Type_Code': officers})

        # Merge in information about facility from Master Facilities List
        mfl = self.parameters['Master_Facilities_List']
        capabilities_ex = capabilities_ex.merge(mfl, on='Facility_ID', how='left')

        # Merge in information about officers
        # officer_types = self.parameters['Officer_Types_Table'][['Officer_Type_Code', 'Officer_Type']]
        # capabilities_ex = capabilities_ex.merge(officer_types, on='Officer_Type_Code', how='left')

        # Merge in the capabilities (minutes available) for each officer type (inferring zero minutes where
        # there is no entry in the imported capabilities table)
        capabilities_ex = capabilities_ex.merge(
            capabilities[['Facility_ID', 'Officer_Type_Code', 'Total_Mins_Per_Day']],
            on=['Facility_ID', 'Officer_Type_Code'],
            how='left',
        )
        capabilities_ex = capabilities_ex.fillna(0)

        # Give the standard index:
        capabilities_ex = capabilities_ex.set_index(
            'FacilityID_'
            + capabilities_ex['Facility_ID'].astype(str)
            + '_Officer_'
            + capabilities_ex['Officer_Type_Code']
        )

        # Rename 'Total_Minutes_Per_Day'
        capabilities_ex = capabilities_ex.rename(columns={'Total_Mins_Per_Day': 'Total_Minutes_Per_Day'})

        # Checks
        assert abs(capabilities_ex['Total_Minutes_Per_Day'].sum() - capabilities['Total_Mins_Per_Day'].sum()) < 1e-7
        assert len(capabilities_ex) == len(facility_ids) * len(officer_type_codes)

        # return the pd.Series of `Total_Minutes_Per_Day' indexed for each type of officer at each facility
        return capabilities_ex['Total_Minutes_Per_Day']

    def update_consumables_availability_to_represent_merging_of_levels_1b_and_2(self, df_original):
        """To represent that facility levels '1b' and '2' are merged together under the label '2', we replace the
        availability of consumables at level 2 with new values."""

        # get master facilities list
        mfl = self.parameters['Master_Facilities_List']

        # merge in facility level
        dfx = df_original.merge(
            mfl[['Facility_ID', 'District', 'Facility_Level']],
            left_on='Facility_ID',
            right_on='Facility_ID',
            how='left'
        )

        # compute the updated availability at the merged level '1b' and '2'
        availability_at_1b_and_2 = \
            dfx.drop(dfx.index[~dfx['Facility_Level'].isin(AVAILABILITY_OF_CONSUMABLES_AT_MERGED_LEVELS_1B_AND_2)]) \
               .groupby(by=['District', 'month', 'item_code'])['available_prop'] \
               .mean() \
               .reset_index()\
               .assign(Facility_Level=LABEL_FOR_MERGED_FACILITY_LEVELS_1B_AND_2)

        # assign facility_id
        availability_at_1b_and_2 = availability_at_1b_and_2.merge(
            mfl[['Facility_ID', 'District', 'Facility_Level']],
            left_on=['District', 'Facility_Level'],
            right_on=['District', 'Facility_Level'],
            how='left'
        )

        # assign these availabilities to the corresponding level 2 facilities (dropping the original values)
        df_updated = pd.concat([
            dfx.drop(dfx.index[dfx['Facility_Level'] == LABEL_FOR_MERGED_FACILITY_LEVELS_1B_AND_2]),
            availability_at_1b_and_2[dfx.columns],
            ]
        ).drop(columns=['Facility_Level', 'District'])\
         .sort_values(['Facility_ID', 'month', 'item_code']).reset_index(drop=True)

        # check size/shape/dtypes preserved
        assert df_updated.shape == df_original.shape
        assert (df_updated.columns == df_original.columns).all()
        assert (df_updated.dtypes == df_original.dtypes).all()

        # check values the same for everything apart from the facility level '2' facilities
        facilities_with_any_differences = set(
            df_updated.loc[
                ~(df_original == df_updated).all(axis=1),
                'Facility_ID']
        )
        level2_facilities = set(
            mfl.loc[mfl['Facility_Level'] == '2', 'Facility_ID']
        )
        assert facilities_with_any_differences.issubset(level2_facilities)

        return df_updated

    def get_service_availability(self) -> List[str]:
        """Returns service availability. (Should be equal to what is specified by the parameter, but overwrite with what
        was provided in argument if an argument was specified -- provided for backward compatibility/debugging.)"""

        if self.arg_service_availability is None:
            service_availability = self.parameters['Service_Availability']
        else:
            service_availability = self.arg_service_availability

        assert isinstance(service_availability, list)

        # Log the service_availability
        logger.info(key="message",
                    data=f"Running Health System With the Following Service Availability: "
                         f"{self.service_availability}"
                    )
        return service_availability

    def get_cons_availability(self) -> str:
        """Returns consumables availability. (Should be equal to what is specified by the parameter, but overwrite with
        what was provided in argument if an argument was specified -- provided for backward compatibility/debugging.)"""

        if self.arg_cons_availability is None:
            _cons_availability = self.parameters['cons_availability']
        else:
            _cons_availability = self.arg_cons_availability

        # Log the service_availability
        logger.info(key="message",
                    data=f"Running Health System With the Following Consumables Availability: "
                         f"{_cons_availability}"
                    )

        return _cons_availability

    def get_beds_availability(self) -> str:
        """Returns beds availability. (Should be equal to what is specified by the parameter, but overwrite with
        what was provided in argument if an argument was specified -- provided for backward compatibility/debugging.)"""

        if self.arg_beds_availability is None:
            _beds_availability = self.parameters['beds_availability']
        else:
            _beds_availability = self.arg_beds_availability

        # For logical consistency, when the HealthSystem is disabled, beds_availability should be 'all', irrespective of
        # what arguments/parameters are provided.
        if self.disable:
            _beds_availability = 'all'

        # Log the service_availability
        logger.info(key="message",
                    data=f"Running Health System With the Following Beds Availability: "
                         f"{_beds_availability}"
                    )

        return _beds_availability

    def schedule_to_call_never_ran_on_date(self, hsi_event: 'HSI_Event', tdate: datetime.datetime):
        """Function to schedule never_ran being called on a given date"""
        self.sim.schedule_event(HSIEventWrapper(hsi_event=hsi_event, run_hsi=False), tdate)

    def get_mode_appt_constraints(self) -> int:
        """Returns `mode_appt_constraints`. (Should be equal to what is specified by the parameter, but overwrite with
        what was provided in argument if an argument was specified -- provided for backward compatibility/debugging.)"""
        return self.parameters['mode_appt_constraints'] \
            if self.arg_mode_appt_constraints is None \
            else self.arg_mode_appt_constraints

    def get_use_funded_or_actual_staffing(self) -> str:
        """Returns `use_funded_or_actual_staffing`. (Should be equal to what is specified by the parameter, but
        overwrite with what was provided in argument if an argument was specified -- provided for backward
        compatibility/debugging.)"""
        return self.parameters['use_funded_or_actual_staffing'] \
            if self.arg_use_funded_or_actual_staffing is None \
            else self.arg_use_funded_or_actual_staffing

    def get_priority_policy_initial(self) -> str:
        """Returns `priority_policy`. (Should be equal to what is specified by the parameter, but
        overwrite with what was provided in argument if an argument was specified -- provided for backward
        compatibility/debugging.)"""
        return self.parameters['policy_name'] \
            if self.arg_policy_name is None \
            else self.arg_policy_name

    def load_priority_policy(self, policy):

        if policy != "":
            # Select the chosen policy from dictionary of all possible policies
            Policy_df = self.parameters['priority_rank'][policy]

            # If a policy is adopted, following variable *must* always be taken from policy.
            # Over-write any other values here.
            self.lowest_priority_considered = Policy_df.loc[
                Policy_df['Treatment'] == 'lowest_priority_considered',
                'Priority'
            ].iloc[0]

            # Convert policy dataframe into dictionary to speed-up look-up process.
            self.priority_rank_dict = \
                Policy_df.set_index("Treatment", drop=True).to_dict(orient="index")
            del self.priority_rank_dict["lowest_priority_considered"]

    def schedule_hsi_event(
        self,
        hsi_event: 'HSI_Event',
        priority: int,
        topen: datetime.datetime,
        tclose: Optional[datetime.datetime] = None,
        do_hsi_event_checks: bool = True
    ):
        """
        Schedule a health system interaction (HSI) event.

        :param hsi_event: The HSI event to be scheduled.
        :param priority: The priority for the HSI event: 0 (highest), 1 or 2 (lowest)
        :param topen: The earliest date at which the HSI event should run.
        :param tclose: The latest date at which the HSI event should run. Set to one week after ``topen`` if ``None``.
        :param do_hsi_event_checks: Whether to perform sanity checks on the passed ``hsi_event`` argument to check that
         it constitutes a valid HSI event. This is intended for allowing disabling of these checks when scheduling
         multiple HSI events of the same ``HSI_Event`` subclass together, in which case typically performing these
         checks for each individual HSI event of the shared type will be redundant.
        """
        # If there is no specified tclose time then set this to a week after topen.
        # This should be a boolean, not int! Still struggling to get a boolean variable from resource file

        DEFAULT_DAYS_OFFSET_VALUE_FOR_TCLOSE_IF_NONE_SPECIFIED = 7

        # Clinical time-constraints are embedded in tclose for these modules, do not overwrite their tclose
        if hsi_event.module.name in ('CareOfWomenDuringPregnancy', 'Labour', 'PostnatalSupervisor', 'NewbornOutcomes'):
            if tclose is None:
                tclose = topen + DateOffset(days=DEFAULT_DAYS_OFFSET_VALUE_FOR_TCLOSE_IF_NONE_SPECIFIED)
        else:
            if self.tclose_overwrite == 1:
                tclose = topen + pd.to_timedelta(self.tclose_days_offset_overwrite, unit='D')
            elif tclose is None:
                tclose = topen + DateOffset(days=DEFAULT_DAYS_OFFSET_VALUE_FOR_TCLOSE_IF_NONE_SPECIFIED)

        # Check topen is not in the past
        assert topen >= self.sim.date

        # Check that topen is strictly before tclose
        assert topen < tclose

        # If ignoring the priority in scheduling, then over-write the provided priority information with 0.
        if self.ignore_priority:
            priority = 0

        # Use of "" not ideal, see note in initialise_population
        if self.priority_policy != "":
            # Look-up priority ranking of this treatment_ID in the policy adopted
            priority = self.enforce_priority_policy(hsi_event=hsi_event)

        # Check that priority is in valid range
        assert priority >= 0

        # If priority of HSI_Event lower than the lowest one considered, ignore event in scheduling under mode 2
        if (self.mode_appt_constraints == 2) and (priority > self.lowest_priority_considered):
            self.schedule_to_call_never_ran_on_date(hsi_event=hsi_event, tdate=tclose)  # Call this on tclose
            return

        # Check if healthsystem is disabled/disable_and_reject_all and, if so, schedule a wrapped event:
        if self.disable and (not self.disable_and_reject_all):
            # If healthsystem is disabled (meaning that HSI can still run), schedule for the `run` method on `topen`.
            self.sim.schedule_event(HSIEventWrapper(hsi_event=hsi_event, run_hsi=True), topen)
            return

        if self.disable_and_reject_all:
            # If healthsystem is disabled the HSI will never run: schedule for the `never_ran` method on `tclose`.
            self.schedule_to_call_never_ran_on_date(hsi_event=hsi_event, tdate=tclose)  # Call this on tclose
            return

        # Check that this is a legitimate health system interaction (HSI) event.
        # These checks are only performed when the flag `do_hsi_event_checks` is set to ``True`` to allow disabling
        # when the checks are redundant for example when scheduling multiple HSI events of same `HSI_Event` subclass.
        if do_hsi_event_checks:
            self.check_hsi_event_is_valid(hsi_event)

        # Check that this request is allowable under current policy (i.e. included in service_availability).
        if not self.is_treatment_id_allowed(hsi_event.TREATMENT_ID, self.service_availability):
            # HSI is not allowable under the services_available parameter: run the HSI's 'never_ran' method on the date
            # of tclose.
            self.sim.schedule_event(HSIEventWrapper(hsi_event=hsi_event, run_hsi=False), tclose)

        else:
            # The HSI is allowed and will be added to the HSI_EVENT_QUEUE.
            # Let the HSI gather information about itself (facility_id and appt-footprint time requirements):
            hsi_event.initialise()

            self._add_hsi_event_queue_item_to_hsi_event_queue(
                priority=priority, topen=topen, tclose=tclose, hsi_event=hsi_event)

    def _add_hsi_event_queue_item_to_hsi_event_queue(self, priority, topen, tclose, hsi_event) -> None:
        """Add an event to the HSI_EVENT_QUEUE."""
        # Create HSIEventQueue Item, including a counter for the number of HSI_Events, to assist with sorting in the
        # queue (NB. the sorting is done ascending and by the order of the items in the tuple).

        self.hsi_event_queue_counter += 1

        if self.randomise_queue:
            # Might be best to use float here, and if rand_queue is off just assign it a fixed value (?)
            rand_queue = self.rng_for_hsi_queue.randint(0, 1000000)
        else:
            rand_queue = self.hsi_event_queue_counter

        _new_item: HSIEventQueueItem = HSIEventQueueItem(
            priority, topen, rand_queue, self.hsi_event_queue_counter, tclose, hsi_event)

        # Add to queue:
        hp.heappush(self.HSI_EVENT_QUEUE, _new_item)

    # This is where the priority policy is enacted
    def enforce_priority_policy(self, hsi_event) -> int:
        """Return priority for HSI_Event based on policy under consideration """

        pr = self.priority_rank_dict
        pdf = self.sim.population.props

        if hsi_event.TREATMENT_ID in pr:
            _priority_ranking = pr[hsi_event.TREATMENT_ID]['Priority']

            # Check whether fast-tracking routes are available for this treatment. If person qualifies for one
            # don't check remaining.

            # Look up relevant attributes for HSI_Event's target
            list_targets = [_t[0] for _t in self.list_fasttrack]
            target_attributes = pdf.loc[hsi_event.target, list_targets]

            # Warning: here assuming that the first fast-tracking eligibility encountered
            # will determine the priority to be used. If different fast-tracking channels have
            # different priorities for the same treatment, this will be a problem!
            # First item in Lists is age-related, therefore need to invoke different logic.
            if (
                (pr[hsi_event.TREATMENT_ID][self.list_fasttrack[0][1]] > -1)
                and (target_attributes['age_exact_years'] <= 5)
            ):
                return pr[hsi_event.TREATMENT_ID][self.list_fasttrack[0][1]]

            # All other attributes are looked up the same way, so can do this in for loop
            for i in range(1, len(self.list_fasttrack)):
                if (
                    (pr[hsi_event.TREATMENT_ID][self.list_fasttrack[i][1]] > - 1)
                    and target_attributes[i]
                ):
                    return pr[hsi_event.TREATMENT_ID][self.list_fasttrack[i][1]]

            return _priority_ranking

        else:  # If treatment is not ranked in the policy, issue a warning and assign priority=3 by default
            warnings.warn(UserWarning(f"Couldn't find priority ranking for TREATMENT_ID \n"
                                      f"{hsi_event.TREATMENT_ID}"))
            return self.lowest_priority_considered

    def check_hsi_event_is_valid(self, hsi_event):
        """Check the integrity of an HSI_Event."""
        assert isinstance(hsi_event, HSI_Event)

        # Check that non-empty treatment ID specified
        assert hsi_event.TREATMENT_ID != ''

        if not isinstance(hsi_event.target, tlo.population.Population):
            # This is an individual-scoped HSI event.
            # It must have EXPECTED_APPT_FOOTPRINT, BEDDAYS_FOOTPRINT and ACCEPTED_FACILITY_LEVELS.

            # Correct formatted EXPECTED_APPT_FOOTPRINT
            assert self.appt_footprint_is_valid(hsi_event.EXPECTED_APPT_FOOTPRINT), \
                f"the incorrectly formatted appt_footprint is {hsi_event.EXPECTED_APPT_FOOTPRINT}"

            # That it has an acceptable 'ACCEPTED_FACILITY_LEVEL' attribute
            assert hsi_event.ACCEPTED_FACILITY_LEVEL in self._facility_levels, \
                f"In the HSI with TREATMENT_ID={hsi_event.TREATMENT_ID}, the ACCEPTED_FACILITY_LEVEL (=" \
                f"{hsi_event.ACCEPTED_FACILITY_LEVEL}) is not recognised."

            self.bed_days.check_beddays_footprint_format(hsi_event.BEDDAYS_FOOTPRINT)

            # Check that this can accept the squeeze argument
            assert _accepts_argument(hsi_event.run, 'squeeze_factor')

            # Check that the event does not request an appointment at a facility
            # level which is not possible
            appt_type_to_check_list = hsi_event.EXPECTED_APPT_FOOTPRINT.keys()
            facility_appt_types = self._appt_type_by_facLevel[
                hsi_event.ACCEPTED_FACILITY_LEVEL
            ]
            assert facility_appt_types.issuperset(appt_type_to_check_list), (
                f"An appointment type has been requested at a facility level for "
                f"which it is not possible: TREATMENT_ID={hsi_event.TREATMENT_ID}"
            )

    @staticmethod
    def is_treatment_id_allowed(treatment_id: str, service_availability: list) -> bool:
        """Determine if a treatment_id (specified as a string) can be run (i.e., is within the allowable set of
         treatments, given by `self.service_availability`. The rules are as follows:
          * An empty list means nothing is allowed
          * A list that contains only an asteriks ['*'] means run anything
          * If the list is not empty, then a treatment_id with a first part "FirstAttendance_" is also allowed
          * An entry in the list of the form "A_B_C" means a treatment_id that matches exactly is allowed
          * An entry in the list of the form "A_B_*" means that a treatment_id that begins "A_B_" or "A_B" is allowed
        """
        def _treatment_matches_pattern(_treatment_id, _service_availability):
            """Check if treatment_id matches any services specified with wildcard * patterns"""

            def _matches_this_pattern(_treatment_id, _s):
                """Returns True if this treatment_id is consistent with this component of service_availability"""
                if '*' in _s:
                    assert _s[-1] == '*', f"Component of service_availability has an asteriks not at the end: {_s}"
                    _s_split = _s.split('_')  # split the matching pattern at '_' knowing that the last component is '*'
                    _treatment_id_split = _treatment_id.split('_', len(_s_split) - 1)  # split treatment_id at '_' into
                    # as many component as there as non-asteriks component of _s.
                    # Check if all the components (that are not asteriks) are the same:
                    return all(
                        [(a == b) or (b == "*") for a, b in itertools.zip_longest(_treatment_id_split, _s_split)]
                    )
                else:
                    # If not "*", comparison is ordinary match between strings
                    return _treatment_id == _s

            for _s in service_availability:
                if _matches_this_pattern(_treatment_id, _s):
                    return True
            return False

        if not service_availability:
            # Empty list --> nothing is allowable
            return False

        if service_availability == ['*']:
            # Wildcard --> everything is allowed
            return True
        elif treatment_id in service_availability:
            # Explicit inclusion of this treatment_id --> allowed
            return True
        elif treatment_id.startswith('FirstAttendance_'):
            # FirstAttendance* --> allowable
            return True
        else:
            if _treatment_matches_pattern(treatment_id, service_availability):
                return True
        return False

    def schedule_batch_of_individual_hsi_events(
        self, hsi_event_class, person_ids, priority, topen, tclose=None, **event_kwargs
    ):
        """Schedule a batch of individual-scoped HSI events of the same type.

        Only performs sanity checks on the HSI event for the first scheduled event
        thus removing the overhead of multiple redundant checks.

        :param hsi_event_class: The ``HSI_Event`` subclass of the events to schedule.
        :param person_ids: A sequence of person ID index values to use as the targets
            of the HSI events being scheduled.
        :param priority: The priority for the HSI events: 0 (highest), 1 or 2 (lowest).
            Either a single value for all events or an iterable of per-target values.
        :param topen: The earliest date at which the HSI events should run. Either a
            single value for all events or an iterable of per-target values.
        :param tclose: The latest date at which the HSI events should run. Set to one
           week after ``topen`` if ``None``. Either a single value for all events or an
           iterable of per-target values.
        :param event_kwargs: Any additional keyword arguments to pass to the
            ``hsi_event_class`` initialiser in addition to ``person_id``.
        """
        # If any of {priority, topen, tclose} are iterable assume correspond to per-
        # target values for corresponding arguments of schedule_hsi_event otherwise
        # use same value for all calls
        priorities = priority if isinstance(priority, Iterable) else repeat(priority)
        topens = topen if isinstance(topen, Iterable) else repeat(topen)
        tcloses = tclose if isinstance(tclose, Iterable) else repeat(tclose)
        for i, (person_id, priority, topen, tclose) in enumerate(
            zip(person_ids, priorities, topens, tcloses)
        ):
            self.schedule_hsi_event(
                hsi_event=hsi_event_class(person_id=person_id, **event_kwargs),
                priority=priority,
                topen=topen,
                tclose=tclose,
                # Only perform checks for first event
                do_hsi_event_checks=(i == 0)
            )

    def appt_footprint_is_valid(self, appt_footprint):
        """
        Checks an appointment footprint to ensure it is in the correct format.
        :param appt_footprint: Appointment footprint to check.
        :return: True if valid and False otherwise.
        """
        # Check that all keys known appointment types and all values non-negative
        return isinstance(appt_footprint, dict) and all(
            k in self._appointment_types and v >= 0
            for k, v in appt_footprint.items()
        )

    @property
    def capabilities_today(self) -> pd.Series:
        """
        Returns the capabilities of the health system today.
        returns: pd.Series giving minutes available for each officer type in each facility type

        Functions can go in here in the future that could expand the time available,
        simulating increasing efficiency (the concept of a productivity ratio raised
        by Martin Chalkley).

        For now this method only multiplies the estimated minutes available by the `capabilities_coefficient` scale
        factor.
        """
        return self._daily_capabilities * self.capabilities_coefficient

    def get_blank_appt_footprint(self):
        """
        This is a helper function so that disease modules can easily create their appt_footprints.
        It returns an empty Counter instance.

        """
        return Counter()

    def get_facility_info(self, hsi_event) -> FacilityInfo:
        """Helper function to find the facility at which an HSI event will take place based on their district of
        residence and the level of the facility of the HSI."""
        the_district = self.sim.population.props.at[hsi_event.target, 'district_of_residence']
        the_level = hsi_event.ACCEPTED_FACILITY_LEVEL
        return self._facilities_for_each_district[the_level][the_district]

    def get_appt_footprint_as_time_request(self, facility_info: FacilityInfo, appt_footprint: dict):
        """
        This will take an APPT_FOOTPRINT and return the required appointments in terms of the
        time required of each Officer Type in each Facility ID.
        The index will identify the Facility ID and the Officer Type in the same format
        as is used in Daily_Capabilities.
        :params facility_info: The FacilityInfo describing the facility at which the appointment occurs
        :param appt_footprint: The actual appt footprint (optional) if different to that in the HSI event.
        :return: A Counter that gives the times required for each officer-type in each facility_ID, where this time
         is non-zero.
        """
        # Accumulate appointment times for specified footprint using times from appointment times table.
        appt_footprint_times = Counter()
        for appt_type in appt_footprint:
            try:
                appt_info_list = self._appt_times[facility_info.level][appt_type]
            except KeyError as e:
                raise KeyError(
                    f"The time needed for an appointment is not defined for the specified facility level: "
                    f"appt_type={appt_type}, "
                    f"facility_level={facility_info.level}."
                ) from e

            for appt_info in appt_info_list:
                appt_footprint_times[
                    f"FacilityID_{facility_info.id}_Officer_{appt_info.officer_type}"
                ] += appt_info.time_taken

        return appt_footprint_times

    def get_squeeze_factors(self, footprints_per_event, total_footprint, current_capabilities,
                            compute_squeeze_factor_to_district_level: bool
                            ):
        """
        This will compute the squeeze factors for each HSI event from the list of all
        the calls on health system resources for the day.
        The squeeze factor is defined as (call/available - 1). ie. the highest
        fractional over-demand among any type of officer that is called-for in the
        appt_footprint of an HSI event.
        A value of 0.0 signifies that there is no squeezing (sufficient resources for
        the EXPECTED_APPT_FOOTPRINT).

        :param footprints_per_event: List, one entry per HSI event, containing the
            minutes required from each health officer in each health facility as a
            Counter (using the standard index)
        :param total_footprint: Counter, containing the total minutes required from
            each health officer in each health facility when non-zero, (using the
            standard index)
        :param current_capabilities: Series giving the amount of time available for
            each health officer in each health facility (using the standard index)
        :param compute_squeeze_factor_to_district_level: Boolean indicating whether
            the computation of squeeze_factors should be specific to each district
            (when `True`), or if the computation of squeeze_factors should be on
            the basis that resources from all districts can be effectively "pooled"
            (when `False).

        :return: squeeze_factors: an array of the squeeze factors for each HSI event
            (position in array matches that in the all_call_today list).
        """

        def get_total_minutes_of_this_officer_in_this_district(_officer):
            """Returns the minutes of current capabilities for the officer identified (this officer type in this
            facility_id)."""
            return current_capabilities.get(_officer)

        def get_total_minutes_of_this_officer_in_all_district(_officer):
            """Returns the minutes of current capabilities for the officer identified in all districts (this officer
            type in this all facilities of the same level in all districts)."""

            def split_officer_compound_string(cs) -> Tuple[int, str]:
                """Returns (facility_id, officer_type) for the officer identified in the string of the form:
                 'FacilityID_{facility_id}_Officer_{officer_type}'."""
                _, _facility_id, _, _officer_type = cs.split('_', 3)  # (NB. Some 'officer_type' include "_")
                return int(_facility_id), _officer_type

            def _match(_this_officer, facility_ids: List[int], officer_type: str):
                """Returns True if the officer identified is of the identified officer_type and is in one of the
                facility_ids."""
                this_facility_id, this_officer_type = split_officer_compound_string(_this_officer)
                return (this_officer_type == officer_type) and (this_facility_id in facility_ids)

            facility_id, officer_type = split_officer_compound_string(_officer)
            facility_level = self._facility_by_facility_id[int(facility_id)].level
            facilities_of_same_level_in_all_district = [
                _fac.id for _fac in self._facilities_for_each_district[facility_level].values()
            ]

            officers_in_the_same_level_in_all_districts = [
                _officer for _officer in current_capabilities.keys() if
                _match(_officer, facility_ids=facilities_of_same_level_in_all_district, officer_type=officer_type)
            ]

            return sum(current_capabilities.get(_o) for _o in officers_in_the_same_level_in_all_districts)

        # 1) Compute the load factors for each officer type at each facility that is
        # called-upon in this list of HSIs
        load_factor = {}
        for officer, call in total_footprint.items():
            if compute_squeeze_factor_to_district_level:
                availability = get_total_minutes_of_this_officer_in_this_district(officer)
            else:
                availability = get_total_minutes_of_this_officer_in_all_district(officer)

            # If officer does not exist in the relevant facility, log warning and proceed as if availability = 0
            if availability is None:
                logger.warning(
                    key="message",
                    data=(f"Requested officer {officer} is not contemplated by health system. ")
                )
                availability = 0

            if availability == 0:
                load_factor[officer] = float('inf')
            else:
                load_factor[officer] = max(call / availability - 1, 0.0)

        # 2) Convert these load-factors into an overall 'squeeze' signal for each HSI,
        # based on the load-factor of the officer with the largest time requirement for that
        # event (or zero if event has an empty footprint)
        squeeze_factor_per_hsi_event = []
        for footprint in footprints_per_event:
            if len(footprint) > 0:
                # If any of the required officers are not available at the facility, set overall squeeze to inf
                require_missing_officer = any([load_factor[officer] == float('inf') for officer in footprint])

                if require_missing_officer:
                    squeeze_factor_per_hsi_event.append(float('inf'))
                else:
                    squeeze_factor_per_hsi_event.append(max(load_factor[footprint.most_common()[0][0]], 0.))
            else:
                squeeze_factor_per_hsi_event.append(0.0)
        squeeze_factor_per_hsi_event = np.array(squeeze_factor_per_hsi_event)

        assert (squeeze_factor_per_hsi_event >= 0).all()

        return squeeze_factor_per_hsi_event

    def record_hsi_event(self, hsi_event, actual_appt_footprint=None, squeeze_factor=None, did_run=True, priority=None):
        """
        Record the processing of an HSI event.
        If this is an individual-level HSI_Event, it will also record the actual appointment footprint
        :param hsi_event: The HSI_Event (containing the initial expectations of footprints)
        :param actual_appt_footprint: The actual Appointment Footprint (if individual event)
        :param squeeze_factor: The squeeze factor (if individual event)
        """

        if isinstance(hsi_event.target, tlo.population.Population):
            # Population HSI-Event (N.B. This is not actually logged.)
            log_info = dict()
            log_info['TREATMENT_ID'] = hsi_event.TREATMENT_ID
            log_info['Number_By_Appt_Type_Code'] = 'Population'  # remove the appt-types with zeros
            log_info['Person_ID'] = -1  # Junk code
            log_info['Squeeze_Factor'] = 0
            log_info['did_run'] = did_run
            log_info['priority'] = priority

        else:
            # Individual HSI-Event
            _squeeze_factor = squeeze_factor if squeeze_factor != np.inf else 100.0
            self.write_to_hsi_log(
                event_details=hsi_event.as_namedtuple(actual_appt_footprint),
                person_id=hsi_event.target,
                facility_id=hsi_event.facility_info.id,
                squeeze_factor=_squeeze_factor,
                did_run=did_run,
                priority=priority,
                equipment=hsi_event.EQUIPMENT,
            )

    def write_to_hsi_log(
        self,
        event_details: HSIEventDetails,
        person_id: int,
        facility_id: Optional[int],
        squeeze_factor: float,
        did_run: bool,
        priority: int,
        equipment: set,
    ):
        """Write the log `HSI_Event` and add to the summary counter."""
        logger.debug(
            key="HSI_Event",
            data={
                'Event_Name': event_details.event_name,
                'TREATMENT_ID': event_details.treatment_id,
                'Number_By_Appt_Type_Code': dict(event_details.appt_footprint),
                'Person_ID': person_id,
                'Squeeze_Factor': squeeze_factor,
                'priority': priority,
                'did_run': did_run,
                'Facility_Level': event_details.facility_level if event_details.facility_level is not None else -99,
                'Facility_ID': facility_id if facility_id is not None else -99,
                'equipment': equipment,
            },
            description="record of each HSI event"
        )
        if did_run:
            if self._hsi_event_count_log_period is not None:
                event_details_key = self._hsi_event_details.setdefault(
                    event_details, len(self._hsi_event_details)
                )
                self._hsi_event_counts_log_period[event_details_key] += 1
            self._summary_counter.record_hsi_event(
                treatment_id=event_details.treatment_id,
                hsi_event_name=event_details.event_name,
                squeeze_factor=squeeze_factor,
                appt_footprint=event_details.appt_footprint,
                level=event_details.facility_level,
            )

    def call_and_record_never_ran_hsi_event(self, hsi_event, priority=None):
        """
        Record the fact that an HSI event was never ran.
        If this is an individual-level HSI_Event, it will also record the actual appointment footprint
        :param hsi_event: The HSI_Event (containing the initial expectations of footprints)
        """
        # Invoke never ran function here
        hsi_event.never_ran()

        if hsi_event.facility_info is not None:
            # Fully-defined HSI Event
            self.write_to_never_ran_hsi_log(
                 event_details=hsi_event.as_namedtuple(),
                 person_id=hsi_event.target,
                 facility_id=hsi_event.facility_info.id,
                 priority=priority,
                 )
        else:
            self.write_to_never_ran_hsi_log(
                 event_details=hsi_event.as_namedtuple(),
                 person_id=-1,
                 facility_id=-1,
                 priority=priority,
                 )

    def write_to_never_ran_hsi_log(
        self,
        event_details: HSIEventDetails,
        person_id: int,
        facility_id: Optional[int],
        priority: int,
    ):
        """Write the log `HSI_Event` and add to the summary counter."""
        logger.debug(
            key="Never_ran_HSI_Event",
            data={
                'Event_Name': event_details.event_name,
                'TREATMENT_ID': event_details.treatment_id,
                'Number_By_Appt_Type_Code': dict(event_details.appt_footprint),
                'Person_ID': person_id,
                'priority': priority,
                'Facility_Level': event_details.facility_level if event_details.facility_level is not None else -99,
                'Facility_ID': facility_id if facility_id is not None else -99,
            },
            description="record of each HSI event that never ran"
        )
        if self._hsi_event_count_log_period is not None:
            event_details_key = self._never_ran_hsi_event_details.setdefault(
                event_details, len(self._never_ran_hsi_event_details)
            )
            self._never_ran_hsi_event_counts_log_period[event_details_key] += 1
        self._summary_counter.record_never_ran_hsi_event(
            treatment_id=event_details.treatment_id,
            hsi_event_name=event_details.event_name,
            appt_footprint=event_details.appt_footprint,
            level=event_details.facility_level,
        )

    def log_current_capabilities_and_usage(self):
        """
        This will log the percentage of the current capabilities that is used at each Facility Type, according the
        `runnning_total_footprint`.
        """
        current_capabilities = self.capabilities_today
        total_footprint = self.running_total_footprint

        # Combine the current_capabilities and total_footprint per-officer totals
        comparison = pd.DataFrame(index=current_capabilities.index)
        comparison['Total_Minutes_Per_Day'] = current_capabilities
        comparison['Minutes_Used'] = pd.Series(total_footprint, dtype='float64')
        comparison['Minutes_Used'] = comparison['Minutes_Used'].fillna(0.0)
        assert len(comparison) == len(current_capabilities)

        # Compute Fraction of Time Used Overall
        total_available = comparison['Total_Minutes_Per_Day'].sum()
        fraction_time_used_overall = (
            comparison['Minutes_Used'].sum() / total_available if total_available > 0 else 0
        )

        # Compute Fraction of Time Used In Each Facility
        facility_id = [_f.split('_')[1] for _f in comparison.index]
        summary_by_fac_id = comparison.groupby(by=facility_id)[['Total_Minutes_Per_Day', 'Minutes_Used']].sum()
        summary_by_fac_id['Fraction_Time_Used'] = (
            summary_by_fac_id['Minutes_Used'] / summary_by_fac_id['Total_Minutes_Per_Day']
        ).replace([np.inf, -np.inf, np.nan], 0.0)

        # Compute Fraction of Time For Each Officer and level
        officer = [_f.rsplit('Officer_')[1] for _f in comparison.index]
        level = [self._facility_by_facility_id[int(_fac_id)].level for _fac_id in facility_id]
        level = list(map(lambda x: x.replace('1b', '2'), level))
        summary_by_officer = comparison.groupby(by=[officer, level])[['Total_Minutes_Per_Day', 'Minutes_Used']].sum()
        summary_by_officer['Fraction_Time_Used'] = (
            summary_by_officer['Minutes_Used'] / summary_by_officer['Total_Minutes_Per_Day']
        ).replace([np.inf, -np.inf, np.nan], 0.0)
        summary_by_officer.index.names = ['Officer_Type', 'Facility_Level']

        logger.info(key='Capacity',
                    data={
                        'Frac_Time_Used_Overall': fraction_time_used_overall,
                        'Frac_Time_Used_By_Facility_ID': summary_by_fac_id['Fraction_Time_Used'].to_dict(),
                        'Frac_Time_Used_By_OfficerType':  flatten_multi_index_series_into_dict_for_logging(
                            summary_by_officer['Fraction_Time_Used']
                        ),
                    },
                    description='daily summary of utilisation and capacity of health system resources')

        self._summary_counter.record_hs_status(
            fraction_time_used_across_all_facilities=fraction_time_used_overall)

    def remove_beddays_footprint(self, person_id):
        # removing bed_days from a particular individual if any
        self.bed_days.remove_beddays_footprint(person_id=person_id)

    def find_events_for_person(self, person_id: int):
        """Find the events in the HSI_EVENT_QUEUE for a particular person.
        :param person_id: the person_id of interest
        :returns list of tuples (date_of_event, event) for that person_id in the HSI_EVENT_QUEUE.

        NB. This is for debugging and testing only - not for use in real simulations as it is slow
        """
        list_of_events = list()

        for ev_tuple in self.HSI_EVENT_QUEUE:
            date = ev_tuple.topen
            event = ev_tuple.hsi_event
            if isinstance(event.target, (int, np.integer)):
                if event.target == person_id:
                    list_of_events.append((date, event))

        return list_of_events

    def reset_queue(self):
        """Set the HSI event queue to be empty"""
        self.HSI_EVENT_QUEUE = []
        self.hsi_event_queue_counter = 0

    def get_item_codes_from_package_name(self, package: str) -> dict:
        """Helper function to provide the item codes and quantities in a dict of the form {<item_code>:<quantity>} for
         a given package name."""
        return get_item_codes_from_package_name(self.parameters['item_and_package_code_lookups'], package)

    def get_item_code_from_item_name(self, item: str) -> int:
        """Helper function to provide the item_code (an int) when provided with the name of the item"""
        return get_item_code_from_item_name(self.parameters['item_and_package_code_lookups'], item)

    def override_availability_of_consumables(self, item_codes) -> None:
        """Over-ride the availability (for all months and all facilities) of certain consumables item_codes.
        :param item_codes: Dictionary of the form {<item_code>: probability_that_item_is_available}
        :return: None
        """
        self.consumables.override_availability(item_codes)

    def _write_hsi_event_counts_to_log_and_reset(self):
        logger_summary.info(
            key="hsi_event_counts",
            description=(
                f"Counts of the HSI events that have run in this "
                f"{self._hsi_event_count_log_period} with keys corresponding to integer"
                f" keys recorded in dictionary in hsi_event_details log entry."
            ),
            data={"hsi_event_key_to_counts": dict(self._hsi_event_counts_log_period)},
        )
        self._hsi_event_counts_cumulative += self._hsi_event_counts_log_period
        self._hsi_event_counts_log_period.clear()

    def _write_never_ran_hsi_event_counts_to_log_and_reset(self):
        logger_summary.info(
            key="never_ran_hsi_event_counts",
            description=(
                f"Counts of the HSI events that never ran in this "
                f"{self._hsi_event_count_log_period} with keys corresponding to integer"
                f" keys recorded in dictionary in hsi_event_details log entry."
            ),
            data={"never_ran_hsi_event_key_to_counts": dict(self._never_ran_hsi_event_counts_log_period)},
        )
        self._never_ran_hsi_event_counts_cumulative += self._never_ran_hsi_event_counts_log_period
        self._never_ran_hsi_event_counts_log_period.clear()

    def on_end_of_day(self) -> None:
        """Do jobs to be done at the end of the day (after all HSI run)"""
        self.bed_days.on_end_of_day()
        if self._hsi_event_count_log_period == "day":
            self._write_hsi_event_counts_to_log_and_reset()
            self._write_never_ran_hsi_event_counts_to_log_and_reset()

    def on_end_of_month(self) -> None:
        """Do jobs to be done at the end of the month (after all HSI run)"""
        if self._hsi_event_count_log_period == "month":
            self._write_hsi_event_counts_to_log_and_reset()
            self._write_never_ran_hsi_event_counts_to_log_and_reset()

    def on_end_of_year(self) -> None:
        """Write to log the current states of the summary counters and reset them."""
        self._summary_counter.write_to_log_and_reset_counters()
        self.consumables.on_end_of_year()
        self.bed_days.on_end_of_year()
        if self._hsi_event_count_log_period == "year":
            self._write_hsi_event_counts_to_log_and_reset()
            self._write_never_ran_hsi_event_counts_to_log_and_reset()

    def run_population_level_events(self, _list_of_population_hsi_event_tuples: List[HSIEventQueueItem]) -> None:
        """Run a list of population level events."""
        while len(_list_of_population_hsi_event_tuples) > 0:
            pop_level_hsi_event_tuple = _list_of_population_hsi_event_tuples.pop()
            pop_level_hsi_event = pop_level_hsi_event_tuple.hsi_event
            pop_level_hsi_event.run(squeeze_factor=0)
            self.record_hsi_event(hsi_event=pop_level_hsi_event)

    def run_individual_level_events_in_mode_0_or_1(self,
                                                   _list_of_individual_hsi_event_tuples:
                                                   List[HSIEventQueueItem]) -> List:
        """Run a list of individual level events. Returns: list of events that did not run (maybe an empty list)."""
        _to_be_held_over = list()
        assert self.mode_appt_constraints in (0, 1)

        if _list_of_individual_hsi_event_tuples:
            # Examine total call on health officers time from the HSI events in the list:

            # For all events in the list, expand the appt-footprint of the event to give the demands on each
            # officer-type in each facility_id.
            footprints_of_all_individual_level_hsi_event = [
                event_tuple.hsi_event.expected_time_requests
                for event_tuple in _list_of_individual_hsi_event_tuples
            ]

            # Compute total appointment footprint across all events
            for footprint in footprints_of_all_individual_level_hsi_event:
                # Counter.update method when called with dict-like argument adds counts
                # from argument to Counter object called from
                self.running_total_footprint.update(footprint)

            # Estimate Squeeze-Factors for today
            if self.mode_appt_constraints == 0:
                # For Mode 0 (no Constraints), the squeeze factors are all zero.
                squeeze_factor_per_hsi_event = np.zeros(
                    len(footprints_of_all_individual_level_hsi_event))
            else:
                # For Other Modes, the squeeze factors must be computed
                squeeze_factor_per_hsi_event = self.get_squeeze_factors(
                    footprints_per_event=footprints_of_all_individual_level_hsi_event,
                    total_footprint=self.running_total_footprint,
                    current_capabilities=self.capabilities_today,
                    compute_squeeze_factor_to_district_level=self.compute_squeeze_factor_to_district_level,
                )

            for ev_num, event in enumerate(_list_of_individual_hsi_event_tuples):
                _priority = event.priority
                event = event.hsi_event
                squeeze_factor = squeeze_factor_per_hsi_event[ev_num]                  # todo use zip here!

                # store appt_footprint before running
                _appt_footprint_before_running = event.EXPECTED_APPT_FOOTPRINT

                # Mode 0: All HSI Event run, with no squeeze
                # Mode 1: All HSI Events run with squeeze provided latter is not inf
                ok_to_run = True

                if self.mode_appt_constraints == 1 and squeeze_factor == float('inf'):
                    ok_to_run = False

                if ok_to_run:

                    # Compute the bed days that are allocated to this HSI and provide this information to the HSI
                    if sum(event.BEDDAYS_FOOTPRINT.values()):
                        event._received_info_about_bed_days = \
                            self.bed_days.issue_bed_days_according_to_availability(
                                facility_id=self.bed_days.get_facility_id_for_beds(persons_id=event.target),
                                footprint=event.BEDDAYS_FOOTPRINT
                            )

                    # Check that a facility has been assigned to this HSI
                    assert event.facility_info is not None, \
                        f"Cannot run HSI {event.TREATMENT_ID} without facility_info being defined."

                    # Run the HSI event (allowing it to return an updated appt_footprint)
                    actual_appt_footprint = event.run(squeeze_factor=squeeze_factor)

                    # Check if the HSI event returned updated appt_footprint
                    if actual_appt_footprint is not None:
                        # The returned footprint is different to the expected footprint: so must update load factors

                        # check its formatting:
                        assert self.appt_footprint_is_valid(actual_appt_footprint)

                        # Update load factors:
                        updated_call = self.get_appt_footprint_as_time_request(
                            facility_info=event.facility_info,
                            appt_footprint=actual_appt_footprint
                        )
                        original_call = footprints_of_all_individual_level_hsi_event[ev_num]
                        footprints_of_all_individual_level_hsi_event[ev_num] = updated_call
                        self.running_total_footprint -= original_call
                        self.running_total_footprint += updated_call

                        # Don't recompute for mode=0
                        if self.mode_appt_constraints != 0:
                            squeeze_factor_per_hsi_event = self.get_squeeze_factors(
                                footprints_per_event=footprints_of_all_individual_level_hsi_event,
                                total_footprint=self.running_total_footprint,
                                current_capabilities=self.capabilities_today,
                                compute_squeeze_factor_to_district_level=self.
                                compute_squeeze_factor_to_district_level,
                            )

                    else:
                        # no actual footprint is returned so take the expected initial declaration as the actual,
                        # as recorded before the HSI event run
                        actual_appt_footprint = _appt_footprint_before_running

                    # Write to the log
                    self.record_hsi_event(
                        hsi_event=event,
                        actual_appt_footprint=actual_appt_footprint,
                        squeeze_factor=squeeze_factor,
                        did_run=True,
                        priority=_priority
                    )

                # if not ok_to_run
                else:
                    # Do not run,
                    # Call did_not_run for the hsi_event
                    rtn_from_did_not_run = event.did_not_run()

                    # If received no response from the call to did_not_run, or a True signal, then
                    # add to the hold-over queue.
                    # Otherwise (disease module returns "FALSE") the event is not rescheduled and will not run.

                    if rtn_from_did_not_run is not False:
                        # reschedule event
                        hp.heappush(_to_be_held_over, _list_of_individual_hsi_event_tuples[ev_num])

                    # Log that the event did not run
                    self.record_hsi_event(
                        hsi_event=event,
                        actual_appt_footprint=event.EXPECTED_APPT_FOOTPRINT,
                        squeeze_factor=squeeze_factor,
                        did_run=False,
                        priority=_priority
                    )

        return _to_be_held_over

    @property
    def hsi_event_counts(self) -> Counter:
        """Counts of details of HSI events which have run so far in simulation.

        Returns a ``Counter`` instance with keys ``HSIEventDetail`` named tuples
        corresponding to details of HSI events that have run over simulation so far.
        """
        if self._hsi_event_count_log_period is None:
            return Counter()
        else:
            # If in middle of log period _hsi_event_counts_log_period will not be empty
            # and so overall total counts is sums of counts in both
            # _hsi_event_counts_cumulative and _hsi_event_counts_log_period
            total_hsi_event_counts = (
                self._hsi_event_counts_cumulative + self._hsi_event_counts_log_period
            )
            return Counter(
                {
                    event_details: total_hsi_event_counts[event_details_key]
                    for event_details, event_details_key
                    in self._hsi_event_details.items()
                }
            )

    @property
    def never_ran_hsi_event_counts(self) -> Counter:
        """Counts of details of HSI events which never ran so far in simulation.

        Returns a ``Counter`` instance with keys ``HSIEventDetail`` named tuples
        corresponding to details of HSI events that have never ran over simulation so far.
        """
        if self._hsi_event_count_log_period is None:
            return Counter()
        else:
            # If in middle of log period _hsi_event_counts_log_period will not be empty
            # and so overall total counts is sums of counts in both
            # _hsi_event_counts_cumulative and _hsi_event_counts_log_period
            total_never_ran_hsi_event_counts = (
                self._never_ran_hsi_event_counts_cumulative + self._never_ran_hsi_event_counts_log_period
            )
            return Counter(
                {
                    event_details: total_never_ran_hsi_event_counts[event_details_key]
                    for event_details, event_details_key
                    in self._never_ran_hsi_event_details.items()
                }
            )


class HealthSystemScheduler(RegularEvent, PopulationScopeEventMixin):
    """
    This is the HealthSystemScheduler. It is an event that occurs every day and must be the LAST event of the day.
    It inspects the calls on the healthsystem and commissions event to occur that are consistent with the
    healthsystem's capabilities for the following day, given assumptions about how this decision is made.

    N.B. Events scheduled for the same day will occur that day, but after those which were scheduled on an earlier date.

        The overall Prioritization algorithm is:
        * Look at events in order (the order is set by the heapq: see `schedule_hsi_event`)
        * Ignore if the current data is before topen
        * Remove and do nothing if tclose has expired
        * Run any  population-level HSI events
        * For an individual-level HSI event, check if there are sufficient health system capabilities to run the event

    If the event is to be run, then the following events occur:
        * The HSI event itself is run.
        * The occurrence of the event is logged
        * The resources used are 'occupied' (if individual level HSI event)
        * Other disease modules are alerted of the occurrence of the HSI event (if individual level HSI event)

    Here is where we can have multiple types of assumption regarding how these capabilities are modelled.
    """

    def __init__(self, module: HealthSystem):
        super().__init__(module, frequency=DateOffset(days=1), priority=Priority.END_OF_DAY)

    @staticmethod
    def _is_last_day_of_the_year(date):
        return (date.month == 12) and (date.day == 31)

    @staticmethod
    def _is_last_day_of_the_month(date):
        return date.month != (date + pd.DateOffset(days=1)).month

    def _get_events_due_today(self,) -> Tuple[List, List]:
        """Interrogate the HSI_EVENT queue object to remove from it the events due today, and to return these in two
        lists:
         * list_of_individual_hsi_event_tuples_due_today
         * list_of_population_hsi_event_tuples_due_today
        """
        _list_of_individual_hsi_event_tuples_due_today = list()
        _list_of_population_hsi_event_tuples_due_today = list()
        _list_of_events_not_due_today = list()

        # To avoid repeated dataframe accesses in subsequent loop, assemble set of alive
        # person IDs as  one-off operation, exploiting the improved efficiency of
        # boolean-indexing of a Series compared to row-by-row access. From benchmarks
        # converting Series to list before converting to set is ~2x more performant than
        # direct conversion to set, while checking membership of set is ~10x quicker
        # than checking membership of Pandas Index object and ~25x quicker than checking
        # membership of list
        alive_persons = set(
            self.sim.population.props.index[self.sim.population.props.is_alive].to_list()
        )

        # Traverse the queue and split events into the three lists (due-individual, due-population, not_due)
        while len(self.module.HSI_EVENT_QUEUE) > 0:

            next_event_tuple = hp.heappop(self.module.HSI_EVENT_QUEUE)
            # Read the tuple and remove from heapq, and assemble into a dict 'next_event'

            event = next_event_tuple.hsi_event

            if self.sim.date > next_event_tuple.tclose:
                # The event has expired (after tclose) having never been run. Call the 'never_ran' function
                self.module.call_and_record_never_ran_hsi_event(
                      hsi_event=event,
                      priority=next_event_tuple.priority
                     )

            elif not (
                isinstance(event.target, tlo.population.Population)
                or event.target in alive_persons
            ):
                # if individual level event and the person who is the target is no longer alive, do nothing more,
                # i.e. remove from heapq
                pass

            elif self.sim.date < next_event_tuple.topen:
                # The event is not yet due (before topen)
                hp.heappush(_list_of_events_not_due_today, next_event_tuple)

            else:
                # The event is now due to run today and the person is confirmed to be still alive
                # Add it to the list of events due today (individual or population level)
                # NB. These list is ordered by priority and then due date

                is_pop_level_hsi_event = isinstance(event.target, tlo.population.Population)
                if is_pop_level_hsi_event:
                    _list_of_population_hsi_event_tuples_due_today.append(next_event_tuple)
                else:
                    _list_of_individual_hsi_event_tuples_due_today.append(next_event_tuple)

        # add events from the _list_of_events_not_due_today back into the queue
        while len(_list_of_events_not_due_today) > 0:
            hp.heappush(self.module.HSI_EVENT_QUEUE, hp.heappop(_list_of_events_not_due_today))

        return _list_of_individual_hsi_event_tuples_due_today, _list_of_population_hsi_event_tuples_due_today

    def process_events_mode_0_and_1(self, hold_over: List[HSIEventQueueItem]) -> None:
        while True:
            # Get the events that are due today:
            (
                list_of_individual_hsi_event_tuples_due_today,
                list_of_population_hsi_event_tuples_due_today
             ) = self._get_events_due_today()

            if (
                (len(list_of_individual_hsi_event_tuples_due_today) == 0)
                and (len(list_of_population_hsi_event_tuples_due_today) == 0)
            ):
                break

            # Run the list of population-level HSI events
            self.module.run_population_level_events(list_of_population_hsi_event_tuples_due_today)

            # Run the list of individual-level events
            _to_be_held_over = self.module.run_individual_level_events_in_mode_0_or_1(
                list_of_individual_hsi_event_tuples_due_today,
            )
            hold_over.extend(_to_be_held_over)

    def process_events_mode_2(self, hold_over: List[HSIEventQueueItem]) -> None:

        capabilities_monitor = Counter(self.module.capabilities_today.to_dict())
        set_capabilities_still_available = {k for k, v in capabilities_monitor.items() if v > 0.0}

        # Here use different approach for appt_mode_constraints = 2: rather than collecting events
        # due today all at once, run event immediately at time of querying. This ensures that no
        # artificial "midday effects" are introduced when evaluating priority policies.

        # To avoid repeated dataframe accesses in subsequent loop, assemble set of alive
        # person IDs as one-off operation, exploiting the improved efficiency of
        # boolean-indexing of a Series compared to row-by-row access. From benchmarks
        # converting Series to list before converting to set is ~2x more performant than
        # direct conversion to set, while checking membership of set is ~10x quicker
        # than checking membership of Pandas Index object and ~25x quicker than checking
        # membership of list
        alive_persons = set(
            self.sim.population.props.index[self.sim.population.props.is_alive].to_list()
        )

        list_of_population_hsi_event_tuples_due_today = list()
        list_of_events_not_due_today = list()

        # Traverse the queue and run events due today until have capabilities still available
        while len(self.module.HSI_EVENT_QUEUE) > 0:

            # Check if any of the officers in the country are still available for today.
            # If not, no point in going through the queue any longer.
            # This will make things slower for tests/small simulations, but should be of significant help
            # in the case of large simulations in mode_appt_constraints = 2 where number of people in the
            # queue for today >> resources available for that day. This would be faster done by facility.
            if len(set_capabilities_still_available) > 0:

                next_event_tuple = hp.heappop(self.module.HSI_EVENT_QUEUE)
                # Read the tuple and remove from heapq, and assemble into a dict 'next_event'

                event = next_event_tuple.hsi_event

                if self.sim.date > next_event_tuple.tclose:
                    # The event has expired (after tclose) having never been run. Call the 'never_ran' function
                    self.module.call_and_record_never_ran_hsi_event(
                          hsi_event=event,
                          priority=next_event_tuple.priority
                         )

                elif not (
                    isinstance(event.target, tlo.population.Population)
                    or event.target in alive_persons
                ):
                    # if individual level event and the person who is the target is no longer alive,
                    # do nothing more, i.e. remove from heapq
                    pass

                elif self.sim.date < next_event_tuple.topen:
                    # The event is not yet due (before topen)
                    hp.heappush(list_of_events_not_due_today, next_event_tuple)

                    if next_event_tuple.priority == self.module.lowest_priority_considered:
                        # Check the priority
                        # If the next event is not due and has the lowest allowed priority, then stop looking
                        # through the heapq as all other events will also not be due.
                        break

                else:
                    # The event is now due to run today and the person is confirmed to be still alive.
                    # Add it to the list of events due today if at population level.
                    # Otherwise, run event immediately.
                    is_pop_level_hsi_event = isinstance(event.target, tlo.population.Population)
                    if is_pop_level_hsi_event:
                        list_of_population_hsi_event_tuples_due_today.append(next_event_tuple)
                    else:

                        # Retrieve officers&facility required for HSI
                        original_call = next_event_tuple.hsi_event.expected_time_requests
                        _priority = next_event_tuple.priority
                        # In this version of mode_appt_constraints = 2, do not have access to squeeze
                        # based on queue information, and we assume no squeeze ever takes place.
                        squeeze_factor = 0.

                        # Check if any of the officers required have run out.
                        out_of_resources = False
                        for officer, call in original_call.items():
                            # If any of the officers are not available, then out of resources
                            if officer not in set_capabilities_still_available:
                                out_of_resources = True
                        # If officers still available, run event. Note: in current logic, a little
                        # overtime is allowed to run last event of the day. This seems more realistic
                        # than medical staff leaving earlier than
                        # planned if seeing another patient would take them into overtime.

                        if out_of_resources:

                            # Do not run,
                            # Call did_not_run for the hsi_event
                            rtn_from_did_not_run = event.did_not_run()

                            # If received no response from the call to did_not_run, or a True signal, then
                            # add to the hold-over queue.
                            # Otherwise (disease module returns "FALSE") the event is not rescheduled and
                            # will not run.

                            if rtn_from_did_not_run is not False:
                                # reschedule event
                                # Add the event to the queue:
                                hp.heappush(hold_over, next_event_tuple)

                            # Log that the event did not run
                            self.module.record_hsi_event(
                                hsi_event=event,
                                actual_appt_footprint=event.EXPECTED_APPT_FOOTPRINT,
                                squeeze_factor=squeeze_factor,
                                did_run=False,
                                priority=_priority
                            )

                        # Have enough capabilities left to run event
                        else:
                            # Notes-to-self: Shouldn't this be done after checking the footprint?
                            # Compute the bed days that are allocated to this HSI and provide this
                            # information to the HSI
                            if sum(event.BEDDAYS_FOOTPRINT.values()):
                                event._received_info_about_bed_days = \
                                    self.module.bed_days.issue_bed_days_according_to_availability(
                                        facility_id=self.module.bed_days.get_facility_id_for_beds(
                                                                           persons_id=event.target),
                                        footprint=event.BEDDAYS_FOOTPRINT
                                    )

                            # Check that a facility has been assigned to this HSI
                            assert event.facility_info is not None, \
                                f"Cannot run HSI {event.TREATMENT_ID} without facility_info being defined."

                            # Expected appt footprint before running event
                            _appt_footprint_before_running = event.EXPECTED_APPT_FOOTPRINT
                            # Run event & get actual footprint
                            actual_appt_footprint = event.run(squeeze_factor=squeeze_factor)

                            # Check if the HSI event returned updated_appt_footprint, and if so adjust original_call
                            if actual_appt_footprint is not None:

                                # check its formatting:
                                assert self.module.appt_footprint_is_valid(actual_appt_footprint)

                                # Update call that will be used to compute capabilities used
                                updated_call = self.module.get_appt_footprint_as_time_request(
                                    facility_info=event.facility_info,
                                    appt_footprint=actual_appt_footprint
                                )
                            else:
                                actual_appt_footprint = _appt_footprint_before_running
                                updated_call = original_call

                            # Recalculate call on officers based on squeeze factor.
                            for k in updated_call.keys():
                                updated_call[k] = updated_call[k]/(squeeze_factor + 1.)

                            # Subtract this from capabilities used so-far today
                            capabilities_monitor.subtract(updated_call)

                            # If any of the officers have run out of time by performing this hsi,
                            # remove them from list of available officers.
                            for officer, call in updated_call.items():
                                if capabilities_monitor[officer] <= 0:
                                    if officer in set_capabilities_still_available:
                                        set_capabilities_still_available.remove(officer)
                                    else:
                                        logger.warning(
                                            key="message",
                                            data=(f"{event.TREATMENT_ID} actual_footprint requires different"
                                                  f"officers than expected_footprint.")
                                        )

                            # Update today's footprint based on actual call and squeeze factor
                            self.module.running_total_footprint -= original_call
                            self.module.running_total_footprint += updated_call

                            # Write to the log
                            self.module.record_hsi_event(
                                hsi_event=event,
                                actual_appt_footprint=actual_appt_footprint,
                                squeeze_factor=squeeze_factor,
                                did_run=True,
                                priority=_priority
                            )

            # Don't have any capabilities at all left for today, no
            # point in going through the queue to check what's left to do today.
            else:
                break

        # In previous iteration, we stopped querying the queue once capabilities
        # were exhausted, so here we traverse the queue again to ensure that if any events expired were
        # left unchecked they are properly removed from the queue, and did_not_run() is invoked for all
        # postponed events. (This should still be more efficient than querying the queue as done in
        # mode_appt_constraints = 0 and 1 while ensuring mid-day effects are avoided.)
        # We also schedule a call_never_run for any HSI below the lowest_priority_considered,
        # in case any of them where left in the queue due to a transition from mode 0/1 to mode 2
        while len(self.module.HSI_EVENT_QUEUE) > 0:

            next_event_tuple = hp.heappop(self.module.HSI_EVENT_QUEUE)
            # Read the tuple and remove from heapq, and assemble into a dict 'next_event'

            event = next_event_tuple.hsi_event

            # If the priority of the event is lower than lowest_priority_considered, schedule a call_never_ran
            # on tclose regardless of whether appt is due today or any other time. (Although in mode 2 HSIs with
            # priority > lowest_priority_considered are never added to the queue, some such HSIs may still be present
            # in the queue if mode 2 was preceded by a period in mode 1).
            if next_event_tuple.priority > self.module.lowest_priority_considered:
                self.module.schedule_to_call_never_ran_on_date(hsi_event=event,
                                                               tdate=next_event_tuple.tclose)

            elif self.sim.date > next_event_tuple.tclose:
                # The event has expired (after tclose) having never been run. Call the 'never_ran' function
                self.module.call_and_record_never_ran_hsi_event(
                      hsi_event=event,
                      priority=next_event_tuple.priority
                     )

            elif not (
                isinstance(event.target, tlo.population.Population)
                or event.target in alive_persons
            ):
                # if individual level event and the person who is the target is no longer alive,
                # do nothing more, i.e. remove from heapq
                pass

            elif self.sim.date < next_event_tuple.topen:
                # The event is not yet due (before topen). Do not stop querying the queue here if we have
                # reached the lowest_priority_considered, as we want to make sure HSIs with lower priority
                # (which may have been scheduled during a prior mode 0/1 period) are flushed from the queue.
                hp.heappush(list_of_events_not_due_today, next_event_tuple)

            else:
                # Add it to the list of events due today if at population level.
                # Otherwise, run event immediately.
                is_pop_level_hsi_event = isinstance(event.target, tlo.population.Population)
                if is_pop_level_hsi_event:
                    list_of_population_hsi_event_tuples_due_today.append(next_event_tuple)
                else:
                    # In previous iteration, have already run all the events for today that could run
                    # given capabilities available, so put back any remaining events due today to the
                    # hold_over queue as it would not be possible to run them today.

                    # Do not run,
                    # Call did_not_run for the hsi_event
                    rtn_from_did_not_run = event.did_not_run()

                    # If received no response from the call to did_not_run, or a True signal, then
                    # add to the hold-over queue.
                    # Otherwise (disease module returns "FALSE") the event is not rescheduled and
                    # will not run.

                    if rtn_from_did_not_run is not False:
                        # reschedule event
                        # Add the event to the queue:
                        hp.heappush(hold_over, next_event_tuple)

                    # Log that the event did not run
                    self.module.record_hsi_event(
                       hsi_event=event,
                       actual_appt_footprint=event.EXPECTED_APPT_FOOTPRINT,
                       squeeze_factor=0,
                       did_run=False,
                       priority=next_event_tuple.priority
                       )

        # add events from the list_of_events_not_due_today back into the queue
        while len(list_of_events_not_due_today) > 0:
            hp.heappush(self.module.HSI_EVENT_QUEUE, hp.heappop(list_of_events_not_due_today))

        # Run the list of population-level HSI events
        self.module.run_population_level_events(list_of_population_hsi_event_tuples_due_today)

    def apply(self, population):

        # Refresh information ready for new day:
        self.module.bed_days.on_start_of_day()
        self.module.consumables.on_start_of_day(self.sim.date)

        # Compute footprint that arise from in-patient bed-days
        inpatient_appts = self.module.bed_days.get_inpatient_appts()
        inpatient_footprints = Counter()
        for _fac_id, _footprint in inpatient_appts.items():
            inpatient_footprints.update(self.module.get_appt_footprint_as_time_request(
                facility_info=self.module._facility_by_facility_id[_fac_id], appt_footprint=_footprint)
            )

        # Write to the log that these in-patient appointments were needed:
        if len(inpatient_appts):
            for _fac_id, _inpatient_appts in inpatient_appts.items():
                self.module.write_to_hsi_log(
                    event_details=HSIEventDetails(
                        event_name='Inpatient_Care',
                        module_name='HealthSystem',
                        treatment_id='Inpatient_Care',
                        facility_level=self.module._facility_by_facility_id[_fac_id].level,
                        appt_footprint=tuple(sorted(_inpatient_appts.items())),
                        beddays_footprint=(),
                        equipment=()  # TODO: what should be in here?
                    ),
                    person_id=-1,
                    facility_id=_fac_id,
                    squeeze_factor=0.0,
                    priority=-1,
                    did_run=True,
                    equipment=set(),  # TODO: explore more, should it be non-empty in some cases?
                )

        # Restart the total footprint of all calls today, beginning with those due to existing in-patients.
        self.module.running_total_footprint = inpatient_footprints

        # Create hold-over list. This will hold events that cannot occur today before they are added back to the queue.
        hold_over = list()

        if self.module.mode_appt_constraints in (0, 1):
            # Run all events due today, repeating the check for due events until none are due
            # (this allows for HSI that are added to the queue in the course of other HSI
            # for this today to be run this day).
            self.process_events_mode_0_and_1(hold_over)

        elif self.module.mode_appt_constraints == 2:
            self.process_events_mode_2(hold_over)

        # -- End-of-day activities --
        # Add back to the HSI_EVENT_QUEUE heapq all those events which are still eligible to run but which did not run
        while len(hold_over) > 0:
            hp.heappush(self.module.HSI_EVENT_QUEUE, hp.heappop(hold_over))

        # Log total usage of the facilities
        self.module.log_current_capabilities_and_usage()

        # Trigger jobs to be done at the end of the day (after all HSI run)
        self.module.on_end_of_day()

        # Do activities that are required at end of month (if last day of the month)
        if self._is_last_day_of_the_month(self.sim.date):
            self.module.on_end_of_month()

        # Do activities that are required at end of year (if last day of the year)
        if self._is_last_day_of_the_year(self.sim.date):
            self.module.on_end_of_year()

# ---------------------------------------------------------------------------
#   Logging
# ---------------------------------------------------------------------------


class HealthSystemSummaryCounter:
    """Helper class to keep running counts of HSI and the state of the HealthSystem and logging summaries."""

    def __init__(self):
        self._reset_internal_stores()

    def _reset_internal_stores(self) -> None:
        """Create empty versions of the data structures used to store a running records."""

        self._treatment_ids = defaultdict(int)  # Running record of the `TREATMENT_ID`s of `HSI_Event`s
        self._appts = defaultdict(int)  # Running record of the Appointments of `HSI_Event`s that have run
        self._appts_by_level = {_level: defaultdict(int) for _level in ('0', '1a', '1b', '2', '3', '4')}
        # <--Same as `self._appts` but also split by facility_level

        # Log HSI_Events that never ran to monitor shortcoming of Health System
        self._never_ran_treatment_ids = defaultdict(int)  # As above, but for `HSI_Event`s that never ran
        self._never_ran_appts = defaultdict(int)  # As above, but for `HSI_Event`s that have never ran
        self._never_ran_appts_by_level = {_level: defaultdict(int) for _level in ('0', '1a', '1b', '2', '3', '4')}

        self._frac_time_used_overall = []  # Running record of the usage of the healthcare system
        self._squeeze_factor_by_hsi_event_name = defaultdict(list)  # Running record the squeeze-factor applying to each
        #                                                           treatment_id. Key is of the form:
        #                                                           "<TREATMENT_ID>:<HSI_EVENT_NAME>"

    def record_hsi_event(self,
                         treatment_id: str,
                         hsi_event_name: str,
                         squeeze_factor: float,
                         appt_footprint: Counter,
                         level: str
                         ) -> None:
        """Add information about an `HSI_Event` to the running summaries."""

        # Count the treatment_id:
        self._treatment_ids[treatment_id] += 1

        # Add the squeeze-factor to the list
        self._squeeze_factor_by_hsi_event_name[
            f"{treatment_id}:{hsi_event_name}"
        ].append(squeeze_factor)

        # Count each type of appointment:
        for appt_type, number in appt_footprint:
            self._appts[appt_type] += number
            self._appts_by_level[level][appt_type] += number

    def record_never_ran_hsi_event(self,
                                   treatment_id: str,
                                   hsi_event_name: str,
                                   appt_footprint: Counter,
                                   level: str
                                   ) -> None:
        """Add information about a never-ran `HSI_Event` to the running summaries."""

        # Count the treatment_id:
        self._never_ran_treatment_ids[treatment_id] += 1

        # Count each type of appointment:
        for appt_type, number in appt_footprint:
            self._never_ran_appts[appt_type] += number
            self._never_ran_appts_by_level[level][appt_type] += number

    def record_hs_status(self, fraction_time_used_across_all_facilities: float) -> None:
        """Record a current status metric of the HealthSystem."""

        # The fraction of all healthcare worker time that is used:
        self._frac_time_used_overall.append(fraction_time_used_across_all_facilities)

    def write_to_log_and_reset_counters(self):
        """Log summary statistics reset the data structures."""

        logger_summary.info(
            key="HSI_Event",
            description="Counts of the HSI_Events that have occurred in this calendar year by TREATMENT_ID, "
                        "and counts of the 'Appt_Type's that have occurred in this calendar year,"
                        "and the average squeeze_factor for HSIs that have occurred in this calendar year.",
            data={
                "TREATMENT_ID": self._treatment_ids,
                "Number_By_Appt_Type_Code": self._appts,
                "Number_By_Appt_Type_Code_And_Level": self._appts_by_level,
                'squeeze_factor': {
                    k: sum(v) / len(v) for k, v in self._squeeze_factor_by_hsi_event_name.items()
                }
            },
        )

        # Log summary of HSI_Events that never ran
        logger_summary.info(
            key="Never_ran_HSI_Event",
            description="Counts of the HSI_Events that never ran in this calendar year by TREATMENT_ID, "
                        "and the respective 'Appt_Type's that have not occurred in this calendar year.",
            data={
                "TREATMENT_ID": self._never_ran_treatment_ids,
                "Number_By_Appt_Type_Code": self._never_ran_appts,
                "Number_By_Appt_Type_Code_And_Level": self._never_ran_appts_by_level,
            },
        )

        logger_summary.info(
            key="Capacity",
            description="The fraction of all the healthcare worker time that is used each day, averaged over this "
                        "calendar year.",
            data={
                "average_Frac_Time_Used_Overall": np.mean(self._frac_time_used_overall),
                # <-- leaving space here for additional summary measures that may be needed in the future.
            },
        )

        self._reset_internal_stores()


class HealthSystemChangeParameters(Event, PopulationScopeEventMixin):
    """Event that causes certain internal parameters of the HealthSystem to be changed; specifically:
        * `mode_appt_constraints`
        * `ignore_priority`
        * `capabilities_coefficient`
        * `cons_availability`
        * `beds_availability`
    Note that no checking is done here on the suitability of values of each parameter."""

    def __init__(self, module: HealthSystem, parameters: Dict):
        super().__init__(module)
        self._parameters = parameters
        assert isinstance(module, HealthSystem)

    def apply(self, population):
        if 'mode_appt_constraints' in self._parameters:
            self.module.mode_appt_constraints = self._parameters['mode_appt_constraints']

        if 'ignore_priority' in self._parameters:
            self.module.ignore_priority = self._parameters['ignore_priority']

        if 'capabilities_coefficient' in self._parameters:
            self.module.capabilities_coefficient = self._parameters['capabilities_coefficient']

        if 'cons_availability' in self._parameters:
            self.module.consumables = Consumables(data=self.module.parameters['availability_estimates'],
                                                  rng=self.module.rng,
                                                  availability=self._parameters['cons_availability'])
            self.module.consumables.on_start_of_day(self.module.sim.date)

        if 'beds_availability' in self._parameters:
            self.module.bed_days.availability = self._parameters['beds_availability']


class DynamicRescalingHRCapabilities(RegularEvent, PopulationScopeEventMixin):
    """ This event exists to scale the daily capabilities assumed at fixed time intervals"""
    def __init__(self, module):
        super().__init__(module, frequency=DateOffset(years=1))
        self.last_year_pop_size = self.current_pop_size  # store population size at initiation (when this class is
        #                                                  created)

    @property
    def current_pop_size(self) -> float:
        """Returns current population size"""
        df = self.sim.population.props
        return df.is_alive.sum()

    def apply(self, population):

        this_year_pop_size = self.current_pop_size

        # Rescale by fixed amount
        self.module._daily_capabilities *= self.module.parameters['dynamic_HR_scaling_factor']

        # Rescale daily capabilities by population size, if this option is included
        if self.module.parameters['scale_HR_by_popsize']:
            self.module._daily_capabilities *= this_year_pop_size/self.last_year_pop_size

        self.last_year_pop_size = this_year_pop_size   # Save for next year


class HealthSystemChangeMode(RegularEvent, PopulationScopeEventMixin):
    """ This event exists to change the priority policy adopted by the
    HealthSystem at a given year.    """

    def __init__(self, module):
        super().__init__(module, frequency=DateOffset(years=100))

    def apply(self, population):

        # Change mode_appt_constraints
        self.module.mode_appt_constraints = self.module.parameters["mode_appt_constraints_postSwitch"]

        logger.info(key="message",
                    data=f"Switched mode at sim date: "
                         f"{self.sim.date}"
                         f"Now using mode: "
                         f"{self.module.mode_appt_constraints}"
                    )<|MERGE_RESOLUTION|>--- conflicted
+++ resolved
@@ -1057,13 +1057,8 @@
 
     def on_simulation_end(self):
         """Put out to the log the information from the tracker of the last day of the simulation.
-<<<<<<< HEAD
         Raise warning and enter to log if any hsi event initialised but the settings of essential
         equipment is missing, if any equipment item or package requested but not recognised."""
-=======
-        Raise warning and enter to log the set of hsi event names which were initialised but the settings of essential
-        equipment is missing."""
->>>>>>> 0bda4d0b
         self.bed_days.on_simulation_end()
         self.consumables.on_simulation_end()
         if self._hsi_event_count_log_period == "simulation":
