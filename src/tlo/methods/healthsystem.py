# """
# Remaining to do:
# - streamline input arguments
# - let the level of the appointment be in the log
# - let the logger give times of each hcw
# - bed days parameterization and use of HR capacity attaching automatically to beddays
# """

import heapq as hp
from collections import Counter, defaultdict
from collections.abc import Iterable, Sequence
from itertools import repeat
from pathlib import Path
from typing import List, NamedTuple, Optional, Tuple, Union

import numpy as np
import pandas as pd

import tlo
from tlo import Date, DateOffset, Module, Parameter, Property, Types, logging
from tlo.events import Event, PopulationScopeEventMixin, RegularEvent
from tlo.methods import Metadata
from tlo.methods.bed_days import BedDays
from tlo.methods.dxmanager import DxManager

logger = logging.getLogger(__name__)
logger.setLevel(logging.INFO)


class FacilityInfo(NamedTuple):
    """Information about a specific health facility."""
    id: int
    name: str


class AppointmentSubunit(NamedTuple):
    """Component of an appointment relating to a specific officer type."""
    officer_type: str
    time_taken: float


class HSIEventDetails(NamedTuple):
    """Non-target specific details of a health system interaction event."""
    event_name: str
    module_name: str
    treatment_id: str
    facility_level: Optional[str]
    appt_footprint: Tuple[str]
    beddays_footprint: Tuple[Tuple[str, int]]


class HSIEventQueueItem(NamedTuple):
    """Properties of event added to health system queue.

    The order of the attributes in the tuple is important as the queue sorting is done
    by the order of the items in the tuple, i.e. first by `priority`, then `topen` and
    so on.
    """
    priority: int
    topen: Date
    queue_counter: int
    tclose: Date
    # Define HSI_Event type as string to avoid NameError exception as HSI_Event defined
    # later in module (see https://stackoverflow.com/a/36286947/4798943)
    hsi_event: 'HSI_Event'


def _accepts_argument(function: callable, argument: str) -> bool:
    """Helper to test if callable object accepts an argument with a given name.

    Compared to using `inspect.signature` or `inspect.getfullargspec` the approach here
    has significantly less overhead (as a full `Signature` or `FullArgSpec` object
    does not need to constructed) but is also less readable hence why it has been
    wrapped as a helper function despite being only one-line to make its functionality
    more obvious.

    :param function: Callable object to check if argument is present in.
    :param argument: Name of argument to check.
    :returns: ``True`` is ``argument`` is an argument of ``function`` else ``False``.
    """
    # co_varnames include both arguments to function and any internally defined variable
    # names hence we check only in the first `co_argcount` items which correspond to
    # just the arguments
    return argument in function.__code__.co_varnames[:function.__code__.co_argcount]


class HealthSystem(Module):
    """
    This is the Health System Module.
    The execution of all health systems interactions are controlled through this module.
    """

    INIT_DEPENDENCIES = {'Demography'}

    PARAMETERS = {
        # Organization of the HealthSystem
        'Master_Facilities_List': Parameter(Types.DATA_FRAME, 'Listing of all health facilities.'),

        # Definitions of the officers and appointment types
        'Officer_Types_Table': Parameter(Types.DATA_FRAME, 'The names of the types of health workers ("officers")'),
        'Appt_Types_Table': Parameter(Types.DATA_FRAME, 'The names of the type of appointments with the health system'),
        'Appt_Offered_By_Facility_Level': Parameter(
            Types.DATA_FRAME, 'Table indicating whether or not each appointment is offered at each facility level.'),
        'Appt_Time_Table': Parameter(Types.DATA_FRAME,
                                     'The time taken for each appointment, according to officer and facility type.'),

        # Capabilities of the HealthSystem (under alternative assumptions)
        'Daily_Capabilities_actual': Parameter(
            Types.DATA_FRAME, 'The capabilities (minutes of time available of each type of officer in each facility) '
                              'based on the _estimated current_ number and distribution of staff estimated.'),
        'Daily_Capabilities_funded': Parameter(
            Types.DATA_FRAME, 'The capabilities (minutes of time available of each type of officer in each facility) '
                              'based on the _potential_ number and distribution of staff estimated (i.e. those '
                              'positions that can be funded).'),
        'Daily_Capabilities_funded_plus': Parameter(
            Types.DATA_FRAME, 'The capabilities (minutes of time available of each type of officer in each facility) '
                              'based on the _potential_ number and distribution of staff estimated, with adjustments '
                              'to permit each appointment type that should be run at facility level to do so in every '
                              'district.'),

        # Availability of Consumables
        'Consumables_OneHealth': Parameter(Types.DATA_FRAME,
                                           'List of consumables used in each intervention and their costs.'),

        # Infrastructure and Equipment
        'BedCapacity': Parameter(Types.DATA_FRAME, "Data on the number of beds available of each type by facility_id"),

        # Service Availability
        'Service_Availability': Parameter(Types.LIST, 'List of services to be available.')
    }

    PROPERTIES = {
        'hs_is_inpatient': Property(
            Types.BOOL, 'Whether or not the person is currently an in-patient at any medical facility'
        ),
    }

    def __init__(
        self,
        name: Optional[str] = None,
        resourcefilepath: Optional[Path] = None,
        service_availability: Optional[List[str]] = None,
        mode_appt_constraints: int = 0,
        cons_availability: str = 'default',
        ignore_priority: bool = False,
        capabilities_coefficient: Optional[float] = None,
        use_funded_or_actual_staffing: Optional[str] = 'funded_plus',
        disable: bool = False,
        disable_and_reject_all: bool = False,
        store_hsi_events_that_have_run: bool = False,
        record_hsi_event_details: bool = False
    ):
        """
        :param name: Name to use for module, defaults to module class name if ``None``.
        :param resourcefilepath: Path to directory containing resource files.
        :param service_availability: A list of treatment IDs to allow.
        :param mode_appt_constraints: Integer code in ``{0, 1, 2}`` determining mode of
            constraints with regards to officer numbers and time - 0: no constraints,
            all HSI events run with no squeeze factor, 1: elastic constraints, all HSI
            events run with squeeze factor, 2: hard constraints, only HSI events with
            no squeeze factor run.
        :param cons_availability: If 'default' then use the availability specified in the ResourceFile; if 'none', then
        let no consumable be ever be available; if 'all', then all consumables are always available. When using 'all'
        or 'none', requests for consumables are not logged.
        :param ignore_priority: If ``True`` do not use the priority information in HSI
            event to schedule
        :param capabilities_coefficient: Multiplier for the capabilities of health
            officers, if ``None`` set to ratio of initial population to estimated 2010
            population.
        :param use_funded_or_actual_staffing: If `actual`, then use the numbers and distribution of staff estimated to
        be available currently; If `funded`, then use the numbers and distribution of staff that are potentially
        available.
        :param disable: If ``True``, disables the health system (no constraints and no
            logging) and every HSI event runs.
        :param disable_and_reject_all: If ``True``, disable health system and no HSI
            events run
        :param store_hsi_events_that_have_run: Convenience flag for debugging.
        :param record_hsi_event_details: Whether to record details of HSI events used.
        """

        super().__init__(name)
        self.resourcefilepath = resourcefilepath

        assert cons_availability in ['none', 'default', 'all']
        self.cons_availability = cons_availability

        assert isinstance(disable, bool)
        assert isinstance(disable_and_reject_all, bool)
        assert not (disable and disable_and_reject_all), (
            'Cannot have both disable and disable_and_reject_all selected'
        )
        self.disable = disable
        self.disable_and_reject_all = disable_and_reject_all

        assert mode_appt_constraints in {0, 1, 2}

        self.mode_appt_constraints = mode_appt_constraints

        self.ignore_priority = ignore_priority

        # Store the argument provided for service_availability
        self.arg_service_availabily = service_availability
        self.service_availability = ['*']  # provided so that there is a default even before simulation is run

        # Check that the capabilities coefficient is correct
        if capabilities_coefficient is not None:
            assert capabilities_coefficient >= 0
            assert isinstance(capabilities_coefficient, float)
        self.capabilities_coefficient = capabilities_coefficient

        # Find which resourcefile to use - those for the actual staff available or the funded staff available
        assert use_funded_or_actual_staffing in ['actual', 'funded', 'funded_plus']
        self.use_funded_or_actual_staffing = use_funded_or_actual_staffing

        # Define (empty) list of registered disease modules (filled in at `initialise_simulation`)
        self.recognised_modules_names = []

        # Define the container for calls for health system interaction events
        self.HSI_EVENT_QUEUE = []
        self.hsi_event_queue_counter = 0  # Counter to help with the sorting in the heapq

        # Check 'store_hsi_events_that_have_run': will store a running list of HSI events that have run
        # (for debugging)
        assert isinstance(store_hsi_events_that_have_run, bool)
        self.store_hsi_events_that_have_run = store_hsi_events_that_have_run
        if self.store_hsi_events_that_have_run:
            self.store_of_hsi_events_that_have_run = list()

        # If record_hsi_event_details == True, a set will be built during the simulation
        # containing HSIEventDetails tuples corresponding to all HSI_Event instances
        # used in the simulation
        self.record_hsi_event_details = record_hsi_event_details
        if record_hsi_event_details:
            self.hsi_event_details = set()

        # Create the Diagnostic Test Manager to store and manage all Diagnostic Test
        self.dx_manager = DxManager(self)

        # Create the instance of BedDays to record usage of in-patient bed days
        self.bed_days = BedDays(self)

        # Create pointer for the HealthSystemScheduler event
        self.healthsystemscheduler = None

    def read_parameters(self, data_folder):

        path_to_resourcefiles_for_healthsystem = Path(self.resourcefilepath) / 'healthsystem'

        # Load basic information about the organization of the HealthSystem
        self.parameters['Master_Facilities_List'] = pd.read_csv(
            path_to_resourcefiles_for_healthsystem / 'organisation' / 'ResourceFile_Master_Facilities_List.csv')

        # Load ResourceFiles that define appointment and officer types
        self.parameters['Officer_Types_Table'] = pd.read_csv(
            path_to_resourcefiles_for_healthsystem / 'human_resources' / 'definitions' /
            'ResourceFile_Officer_Types_Table.csv')
        self.parameters['Appt_Types_Table'] = pd.read_csv(
            path_to_resourcefiles_for_healthsystem / 'human_resources' / 'definitions' /
            'ResourceFile_Appt_Types_Table.csv')
        self.parameters['Appt_Offered_By_Facility_Level'] = pd.read_csv(
            path_to_resourcefiles_for_healthsystem / 'human_resources' / 'definitions' /
            'ResourceFile_ApptType_By_FacLevel.csv')
        self.parameters['Appt_Time_Table'] = pd.read_csv(
            path_to_resourcefiles_for_healthsystem / 'human_resources' / 'definitions' /
            'ResourceFile_Appt_Time_Table.csv')

        # Load 'Daily_Capabilities' (for both actual and funded)
        for _i in ['actual', 'funded', 'funded_plus']:
            self.parameters[f'Daily_Capabilities_{_i}'] = pd.read_csv(
                path_to_resourcefiles_for_healthsystem / 'human_resources' / f'{_i}' /
                'ResourceFile_Daily_Capabilities.csv')

        # Read in ResourceFile_Consumables and then process it to create the data structures needed
        self.parameters['Consumables_OneHealth'] = pd.read_csv(
            path_to_resourcefiles_for_healthsystem / 'consumables' / 'ResourceFile_Consumables.csv')

        # Data on the number of beds available of each type by facility_id
        self.parameters['BedCapacity'] = pd.read_csv(
            path_to_resourcefiles_for_healthsystem / 'infrastructure_and_equipment' / 'ResourceFile_Bed_Capacity.csv')

        # Set default parameter for Service Availability (everything available)
        self.parameters['Service_Availability'] = ['*']

    def pre_initialise_population(self):
        """Do processing following `read_parameters` prior to generating the population."""
        self.process_human_resources_files()
        self.process_consumables_file()
        self.bed_days.pre_initialise_population()

    def initialise_population(self, population):
        self.bed_days.initialise_population(population.props)

    def initialise_simulation(self, sim):
        # If capabilities coefficient was not explicitly specified, use initial population scaling factor
        if self.capabilities_coefficient is None:
            self.capabilities_coefficient = self.sim.modules['Demography'].initial_model_to_data_popsize_ratio

        # Set the tracker in preparation for the simulation
        self.bed_days.initialise_beddays_tracker()

        # Capture list of disease modules:
        self.recognised_modules_names = [
            m.name for m in self.sim.modules.values() if Metadata.USES_HEALTHSYSTEM in m.METADATA
        ]

        # Check that set of districts of residence in population are subset of districts from
        # `self._facilities_for_each_district`, which is derived from self.parameters['Master_Facilities_List']
        df = self.sim.population.props
        districts_of_residence = set(df.loc[df.is_alive, "district_of_residence"].cat.categories)
        assert all(
            districts_of_residence.issubset(per_level_facilities.keys())
            for per_level_facilities in self._facilities_for_each_district.values()
        ), (
            "At least one district_of_residence value in population not present in "
            "self._facilities_for_each_district resource file"
        )

        # Launch the healthsystem scheduler (a regular event occurring each day) [if not disabled]
        if not (self.disable or self.disable_and_reject_all):
            self.healthsystemscheduler = HealthSystemScheduler(self)
            sim.schedule_event(self.healthsystemscheduler, sim.date)

        # Update consumables available today:
        self.determine_availability_of_consumables_today()

        # Determine service_availability
        self.set_service_availability()

    def on_birth(self, mother_id, child_id):
        self.bed_days.on_birth(self.sim.population.props, mother_id, child_id)

    def on_simulation_end(self):
        """Put out to the log the information from the tracker of the last day of the simulation"""
        self.bed_days.on_simulation_end()

    def process_human_resources_files(self):
        """Create the data-structures needed from the information read into the parameters."""

        # * Define Facility Levels
        self._facility_levels = set(self.parameters['Master_Facilities_List']['Facility_Level']) - {'5'}
        assert self._facility_levels == {'0', '1a', '1b', '2', '3', '4'}  # todo soft code this?

        # * Define Appointment Types
        self._appointment_types = set(self.parameters['Appt_Types_Table']['Appt_Type_Code'])

        # * Define the Officers Needed For Each Appointment
        # (Store data as dict of dicts, with outer-dict indexed by string facility level and
        # inner-dict indexed by string type code with values corresponding to list of (named)
        # tuples of appointment officer type codes and time taken.)
        appt_time_data = self.parameters['Appt_Time_Table']
        appt_times_per_level_and_type = {_facility_level: defaultdict(list) for _facility_level in
                                         self._facility_levels}
        for appt_time_tuple in appt_time_data.itertuples():
            appt_times_per_level_and_type[
                appt_time_tuple.Facility_Level
            ][
                appt_time_tuple.Appt_Type_Code
            ].append(
                AppointmentSubunit(
                    officer_type=appt_time_tuple.Officer_Category,
                    time_taken=appt_time_tuple.Time_Taken_Mins
                )
            )
        assert (
            sum(
                len(appt_info_list)
                for level in self._facility_levels
                for appt_info_list in appt_times_per_level_and_type[level].values()
            ) == len(appt_time_data)
        )
        self._appt_times = appt_times_per_level_and_type

        # * Define Which Appointments Are Possible At Each Facility Level
        appt_type_per_level_data = self.parameters['Appt_Offered_By_Facility_Level']
        self._appt_type_by_facLevel = {
            _facility_level: set(
                appt_type_per_level_data['Appt_Type_Code'][
                    appt_type_per_level_data[f'Facility_Level_{_facility_level}']
                ]
            )
            for _facility_level in self._facility_levels
        }

        # Also store data as dict of dicts, with outer-dict indexed by string facility level and
        # inner-dict indexed by district name with values corresponding to (named) tuples of
        # facility ID and name
        # Get look-up of the districts (by name) in each region (by name)
        districts_in_region = self.sim.modules['Demography'].parameters['districts_in_region']
        all_districts = set(self.sim.modules['Demography'].parameters['district_num_to_district_name'].values())

        facilities_per_level_and_district = {_facility_level: {} for _facility_level in self._facility_levels}
        for facility_tuple in self.parameters['Master_Facilities_List'].itertuples():

            if pd.notnull(facility_tuple.District):
                # A facility that is specific to a district:
                facilities_per_level_and_district[facility_tuple.Facility_Level][facility_tuple.District] = \
                    FacilityInfo(
                        id=facility_tuple.Facility_ID,
                        name=facility_tuple.Facility_Name
                    )

            elif pd.isnull(facility_tuple.District) and pd.notnull(facility_tuple.Region):
                # A facility that is specific to region (and not a district):
                for _district in districts_in_region[facility_tuple.Region]:
                    facilities_per_level_and_district[facility_tuple.Facility_Level][_district] = \
                        FacilityInfo(
                            id=facility_tuple.Facility_ID,
                            name=facility_tuple.Facility_Name
                        )

            elif (
                pd.isnull(facility_tuple.District) and
                pd.isnull(facility_tuple.Region) and
                (facility_tuple.Facility_Level != '5')
            ):
                # A facility that is National (not specific to a region or a district) (ignoring level 5 (headquarters))
                for _district in all_districts:
                    facilities_per_level_and_district[facility_tuple.Facility_Level][_district] = \
                        FacilityInfo(
                            id=facility_tuple.Facility_ID,
                            name=facility_tuple.Facility_Name
                        )

        # Check that there is facility of every level for every district:
        assert all(
            all_districts == facilities_per_level_and_district[_facility_level].keys()
            for _facility_level in self._facility_levels
        ), "There is not one of each facility type available to each district."

        self._facilities_for_each_district = facilities_per_level_and_district

        # * Store 'DailyCapabilities' in correct format and using the specified underlying assumptions
        self._daily_capabilities = self.format_daily_capabilities()

        # Also, store the set of officers with non-zero daily availability
        # (This is used for checking that scheduled HSI events do not make appointment requiring officers that are
        # never available.)
        self._officers_with_availability = set(self._daily_capabilities.index[self._daily_capabilities > 0])

    def process_consumables_file(self):
        """Helper function for processing the consumables data (stored as self.parameters['Consumables'])
        * Creates ```parameters['Consumables']```
        * Creates ```df_mapping_pkg_code_to_intv_code```
        * Creates ```prob_item_code_available```
        """
        # Load the 'raw' ResourceFile_Consumabes that is loaded in to self.parameters['Consumables']
        raw = self.parameters['Consumables_OneHealth']
        # -------------------------------------------------------------------------------------------------
        # Create a pd.DataFrame that maps pkg code (as index) to item code:
        # This is used to quickly look-up which items are required in each package
        df = raw[['Intervention_Pkg_Code', 'Item_Code', 'Expected_Units_Per_Case']]
        df = df.set_index('Intervention_Pkg_Code')
        self.df_mapping_pkg_code_to_intv_code = df

        # -------------------------------------------------------------------------------------------------
        # Make ```prob_item_codes_available```
        # This is a data-frame that organise the probabilities of individual consumables items being available
        # (by the item codes)
        unique_item_codes = pd.DataFrame(data={'Item_Code': pd.unique(raw['Item_Code'])})

        # merge in probabilities of being available
        filter_col = [col for col in raw if col.startswith('Available_Facility_Level_')]
        filter_col.append('Item_Code')
        prob_item_codes_available = unique_item_codes.merge(
            raw.drop_duplicates(['Item_Code'])[filter_col], on='Item_Code', how='inner'
        )
        assert len(prob_item_codes_available) == len(unique_item_codes)

        # set the index as the Item_Code and save
        self.prob_item_codes_available = prob_item_codes_available.set_index('Item_Code', drop=True)

    def format_daily_capabilities(self) -> pd.Series:
        """
        This will updates the dataframe for the self.parameters['Daily_Capabilities'] so as to include
        every permutation of officer_type_code and facility_id, with zeros against permutations where no capacity
        is available.

        It also give the dataframe an index that is useful for merging on (based on Facility_ID and Officer Type)

        (This is so that its easier to track where demands are being placed where there is no capacity)
        """

        # Get the capabilities data imported (according to the specified underlying assumptions).
        capabilities = self.parameters[f'Daily_Capabilities_{self.use_funded_or_actual_staffing}']
        capabilities = capabilities.rename(columns={'Officer_Category': 'Officer_Type_Code'})  # neaten

        # Create dataframe containing background information about facility and officer types
        facility_ids = self.parameters['Master_Facilities_List']['Facility_ID'].values
        officer_type_codes = set(self.parameters['Officer_Types_Table']['Officer_Category'].values)
        # todo - <-- avoid use of the file or define differnetly?

        # # naming to be not with _ within the name of an oficer
        facs = list()
        officers = list()
        for f in facility_ids:
            for o in officer_type_codes:
                facs.append(f)
                officers.append(o)

        capabilities_ex = pd.DataFrame(data={'Facility_ID': facs, 'Officer_Type_Code': officers})

        # Merge in information about facility from Master Facilities List
        mfl = self.parameters['Master_Facilities_List']
        capabilities_ex = capabilities_ex.merge(mfl, on='Facility_ID', how='left')

        # Merge in information about officers
        # officer_types = self.parameters['Officer_Types_Table'][['Officer_Type_Code', 'Officer_Type']]
        # capabilities_ex = capabilities_ex.merge(officer_types, on='Officer_Type_Code', how='left')

        # Merge in the capabilities (minutes available) for each officer type (inferring zero minutes where
        # there is no entry in the imported capabilities table)
        capabilities_ex = capabilities_ex.merge(
            capabilities[['Facility_ID', 'Officer_Type_Code', 'Total_Mins_Per_Day']],
            on=['Facility_ID', 'Officer_Type_Code'],
            how='left',
        )
        capabilities_ex = capabilities_ex.fillna(0)

        # Give the standard index:
        capabilities_ex = capabilities_ex.set_index(
            'FacilityID_'
            + capabilities_ex['Facility_ID'].astype(str)
            + '_Officer_'
            + capabilities_ex['Officer_Type_Code']
        )

        # Rename 'Total_Minutes_Per_Day'
        capabilities_ex = capabilities_ex.rename(columns={'Total_Mins_Per_Day': 'Total_Minutes_Per_Day'})

        # Checks
        assert abs(capabilities_ex['Total_Minutes_Per_Day'].sum() - capabilities['Total_Mins_Per_Day'].sum()) < 1e-7
        assert len(capabilities_ex) == len(facility_ids) * len(officer_type_codes)

        # return the pd.Series of `Total_Minutes_Per_Day' indexed for each type of officer at each facility
        return capabilities_ex['Total_Minutes_Per_Day']

    def set_service_availability(self):
        """Set service availability. (Should be equal to what is specified by the parameter, but overwrite with what was
         provided in arguement if an argument was specified -- provided for backward compatibility.)"""

        if self.arg_service_availabily is None:
            service_availability = self.parameters['Service_Availability']
        else:
            service_availability = self.arg_service_availabily

        assert isinstance(service_availability, list)
        self.service_availability = service_availability

        # Log the service_availability
        logger.info(key="message",
                    data=f"Running Health System With the Following Service Availability: "
                         f"{self.service_availability}"
                    )

    def schedule_hsi_event(
        self, hsi_event, priority, topen, tclose=None, do_hsi_event_checks=True
    ):
        """
        Schedule a health system interaction (HSI) event.

        :param hsi_event: The HSI event to be scheduled.
        :param priority: The priority for the HSI event (0 (highest), 1 or 2 (lowest)
        :param topen: The earliest date at which the HSI event should run
        :param tclose: The latest date at which the HSI event should run. Set to one
           week after ``topen`` if ``None``.
        :param do_hsi_event_checks: Whether to perform sanity checks on the passed
            ``hsi_event`` argument to check that it constitutes a valid HSI event. This
            is intended for allowing disabling of these checks when scheduling multiple
            HSI events of the same ``HSI_Event`` subclass together, in which case
            typically performing these checks for each individual HSI event of the
            shared type will be redundant.
        """
<<<<<<< HEAD

        logger.debug(
            key='message',
            data=(
                "HealthSystem.schedule_event >> Logging a request for an HSI: "
                f"{hsi_event.TREATMENT_ID} for person: {hsi_event.target}"
            )
        )

=======
>>>>>>> d5f26094
        # If there is no specified tclose time then set this to a week after topen
        if tclose is None:
            tclose = topen + DateOffset(days=7)

        # Check topen is not in the past
        assert topen >= self.sim.date

        # Check that priority is in valid range
        assert priority in {0, 1, 2}

        # Check that topen is strictly before tclose
        assert topen < tclose

        # Check if healthsystem is disabled/disable_and_reject_all, and scheduled a the event with appropriate wrapper.
        if self.disable and (not self.disable_and_reject_all):
            # If healthsystem is disabled (but HSI can still run), ...
            #   ... put this event straight into the normal simulation scheduler.
            self.sim.schedule_event(HSIEventWrapper(hsi_event=hsi_event, run_hsi=True), topen)
            return
<<<<<<< HEAD
        elif self.disable_and_reject_all:
=======

        if self.disable_and_reject_all:
>>>>>>> d5f26094
            # If healthsystem is disabled the HSI will never run: schedule for the "never_ran" method for `tclose`.
            self.sim.schedule_event(HSIEventWrapper(hsi_event=hsi_event, run_hsi=False), tclose)
            return

        # Check that this is a legitimate health system interaction (HSI) event
        # These checks are only performed when the flag `do_hsi_event_checks` is set
        # to ``True`` to allow disabling when the checks are redundant for example when
        # scheduling multiple HSI events of same `HSI_Event` subclass
        if do_hsi_event_checks:

            assert isinstance(hsi_event, HSI_Event)

            # Check that non-empty treatment ID specified (required for both population
            # and individual scoped events)
            assert hsi_event.TREATMENT_ID != ''

            if not isinstance(hsi_event.target, tlo.population.Population):
                # This is an individual-scoped HSI event.
                # It must have EXPECTED_APPT_FOOTPRINT, BEDDAYS_FOOTPRINT,
                # ACCEPTED_FACILITY_LEVELS and ALERT_OTHER_DISEASES defined

                # Correct formatted EXPECTED_APPT_FOOTPRINT
                assert self.appt_footprint_is_valid(hsi_event.EXPECTED_APPT_FOOTPRINT)

                # That it has an acceptable 'ACCEPTED_FACILITY_LEVEL' attribute
                assert hsi_event.ACCEPTED_FACILITY_LEVEL in self._facility_levels, \
                    f"In the HSI with TREATMENT_ID={hsi_event.TREATMENT_ID}, the ACCEPTED_FACILITY_LEVEL (=" \
                    f"{hsi_event.ACCEPTED_FACILITY_LEVEL}) is not recognised."

                self.bed_days.check_beddays_footprint_format(hsi_event.BEDDAYS_FOOTPRINT)

                # That it has a list for the other disease that will be alerted when it
                # is run and that this make sense
                assert isinstance(hsi_event.ALERT_OTHER_DISEASES, Sequence)

                if len(hsi_event.ALERT_OTHER_DISEASES) > 0:
                    if not (hsi_event.ALERT_OTHER_DISEASES[0] == '*'):
                        for d in hsi_event.ALERT_OTHER_DISEASES:
                            assert d in self.recognised_modules_names

                # Check that this can accept the squeeze argument
                assert _accepts_argument(hsi_event.run, 'squeeze_factor')

                # Check that at least one type of appointment is required
                assert len(hsi_event.EXPECTED_APPT_FOOTPRINT) > 0, (
                    'No appointment types required in the EXPECTED_APPT_FOOTPRINT'
                )
                # Check that the event does not request an appointment at a facility
                # level which is not possible
                appt_type_to_check_list = hsi_event.EXPECTED_APPT_FOOTPRINT.keys()
                facility_appt_types = self._appt_type_by_facLevel[
                    hsi_event.ACCEPTED_FACILITY_LEVEL
                ]
                assert facility_appt_types.issuperset(appt_type_to_check_list), (
                    f"An appointment type has been requested at a facility level for "
                    f"which it is not possible: {hsi_event.TREATMENT_ID}"
                )

        # Check that event (if individual level) is able to run with this configuration
        # of officers (i.e. check that this does not demand officers that are never
        # available at a particular facility). This is run irrespective of the value of
        # _do_hsi_event_checks as the appointment footprint time request depends on the
        # district of residence of the HSI event's target and so the time requests can
        # differ for each instance of an HSI_Event subclass even when their other
        # attributes are shared
        if not isinstance(hsi_event.target, tlo.population.Population):
            footprint = self.get_appt_footprint_as_time_request(hsi_event=hsi_event)
            if not self._officers_with_availability.issuperset(footprint.keys()):
                logger.warning(
                    key="message",
                    data=(
                        "The expected footprint is not possible with the configuration "
                        f"of officers: {hsi_event.TREATMENT_ID}."
                    )
                )

        # Check that this request is allowable under current policy (i.e. included in
        # service_availability)
        allowed = False
        if not self.service_availability:  # it's an empty list
            allowed = False
        elif self.service_availability[0] == '*':  # it's the overall wild-card, do anything
            allowed = True
        elif hsi_event.TREATMENT_ID in self.service_availability:
            allowed = True
        elif hsi_event.TREATMENT_ID is None:
            allowed = True  # (if no treatment_id it can pass)
        elif hsi_event.TREATMENT_ID.startswith('GenericFirstAppt'):
            allowed = True  # allow all GenericFirstAppts
        else:
            # check to see if anything provided given any wildcards
            for s in self.service_availability:
                if '*' in s:
                    stub = s.split('*')[0]
                    if hsi_event.TREATMENT_ID.startswith(stub):
                        allowed = True
                        break

        #  Manipulate the priority level if needed
        # If ignoring the priority in scheduling, then over-write the provided priority information
        if self.ignore_priority:
            priority = 0  # set all event to priority 0
        # This is where could attach a different priority score according to the treatment_id (and other things)
        # in order to examine the influence of the prioritisation score.

        # If all is correct and the hsi event is allowed then add this request to the queue of HSI_EVENT_QUEUE
        if allowed:

            # Create a tuple to go into the heapq
            # (NB. the sorting is done ascending and by the order of the items in the tuple)
            # Pos 0: priority,
            # Pos 1: topen,
            # Pos 2: hsi_event_queue_counter,
            # Pos 3: tclose,
            # Pos 4: the hsi_event itself

            new_request = HSIEventQueueItem(
                priority, topen, self.hsi_event_queue_counter, tclose, hsi_event
            )
            self.hsi_event_queue_counter += 1

            hp.heappush(self.HSI_EVENT_QUEUE, new_request)

            logger.debug(
                key="message",
                data=f"HealthSystem.schedule_event >> "
                     f"HSI has been added to the queue: {hsi_event.TREATMENT_ID} for person: {hsi_event.target}"
            )

        else:
            # HSI is not available under the services_available parameter: call the hsi's not_available() method if it
            # exists:
            try:
                hsi_event.not_available()
                # TODO: should the healthsystem call this at the time that the HSI was intended to be run (i.e topen)?

            except AttributeError:
                pass

            logger.debug(
                key="message",
                data=f"A request was made for a service but it was not included in the service_availability list:"
                     f" {hsi_event.TREATMENT_ID}"
            )

    def schedule_batch_of_individual_hsi_events(
        self, hsi_event_class, person_ids, priority, topen, tclose=None, **event_kwargs
    ):
        """Schedule a batch of individual-scoped HSI events of the same type.

        Only performs sanity checks on the HSI event for the first scheduled event
        thus removing the overhead of multiple redundant checks.

        :param hsi_event_class: The ``HSI_Event`` subclass of the events to schedule.
        :param person_ids: A sequence of person ID index values to use as the targets
            of the HSI events being scheduled.
        :param priority: The priority for the HSI events: 0 (highest), 1 or 2 (lowest).
            Either a single value for all events or an iterable of per-target values.
        :param topen: The earliest date at which the HSI events should run. Either a
            single value for all events or an iterable of per-target values.
        :param tclose: The latest date at which the HSI events should run. Set to one
           week after ``topen`` if ``None``. Either a single value for all events or an
           iterable of per-target values.
        :param event_kwargs: Any additional keyword arguments to pass to the
            ``hsi_event_class`` initialiser in addition to ``person_id``.
        """
        # If any of {priority, topen, tclose} are iterable assume correspond to per-
        # target values for corresponding arguments of schedule_hsi_event otherwise
        # use same value for all calls
        priorities = priority if isinstance(priority, Iterable) else repeat(priority)
        topens = topen if isinstance(topen, Iterable) else repeat(topen)
        tcloses = tclose if isinstance(tclose, Iterable) else repeat(tclose)
        for i, (person_id, priority, topen, tclose) in enumerate(
            zip(person_ids, priorities, topens, tcloses)
        ):
            self.schedule_hsi_event(
                hsi_event=hsi_event_class(person_id=person_id, **event_kwargs),
                priority=priority,
                topen=topen,
                tclose=tclose,
                # Only perform checks for first event
                do_hsi_event_checks=(i == 0)
            )

    def appt_footprint_is_valid(self, appt_footprint):
        """
        Checks an appointment footprint to ensure it is in the correct format.
        :param appt_footprint: Appointment footprint to check.
        :return: True if valid and False otherwise.
        """
        # Check that all keys known appointment types and all values non-negative
        return isinstance(appt_footprint, dict) and all(
            k in self._appointment_types and v > 0
            for k, v in appt_footprint.items()
        )

    def broadcast_healthsystem_interaction(self, hsi_event):
        """
        This will alert disease modules than a treatment_id is occurring to a particular person.
        :param hsi_event: the health system interaction event
        """

        if not hsi_event.ALERT_OTHER_DISEASES:  # it's an empty list
            # There are no disease modules to alert, so do nothing
            pass

        else:
            # Alert some disease modules

            if hsi_event.ALERT_OTHER_DISEASES[0] == '*':
                alert_modules = self.recognised_modules_names
            else:
                alert_modules = hsi_event.ALERT_OTHER_DISEASES

            # Alert each of the modules
            for module_name in alert_modules:
                # Don't notify originating module
                if not hsi_event.module.name == module_name:
                    self.sim.modules[module_name].on_hsi_alert(
                        person_id=hsi_event.target, treatment_id=hsi_event.TREATMENT_ID
                    )

    def get_capabilities_today(self) -> pd.Series:
        """
        Get the capabilities of the health system today.
        returns: pd.Series giving minutes available for each officer type in each facility type

        Functions can go in here in the future that could expand the time available,
        simulating increasing efficiency (the concept of a productivity ratio raised
        by Martin Chalkley).

        For now this method only multiplies the estimated minutes available by the `capabilities_coefficient` scale
        factor.
        """
        return self._daily_capabilities * self.capabilities_coefficient

    def get_blank_appt_footprint(self):
        """
        This is a helper function so that disease modules can easily create their appt_footprints.
        It returns an empty Counter instance.

        """
        return Counter()

    def get_prob_seek_care(self, person_id, symptom_code=0):
        """
        This is depracted. Report onset of generic acute symptoms to the symptom mananger.
        HealthSeekingBehaviour module will schedule a generic hsi.
        """
        raise Exception('Do not use get_prob_seek_care().')

    def get_facility_info(self, hsi_event) -> FacilityInfo:
        """Helper function to find the facility at which an HSI event will take place"""
        # Gather information about the HSI event
        the_district = self.sim.population.props.at[
            hsi_event.target, 'district_of_residence']
        the_level = hsi_event.ACCEPTED_FACILITY_LEVEL

        # Return the (one) health_facility available to this person (based on their
        # district), which is accepted by the hsi_event.ACCEPTED_FACILITY_LEVEL
        return self._facilities_for_each_district[the_level][the_district]

    def get_appt_footprint_as_time_request(self, hsi_event, actual_appt_footprint=None):
        """
        This will take an HSI event and return the required appointments in terms of the
        time required of each Officer Type in each Facility ID.
        The index will identify the Facility ID and the Officer Type in the same format
        as is used in Daily_Capabilities.

        :param hsi_event: The HSI event
        :param actual_appt_footprint: The actual appt footprint (optional) if different
            to that in the HSI event.
        :return: A Counter that gives the times required for each officer-type in each
            facility_ID, where this time is non-zero.
        """
        # If specified use actual_appt_footprint otherwise use EXPECTED_APPT_FOOTPRINT
        the_appt_footprint = (
            hsi_event.EXPECTED_APPT_FOOTPRINT if actual_appt_footprint is None else
            actual_appt_footprint
        )
        # Check in time request cache in event if a time request corresponding to the
        # current relevant event attributes and appointment footprint has previously
        # been stored, and if so return this
        cache_key = (
            hsi_event.target,
            hsi_event.ACCEPTED_FACILITY_LEVEL,
            tuple(the_appt_footprint)
        )
        cached_time_request = hsi_event._cached_time_requests.get(cache_key)
        if cached_time_request is not None:
            return cached_time_request

        # No entry in cache so compute time request

        # Appointment times for each facility and officer combination
        appt_times = self._appt_times

        # Facility level required by this event
        the_facility_level = hsi_event.ACCEPTED_FACILITY_LEVEL

        # Get the (one) health_facility available to this person (based on their
        # district), which is accepted by the hsi_event.ACCEPTED_FACILITY_LEVEL:
        the_facility = self.get_facility_info(hsi_event)

        # Accumulate appointment times for specified footprint using times from
        # appointment times table
        appt_footprint_times = Counter()
        for appt_type in the_appt_footprint:
            try:
                appt_info_list = appt_times[the_facility_level][appt_type]
            except KeyError as e:
                raise KeyError(
                    f"The time needed for this appointment is not defined for the specified facility level: "
                    f"TREATMENT_ID={hsi_event.TREATMENT_ID}, "
                    f"appt_type={appt_type}, "
                    f"facility_level={the_facility_level}."
                ) from e
            for appt_info in appt_info_list:
                appt_footprint_times[
                    f"FacilityID_{the_facility.id}_Officer_{appt_info.officer_type}"
                ] += appt_info.time_taken

        # Cache the time request to avoid having to recompute on subsequent calls
        hsi_event._cached_time_requests[cache_key] = appt_footprint_times

        return appt_footprint_times

    def get_squeeze_factors(self, footprints_per_event, total_footprint, current_capabilities):
        """
        This will compute the squeeze factors for each HSI event from the list of all
        the calls on health system resources for the day.
        The squeeze factor is defined as (call/available - 1). ie. the highest
        fractional over-demand among any type of officer that is called-for in the
        appt_footprint of an HSI event.
        A value of 0.0 signifies that there is no squeezing (sufficient resources for
        the EXPECTED_APPT_FOOTPRINT).
        A value of 99.99 signifies that the call is for an officer_type in a
        health-facility that is not available.

        :param footprints_per_event: List, one entry per HSI event, containing the
            minutes required from each health officer in each health facility as a
            Counter (using the standard index)
        :param total_footprint: Counter, containing the total minutes required from
            each health officer in each health facility when non-zero, (using the
            standard index)
        :param current_capabilities: Series giving the amount of time available for
            each health officer in each health facility (using the standard index)

        :return: squeeze_factors: an array of the squeeze factors for each HSI event
            (position in array matches that in the all_call_today list).
        """

        # 1) Compute the load factors for each officer type at each facility that is
        # called-upon in this list of HSIs
        load_factor = {}
        for officer, call in total_footprint.items():
            availability = current_capabilities.get(officer)
            if availability is None:  # todo - does this ever happen?
                load_factor[officer] = 99.99
            elif availability == 0:
                load_factor[officer] = float('inf')
            else:
                load_factor[officer] = max(call / availability - 1, 0)

        # 2) Convert these load-factors into an overall 'squeeze' signal for each HSI,
        # based on the highest load-factor of any officer required (or zero if event
        # has an empty footprint)
        squeeze_factor_per_hsi_event = np.array([
            max((load_factor[officer] for officer in footprint), default=0)
            for footprint in footprints_per_event
        ])

        assert (squeeze_factor_per_hsi_event >= 0).all()

        return squeeze_factor_per_hsi_event

    def _request_consumables(self, hsi_event, item_codes: dict, to_log: bool) -> dict:
        """
        This is a private function called by the 'get_consumables` in the `HSI_Event` base class. It queries whether
        item_codes are currently available for a particular `hsi_event` and logs the request.

        :param hsi_event: The hsi_event from which the request for consumables originates
        :param item_codes: dict of the form {<item_code>: <quantity>} for the items requested
        :param to_log: whether the request is logged.
        :return:
        """

        # If HealthSystem is 'disabled' return that all items are available (with no logging).
        if self.disable:
            return {k: True for k in item_codes}

        # Determine availability of consumables:
        if self.cons_availability == 'all':
            # All item_codes available available if all consumables should be considered available by default.
            available = {k: True for k in item_codes}
        elif self.cons_availability == 'none':
            # All item_codes not available if consumables should be considered not available by default.
            available = {k: False for k in item_codes.keys()}
        else:
            # Determine availability of each item and package:
            select_col = f'Available_Facility_Level_{hsi_event.ACCEPTED_FACILITY_LEVEL}'
            available = self.cons_available_today['Item_Code'].loc[item_codes.keys(), select_col].to_dict()

        # Log the request and the outcome:
        if to_log:
            logger.info(key='Consumables',
                        data={
                            'TREATMENT_ID': hsi_event.TREATMENT_ID,
                            'Item_Available': str({k: v for k, v in item_codes.items() if v}),
                            'Item_NotAvailable': str({k: v for k, v in item_codes.items() if not v}),
                        },
                        # NB. Casting the data to strings because logger complains with dict of varying sizes/keys
                        description="Record of each consumable item that is requested."
                        )

        # Return the result of the check on availability
        return available

    def determine_availability_of_consumables_today(self):
        """Helper function to determine availability of all items and packages"""

        # Determine the availability of the consumables *items* today

        # Random draws: assume that availability of the same item is independent between different facility levels
        random_draws = self.rng.rand(
            len(self.prob_item_codes_available), len(self.prob_item_codes_available.columns)
        )
        items = self.prob_item_codes_available > random_draws

        # Determine the availability of packages today
        # (packages are made-up of the individual items: if one item is not available, the package is not available)
        pkgs = self.df_mapping_pkg_code_to_intv_code.merge(items, left_on='Item_Code', right_index=True)
        pkgs = pkgs.groupby(level=0)[pkgs.columns[pkgs.columns.str.startswith('Available_Facility_Level')]].all()

        self.cons_available_today = {
            "Item_Code": items,
            "Intervention_Package_Code": pkgs
        }

    def log_hsi_event(self, hsi_event, actual_appt_footprint=None, squeeze_factor=None, did_run=True):
        """
        This will write to the log with a record that this HSI event has occured.
        If this is an individual-level HSI event, it will also record the actual appointment footprint
        :param hsi_event: The hsi event (containing the initial expectations of footprints)
        :param actual_appt_footprint: The actual appt footprint to log (if individual event)
        :param squeeze_factor: The squueze factor (if individual event)
        """

        if isinstance(hsi_event.target, tlo.population.Population):
            # Population HSI-Event
            log_info = dict()
            log_info['TREATMENT_ID'] = hsi_event.TREATMENT_ID
            log_info['Number_By_Appt_Type_Code'] = 'Population'  # remove the appt-types with zeros
            log_info['Person_ID'] = -1  # Junk code
            log_info['Squeeze_Factor'] = 0

        else:
            # Individual HSI-Event:
            assert actual_appt_footprint is not None
            assert squeeze_factor is not None

            log_info = dict()
            log_info['TREATMENT_ID'] = hsi_event.TREATMENT_ID
            # key appointment types that are non-zero
            log_info['Number_By_Appt_Type_Code'] = actual_appt_footprint
            log_info['Person_ID'] = hsi_event.target

            if squeeze_factor == np.inf:
                log_info['Squeeze_Factor'] = 100.0  # arbitrarily high value to replace infinity
            else:
                log_info['Squeeze_Factor'] = squeeze_factor

        log_info['did_run'] = did_run

        logger.info(key="HSI_Event",
                    data=log_info,
                    description="record of each HSI event")

        if self.store_hsi_events_that_have_run:
            log_info['date'] = self.sim.date
            self.store_of_hsi_events_that_have_run.append(log_info)
        if self.record_hsi_event_details:
            self.hsi_event_details.add(
                HSIEventDetails(
                    event_name=type(hsi_event).__name__,
                    module_name=type(hsi_event.module).__name__,
                    treatment_id=hsi_event.TREATMENT_ID,
                    facility_level=getattr(
                        hsi_event, 'ACCEPTED_FACILITY_LEVEL', None
                    ),
                    appt_footprint=(
                        tuple(actual_appt_footprint)
                        if actual_appt_footprint is not None
                        else tuple(getattr(hsi_event, 'EXPECTED_APPT_FOOTPRINT', {}))
                    ),
                    beddays_footprint=tuple(sorted(hsi_event.BEDDAYS_FOOTPRINT.items()))
                )
            )

    def log_current_capabilities(self, current_capabilities, total_footprint):
        """
        This will log the percentage of the current capabilities that is used at each Facility Type
        NB. To get this per Officer_Type_Code, it would be possible to simply log the entire current_capabilities df.
        :param current_capabilities: the current_capabilities of the health system.
        :param total_footprint: Per-officer totals of footprints of all the HSI events that ran
        """

        # Combine the current_capabilities and total_footprint per-officer totals
        comparison = pd.DataFrame(index=current_capabilities.index)
        comparison['Total_Minutes_Per_Day'] = current_capabilities
        comparison['Minutes_Used'] = pd.Series(total_footprint, dtype='float64')
        comparison['Minutes_Used'] = comparison['Minutes_Used'].fillna(0.0)
        assert len(comparison) == len(current_capabilities)

        # Sum within each Facility_ID
        facility_id = [_f.split('_')[1] for _f in comparison.index]
        summary = comparison.groupby(by=facility_id)[['Total_Minutes_Per_Day', 'Minutes_Used']].sum()

        # Compute Fraction of Time Used Across All Facilities
        total_available = summary['Total_Minutes_Per_Day'].sum()
        fraction_time_used_across_all_facilities = (
            summary['Minutes_Used'].sum() / total_available if total_available > 0 else 0
        )

        # Compute Fraction of Time Used In Each Facility
        summary['Fraction_Time_Used'] = summary['Minutes_Used'] / summary['Total_Minutes_Per_Day']
        summary['Fraction_Time_Used'].replace([np.inf, -np.inf, np.nan], 0.0, inplace=True)

        log_capacity = dict()
        log_capacity['Frac_Time_Used_Overall'] = fraction_time_used_across_all_facilities
        log_capacity['Frac_Time_Used_By_Facility_ID'] = summary['Fraction_Time_Used'].to_dict()

        logger.info(key='Capacity',
                    data=log_capacity,
                    description='daily summary of utilisation and capacity of health system resources')

    def remove_beddays_footprint(self, person_id):
        # removing bed_days from a particular individual if any
        self.bed_days.remove_beddays_footprint(person_id=person_id)

    def find_events_for_person(self, person_id: int):
        """Find the events in the HSI_EVENT_QUEUE for a particular person.
        :param person_id: the person_id of interest
        :returns list of tuples (date_of_event, event) for that person_id in the HSI_EVENT_QUEUE.

        NB. This is for debugging and testing only - not for use in real simulations as it is slow
        """
        list_of_events = list()

        for ev_tuple in self.HSI_EVENT_QUEUE:
            date = ev_tuple[1]  # this is the 'topen' value
            event = ev_tuple[4]
            if isinstance(event.target, (int, np.integer)):
                if event.target == person_id:
                    list_of_events.append((date, event))

        return list_of_events

    def reset_queue(self):
        """Set the HSI event queue to be empty"""
        self.HSI_EVENT_QUEUE = []
        self.hsi_event_queue_counter = 0

    def get_item_codes_from_package_name(self, package: str) -> dict:
        """Helper function to provide the item codes and quantities in a dict of the form {<item_code>:<quantity>} for
         a given package name."""
        consumables = self.parameters['Consumables_OneHealth']
        return consumables.loc[
            consumables['Intervention_Pkg'] == package, ['Item_Code', 'Expected_Units_Per_Case']].set_index(
            'Item_Code')['Expected_Units_Per_Case'].apply(np.ceil).astype(int).to_dict()

    def get_item_code_from_item_name(self, item: str) -> int:
        """Helper function to provide the item_code (an int) when provided with the name of the item"""
        consumables = self.parameters['Consumables_OneHealth']
        return pd.unique(consumables.loc[consumables["Items"] == item, "Item_Code"])[0]


class HealthSystemScheduler(RegularEvent, PopulationScopeEventMixin):
    """
    This is the HealthSystemScheduler. It is an event that occurs every day, inspects the calls on the healthsystem
    and commissions event to occur that are consistent with the healthsystem's capabilities for the following day, given
    assumptions about how this decision is made.
    The overall Prioritation algorithm is:
        * Look at events in order (the order is set by the heapq: see schedule_event
        * Ignore is the current data is before topen
        * Remove and do nothing if tclose has expired
        * Run any  population-level HSI events
        * For an individual-level HSI event, check if there are sufficient health system capabilities to run the event

    If the event is to be run, then the following events occur:
        * The HSI event itself is run.
        * The occurence of the event is logged
        * The resources used are 'occupied' (if individual level HSI event)
        * Other disease modules are alerted of the occurence of the HSI event (if individual level HSI event)

    Here is where we can have multiple types of assumption regarding how these capabilities are modelled.
    """

    def __init__(self, module: HealthSystem):
        super().__init__(module, frequency=DateOffset(days=1))

    def apply(self, population):

        # 0) Refresh information ready for new day:
        # - Update Bed Days trackers:
        self.module.bed_days.processing_at_start_of_new_day()

        # - Determine the availability of consumables today based on their probabilities
        self.module.determine_availability_of_consumables_today()

        # - Create hold-over list (will become a heapq). This will hold events that cannot occur today before they are
        #  added back to the heapq
        hold_over = list()

        # 1) Get the events that are due today:
        list_of_individual_hsi_event_tuples_due_today = list()
        list_of_population_hsi_event_tuples_due_today = list()

        # To avoid repeated dataframe accesses in subsequent loop, assemble set of alive
        # person IDs as  one-off operation, exploiting the improved efficiency of
        # boolean-indexing of a Series compared to row-by-row access. From benchmarks
        # converting Series to list before converting to set is ~2x more performant than
        # direct conversion to set, while checking membership of set is ~10x quicker
        # than checking membership of Pandas Index object and ~25x quicker than checking
        # membership of list
        alive_persons = set(
            self.sim.population.props.index[self.sim.population.props.is_alive].to_list()
        )

        while len(self.module.HSI_EVENT_QUEUE) > 0:

            next_event_tuple = hp.heappop(self.module.HSI_EVENT_QUEUE)
            # Read the tuple and assemble into a dict 'next_event'

            event = next_event_tuple.hsi_event

            if self.sim.date > next_event_tuple.tclose:
                # The event has expired (after tclose) having never been run. Call the 'never_ran' function
                event.never_ran()

            elif not (
                isinstance(event.target, tlo.population.Population)
                or event.target in alive_persons
            ):
                # if individual level event and the person who is the target is no longer alive, do nothing more
                pass

            elif self.sim.date < next_event_tuple.topen:
                # The event is not yet due (before topen), add to the hold-over list
                hp.heappush(hold_over, next_event_tuple)

                if next_event_tuple.priority == 2:
                    # Check the priority
                    # If the next event is not due and has low priority, then stop looking through the heapq
                    # as all other events will also not be due.
                    break

            else:
                # The event is now due to run today and the person is confirmed to be still alive
                # Add it to the list of events due today (individual or population level)
                # NB. These list is ordered by priority and then due date

                is_pop_level_hsi_event = isinstance(event.target, tlo.population.Population)
                if is_pop_level_hsi_event:
                    list_of_population_hsi_event_tuples_due_today.append(next_event_tuple)
                else:
                    list_of_individual_hsi_event_tuples_due_today.append(next_event_tuple)

        # 2) Run all population-level HSI events
        while len(list_of_population_hsi_event_tuples_due_today) > 0:
            pop_level_hsi_event_tuple = list_of_population_hsi_event_tuples_due_today.pop()

            pop_level_hsi_event = pop_level_hsi_event_tuple.hsi_event
            pop_level_hsi_event.run(squeeze_factor=0)
            self.module.log_hsi_event(hsi_event=pop_level_hsi_event)

        # 3) Get the capabilities that are available today and prepare dataframe to store all the calls for today
        current_capabilities = self.module.get_capabilities_today()

        if not list_of_individual_hsi_event_tuples_due_today:
            # Empty counter for log_current_capabilities call below
            total_footprint = Counter()
        else:
            # 4) Examine total call on health officers time from the HSI events that are due today

            # For all events in 'list_of_individual_hsi_event_tuples_due_today',
            # expand the appt-footprint of the event to give the demands on
            # each officer-type in each facility_id.

            footprints_of_all_individual_level_hsi_event = [
                self.module.get_appt_footprint_as_time_request(hsi_event=(event_tuple.hsi_event))
                for event_tuple in list_of_individual_hsi_event_tuples_due_today
            ]

            # Compute total appointment footprint across all events
            total_footprint = Counter()
            for footprint in footprints_of_all_individual_level_hsi_event:
                # Counter.update method when called with dict-like argument adds counts
                # from argument to Counter object called from
                total_footprint.update(footprint)

            # 5) Estimate Squeeze-Factors for today
            if self.module.mode_appt_constraints == 0:
                # For Mode 0 (no Constraints), the squeeze factors are all zero.
                squeeze_factor_per_hsi_event = np.zeros(
                    len(footprints_of_all_individual_level_hsi_event))
            else:
                # For Other Modes, the squeeze factors must be computed
                squeeze_factor_per_hsi_event = self.module.get_squeeze_factors(
                    footprints_per_event=footprints_of_all_individual_level_hsi_event,
                    total_footprint=total_footprint,
                    current_capabilities=current_capabilities,
                )

            # 6) For each event, determine if run or not, and run if so.
            for ev_num, _ in enumerate(list_of_individual_hsi_event_tuples_due_today):
                event = list_of_individual_hsi_event_tuples_due_today[ev_num].hsi_event
                squeeze_factor = squeeze_factor_per_hsi_event[ev_num]

                ok_to_run = (
                    (self.module.mode_appt_constraints == 0)
                    or (self.module.mode_appt_constraints == 1)
                    or ((self.module.mode_appt_constraints == 2) and (squeeze_factor == 0.0))
                )

                # Mode 0: All HSI Event run, with no squeeze
                # Mode 1: All Run With Squeeze
                # Mode 2: Only if squeeze <1

                if ok_to_run:
                    # Compute the bed days that are allocated to this HSI and provide this information to the HSO
                    event._received_info_about_bed_days = \
                        self.module.bed_days.issue_bed_days_according_to_availability(
                            facility_id=self.module.bed_days.get_facility_id_for_beds(persons_id=event.target),
                            footprint=event.BEDDAYS_FOOTPRINT
                        )

                    # Run the HSI event (allowing it to return an updated appt_footprint)
                    actual_appt_footprint = event.run(
                        squeeze_factor=squeeze_factor
                    )

                    # Check if the HSI event returned updated appt_footprint
                    if actual_appt_footprint is not None:
                        # The returned footprint is different to the expected footprint: so must update load factors

                        # check its formatting:
                        assert self.module.appt_footprint_is_valid(actual_appt_footprint)

                        # Update load factors:
                        updated_call = self.module.get_appt_footprint_as_time_request(
                            event, actual_appt_footprint)
                        original_call = footprints_of_all_individual_level_hsi_event[ev_num]
                        footprints_of_all_individual_level_hsi_event[ev_num] = updated_call
                        total_footprint -= original_call
                        total_footprint += updated_call
                        if self.module.mode_appt_constraints != 0:
                            # only need to recompute squeeze factors if running with constraints
                            # i.e. mode != 0
                            squeeze_factor_per_hsi_event = self.module.get_squeeze_factors(
                                footprints_per_event=footprints_of_all_individual_level_hsi_event,
                                total_footprint=total_footprint,
                                current_capabilities=current_capabilities,
                            )
                    else:
                        # no actual footprint is returned so take the expected initial declaration as the actual
                        actual_appt_footprint = event.EXPECTED_APPT_FOOTPRINT

                    # Write to the log
                    self.module.log_hsi_event(
                        hsi_event=event,
                        actual_appt_footprint=actual_appt_footprint,
                        squeeze_factor=squeeze_factor,
                        did_run=True,
                    )

                else:
                    # Do not run,
                    # Call did_not_run for the hsi_event
                    rtn_from_did_not_run = event.did_not_run()

                    # If received no response from the call to did_not_run, or a True signal, then
                    # add to the hold-over queue.
                    # Otherwise (disease module returns "FALSE") the event is not rescheduled and will not run.

                    if not (rtn_from_did_not_run is False):
                        # reschedule event
                        hp.heappush(hold_over, list_of_individual_hsi_event_tuples_due_today[ev_num])

                    # Log that the event did not run
                    self.module.log_hsi_event(
                        hsi_event=event,
                        actual_appt_footprint=event.EXPECTED_APPT_FOOTPRINT,
                        squeeze_factor=squeeze_factor,
                        did_run=False,
                    )

        # 7) Add back to the HSI_EVENT_QUEUE heapq all those events
        # which are still eligible to run but which did not run
        while len(hold_over) > 0:
            hp.heappush(self.module.HSI_EVENT_QUEUE, hp.heappop(hold_over))

        # 8) After completing routine for the day, log total usage of the facilities
        self.module.log_current_capabilities(
            current_capabilities=current_capabilities,
            total_footprint=total_footprint
        )


class HSI_Event:
    """Base HSI event class, from which all others inherit.

    Concrete subclasses should also inherit from one of the EventMixin classes
    defined below, and implement at least an `apply` and `did_not_run` method.
    """

    def __init__(self, module, *args, **kwargs):
        """Create a new event.

        Note that just creating an event does not schedule it to happen; that
        must be done by calling Simulation.schedule_event.

        :param module: the module that created this event.
            All subclasses of Event take this as the first argument in their
            constructor, but may also take further keyword arguments.
        """
        self.module = module
        self.sim = module.sim
        self.target = None  # Overwritten by the mixin
        # This is needed so mixin constructors are called
        super().__init__(*args, **kwargs)

        # Defaults for the HSI information:
        self.TREATMENT_ID = ''
        self.EXPECTED_APPT_FOOTPRINT = self.make_appt_footprint({})
        self.ACCEPTED_FACILITY_LEVEL = None
        self.ALERT_OTHER_DISEASES = []
        self.BEDDAYS_FOOTPRINT = self.make_beddays_footprint({})
        self._received_info_about_bed_days = None
        self._cached_time_requests = {}

    @property
    def bed_days_allocated_to_this_event(self):
        if self._received_info_about_bed_days is None:
            # default to the footprint if no information about bed-days is received
            return self.BEDDAYS_FOOTPRINT

        return self._received_info_about_bed_days

    def apply(self, squeeze_factor=0.0, *args, **kwargs):
        """Apply this event to the population.

        Must be implemented by subclasses.

        """
        raise NotImplementedError

    def did_not_run(self, *args, **kwargs):
        """Called when this event is due but it is not run. Return False to prevent the event being rescheduled, or True
        to allow the rescheduling. This is called each time that the event is tried to be run but it cannot be.
        """
        logger.debug(key="message", data=f"{self.__class__.__name__}: did not run.")
        return True

    def never_ran(self):
        """Called when this event is was entered to the HSI Event Queue, but was never run.
        """
        logger.debug(key="message", data=f"{self.__class__.__name__}: was never run.")

    def not_available(self):
        """Called when this event is passed to schedule_hsi_event but the TREATMENT_ID is not permitted by the
         parameter service_availability.
        """
        logger.debug(key="message", data=f"{self.__class__.__name__}: was not admitted to the HSI queue because the "
                                         f"service is not available.")

    def post_apply_hook(self):
        """Impose the bed-days footprint (if target of the HSI is a person_id)"""
        if isinstance(self.target, int):
            self.module.sim.modules['HealthSystem'].bed_days.impose_beddays_footprint(
                person_id=self.target,
                footprint=self.bed_days_allocated_to_this_event
            )

    def run(self, squeeze_factor):
        """Make the event happen."""
        updated_appt_footprint = self.apply(self.target, squeeze_factor)
        self.post_apply_hook()
        return updated_appt_footprint

    def get_consumables(self,
                        item_codes: Union[None, np.integer, int, list, set, dict] = None,
                        optional_item_codes: Union[None, np.integer, int, list, set, dict] = None,
                        to_log: Optional[bool] = True,
                        return_individual_results: Optional[bool] = False
                        ) -> Union[bool, dict]:
        """Function to allow for getting and checking of entire set of consumables. All requests for consumables should
        use this function.
        :param item_codes: The item code(s) (and quantities) of the consumables that are requested and which determine
        the summary result for availability/non-availability. This can be an `int` (the item_code needed [assume
        quantity=1]), a `list` or `set` (the collection  of item_codes [for each assuming quantity=1]), or a `dict`
        (with key:value pairs `<item_code>:<quantity>`).
        :param optional_item_codes: The item code(s) (and quantities) of the consumables that are requested and which do
         not determine the summary result for availability/non-availability. (Same format as `item_codes`). This is
         useful when a large set of items may be used, but the viability of a subsequent operation depends only on a
         subset.
        :param return_individual_results: If True returns a `dict` giving the availability of each item_code requested
        (otherwise gives a `bool` indicating if all the item_codes requested are available).
        :param to_log: If True, logs the request.
        :returns A `bool` indicating whether every item is available, or a `dict` indicating the availability of each
         item.
        Note that disease module can use the `get_item_codes_from_package_name` and `get_item_code_from_item_name`
         methods in the `HealthSystem` module to find item_codes.
        """

        def _return_item_codes_in_dict(item_codes: Union[None, np.integer, int, list, set, dict]) -> dict:
            """Convert an argument for 'item_codes` (provided as int, list, set or dict) into the format
            dict(<item_code>:quantity)."""

            if item_codes is None:
                return {}

            if isinstance(item_codes, (int, np.integer)):
                return {int(item_codes): 1}

            elif isinstance(item_codes, list):
                if not all([isinstance(i, (int, np.integer)) for i in item_codes]):
                    raise ValueError("item_codes must be integers")
                return {int(i): 1 for i in item_codes}

            elif isinstance(item_codes, dict):
                if not all(
                    [(isinstance(code, (int, np.integer)) and isinstance(quantity, (int, np.integer)))
                     for code, quantity in item_codes.items()]
                ):
                    raise ValueError("item_codes must be integers and quantities must be integers.")
                return {int(i): int(q) for i, q in item_codes.items()}

            else:
                raise ValueError("The item_codes are given in an unrecognised format")

        _item_codes = _return_item_codes_in_dict(item_codes)
        _optional_item_codes = _return_item_codes_in_dict(optional_item_codes)

        # Checking the availability and logging:
        rtn = self.sim.modules['HealthSystem']._request_consumables(
            hsi_event=self, item_codes={**_item_codes, **_optional_item_codes}, to_log=to_log)

        # Return result in expected format:
        if not return_individual_results:
            # Determine if all results for all the `item_codes` are True (discarding results from optional_item_codes).
            return all([v for k, v in rtn.items() if k in _item_codes])
        else:
            return rtn

    def make_beddays_footprint(self, dict_of_beddays):
        """Helper function to make a correctly-formed 'bed-days footprint'"""

        # get blank footprint
        footprint = self.sim.modules['HealthSystem'].bed_days.get_blank_beddays_footprint()

        # do checks on the dict_of_beddays provided.
        assert isinstance(dict_of_beddays, dict)
        assert all((k in footprint.keys()) for k in dict_of_beddays.keys())
        assert all(isinstance(v, (float, int)) for v in dict_of_beddays.values())

        # make footprint (defaulting to zero where a type of bed-days is not specified)
        for k, v in dict_of_beddays.items():
            footprint[k] = v

        return footprint

    def is_all_beddays_allocated(self):
        """Check if the entire footprint requested is allocated"""
        return all(
            self.bed_days_allocated_to_this_event[k] == self.BEDDAYS_FOOTPRINT[k] for k in self.BEDDAYS_FOOTPRINT
        )

    def make_appt_footprint(self, dict_of_appts):
        """Helper function to make appointment footprint in format expected downstream.

        Should be passed a dictionary keyed by appointment type codes with non-negative
        values.
        """
        health_system = self.sim.modules['HealthSystem']
        if health_system.appt_footprint_is_valid(dict_of_appts):
            return Counter(dict_of_appts)

        raise ValueError(
            "Argument to make_appt_footprint should be a dictionary keyed by "
            "appointment type code strings in Appt_Types_Table with non-negative "
            "values"
        )


class HSIEventWrapper(Event):
    """This is wrapper that contains an HSI event.

    It is used:
     1) When the healthsystem is in mode 'disabled=True' such that HSI events sent to the health system scheduler are
     passed to the main simulation scheduler for running on the date of `topen`. (Note, it is run with
     squeeze_factor=0.0.)
     2) When the healthsytsem is in mode `diable_and_reject_all=True` such that HSI are not run but the `never_ran`
     method is run on the date of `tclose`.
    """
<<<<<<< HEAD
=======

>>>>>>> d5f26094
    def __init__(self, hsi_event, run_hsi=True, *args, **kwargs):
        super().__init__(hsi_event.module, *args, **kwargs)
        self.hsi_event = hsi_event
        self.target = hsi_event.target
        self.run_hsi = run_hsi  # True to call the HSI's `run` method; False to call the HSI's `never_ran` method

    def run(self):
        """Do the appropriate action on the HSI event"""

        # Check that the person is still alive (this check normally happens in the HealthSystemScheduler and silently
        # do not run the HSI event)

        if isinstance(self.hsi_event.target, tlo.population.Population) or (
            self.hsi_event.module.sim.population.props.at[self.hsi_event.target, 'is_alive']
        ):

            if self.run_hsi:
                # Run the event (with 0 squeeze_factor) and ignore the output
                _ = self.hsi_event.run(squeeze_factor=0.0)
            else:
                self.hsi_event.never_ran()<|MERGE_RESOLUTION|>--- conflicted
+++ resolved
@@ -570,18 +570,6 @@
             typically performing these checks for each individual HSI event of the
             shared type will be redundant.
         """
-<<<<<<< HEAD
-
-        logger.debug(
-            key='message',
-            data=(
-                "HealthSystem.schedule_event >> Logging a request for an HSI: "
-                f"{hsi_event.TREATMENT_ID} for person: {hsi_event.target}"
-            )
-        )
-
-=======
->>>>>>> d5f26094
         # If there is no specified tclose time then set this to a week after topen
         if tclose is None:
             tclose = topen + DateOffset(days=7)
@@ -601,12 +589,8 @@
             #   ... put this event straight into the normal simulation scheduler.
             self.sim.schedule_event(HSIEventWrapper(hsi_event=hsi_event, run_hsi=True), topen)
             return
-<<<<<<< HEAD
-        elif self.disable_and_reject_all:
-=======
 
         if self.disable_and_reject_all:
->>>>>>> d5f26094
             # If healthsystem is disabled the HSI will never run: schedule for the "never_ran" method for `tclose`.
             self.sim.schedule_event(HSIEventWrapper(hsi_event=hsi_event, run_hsi=False), tclose)
             return
@@ -1612,10 +1596,7 @@
      2) When the healthsytsem is in mode `diable_and_reject_all=True` such that HSI are not run but the `never_ran`
      method is run on the date of `tclose`.
     """
-<<<<<<< HEAD
-=======
-
->>>>>>> d5f26094
+
     def __init__(self, hsi_event, run_hsi=True, *args, **kwargs):
         super().__init__(hsi_event.module, *args, **kwargs)
         self.hsi_event = hsi_event
