import datetime
import heapq as hp
import itertools
import re
import warnings
from collections import Counter, defaultdict
from collections.abc import Iterable
from itertools import repeat
from pathlib import Path
from typing import Dict, List, NamedTuple, Optional, Tuple, Union

import numpy as np
import pandas as pd
from pandas.testing import assert_series_equal

import tlo
from tlo import Date, DateOffset, Module, Parameter, Property, Types, logging
from tlo.analysis.utils import (  # get_filtered_treatment_ids,
    flatten_multi_index_series_into_dict_for_logging,
)
from tlo.events import Event, PopulationScopeEventMixin, Priority, RegularEvent
from tlo.methods import Metadata
from tlo.methods.bed_days import BedDays
from tlo.methods.consumables import (
    Consumables,
    get_item_code_from_item_name,
    get_item_codes_from_package_name,
)
from tlo.methods.dxmanager import DxManager
from tlo.methods.equipment import Equipment
from tlo.methods.hsi_event import (
    LABEL_FOR_MERGED_FACILITY_LEVELS_1B_AND_2,
    FacilityInfo,
    HSI_Event,
    HSIEventDetails,
    HSIEventQueueItem,
    HSIEventWrapper,
)

logger = logging.getLogger(__name__)
logger.setLevel(logging.INFO)

logger_summary = logging.getLogger(f"{__name__}.summary")
logger_summary.setLevel(logging.INFO)

# Declare the assumption for the availability of consumables at the merged levels '1b' and '2'. This can be a
#  list of facility_levels over which an average is taken (within a district): e.g. ['1b', '2'].
AVAILABILITY_OF_CONSUMABLES_AT_MERGED_LEVELS_1B_AND_2 = ['1b']  # <-- Implies that availability at merged level '1b & 2'
#                                                                     is equal to availability at level '1b'. This is
#                                                                     reasonable because the '1b' are more numerous than
#                                                                     those of '2' and have more overall capacity, so
#                                                                     probably account for the majority of the
#                                                                     interactions.

def pool_capabilities_at_levels_1b_and_2(df_original: pd.DataFrame) -> pd.DataFrame:
    """Return a modified version of the imported capabilities DataFrame to reflect that the capabilities of level 1b
    are pooled with those of level 2, and all labelled as level 2."""

    # Find total minutes and staff count after the re-allocation of capabilities from '1b' to '2'
    tots_after_reallocation = df_original \
        .assign(Facility_Level=lambda df: df.Facility_Level.replace({
                            '1b': LABEL_FOR_MERGED_FACILITY_LEVELS_1B_AND_2,
                            '2': LABEL_FOR_MERGED_FACILITY_LEVELS_1B_AND_2})
                ) \
        .groupby(by=['Facility_Level', 'District', 'Region', 'Officer_Category'], dropna=False)[[
            'Total_Mins_Per_Day', 'Staff_Count']] \
        .sum() \
        .reset_index()

    # Construct a new version of the dataframe that uses the new totals
    df_updated = df_original \
        .drop(columns=['Total_Mins_Per_Day', 'Staff_Count'])\
        .merge(tots_after_reallocation,
               on=['Facility_Level', 'District', 'Region', 'Officer_Category'],
               how='left',
               ) \
        .assign(
            Total_Mins_Per_Day=lambda df: df.Total_Mins_Per_Day.fillna(0.0),
            Staff_Count=lambda df: df.Staff_Count.fillna(0.0)
        )

    # Check that the *total* number of minutes per officer in each district/region is the same as before the change
    assert_series_equal(
        df_updated.groupby(by=['District', 'Region', 'Officer_Category'], dropna=False)['Total_Mins_Per_Day'].sum(),
        df_original.groupby(by=['District', 'Region', 'Officer_Category'], dropna=False)['Total_Mins_Per_Day'].sum()
    )

    df_updated.groupby('Facility_Level')['Total_Mins_Per_Day'].sum()

    # Check size/shape of the updated dataframe is as expected
    assert df_updated.shape == df_original.shape
    assert (df_updated.dtypes == df_original.dtypes).all()

    for _level in ['0', '1a', '3', '4']:
        assert df_original.loc[df_original.Facility_Level == _level].equals(
            df_updated.loc[df_updated.Facility_Level == _level])

    assert np.isclose(
        df_updated.loc[df_updated.Facility_Level == LABEL_FOR_MERGED_FACILITY_LEVELS_1B_AND_2,
                       'Total_Mins_Per_Day'].sum(),
        df_updated.loc[df_updated.Facility_Level.isin(['1b', '2']), 'Total_Mins_Per_Day'].sum()
    )

    return df_updated


class AppointmentSubunit(NamedTuple):
    """Component of an appointment relating to a specific officer type."""
    officer_type: str
    time_taken: float


def _accepts_argument(function: callable, argument: str) -> bool:
    """Helper to test if callable object accepts an argument with a given name.

    Compared to using `inspect.signature` or `inspect.getfullargspec` the approach here
    has significantly less overhead (as a full `Signature` or `FullArgSpec` object
    does not need to constructed) but is also less readable hence why it has been
    wrapped as a helper function despite being only one-line to make its functionality
    more obvious.

    :param function: Callable object to check if argument is present in.
    :param argument: Name of argument to check.
    :returns: ``True`` is ``argument`` is an argument of ``function`` else ``False``.
    """
    # co_varnames include both arguments to function and any internally defined variable
    # names hence we check only in the first `co_argcount` items which correspond to
    # just the arguments
    return argument in function.__code__.co_varnames[:function.__code__.co_argcount]


class HealthSystem(Module):
    """
    This is the Health System Module.
    The execution of all health systems interactions are controlled through this module.
    """

    INIT_DEPENDENCIES = {'Demography'}

    PARAMETERS = {
        # Organization of the HealthSystem
        'Master_Facilities_List': Parameter(Types.DATA_FRAME, 'Listing of all health facilities.'),

        # Definitions of the officers and appointment types
        'Officer_Types_Table': Parameter(Types.DATA_FRAME, 'The names of the types of health workers ("officers")'),
        'Appt_Types_Table': Parameter(Types.DATA_FRAME, 'The names of the type of appointments with the health system'),
        'Appt_Offered_By_Facility_Level': Parameter(
            Types.DATA_FRAME, 'Table indicating whether or not each appointment is offered at each facility level.'),
        'Appt_Time_Table': Parameter(Types.DATA_FRAME,
                                     'The time taken for each appointment, according to officer and facility type.'),

        # Capabilities of the HealthSystem (under alternative assumptions)
        'Daily_Capabilities_actual': Parameter(
            Types.DATA_FRAME, 'The capabilities (minutes of time available of each type of officer in each facility) '
                              'based on the _estimated current_ number and distribution of staff estimated.'),
        'Daily_Capabilities_funded': Parameter(
            Types.DATA_FRAME, 'The capabilities (minutes of time available of each type of officer in each facility) '
                              'based on the _potential_ number and distribution of staff estimated (i.e. those '
                              'positions that can be funded).'),
        'Daily_Capabilities_funded_plus': Parameter(
            Types.DATA_FRAME, 'The capabilities (minutes of time available of each type of officer in each facility) '
                              'based on the _potential_ number and distribution of staff estimated, with adjustments '
                              'to permit each appointment type that should be run at facility level to do so in every '
                              'district.'),
        'use_funded_or_actual_staffing': Parameter(
            Types.STRING, "If `actual`, then use the numbers and distribution of staff estimated to be available"
                          " currently; If `funded`, then use the numbers and distribution of staff that are "
                          "potentially available. If 'funded_plus`, then use a dataset in which the allocation of "
                          "staff to facilities is tweaked so as to allow each appointment type to run at each "
                          "facility_level in each district for which it is defined. N.B. This parameter is "
                          "over-ridden if an argument is provided to the module initialiser.",
            # N.B. This could have been of type `Types.CATEGORICAL` but this made over-writing through `Scenario`
            # difficult, due to the requirement that the over-writing value and original value are of the same type
            # (enforced at line 376 of scenario.py).
        ),

        # Consumables
        'item_and_package_code_lookups': Parameter(
            Types.DATA_FRAME, 'Data imported from the OneHealth Tool on consumable items, packages and costs.'),
        'availability_estimates': Parameter(
            Types.DATA_FRAME, 'Estimated availability of consumables in the LMIS dataset.'),
        'cons_availability': Parameter(
            Types.STRING,
            "Availability of consumables. If 'default' then use the availability specified in the ResourceFile; if "
            "'none', then let no consumable be  ever be available; if 'all', then all consumables are always available."
            " When using 'all' or 'none', requests for consumables are not logged. NB. This parameter is over-ridden"
            "if an argument is provided to the module initialiser."),

        # Infrastructure and Equipment
        'BedCapacity': Parameter(
            Types.DATA_FRAME, "Data on the number of beds available of each type by facility_id"),
        'beds_availability': Parameter(
            Types.STRING,
            "Availability of beds. If 'default' then use the availability specified in the ResourceFile; if "
            "'none', then let no beds be  ever be available; if 'all', then all beds are always available. NB. This "
            "parameter is over-ridden if an argument is provided to the module initialiser."),
        'EquipmentCatalogue': Parameter(
            Types.DATA_FRAME, "Data on equipment items and packages."),
        'equipment_availability_estimates': Parameter(
            Types.DATA_FRAME, "Data on the availability of equipment items and packages."
        ),
        'equip_availability': Parameter(
            Types.STRING,
            "What to assume about the availability of equipment. If 'default' then use the availability specified in "
            "the ResourceFile; if 'none', then let no equipment ever be available; if 'all', then all equipment is "
            "always available. NB. This parameter is over-ridden if an argument is provided to the module initialiser."
        ),
        'equip_availability_postSwitch': Parameter(
            Types.STRING,
            "What to assume about the availability of equipment after the switch (see `year_equip_availability_switch`"
            "). The options for this are the same as `equip_availability`."
        ),
        'year_equip_availability_switch': Parameter(
            Types.INT,
            "Year in which the assumption for `equip_availability` changes (The change happens on 1st January of that "
            "year.)"
        ),

        # Service Availability
        'Service_Availability': Parameter(
            Types.LIST, 'List of services to be available. NB. This parameter is over-ridden if an argument is provided'
                        ' to the module initialiser.'),

        'policy_name': Parameter(
            Types.STRING, "Name of priority policy adopted"),
        'year_mode_switch': Parameter(
            Types.INT, "Year in which mode switch is enforced"),
<<<<<<< HEAD
=======
        'scale_to_effective_capabilities': Parameter(
            Types.BOOL, "In year in which mode switch takes place, will rescale available capabilities to match those"
                        "that were effectively used (on average) in the past year if this is set to True. This way,"
                        "we can approximate overtime and rushing of appts even in mode 2."),
>>>>>>> de94ffa1
        'year_cons_availability_switch': Parameter(
            Types.INT, "Year in which consumable availability switch is enforced. The change happens"
                       "on 1st January of that year.)"),
        'priority_rank': Parameter(
            Types.DICT, "Data on the priority ranking of each of the Treatment_IDs to be adopted by "
                        " the queueing system under different policies, where the lower the number the higher"
                        " the priority, and on which categories of individuals classify for fast-tracking "
                        " for specific treatments"),

        'HR_scaling_by_level_and_officer_type_table': Parameter(
            Types.DICT, "Factors by which capabilities of medical officer types at different levels will be"
                        "scaled at the start of the year specified by `year_HR_scaling_by_level_and_officer_type`. This"
                        "serves to simulate a number of effects (e.g. absenteeism, boosting capabilities of specific "
                        "medical cadres, etc). This is the imported from an Excel workbook: keys are the worksheet "
                        "names and values are the worksheets in the format of pd.DataFrames. Additional scenarios can "
                        "be added by adding worksheets to this workbook: the value of "
                        "`HR_scaling_by_level_and_officer_type_mode` indicates which sheet is used."
        ),

        'year_HR_scaling_by_level_and_officer_type': Parameter(
            Types.INT, "Year in which one-off constant HR scaling will take place. (The change happens"
                       "on 1st January of that year.)"
        ),

        'HR_scaling_by_level_and_officer_type_mode': Parameter(
            Types.STRING, "Mode of HR scaling considered at the start of the simulation. This corresponds to the name"
                          "of the worksheet in `ResourceFile_HR_scaling_by_level_and_officer_type.xlsx` that should be"
                          " used. Options are: `default` (capabilities are scaled by a constaint factor of 1); `data` "
                          "(factors informed by survey data); and, `custom` (user can freely set these factors as "
                          "parameters in the analysis).",
        ),

        'HR_scaling_by_district_table': Parameter(
            Types.DICT, "Factors by which daily capabilities in different districts will be"
                        "scaled at the start of the year specified by year_HR_scaling_by_district to simulate"
                        "(e.g., through catastrophic event disrupting delivery of services in particular district(s))."
                        "This is the import of an Excel workbook: keys are the worksheet names and values are the "
                        "worksheets in the format of pd.DataFrames. Additional scenarios can be added by adding "
                        "worksheets to this workbook: the value of `HR_scaling_by_district_mode` indicates which"
                        "sheet is used."
        ),

        'year_HR_scaling_by_district': Parameter(
            Types.INT, "Year in which scaling of daily capabilities by district will take place. (The change happens"
                       "on 1st January of that year.)"),

        'HR_scaling_by_district_mode': Parameter(
            Types.STRING, "Mode of scaling of daily capabilities by district. This corresponds to the name of the "
                          "worksheet in the file `ResourceFile_HR_scaling_by_district.xlsx`."
        ),

        'yearly_HR_scaling': Parameter(
            Types.DICT, "Factors by which HR capabilities are scaled. "
                        "Each sheet specifies a 'mode' for dynamic HR scaling. The mode to use is determined by the "
                        "parameter `yearly_HR_scaling_mode`. Each sheet must have the same format, including the same "
                        "column headers. On each sheet, the first row (for `2010`, when the simulation starts) "
                        "specifies the initial configuration: `dynamic_HR_scaling_factor` (float) is the factor by "
                        "which all human resoucres capabilities and multiplied; `scale_HR_by_popsize` (bool) specifies "
                        "whether the capabilities should (also) grow by the factor by which the population has grown in"
                        " the last year. Each subsequent row specifies a year where there should be a CHANGE in the "
                        "configuration. If there are no further rows, then there is no change. But, for example, an"
                        " additional row of the form ```2015, 1.05, TRUE``` would mean that on 1st January of 2015, "
                        "2016, 2017, ....(and the rest of the simulation), the capabilities would increase by the "
                        "product of 1.05 and by the ratio of the population size to that in the year previous."
        ),

        'yearly_HR_scaling_mode': Parameter(
            Types.STRING, "Specifies which of the policies in yearly_HR_scaling should be adopted. This corresponds to"
                          "a worksheet of the file `ResourceFile_dynamic_HR_scaling.xlsx`."
        ),

        'tclose_overwrite': Parameter(
            Types.INT, "Decide whether to overwrite tclose variables assigned by disease modules"),

        'tclose_days_offset_overwrite': Parameter(
            Types.INT, "Offset in days from topen at which tclose will be set by the healthsystem for all HSIs"
                       "if tclose_overwrite is set to True."),

        # Mode Appt Constraints
        'mode_appt_constraints': Parameter(
            Types.INT, 'Integer code in `{0, 1, 2}` determining mode of constraints with regards to officer numbers '
                       'and time - 0: no constraints, all HSI events run with no squeeze factor, 1: elastic constraints'
                       ', all HSI events run with squeeze factor, 2: hard constraints, only HSI events with no squeeze '
                       'factor run. N.B. This parameter is over-ridden if an argument is provided'
                       ' to the module initialiser.',
        ),
        'mode_appt_constraints_postSwitch': Parameter(
            Types.INT, 'Mode considered after a mode switch in year_mode_switch.'),
        'cons_availability_postSwitch': Parameter(
            Types.STRING, 'Consumables availability after switch in `year_cons_availability_switch`. Acceptable values'
                          'are the same as those for Parameter `cons_availability`.')
    }

    PROPERTIES = {
        'hs_is_inpatient': Property(
            Types.BOOL, 'Whether or not the person is currently an in-patient at any medical facility'
        ),
    }

    def __init__(
        self,
        name: Optional[str] = None,
        resourcefilepath: Optional[Path] = None,
        service_availability: Optional[List[str]] = None,
        mode_appt_constraints: Optional[int] = None,
        cons_availability: Optional[str] = None,
        beds_availability: Optional[str] = None,
        equip_availability: Optional[str] = None,
        randomise_queue: bool = True,
        ignore_priority: bool = False,
        policy_name: Optional[str] = None,
        capabilities_coefficient: Optional[float] = None,
        use_funded_or_actual_staffing: Optional[str] = None,
        disable: bool = False,
        disable_and_reject_all: bool = False,
        compute_squeeze_factor_to_district_level: bool = True,
        hsi_event_count_log_period: Optional[str] = "month",
    ):
        """
        :param name: Name to use for module, defaults to module class name if ``None``.
        :param resourcefilepath: Path to directory containing resource files.
        :param service_availability: A list of treatment IDs to allow.
        :param mode_appt_constraints: Integer code in ``{0, 1, 2}`` determining mode of
            constraints with regards to officer numbers and time - 0: no constraints,
            all HSI events run with no squeeze factor, 1: elastic constraints, all HSI
            events run with squeeze factor, 2: hard constraints, only HSI events with
            no squeeze factor run.
        :param cons_availability: If 'default' then use the availability specified in the ResourceFile; if 'none', then
        let no consumable be ever be available; if 'all', then all consumables are always available. When using 'all'
        or 'none', requests for consumables are not logged.
        :param beds_availability: If 'default' then use the availability specified in the ResourceFile; if 'none', then
        let no beds be ever be available; if 'all', then all beds are always available.
        :param equip_availability: If 'default' then use the availability specified in the ResourceFile; if 'none', then
        let no equipment ever be available; if 'all', then all equipment is always available.
        :param randomise_queue ensure that the queue is not model-dependent, i.e. properly randomised for equal topen
            and priority
        :param ignore_priority: If ``True`` do not use the priority information in HSI
            event to schedule
        :param policy_name: Name of priority policy adopted
        :param capabilities_coefficient: Multiplier for the capabilities of health
            officers, if ``None`` set to ratio of initial population to estimated 2010
            population.
        :param use_funded_or_actual_staffing: If `actual`, then use the numbers and distribution of staff estimated to
            be available currently; If `funded`, then use the numbers and distribution of staff that are potentially
            available. If 'funded_plus`, then use a dataset in which the allocation of staff to facilities is tweaked
            so as to allow each appointment type to run at each facility_level in each district for which it is defined.
        :param disable: If ``True``, disables the health system (no constraints and no
            logging) and every HSI event runs.
        :param disable_and_reject_all: If ``True``, disable health system and no HSI
            events run
        :param compute_squeeze_factor_to_district_level: Whether to compute squeeze_factors to the district level, or
            the national level (which effectively pools the resources across all districts).
        :param hsi_event_count_log_period: Period over which to accumulate counts of HSI
            events that have run before logging and reseting counters. Should be on of
            strings ``'day'``, ``'month'``, ``'year'``. ``'simulation'`` to log at the
            end of each day, end of each calendar month, end of each calendar year or
            the end of the simulation respectively, or ``None`` to not track the HSI
            event details and frequencies.
        """

        super().__init__(name)
        self.resourcefilepath = resourcefilepath

        assert isinstance(disable, bool)
        assert isinstance(disable_and_reject_all, bool)
        assert not (disable and disable_and_reject_all), (
            'Cannot have both disable and disable_and_reject_all selected'
        )
        assert not (ignore_priority and policy_name is not None), (
            'Cannot adopt a priority policy if the priority will be then ignored'
        )

        self.disable = disable
        self.disable_and_reject_all = disable_and_reject_all

        self.mode_appt_constraints = None  # Will be the final determination of the `mode_appt_constraints'
        if mode_appt_constraints is not None:
            assert mode_appt_constraints in {0, 1, 2}
        self.arg_mode_appt_constraints = mode_appt_constraints

        self.rng_for_hsi_queue = None  # Will be a dedicated RNG for the purpose of randomising the queue
        self.rng_for_dx = None  # Will be a dedicated RNG for the purpose of determining Dx Test results

        self.randomise_queue = randomise_queue

        self.ignore_priority = ignore_priority

        # This default value will be overwritten if assumed policy is not None
        self.lowest_priority_considered = 2

        # Check that the name of policy being evaluated is included
        self.priority_policy = None
        if policy_name is not None:
            assert policy_name in ['', 'Default', 'Test', 'Test Mode 1', 'Random', 'Naive', 'RMNCH',
                                       'VerticalProgrammes', 'ClinicallyVulnerable', 'EHP_III',
                                       'LCOA_EHP']
        self.arg_policy_name = policy_name

        self.tclose_overwrite = None
        self.tclose_days_offset_overwrite = None

        # Store the fast tracking channels that will be relevant for policy given the modules included
        self.list_fasttrack = []  # provided so that there is a default even before simulation is run

        # Store the argument provided for service_availability
        self.arg_service_availability = service_availability
        self.service_availability = ['*']  # provided so that there is a default even before simulation is run

        # Check that the capabilities coefficient is correct
        if capabilities_coefficient is not None:
            assert capabilities_coefficient >= 0
            assert isinstance(capabilities_coefficient, float)
        self.capabilities_coefficient = capabilities_coefficient

        # Find which set of assumptions to use - those for the actual staff available or the funded staff available
        if use_funded_or_actual_staffing is not None:
            assert use_funded_or_actual_staffing in ['actual', 'funded', 'funded_plus']
        self.arg_use_funded_or_actual_staffing = use_funded_or_actual_staffing

        # Define (empty) list of registered disease modules (filled in at `initialise_simulation`)
        self.recognised_modules_names = []

        # Define the container for calls for health system interaction events
        self.HSI_EVENT_QUEUE = []
        self.hsi_event_queue_counter = 0  # Counter to help with the sorting in the heapq

        # Store the arguments provided for cons/beds/equip_availability
        assert cons_availability in (None, 'default', 'all', 'none')
        self.arg_cons_availability = cons_availability

        assert beds_availability in (None, 'default', 'all', 'none')
        self.arg_beds_availability = beds_availability

        assert equip_availability in (None, 'default', 'all', 'none')
        self.arg_equip_availability = equip_availability

        # `compute_squeeze_factor_to_district_level` is a Boolean indicating whether the computation of squeeze_factors
        # should be specific to each district (when `True`), or if the computation of squeeze_factors should be on the
        # basis that resources from all districts can be effectively "pooled" (when `False).
        assert isinstance(compute_squeeze_factor_to_district_level, bool)
        self.compute_squeeze_factor_to_district_level = compute_squeeze_factor_to_district_level

        # Create the Diagnostic Test Manager to store and manage all Diagnostic Test
        self.dx_manager = DxManager(self)

        # Create the pointer that will be to the instance of BedDays used to track in-patient bed days
        self.bed_days = None

        # Create the pointer that will be to the instance of Consumables used to determine availability of consumables.
        self.consumables = None

        # Create pointer for the HealthSystemScheduler event
        self.healthsystemscheduler = None

        # Create pointer to the `HealthSystemSummaryCounter` helper class
        self._summary_counter = HealthSystemSummaryCounter()

        # Create counter for the running total of footprint of all the HSIs being run today
        self.running_total_footprint: Counter = Counter()

        self._hsi_event_count_log_period = hsi_event_count_log_period
        if hsi_event_count_log_period in {"day", "month", "year", "simulation"}:
            # Counters for binning HSI events run (by unique integer keys) over
            # simulation period specified by hsi_event_count_log_period and cumulative
            # counts over previous log periods
            self._hsi_event_counts_log_period = Counter()
            self._hsi_event_counts_cumulative = Counter()
            # Dictionary mapping from HSI event details to unique integer keys
            self._hsi_event_details = dict()

            # Counters for binning HSI events that never ran (by unique integer keys) over
            # simulation period specified by hsi_event_count_log_period and cumulative
            # counts over previous log periods
            self._never_ran_hsi_event_counts_log_period = Counter()
            self._never_ran_hsi_event_counts_cumulative = Counter()
            # Dictionary mapping from HSI event details to unique integer keys
            self._never_ran_hsi_event_details = dict()

        elif hsi_event_count_log_period is not None:
            raise ValueError(
                "hsi_event_count_log_period argument should be one of 'day', 'month' "
                "'year', 'simulation' or None."
            )

    def read_parameters(self, data_folder):

        path_to_resourcefiles_for_healthsystem = Path(self.resourcefilepath) / 'healthsystem'

        # Read parameters for overall performance of the HealthSystem
        self.load_parameters_from_dataframe(pd.read_csv(
            path_to_resourcefiles_for_healthsystem / 'ResourceFile_HealthSystem_parameters.csv'
        ))

        # Load basic information about the organization of the HealthSystem
        self.parameters['Master_Facilities_List'] = pd.read_csv(
            path_to_resourcefiles_for_healthsystem / 'organisation' / 'ResourceFile_Master_Facilities_List.csv')

        # Load ResourceFiles that define appointment and officer types
        self.parameters['Officer_Types_Table'] = pd.read_csv(
            path_to_resourcefiles_for_healthsystem / 'human_resources' / 'definitions' /
            'ResourceFile_Officer_Types_Table.csv')
        self.parameters['Appt_Types_Table'] = pd.read_csv(
            path_to_resourcefiles_for_healthsystem / 'human_resources' / 'definitions' /
            'ResourceFile_Appt_Types_Table.csv')
        self.parameters['Appt_Offered_By_Facility_Level'] = pd.read_csv(
            path_to_resourcefiles_for_healthsystem / 'human_resources' / 'definitions' /
            'ResourceFile_ApptType_By_FacLevel.csv')
        self.parameters['Appt_Time_Table'] = pd.read_csv(
            path_to_resourcefiles_for_healthsystem / 'human_resources' / 'definitions' /
            'ResourceFile_Appt_Time_Table.csv')

        # Load 'Daily_Capabilities' (for both actual and funded)
        for _i in ['actual', 'funded', 'funded_plus']:
            self.parameters[f'Daily_Capabilities_{_i}'] = pd.read_csv(
                path_to_resourcefiles_for_healthsystem / 'human_resources' / f'{_i}' /
                'ResourceFile_Daily_Capabilities.csv')

        # Read in ResourceFile_Consumables
        self.parameters['item_and_package_code_lookups'] = pd.read_csv(
            path_to_resourcefiles_for_healthsystem / 'consumables' / 'ResourceFile_Consumables_Items_and_Packages.csv')
        self.parameters['availability_estimates'] = pd.read_csv(
            path_to_resourcefiles_for_healthsystem / 'consumables' / 'ResourceFile_Consumables_availability_small.csv')

        # Data on the number of beds available of each type by facility_id
        self.parameters['BedCapacity'] = pd.read_csv(
            path_to_resourcefiles_for_healthsystem / 'infrastructure_and_equipment' / 'ResourceFile_Bed_Capacity.csv')

        # Read in ResourceFile_Equipment
        self.parameters['EquipmentCatalogue'] = pd.read_csv(
            path_to_resourcefiles_for_healthsystem
            / 'infrastructure_and_equipment'
            / 'ResourceFile_EquipmentCatalogue.csv')
        self.parameters['equipment_availability_estimates'] = pd.read_csv(
            path_to_resourcefiles_for_healthsystem
            / 'infrastructure_and_equipment'
            / 'ResourceFile_Equipment_Availability_Estimates.csv')

        # Data on the priority of each Treatment_ID that should be adopted in the queueing system according to different
        # priority policies. Load all policies at this stage, and decide later which one to adopt.
        self.parameters['priority_rank'] = pd.read_excel(path_to_resourcefiles_for_healthsystem / 'priority_policies' /
                                                         'ResourceFile_PriorityRanking_ALLPOLICIES.xlsx',
                                                         sheet_name=None)

        self.parameters['HR_scaling_by_level_and_officer_type_table']: Dict = pd.read_excel(
            path_to_resourcefiles_for_healthsystem /
            "human_resources" /
            "scaling_capabilities" /
            "ResourceFile_HR_scaling_by_level_and_officer_type.xlsx",
            sheet_name=None  # all sheets read in
        )
        # Ensure the mode of HR scaling to be considered in included in the tables loaded
        assert (self.parameters['HR_scaling_by_level_and_officer_type_mode'] in
                self.parameters['HR_scaling_by_level_and_officer_type_table']), \
            (f"Value of `HR_scaling_by_level_and_officer_type_mode` not recognised: "
             f"{self.parameters['HR_scaling_by_level_and_officer_type_mode']}")

        self.parameters['HR_scaling_by_district_table']: Dict = pd.read_excel(
            path_to_resourcefiles_for_healthsystem /
            "human_resources" /
            "scaling_capabilities" /
            "ResourceFile_HR_scaling_by_district.xlsx",
            sheet_name=None  # all sheets read in
        )
        # Ensure the mode of HR scaling by district to be considered in included in the tables loaded
        assert self.parameters['HR_scaling_by_district_mode'] in self.parameters['HR_scaling_by_district_table'], \
            f"Value of `HR_scaling_by_district_mode` not recognised: {self.parameters['HR_scaling_by_district_mode']}"

        self.parameters['yearly_HR_scaling']: Dict = pd.read_excel(
            path_to_resourcefiles_for_healthsystem /
            "human_resources" /
            "scaling_capabilities" /
            "ResourceFile_dynamic_HR_scaling.xlsx",
            sheet_name=None,  # all sheets read in
            dtype={
                'year': int,
                'dynamic_HR_scaling_factor': float,
                'scale_HR_by_popsize': bool
            }  # Ensure that these column are read as the right type
        )
        # Ensure the mode of yearly HR scaling to be considered in included in the tables loaded
        assert self.parameters['yearly_HR_scaling_mode'] in self.parameters['yearly_HR_scaling'], \
            f"Value of `yearly_HR_scaling` not recognised: {self.parameters['yearly_HR_scaling_mode']}"
        # Ensure that a value for the year at the start of the simulation is provided.
        assert all(2010 in sheet['year'].values for sheet in self.parameters['yearly_HR_scaling'].values())

    def pre_initialise_population(self):
        """Generate the accessory classes used by the HealthSystem and pass to them the data that has been read."""

        # Create dedicated RNGs for separate functions done by the HealthSystem module
        self.rng_for_hsi_queue = np.random.RandomState(self.rng.randint(2 ** 31 - 1))
        self.rng_for_dx = np.random.RandomState(self.rng.randint(2 ** 31 - 1))
        rng_for_consumables = np.random.RandomState(self.rng.randint(2 ** 31 - 1))
        rng_for_equipment = np.random.RandomState(self.rng.randint(2 ** 31 - 1))

        # Determine mode_appt_constraints
        self.mode_appt_constraints = self.get_mode_appt_constraints()

        # Determine service_availability
        self.service_availability = self.get_service_availability()

        self.process_human_resources_files(
            use_funded_or_actual_staffing=self.get_use_funded_or_actual_staffing()
        )

        # Initialise the BedDays class
        self.bed_days = BedDays(hs_module=self,
                                availability=self.get_beds_availability())
        self.bed_days.pre_initialise_population()

        # Initialise the Consumables class
        self.consumables = Consumables(
            data=self.update_consumables_availability_to_represent_merging_of_levels_1b_and_2(
                self.parameters['availability_estimates']),
            rng=rng_for_consumables,
            availability=self.get_cons_availability()
        )

        # Determine equip_availability
        self.equipment = Equipment(
            catalogue=self.parameters['EquipmentCatalogue'],
            data_availability=self.parameters['equipment_availability_estimates'],
            rng=rng_for_equipment,
            master_facilities_list=self.parameters['Master_Facilities_List'],
            availability=self.get_equip_availability(),
        )

        self.tclose_overwrite = self.parameters['tclose_overwrite']
        self.tclose_days_offset_overwrite = self.parameters['tclose_days_offset_overwrite']

        # Ensure name of policy we want to consider before/after switch is among the policies loaded
        # in the self.parameters['priority_rank']
        assert self.parameters['policy_name'] in self.parameters['priority_rank']

        # Set up framework for considering a priority policy
        self.setup_priority_policy()

    def initialise_population(self, population):
        self.bed_days.initialise_population(population.props)

    def initialise_simulation(self, sim):
        # If capabilities coefficient was not explicitly specified, use initial population scaling factor
        if self.capabilities_coefficient is None:
            self.capabilities_coefficient = self.sim.modules['Demography'].initial_model_to_data_popsize_ratio

        # Set the tracker in preparation for the simulation
        self.bed_days.initialise_beddays_tracker(
            model_to_data_popsize_ratio=self.sim.modules['Demography'].initial_model_to_data_popsize_ratio
        )

        # Set the consumables modules in preparation for the simulation
        self.consumables.on_start_of_day(sim.date)

        # Capture list of disease modules:
        self.recognised_modules_names = [
            m.name for m in self.sim.modules.values() if Metadata.USES_HEALTHSYSTEM in m.METADATA
        ]

        # Check that set of districts of residence in population are subset of districts from
        # `self._facilities_for_each_district`, which is derived from self.parameters['Master_Facilities_List']
        df = self.sim.population.props
        districts_of_residence = set(df.loc[df.is_alive, "district_of_residence"].cat.categories)
        assert all(
            districts_of_residence.issubset(per_level_facilities.keys())
            for per_level_facilities in self._facilities_for_each_district.values()
        ), (
            "At least one district_of_residence value in population not present in "
            "self._facilities_for_each_district resource file"
        )

        # Launch the healthsystem scheduler (a regular event occurring each day) [if not disabled]
        if not (self.disable or self.disable_and_reject_all):
            self.healthsystemscheduler = HealthSystemScheduler(self)
            sim.schedule_event(self.healthsystemscheduler, sim.date)

        # Schedule a mode_appt_constraints change
        sim.schedule_event(HealthSystemChangeMode(self),
                           Date(self.parameters["year_mode_switch"], 1, 1))

        # Schedule a consumables availability switch
        sim.schedule_event(
            HealthSystemChangeParameters(
                self,
                parameters={
                    'cons_availability': self.parameters['cons_availability_postSwitch']
                }
            ),
            Date(self.parameters["year_cons_availability_switch"], 1, 1)
        )

<<<<<<< HEAD
=======
        # Schedule an equipment availability switch
        sim.schedule_event(
            HealthSystemChangeParameters(
                self,
                parameters={
                    'equip_availability': self.parameters['equip_availability_postSwitch']
                }
            ),
            Date(self.parameters["year_equip_availability_switch"], 1, 1)
        )


>>>>>>> de94ffa1
        # Schedule a one-off rescaling of _daily_capabilities broken down by officer type and level.
        # This occurs on 1st January of the year specified in the parameters.
        sim.schedule_event(ConstantRescalingHRCapabilities(self),
                           Date(self.parameters["year_HR_scaling_by_level_and_officer_type"], 1, 1))

        # Schedule a one-off rescaling of _daily_capabilities broken down by district
        # This occurs on 1st January of the year specified in the parameters.
        sim.schedule_event(RescaleHRCapabilities_ByDistrict(self),
                           Date(self.parameters["year_HR_scaling_by_district"], 1, 1))

        # Schedule recurring event which will rescale daily capabilities (at yearly intervals).
        # The first event scheduled for the start of the simulation is only used to update self.last_year_pop_size,
        # whilst the actual scaling will only take effect from 2011 onwards.
        sim.schedule_event(DynamicRescalingHRCapabilities(self), Date(sim.date))

    def on_birth(self, mother_id, child_id):
        self.bed_days.on_birth(self.sim.population.props, mother_id, child_id)

    def on_simulation_end(self):
        """Put out to the log the information from the tracker of the last day of the simulation"""
        self.bed_days.on_simulation_end()
        self.consumables.on_simulation_end()
        self.equipment.on_simulation_end()

        if self._hsi_event_count_log_period == "simulation":
            self._write_hsi_event_counts_to_log_and_reset()
            self._write_never_ran_hsi_event_counts_to_log_and_reset()
        if self._hsi_event_count_log_period is not None:
            logger_summary.info(
                key="hsi_event_details",
                description="Map from integer keys to hsi event detail dictionaries",
                data={
                    "hsi_event_key_to_event_details": {
                        k: d._asdict() for d, k in self._hsi_event_details.items()
                    }
                }
            )
            logger_summary.info(
                key="never_ran_hsi_event_details",
                description="Map from integer keys to never ran hsi event detail dictionaries",
                data={
                    "never_ran_hsi_event_key_to_event_details": {
                        k: d._asdict() for d, k in self._never_ran_hsi_event_details.items()
                    }
                }
            )

    def setup_priority_policy(self):

        # Determine name of policy to be considered **at the start of the simulation**.
        self.priority_policy = self.get_priority_policy_initial()

        # If adopting a policy, initialise here all other relevant variables.
        # Use of blank instead of None is not ideal, however couldn't seem to recover actual
        # None from parameter file.
        self.load_priority_policy(self.priority_policy)

        # Initialise the fast-tracking routes.
        # The attributes that can be looked up to determine whether a person might be eligible
        # for fast-tracking, as well as the corresponding fast-tracking channels, depend on the modules
        # included in the simulation. Store the attributes&channels pairs allowed given the modules included
        # to avoid having to recheck which modules are saved every time an HSI_Event is scheduled.
        self.list_fasttrack.append(('age_exact_years', 'FT_if_5orUnder'))
        if 'Contraception' in self.sim.modules or 'SimplifiedBirths' in self.sim.modules:
            self.list_fasttrack.append(('is_pregnant', 'FT_if_pregnant'))
        if 'Hiv' in self.sim.modules:
            self.list_fasttrack.append(('hv_diagnosed', 'FT_if_Hivdiagnosed'))
        if 'Tb' in self.sim.modules:
            self.list_fasttrack.append(('tb_diagnosed', 'FT_if_tbdiagnosed'))

    def process_human_resources_files(self, use_funded_or_actual_staffing: str):
        """Create the data-structures needed from the information read into the parameters."""

        # * Define Facility Levels
        self._facility_levels = set(self.parameters['Master_Facilities_List']['Facility_Level']) - {'5'}
        assert self._facility_levels == {'0', '1a', '1b', '2', '3', '4'}  # todo soft code this?

        # * Define Appointment Types
        self._appointment_types = set(self.parameters['Appt_Types_Table']['Appt_Type_Code'])

        # * Define the Officers Needed For Each Appointment
        # (Store data as dict of dicts, with outer-dict indexed by string facility level and
        # inner-dict indexed by string type code with values corresponding to list of (named)
        # tuples of appointment officer type codes and time taken.)
        appt_time_data = self.parameters['Appt_Time_Table']
        appt_times_per_level_and_type = {_facility_level: defaultdict(list) for _facility_level in
                                         self._facility_levels}
        for appt_time_tuple in appt_time_data.itertuples():
            appt_times_per_level_and_type[
                appt_time_tuple.Facility_Level
            ][
                appt_time_tuple.Appt_Type_Code
            ].append(
                AppointmentSubunit(
                    officer_type=appt_time_tuple.Officer_Category,
                    time_taken=appt_time_tuple.Time_Taken_Mins
                )
            )
        assert (
            sum(
                len(appt_info_list)
                for level in self._facility_levels
                for appt_info_list in appt_times_per_level_and_type[level].values()
            ) == len(appt_time_data)
        )
        self._appt_times = appt_times_per_level_and_type

        # * Define Which Appointments Are Possible At Each Facility Level
        appt_type_per_level_data = self.parameters['Appt_Offered_By_Facility_Level']
        self._appt_type_by_facLevel = {
            _facility_level: set(
                appt_type_per_level_data['Appt_Type_Code'][
                    appt_type_per_level_data[f'Facility_Level_{_facility_level}']
                ]
            )
            for _facility_level in self._facility_levels
        }

        # Also store data as dict of dicts, with outer-dict indexed by string facility level and
        # inner-dict indexed by district name with values corresponding to (named) tuples of
        # facility ID and name
        # Get look-up of the districts (by name) in each region (by name)
        districts_in_region = self.sim.modules['Demography'].parameters['districts_in_region']
        all_districts = set(self.sim.modules['Demography'].parameters['district_num_to_district_name'].values())

        facilities_per_level_and_district = {_facility_level: {} for _facility_level in self._facility_levels}
        facilities_by_facility_id = dict()
        for facility_tuple in self.parameters['Master_Facilities_List'].itertuples():
            _facility_info = FacilityInfo(id=facility_tuple.Facility_ID,
                                          name=facility_tuple.Facility_Name,
                                          level=facility_tuple.Facility_Level,
                                          region=facility_tuple.Region
                                          )

            facilities_by_facility_id[facility_tuple.Facility_ID] = _facility_info

            if pd.notnull(facility_tuple.District):
                # A facility that is specific to a district:
                facilities_per_level_and_district[facility_tuple.Facility_Level][facility_tuple.District] = \
                    _facility_info

            elif pd.isnull(facility_tuple.District) and pd.notnull(facility_tuple.Region):
                # A facility that is specific to region (and not a district):
                for _district in districts_in_region[facility_tuple.Region]:
                    facilities_per_level_and_district[facility_tuple.Facility_Level][_district] = _facility_info

            elif (
                pd.isnull(facility_tuple.District) and
                pd.isnull(facility_tuple.Region) and
                (facility_tuple.Facility_Level != '5')
            ):
                # A facility that is National (not specific to a region or a district) (ignoring level 5 (headquarters))
                for _district in all_districts:
                    facilities_per_level_and_district[facility_tuple.Facility_Level][_district] = _facility_info

        # Check that there is facility of every level for every district:
        assert all(
            all_districts == facilities_per_level_and_district[_facility_level].keys()
            for _facility_level in self._facility_levels
        ), "There is not one of each facility type available to each district."

        self._facility_by_facility_id = facilities_by_facility_id
        self._facilities_for_each_district = facilities_per_level_and_district

        # * Store 'DailyCapabilities' in correct format and using the specified underlying assumptions
        self._daily_capabilities = self.format_daily_capabilities(use_funded_or_actual_staffing)

        # Also, store the set of officers with non-zero daily availability
        # (This is used for checking that scheduled HSI events do not make appointment requiring officers that are
        # never available.)
        self._officers_with_availability = set(self._daily_capabilities.index[self._daily_capabilities > 0])

    def format_daily_capabilities(self, use_funded_or_actual_staffing: str) -> pd.Series:
        """
        This will updates the dataframe for the self.parameters['Daily_Capabilities'] so as to include
        every permutation of officer_type_code and facility_id, with zeros against permutations where no capacity
        is available.

        It also give the dataframe an index that is useful for merging on (based on Facility_ID and Officer Type)

        (This is so that its easier to track where demands are being placed where there is no capacity)
        """

        # Get the capabilities data imported (according to the specified underlying assumptions).
        capabilities = pool_capabilities_at_levels_1b_and_2(
                self.parameters[f'Daily_Capabilities_{use_funded_or_actual_staffing}']
        )
        capabilities = capabilities.rename(columns={'Officer_Category': 'Officer_Type_Code'})  # neaten

        # Create dataframe containing background information about facility and officer types
        facility_ids = self.parameters['Master_Facilities_List']['Facility_ID'].values
        officer_type_codes = set(self.parameters['Officer_Types_Table']['Officer_Category'].values)
        # todo - <-- avoid use of the file or define differently?

        # # naming to be not with _ within the name of an oficer
        facs = list()
        officers = list()
        for f in facility_ids:
            for o in officer_type_codes:
                facs.append(f)
                officers.append(o)

        capabilities_ex = pd.DataFrame(data={'Facility_ID': facs, 'Officer_Type_Code': officers})

        # Merge in information about facility from Master Facilities List
        mfl = self.parameters['Master_Facilities_List']
        capabilities_ex = capabilities_ex.merge(mfl, on='Facility_ID', how='left')

        # Merge in information about officers
        # officer_types = self.parameters['Officer_Types_Table'][['Officer_Type_Code', 'Officer_Type']]
        # capabilities_ex = capabilities_ex.merge(officer_types, on='Officer_Type_Code', how='left')

        # Merge in the capabilities (minutes available) for each officer type (inferring zero minutes where
        # there is no entry in the imported capabilities table)
        capabilities_ex = capabilities_ex.merge(
            capabilities[['Facility_ID', 'Officer_Type_Code', 'Total_Mins_Per_Day']],
            on=['Facility_ID', 'Officer_Type_Code'],
            how='left',
        )
        capabilities_ex = capabilities_ex.fillna(0)

        # Give the standard index:
        capabilities_ex = capabilities_ex.set_index(
            'FacilityID_'
            + capabilities_ex['Facility_ID'].astype(str)
            + '_Officer_'
            + capabilities_ex['Officer_Type_Code']
        )

        # Rename 'Total_Minutes_Per_Day'
        capabilities_ex = capabilities_ex.rename(columns={'Total_Mins_Per_Day': 'Total_Minutes_Per_Day'})

        # Checks
        assert abs(capabilities_ex['Total_Minutes_Per_Day'].sum() - capabilities['Total_Mins_Per_Day'].sum()) < 1e-7
        assert len(capabilities_ex) == len(facility_ids) * len(officer_type_codes)

        # return the pd.Series of `Total_Minutes_Per_Day' indexed for each type of officer at each facility
        return capabilities_ex['Total_Minutes_Per_Day']

    def _rescale_capabilities_to_capture_effective_capability(self):
        # Notice that capabilities will only be expanded through this process
        # (i.e. won't reduce available capabilities if these were under-used in the last year).
        # Note: Currently relying on module variable rather than parameter for
        # scale_to_effective_capabilities, in order to facilitate testing. However
        # this may eventually come into conflict with the Switcher functions.
        pattern = r"FacilityID_(\w+)_Officer_(\w+)"
        for officer in self._daily_capabilities.keys():
            matches = re.match(pattern, officer)
            # Extract ID and officer type from
            facility_id = int(matches.group(1))
            officer_type = matches.group(2)
            level = self._facility_by_facility_id[facility_id].level
            # Only rescale if rescaling factor is greater than 1 (i.e. don't reduce
            # available capabilities if these were under-used the previous year).
            rescaling_factor = self._summary_counter.frac_time_used_by_officer_type_and_level(
                officer_type=officer_type, level=level
            )
            if rescaling_factor > 1 and rescaling_factor != float("inf"):
                self._daily_capabilities[officer] *= rescaling_factor

    def update_consumables_availability_to_represent_merging_of_levels_1b_and_2(self, df_original):
        """To represent that facility levels '1b' and '2' are merged together under the label '2', we replace the
        availability of consumables at level 2 with new values."""

        # get master facilities list
        mfl = self.parameters['Master_Facilities_List']

        # merge in facility level
        dfx = df_original.merge(
            mfl[['Facility_ID', 'District', 'Facility_Level']],
            left_on='Facility_ID',
            right_on='Facility_ID',
            how='left'
        )

        # compute the updated availability at the merged level '1b' and '2'
        availability_at_1b_and_2 = \
            dfx.drop(dfx.index[~dfx['Facility_Level'].isin(AVAILABILITY_OF_CONSUMABLES_AT_MERGED_LEVELS_1B_AND_2)]) \
               .groupby(by=['District', 'month', 'item_code'])['available_prop'] \
               .mean() \
               .reset_index()\
               .assign(Facility_Level=LABEL_FOR_MERGED_FACILITY_LEVELS_1B_AND_2)

        # assign facility_id
        availability_at_1b_and_2 = availability_at_1b_and_2.merge(
            mfl[['Facility_ID', 'District', 'Facility_Level']],
            left_on=['District', 'Facility_Level'],
            right_on=['District', 'Facility_Level'],
            how='left'
        )

        # assign these availabilities to the corresponding level 2 facilities (dropping the original values)
        df_updated = pd.concat([
            dfx.drop(dfx.index[dfx['Facility_Level'] == LABEL_FOR_MERGED_FACILITY_LEVELS_1B_AND_2]),
            availability_at_1b_and_2[dfx.columns],
            ]
        ).drop(columns=['Facility_Level', 'District'])\
         .sort_values(['Facility_ID', 'month', 'item_code']).reset_index(drop=True)

        # check size/shape/dtypes preserved
        assert df_updated.shape == df_original.shape
        assert (df_updated.columns == df_original.columns).all()
        assert (df_updated.dtypes == df_original.dtypes).all()

        # check values the same for everything apart from the facility level '2' facilities
        facilities_with_any_differences = set(
            df_updated.loc[
                ~(df_original == df_updated).all(axis=1),
                'Facility_ID']
        )
        level2_facilities = set(
            mfl.loc[mfl['Facility_Level'] == '2', 'Facility_ID']
        )
        assert facilities_with_any_differences.issubset(level2_facilities)

        return df_updated

    def get_service_availability(self) -> List[str]:
        """Returns service availability. (Should be equal to what is specified by the parameter, but overwrite with what
        was provided in argument if an argument was specified -- provided for backward compatibility/debugging.)"""

        if self.arg_service_availability is None:
            service_availability = self.parameters['Service_Availability']
        else:
            service_availability = self.arg_service_availability

        assert isinstance(service_availability, list)

        # Log the service_availability
        logger.info(key="message",
                    data=f"Running Health System With the Following Service Availability: "
                         f"{self.service_availability}"
                    )
        return service_availability

    def get_cons_availability(self) -> str:
        """Returns consumables availability. (Should be equal to what is specified by the parameter, but overwrite with
        what was provided in argument if an argument was specified -- provided for backward compatibility/debugging.)"""

        if self.arg_cons_availability is None:
            _cons_availability = self.parameters['cons_availability']
        else:
            _cons_availability = self.arg_cons_availability

        # Log the service_availability
        logger.info(key="message",
                    data=f"Running Health System With the Following Consumables Availability: "
                         f"{_cons_availability}"
                    )

        return _cons_availability

    def get_beds_availability(self) -> str:
        """Returns beds availability. (Should be equal to what is specified by the parameter, but overwrite with
        what was provided in argument if an argument was specified -- provided for backward compatibility/debugging.)"""

        if self.arg_beds_availability is None:
            _beds_availability = self.parameters['beds_availability']
        else:
            _beds_availability = self.arg_beds_availability

        # For logical consistency, when the HealthSystem is disabled, beds_availability should be 'all', irrespective of
        # what arguments/parameters are provided.
        if self.disable:
            _beds_availability = 'all'

        # Log the service_availability
        logger.info(key="message",
                    data=f"Running Health System With the Following Beds Availability: "
                         f"{_beds_availability}"
                    )

        return _beds_availability

    def get_equip_availability(self) -> str:
        """Returns equipment availability. (Should be equal to what is specified by the parameter, but can be
        overwritten with what was provided in argument if an argument was specified -- provided for backward
        compatibility/debugging.)"""

        if self.arg_equip_availability is None:
            _equip_availability = self.parameters['equip_availability']
        else:
            _equip_availability = self.arg_equip_availability

        # Log the equip_availability
        logger.info(key="message",
                    data=f"Running Health System With the Following Equipment Availability: "
                         f"{_equip_availability}"
                    )

        return _equip_availability

    def schedule_to_call_never_ran_on_date(self, hsi_event: 'HSI_Event', tdate: datetime.datetime):
        """Function to schedule never_ran being called on a given date"""
        self.sim.schedule_event(HSIEventWrapper(hsi_event=hsi_event, run_hsi=False), tdate)

    def get_mode_appt_constraints(self) -> int:
        """Returns `mode_appt_constraints`. (Should be equal to what is specified by the parameter, but overwrite with
        what was provided in argument if an argument was specified -- provided for backward compatibility/debugging.)"""
        return self.parameters['mode_appt_constraints'] \
            if self.arg_mode_appt_constraints is None \
            else self.arg_mode_appt_constraints

    def get_use_funded_or_actual_staffing(self) -> str:
        """Returns `use_funded_or_actual_staffing`. (Should be equal to what is specified by the parameter, but
        overwrite with what was provided in argument if an argument was specified -- provided for backward
        compatibility/debugging.)"""
        return self.parameters['use_funded_or_actual_staffing'] \
            if self.arg_use_funded_or_actual_staffing is None \
            else self.arg_use_funded_or_actual_staffing

    def get_priority_policy_initial(self) -> str:
        """Returns `priority_policy`. (Should be equal to what is specified by the parameter, but
        overwrite with what was provided in argument if an argument was specified -- provided for backward
        compatibility/debugging.)"""
        return self.parameters['policy_name'] \
            if self.arg_policy_name is None \
            else self.arg_policy_name

    def load_priority_policy(self, policy):

        if policy != "":
            # Select the chosen policy from dictionary of all possible policies
            Policy_df = self.parameters['priority_rank'][policy]

            # If a policy is adopted, following variable *must* always be taken from policy.
            # Over-write any other values here.
            self.lowest_priority_considered = Policy_df.loc[
                Policy_df['Treatment'] == 'lowest_priority_considered',
                'Priority'
            ].iloc[0]

            # Convert policy dataframe into dictionary to speed-up look-up process.
            self.priority_rank_dict = \
                Policy_df.set_index("Treatment", drop=True).to_dict(orient="index")
            del self.priority_rank_dict["lowest_priority_considered"]

    def schedule_hsi_event(
        self,
        hsi_event: 'HSI_Event',
        priority: int,
        topen: datetime.datetime,
        tclose: Optional[datetime.datetime] = None,
        do_hsi_event_checks: bool = True
    ):
        """
        Schedule a health system interaction (HSI) event.

        :param hsi_event: The HSI event to be scheduled.
        :param priority: The priority for the HSI event: 0 (highest), 1 or 2 (lowest)
        :param topen: The earliest date at which the HSI event should run.
        :param tclose: The latest date at which the HSI event should run. Set to one week after ``topen`` if ``None``.
        :param do_hsi_event_checks: Whether to perform sanity checks on the passed ``hsi_event`` argument to check that
         it constitutes a valid HSI event. This is intended for allowing disabling of these checks when scheduling
         multiple HSI events of the same ``HSI_Event`` subclass together, in which case typically performing these
         checks for each individual HSI event of the shared type will be redundant.
        """
        # If there is no specified tclose time then set this to a week after topen.
        # This should be a boolean, not int! Still struggling to get a boolean variable from resource file

        DEFAULT_DAYS_OFFSET_VALUE_FOR_TCLOSE_IF_NONE_SPECIFIED = 7

        # Clinical time-constraints are embedded in tclose for these modules, do not overwrite their tclose
        if hsi_event.module.name in ('CareOfWomenDuringPregnancy', 'Labour', 'PostnatalSupervisor', 'NewbornOutcomes'):
            if tclose is None:
                tclose = topen + DateOffset(days=DEFAULT_DAYS_OFFSET_VALUE_FOR_TCLOSE_IF_NONE_SPECIFIED)
        else:
            if self.tclose_overwrite == 1:
                tclose = topen + pd.to_timedelta(self.tclose_days_offset_overwrite, unit='D')
            elif tclose is None:
                tclose = topen + DateOffset(days=DEFAULT_DAYS_OFFSET_VALUE_FOR_TCLOSE_IF_NONE_SPECIFIED)

        # Check topen is not in the past
        assert topen >= self.sim.date

        # Check that topen is strictly before tclose
        assert topen < tclose

        # If ignoring the priority in scheduling, then over-write the provided priority information with 0.
        if self.ignore_priority:
            priority = 0

        # Use of "" not ideal, see note in initialise_population
        if self.priority_policy != "":
            # Look-up priority ranking of this treatment_ID in the policy adopted
            priority = self.enforce_priority_policy(hsi_event=hsi_event)

        # Check that priority is in valid range
        assert priority >= 0

        # If priority of HSI_Event lower than the lowest one considered, ignore event in scheduling under mode 2
        if (self.mode_appt_constraints == 2) and (priority > self.lowest_priority_considered):
            self.schedule_to_call_never_ran_on_date(hsi_event=hsi_event, tdate=tclose)  # Call this on tclose
            return

        # Check if healthsystem is disabled/disable_and_reject_all and, if so, schedule a wrapped event:
        if self.disable and (not self.disable_and_reject_all):
            # If healthsystem is disabled (meaning that HSI can still run), schedule for the `run` method on `topen`.
            self.sim.schedule_event(HSIEventWrapper(hsi_event=hsi_event, run_hsi=True), topen)
            return

        if self.disable_and_reject_all:
            # If healthsystem is disabled the HSI will never run: schedule for the `never_ran` method on `tclose`.
            self.schedule_to_call_never_ran_on_date(hsi_event=hsi_event, tdate=tclose)  # Call this on tclose
            return

        # Check that this is a legitimate health system interaction (HSI) event.
        # These checks are only performed when the flag `do_hsi_event_checks` is set to ``True`` to allow disabling
        # when the checks are redundant for example when scheduling multiple HSI events of same `HSI_Event` subclass.
        if do_hsi_event_checks:
            self.check_hsi_event_is_valid(hsi_event)

        # Check that this request is allowable under current policy (i.e. included in service_availability).
        if not self.is_treatment_id_allowed(hsi_event.TREATMENT_ID, self.service_availability):
            # HSI is not allowable under the services_available parameter: run the HSI's 'never_ran' method on the date
            # of tclose.
            self.sim.schedule_event(HSIEventWrapper(hsi_event=hsi_event, run_hsi=False), tclose)

        else:
            # The HSI is allowed and will be added to the HSI_EVENT_QUEUE.
            # Let the HSI gather information about itself (facility_id and appt-footprint time requirements):
            hsi_event.initialise()

            self._add_hsi_event_queue_item_to_hsi_event_queue(
                priority=priority, topen=topen, tclose=tclose, hsi_event=hsi_event)

    def _add_hsi_event_queue_item_to_hsi_event_queue(self, priority, topen, tclose, hsi_event) -> None:
        """Add an event to the HSI_EVENT_QUEUE."""
        # Create HSIEventQueue Item, including a counter for the number of HSI_Events, to assist with sorting in the
        # queue (NB. the sorting is done ascending and by the order of the items in the tuple).

        self.hsi_event_queue_counter += 1

        if self.randomise_queue:
            # Might be best to use float here, and if rand_queue is off just assign it a fixed value (?)
            rand_queue = self.rng_for_hsi_queue.randint(0, 1000000)
        else:
            rand_queue = self.hsi_event_queue_counter

        _new_item: HSIEventQueueItem = HSIEventQueueItem(
            priority, topen, rand_queue, self.hsi_event_queue_counter, tclose, hsi_event)

        # Add to queue:
        hp.heappush(self.HSI_EVENT_QUEUE, _new_item)

    # This is where the priority policy is enacted
    def enforce_priority_policy(self, hsi_event) -> int:
        """Return priority for HSI_Event based on policy under consideration """

        pr = self.priority_rank_dict
        pdf = self.sim.population.props

        if hsi_event.TREATMENT_ID in pr:
            _priority_ranking = pr[hsi_event.TREATMENT_ID]['Priority']

            # Check whether fast-tracking routes are available for this treatment. If person qualifies for one
            # don't check remaining.

            # Look up relevant attributes for HSI_Event's target
            list_targets = [_t[0] for _t in self.list_fasttrack]
            target_attributes = pdf.loc[hsi_event.target, list_targets]

            # Warning: here assuming that the first fast-tracking eligibility encountered
            # will determine the priority to be used. If different fast-tracking channels have
            # different priorities for the same treatment, this will be a problem!
            # First item in Lists is age-related, therefore need to invoke different logic.
            if (
                (pr[hsi_event.TREATMENT_ID][self.list_fasttrack[0][1]] > -1)
                and (target_attributes['age_exact_years'] <= 5)
            ):
                return pr[hsi_event.TREATMENT_ID][self.list_fasttrack[0][1]]

            # All other attributes are looked up the same way, so can do this in for loop
            for i in range(1, len(self.list_fasttrack)):
                if (
                    (pr[hsi_event.TREATMENT_ID][self.list_fasttrack[i][1]] > - 1)
                    and target_attributes[i]
                ):
                    return pr[hsi_event.TREATMENT_ID][self.list_fasttrack[i][1]]

            return _priority_ranking

        else:  # If treatment is not ranked in the policy, issue a warning and assign priority=3 by default
            warnings.warn(UserWarning(f"Couldn't find priority ranking for TREATMENT_ID \n"
                                      f"{hsi_event.TREATMENT_ID}"))
            return self.lowest_priority_considered

    def check_hsi_event_is_valid(self, hsi_event):
        """Check the integrity of an HSI_Event."""
        assert isinstance(hsi_event, HSI_Event)

        # Check that non-empty treatment ID specified
        assert hsi_event.TREATMENT_ID != ''

        if not isinstance(hsi_event.target, tlo.population.Population):
            # This is an individual-scoped HSI event.
            # It must have EXPECTED_APPT_FOOTPRINT, BEDDAYS_FOOTPRINT and ACCEPTED_FACILITY_LEVELS.

            # Correct formatted EXPECTED_APPT_FOOTPRINT
            assert self.appt_footprint_is_valid(hsi_event.EXPECTED_APPT_FOOTPRINT), \
                f"the incorrectly formatted appt_footprint is {hsi_event.EXPECTED_APPT_FOOTPRINT}"

            # That it has an acceptable 'ACCEPTED_FACILITY_LEVEL' attribute
            assert hsi_event.ACCEPTED_FACILITY_LEVEL in self._facility_levels, \
                f"In the HSI with TREATMENT_ID={hsi_event.TREATMENT_ID}, the ACCEPTED_FACILITY_LEVEL (=" \
                f"{hsi_event.ACCEPTED_FACILITY_LEVEL}) is not recognised."

            self.bed_days.check_beddays_footprint_format(hsi_event.BEDDAYS_FOOTPRINT)

            # Check that this can accept the squeeze argument
            assert _accepts_argument(hsi_event.run, 'squeeze_factor')

            # Check that the event does not request an appointment at a facility
            # level which is not possible
            appt_type_to_check_list = hsi_event.EXPECTED_APPT_FOOTPRINT.keys()
            facility_appt_types = self._appt_type_by_facLevel[
                hsi_event.ACCEPTED_FACILITY_LEVEL
            ]
            assert facility_appt_types.issuperset(appt_type_to_check_list), (
                f"An appointment type has been requested at a facility level for "
                f"which it is not possible: TREATMENT_ID={hsi_event.TREATMENT_ID}"
            )

    @staticmethod
    def is_treatment_id_allowed(treatment_id: str, service_availability: list) -> bool:
        """Determine if a treatment_id (specified as a string) can be run (i.e., is within the allowable set of
         treatments, given by `self.service_availability`. The rules are as follows:
          * An empty list means nothing is allowed
          * A list that contains only an asteriks ['*'] means run anything
          * If the list is not empty, then a treatment_id with a first part "FirstAttendance_" is also allowed
          * An entry in the list of the form "A_B_C" means a treatment_id that matches exactly is allowed
          * An entry in the list of the form "A_B_*" means that a treatment_id that begins "A_B_" or "A_B" is allowed
        """
        def _treatment_matches_pattern(_treatment_id, _service_availability):
            """Check if treatment_id matches any services specified with wildcard * patterns"""

            def _matches_this_pattern(_treatment_id, _s):
                """Returns True if this treatment_id is consistent with this component of service_availability"""
                if '*' in _s:
                    assert _s[-1] == '*', f"Component of service_availability has an asteriks not at the end: {_s}"
                    _s_split = _s.split('_')  # split the matching pattern at '_' knowing that the last component is '*'
                    _treatment_id_split = _treatment_id.split('_', len(_s_split) - 1)  # split treatment_id at '_' into
                    # as many component as there as non-asteriks component of _s.
                    # Check if all the components (that are not asteriks) are the same:
                    return all(
                        [(a == b) or (b == "*") for a, b in itertools.zip_longest(_treatment_id_split, _s_split)]
                    )
                else:
                    # If not "*", comparison is ordinary match between strings
                    return _treatment_id == _s

            for _s in service_availability:
                if _matches_this_pattern(_treatment_id, _s):
                    return True
            return False

        if not service_availability:
            # Empty list --> nothing is allowable
            return False

        if service_availability == ['*']:
            # Wildcard --> everything is allowed
            return True
        elif treatment_id in service_availability:
            # Explicit inclusion of this treatment_id --> allowed
            return True
        elif treatment_id.startswith('FirstAttendance_'):
            # FirstAttendance* --> allowable
            return True
        else:
            if _treatment_matches_pattern(treatment_id, service_availability):
                return True
        return False

    def schedule_batch_of_individual_hsi_events(
        self, hsi_event_class, person_ids, priority, topen, tclose=None, **event_kwargs
    ):
        """Schedule a batch of individual-scoped HSI events of the same type.

        Only performs sanity checks on the HSI event for the first scheduled event
        thus removing the overhead of multiple redundant checks.

        :param hsi_event_class: The ``HSI_Event`` subclass of the events to schedule.
        :param person_ids: A sequence of person ID index values to use as the targets
            of the HSI events being scheduled.
        :param priority: The priority for the HSI events: 0 (highest), 1 or 2 (lowest).
            Either a single value for all events or an iterable of per-target values.
        :param topen: The earliest date at which the HSI events should run. Either a
            single value for all events or an iterable of per-target values.
        :param tclose: The latest date at which the HSI events should run. Set to one
           week after ``topen`` if ``None``. Either a single value for all events or an
           iterable of per-target values.
        :param event_kwargs: Any additional keyword arguments to pass to the
            ``hsi_event_class`` initialiser in addition to ``person_id``.
        """
        # If any of {priority, topen, tclose} are iterable assume correspond to per-
        # target values for corresponding arguments of schedule_hsi_event otherwise
        # use same value for all calls
        priorities = priority if isinstance(priority, Iterable) else repeat(priority)
        topens = topen if isinstance(topen, Iterable) else repeat(topen)
        tcloses = tclose if isinstance(tclose, Iterable) else repeat(tclose)
        for i, (person_id, priority, topen, tclose) in enumerate(
            zip(person_ids, priorities, topens, tcloses)
        ):
            self.schedule_hsi_event(
                hsi_event=hsi_event_class(person_id=person_id, **event_kwargs),
                priority=priority,
                topen=topen,
                tclose=tclose,
                # Only perform checks for first event
                do_hsi_event_checks=(i == 0)
            )

    def appt_footprint_is_valid(self, appt_footprint):
        """
        Checks an appointment footprint to ensure it is in the correct format.
        :param appt_footprint: Appointment footprint to check.
        :return: True if valid and False otherwise.
        """
        # Check that all keys known appointment types and all values non-negative
        return isinstance(appt_footprint, dict) and all(
            k in self._appointment_types and v >= 0
            for k, v in appt_footprint.items()
        )

    @property
    def capabilities_today(self) -> pd.Series:
        """
        Returns the capabilities of the health system today.
        returns: pd.Series giving minutes available for each officer type in each facility type

        Functions can go in here in the future that could expand the time available,
        simulating increasing efficiency (the concept of a productivity ratio raised
        by Martin Chalkley).

        For now this method only multiplies the estimated minutes available by the `capabilities_coefficient` scale
        factor.
        """
        return self._daily_capabilities * self.capabilities_coefficient

    def get_blank_appt_footprint(self):
        """
        This is a helper function so that disease modules can easily create their appt_footprints.
        It returns an empty Counter instance.

        """
        return Counter()

    def get_facility_info(self, hsi_event) -> FacilityInfo:
        """Helper function to find the facility at which an HSI event will take place based on their district of
        residence and the level of the facility of the HSI."""
        the_district = self.sim.population.props.at[hsi_event.target, 'district_of_residence']
        the_level = hsi_event.ACCEPTED_FACILITY_LEVEL
        return self._facilities_for_each_district[the_level][the_district]

    def get_appt_footprint_as_time_request(self, facility_info: FacilityInfo, appt_footprint: dict):
        """
        This will take an APPT_FOOTPRINT and return the required appointments in terms of the
        time required of each Officer Type in each Facility ID.
        The index will identify the Facility ID and the Officer Type in the same format
        as is used in Daily_Capabilities.
        :params facility_info: The FacilityInfo describing the facility at which the appointment occurs
        :param appt_footprint: The actual appt footprint (optional) if different to that in the HSI event.
        :return: A Counter that gives the times required for each officer-type in each facility_ID, where this time
         is non-zero.
        """
        # Accumulate appointment times for specified footprint using times from appointment times table.
        appt_footprint_times = Counter()
        for appt_type in appt_footprint:
            try:
                appt_info_list = self._appt_times[facility_info.level][appt_type]
            except KeyError as e:
                raise KeyError(
                    f"The time needed for an appointment is not defined for the specified facility level: "
                    f"appt_type={appt_type}, "
                    f"facility_level={facility_info.level}."
                ) from e

            for appt_info in appt_info_list:
                appt_footprint_times[
                    f"FacilityID_{facility_info.id}_Officer_{appt_info.officer_type}"
                ] += appt_info.time_taken

        return appt_footprint_times

    def get_squeeze_factors(self, footprints_per_event, total_footprint, current_capabilities,
                            compute_squeeze_factor_to_district_level: bool
                            ):
        """
        This will compute the squeeze factors for each HSI event from the list of all
        the calls on health system resources for the day.
        The squeeze factor is defined as (call/available - 1). ie. the highest
        fractional over-demand among any type of officer that is called-for in the
        appt_footprint of an HSI event.
        A value of 0.0 signifies that there is no squeezing (sufficient resources for
        the EXPECTED_APPT_FOOTPRINT).

        :param footprints_per_event: List, one entry per HSI event, containing the
            minutes required from each health officer in each health facility as a
            Counter (using the standard index)
        :param total_footprint: Counter, containing the total minutes required from
            each health officer in each health facility when non-zero, (using the
            standard index)
        :param current_capabilities: Series giving the amount of time available for
            each health officer in each health facility (using the standard index)
        :param compute_squeeze_factor_to_district_level: Boolean indicating whether
            the computation of squeeze_factors should be specific to each district
            (when `True`), or if the computation of squeeze_factors should be on
            the basis that resources from all districts can be effectively "pooled"
            (when `False).

        :return: squeeze_factors: an array of the squeeze factors for each HSI event
            (position in array matches that in the all_call_today list).
        """

        def get_total_minutes_of_this_officer_in_this_district(_officer):
            """Returns the minutes of current capabilities for the officer identified (this officer type in this
            facility_id)."""
            return current_capabilities.get(_officer)

        def get_total_minutes_of_this_officer_in_all_district(_officer):
            """Returns the minutes of current capabilities for the officer identified in all districts (this officer
            type in this all facilities of the same level in all districts)."""

            def split_officer_compound_string(cs) -> Tuple[int, str]:
                """Returns (facility_id, officer_type) for the officer identified in the string of the form:
                 'FacilityID_{facility_id}_Officer_{officer_type}'."""
                _, _facility_id, _, _officer_type = cs.split('_', 3)  # (NB. Some 'officer_type' include "_")
                return int(_facility_id), _officer_type

            def _match(_this_officer, facility_ids: List[int], officer_type: str):
                """Returns True if the officer identified is of the identified officer_type and is in one of the
                facility_ids."""
                this_facility_id, this_officer_type = split_officer_compound_string(_this_officer)
                return (this_officer_type == officer_type) and (this_facility_id in facility_ids)

            facility_id, officer_type = split_officer_compound_string(_officer)
            facility_level = self._facility_by_facility_id[int(facility_id)].level
            facilities_of_same_level_in_all_district = [
                _fac.id for _fac in self._facilities_for_each_district[facility_level].values()
            ]

            officers_in_the_same_level_in_all_districts = [
                _officer for _officer in current_capabilities.keys() if
                _match(_officer, facility_ids=facilities_of_same_level_in_all_district, officer_type=officer_type)
            ]

            return sum(current_capabilities.get(_o) for _o in officers_in_the_same_level_in_all_districts)

        # 1) Compute the load factors for each officer type at each facility that is
        # called-upon in this list of HSIs
        load_factor = {}
        for officer, call in total_footprint.items():
            if compute_squeeze_factor_to_district_level:
                availability = get_total_minutes_of_this_officer_in_this_district(officer)
            else:
                availability = get_total_minutes_of_this_officer_in_all_district(officer)

            # If officer does not exist in the relevant facility, log warning and proceed as if availability = 0
            if availability is None:
                logger.warning(
                    key="message",
                    data=(f"Requested officer {officer} is not contemplated by health system. ")
                )
                availability = 0

            if availability == 0:
                load_factor[officer] = float('inf')
            else:
                load_factor[officer] = max(call / availability - 1, 0.0)

        # 2) Convert these load-factors into an overall 'squeeze' signal for each HSI,
        # based on the load-factor of the officer with the largest time requirement for that
        # event (or zero if event has an empty footprint)
        squeeze_factor_per_hsi_event = []
        for footprint in footprints_per_event:
            if len(footprint) > 0:
                # If any of the required officers are not available at the facility, set overall squeeze to inf
                require_missing_officer = any([load_factor[officer] == float('inf') for officer in footprint])

                if require_missing_officer:
                    squeeze_factor_per_hsi_event.append(float('inf'))
                else:
                    squeeze_factor_per_hsi_event.append(max(load_factor[footprint.most_common()[0][0]], 0.))
            else:
                squeeze_factor_per_hsi_event.append(0.0)
        squeeze_factor_per_hsi_event = np.array(squeeze_factor_per_hsi_event)

        assert (squeeze_factor_per_hsi_event >= 0).all()

        return squeeze_factor_per_hsi_event

    def record_hsi_event(self, hsi_event, actual_appt_footprint=None, squeeze_factor=None, did_run=True, priority=None):
        """
        Record the processing of an HSI event.
        If this is an individual-level HSI_Event, it will also record the actual appointment footprint
        :param hsi_event: The HSI_Event (containing the initial expectations of footprints)
        :param actual_appt_footprint: The actual Appointment Footprint (if individual event)
        :param squeeze_factor: The squeeze factor (if individual event)
        """

        if isinstance(hsi_event.target, tlo.population.Population):
            # Population HSI-Event (N.B. This is not actually logged.)
            log_info = dict()
            log_info['TREATMENT_ID'] = hsi_event.TREATMENT_ID
            log_info['Number_By_Appt_Type_Code'] = 'Population'  # remove the appt-types with zeros
            log_info['Person_ID'] = -1  # Junk code
            log_info['Squeeze_Factor'] = 0
            log_info['did_run'] = did_run
            log_info['priority'] = priority

        else:
            # Individual HSI-Event
            _squeeze_factor = squeeze_factor if squeeze_factor != np.inf else 100.0
            self.write_to_hsi_log(
                event_details=hsi_event.as_namedtuple(actual_appt_footprint),
                person_id=hsi_event.target,
                facility_id=hsi_event.facility_info.id,
                squeeze_factor=_squeeze_factor,
                did_run=did_run,
                priority=priority,
            )

    def write_to_hsi_log(
        self,
        event_details: HSIEventDetails,
        person_id: int,
        facility_id: Optional[int],
        squeeze_factor: float,
        did_run: bool,
        priority: int,
    ):
        """Write the log `HSI_Event` and add to the summary counter."""
        # Debug logger gives simple line-list for every HSI event
        logger.debug(
            key="HSI_Event",
            data={
                'Event_Name': event_details.event_name,
                'TREATMENT_ID': event_details.treatment_id,
                'Number_By_Appt_Type_Code': dict(event_details.appt_footprint),
                'Person_ID': person_id,
                'Squeeze_Factor': squeeze_factor,
                'priority': priority,
                'did_run': did_run,
                'Facility_Level': event_details.facility_level if event_details.facility_level is not None else -99,
                'Facility_ID': facility_id if facility_id is not None else -99,
                'Equipment': sorted(event_details.equipment),
            },
            description="record of each HSI event"
        )
        if did_run:
            if self._hsi_event_count_log_period is not None:
                # Do logging for HSI Event using counts of each 'unique type' of HSI event (as defined by
                # `HSIEventDetails`).
                event_details_key = self._hsi_event_details.setdefault(
                    event_details, len(self._hsi_event_details)
                )
                self._hsi_event_counts_log_period[event_details_key] += 1
            # Do logging for 'summary logger'
            self._summary_counter.record_hsi_event(
                treatment_id=event_details.treatment_id,
                hsi_event_name=event_details.event_name,
                squeeze_factor=squeeze_factor,
                appt_footprint=event_details.appt_footprint,
                level=event_details.facility_level,
            )

    def call_and_record_never_ran_hsi_event(self, hsi_event, priority=None):
        """
        Record the fact that an HSI event was never ran.
        If this is an individual-level HSI_Event, it will also record the actual appointment footprint
        :param hsi_event: The HSI_Event (containing the initial expectations of footprints)
        """
        # Invoke never ran function here
        hsi_event.never_ran()

        if hsi_event.facility_info is not None:
            # Fully-defined HSI Event
            self.write_to_never_ran_hsi_log(
                 event_details=hsi_event.as_namedtuple(),
                 person_id=hsi_event.target,
                 facility_id=hsi_event.facility_info.id,
                 priority=priority,
                 )
        else:
            self.write_to_never_ran_hsi_log(
                 event_details=hsi_event.as_namedtuple(),
                 person_id=-1,
                 facility_id=-1,
                 priority=priority,
                 )

    def write_to_never_ran_hsi_log(
        self,
        event_details: HSIEventDetails,
        person_id: int,
        facility_id: Optional[int],
        priority: int,
    ):
        """Write the log `HSI_Event` and add to the summary counter."""
        logger.debug(
            key="Never_ran_HSI_Event",
            data={
                'Event_Name': event_details.event_name,
                'TREATMENT_ID': event_details.treatment_id,
                'Number_By_Appt_Type_Code': dict(event_details.appt_footprint),
                'Person_ID': person_id,
                'priority': priority,
                'Facility_Level': event_details.facility_level if event_details.facility_level is not None else -99,
                'Facility_ID': facility_id if facility_id is not None else -99,
            },
            description="record of each HSI event that never ran"
        )
        if self._hsi_event_count_log_period is not None:
            event_details_key = self._never_ran_hsi_event_details.setdefault(
                event_details, len(self._never_ran_hsi_event_details)
            )
            self._never_ran_hsi_event_counts_log_period[event_details_key] += 1
        self._summary_counter.record_never_ran_hsi_event(
            treatment_id=event_details.treatment_id,
            hsi_event_name=event_details.event_name,
            appt_footprint=event_details.appt_footprint,
            level=event_details.facility_level,
        )

    def log_current_capabilities_and_usage(self):
        """
        This will log the percentage of the current capabilities that is used at each Facility Type, according the
        `runnning_total_footprint`. This runs every day.
        """
        current_capabilities = self.capabilities_today
        total_footprint = self.running_total_footprint

        # Combine the current_capabilities and total_footprint per-officer totals
        comparison = pd.DataFrame(index=current_capabilities.index)
        comparison['Total_Minutes_Per_Day'] = current_capabilities
        comparison['Minutes_Used'] = pd.Series(total_footprint, dtype='float64')
        comparison['Minutes_Used'] = comparison['Minutes_Used'].fillna(0.0)
        assert len(comparison) == len(current_capabilities)

        # Compute Fraction of Time Used Overall
        total_available = comparison['Total_Minutes_Per_Day'].sum()
        fraction_time_used_overall = (
            comparison['Minutes_Used'].sum() / total_available if total_available > 0 else 0
        )

        # Compute Fraction of Time Used In Each Facility
        facility_id = [_f.split('_')[1] for _f in comparison.index]
        summary_by_fac_id = comparison.groupby(by=facility_id)[['Total_Minutes_Per_Day', 'Minutes_Used']].sum()
        summary_by_fac_id['Fraction_Time_Used'] = (
            summary_by_fac_id['Minutes_Used'] / summary_by_fac_id['Total_Minutes_Per_Day']
        ).replace([np.inf, -np.inf, np.nan], 0.0)

        # Compute Fraction of Time For Each Officer and level
        officer = [_f.rsplit('Officer_')[1] for _f in comparison.index]
        level = [self._facility_by_facility_id[int(_fac_id)].level for _fac_id in facility_id]
        level = list(map(lambda x: x.replace('1b', '2'), level))
        summary_by_officer = comparison.groupby(by=[officer, level])[['Total_Minutes_Per_Day', 'Minutes_Used']].sum()
        summary_by_officer['Fraction_Time_Used'] = (
            summary_by_officer['Minutes_Used'] / summary_by_officer['Total_Minutes_Per_Day']
        ).replace([np.inf, -np.inf, np.nan], 0.0)
        summary_by_officer.index.names = ['Officer_Type', 'Facility_Level']

        logger.info(key='Capacity',
                    data={
                        'Frac_Time_Used_Overall': fraction_time_used_overall,
                        'Frac_Time_Used_By_Facility_ID': summary_by_fac_id['Fraction_Time_Used'].to_dict(),
                        'Frac_Time_Used_By_OfficerType':  flatten_multi_index_series_into_dict_for_logging(
                            summary_by_officer['Fraction_Time_Used']
                        ),
                    },
                    description='daily summary of utilisation and capacity of health system resources')

        self._summary_counter.record_hs_status(
            fraction_time_used_across_all_facilities=fraction_time_used_overall,
            fraction_time_used_by_officer_type_and_level=summary_by_officer["Fraction_Time_Used"].to_dict()
        )

    def remove_beddays_footprint(self, person_id):
        # removing bed_days from a particular individual if any
        self.bed_days.remove_beddays_footprint(person_id=person_id)

    def find_events_for_person(self, person_id: int):
        """Find the events in the HSI_EVENT_QUEUE for a particular person.
        :param person_id: the person_id of interest
        :returns list of tuples (date_of_event, event) for that person_id in the HSI_EVENT_QUEUE.

        NB. This is for debugging and testing only - not for use in real simulations as it is slow
        """
        list_of_events = list()

        for ev_tuple in self.HSI_EVENT_QUEUE:
            date = ev_tuple.topen
            event = ev_tuple.hsi_event
            if isinstance(event.target, (int, np.integer)):
                if event.target == person_id:
                    list_of_events.append((date, event))

        return list_of_events

    def reset_queue(self):
        """Set the HSI event queue to be empty"""
        self.HSI_EVENT_QUEUE = []
        self.hsi_event_queue_counter = 0

    def get_item_codes_from_package_name(self, package: str) -> dict:
        """Helper function to provide the item codes and quantities in a dict of the form {<item_code>:<quantity>} for
         a given package name."""
        return get_item_codes_from_package_name(self.parameters['item_and_package_code_lookups'], package)

    def get_item_code_from_item_name(self, item: str) -> int:
        """Helper function to provide the item_code (an int) when provided with the name of the item"""
        return get_item_code_from_item_name(self.parameters['item_and_package_code_lookups'], item)

    def override_availability_of_consumables(self, item_codes) -> None:
        """Over-ride the availability (for all months and all facilities) of certain consumables item_codes.
        :param item_codes: Dictionary of the form {<item_code>: probability_that_item_is_available}
        :return: None
        """
        self.consumables.override_availability(item_codes)

    def _write_hsi_event_counts_to_log_and_reset(self):
        logger_summary.info(
            key="hsi_event_counts",
            description=(
                f"Counts of the HSI events that have run in this "
                f"{self._hsi_event_count_log_period} with keys corresponding to integer"
                f" keys recorded in dictionary in hsi_event_details log entry."
            ),
            data={"hsi_event_key_to_counts": dict(self._hsi_event_counts_log_period)},
        )
        self._hsi_event_counts_cumulative += self._hsi_event_counts_log_period
        self._hsi_event_counts_log_period.clear()

    def _write_never_ran_hsi_event_counts_to_log_and_reset(self):
        logger_summary.info(
            key="never_ran_hsi_event_counts",
            description=(
                f"Counts of the HSI events that never ran in this "
                f"{self._hsi_event_count_log_period} with keys corresponding to integer"
                f" keys recorded in dictionary in hsi_event_details log entry."
            ),
            data={"never_ran_hsi_event_key_to_counts": dict(self._never_ran_hsi_event_counts_log_period)},
        )
        self._never_ran_hsi_event_counts_cumulative += self._never_ran_hsi_event_counts_log_period
        self._never_ran_hsi_event_counts_log_period.clear()

    def on_end_of_day(self) -> None:
        """Do jobs to be done at the end of the day (after all HSI run)"""
        self.bed_days.on_end_of_day()
        if self._hsi_event_count_log_period == "day":
            self._write_hsi_event_counts_to_log_and_reset()
            self._write_never_ran_hsi_event_counts_to_log_and_reset()

    def on_end_of_month(self) -> None:
        """Do jobs to be done at the end of the month (after all HSI run)"""
        if self._hsi_event_count_log_period == "month":
            self._write_hsi_event_counts_to_log_and_reset()
            self._write_never_ran_hsi_event_counts_to_log_and_reset()

    def on_end_of_year(self) -> None:
        """Write to log the current states of the summary counters and reset them."""
        # If we are at the end of the year preceeding the mode switch, and if wanted
        # to rescale capabilities to capture effective availability as was recorded, on
        # average, in the past year, do so here.
        if (
            (self.sim.date.year == self.parameters['year_mode_switch'] - 1)
            and self.parameters['scale_to_effective_capabilities']
        ):
            self._rescale_capabilities_to_capture_effective_capability()
        self._summary_counter.write_to_log_and_reset_counters()
        self.consumables.on_end_of_year()
        self.bed_days.on_end_of_year()
        if self._hsi_event_count_log_period == "year":
            self._write_hsi_event_counts_to_log_and_reset()
            self._write_never_ran_hsi_event_counts_to_log_and_reset()

    def run_population_level_events(self, _list_of_population_hsi_event_tuples: List[HSIEventQueueItem]) -> None:
        """Run a list of population level events."""
        while len(_list_of_population_hsi_event_tuples) > 0:
            pop_level_hsi_event_tuple = _list_of_population_hsi_event_tuples.pop()
            pop_level_hsi_event = pop_level_hsi_event_tuple.hsi_event
            pop_level_hsi_event.run(squeeze_factor=0)
            self.record_hsi_event(hsi_event=pop_level_hsi_event)

    def run_individual_level_events_in_mode_0_or_1(self,
                                                   _list_of_individual_hsi_event_tuples:
                                                   List[HSIEventQueueItem]) -> List:
        """Run a list of individual level events. Returns: list of events that did not run (maybe an empty list)."""
        _to_be_held_over = list()
        assert self.mode_appt_constraints in (0, 1)

        if _list_of_individual_hsi_event_tuples:
            # Examine total call on health officers time from the HSI events in the list:

            # For all events in the list, expand the appt-footprint of the event to give the demands on each
            # officer-type in each facility_id.
            footprints_of_all_individual_level_hsi_event = [
                event_tuple.hsi_event.expected_time_requests
                for event_tuple in _list_of_individual_hsi_event_tuples
            ]

            # Compute total appointment footprint across all events
            for footprint in footprints_of_all_individual_level_hsi_event:
                # Counter.update method when called with dict-like argument adds counts
                # from argument to Counter object called from
                self.running_total_footprint.update(footprint)

            # Estimate Squeeze-Factors for today
            if self.mode_appt_constraints == 0:
                # For Mode 0 (no Constraints), the squeeze factors are all zero.
                squeeze_factor_per_hsi_event = np.zeros(
                    len(footprints_of_all_individual_level_hsi_event))
            else:
                # For Other Modes, the squeeze factors must be computed
                squeeze_factor_per_hsi_event = self.get_squeeze_factors(
                    footprints_per_event=footprints_of_all_individual_level_hsi_event,
                    total_footprint=self.running_total_footprint,
                    current_capabilities=self.capabilities_today,
                    compute_squeeze_factor_to_district_level=self.compute_squeeze_factor_to_district_level,
                )

            for ev_num, event in enumerate(_list_of_individual_hsi_event_tuples):
                _priority = event.priority
                event = event.hsi_event
                squeeze_factor = squeeze_factor_per_hsi_event[ev_num]                  # todo use zip here!

                # store appt_footprint before running
                _appt_footprint_before_running = event.EXPECTED_APPT_FOOTPRINT

                # Mode 0: All HSI Event run, with no squeeze
                # Mode 1: All HSI Events run with squeeze provided latter is not inf
                ok_to_run = True

                if self.mode_appt_constraints == 1 and squeeze_factor == float('inf'):
                    ok_to_run = False

                if ok_to_run:

                    # Compute the bed days that are allocated to this HSI and provide this information to the HSI
                    if sum(event.BEDDAYS_FOOTPRINT.values()):
                        event._received_info_about_bed_days = \
                            self.bed_days.issue_bed_days_according_to_availability(
                                facility_id=self.bed_days.get_facility_id_for_beds(persons_id=event.target),
                                footprint=event.BEDDAYS_FOOTPRINT
                            )

                    # Check that a facility has been assigned to this HSI
                    assert event.facility_info is not None, \
                        f"Cannot run HSI {event.TREATMENT_ID} without facility_info being defined."

                    # Run the HSI event (allowing it to return an updated appt_footprint)
                    actual_appt_footprint = event.run(squeeze_factor=squeeze_factor)

                    # Check if the HSI event returned updated appt_footprint
                    if actual_appt_footprint is not None:
                        # The returned footprint is different to the expected footprint: so must update load factors

                        # check its formatting:
                        assert self.appt_footprint_is_valid(actual_appt_footprint)

                        # Update load factors:
                        updated_call = self.get_appt_footprint_as_time_request(
                            facility_info=event.facility_info,
                            appt_footprint=actual_appt_footprint
                        )
                        original_call = footprints_of_all_individual_level_hsi_event[ev_num]
                        footprints_of_all_individual_level_hsi_event[ev_num] = updated_call
                        self.running_total_footprint -= original_call
                        self.running_total_footprint += updated_call

                        # Don't recompute for mode=0
                        if self.mode_appt_constraints != 0:
                            squeeze_factor_per_hsi_event = self.get_squeeze_factors(
                                footprints_per_event=footprints_of_all_individual_level_hsi_event,
                                total_footprint=self.running_total_footprint,
                                current_capabilities=self.capabilities_today,
                                compute_squeeze_factor_to_district_level=self.
                                compute_squeeze_factor_to_district_level,
                            )

                    else:
                        # no actual footprint is returned so take the expected initial declaration as the actual,
                        # as recorded before the HSI event run
                        actual_appt_footprint = _appt_footprint_before_running

                    # Write to the log
                    self.record_hsi_event(
                        hsi_event=event,
                        actual_appt_footprint=actual_appt_footprint,
                        squeeze_factor=squeeze_factor,
                        did_run=True,
                        priority=_priority
                    )

                # if not ok_to_run
                else:
                    # Do not run,
                    # Call did_not_run for the hsi_event
                    rtn_from_did_not_run = event.did_not_run()

                    # If received no response from the call to did_not_run, or a True signal, then
                    # add to the hold-over queue.
                    # Otherwise (disease module returns "FALSE") the event is not rescheduled and will not run.

                    if rtn_from_did_not_run is not False:
                        # reschedule event
                        hp.heappush(_to_be_held_over, _list_of_individual_hsi_event_tuples[ev_num])

                    # Log that the event did not run
                    self.record_hsi_event(
                        hsi_event=event,
                        actual_appt_footprint=event.EXPECTED_APPT_FOOTPRINT,
                        squeeze_factor=squeeze_factor,
                        did_run=False,
                        priority=_priority
                    )

        return _to_be_held_over

    @property
    def hsi_event_counts(self) -> Counter:
        """Counts of details of HSI events which have run so far in simulation.

        Returns a ``Counter`` instance with keys ``HSIEventDetail`` named tuples
        corresponding to details of HSI events that have run over simulation so far.
        """
        if self._hsi_event_count_log_period is None:
            return Counter()
        else:
            # If in middle of log period _hsi_event_counts_log_period will not be empty
            # and so overall total counts is sums of counts in both
            # _hsi_event_counts_cumulative and _hsi_event_counts_log_period
            total_hsi_event_counts = (
                self._hsi_event_counts_cumulative + self._hsi_event_counts_log_period
            )
            return Counter(
                {
                    event_details: total_hsi_event_counts[event_details_key]
                    for event_details, event_details_key
                    in self._hsi_event_details.items()
                }
            )

    @property
    def never_ran_hsi_event_counts(self) -> Counter:
        """Counts of details of HSI events which never ran so far in simulation.

        Returns a ``Counter`` instance with keys ``HSIEventDetail`` named tuples
        corresponding to details of HSI events that have never ran over simulation so far.
        """
        if self._hsi_event_count_log_period is None:
            return Counter()
        else:
            # If in middle of log period _hsi_event_counts_log_period will not be empty
            # and so overall total counts is sums of counts in both
            # _hsi_event_counts_cumulative and _hsi_event_counts_log_period
            total_never_ran_hsi_event_counts = (
                self._never_ran_hsi_event_counts_cumulative + self._never_ran_hsi_event_counts_log_period
            )
            return Counter(
                {
                    event_details: total_never_ran_hsi_event_counts[event_details_key]
                    for event_details, event_details_key
                    in self._never_ran_hsi_event_details.items()
                }
            )


class HealthSystemScheduler(RegularEvent, PopulationScopeEventMixin):
    """
    This is the HealthSystemScheduler. It is an event that occurs every day and must be the LAST event of the day.
    It inspects the calls on the healthsystem and commissions event to occur that are consistent with the
    healthsystem's capabilities for the following day, given assumptions about how this decision is made.

    N.B. Events scheduled for the same day will occur that day, but after those which were scheduled on an earlier date.

        The overall Prioritization algorithm is:
        * Look at events in order (the order is set by the heapq: see `schedule_hsi_event`)
        * Ignore if the current data is before topen
        * Remove and do nothing if tclose has expired
        * Run any  population-level HSI events
        * For an individual-level HSI event, check if there are sufficient health system capabilities to run the event

    If the event is to be run, then the following events occur:
        * The HSI event itself is run.
        * The occurrence of the event is logged
        * The resources used are 'occupied' (if individual level HSI event)
        * Other disease modules are alerted of the occurrence of the HSI event (if individual level HSI event)

    Here is where we can have multiple types of assumption regarding how these capabilities are modelled.
    """

    def __init__(self, module: HealthSystem):
        super().__init__(module, frequency=DateOffset(days=1), priority=Priority.END_OF_DAY)

    @staticmethod
    def _is_last_day_of_the_year(date):
        return (date.month == 12) and (date.day == 31)

    @staticmethod
    def _is_last_day_of_the_month(date):
        return date.month != (date + pd.DateOffset(days=1)).month

    def _get_events_due_today(self,) -> Tuple[List, List]:
        """Interrogate the HSI_EVENT queue object to remove from it the events due today, and to return these in two
        lists:
         * list_of_individual_hsi_event_tuples_due_today
         * list_of_population_hsi_event_tuples_due_today
        """
        _list_of_individual_hsi_event_tuples_due_today = list()
        _list_of_population_hsi_event_tuples_due_today = list()
        _list_of_events_not_due_today = list()

        # To avoid repeated dataframe accesses in subsequent loop, assemble set of alive
        # person IDs as  one-off operation, exploiting the improved efficiency of
        # boolean-indexing of a Series compared to row-by-row access. From benchmarks
        # converting Series to list before converting to set is ~2x more performant than
        # direct conversion to set, while checking membership of set is ~10x quicker
        # than checking membership of Pandas Index object and ~25x quicker than checking
        # membership of list
        alive_persons = set(
            self.sim.population.props.index[self.sim.population.props.is_alive].to_list()
        )

        # Traverse the queue and split events into the three lists (due-individual, due-population, not_due)
        while len(self.module.HSI_EVENT_QUEUE) > 0:

            next_event_tuple = hp.heappop(self.module.HSI_EVENT_QUEUE)
            # Read the tuple and remove from heapq, and assemble into a dict 'next_event'

            event = next_event_tuple.hsi_event

            if self.sim.date > next_event_tuple.tclose:
                # The event has expired (after tclose) having never been run. Call the 'never_ran' function
                self.module.call_and_record_never_ran_hsi_event(
                      hsi_event=event,
                      priority=next_event_tuple.priority
                     )

            elif not (
                isinstance(event.target, tlo.population.Population)
                or event.target in alive_persons
            ):
                # if individual level event and the person who is the target is no longer alive, do nothing more,
                # i.e. remove from heapq
                pass

            elif self.sim.date < next_event_tuple.topen:
                # The event is not yet due (before topen)
                hp.heappush(_list_of_events_not_due_today, next_event_tuple)

            else:
                # The event is now due to run today and the person is confirmed to be still alive
                # Add it to the list of events due today (individual or population level)
                # NB. These list is ordered by priority and then due date

                is_pop_level_hsi_event = isinstance(event.target, tlo.population.Population)
                if is_pop_level_hsi_event:
                    _list_of_population_hsi_event_tuples_due_today.append(next_event_tuple)
                else:
                    _list_of_individual_hsi_event_tuples_due_today.append(next_event_tuple)

        # add events from the _list_of_events_not_due_today back into the queue
        while len(_list_of_events_not_due_today) > 0:
            hp.heappush(self.module.HSI_EVENT_QUEUE, hp.heappop(_list_of_events_not_due_today))

        return _list_of_individual_hsi_event_tuples_due_today, _list_of_population_hsi_event_tuples_due_today

    def process_events_mode_0_and_1(self, hold_over: List[HSIEventQueueItem]) -> None:
        while True:
            # Get the events that are due today:
            (
                list_of_individual_hsi_event_tuples_due_today,
                list_of_population_hsi_event_tuples_due_today
             ) = self._get_events_due_today()

            if (
                (len(list_of_individual_hsi_event_tuples_due_today) == 0)
                and (len(list_of_population_hsi_event_tuples_due_today) == 0)
            ):
                break

            # Run the list of population-level HSI events
            self.module.run_population_level_events(list_of_population_hsi_event_tuples_due_today)

            # For each individual level event, check whether the equipment it has already declared is available. If it
            # is not, then call the HSI's never_run function, and do not take it forward for running; if it is then
            # add it to the list of events to run.
            list_of_individual_hsi_event_tuples_due_today_that_have_essential_equipment = list()
            for item in list_of_individual_hsi_event_tuples_due_today:
                if not item.hsi_event.is_all_declared_equipment_available:
                    self.module.call_and_record_never_ran_hsi_event(hsi_event=item.hsi_event, priority=item.priority)
                else:
                    list_of_individual_hsi_event_tuples_due_today_that_have_essential_equipment.append(item)

            # Try to run the list of individual-level events that have their essential equipment
            _to_be_held_over = self.module.run_individual_level_events_in_mode_0_or_1(
                list_of_individual_hsi_event_tuples_due_today_that_have_essential_equipment,
            )
            hold_over.extend(_to_be_held_over)

    def process_events_mode_2(self, hold_over: List[HSIEventQueueItem]) -> None:

        capabilities_monitor = Counter(self.module.capabilities_today.to_dict())
        set_capabilities_still_available = {k for k, v in capabilities_monitor.items() if v > 0.0}

        # Here use different approach for appt_mode_constraints = 2: rather than collecting events
        # due today all at once, run event immediately at time of querying. This ensures that no
        # artificial "midday effects" are introduced when evaluating priority policies.

        # To avoid repeated dataframe accesses in subsequent loop, assemble set of alive
        # person IDs as one-off operation, exploiting the improved efficiency of
        # boolean-indexing of a Series compared to row-by-row access. From benchmarks
        # converting Series to list before converting to set is ~2x more performant than
        # direct conversion to set, while checking membership of set is ~10x quicker
        # than checking membership of Pandas Index object and ~25x quicker than checking
        # membership of list
        alive_persons = set(
            self.sim.population.props.index[self.sim.population.props.is_alive].to_list()
        )

        list_of_population_hsi_event_tuples_due_today = list()
        list_of_events_not_due_today = list()

        # Traverse the queue and run events due today until have capabilities still available
        while len(self.module.HSI_EVENT_QUEUE) > 0:

            # Check if any of the officers in the country are still available for today.
            # If not, no point in going through the queue any longer.
            # This will make things slower for tests/small simulations, but should be of significant help
            # in the case of large simulations in mode_appt_constraints = 2 where number of people in the
            # queue for today >> resources available for that day. This would be faster done by facility.
            if len(set_capabilities_still_available) > 0:

                next_event_tuple = hp.heappop(self.module.HSI_EVENT_QUEUE)
                # Read the tuple and remove from heapq, and assemble into a dict 'next_event'

                event = next_event_tuple.hsi_event

                if self.sim.date > next_event_tuple.tclose:
                    # The event has expired (after tclose) having never been run. Call the 'never_ran' function
                    self.module.call_and_record_never_ran_hsi_event(
                          hsi_event=event,
                          priority=next_event_tuple.priority
                         )

                elif not (
                    isinstance(event.target, tlo.population.Population)
                    or event.target in alive_persons
                ):
                    # if individual level event and the person who is the target is no longer alive,
                    # do nothing more, i.e. remove from heapq
                    pass

                elif self.sim.date < next_event_tuple.topen:
                    # The event is not yet due (before topen)
                    hp.heappush(list_of_events_not_due_today, next_event_tuple)

                    if next_event_tuple.priority == self.module.lowest_priority_considered:
                        # Check the priority
                        # If the next event is not due and has the lowest allowed priority, then stop looking
                        # through the heapq as all other events will also not be due.
                        break

                else:
                    # The event is now due to run today and the person is confirmed to be still alive.
                    # Add it to the list of events due today if at population level.
                    # Otherwise, run event immediately.
                    is_pop_level_hsi_event = isinstance(event.target, tlo.population.Population)
                    if is_pop_level_hsi_event:
                        list_of_population_hsi_event_tuples_due_today.append(next_event_tuple)
                    else:

                        # Retrieve officers&facility required for HSI
                        original_call = next_event_tuple.hsi_event.expected_time_requests
                        _priority = next_event_tuple.priority
                        # In this version of mode_appt_constraints = 2, do not have access to squeeze
                        # based on queue information, and we assume no squeeze ever takes place.
                        squeeze_factor = 0.

                        # Check if any of the officers required have run out.
                        out_of_resources = False
                        for officer, call in original_call.items():
                            # If any of the officers are not available, then out of resources
                            if officer not in set_capabilities_still_available:
                                out_of_resources = True
                        # If officers still available, run event. Note: in current logic, a little
                        # overtime is allowed to run last event of the day. This seems more realistic
                        # than medical staff leaving earlier than
                        # planned if seeing another patient would take them into overtime.

                        if out_of_resources:

                            # Do not run,
                            # Call did_not_run for the hsi_event
                            rtn_from_did_not_run = event.did_not_run()

                            # If received no response from the call to did_not_run, or a True signal, then
                            # add to the hold-over queue.
                            # Otherwise (disease module returns "FALSE") the event is not rescheduled and
                            # will not run.

                            if rtn_from_did_not_run is not False:
                                # reschedule event
                                # Add the event to the queue:
                                hp.heappush(hold_over, next_event_tuple)

                            # Log that the event did not run
                            self.module.record_hsi_event(
                                hsi_event=event,
                                actual_appt_footprint=event.EXPECTED_APPT_FOOTPRINT,
                                squeeze_factor=squeeze_factor,
                                did_run=False,
                                priority=_priority
                            )

                        # Have enough capabilities left to run event
                        else:
                            # Notes-to-self: Shouldn't this be done after checking the footprint?
                            # Compute the bed days that are allocated to this HSI and provide this
                            # information to the HSI
                            if sum(event.BEDDAYS_FOOTPRINT.values()):
                                event._received_info_about_bed_days = \
                                    self.module.bed_days.issue_bed_days_according_to_availability(
                                        facility_id=self.module.bed_days.get_facility_id_for_beds(
                                                                           persons_id=event.target),
                                        footprint=event.BEDDAYS_FOOTPRINT
                                    )

                            # Check that a facility has been assigned to this HSI
                            assert event.facility_info is not None, \
                                f"Cannot run HSI {event.TREATMENT_ID} without facility_info being defined."

                            # Check if equipment declared is available. If not, call `never_ran` and do not run the
                            # event. (`continue` returns flow to beginning of the `while` loop)
                            if not event.is_all_declared_equipment_available:
                                self.module.call_and_record_never_ran_hsi_event(
                                    hsi_event=event,
                                    priority=next_event_tuple.priority
                                )
                                continue

                            # Expected appt footprint before running event
                            _appt_footprint_before_running = event.EXPECTED_APPT_FOOTPRINT
                            # Run event & get actual footprint
                            actual_appt_footprint = event.run(squeeze_factor=squeeze_factor)

                            # Check if the HSI event returned updated_appt_footprint, and if so adjust original_call
                            if actual_appt_footprint is not None:

                                # check its formatting:
                                assert self.module.appt_footprint_is_valid(actual_appt_footprint)

                                # Update call that will be used to compute capabilities used
                                updated_call = self.module.get_appt_footprint_as_time_request(
                                    facility_info=event.facility_info,
                                    appt_footprint=actual_appt_footprint
                                )
                            else:
                                actual_appt_footprint = _appt_footprint_before_running
                                updated_call = original_call

                            # Recalculate call on officers based on squeeze factor.
                            for k in updated_call.keys():
                                updated_call[k] = updated_call[k]/(squeeze_factor + 1.)

                            # Subtract this from capabilities used so-far today
                            capabilities_monitor.subtract(updated_call)

                            # If any of the officers have run out of time by performing this hsi,
                            # remove them from list of available officers.
                            for officer, call in updated_call.items():
                                if capabilities_monitor[officer] <= 0:
                                    if officer in set_capabilities_still_available:
                                        set_capabilities_still_available.remove(officer)
                                    else:
                                        logger.warning(
                                            key="message",
                                            data=(f"{event.TREATMENT_ID} actual_footprint requires different"
                                                  f"officers than expected_footprint.")
                                        )

                            # Update today's footprint based on actual call and squeeze factor
                            self.module.running_total_footprint -= original_call
                            self.module.running_total_footprint += updated_call

                            # Write to the log
                            self.module.record_hsi_event(
                                hsi_event=event,
                                actual_appt_footprint=actual_appt_footprint,
                                squeeze_factor=squeeze_factor,
                                did_run=True,
                                priority=_priority
                            )

            # Don't have any capabilities at all left for today, no
            # point in going through the queue to check what's left to do today.
            else:
                break

        # In previous iteration, we stopped querying the queue once capabilities
        # were exhausted, so here we traverse the queue again to ensure that if any events expired were
        # left unchecked they are properly removed from the queue, and did_not_run() is invoked for all
        # postponed events. (This should still be more efficient than querying the queue as done in
        # mode_appt_constraints = 0 and 1 while ensuring mid-day effects are avoided.)
        # We also schedule a call_never_run for any HSI below the lowest_priority_considered,
        # in case any of them where left in the queue due to a transition from mode 0/1 to mode 2
        while len(self.module.HSI_EVENT_QUEUE) > 0:

            next_event_tuple = hp.heappop(self.module.HSI_EVENT_QUEUE)
            # Read the tuple and remove from heapq, and assemble into a dict 'next_event'

            event = next_event_tuple.hsi_event

            # If the priority of the event is lower than lowest_priority_considered, schedule a call_never_ran
            # on tclose regardless of whether appt is due today or any other time. (Although in mode 2 HSIs with
            # priority > lowest_priority_considered are never added to the queue, some such HSIs may still be present
            # in the queue if mode 2 was preceded by a period in mode 1).
            if next_event_tuple.priority > self.module.lowest_priority_considered:
                self.module.schedule_to_call_never_ran_on_date(hsi_event=event,
                                                               tdate=next_event_tuple.tclose)

            elif self.sim.date > next_event_tuple.tclose:
                # The event has expired (after tclose) having never been run. Call the 'never_ran' function
                self.module.call_and_record_never_ran_hsi_event(
                      hsi_event=event,
                      priority=next_event_tuple.priority
                     )

            elif not (
                isinstance(event.target, tlo.population.Population)
                or event.target in alive_persons
            ):
                # if individual level event and the person who is the target is no longer alive,
                # do nothing more, i.e. remove from heapq
                pass

            elif self.sim.date < next_event_tuple.topen:
                # The event is not yet due (before topen). Do not stop querying the queue here if we have
                # reached the lowest_priority_considered, as we want to make sure HSIs with lower priority
                # (which may have been scheduled during a prior mode 0/1 period) are flushed from the queue.
                hp.heappush(list_of_events_not_due_today, next_event_tuple)

            else:
                # Add it to the list of events due today if at population level.
                # Otherwise, run event immediately.
                is_pop_level_hsi_event = isinstance(event.target, tlo.population.Population)
                if is_pop_level_hsi_event:
                    list_of_population_hsi_event_tuples_due_today.append(next_event_tuple)
                else:
                    # In previous iteration, have already run all the events for today that could run
                    # given capabilities available, so put back any remaining events due today to the
                    # hold_over queue as it would not be possible to run them today.

                    # Do not run,
                    # Call did_not_run for the hsi_event
                    rtn_from_did_not_run = event.did_not_run()

                    # If received no response from the call to did_not_run, or a True signal, then
                    # add to the hold-over queue.
                    # Otherwise (disease module returns "FALSE") the event is not rescheduled and
                    # will not run.

                    if rtn_from_did_not_run is not False:
                        # reschedule event
                        # Add the event to the queue:
                        hp.heappush(hold_over, next_event_tuple)

                    # Log that the event did not run
                    self.module.record_hsi_event(
                       hsi_event=event,
                       actual_appt_footprint=event.EXPECTED_APPT_FOOTPRINT,
                       squeeze_factor=0,
                       did_run=False,
                       priority=next_event_tuple.priority
                       )

        # add events from the list_of_events_not_due_today back into the queue
        while len(list_of_events_not_due_today) > 0:
            hp.heappush(self.module.HSI_EVENT_QUEUE, hp.heappop(list_of_events_not_due_today))

        # Run the list of population-level HSI events
        self.module.run_population_level_events(list_of_population_hsi_event_tuples_due_today)

    def apply(self, population):

        # Refresh information ready for new day:
        self.module.bed_days.on_start_of_day()
        self.module.consumables.on_start_of_day(self.sim.date)

        # Compute footprint that arise from in-patient bed-days
        inpatient_appts = self.module.bed_days.get_inpatient_appts()
        inpatient_footprints = Counter()
        for _fac_id, _footprint in inpatient_appts.items():
            inpatient_footprints.update(self.module.get_appt_footprint_as_time_request(
                facility_info=self.module._facility_by_facility_id[_fac_id], appt_footprint=_footprint)
            )

        # Write to the log that these in-patient appointments were needed:
        if len(inpatient_appts):
            for _fac_id, _inpatient_appts in inpatient_appts.items():
                self.module.write_to_hsi_log(
                    event_details=HSIEventDetails(
                        event_name='Inpatient_Care',
                        module_name='HealthSystem',
                        treatment_id='Inpatient_Care',
                        facility_level=self.module._facility_by_facility_id[_fac_id].level,
                        appt_footprint=tuple(sorted(_inpatient_appts.items())),
                        beddays_footprint=(),
                        equipment=tuple(),  # Equipment is normally a set, but this has to be hashable.
                    ),
                    person_id=-1,
                    facility_id=_fac_id,
                    squeeze_factor=0.0,
                    priority=-1,
                    did_run=True,
                )

        # Restart the total footprint of all calls today, beginning with those due to existing in-patients.
        self.module.running_total_footprint = inpatient_footprints

        # Create hold-over list. This will hold events that cannot occur today before they are added back to the queue.
        hold_over = list()

        if self.module.mode_appt_constraints in (0, 1):
            # Run all events due today, repeating the check for due events until none are due
            # (this allows for HSI that are added to the queue in the course of other HSI
            # for this today to be run this day).
            self.process_events_mode_0_and_1(hold_over)

        elif self.module.mode_appt_constraints == 2:
            self.process_events_mode_2(hold_over)

        # -- End-of-day activities --
        # Add back to the HSI_EVENT_QUEUE heapq all those events which are still eligible to run but which did not run
        while len(hold_over) > 0:
            hp.heappush(self.module.HSI_EVENT_QUEUE, hp.heappop(hold_over))

        # Log total usage of the facilities
        self.module.log_current_capabilities_and_usage()

        # Trigger jobs to be done at the end of the day (after all HSI run)
        self.module.on_end_of_day()

        # Do activities that are required at end of month (if last day of the month)
        if self._is_last_day_of_the_month(self.sim.date):
            self.module.on_end_of_month()

        # Do activities that are required at end of year (if last day of the year)
        if self._is_last_day_of_the_year(self.sim.date):
            self.module.on_end_of_year()

# ---------------------------------------------------------------------------
#   Logging
# ---------------------------------------------------------------------------


class HealthSystemSummaryCounter:
    """Helper class to keep running counts of HSI and the state of the HealthSystem and logging summaries."""

    def __init__(self):
        self._reset_internal_stores()

    def _reset_internal_stores(self) -> None:
        """Create empty versions of the data structures used to store a running records."""

        self._treatment_ids = defaultdict(int)  # Running record of the `TREATMENT_ID`s of `HSI_Event`s
        self._appts = defaultdict(int)  # Running record of the Appointments of `HSI_Event`s that have run
        self._appts_by_level = {_level: defaultdict(int) for _level in ('0', '1a', '1b', '2', '3', '4')}
        # <--Same as `self._appts` but also split by facility_level

        # Log HSI_Events that never ran to monitor shortcoming of Health System
        self._never_ran_treatment_ids = defaultdict(int)  # As above, but for `HSI_Event`s that never ran
        self._never_ran_appts = defaultdict(int)  # As above, but for `HSI_Event`s that have never ran
        self._never_ran_appts_by_level = {_level: defaultdict(int) for _level in ('0', '1a', '1b', '2', '3', '4')}

        self._frac_time_used_overall = []  # Running record of the usage of the healthcare system
        self._sum_of_daily_frac_time_used_by_officer_type_and_level = Counter()
        self._squeeze_factor_by_hsi_event_name = defaultdict(list)  # Running record the squeeze-factor applying to each
        #                                                           treatment_id. Key is of the form:
        #                                                           "<TREATMENT_ID>:<HSI_EVENT_NAME>"

    def record_hsi_event(self,
                         treatment_id: str,
                         hsi_event_name: str,
                         squeeze_factor: float,
                         appt_footprint: Counter,
                         level: str
                         ) -> None:
        """Add information about an `HSI_Event` to the running summaries."""

        # Count the treatment_id:
        self._treatment_ids[treatment_id] += 1

        # Add the squeeze-factor to the list
        self._squeeze_factor_by_hsi_event_name[
            f"{treatment_id}:{hsi_event_name}"
        ].append(squeeze_factor)

        # Count each type of appointment:
        for appt_type, number in appt_footprint:
            self._appts[appt_type] += number
            self._appts_by_level[level][appt_type] += number

    def record_never_ran_hsi_event(self,
                                   treatment_id: str,
                                   hsi_event_name: str,
                                   appt_footprint: Counter,
                                   level: str
                                   ) -> None:
        """Add information about a never-ran `HSI_Event` to the running summaries."""

        # Count the treatment_id:
        self._never_ran_treatment_ids[treatment_id] += 1

        # Count each type of appointment:
        for appt_type, number in appt_footprint:
            self._never_ran_appts[appt_type] += number
            self._never_ran_appts_by_level[level][appt_type] += number

    def record_hs_status(
        self,
        fraction_time_used_across_all_facilities: float,
        fraction_time_used_by_officer_type_and_level: Dict[Tuple[str, int], float],
    ) -> None:
        """Record a current status metric of the HealthSystem."""
        # The fraction of all healthcare worker time that is used:
        self._frac_time_used_overall.append(fraction_time_used_across_all_facilities)
        for officer_type_facility_level, fraction_time in fraction_time_used_by_officer_type_and_level.items():
            self._sum_of_daily_frac_time_used_by_officer_type_and_level[officer_type_facility_level] += fraction_time

    def write_to_log_and_reset_counters(self):
        """Log summary statistics reset the data structures. This usually occurs at the end of the year."""

        logger_summary.info(
            key="HSI_Event",
            description="Counts of the HSI_Events that have occurred in this calendar year by TREATMENT_ID, "
                        "and counts of the 'Appt_Type's that have occurred in this calendar year,"
                        "and the average squeeze_factor for HSIs that have occurred in this calendar year.",
            data={
                "TREATMENT_ID": self._treatment_ids,
                "Number_By_Appt_Type_Code": self._appts,
                "Number_By_Appt_Type_Code_And_Level": self._appts_by_level,
                'squeeze_factor': {
                    k: sum(v) / len(v) for k, v in self._squeeze_factor_by_hsi_event_name.items()
                }
            },
        )

        # Log summary of HSI_Events that never ran
        logger_summary.info(
            key="Never_ran_HSI_Event",
            description="Counts of the HSI_Events that never ran in this calendar year by TREATMENT_ID, "
                        "and the respective 'Appt_Type's that have not occurred in this calendar year.",
            data={
                "TREATMENT_ID": self._never_ran_treatment_ids,
                "Number_By_Appt_Type_Code": self._never_ran_appts,
                "Number_By_Appt_Type_Code_And_Level": self._never_ran_appts_by_level,
            },
        )

        logger_summary.info(
            key="Capacity",
            description="The fraction of all the healthcare worker time that is used each day, averaged over this "
                        "calendar year.",
            data={
                "average_Frac_Time_Used_Overall": np.mean(self._frac_time_used_overall),
                # <-- leaving space here for additional summary measures that may be needed in the future.
            },
        )

        # Log mean of 'fraction time used by officer type and facility level' from daily entries from the previous
        # year.
        logger_summary.info(
            key="Capacity_By_OfficerType_And_FacilityLevel",
            description="The fraction of healthcare worker time that is used each day, averaged over this "
                        "calendar year, for each officer type at each facility level.",
            data=flatten_multi_index_series_into_dict_for_logging(
                self.frac_time_used_by_officer_type_and_level()),
        )

        self._reset_internal_stores()

    def frac_time_used_by_officer_type_and_level(
        self,
        officer_type: Optional[str]=None,
        level: Optional[str]=None,
    ) -> Union[float, pd.Series]:
        """Average fraction of time used by officer type and level since last reset.
        If `officer_type` and/or `level` is not provided (left to default to `None`) then a pd.Series with a multi-index
        is returned giving the result for all officer_types/levels."""

        if (officer_type is not None) and (level is not None):
            return (
                self._sum_of_daily_frac_time_used_by_officer_type_and_level[officer_type, level]
                / len(self._frac_time_used_overall)
                # Use len(self._frac_time_used_overall) as proxy for number of days in past year.
            )
        else:
            # Return multiple in the form of a pd.Series with multiindex
            mean_frac_time_used = {
                (_officer_type, _level): v / len(self._frac_time_used_overall)
                for (_officer_type, _level), v in self._sum_of_daily_frac_time_used_by_officer_type_and_level.items()
                if (_officer_type == officer_type or officer_type is None) and (_level == level or level is None)
            }
            return pd.Series(
                index=pd.MultiIndex.from_tuples(
                    mean_frac_time_used.keys(),
                    names=['OfficerType', 'FacilityLevel']
                ),
                data=mean_frac_time_used.values()
            ).sort_index()

class HealthSystemChangeParameters(Event, PopulationScopeEventMixin):
    """Event that causes certain internal parameters of the HealthSystem to be changed; specifically:
        * `mode_appt_constraints`
        * `ignore_priority`
        * `capabilities_coefficient`
        * `cons_availability`
        * `beds_availability`
        * `equip_availability`
    Note that no checking is done here on the suitability of values of each parameter."""

    def __init__(self, module: HealthSystem, parameters: Dict):
        super().__init__(module)
        self._parameters = parameters
        assert isinstance(module, HealthSystem)

    def apply(self, population):
        if 'mode_appt_constraints' in self._parameters:
            self.module.mode_appt_constraints = self._parameters['mode_appt_constraints']

        if 'ignore_priority' in self._parameters:
            self.module.ignore_priority = self._parameters['ignore_priority']

        if 'capabilities_coefficient' in self._parameters:
            self.module.capabilities_coefficient = self._parameters['capabilities_coefficient']

        if 'cons_availability' in self._parameters:
            self.module.consumables = Consumables(data=self.module.parameters['availability_estimates'],
                                                  rng=self.module.rng,
                                                  availability=self._parameters['cons_availability'])
            self.module.consumables.on_start_of_day(self.module.sim.date)

        if 'beds_availability' in self._parameters:
            self.module.bed_days.availability = self._parameters['beds_availability']

        if 'equip_availability' in self._parameters:
            self.module.equipment.availability = self._parameters['equip_availability']


class DynamicRescalingHRCapabilities(RegularEvent, PopulationScopeEventMixin):
    """ This event exists to scale the daily capabilities assumed at fixed time intervals"""
    def __init__(self, module):
        super().__init__(module, frequency=DateOffset(years=1))
        self.last_year_pop_size = self.current_pop_size  # will store population size at initiation (when this class is
        #                                                  created, at the start of the simulation)

        # Store the sequence of updates as a dict of the form
        #   {<year_of_change>: {`dynamic_HR_scaling_factor`: float, `scale_HR_by_popsize`: bool}}
        self.scaling_values = self.module.parameters['yearly_HR_scaling'][
            self.module.parameters['yearly_HR_scaling_mode']].set_index("year").to_dict("index")

    @property
    def current_pop_size(self) -> float:
        """Returns current population size"""
        df = self.sim.population.props
        return df.is_alive.sum()

    def _get_most_recent_year_specified_for_a_change_in_configuration(self) -> int:
        """Get the most recent year (in the past), for which there is an entry in `parameters['yearly_HR_scaling']`."""
        years = np.array(list(self.scaling_values.keys()))
        return years[years <= self.sim.date.year].max()

    def apply(self, population):
        """Do the scaling on the capabilities based on instruction that is in force at this time."""
        # Get current population size
        this_year_pop_size = self.current_pop_size

        # Get the configuration to apply now (the latest entry in the `parameters['yearly_HR_scaling']`)
        config = self.scaling_values.get(self._get_most_recent_year_specified_for_a_change_in_configuration())

        # ... Do the rescaling specified for this year by the specified factor
        self.module._daily_capabilities *= config['dynamic_HR_scaling_factor']

        # ... If requested, also do the scaling for the population growth that has occurred since the last year
        if config['scale_HR_by_popsize']:
            self.module._daily_capabilities *= this_year_pop_size / self.last_year_pop_size

        # Save current population size as that for 'last year'.
        self.last_year_pop_size = this_year_pop_size


class ConstantRescalingHRCapabilities(Event, PopulationScopeEventMixin):
    """ This event exists to scale the daily capabilities, with a factor for each Officer Type at each Facility_Level.
    """
    def __init__(self, module):
        super().__init__(module)

    def apply(self, population):

        # Get the set of scaling_factors that are specified by the 'HR_scaling_by_level_and_officer_type_mode'
        # assumption
        HR_scaling_by_level_and_officer_type_factor = (
            self.module.parameters['HR_scaling_by_level_and_officer_type_table'][
                self.module.parameters['HR_scaling_by_level_and_officer_type_mode']
            ].set_index('Officer_Category')
        )

        pattern = r"FacilityID_(\w+)_Officer_(\w+)"

        for officer in self.module._daily_capabilities.keys():
            matches = re.match(pattern, officer)
            # Extract ID and officer type from
            facility_id = int(matches.group(1))
            officer_type = matches.group(2)
            level = self.module._facility_by_facility_id[facility_id].level
            self.module._daily_capabilities[officer] *= \
                HR_scaling_by_level_and_officer_type_factor.at[officer_type, f"L{level}_factor"]


class RescaleHRCapabilities_ByDistrict(Event, PopulationScopeEventMixin):
    """ This event exists to scale the daily capabilities, with a factor for each district."""
    def __init__(self, module):
        super().__init__(module)

    def apply(self, population):

        # Get the set of scaling_factors that are specified by 'HR_scaling_by_level_and_officer_type_mode'
        HR_scaling_factor_by_district = self.module.parameters['HR_scaling_by_district_table'][
            self.module.parameters['HR_scaling_by_district_mode']
        ].set_index('District').to_dict()

        pattern = r"FacilityID_(\w+)_Officer_(\w+)"

        for officer in self.module._daily_capabilities.keys():
            matches = re.match(pattern, officer)
            # Extract ID and officer type from
            facility_id = int(matches.group(1))
            district = self.module._facility_by_facility_id[facility_id].district
            if district in HR_scaling_factor_by_district:
                self.module._daily_capabilities[officer] *= HR_scaling_factor_by_district[district]


class HealthSystemChangeMode(RegularEvent, PopulationScopeEventMixin):
    """ This event exists to change the priority policy adopted by the
    HealthSystem at a given year.    """

    def __init__(self, module):
        super().__init__(module, frequency=DateOffset(years=100))

    def apply(self, population):

        # Change mode_appt_constraints
        self.module.mode_appt_constraints = self.module.parameters["mode_appt_constraints_postSwitch"]

        logger.info(key="message",
                    data=f"Switched mode at sim date: "
                         f"{self.sim.date}"
                         f"Now using mode: "
                         f"{self.module.mode_appt_constraints}"
                    )<|MERGE_RESOLUTION|>--- conflicted
+++ resolved
@@ -225,13 +225,10 @@
             Types.STRING, "Name of priority policy adopted"),
         'year_mode_switch': Parameter(
             Types.INT, "Year in which mode switch is enforced"),
-<<<<<<< HEAD
-=======
         'scale_to_effective_capabilities': Parameter(
             Types.BOOL, "In year in which mode switch takes place, will rescale available capabilities to match those"
                         "that were effectively used (on average) in the past year if this is set to True. This way,"
                         "we can approximate overtime and rushing of appts even in mode 2."),
->>>>>>> de94ffa1
         'year_cons_availability_switch': Parameter(
             Types.INT, "Year in which consumable availability switch is enforced. The change happens"
                        "on 1st January of that year.)"),
@@ -721,8 +718,6 @@
             Date(self.parameters["year_cons_availability_switch"], 1, 1)
         )
 
-<<<<<<< HEAD
-=======
         # Schedule an equipment availability switch
         sim.schedule_event(
             HealthSystemChangeParameters(
@@ -735,7 +730,6 @@
         )
 
 
->>>>>>> de94ffa1
         # Schedule a one-off rescaling of _daily_capabilities broken down by officer type and level.
         # This occurs on 1st January of the year specified in the parameters.
         sim.schedule_event(ConstantRescalingHRCapabilities(self),
