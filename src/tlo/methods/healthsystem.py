--- conflicted
+++ resolved
@@ -312,12 +312,6 @@
                         allowed = True
                         break
 
-<<<<<<< HEAD
-        # 4) Check that event (if individual level) is able to run with this configuration of officers
-        # (ie. Check that this does not demand officers that are never available at a particular facility)
-        if not type(hsi_event.target) is tlo.population.Population:
-            # dealing with an individual level event
-=======
         # Further checks for HSI which are not population level events:
         if type(hsi_event.target) is not tlo.population.Population:
 
@@ -338,7 +332,6 @@
 
             # 6) Check that event (if individual level) is able to run with this configuration of officers
             # (ie. Check that this does not demand officers that are never available at a particular facility)
->>>>>>> 3d82f62e
             caps = self.parameters['Daily_Capabilities']
             footprint = self.get_appt_footprint_as_time_request(hsi_event=hsi_event)
 
@@ -801,7 +794,7 @@
                     items_req.loc[items_req['Item_Code'] == item_code, 'Available'].values[0]
                 )
 
-        # compile outputs
+        # compile output
         output = dict()
         output['Intervention_Package_Code'] = packages_availability
         output['Item_Code'] = items_availability
