--- conflicted
+++ resolved
@@ -994,13 +994,8 @@
         This is called when the value for `use_funded_or_actual_staffing` is set - at the beginning of the simulation
          and when the assumption when the underlying assumption for `use_funded_or_actual_staffing` is updated"""
         # * Store 'DailyCapabilities' in correct format and using the specified underlying assumptions
-<<<<<<< HEAD
+
         self._daily_fungible_capabilities, self._daily_fungible_capabilities_per_staff = self.format_daily_capabilities(use_funded_or_actual_staffing)
-=======
-        self._daily_capabilities, self._daily_capabilities_per_staff = (
-            self.format_daily_capabilities(use_funded_or_actual_staffing)
-        )
->>>>>>> 91e89b43
 
         # Also, store the set of officers with non-zero daily availability
         # (This is used for checking that scheduled HSI events do not make appointment requiring officers that are
