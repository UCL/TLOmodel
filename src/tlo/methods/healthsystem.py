import datetime
import heapq as hp
import itertools
import warnings
from collections import Counter, defaultdict
from collections.abc import Iterable
from itertools import repeat
from pathlib import Path
from typing import Dict, List, NamedTuple, Optional, Tuple, Union

import numpy as np
import pandas as pd
from pandas.testing import assert_series_equal

import tlo
from tlo import Date, DateOffset, Module, Parameter, Property, Types, logging
from tlo.analysis.utils import (  # get_filtered_treatment_ids,
    flatten_multi_index_series_into_dict_for_logging,
)
from tlo.events import Event, PopulationScopeEventMixin, Priority, RegularEvent
from tlo.methods import Metadata
from tlo.methods.bed_days import BedDays
from tlo.methods.consumables import (
    Consumables,
    get_item_code_from_item_name,
    get_item_codes_from_package_name,
)
from tlo.methods.dxmanager import DxManager

logger = logging.getLogger(__name__)
logger.setLevel(logging.INFO)

logger_summary = logging.getLogger(f"{__name__}.summary")
logger_summary.setLevel(logging.INFO)

# Declare the level which will be used to represent the merging of levels '1b' and '2'
LABEL_FOR_MERGED_FACILITY_LEVELS_1B_AND_2 = '2'

# Declare the assumption for the availability of consumables at the merged levels '1b' and '2'. This can be a
#  list of facility_levels over which an average is taken (within a district): e.g. ['1b', '2'].
AVAILABILITY_OF_CONSUMABLES_AT_MERGED_LEVELS_1B_AND_2 = ['1b']  # <-- Implies that availability at merged level '1b & 2'
#                                                                     is equal to availability at level '1b'. This is
#                                                                     reasonable because the '1b' are more numerous than
#                                                                     those of '2' and have more overall capacity, so
#                                                                     probably account for the majority of the
#                                                                     interactions.


def adjust_facility_level_to_merge_1b_and_2(level: str) -> str:
    """Adjust the facility level of an HSI_Event so that HSI_Events scheduled at level '1b' and '2' are both directed
    to level '2'"""
    return level if level not in ('1b', '2') else LABEL_FOR_MERGED_FACILITY_LEVELS_1B_AND_2


def pool_capabilities_at_levels_1b_and_2(df_original: pd.DataFrame) -> pd.DataFrame:
    """Return a modified version of the imported capabilities DataFrame to reflect that the capabilities of level 1b
    are pooled with those of level 2, and all labelled as level 2."""

    # Find total minutes and staff count after the re-allocation of capabilities from '1b' to '2'
    tots_after_reallocation = df_original \
        .assign(Facility_Level=lambda df: df.Facility_Level.replace({
                            '1b': LABEL_FOR_MERGED_FACILITY_LEVELS_1B_AND_2,
                            '2': LABEL_FOR_MERGED_FACILITY_LEVELS_1B_AND_2})
                ) \
        .groupby(by=['Facility_Level', 'District', 'Region', 'Officer_Category'], dropna=False)[[
            'Total_Mins_Per_Day', 'Staff_Count']] \
        .sum() \
        .reset_index()

    # Construct a new version of the dataframe that uses the new totals
    df_updated = df_original \
        .drop(columns=['Total_Mins_Per_Day', 'Staff_Count'])\
        .merge(tots_after_reallocation,
               on=['Facility_Level', 'District', 'Region', 'Officer_Category'],
               how='left',
               ) \
        .assign(
            Total_Mins_Per_Day=lambda df: df.Total_Mins_Per_Day.fillna(0.0),
            Staff_Count=lambda df: df.Staff_Count.fillna(0.0)
        )

    # Check that the *total* number of minutes per officer in each district/region is the same as before the change
    assert_series_equal(
        df_updated.groupby(by=['District', 'Region', 'Officer_Category'], dropna=False)['Total_Mins_Per_Day'].sum(),
        df_original.groupby(by=['District', 'Region', 'Officer_Category'], dropna=False)['Total_Mins_Per_Day'].sum()
    )

    df_updated.groupby('Facility_Level')['Total_Mins_Per_Day'].sum()

    # Check size/shape of the updated dataframe is as expected
    assert df_updated.shape == df_original.shape
    assert (df_updated.dtypes == df_original.dtypes).all()

    for _level in ['0', '1a', '3', '4']:
        assert df_original.loc[df_original.Facility_Level == _level].equals(
            df_updated.loc[df_updated.Facility_Level == _level])

    assert np.isclose(
        df_updated.loc[df_updated.Facility_Level == LABEL_FOR_MERGED_FACILITY_LEVELS_1B_AND_2,
                       'Total_Mins_Per_Day'].sum(),
        df_updated.loc[df_updated.Facility_Level.isin(['1b', '2']), 'Total_Mins_Per_Day'].sum()
    )

    return df_updated


class FacilityInfo(NamedTuple):
    """Information about a specific health facility."""
    id: int
    name: str
    level: str
    region: str


class AppointmentSubunit(NamedTuple):
    """Component of an appointment relating to a specific officer type."""
    officer_type: str
    time_taken: float


class HSIEventDetails(NamedTuple):
    """Non-target specific details of a health system interaction event."""
    event_name: str
    module_name: str
    treatment_id: str
    facility_level: Optional[str]
    appt_footprint: Tuple[Tuple[str, int]]
    beddays_footprint: Tuple[Tuple[str, int]]


class HSIEventQueueItem(NamedTuple):
    """Properties of event added to health system queue.

    The order of the attributes in the tuple is important as the queue sorting is done
    by the order of the items in the tuple, i.e. first by `priority`, then `topen` and
    so on.

    Ensure priority is above topen in order for held-over events with low priority not
    to jump ahead higher priority ones which were opened later.
    """
    priority: int
    topen: Date
    rand_queue_counter: int  # Ensure order of events with same topen & priority is not model-dependent
    queue_counter: int  # Include safety tie-breaker in unlikely event rand_queue_counter is equal
    tclose: Date
    # Define HSI_Event type as string to avoid NameError exception as HSI_Event defined
    # later in module (see https://stackoverflow.com/a/36286947/4798943)
    hsi_event: 'HSI_Event'


class HSI_Event:
    """Base HSI event class, from which all others inherit.

    Concrete subclasses should also inherit from one of the EventMixin classes
    defined below, and implement at least an `apply` and `did_not_run` method.
    """

    def __init__(self, module, *args, **kwargs):
        """Create a new event.

        Note that just creating an event does not schedule it to happen; that
        must be done by calling Simulation.schedule_event.

        :param module: the module that created this event.
            All subclasses of Event take this as the first argument in their
            constructor, but may also take further keyword arguments.
        """
        self.module = module
        self.sim = module.sim
        self.target = None  # Overwritten by the mixin
        super().__init__(*args, **kwargs)  # Call the mixin's constructors

        # Defaults for the HSI information:
        self.TREATMENT_ID = ''
        # self.EXPECTED_APPT_FOOTPRINT = self.make_appt_footprint({})  # HSI needs this property, but it is not defined
        #                                                                 in the Base class to allow overwriting with a
        #                                                                 property function.
        self.ACCEPTED_FACILITY_LEVEL = None
        self.BEDDAYS_FOOTPRINT = self.make_beddays_footprint({})

        # Information received about this HSI:
        self._received_info_about_bed_days = None
        self.expected_time_requests = {}
        self.facility_info = None

    @property
    def bed_days_allocated_to_this_event(self):
        if self._received_info_about_bed_days is None:
            # default to the footprint if no information about bed-days is received
            return self.BEDDAYS_FOOTPRINT

        return self._received_info_about_bed_days

    def apply(self, squeeze_factor=0.0, *args, **kwargs):
        """Apply this event to the population.

        Must be implemented by subclasses.

        """
        raise NotImplementedError

    def did_not_run(self, *args, **kwargs):
        """Called when this event is due but it is not run. Return False to prevent the event being rescheduled, or True
        to allow the rescheduling. This is called each time that the event is tried to be run but it cannot be.
        """
        logger.debug(key="message", data=f"{self.__class__.__name__}: did not run.")
        return True

    def never_ran(self):
        """Called when this event is was entered to the HSI Event Queue, but was never run.
        """
        logger.debug(key="message", data=f"{self.__class__.__name__}: was never run.")

    def post_apply_hook(self):
        """Impose the bed-days footprint (if target of the HSI is a person_id)"""
        if isinstance(self.target, int):
            self.module.sim.modules['HealthSystem'].bed_days.impose_beddays_footprint(
                person_id=self.target,
                footprint=self.bed_days_allocated_to_this_event
            )

    def run(self, squeeze_factor):
        """Make the event happen."""
        updated_appt_footprint = self.apply(self.target, squeeze_factor)
        self.post_apply_hook()
        return updated_appt_footprint

    def get_consumables(self,
                        item_codes: Union[None, np.integer, int, list, set, dict] = None,
                        optional_item_codes: Union[None, np.integer, int, list, set, dict] = None,
                        to_log: Optional[bool] = True,
                        return_individual_results: Optional[bool] = False
                        ) -> Union[bool, dict]:
        """Function to allow for getting and checking of entire set of consumables. All requests for consumables should
        use this function.
        :param item_codes: The item code(s) (and quantities) of the consumables that are requested and which determine
        the summary result for availability/non-availability. This can be an `int` (the item_code needed [assume
        quantity=1]), a `list` or `set` (the collection  of item_codes [for each assuming quantity=1]), or a `dict`
        (with key:value pairs `<item_code>:<quantity>`).
        :param optional_item_codes: The item code(s) (and quantities) of the consumables that are requested and which do
         not determine the summary result for availability/non-availability. (Same format as `item_codes`). This is
         useful when a large set of items may be used, but the viability of a subsequent operation depends only on a
         subset.
        :param return_individual_results: If True returns a `dict` giving the availability of each item_code requested
        (otherwise gives a `bool` indicating if all the item_codes requested are available).
        :param to_log: If True, logs the request.
        :returns A `bool` indicating whether every item is available, or a `dict` indicating the availability of each
         item.
        Note that disease module can use the `get_item_codes_from_package_name` and `get_item_code_from_item_name`
         methods in the `HealthSystem` module to find item_codes.
        """

        def _return_item_codes_in_dict(item_codes: Union[None, np.integer, int, list, set, dict]) -> dict:
            """Convert an argument for 'item_codes` (provided as int, list, set or dict) into the format
            dict(<item_code>:quantity)."""

            if item_codes is None:
                return {}

            if isinstance(item_codes, (int, np.integer)):
                return {int(item_codes): 1}

            elif isinstance(item_codes, list):
                if not all([isinstance(i, (int, np.integer)) for i in item_codes]):
                    raise ValueError("item_codes must be integers")
                return {int(i): 1 for i in item_codes}

            elif isinstance(item_codes, dict):
                if not all(
                    [(isinstance(code, (int, np.integer)) and
                      isinstance(quantity, (float, np.floating, int, np.integer)))
                     for code, quantity in item_codes.items()]
                ):
                    raise ValueError("item_codes must be integers and quantities must be integers or floats.")
                return {int(i): float(q) for i, q in item_codes.items()}

            else:
                raise ValueError("The item_codes are given in an unrecognised format")

        hs_module = self.sim.modules['HealthSystem']

        _item_codes = _return_item_codes_in_dict(item_codes)
        _optional_item_codes = _return_item_codes_in_dict(optional_item_codes)

        # Determine if the request should be logged (over-ride argument provided if HealthSystem is disabled).
        _to_log = to_log if not hs_module.disable else False

        # Checking the availability and logging:
        rtn = hs_module.consumables._request_consumables(item_codes={**_item_codes, **_optional_item_codes},
                                                         to_log=_to_log,
                                                         facility_info=self.facility_info,
                                                         treatment_id=self.TREATMENT_ID)

        # Return result in expected format:
        if not return_individual_results:
            # Determine if all results for all the `item_codes` are True (discarding results from optional_item_codes).
            return all(v for k, v in rtn.items() if k in _item_codes)
        else:
            return rtn

    def make_beddays_footprint(self, dict_of_beddays):
        """Helper function to make a correctly-formed 'bed-days footprint'"""

        # get blank footprint
        footprint = self.sim.modules['HealthSystem'].bed_days.get_blank_beddays_footprint()

        # do checks on the dict_of_beddays provided.
        assert isinstance(dict_of_beddays, dict)
        assert all((k in footprint.keys()) for k in dict_of_beddays.keys())
        assert all(isinstance(v, (float, int)) for v in dict_of_beddays.values())

        # make footprint (defaulting to zero where a type of bed-days is not specified)
        for k, v in dict_of_beddays.items():
            footprint[k] = v

        return footprint

    def is_all_beddays_allocated(self):
        """Check if the entire footprint requested is allocated"""
        return all(
            self.bed_days_allocated_to_this_event[k] == self.BEDDAYS_FOOTPRINT[k] for k in self.BEDDAYS_FOOTPRINT
        )

    def make_appt_footprint(self, dict_of_appts):
        """Helper function to make appointment footprint in format expected downstream.

        Should be passed a dictionary keyed by appointment type codes with non-negative
        values.
        """
        health_system = self.sim.modules['HealthSystem']
        if health_system.appt_footprint_is_valid(dict_of_appts):
            return Counter(dict_of_appts)

        raise ValueError(
            "Argument to make_appt_footprint should be a dictionary keyed by "
            "appointment type code strings in Appt_Types_Table with non-negative "
            "values"
        )

    def initialise(self):
        """Initialise the HSI:
        * Set the facility_info
        * Compute appt-footprint time requirements
        """
        health_system = self.sim.modules['HealthSystem']

        # Over-write ACCEPTED_FACILITY_LEVEL to to redirect all '1b' appointments to '2'
        self.ACCEPTED_FACILITY_LEVEL = adjust_facility_level_to_merge_1b_and_2(self.ACCEPTED_FACILITY_LEVEL)

        if not isinstance(self.target, tlo.population.Population):
            self.facility_info = health_system.get_facility_info(self)

            # If there are bed-days specified, add (if needed) the in-patient admission and in-patient day Appointment
            # Types.
            # (HSI that require a bed for one or more days always need such appointments, but this may have been
            # missed in the declaration of the `EXPECTED_APPT_FOOTPRINT` in the HSI.)
            # NB. The in-patient day Appointment time is automatically applied on subsequent days.
            if sum(self.BEDDAYS_FOOTPRINT.values()):
                self.EXPECTED_APPT_FOOTPRINT = health_system.bed_days.add_first_day_inpatient_appts_to_footprint(
                    self.EXPECTED_APPT_FOOTPRINT)

            # Write the time requirements for staff of the appointments to the HSI:
            self.expected_time_requests = health_system.get_appt_footprint_as_time_request(
                facility_info=self.facility_info,
                appt_footprint=self.EXPECTED_APPT_FOOTPRINT,
            )

        # Do checks
        _ = self._check_if_appt_footprint_can_run()

    def _check_if_appt_footprint_can_run(self):
        """Check that event (if individual level) is able to run with this configuration of officers (i.e. check that
        this does not demand officers that are _never_ available), and issue warning if not."""
        health_system = self.sim.modules['HealthSystem']
        if not isinstance(self.target, tlo.population.Population):
            if health_system._officers_with_availability.issuperset(self.expected_time_requests.keys()):
                return True
            else:
                logger.warning(
                    key="message",
                    data=(f"The expected footprint of {self.TREATMENT_ID} is not possible with the configuration of "
                          f"officers.")
                )
                return False

    def as_namedtuple(
        self, actual_appt_footprint: Optional[dict] = None
    ) -> HSIEventDetails:
        appt_footprint = (
            getattr(self, 'EXPECTED_APPT_FOOTPRINT', {})
            if actual_appt_footprint is None else actual_appt_footprint
        )
        return HSIEventDetails(
            event_name=type(self).__name__,
            module_name=type(self.module).__name__,
            treatment_id=self.TREATMENT_ID,
            facility_level=getattr(self, 'ACCEPTED_FACILITY_LEVEL', None),
            appt_footprint=tuple(sorted(appt_footprint.items())),
            beddays_footprint=tuple(
                sorted((k, v) for k, v in self.BEDDAYS_FOOTPRINT.items() if v > 0)
            )
        )


class HSIEventWrapper(Event):
    """This is wrapper that contains an HSI event.

    It is used:
     1) When the healthsystem is in mode 'disabled=True' such that HSI events sent to the health system scheduler are
     passed to the main simulation scheduler for running on the date of `topen`. (Note, it is run with
     squeeze_factor=0.0.)
     2) When the healthsytsem is in mode `diable_and_reject_all=True` such that HSI are not run but the `never_ran`
     method is run on the date of `tclose`.
     3) When an HSI has been submitted to `schedule_hsi_event` but the service is not available.
    """

    def __init__(self, hsi_event, run_hsi=True, *args, **kwargs):
        super().__init__(hsi_event.module, *args, **kwargs)
        self.hsi_event = hsi_event
        self.target = hsi_event.target
        self.run_hsi = run_hsi  # True to call the HSI's `run` method; False to call the HSI's `never_ran` method

    def run(self):
        """Do the appropriate action on the HSI event"""

        # Check that the person is still alive (this check normally happens in the HealthSystemScheduler and silently
        # do not run the HSI event)

        if isinstance(self.hsi_event.target, tlo.population.Population) or (
            self.hsi_event.module.sim.population.props.at[self.hsi_event.target, 'is_alive']
        ):

            if self.run_hsi:
                # Run the event (with 0 squeeze_factor) and ignore the output
                _ = self.hsi_event.run(squeeze_factor=0.0)
            else:
                self.hsi_event.module.sim.modules["HealthSystem"].call_and_record_never_ran_hsi_event(
                      hsi_event=self.hsi_event,
                      priority=-1
                     )


def _accepts_argument(function: callable, argument: str) -> bool:
    """Helper to test if callable object accepts an argument with a given name.

    Compared to using `inspect.signature` or `inspect.getfullargspec` the approach here
    has significantly less overhead (as a full `Signature` or `FullArgSpec` object
    does not need to constructed) but is also less readable hence why it has been
    wrapped as a helper function despite being only one-line to make its functionality
    more obvious.

    :param function: Callable object to check if argument is present in.
    :param argument: Name of argument to check.
    :returns: ``True`` is ``argument`` is an argument of ``function`` else ``False``.
    """
    # co_varnames include both arguments to function and any internally defined variable
    # names hence we check only in the first `co_argcount` items which correspond to
    # just the arguments
    return argument in function.__code__.co_varnames[:function.__code__.co_argcount]


class HealthSystem(Module):
    """
    This is the Health System Module.
    The execution of all health systems interactions are controlled through this module.
    """

    INIT_DEPENDENCIES = {'Demography'}

    PARAMETERS = {
        # Organization of the HealthSystem
        'Master_Facilities_List': Parameter(Types.DATA_FRAME, 'Listing of all health facilities.'),

        # Definitions of the officers and appointment types
        'Officer_Types_Table': Parameter(Types.DATA_FRAME, 'The names of the types of health workers ("officers")'),
        'Appt_Types_Table': Parameter(Types.DATA_FRAME, 'The names of the type of appointments with the health system'),
        'Appt_Offered_By_Facility_Level': Parameter(
            Types.DATA_FRAME, 'Table indicating whether or not each appointment is offered at each facility level.'),
        'Appt_Time_Table': Parameter(Types.DATA_FRAME,
                                     'The time taken for each appointment, according to officer and facility type.'),

        # Capabilities of the HealthSystem (under alternative assumptions)
        'Daily_Capabilities_actual': Parameter(
            Types.DATA_FRAME, 'The capabilities (minutes of time available of each type of officer in each facility) '
                              'based on the _estimated current_ number and distribution of staff estimated.'),
        'Daily_Capabilities_funded': Parameter(
            Types.DATA_FRAME, 'The capabilities (minutes of time available of each type of officer in each facility) '
                              'based on the _potential_ number and distribution of staff estimated (i.e. those '
                              'positions that can be funded).'),
        'Daily_Capabilities_funded_plus': Parameter(
            Types.DATA_FRAME, 'The capabilities (minutes of time available of each type of officer in each facility) '
                              'based on the _potential_ number and distribution of staff estimated, with adjustments '
                              'to permit each appointment type that should be run at facility level to do so in every '
                              'district.'),
        'use_funded_or_actual_staffing': Parameter(
            Types.STRING, "If `actual`, then use the numbers and distribution of staff estimated to be available"
                          " currently; If `funded`, then use the numbers and distribution of staff that are "
                          "potentially available. If 'funded_plus`, then use a dataset in which the allocation of "
                          "staff to facilities is tweaked so as to allow each appointment type to run at each "
                          "facility_level in each district for which it is defined. N.B. This parameter is "
                          "over-ridden if an argument is provided to the module initialiser.",
            # N.B. This could have been of type `Types.CATEGORICAL` but this made over-writing through `Scenario`
            # difficult, due to the requirement that the over-writing value and original value are of the same type
            # (enforced at line 376 of scenario.py).
        ),

        # Consumables
        'item_and_package_code_lookups': Parameter(
            Types.DATA_FRAME, 'Data imported from the OneHealth Tool on consumable items, packages and costs.'),
        'availability_estimates': Parameter(
            Types.DATA_FRAME, 'Estimated availability of consumables in the LMIS dataset.'),
        'cons_availability': Parameter(
            Types.STRING,
            "Availability of consumables. If 'default' then use the availability specified in the ResourceFile; if "
            "'none', then let no consumable be  ever be available; if 'all', then all consumables are always available."
            " When using 'all' or 'none', requests for consumables are not logged. NB. This parameter is over-ridden"
            "if an argument is provided to the module initialiser."),

        # Infrastructure and Equipment
        'BedCapacity': Parameter(
            Types.DATA_FRAME, "Data on the number of beds available of each type by facility_id"),
        'beds_availability': Parameter(
            Types.STRING,
            "Availability of beds. If 'default' then use the availability specified in the ResourceFile; if "
            "'none', then let no beds be  ever be available; if 'all', then all beds are always available. NB. This "
            "parameter is over-ridden if an argument is provided to the module initialiser."),

        # Service Availability
        'Service_Availability': Parameter(
            Types.LIST, 'List of services to be available. NB. This parameter is over-ridden if an argument is provided'
                        ' to the module initialiser.'),

        'policy_name': Parameter(
            Types.STRING, "Name of priority policy assumed to have been adopted until policy switch"),
        'year_mode_switch': Parameter(
            Types.INT, "Year in which mode switch in enforced"),

        'priority_rank': Parameter(
            Types.DICT, "Data on the priority ranking of each of the Treatment_IDs to be adopted by "
                        " the queueing system under different policies, where the lower the number the higher"
                        " the priority, and on which categories of individuals classify for fast-tracking "
                        " for specific treatments"),

        'const_HR_scaling_table': Parameter(
            Types.DICT, "Factors by which capabilities of medical officer categories at different levels will be"
                              "scaled at the start of the simulation to simulate a number of effects (e.g. absenteeism,"
                              "boosting of specific medical cadres, etc). This is the imported from an"
                              "Excel workbook: keys are the worksheet names and values are the worksheets in "
                              "the format of pd.DataFrames."),

        'const_HR_scaling_mode': Parameter(
            Types.STRING, "Mode of HR scaling considered at the start of the simulation. Options are default"
                          " (capabilities are scaled by a constaint factor of 1), data (factors informed by survey data),"
                          "and custom (user can freely set these factors as parameters in the analysis).",
        ),

<<<<<<< HEAD
        'dynamic_HR_scaling_factor': Parameter(
            Types.REAL, "Factor by which HR capabilities are scaled at regular intervals of 1 year"
        ),
        
        'scale_HR_by_popsize': Parameter(
            Types.BOOL, "Decide whether to scale HR capabilities by population size every year. Can be used in addition to"
                        "dynamic_HR_scaling_factor"
        ),

=======
>>>>>>> b6788231
        'tclose_overwrite': Parameter(
            Types.INT, "Decide whether to overwrite tclose variables assigned by disease modules"),

        'tclose_days_offset_overwrite': Parameter(
            Types.INT, "Offset in days from topen at which tclose will be set by the healthsystem for all HSIs"
                       "if tclose_overwrite is set to True."),

        # Mode Appt Constraints
        'mode_appt_constraints': Parameter(
            Types.INT, 'Integer code in `{0, 1, 2}` determining mode of constraints with regards to officer numbers '
                       'and time - 0: no constraints, all HSI events run with no squeeze factor, 1: elastic constraints'
                       ', all HSI events run with squeeze factor, 2: hard constraints, only HSI events with no squeeze '
                       'factor run. N.B. This parameter is over-ridden if an argument is provided'
                       ' to the module initialiser.',
        ),
        'mode_appt_constraints_postSwitch': Parameter(
            Types.INT, 'Mode considered after a mode switch in year_mode_switch.')
    }

    PROPERTIES = {
        'hs_is_inpatient': Property(
            Types.BOOL, 'Whether or not the person is currently an in-patient at any medical facility'
        ),
    }

    def __init__(
        self,
        name: Optional[str] = None,
        resourcefilepath: Optional[Path] = None,
        service_availability: Optional[List[str]] = None,
        mode_appt_constraints: Optional[int] = None,
        cons_availability: Optional[str] = None,
        beds_availability: Optional[str] = None,
        randomise_queue: bool = True,
        ignore_priority: bool = False,
        policy_name: Optional[str] = None,
        capabilities_coefficient: Optional[float] = None,
        use_funded_or_actual_staffing: Optional[str] = None,
        disable: bool = False,
        disable_and_reject_all: bool = False,
        compute_squeeze_factor_to_district_level: bool = True,
        hsi_event_count_log_period: Optional[str] = "month",
    ):
        """
        :param name: Name to use for module, defaults to module class name if ``None``.
        :param resourcefilepath: Path to directory containing resource files.
        :param service_availability: A list of treatment IDs to allow.
        :param mode_appt_constraints: Integer code in ``{0, 1, 2}`` determining mode of
            constraints with regards to officer numbers and time - 0: no constraints,
            all HSI events run with no squeeze factor, 1: elastic constraints, all HSI
            events run with squeeze factor, 2: hard constraints, only HSI events with
            no squeeze factor run.
        :param cons_availability: If 'default' then use the availability specified in the ResourceFile; if 'none', then
        let no consumable be ever be available; if 'all', then all consumables are always available. When using 'all'
        or 'none', requests for consumables are not logged.
        :param beds_availability: If 'default' then use the availability specified in the ResourceFile; if 'none', then
        let no beds be ever be available; if 'all', then all beds are always available.
        :param randomise_queue ensure that the queue is not model-dependent, i.e. properly randomised for equal topen
            and priority
        :param ignore_priority: If ``True`` do not use the priority information in HSI
            event to schedule
        :param policy_name: Name of priority policy that will be adopted if any
        :param capabilities_coefficient: Multiplier for the capabilities of health
            officers, if ``None`` set to ratio of initial population to estimated 2010
            population.
        :param use_funded_or_actual_staffing: If `actual`, then use the numbers and distribution of staff estimated to
            be available currently; If `funded`, then use the numbers and distribution of staff that are potentially
            available. If 'funded_plus`, then use a dataset in which the allocation of staff to facilities is tweaked
            so as to allow each appointment type to run at each facility_level in each district for which it is defined.
        :param disable: If ``True``, disables the health system (no constraints and no
            logging) and every HSI event runs.
        :param disable_and_reject_all: If ``True``, disable health system and no HSI
            events run
        :param compute_squeeze_factor_to_district_level: Whether to compute squeeze_factors to the district level, or
            the national level (which effectively pools the resources across all districts).
        :param hsi_event_count_log_period: Period over which to accumulate counts of HSI
            events that have run before logging and reseting counters. Should be on of
            strings ``'day'``, ``'month'``, ``'year'``. ``'simulation'`` to log at the
            end of each day, end of each calendar month, end of each calendar year or
            the end of the simulation respectively, or ``None`` to not track the HSI
            event details and frequencies.
        """

        super().__init__(name)
        self.resourcefilepath = resourcefilepath

        assert isinstance(disable, bool)
        assert isinstance(disable_and_reject_all, bool)
        assert not (disable and disable_and_reject_all), (
            'Cannot have both disable and disable_and_reject_all selected'
        )
        assert not (ignore_priority and policy_name is not None), (
            'Cannot adopt a priority policy if the priority will be then ignored'
        )

        self.disable = disable
        self.disable_and_reject_all = disable_and_reject_all

        self.mode_appt_constraints = None  # Will be the final determination of the `mode_appt_constraints'
        if mode_appt_constraints is not None:
            assert mode_appt_constraints in {0, 1, 2}
        self.arg_mode_appt_constraints = mode_appt_constraints

        self.rng_for_hsi_queue = None  # Will be a dedicated RNG for the purpose of randomising the queue
        self.rng_for_dx = None  # Will be a dedicated RNG for the purpose of determining Dx Test results

        self.randomise_queue = randomise_queue

        self.ignore_priority = ignore_priority

        # This default value will be overwritten if assumed policy is not None
        self.lowest_priority_considered = 2

        # Check that the name of policy being evaluated is included
        self.priority_policy = None
        if policy_name is not None:
            assert policy_name in ['', 'Default', 'Test', 'Test Mode 1', 'Random', 'Naive', 'RMNCH',
                                       'VerticalProgrammes', 'ClinicallyVulnerable', 'EHP_III',
                                       'LCOA_EHP']
        self.arg_policy_name = policy_name

        self.tclose_overwrite = None
        self.tclose_days_offset_overwrite = None

        # Store the fast tracking channels that will be relevant for policy given the modules included
        self.list_fasttrack = []  # provided so that there is a default even before simulation is run

        # Store the argument provided for service_availability
        self.arg_service_availability = service_availability
        self.service_availability = ['*']  # provided so that there is a default even before simulation is run

        # Check that the capabilities coefficient is correct
        if capabilities_coefficient is not None:
            assert capabilities_coefficient >= 0
            assert isinstance(capabilities_coefficient, float)
        self.capabilities_coefficient = capabilities_coefficient

        # Find which set of assumptions to use - those for the actual staff available or the funded staff available
        if use_funded_or_actual_staffing is not None:
            assert use_funded_or_actual_staffing in ['actual', 'funded', 'funded_plus']
        self.arg_use_funded_or_actual_staffing = use_funded_or_actual_staffing

        # Define (empty) list of registered disease modules (filled in at `initialise_simulation`)
        self.recognised_modules_names = []

        # Define the container for calls for health system interaction events
        self.HSI_EVENT_QUEUE = []
        self.hsi_event_queue_counter = 0  # Counter to help with the sorting in the heapq

        # Store the argument provided for cons_availability
        assert cons_availability in (None, 'default', 'all', 'none')
        self.arg_cons_availability = cons_availability

        assert beds_availability in (None, 'default', 'all', 'none')
        self.arg_beds_availability = beds_availability

        # `compute_squeeze_factor_to_district_level` is a Boolean indicating whether the computation of squeeze_factors
        # should be specific to each district (when `True`), or if the computation of squeeze_factors should be on the
        # basis that resources from all districts can be effectively "pooled" (when `False).
        assert isinstance(compute_squeeze_factor_to_district_level, bool)
        self.compute_squeeze_factor_to_district_level = compute_squeeze_factor_to_district_level

        # Create the Diagnostic Test Manager to store and manage all Diagnostic Test
        self.dx_manager = DxManager(self)

        # Create the pointer that will be to the instance of BedDays used to track in-patient bed days
        self.bed_days = None

        # Create the pointer that will be to the instance of Consumables used to determine availability of consumables.
        self.consumables = None

        # Create pointer for the HealthSystemScheduler event
        self.healthsystemscheduler = None

        # Create pointer to the `HealthSystemSummaryCounter` helper class
        self._summary_counter = HealthSystemSummaryCounter()

        # Create counter for the running total of footprint of all the HSIs being run today
        self.running_total_footprint: Counter = Counter()

        self._hsi_event_count_log_period = hsi_event_count_log_period
        if hsi_event_count_log_period in {"day", "month", "year", "simulation"}:
            # Counters for binning HSI events run (by unique integer keys) over
            # simulation period specified by hsi_event_count_log_period and cumulative
            # counts over previous log periods
            self._hsi_event_counts_log_period = Counter()
            self._hsi_event_counts_cumulative = Counter()
            # Dictionary mapping from HSI event details to unique integer keys
            self._hsi_event_details = dict()

            # Counters for binning HSI events that never ran (by unique integer keys) over
            # simulation period specified by hsi_event_count_log_period and cumulative
            # counts over previous log periods
            self._never_ran_hsi_event_counts_log_period = Counter()
            self._never_ran_hsi_event_counts_cumulative = Counter()
            # Dictionary mapping from HSI event details to unique integer keys
            self._never_ran_hsi_event_details = dict()

        elif hsi_event_count_log_period is not None:
            raise ValueError(
                "hsi_event_count_log_period argument should be one of 'day', 'month' "
                "'year', 'simulation' or None."
            )

    def read_parameters(self, data_folder):

        path_to_resourcefiles_for_healthsystem = Path(self.resourcefilepath) / 'healthsystem'

        # Read parameters for overall performance of the HealthSystem
        self.load_parameters_from_dataframe(pd.read_csv(
            path_to_resourcefiles_for_healthsystem / 'ResourceFile_HealthSystem_parameters.csv'
        ))

        # Load basic information about the organization of the HealthSystem
        self.parameters['Master_Facilities_List'] = pd.read_csv(
            path_to_resourcefiles_for_healthsystem / 'organisation' / 'ResourceFile_Master_Facilities_List.csv')

        # Load ResourceFiles that define appointment and officer types
        self.parameters['Officer_Types_Table'] = pd.read_csv(
            path_to_resourcefiles_for_healthsystem / 'human_resources' / 'definitions' /
            'ResourceFile_Officer_Types_Table.csv')
        self.parameters['Appt_Types_Table'] = pd.read_csv(
            path_to_resourcefiles_for_healthsystem / 'human_resources' / 'definitions' /
            'ResourceFile_Appt_Types_Table.csv')
        self.parameters['Appt_Offered_By_Facility_Level'] = pd.read_csv(
            path_to_resourcefiles_for_healthsystem / 'human_resources' / 'definitions' /
            'ResourceFile_ApptType_By_FacLevel.csv')
        self.parameters['Appt_Time_Table'] = pd.read_csv(
            path_to_resourcefiles_for_healthsystem / 'human_resources' / 'definitions' /
            'ResourceFile_Appt_Time_Table.csv')

        # Load 'Daily_Capabilities' (for both actual and funded)
        for _i in ['actual', 'funded', 'funded_plus']:
            self.parameters[f'Daily_Capabilities_{_i}'] = pd.read_csv(
                path_to_resourcefiles_for_healthsystem / 'human_resources' / f'{_i}' /
                'ResourceFile_Daily_Capabilities.csv')

        # Read in ResourceFile_Consumables
        self.parameters['item_and_package_code_lookups'] = pd.read_csv(
            path_to_resourcefiles_for_healthsystem / 'consumables' / 'ResourceFile_Consumables_Items_and_Packages.csv')
        self.parameters['availability_estimates'] = pd.read_csv(
            path_to_resourcefiles_for_healthsystem / 'consumables' / 'ResourceFile_Consumables_availability_small.csv')

        # Data on the number of beds available of each type by facility_id
        self.parameters['BedCapacity'] = pd.read_csv(
            path_to_resourcefiles_for_healthsystem / 'infrastructure_and_equipment' / 'ResourceFile_Bed_Capacity.csv')

        # Data on the priority of each Treatment_ID that should be adopted in the queueing system according to different
        # priority policies. Load all policies at this stage, and decide later which one to adopt.
        self.parameters['priority_rank'] = pd.read_excel(path_to_resourcefiles_for_healthsystem / 'priority_policies' /
                                                         'ResourceFile_PriorityRanking_ALLPOLICIES.xlsx',
                                                         sheet_name=None)

        self.parameters['const_HR_scaling_table']: Dict = pd.read_excel(
            path_to_resourcefiles_for_healthsystem /
            "human_resources" /
            "const_HR_scaling" /
            "ResourceFile_const_HR_scaling.xlsx",
            sheet_name=None  # all sheets read in
        )


    def pre_initialise_population(self):
        """Generate the accessory classes used by the HealthSystem and pass to them the data that has been read."""

        # Ensure the mode of HR scaling to be considered in included in the tables loaded
        assert self.parameters['const_HR_scaling_mode'] in self.parameters['const_HR_scaling_table'], \
            f"Value of `const_HR_scaling_mode` not recognised: {self.parameters['const_HR_scaling_mode']}"

        # Create dedicated RNGs for separate functions done by the HealthSystem module
        self.rng_for_hsi_queue = np.random.RandomState(self.rng.randint(2 ** 31 - 1))
        self.rng_for_dx = np.random.RandomState(self.rng.randint(2 ** 31 - 1))
        rng_for_consumables = np.random.RandomState(self.rng.randint(2 ** 31 - 1))

        # Determine mode_appt_constraints
        self.mode_appt_constraints = self.get_mode_appt_constraints()

        # Determine service_availability
        self.service_availability = self.get_service_availability()

        self.process_human_resources_files(
            use_funded_or_actual_staffing=self.get_use_funded_or_actual_staffing()
        )

        # Initialise the BedDays class
        self.bed_days = BedDays(hs_module=self,
                                availability=self.get_beds_availability())
        self.bed_days.pre_initialise_population()

        # Initialise the Consumables class
        self.consumables = Consumables(
            data=self.update_consumables_availability_to_represent_merging_of_levels_1b_and_2(
                self.parameters['availability_estimates']),
            rng=rng_for_consumables,
            availability=self.get_cons_availability()
        )

        self.tclose_overwrite = self.parameters['tclose_overwrite']
        self.tclose_days_offset_overwrite = self.parameters['tclose_days_offset_overwrite']

        # Ensure name of policy we want to consider before/after switch is among the policies loaded
        # in the self.parameters['priority_rank']
        assert self.parameters['policy_name'] in self.parameters['priority_rank']

        # Set up framework for considering a priority policy
        self.setup_priority_policy()


    def initialise_population(self, population):
        self.bed_days.initialise_population(population.props)

    def initialise_simulation(self, sim):
        # If capabilities coefficient was not explicitly specified, use initial population scaling factor
        if self.capabilities_coefficient is None:
            self.capabilities_coefficient = self.sim.modules['Demography'].initial_model_to_data_popsize_ratio

        # Set the tracker in preparation for the simulation
        self.bed_days.initialise_beddays_tracker(
            model_to_data_popsize_ratio=self.sim.modules['Demography'].initial_model_to_data_popsize_ratio
        )

        # Set the consumables modules in preparation for the simulation
        self.consumables.on_start_of_day(sim.date)

        # Capture list of disease modules:
        self.recognised_modules_names = [
            m.name for m in self.sim.modules.values() if Metadata.USES_HEALTHSYSTEM in m.METADATA
        ]

        # Check that set of districts of residence in population are subset of districts from
        # `self._facilities_for_each_district`, which is derived from self.parameters['Master_Facilities_List']
        df = self.sim.population.props
        districts_of_residence = set(df.loc[df.is_alive, "district_of_residence"].cat.categories)
        assert all(
            districts_of_residence.issubset(per_level_facilities.keys())
            for per_level_facilities in self._facilities_for_each_district.values()
        ), (
            "At least one district_of_residence value in population not present in "
            "self._facilities_for_each_district resource file"
        )

        # Launch the healthsystem scheduler (a regular event occurring each day) [if not disabled]
        if not (self.disable or self.disable_and_reject_all):
            self.healthsystemscheduler = HealthSystemScheduler(self)
            sim.schedule_event(self.healthsystemscheduler, sim.date)

        # Schedule a mode_appt_constraints change
        sim.schedule_event(HealthSystemChangeMode(self),
                           Date(self.parameters["year_mode_switch"], 1, 1))

        # Schedule recurring event which will rescale daily capabilities at regular intervals.
        # Note: if want to use Demography's popsize_by_year for current year too (see options in DynamicRescalingHRCapabilities),
        # need to ensure that the DynamicRescalingHRCapabilities event takes place *after* the DemographyLoggerEvent has been called.
        # Could achieve this for example by scheduling the former to happen on 2nd of Feb..
        sim.schedule_event(DynamicRescalingHRCapabilities(self), Date(sim.date+DateOffset(years=1)))

    def on_birth(self, mother_id, child_id):
        self.bed_days.on_birth(self.sim.population.props, mother_id, child_id)

    def on_simulation_end(self):
        """Put out to the log the information from the tracker of the last day of the simulation"""
        self.bed_days.on_simulation_end()
        self.consumables.on_simulation_end()
        if self._hsi_event_count_log_period == "simulation":
            self._write_hsi_event_counts_to_log_and_reset()
            self._write_never_ran_hsi_event_counts_to_log_and_reset()
        if self._hsi_event_count_log_period is not None:
            logger_summary.info(
                key="hsi_event_details",
                description="Map from integer keys to hsi event detail dictionaries",
                data={
                    "hsi_event_key_to_event_details": {
                        k: d._asdict() for d, k in self._hsi_event_details.items()
                    }
                }
            )
            logger_summary.info(
                key="never_ran_hsi_event_details",
                description="Map from integer keys to never ran hsi event detail dictionaries",
                data={
                    "never_ran_hsi_event_key_to_event_details": {
                        k: d._asdict() for d, k in self._never_ran_hsi_event_details.items()
                    }
                }
            )

    def setup_priority_policy(self):

        # Determine name of policy to be considered **at the start of the simulation**.
        self.priority_policy = self.get_priority_policy_initial()

        # If adopting a policy, initialise here all other relevant variables.
        # Use of blank instead of None is not ideal, however couldn't seem to recover actual
        # None from parameter file.
        self.load_priority_policy(self.priority_policy)

        # Initialise the fast-tracking routes.
        # The attributes that can be looked up to determine whether a person might be eligible
        # for fast-tracking, as well as the corresponding fast-tracking channels, depend on the modules
        # included in the simulation. Store the attributes&channels pairs allowed given the modules included
        # to avoid having to recheck which modules are saved every time an HSI_Event is scheduled.
        self.list_fasttrack.append(('age_exact_years', 'FT_if_5orUnder'))
        if 'Contraception' in self.sim.modules or 'SimplifiedBirths' in self.sim.modules:
            self.list_fasttrack.append(('is_pregnant', 'FT_if_pregnant'))
        if 'Hiv' in self.sim.modules:
            self.list_fasttrack.append(('hv_diagnosed', 'FT_if_Hivdiagnosed'))
        if 'Tb' in self.sim.modules:
            self.list_fasttrack.append(('tb_diagnosed', 'FT_if_tbdiagnosed'))

    def process_human_resources_files(self, use_funded_or_actual_staffing: str):
        """Create the data-structures needed from the information read into the parameters."""



        # * Define Facility Levels
        self._facility_levels = set(self.parameters['Master_Facilities_List']['Facility_Level']) - {'5'}
        assert self._facility_levels == {'0', '1a', '1b', '2', '3', '4'}  # todo soft code this?

        # * Define Appointment Types
        self._appointment_types = set(self.parameters['Appt_Types_Table']['Appt_Type_Code'])

        # * Define the Officers Needed For Each Appointment
        # (Store data as dict of dicts, with outer-dict indexed by string facility level and
        # inner-dict indexed by string type code with values corresponding to list of (named)
        # tuples of appointment officer type codes and time taken.)
        appt_time_data = self.parameters['Appt_Time_Table']
        appt_times_per_level_and_type = {_facility_level: defaultdict(list) for _facility_level in
                                         self._facility_levels}
        for appt_time_tuple in appt_time_data.itertuples():
            appt_times_per_level_and_type[
                appt_time_tuple.Facility_Level
            ][
                appt_time_tuple.Appt_Type_Code
            ].append(
                AppointmentSubunit(
                    officer_type=appt_time_tuple.Officer_Category,
                    time_taken=appt_time_tuple.Time_Taken_Mins
                )
            )
        assert (
            sum(
                len(appt_info_list)
                for level in self._facility_levels
                for appt_info_list in appt_times_per_level_and_type[level].values()
            ) == len(appt_time_data)
        )
        self._appt_times = appt_times_per_level_and_type

        # * Define Which Appointments Are Possible At Each Facility Level
        appt_type_per_level_data = self.parameters['Appt_Offered_By_Facility_Level']
        self._appt_type_by_facLevel = {
            _facility_level: set(
                appt_type_per_level_data['Appt_Type_Code'][
                    appt_type_per_level_data[f'Facility_Level_{_facility_level}']
                ]
            )
            for _facility_level in self._facility_levels
        }

        # Also store data as dict of dicts, with outer-dict indexed by string facility level and
        # inner-dict indexed by district name with values corresponding to (named) tuples of
        # facility ID and name
        # Get look-up of the districts (by name) in each region (by name)
        districts_in_region = self.sim.modules['Demography'].parameters['districts_in_region']
        all_districts = set(self.sim.modules['Demography'].parameters['district_num_to_district_name'].values())

        facilities_per_level_and_district = {_facility_level: {} for _facility_level in self._facility_levels}
        facilities_by_facility_id = dict()
        for facility_tuple in self.parameters['Master_Facilities_List'].itertuples():
            _facility_info = FacilityInfo(id=facility_tuple.Facility_ID,
                                          name=facility_tuple.Facility_Name,
                                          level=facility_tuple.Facility_Level,
                                          region=facility_tuple.Region
                                          )

            facilities_by_facility_id[facility_tuple.Facility_ID] = _facility_info

            if pd.notnull(facility_tuple.District):
                # A facility that is specific to a district:
                facilities_per_level_and_district[facility_tuple.Facility_Level][facility_tuple.District] = \
                    _facility_info

            elif pd.isnull(facility_tuple.District) and pd.notnull(facility_tuple.Region):
                # A facility that is specific to region (and not a district):
                for _district in districts_in_region[facility_tuple.Region]:
                    facilities_per_level_and_district[facility_tuple.Facility_Level][_district] = _facility_info

            elif (
                pd.isnull(facility_tuple.District) and
                pd.isnull(facility_tuple.Region) and
                (facility_tuple.Facility_Level != '5')
            ):
                # A facility that is National (not specific to a region or a district) (ignoring level 5 (headquarters))
                for _district in all_districts:
                    facilities_per_level_and_district[facility_tuple.Facility_Level][_district] = _facility_info

        # Check that there is facility of every level for every district:
        assert all(
            all_districts == facilities_per_level_and_district[_facility_level].keys()
            for _facility_level in self._facility_levels
        ), "There is not one of each facility type available to each district."

        self._facility_by_facility_id = facilities_by_facility_id
        self._facilities_for_each_district = facilities_per_level_and_district

        # * Store 'DailyCapabilities' in correct format and using the specified underlying assumptions
        self._daily_capabilities = self.format_daily_capabilities(use_funded_or_actual_staffing)

        # Also, store the set of officers with non-zero daily availability
        # (This is used for checking that scheduled HSI events do not make appointment requiring officers that are
        # never available.)
        self._officers_with_availability = set(self._daily_capabilities.index[self._daily_capabilities > 0])

    def adjust_for_const_HR_scaling(self, df: pd.DataFrame) -> pd.DataFrame:
        """Adjust the Daily_Capabilities pd.DataFrame to account for assumptions about scaling of HR resources"""

        # Get the set of scaling_factors that are specified by the 'const_HR_scaling_mode' assumption
        const_HR_scaling_factor = self.parameters['const_HR_scaling_table'][self.parameters['const_HR_scaling_mode']]
        const_HR_scaling_factor = const_HR_scaling_factor.set_index('Officer_Category')

        level_conversion = {"1a": "L1a_Av_Mins_Per_Day", "1b": "L1b_Av_Mins_Per_Day",
                            "2": "L2_Av_Mins_Per_Day", "0": "L0_Av_Mins_Per_Day", "3": "L3_Av_Mins_Per_Day",
                            "4": "L4_Av_Mins_Per_Day", "5": "L5_Av_Mins_Per_Day"}

        scaler = df[['Officer_Category', 'Facility_Level']].apply(
            lambda row: const_HR_scaling_factor.loc[row['Officer_Category'], level_conversion[row['Facility_Level']]],
            axis=1
        )

        # Apply scaling to 'Total_Mins_Per_Day'
        df['Total_Mins_Per_Day'] *= scaler

        return df


    def format_daily_capabilities(self, use_funded_or_actual_staffing: str) -> pd.Series:
        """
        This will updates the dataframe for the self.parameters['Daily_Capabilities'] so as to include
        every permutation of officer_type_code and facility_id, with zeros against permutations where no capacity
        is available.

        It also give the dataframe an index that is useful for merging on (based on Facility_ID and Officer Type)

        (This is so that its easier to track where demands are being placed where there is no capacity)
        """

        # Get the capabilities data imported (according to the specified underlying assumptions).
        capabilities = pool_capabilities_at_levels_1b_and_2(
            self.adjust_for_const_HR_scaling(
                self.parameters[f'Daily_Capabilities_{use_funded_or_actual_staffing}']
            )
        )
        capabilities = capabilities.rename(columns={'Officer_Category': 'Officer_Type_Code'})  # neaten

        # Create dataframe containing background information about facility and officer types
        facility_ids = self.parameters['Master_Facilities_List']['Facility_ID'].values
        officer_type_codes = set(self.parameters['Officer_Types_Table']['Officer_Category'].values)
        # todo - <-- avoid use of the file or define differently?

        # # naming to be not with _ within the name of an oficer
        facs = list()
        officers = list()
        for f in facility_ids:
            for o in officer_type_codes:
                facs.append(f)
                officers.append(o)

        capabilities_ex = pd.DataFrame(data={'Facility_ID': facs, 'Officer_Type_Code': officers})

        # Merge in information about facility from Master Facilities List
        mfl = self.parameters['Master_Facilities_List']
        capabilities_ex = capabilities_ex.merge(mfl, on='Facility_ID', how='left')

        # Merge in information about officers
        # officer_types = self.parameters['Officer_Types_Table'][['Officer_Type_Code', 'Officer_Type']]
        # capabilities_ex = capabilities_ex.merge(officer_types, on='Officer_Type_Code', how='left')

        # Merge in the capabilities (minutes available) for each officer type (inferring zero minutes where
        # there is no entry in the imported capabilities table)
        capabilities_ex = capabilities_ex.merge(
            capabilities[['Facility_ID', 'Officer_Type_Code', 'Total_Mins_Per_Day']],
            on=['Facility_ID', 'Officer_Type_Code'],
            how='left',
        )
        capabilities_ex = capabilities_ex.fillna(0)

        # Give the standard index:
        capabilities_ex = capabilities_ex.set_index(
            'FacilityID_'
            + capabilities_ex['Facility_ID'].astype(str)
            + '_Officer_'
            + capabilities_ex['Officer_Type_Code']
        )

        # Rename 'Total_Minutes_Per_Day'
        capabilities_ex = capabilities_ex.rename(columns={'Total_Mins_Per_Day': 'Total_Minutes_Per_Day'})

        # Checks
        assert abs(capabilities_ex['Total_Minutes_Per_Day'].sum() - capabilities['Total_Mins_Per_Day'].sum()) < 1e-7
        assert len(capabilities_ex) == len(facility_ids) * len(officer_type_codes)

        # return the pd.Series of `Total_Minutes_Per_Day' indexed for each type of officer at each facility
        return capabilities_ex['Total_Minutes_Per_Day']

    def update_consumables_availability_to_represent_merging_of_levels_1b_and_2(self, df_original):
        """To represent that facility levels '1b' and '2' are merged together under the label '2', we replace the
        availability of consumables at level 2 with new values."""

        # get master facilities list
        mfl = self.parameters['Master_Facilities_List']

        # merge in facility level
        dfx = df_original.merge(
            mfl[['Facility_ID', 'District', 'Facility_Level']],
            left_on='Facility_ID',
            right_on='Facility_ID',
            how='left'
        )

        # compute the updated availability at the merged level '1b' and '2'
        availability_at_1b_and_2 = \
            dfx.drop(dfx.index[~dfx['Facility_Level'].isin(AVAILABILITY_OF_CONSUMABLES_AT_MERGED_LEVELS_1B_AND_2)]) \
               .groupby(by=['District', 'month', 'item_code'])['available_prop'] \
               .mean() \
               .reset_index()\
               .assign(Facility_Level=LABEL_FOR_MERGED_FACILITY_LEVELS_1B_AND_2)

        # assign facility_id
        availability_at_1b_and_2 = availability_at_1b_and_2.merge(
            mfl[['Facility_ID', 'District', 'Facility_Level']],
            left_on=['District', 'Facility_Level'],
            right_on=['District', 'Facility_Level'],
            how='left'
        )

        # assign these availabilities to the corresponding level 2 facilities (dropping the original values)
        df_updated = pd.concat([
            dfx.drop(dfx.index[dfx['Facility_Level'] == LABEL_FOR_MERGED_FACILITY_LEVELS_1B_AND_2]),
            availability_at_1b_and_2[dfx.columns],
            ]
        ).drop(columns=['Facility_Level', 'District'])\
         .sort_values(['Facility_ID', 'month', 'item_code']).reset_index(drop=True)

        # check size/shape/dtypes preserved
        assert df_updated.shape == df_original.shape
        assert (df_updated.columns == df_original.columns).all()
        assert (df_updated.dtypes == df_original.dtypes).all()

        # check values the same for everything apart from the facility level '2' facilities
        facilities_with_any_differences = set(
            df_updated.loc[
                ~(df_original == df_updated).all(axis=1),
                'Facility_ID']
        )
        level2_facilities = set(
            mfl.loc[mfl['Facility_Level'] == '2', 'Facility_ID']
        )
        assert facilities_with_any_differences.issubset(level2_facilities)

        return df_updated

    def get_service_availability(self) -> List[str]:
        """Returns service availability. (Should be equal to what is specified by the parameter, but overwrite with what
        was provided in argument if an argument was specified -- provided for backward compatibility/debugging.)"""

        if self.arg_service_availability is None:
            service_availability = self.parameters['Service_Availability']
        else:
            service_availability = self.arg_service_availability

        assert isinstance(service_availability, list)

        # Log the service_availability
        logger.info(key="message",
                    data=f"Running Health System With the Following Service Availability: "
                         f"{self.service_availability}"
                    )
        return service_availability

    def get_cons_availability(self) -> str:
        """Returns consumables availability. (Should be equal to what is specified by the parameter, but overwrite with
        what was provided in argument if an argument was specified -- provided for backward compatibility/debugging.)"""

        if self.arg_cons_availability is None:
            _cons_availability = self.parameters['cons_availability']
        else:
            _cons_availability = self.arg_cons_availability

        # Log the service_availability
        logger.info(key="message",
                    data=f"Running Health System With the Following Consumables Availability: "
                         f"{_cons_availability}"
                    )

        return _cons_availability

    def get_beds_availability(self) -> str:
        """Returns beds availability. (Should be equal to what is specified by the parameter, but overwrite with
        what was provided in argument if an argument was specified -- provided for backward compatibility/debugging.)"""

        if self.arg_beds_availability is None:
            _beds_availability = self.parameters['beds_availability']
        else:
            _beds_availability = self.arg_beds_availability

        # For logical consistency, when the HealthSystem is disabled, beds_availability should be 'all', irrespective of
        # what arguments/parameters are provided.
        if self.disable:
            _beds_availability = 'all'

        # Log the service_availability
        logger.info(key="message",
                    data=f"Running Health System With the Following Beds Availability: "
                         f"{_beds_availability}"
                    )

        return _beds_availability

    def schedule_to_call_never_ran_on_date(self, hsi_event: 'HSI_Event', tdate: datetime.datetime):
        """Function to schedule never_ran being called on a given date"""
        self.sim.schedule_event(HSIEventWrapper(hsi_event=hsi_event, run_hsi=False), tdate)

    def get_mode_appt_constraints(self) -> int:
        """Returns `mode_appt_constraints`. (Should be equal to what is specified by the parameter, but overwrite with
        what was provided in argument if an argument was specified -- provided for backward compatibility/debugging.)"""
        return self.parameters['mode_appt_constraints'] \
            if self.arg_mode_appt_constraints is None \
            else self.arg_mode_appt_constraints

    def get_use_funded_or_actual_staffing(self) -> str:
        """Returns `use_funded_or_actual_staffing`. (Should be equal to what is specified by the parameter, but
        overwrite with what was provided in argument if an argument was specified -- provided for backward
        compatibility/debugging.)"""
        return self.parameters['use_funded_or_actual_staffing'] \
            if self.arg_use_funded_or_actual_staffing is None \
            else self.arg_use_funded_or_actual_staffing

    def get_priority_policy_initial(self) -> str:
        """Returns `priority_policy`. (Should be equal to what is specified by the parameter, but
        overwrite with what was provided in argument if an argument was specified -- provided for backward
        compatibility/debugging.)"""
        return self.parameters['policy_name'] \
            if self.arg_policy_name is None \
            else self.arg_policy_name

    def load_priority_policy(self, policy):

        if policy != "":
            # Select the chosen policy from dictionary of all possible policies
            Policy_df = self.parameters['priority_rank'][policy]

            # If a policy is adopted, following variable *must* always be taken from policy.
            # Over-write any other values here.
            self.lowest_priority_considered = Policy_df.loc[
                Policy_df['Treatment'] == 'lowest_priority_considered',
                'Priority'
            ].iloc[0]

            # Convert policy dataframe into dictionary to speed-up look-up process.
            self.priority_rank_dict = \
                Policy_df.set_index("Treatment", drop=True).to_dict(orient="index")
            del self.priority_rank_dict["lowest_priority_considered"]

    def schedule_hsi_event(
        self,
        hsi_event: 'HSI_Event',
        priority: int,
        topen: datetime.datetime,
        tclose: Optional[datetime.datetime] = None,
        do_hsi_event_checks: bool = True
    ):
        """
        Schedule a health system interaction (HSI) event.

        :param hsi_event: The HSI event to be scheduled.
        :param priority: The priority for the HSI event: 0 (highest), 1 or 2 (lowest)
        :param topen: The earliest date at which the HSI event should run.
        :param tclose: The latest date at which the HSI event should run. Set to one week after ``topen`` if ``None``.
        :param do_hsi_event_checks: Whether to perform sanity checks on the passed ``hsi_event`` argument to check that
         it constitutes a valid HSI event. This is intended for allowing disabling of these checks when scheduling
         multiple HSI events of the same ``HSI_Event`` subclass together, in which case typically performing these
         checks for each individual HSI event of the shared type will be redundant.
        """
        # If there is no specified tclose time then set this to a week after topen.
        # This should be a boolean, not int! Still struggling to get a boolean variable from resource file

        DEFAULT_DAYS_OFFSET_VALUE_FOR_TCLOSE_IF_NONE_SPECIFIED = 7

        # Clinical time-constraints are embedded in tclose for these modules, do not overwrite their tclose
        if hsi_event.module.name in ('CareOfWomenDuringPregnancy', 'Labour', 'PostnatalSupervisor', 'NewbornOutcomes'):
            if tclose is None:
                tclose = topen + DateOffset(days=DEFAULT_DAYS_OFFSET_VALUE_FOR_TCLOSE_IF_NONE_SPECIFIED)
        else:
            if self.tclose_overwrite == 1:
                tclose = topen + pd.to_timedelta(self.tclose_days_offset_overwrite, unit='D')
            elif tclose is None:
                tclose = topen + DateOffset(days=DEFAULT_DAYS_OFFSET_VALUE_FOR_TCLOSE_IF_NONE_SPECIFIED)

        # Check topen is not in the past
        assert topen >= self.sim.date

        # Check that topen is strictly before tclose
        assert topen < tclose

        # If ignoring the priority in scheduling, then over-write the provided priority information with 0.
        if self.ignore_priority:
            priority = 0

        # Use of "" not ideal, see note in initialise_population
        if self.priority_policy != "":
            # Look-up priority ranking of this treatment_ID in the policy adopted
            priority = self.enforce_priority_policy(hsi_event=hsi_event)

        # Check that priority is in valid range
        assert priority >= 0

        # If priority of HSI_Event lower than the lowest one considered, ignore event in scheduling under mode 2
        if (self.mode_appt_constraints == 2) and (priority > self.lowest_priority_considered):
            self.schedule_to_call_never_ran_on_date(hsi_event=hsi_event, tdate=tclose)  # Call this on tclose
            return

        # Check if healthsystem is disabled/disable_and_reject_all and, if so, schedule a wrapped event:
        if self.disable and (not self.disable_and_reject_all):
            # If healthsystem is disabled (meaning that HSI can still run), schedule for the `run` method on `topen`.
            self.sim.schedule_event(HSIEventWrapper(hsi_event=hsi_event, run_hsi=True), topen)
            return

        if self.disable_and_reject_all:
            # If healthsystem is disabled the HSI will never run: schedule for the `never_ran` method on `tclose`.
            self.schedule_to_call_never_ran_on_date(hsi_event=hsi_event, tdate=tclose)  # Call this on tclose
            return

        # Check that this is a legitimate health system interaction (HSI) event.
        # These checks are only performed when the flag `do_hsi_event_checks` is set to ``True`` to allow disabling
        # when the checks are redundant for example when scheduling multiple HSI events of same `HSI_Event` subclass.
        if do_hsi_event_checks:
            self.check_hsi_event_is_valid(hsi_event)

        # Check that this request is allowable under current policy (i.e. included in service_availability).
        if not self.is_treatment_id_allowed(hsi_event.TREATMENT_ID, self.service_availability):
            # HSI is not allowable under the services_available parameter: run the HSI's 'never_ran' method on the date
            # of tclose.
            self.sim.schedule_event(HSIEventWrapper(hsi_event=hsi_event, run_hsi=False), tclose)

        else:
            # The HSI is allowed and will be added to the HSI_EVENT_QUEUE.
            # Let the HSI gather information about itself (facility_id and appt-footprint time requirements):
            hsi_event.initialise()

            self._add_hsi_event_queue_item_to_hsi_event_queue(
                priority=priority, topen=topen, tclose=tclose, hsi_event=hsi_event)

    def _add_hsi_event_queue_item_to_hsi_event_queue(self, priority, topen, tclose, hsi_event) -> None:
        """Add an event to the HSI_EVENT_QUEUE."""
        # Create HSIEventQueue Item, including a counter for the number of HSI_Events, to assist with sorting in the
        # queue (NB. the sorting is done ascending and by the order of the items in the tuple).

        self.hsi_event_queue_counter += 1

        if self.randomise_queue:
            # Might be best to use float here, and if rand_queue is off just assign it a fixed value (?)
            rand_queue = self.rng_for_hsi_queue.randint(0, 1000000)
        else:
            rand_queue = self.hsi_event_queue_counter

        _new_item: HSIEventQueueItem = HSIEventQueueItem(
            priority, topen, rand_queue, self.hsi_event_queue_counter, tclose, hsi_event)

        # Add to queue:
        hp.heappush(self.HSI_EVENT_QUEUE, _new_item)

    # This is where the priority policy is enacted
    def enforce_priority_policy(self, hsi_event) -> int:
        """Return priority for HSI_Event based on policy under consideration """

        pr = self.priority_rank_dict
        pdf = self.sim.population.props

        if hsi_event.TREATMENT_ID in pr:
            _priority_ranking = pr[hsi_event.TREATMENT_ID]['Priority']

            # Check whether fast-tracking routes are available for this treatment. If person qualifies for one
            # don't check remaining.

            # Look up relevant attributes for HSI_Event's target
            list_targets = [_t[0] for _t in self.list_fasttrack]
            target_attributes = pdf.loc[hsi_event.target, list_targets]

            # Warning: here assuming that the first fast-tracking eligibility encountered
            # will determine the priority to be used. If different fast-tracking channels have
            # different priorities for the same treatment, this will be a problem!
            # First item in Lists is age-related, therefore need to invoke different logic.
            if (
                (pr[hsi_event.TREATMENT_ID][self.list_fasttrack[0][1]] > -1)
                and (target_attributes['age_exact_years'] <= 5)
            ):
                return pr[hsi_event.TREATMENT_ID][self.list_fasttrack[0][1]]

            # All other attributes are looked up the same way, so can do this in for loop
            for i in range(1, len(self.list_fasttrack)):
                if (
                    (pr[hsi_event.TREATMENT_ID][self.list_fasttrack[i][1]] > - 1)
                    and target_attributes[i]
                ):
                    return pr[hsi_event.TREATMENT_ID][self.list_fasttrack[i][1]]

            return _priority_ranking

        else:  # If treatment is not ranked in the policy, issue a warning and assign priority=3 by default
            warnings.warn(UserWarning(f"Couldn't find priority ranking for TREATMENT_ID \n"
                                      f"{hsi_event.TREATMENT_ID}"))
            return self.lowest_priority_considered

    def check_hsi_event_is_valid(self, hsi_event):
        """Check the integrity of an HSI_Event."""
        assert isinstance(hsi_event, HSI_Event)

        # Check that non-empty treatment ID specified
        assert hsi_event.TREATMENT_ID != ''

        if not isinstance(hsi_event.target, tlo.population.Population):
            # This is an individual-scoped HSI event.
            # It must have EXPECTED_APPT_FOOTPRINT, BEDDAYS_FOOTPRINT and ACCEPTED_FACILITY_LEVELS.

            # Correct formatted EXPECTED_APPT_FOOTPRINT
            assert self.appt_footprint_is_valid(hsi_event.EXPECTED_APPT_FOOTPRINT), \
                f"the incorrectly formatted appt_footprint is {hsi_event.EXPECTED_APPT_FOOTPRINT}"

            # That it has an acceptable 'ACCEPTED_FACILITY_LEVEL' attribute
            assert hsi_event.ACCEPTED_FACILITY_LEVEL in self._facility_levels, \
                f"In the HSI with TREATMENT_ID={hsi_event.TREATMENT_ID}, the ACCEPTED_FACILITY_LEVEL (=" \
                f"{hsi_event.ACCEPTED_FACILITY_LEVEL}) is not recognised."

            self.bed_days.check_beddays_footprint_format(hsi_event.BEDDAYS_FOOTPRINT)

            # Check that this can accept the squeeze argument
            assert _accepts_argument(hsi_event.run, 'squeeze_factor')

            # Check that the event does not request an appointment at a facility
            # level which is not possible
            appt_type_to_check_list = hsi_event.EXPECTED_APPT_FOOTPRINT.keys()
            facility_appt_types = self._appt_type_by_facLevel[
                hsi_event.ACCEPTED_FACILITY_LEVEL
            ]
            assert facility_appt_types.issuperset(appt_type_to_check_list), (
                f"An appointment type has been requested at a facility level for "
                f"which it is not possible: TREATMENT_ID={hsi_event.TREATMENT_ID}"
            )

    @staticmethod
    def is_treatment_id_allowed(treatment_id: str, service_availability: list) -> bool:
        """Determine if a treatment_id (specified as a string) can be run (i.e., is within the allowable set of
         treatments, given by `self.service_availability`. The rules are as follows:
          * An empty list means nothing is allowed
          * A list that contains only an asteriks ['*'] means run anything
          * If the list is not empty, then a treatment_id with a first part "FirstAttendance_" is also allowed
          * An entry in the list of the form "A_B_C" means a treatment_id that matches exactly is allowed
          * An entry in the list of the form "A_B_*" means that a treatment_id that begins "A_B_" or "A_B" is allowed
        """
        def _treatment_matches_pattern(_treatment_id, _service_availability):
            """Check if treatment_id matches any services specified with wildcard * patterns"""

            def _matches_this_pattern(_treatment_id, _s):
                """Returns True if this treatment_id is consistent with this component of service_availability"""
                if '*' in _s:
                    assert _s[-1] == '*', f"Component of service_availability has an asteriks not at the end: {_s}"
                    _s_split = _s.split('_')  # split the matching pattern at '_' knowing that the last component is '*'
                    _treatment_id_split = _treatment_id.split('_', len(_s_split) - 1)  # split treatment_id at '_' into
                    # as many component as there as non-asteriks component of _s.
                    # Check if all the components (that are not asteriks) are the same:
                    return all(
                        [(a == b) or (b == "*") for a, b in itertools.zip_longest(_treatment_id_split, _s_split)]
                    )
                else:
                    # If not "*", comparison is ordinary match between strings
                    return _treatment_id == _s

            for _s in service_availability:
                if _matches_this_pattern(_treatment_id, _s):
                    return True
            return False

        if not service_availability:
            # Empty list --> nothing is allowable
            return False

        if service_availability == ['*']:
            # Wildcard --> everything is allowed
            return True
        elif treatment_id in service_availability:
            # Explicit inclusion of this treatment_id --> allowed
            return True
        elif treatment_id.startswith('FirstAttendance_'):
            # FirstAttendance* --> allowable
            return True
        else:
            if _treatment_matches_pattern(treatment_id, service_availability):
                return True
        return False

    def schedule_batch_of_individual_hsi_events(
        self, hsi_event_class, person_ids, priority, topen, tclose=None, **event_kwargs
    ):
        """Schedule a batch of individual-scoped HSI events of the same type.

        Only performs sanity checks on the HSI event for the first scheduled event
        thus removing the overhead of multiple redundant checks.

        :param hsi_event_class: The ``HSI_Event`` subclass of the events to schedule.
        :param person_ids: A sequence of person ID index values to use as the targets
            of the HSI events being scheduled.
        :param priority: The priority for the HSI events: 0 (highest), 1 or 2 (lowest).
            Either a single value for all events or an iterable of per-target values.
        :param topen: The earliest date at which the HSI events should run. Either a
            single value for all events or an iterable of per-target values.
        :param tclose: The latest date at which the HSI events should run. Set to one
           week after ``topen`` if ``None``. Either a single value for all events or an
           iterable of per-target values.
        :param event_kwargs: Any additional keyword arguments to pass to the
            ``hsi_event_class`` initialiser in addition to ``person_id``.
        """
        # If any of {priority, topen, tclose} are iterable assume correspond to per-
        # target values for corresponding arguments of schedule_hsi_event otherwise
        # use same value for all calls
        priorities = priority if isinstance(priority, Iterable) else repeat(priority)
        topens = topen if isinstance(topen, Iterable) else repeat(topen)
        tcloses = tclose if isinstance(tclose, Iterable) else repeat(tclose)
        for i, (person_id, priority, topen, tclose) in enumerate(
            zip(person_ids, priorities, topens, tcloses)
        ):
            self.schedule_hsi_event(
                hsi_event=hsi_event_class(person_id=person_id, **event_kwargs),
                priority=priority,
                topen=topen,
                tclose=tclose,
                # Only perform checks for first event
                do_hsi_event_checks=(i == 0)
            )

    def appt_footprint_is_valid(self, appt_footprint):
        """
        Checks an appointment footprint to ensure it is in the correct format.
        :param appt_footprint: Appointment footprint to check.
        :return: True if valid and False otherwise.
        """
        # Check that all keys known appointment types and all values non-negative
        return isinstance(appt_footprint, dict) and all(
            k in self._appointment_types and v >= 0
            for k, v in appt_footprint.items()
        )

    @property
    def capabilities_today(self) -> pd.Series:
        """
        Returns the capabilities of the health system today.
        returns: pd.Series giving minutes available for each officer type in each facility type

        Functions can go in here in the future that could expand the time available,
        simulating increasing efficiency (the concept of a productivity ratio raised
        by Martin Chalkley).

        For now this method only multiplies the estimated minutes available by the `capabilities_coefficient` scale
        factor.
        """
        return self._daily_capabilities * self.capabilities_coefficient

    def get_blank_appt_footprint(self):
        """
        This is a helper function so that disease modules can easily create their appt_footprints.
        It returns an empty Counter instance.

        """
        return Counter()

    def get_facility_info(self, hsi_event) -> FacilityInfo:
        """Helper function to find the facility at which an HSI event will take place based on their district of
        residence and the level of the facility of the HSI."""
        the_district = self.sim.population.props.at[hsi_event.target, 'district_of_residence']
        the_level = hsi_event.ACCEPTED_FACILITY_LEVEL
        return self._facilities_for_each_district[the_level][the_district]

    def get_appt_footprint_as_time_request(self, facility_info: FacilityInfo, appt_footprint: dict):
        """
        This will take an APPT_FOOTPRINT and return the required appointments in terms of the
        time required of each Officer Type in each Facility ID.
        The index will identify the Facility ID and the Officer Type in the same format
        as is used in Daily_Capabilities.
        :params facility_info: The FacilityInfo describing the facility at which the appointment occurs
        :param appt_footprint: The actual appt footprint (optional) if different to that in the HSI event.
        :return: A Counter that gives the times required for each officer-type in each facility_ID, where this time
         is non-zero.
        """
        # Accumulate appointment times for specified footprint using times from appointment times table.
        appt_footprint_times = Counter()
        for appt_type in appt_footprint:
            try:
                appt_info_list = self._appt_times[facility_info.level][appt_type]
            except KeyError as e:
                raise KeyError(
                    f"The time needed for an appointment is not defined for the specified facility level: "
                    f"appt_type={appt_type}, "
                    f"facility_level={facility_info.level}."
                ) from e

            for appt_info in appt_info_list:
                appt_footprint_times[
                    f"FacilityID_{facility_info.id}_Officer_{appt_info.officer_type}"
                ] += appt_info.time_taken

        return appt_footprint_times

    def get_squeeze_factors(self, footprints_per_event, total_footprint, current_capabilities,
                            compute_squeeze_factor_to_district_level: bool
                            ):
        """
        This will compute the squeeze factors for each HSI event from the list of all
        the calls on health system resources for the day.
        The squeeze factor is defined as (call/available - 1). ie. the highest
        fractional over-demand among any type of officer that is called-for in the
        appt_footprint of an HSI event.
        A value of 0.0 signifies that there is no squeezing (sufficient resources for
        the EXPECTED_APPT_FOOTPRINT).

        :param footprints_per_event: List, one entry per HSI event, containing the
            minutes required from each health officer in each health facility as a
            Counter (using the standard index)
        :param total_footprint: Counter, containing the total minutes required from
            each health officer in each health facility when non-zero, (using the
            standard index)
        :param current_capabilities: Series giving the amount of time available for
            each health officer in each health facility (using the standard index)
        :param compute_squeeze_factor_to_district_level: Boolean indicating whether
            the computation of squeeze_factors should be specific to each district
            (when `True`), or if the computation of squeeze_factors should be on
            the basis that resources from all districts can be effectively "pooled"
            (when `False).

        :return: squeeze_factors: an array of the squeeze factors for each HSI event
            (position in array matches that in the all_call_today list).
        """

        def get_total_minutes_of_this_officer_in_this_district(_officer):
            """Returns the minutes of current capabilities for the officer identified (this officer type in this
            facility_id)."""
            return current_capabilities.get(_officer)

        def get_total_minutes_of_this_officer_in_all_district(_officer):
            """Returns the minutes of current capabilities for the officer identified in all districts (this officer
            type in this all facilities of the same level in all districts)."""

            def split_officer_compound_string(cs) -> Tuple[int, str]:
                """Returns (facility_id, officer_type) for the officer identified in the string of the form:
                 'FacilityID_{facility_id}_Officer_{officer_type}'."""
                _, _facility_id, _, _officer_type = cs.split('_', 3)  # (NB. Some 'officer_type' include "_")
                return int(_facility_id), _officer_type

            def _match(_this_officer, facility_ids: List[int], officer_type: str):
                """Returns True if the officer identified is of the identified officer_type and is in one of the
                facility_ids."""
                this_facility_id, this_officer_type = split_officer_compound_string(_this_officer)
                return (this_officer_type == officer_type) and (this_facility_id in facility_ids)

            facility_id, officer_type = split_officer_compound_string(_officer)
            facility_level = self._facility_by_facility_id[int(facility_id)].level
            facilities_of_same_level_in_all_district = [
                _fac.id for _fac in self._facilities_for_each_district[facility_level].values()
            ]

            officers_in_the_same_level_in_all_districts = [
                _officer for _officer in current_capabilities.keys() if
                _match(_officer, facility_ids=facilities_of_same_level_in_all_district, officer_type=officer_type)
            ]

            return sum(current_capabilities.get(_o) for _o in officers_in_the_same_level_in_all_districts)

        # 1) Compute the load factors for each officer type at each facility that is
        # called-upon in this list of HSIs
        load_factor = {}
        for officer, call in total_footprint.items():
            if compute_squeeze_factor_to_district_level:
                availability = get_total_minutes_of_this_officer_in_this_district(officer)
            else:
                availability = get_total_minutes_of_this_officer_in_all_district(officer)

            # If officer does not exist in the relevant facility, log warning and proceed as if availability = 0
            if availability is None:
                logger.warning(
                    key="message",
                    data=(f"Requested officer {officer} is not contemplated by health system. ")
                )
                availability = 0

            if availability == 0:
                load_factor[officer] = float('inf')
            else:
                load_factor[officer] = max(call / availability - 1, 0.0)

        # 2) Convert these load-factors into an overall 'squeeze' signal for each HSI,
        # based on the load-factor of the officer with the largest time requirement for that
        # event (or zero if event has an empty footprint)
        squeeze_factor_per_hsi_event = []
        for footprint in footprints_per_event:
            if len(footprint) > 0:
                # If any of the required officers are not available at the facility, set overall squeeze to inf
                require_missing_officer = any([load_factor[officer] == float('inf') for officer in footprint])

                if require_missing_officer:
                    squeeze_factor_per_hsi_event.append(float('inf'))
                else:
                    squeeze_factor_per_hsi_event.append(max(load_factor[footprint.most_common()[0][0]], 0.))
            else:
                squeeze_factor_per_hsi_event.append(0.0)
        squeeze_factor_per_hsi_event = np.array(squeeze_factor_per_hsi_event)

        assert (squeeze_factor_per_hsi_event >= 0).all()

        return squeeze_factor_per_hsi_event

    def record_hsi_event(self, hsi_event, actual_appt_footprint=None, squeeze_factor=None, did_run=True, priority=None):
        """
        Record the processing of an HSI event.
        If this is an individual-level HSI_Event, it will also record the actual appointment footprint
        :param hsi_event: The HSI_Event (containing the initial expectations of footprints)
        :param actual_appt_footprint: The actual Appointment Footprint (if individual event)
        :param squeeze_factor: The squeeze factor (if individual event)
        """

        if isinstance(hsi_event.target, tlo.population.Population):
            # Population HSI-Event (N.B. This is not actually logged.)
            log_info = dict()
            log_info['TREATMENT_ID'] = hsi_event.TREATMENT_ID
            log_info['Number_By_Appt_Type_Code'] = 'Population'  # remove the appt-types with zeros
            log_info['Person_ID'] = -1  # Junk code
            log_info['Squeeze_Factor'] = 0
            log_info['did_run'] = did_run
            log_info['priority'] = priority

        else:
            # Individual HSI-Event
            _squeeze_factor = squeeze_factor if squeeze_factor != np.inf else 100.0
            self.write_to_hsi_log(
                event_details=hsi_event.as_namedtuple(actual_appt_footprint),
                person_id=hsi_event.target,
                facility_id=hsi_event.facility_info.id,
                squeeze_factor=_squeeze_factor,
                did_run=did_run,
                priority=priority,
            )

    def write_to_hsi_log(
        self,
        event_details: HSIEventDetails,
        person_id: int,
        facility_id: Optional[int],
        squeeze_factor: float,
        did_run: bool,
        priority: int,
    ):
        """Write the log `HSI_Event` and add to the summary counter."""
        logger.debug(
            key="HSI_Event",
            data={
                'Event_Name': event_details.event_name,
                'TREATMENT_ID': event_details.treatment_id,
                'Number_By_Appt_Type_Code': dict(event_details.appt_footprint),
                'Person_ID': person_id,
                'Squeeze_Factor': squeeze_factor,
                'priority': priority,
                'did_run': did_run,
                'Facility_Level': event_details.facility_level if event_details.facility_level is not None else -99,
                'Facility_ID': facility_id if facility_id is not None else -99,
            },
            description="record of each HSI event"
        )
        if did_run:
            if self._hsi_event_count_log_period is not None:
                event_details_key = self._hsi_event_details.setdefault(
                    event_details, len(self._hsi_event_details)
                )
                self._hsi_event_counts_log_period[event_details_key] += 1
            self._summary_counter.record_hsi_event(
                treatment_id=event_details.treatment_id,
                hsi_event_name=event_details.event_name,
                squeeze_factor=squeeze_factor,
                appt_footprint=event_details.appt_footprint,
                level=event_details.facility_level,
            )

    def call_and_record_never_ran_hsi_event(self, hsi_event, priority=None):
        """
        Record the fact that an HSI event was never ran.
        If this is an individual-level HSI_Event, it will also record the actual appointment footprint
        :param hsi_event: The HSI_Event (containing the initial expectations of footprints)
        """
        # Invoke never ran function here
        hsi_event.never_ran()

        if hsi_event.facility_info is not None:
            # Fully-defined HSI Event
            self.write_to_never_ran_hsi_log(
                 event_details=hsi_event.as_namedtuple(),
                 person_id=hsi_event.target,
                 facility_id=hsi_event.facility_info.id,
                 priority=priority,
                 )
        else:
            self.write_to_never_ran_hsi_log(
                 event_details=hsi_event.as_namedtuple(),
                 person_id=-1,
                 facility_id=-1,
                 priority=priority,
                 )

    def write_to_never_ran_hsi_log(
        self,
        event_details: HSIEventDetails,
        person_id: int,
        facility_id: Optional[int],
        priority: int,
    ):
        """Write the log `HSI_Event` and add to the summary counter."""
        logger.debug(
            key="Never_ran_HSI_Event",
            data={
                'Event_Name': event_details.event_name,
                'TREATMENT_ID': event_details.treatment_id,
                'Number_By_Appt_Type_Code': dict(event_details.appt_footprint),
                'Person_ID': person_id,
                'priority': priority,
                'Facility_Level': event_details.facility_level if event_details.facility_level is not None else -99,
                'Facility_ID': facility_id if facility_id is not None else -99,
            },
            description="record of each HSI event that never ran"
        )
        if self._hsi_event_count_log_period is not None:
            event_details_key = self._never_ran_hsi_event_details.setdefault(
                event_details, len(self._never_ran_hsi_event_details)
            )
            self._never_ran_hsi_event_counts_log_period[event_details_key] += 1
        self._summary_counter.record_never_ran_hsi_event(
            treatment_id=event_details.treatment_id,
            hsi_event_name=event_details.event_name,
            appt_footprint=event_details.appt_footprint,
            level=event_details.facility_level,
        )

    def log_current_capabilities_and_usage(self):
        """
        This will log the percentage of the current capabilities that is used at each Facility Type, according the
        `runnning_total_footprint`.
        """
        current_capabilities = self.capabilities_today
        total_footprint = self.running_total_footprint

        # Combine the current_capabilities and total_footprint per-officer totals
        comparison = pd.DataFrame(index=current_capabilities.index)
        comparison['Total_Minutes_Per_Day'] = current_capabilities
        comparison['Minutes_Used'] = pd.Series(total_footprint, dtype='float64')
        comparison['Minutes_Used'] = comparison['Minutes_Used'].fillna(0.0)
        assert len(comparison) == len(current_capabilities)

        # Compute Fraction of Time Used Overall
        total_available = comparison['Total_Minutes_Per_Day'].sum()
        fraction_time_used_overall = (
            comparison['Minutes_Used'].sum() / total_available if total_available > 0 else 0
        )

        # Compute Fraction of Time Used In Each Facility
        facility_id = [_f.split('_')[1] for _f in comparison.index]
        summary_by_fac_id = comparison.groupby(by=facility_id)[['Total_Minutes_Per_Day', 'Minutes_Used']].sum()
        summary_by_fac_id['Fraction_Time_Used'] = (
            summary_by_fac_id['Minutes_Used'] / summary_by_fac_id['Total_Minutes_Per_Day']
        ).replace([np.inf, -np.inf, np.nan], 0.0)

        # Compute Fraction of Time For Each Officer and level
        officer = [_f.rsplit('Officer_')[1] for _f in comparison.index]
        level = [self._facility_by_facility_id[int(_fac_id)].level for _fac_id in facility_id]
        level = list(map(lambda x: x.replace('1b', '2'), level))
        summary_by_officer = comparison.groupby(by=[officer, level])[['Total_Minutes_Per_Day', 'Minutes_Used']].sum()
        summary_by_officer['Fraction_Time_Used'] = (
            summary_by_officer['Minutes_Used'] / summary_by_officer['Total_Minutes_Per_Day']
        ).replace([np.inf, -np.inf, np.nan], 0.0)
        summary_by_officer.index.names = ['Officer_Type', 'Facility_Level']

        logger.info(key='Capacity',
                    data={
                        'Frac_Time_Used_Overall': fraction_time_used_overall,
                        'Frac_Time_Used_By_Facility_ID': summary_by_fac_id['Fraction_Time_Used'].to_dict(),
                        'Frac_Time_Used_By_OfficerType':  flatten_multi_index_series_into_dict_for_logging(
                            summary_by_officer['Fraction_Time_Used']
                        ),
                    },
                    description='daily summary of utilisation and capacity of health system resources')

        self._summary_counter.record_hs_status(
            fraction_time_used_across_all_facilities=fraction_time_used_overall)

    def remove_beddays_footprint(self, person_id):
        # removing bed_days from a particular individual if any
        self.bed_days.remove_beddays_footprint(person_id=person_id)

    def find_events_for_person(self, person_id: int):
        """Find the events in the HSI_EVENT_QUEUE for a particular person.
        :param person_id: the person_id of interest
        :returns list of tuples (date_of_event, event) for that person_id in the HSI_EVENT_QUEUE.

        NB. This is for debugging and testing only - not for use in real simulations as it is slow
        """
        list_of_events = list()

        for ev_tuple in self.HSI_EVENT_QUEUE:
            date = ev_tuple.topen
            event = ev_tuple.hsi_event
            if isinstance(event.target, (int, np.integer)):
                if event.target == person_id:
                    list_of_events.append((date, event))

        return list_of_events

    def reset_queue(self):
        """Set the HSI event queue to be empty"""
        self.HSI_EVENT_QUEUE = []
        self.hsi_event_queue_counter = 0

    def get_item_codes_from_package_name(self, package: str) -> dict:
        """Helper function to provide the item codes and quantities in a dict of the form {<item_code>:<quantity>} for
         a given package name."""
        return get_item_codes_from_package_name(self.parameters['item_and_package_code_lookups'], package)

    def get_item_code_from_item_name(self, item: str) -> int:
        """Helper function to provide the item_code (an int) when provided with the name of the item"""
        return get_item_code_from_item_name(self.parameters['item_and_package_code_lookups'], item)

    def override_availability_of_consumables(self, item_codes) -> None:
        """Over-ride the availability (for all months and all facilities) of certain consumables item_codes.
        :param item_codes: Dictionary of the form {<item_code>: probability_that_item_is_available}
        :return: None
        """
        self.consumables.override_availability(item_codes)

    def _write_hsi_event_counts_to_log_and_reset(self):
        logger_summary.info(
            key="hsi_event_counts",
            description=(
                f"Counts of the HSI events that have run in this "
                f"{self._hsi_event_count_log_period} with keys corresponding to integer"
                f" keys recorded in dictionary in hsi_event_details log entry."
            ),
            data={"hsi_event_key_to_counts": dict(self._hsi_event_counts_log_period)},
        )
        self._hsi_event_counts_cumulative += self._hsi_event_counts_log_period
        self._hsi_event_counts_log_period.clear()

    def _write_never_ran_hsi_event_counts_to_log_and_reset(self):
        logger_summary.info(
            key="never_ran_hsi_event_counts",
            description=(
                f"Counts of the HSI events that never ran in this "
                f"{self._hsi_event_count_log_period} with keys corresponding to integer"
                f" keys recorded in dictionary in hsi_event_details log entry."
            ),
            data={"never_ran_hsi_event_key_to_counts": dict(self._never_ran_hsi_event_counts_log_period)},
        )
        self._never_ran_hsi_event_counts_cumulative += self._never_ran_hsi_event_counts_log_period
        self._never_ran_hsi_event_counts_log_period.clear()

    def on_end_of_day(self) -> None:
        """Do jobs to be done at the end of the day (after all HSI run)"""
        self.bed_days.on_end_of_day()
        if self._hsi_event_count_log_period == "day":
            self._write_hsi_event_counts_to_log_and_reset()
            self._write_never_ran_hsi_event_counts_to_log_and_reset()

    def on_end_of_month(self) -> None:
        """Do jobs to be done at the end of the month (after all HSI run)"""
        if self._hsi_event_count_log_period == "month":
            self._write_hsi_event_counts_to_log_and_reset()
            self._write_never_ran_hsi_event_counts_to_log_and_reset()

    def on_end_of_year(self) -> None:
        """Write to log the current states of the summary counters and reset them."""
        self._summary_counter.write_to_log_and_reset_counters()
        self.consumables.on_end_of_year()
        self.bed_days.on_end_of_year()
        if self._hsi_event_count_log_period == "year":
            self._write_hsi_event_counts_to_log_and_reset()
            self._write_never_ran_hsi_event_counts_to_log_and_reset()

    def run_population_level_events(self, _list_of_population_hsi_event_tuples: List[HSIEventQueueItem]) -> None:
        """Run a list of population level events."""
        while len(_list_of_population_hsi_event_tuples) > 0:
            pop_level_hsi_event_tuple = _list_of_population_hsi_event_tuples.pop()
            pop_level_hsi_event = pop_level_hsi_event_tuple.hsi_event
            pop_level_hsi_event.run(squeeze_factor=0)
            self.record_hsi_event(hsi_event=pop_level_hsi_event)

    def run_individual_level_events_in_mode_0_or_1(self,
                                                   _list_of_individual_hsi_event_tuples:
                                                   List[HSIEventQueueItem]) -> List:
        """Run a list of individual level events. Returns: list of events that did not run (maybe an empty list)."""
        _to_be_held_over = list()
        assert self.mode_appt_constraints in (0, 1)

        if _list_of_individual_hsi_event_tuples:
            # Examine total call on health officers time from the HSI events in the list:

            # For all events in the list, expand the appt-footprint of the event to give the demands on each
            # officer-type in each facility_id.
            footprints_of_all_individual_level_hsi_event = [
                event_tuple.hsi_event.expected_time_requests
                for event_tuple in _list_of_individual_hsi_event_tuples
            ]

            # Compute total appointment footprint across all events
            for footprint in footprints_of_all_individual_level_hsi_event:
                # Counter.update method when called with dict-like argument adds counts
                # from argument to Counter object called from
                self.running_total_footprint.update(footprint)

            # Estimate Squeeze-Factors for today
            if self.mode_appt_constraints == 0:
                # For Mode 0 (no Constraints), the squeeze factors are all zero.
                squeeze_factor_per_hsi_event = np.zeros(
                    len(footprints_of_all_individual_level_hsi_event))
            else:
                # For Other Modes, the squeeze factors must be computed
                squeeze_factor_per_hsi_event = self.get_squeeze_factors(
                    footprints_per_event=footprints_of_all_individual_level_hsi_event,
                    total_footprint=self.running_total_footprint,
                    current_capabilities=self.capabilities_today,
                    compute_squeeze_factor_to_district_level=self.compute_squeeze_factor_to_district_level,
                )

            for ev_num, event in enumerate(_list_of_individual_hsi_event_tuples):
                _priority = event.priority
                event = event.hsi_event
                squeeze_factor = squeeze_factor_per_hsi_event[ev_num]                  # todo use zip here!

                # store appt_footprint before running
                _appt_footprint_before_running = event.EXPECTED_APPT_FOOTPRINT

                # Mode 0: All HSI Event run, with no squeeze
                # Mode 1: All HSI Events run with squeeze provided latter is not inf
                ok_to_run = True

                if self.mode_appt_constraints == 1 and squeeze_factor == float('inf'):
                    ok_to_run = False

                if ok_to_run:

                    # Compute the bed days that are allocated to this HSI and provide this information to the HSI
                    if sum(event.BEDDAYS_FOOTPRINT.values()):
                        event._received_info_about_bed_days = \
                            self.bed_days.issue_bed_days_according_to_availability(
                                facility_id=self.bed_days.get_facility_id_for_beds(persons_id=event.target),
                                footprint=event.BEDDAYS_FOOTPRINT
                            )

                    # Check that a facility has been assigned to this HSI
                    assert event.facility_info is not None, \
                        f"Cannot run HSI {event.TREATMENT_ID} without facility_info being defined."

                    # Run the HSI event (allowing it to return an updated appt_footprint)
                    actual_appt_footprint = event.run(squeeze_factor=squeeze_factor)

                    # Check if the HSI event returned updated appt_footprint
                    if actual_appt_footprint is not None:
                        # The returned footprint is different to the expected footprint: so must update load factors

                        # check its formatting:
                        assert self.appt_footprint_is_valid(actual_appt_footprint)

                        # Update load factors:
                        updated_call = self.get_appt_footprint_as_time_request(
                            facility_info=event.facility_info,
                            appt_footprint=actual_appt_footprint
                        )
                        original_call = footprints_of_all_individual_level_hsi_event[ev_num]
                        footprints_of_all_individual_level_hsi_event[ev_num] = updated_call
                        self.running_total_footprint -= original_call
                        self.running_total_footprint += updated_call

                        # Don't recompute for mode=0
                        if self.mode_appt_constraints != 0:
                            squeeze_factor_per_hsi_event = self.get_squeeze_factors(
                                footprints_per_event=footprints_of_all_individual_level_hsi_event,
                                total_footprint=self.running_total_footprint,
                                current_capabilities=self.capabilities_today,
                                compute_squeeze_factor_to_district_level=self.
                                compute_squeeze_factor_to_district_level,
                            )

                    else:
                        # no actual footprint is returned so take the expected initial declaration as the actual,
                        # as recorded before the HSI event run
                        actual_appt_footprint = _appt_footprint_before_running

                    # Write to the log
                    self.record_hsi_event(
                        hsi_event=event,
                        actual_appt_footprint=actual_appt_footprint,
                        squeeze_factor=squeeze_factor,
                        did_run=True,
                        priority=_priority
                    )

                # if not ok_to_run
                else:
                    # Do not run,
                    # Call did_not_run for the hsi_event
                    rtn_from_did_not_run = event.did_not_run()

                    # If received no response from the call to did_not_run, or a True signal, then
                    # add to the hold-over queue.
                    # Otherwise (disease module returns "FALSE") the event is not rescheduled and will not run.

                    if rtn_from_did_not_run is not False:
                        # reschedule event
                        hp.heappush(_to_be_held_over, _list_of_individual_hsi_event_tuples[ev_num])

                    # Log that the event did not run
                    self.record_hsi_event(
                        hsi_event=event,
                        actual_appt_footprint=event.EXPECTED_APPT_FOOTPRINT,
                        squeeze_factor=squeeze_factor,
                        did_run=False,
                        priority=_priority
                    )

        return _to_be_held_over

    @property
    def hsi_event_counts(self) -> Counter:
        """Counts of details of HSI events which have run so far in simulation.

        Returns a ``Counter`` instance with keys ``HSIEventDetail`` named tuples
        corresponding to details of HSI events that have run over simulation so far.
        """
        if self._hsi_event_count_log_period is None:
            return Counter()
        else:
            # If in middle of log period _hsi_event_counts_log_period will not be empty
            # and so overall total counts is sums of counts in both
            # _hsi_event_counts_cumulative and _hsi_event_counts_log_period
            total_hsi_event_counts = (
                self._hsi_event_counts_cumulative + self._hsi_event_counts_log_period
            )
            return Counter(
                {
                    event_details: total_hsi_event_counts[event_details_key]
                    for event_details, event_details_key
                    in self._hsi_event_details.items()
                }
            )

    @property
    def never_ran_hsi_event_counts(self) -> Counter:
        """Counts of details of HSI events which never ran so far in simulation.

        Returns a ``Counter`` instance with keys ``HSIEventDetail`` named tuples
        corresponding to details of HSI events that have never ran over simulation so far.
        """
        if self._hsi_event_count_log_period is None:
            return Counter()
        else:
            # If in middle of log period _hsi_event_counts_log_period will not be empty
            # and so overall total counts is sums of counts in both
            # _hsi_event_counts_cumulative and _hsi_event_counts_log_period
            total_never_ran_hsi_event_counts = (
                self._never_ran_hsi_event_counts_cumulative + self._never_ran_hsi_event_counts_log_period
            )
            return Counter(
                {
                    event_details: total_never_ran_hsi_event_counts[event_details_key]
                    for event_details, event_details_key
                    in self._never_ran_hsi_event_details.items()
                }
            )


class HealthSystemScheduler(RegularEvent, PopulationScopeEventMixin):
    """
    This is the HealthSystemScheduler. It is an event that occurs every day and must be the LAST event of the day.
    It inspects the calls on the healthsystem and commissions event to occur that are consistent with the
    healthsystem's capabilities for the following day, given assumptions about how this decision is made.

    N.B. Events scheduled for the same day will occur that day, but after those which were scheduled on an earlier date.

        The overall Prioritization algorithm is:
        * Look at events in order (the order is set by the heapq: see `schedule_hsi_event`)
        * Ignore if the current data is before topen
        * Remove and do nothing if tclose has expired
        * Run any  population-level HSI events
        * For an individual-level HSI event, check if there are sufficient health system capabilities to run the event

    If the event is to be run, then the following events occur:
        * The HSI event itself is run.
        * The occurrence of the event is logged
        * The resources used are 'occupied' (if individual level HSI event)
        * Other disease modules are alerted of the occurrence of the HSI event (if individual level HSI event)

    Here is where we can have multiple types of assumption regarding how these capabilities are modelled.
    """

    def __init__(self, module: HealthSystem):
        super().__init__(module, frequency=DateOffset(days=1), priority=Priority.END_OF_DAY)

    @staticmethod
    def _is_last_day_of_the_year(date):
        return (date.month == 12) and (date.day == 31)

    @staticmethod
    def _is_last_day_of_the_month(date):
        return date.month != (date + pd.DateOffset(days=1)).month

    def _get_events_due_today(self,) -> Tuple[List, List]:
        """Interrogate the HSI_EVENT queue object to remove from it the events due today, and to return these in two
        lists:
         * list_of_individual_hsi_event_tuples_due_today
         * list_of_population_hsi_event_tuples_due_today
        """
        _list_of_individual_hsi_event_tuples_due_today = list()
        _list_of_population_hsi_event_tuples_due_today = list()
        _list_of_events_not_due_today = list()

        # To avoid repeated dataframe accesses in subsequent loop, assemble set of alive
        # person IDs as  one-off operation, exploiting the improved efficiency of
        # boolean-indexing of a Series compared to row-by-row access. From benchmarks
        # converting Series to list before converting to set is ~2x more performant than
        # direct conversion to set, while checking membership of set is ~10x quicker
        # than checking membership of Pandas Index object and ~25x quicker than checking
        # membership of list
        alive_persons = set(
            self.sim.population.props.index[self.sim.population.props.is_alive].to_list()
        )

        # Traverse the queue and split events into the three lists (due-individual, due-population, not_due)
        while len(self.module.HSI_EVENT_QUEUE) > 0:

            next_event_tuple = hp.heappop(self.module.HSI_EVENT_QUEUE)
            # Read the tuple and remove from heapq, and assemble into a dict 'next_event'

            event = next_event_tuple.hsi_event

            if self.sim.date > next_event_tuple.tclose:
                # The event has expired (after tclose) having never been run. Call the 'never_ran' function
                self.module.call_and_record_never_ran_hsi_event(
                      hsi_event=event,
                      priority=next_event_tuple.priority
                     )

            elif not (
                isinstance(event.target, tlo.population.Population)
                or event.target in alive_persons
            ):
                # if individual level event and the person who is the target is no longer alive, do nothing more,
                # i.e. remove from heapq
                pass

            elif self.sim.date < next_event_tuple.topen:
                # The event is not yet due (before topen)
                hp.heappush(_list_of_events_not_due_today, next_event_tuple)

            else:
                # The event is now due to run today and the person is confirmed to be still alive
                # Add it to the list of events due today (individual or population level)
                # NB. These list is ordered by priority and then due date

                is_pop_level_hsi_event = isinstance(event.target, tlo.population.Population)
                if is_pop_level_hsi_event:
                    _list_of_population_hsi_event_tuples_due_today.append(next_event_tuple)
                else:
                    _list_of_individual_hsi_event_tuples_due_today.append(next_event_tuple)

        # add events from the _list_of_events_not_due_today back into the queue
        while len(_list_of_events_not_due_today) > 0:
            hp.heappush(self.module.HSI_EVENT_QUEUE, hp.heappop(_list_of_events_not_due_today))

        return _list_of_individual_hsi_event_tuples_due_today, _list_of_population_hsi_event_tuples_due_today

    def process_events_mode_0_and_1(self, hold_over: List[HSIEventQueueItem]) -> None:
        while True:
            # Get the events that are due today:
            (
                list_of_individual_hsi_event_tuples_due_today,
                list_of_population_hsi_event_tuples_due_today
             ) = self._get_events_due_today()

            if (
                (len(list_of_individual_hsi_event_tuples_due_today) == 0)
                and (len(list_of_population_hsi_event_tuples_due_today) == 0)
            ):
                break

            # Run the list of population-level HSI events
            self.module.run_population_level_events(list_of_population_hsi_event_tuples_due_today)

            # Run the list of individual-level events
            _to_be_held_over = self.module.run_individual_level_events_in_mode_0_or_1(
                list_of_individual_hsi_event_tuples_due_today,
            )
            hold_over.extend(_to_be_held_over)

    def process_events_mode_2(self, hold_over: List[HSIEventQueueItem]) -> None:

        capabilities_monitor = Counter(self.module.capabilities_today.to_dict())
        set_capabilities_still_available = {k for k, v in capabilities_monitor.items() if v > 0.0}

        # Here use different approach for appt_mode_constraints = 2: rather than collecting events
        # due today all at once, run event immediately at time of querying. This ensures that no
        # artificial "midday effects" are introduced when evaluating priority policies.

        # To avoid repeated dataframe accesses in subsequent loop, assemble set of alive
        # person IDs as one-off operation, exploiting the improved efficiency of
        # boolean-indexing of a Series compared to row-by-row access. From benchmarks
        # converting Series to list before converting to set is ~2x more performant than
        # direct conversion to set, while checking membership of set is ~10x quicker
        # than checking membership of Pandas Index object and ~25x quicker than checking
        # membership of list
        alive_persons = set(
            self.sim.population.props.index[self.sim.population.props.is_alive].to_list()
        )

        list_of_population_hsi_event_tuples_due_today = list()
        list_of_events_not_due_today = list()

        # Traverse the queue and run events due today until have capabilities still available
        while len(self.module.HSI_EVENT_QUEUE) > 0:

            # Check if any of the officers in the country are still available for today.
            # If not, no point in going through the queue any longer.
            # This will make things slower for tests/small simulations, but should be of significant help
            # in the case of large simulations in mode_appt_constraints = 2 where number of people in the
            # queue for today >> resources available for that day. This would be faster done by facility.
            if len(set_capabilities_still_available) > 0:

                next_event_tuple = hp.heappop(self.module.HSI_EVENT_QUEUE)
                # Read the tuple and remove from heapq, and assemble into a dict 'next_event'

                event = next_event_tuple.hsi_event

                if self.sim.date > next_event_tuple.tclose:
                    # The event has expired (after tclose) having never been run. Call the 'never_ran' function
                    self.module.call_and_record_never_ran_hsi_event(
                          hsi_event=event,
                          priority=next_event_tuple.priority
                         )

                elif not (
                    isinstance(event.target, tlo.population.Population)
                    or event.target in alive_persons
                ):
                    # if individual level event and the person who is the target is no longer alive,
                    # do nothing more, i.e. remove from heapq
                    pass

                elif self.sim.date < next_event_tuple.topen:
                    # The event is not yet due (before topen)
                    hp.heappush(list_of_events_not_due_today, next_event_tuple)

                    if next_event_tuple.priority == self.module.lowest_priority_considered:
                        # Check the priority
                        # If the next event is not due and has the lowest allowed priority, then stop looking
                        # through the heapq as all other events will also not be due.
                        break

                else:
                    # The event is now due to run today and the person is confirmed to be still alive.
                    # Add it to the list of events due today if at population level.
                    # Otherwise, run event immediately.
                    is_pop_level_hsi_event = isinstance(event.target, tlo.population.Population)
                    if is_pop_level_hsi_event:
                        list_of_population_hsi_event_tuples_due_today.append(next_event_tuple)
                    else:

                        # Retrieve officers&facility required for HSI
                        original_call = next_event_tuple.hsi_event.expected_time_requests
                        _priority = next_event_tuple.priority
                        # In this version of mode_appt_constraints = 2, do not have access to squeeze
                        # based on queue information, and we assume no squeeze ever takes place.
                        squeeze_factor = 0.

                        # Check if any of the officers required have run out.
                        out_of_resources = False
                        for officer, call in original_call.items():
                            # If any of the officers are not available, then out of resources
                            if officer not in set_capabilities_still_available:
                                out_of_resources = True
                        # If officers still available, run event. Note: in current logic, a little
                        # overtime is allowed to run last event of the day. This seems more realistic
                        # than medical staff leaving earlier than
                        # planned if seeing another patient would take them into overtime.

                        if out_of_resources:

                            # Do not run,
                            # Call did_not_run for the hsi_event
                            rtn_from_did_not_run = event.did_not_run()

                            # If received no response from the call to did_not_run, or a True signal, then
                            # add to the hold-over queue.
                            # Otherwise (disease module returns "FALSE") the event is not rescheduled and
                            # will not run.

                            if rtn_from_did_not_run is not False:
                                # reschedule event
                                # Add the event to the queue:
                                hp.heappush(hold_over, next_event_tuple)

                            # Log that the event did not run
                            self.module.record_hsi_event(
                                hsi_event=event,
                                actual_appt_footprint=event.EXPECTED_APPT_FOOTPRINT,
                                squeeze_factor=squeeze_factor,
                                did_run=False,
                                priority=_priority
                            )

                        # Have enough capabilities left to run event
                        else:
                            # Notes-to-self: Shouldn't this be done after checking the footprint?
                            # Compute the bed days that are allocated to this HSI and provide this
                            # information to the HSI
                            if sum(event.BEDDAYS_FOOTPRINT.values()):
                                event._received_info_about_bed_days = \
                                    self.module.bed_days.issue_bed_days_according_to_availability(
                                        facility_id=self.module.bed_days.get_facility_id_for_beds(
                                                                           persons_id=event.target),
                                        footprint=event.BEDDAYS_FOOTPRINT
                                    )

                            # Check that a facility has been assigned to this HSI
                            assert event.facility_info is not None, \
                                f"Cannot run HSI {event.TREATMENT_ID} without facility_info being defined."

                            # Expected appt footprint before running event
                            _appt_footprint_before_running = event.EXPECTED_APPT_FOOTPRINT
                            # Run event & get actual footprint
                            actual_appt_footprint = event.run(squeeze_factor=squeeze_factor)

                            # Check if the HSI event returned updated_appt_footprint, and if so adjust original_call
                            if actual_appt_footprint is not None:

                                # check its formatting:
                                assert self.module.appt_footprint_is_valid(actual_appt_footprint)

                                # Update call that will be used to compute capabilities used
                                updated_call = self.module.get_appt_footprint_as_time_request(
                                    facility_info=event.facility_info,
                                    appt_footprint=actual_appt_footprint
                                )
                            else:
                                actual_appt_footprint = _appt_footprint_before_running
                                updated_call = original_call

                            # Recalculate call on officers based on squeeze factor.
                            for k in updated_call.keys():
                                updated_call[k] = updated_call[k]/(squeeze_factor + 1.)

                            # Subtract this from capabilities used so-far today
                            capabilities_monitor.subtract(updated_call)

                            # If any of the officers have run out of time by performing this hsi,
                            # remove them from list of available officers.
                            for officer, call in updated_call.items():
                                if capabilities_monitor[officer] <= 0:
                                    if officer in set_capabilities_still_available:
                                        set_capabilities_still_available.remove(officer)
                                    else:
                                        logger.warning(
                                            key="message",
                                            data=(f"{event.TREATMENT_ID} actual_footprint requires different"
                                                  f"officers than expected_footprint.")
                                        )

                            # Update today's footprint based on actual call and squeeze factor
                            self.module.running_total_footprint -= original_call
                            self.module.running_total_footprint += updated_call

                            # Write to the log
                            self.module.record_hsi_event(
                                hsi_event=event,
                                actual_appt_footprint=actual_appt_footprint,
                                squeeze_factor=squeeze_factor,
                                did_run=True,
                                priority=_priority
                            )

            # Don't have any capabilities at all left for today, no
            # point in going through the queue to check what's left to do today.
            else:
                break

        # In previous iteration, we stopped querying the queue once capabilities
        # were exhausted, so here we traverse the queue again to ensure that if any events expired were
        # left unchecked they are properly removed from the queue, and did_not_run() is invoked for all
        # postponed events. (This should still be more efficient than querying the queue as done in
        # mode_appt_constraints = 0 and 1 while ensuring mid-day effects are avoided.)
        # We also schedule a call_never_run for any HSI below the lowest_priority_considered,
        # in case any of them where left in the queue due to a transition from mode 0/1 to mode 2
        while len(self.module.HSI_EVENT_QUEUE) > 0:

            next_event_tuple = hp.heappop(self.module.HSI_EVENT_QUEUE)
            # Read the tuple and remove from heapq, and assemble into a dict 'next_event'

            event = next_event_tuple.hsi_event

            # If the priority of the event is lower than lowest_priority_considered, schedule a call_never_ran
            # on tclose regardless of whether appt is due today or any other time. (Although in mode 2 HSIs with
            # priority > lowest_priority_considered are never added to the queue, some such HSIs may still be present
            # in the queue if mode 2 was preceded by a period in mode 1).
            if next_event_tuple.priority > self.module.lowest_priority_considered:
                self.module.schedule_to_call_never_ran_on_date(hsi_event=event,
                                                               tdate=next_event_tuple.tclose)

            elif self.sim.date > next_event_tuple.tclose:
                # The event has expired (after tclose) having never been run. Call the 'never_ran' function
                self.module.call_and_record_never_ran_hsi_event(
                      hsi_event=event,
                      priority=next_event_tuple.priority
                     )

            elif not (
                isinstance(event.target, tlo.population.Population)
                or event.target in alive_persons
            ):
                # if individual level event and the person who is the target is no longer alive,
                # do nothing more, i.e. remove from heapq
                pass

            elif self.sim.date < next_event_tuple.topen:
                # The event is not yet due (before topen). Do not stop querying the queue here if we have
                # reached the lowest_priority_considered, as we want to make sure HSIs with lower priority
                # (which may have been scheduled during a prior mode 0/1 period) are flushed from the queue.
                hp.heappush(list_of_events_not_due_today, next_event_tuple)

            else:
                # Add it to the list of events due today if at population level.
                # Otherwise, run event immediately.
                is_pop_level_hsi_event = isinstance(event.target, tlo.population.Population)
                if is_pop_level_hsi_event:
                    list_of_population_hsi_event_tuples_due_today.append(next_event_tuple)
                else:
                    # In previous iteration, have already run all the events for today that could run
                    # given capabilities available, so put back any remaining events due today to the
                    # hold_over queue as it would not be possible to run them today.

                    # Do not run,
                    # Call did_not_run for the hsi_event
                    rtn_from_did_not_run = event.did_not_run()

                    # If received no response from the call to did_not_run, or a True signal, then
                    # add to the hold-over queue.
                    # Otherwise (disease module returns "FALSE") the event is not rescheduled and
                    # will not run.

                    if rtn_from_did_not_run is not False:
                        # reschedule event
                        # Add the event to the queue:
                        hp.heappush(hold_over, next_event_tuple)

                    # Log that the event did not run
                    self.module.record_hsi_event(
                       hsi_event=event,
                       actual_appt_footprint=event.EXPECTED_APPT_FOOTPRINT,
                       squeeze_factor=0,
                       did_run=False,
                       priority=next_event_tuple.priority
                       )

        # add events from the list_of_events_not_due_today back into the queue
        while len(list_of_events_not_due_today) > 0:
            hp.heappush(self.module.HSI_EVENT_QUEUE, hp.heappop(list_of_events_not_due_today))

        # Run the list of population-level HSI events
        self.module.run_population_level_events(list_of_population_hsi_event_tuples_due_today)

    def apply(self, population):

        # Refresh information ready for new day:
        self.module.bed_days.on_start_of_day()
        self.module.consumables.on_start_of_day(self.sim.date)

        # Compute footprint that arise from in-patient bed-days
        inpatient_appts = self.module.bed_days.get_inpatient_appts()
        inpatient_footprints = Counter()
        for _fac_id, _footprint in inpatient_appts.items():
            inpatient_footprints.update(self.module.get_appt_footprint_as_time_request(
                facility_info=self.module._facility_by_facility_id[_fac_id], appt_footprint=_footprint)
            )

        # Write to the log that these in-patient appointments were needed:
        if len(inpatient_appts):
            for _fac_id, _inpatient_appts in inpatient_appts.items():
                self.module.write_to_hsi_log(
                    event_details=HSIEventDetails(
                        event_name='Inpatient_Care',
                        module_name='HealthSystem',
                        treatment_id='Inpatient_Care',
                        facility_level=self.module._facility_by_facility_id[_fac_id].level,
                        appt_footprint=tuple(sorted(_inpatient_appts.items())),
                        beddays_footprint=()
                    ),
                    person_id=-1,
                    facility_id=_fac_id,
                    squeeze_factor=0.0,
                    priority=-1,
                    did_run=True,
                )

        # Restart the total footprint of all calls today, beginning with those due to existing in-patients.
        self.module.running_total_footprint = inpatient_footprints

        # Create hold-over list. This will hold events that cannot occur today before they are added back to the queue.
        hold_over = list()

        if self.module.mode_appt_constraints in (0, 1):
            # Run all events due today, repeating the check for due events until none are due
            # (this allows for HSI that are added to the queue in the course of other HSI
            # for this today to be run this day).
            self.process_events_mode_0_and_1(hold_over)

        elif self.module.mode_appt_constraints == 2:
            self.process_events_mode_2(hold_over)

        # -- End-of-day activities --
        # Add back to the HSI_EVENT_QUEUE heapq all those events which are still eligible to run but which did not run
        while len(hold_over) > 0:
            hp.heappush(self.module.HSI_EVENT_QUEUE, hp.heappop(hold_over))

        # Log total usage of the facilities
        self.module.log_current_capabilities_and_usage()

        # Trigger jobs to be done at the end of the day (after all HSI run)
        self.module.on_end_of_day()

        # Do activities that are required at end of month (if last day of the month)
        if self._is_last_day_of_the_month(self.sim.date):
            self.module.on_end_of_month()

        # Do activities that are required at end of year (if last day of the year)
        if self._is_last_day_of_the_year(self.sim.date):
            self.module.on_end_of_year()

# ---------------------------------------------------------------------------
#   Logging
# ---------------------------------------------------------------------------


class HealthSystemSummaryCounter:
    """Helper class to keep running counts of HSI and the state of the HealthSystem and logging summaries."""

    def __init__(self):
        self._reset_internal_stores()

    def _reset_internal_stores(self) -> None:
        """Create empty versions of the data structures used to store a running records."""

        self._treatment_ids = defaultdict(int)  # Running record of the `TREATMENT_ID`s of `HSI_Event`s
        self._appts = defaultdict(int)  # Running record of the Appointments of `HSI_Event`s that have run
        self._appts_by_level = {_level: defaultdict(int) for _level in ('0', '1a', '1b', '2', '3', '4')}
        # <--Same as `self._appts` but also split by facility_level

        # Log HSI_Events that never ran to monitor shortcoming of Health System
        self._never_ran_treatment_ids = defaultdict(int)  # As above, but for `HSI_Event`s that never ran
        self._never_ran_appts = defaultdict(int)  # As above, but for `HSI_Event`s that have never ran
        self._never_ran_appts_by_level = {_level: defaultdict(int) for _level in ('0', '1a', '1b', '2', '3', '4')}

        self._frac_time_used_overall = []  # Running record of the usage of the healthcare system
        self._squeeze_factor_by_hsi_event_name = defaultdict(list)  # Running record the squeeze-factor applying to each
        #                                                           treatment_id. Key is of the form:
        #                                                           "<TREATMENT_ID>:<HSI_EVENT_NAME>"

    def record_hsi_event(self,
                         treatment_id: str,
                         hsi_event_name: str,
                         squeeze_factor: float,
                         appt_footprint: Counter,
                         level: str
                         ) -> None:
        """Add information about an `HSI_Event` to the running summaries."""

        # Count the treatment_id:
        self._treatment_ids[treatment_id] += 1

        # Add the squeeze-factor to the list
        self._squeeze_factor_by_hsi_event_name[
            f"{treatment_id}:{hsi_event_name}"
        ].append(squeeze_factor)

        # Count each type of appointment:
        for appt_type, number in appt_footprint:
            self._appts[appt_type] += number
            self._appts_by_level[level][appt_type] += number

    def record_never_ran_hsi_event(self,
                                   treatment_id: str,
                                   hsi_event_name: str,
                                   appt_footprint: Counter,
                                   level: str
                                   ) -> None:
        """Add information about a never-ran `HSI_Event` to the running summaries."""

        # Count the treatment_id:
        self._never_ran_treatment_ids[treatment_id] += 1

        # Count each type of appointment:
        for appt_type, number in appt_footprint:
            self._never_ran_appts[appt_type] += number
            self._never_ran_appts_by_level[level][appt_type] += number

    def record_hs_status(self, fraction_time_used_across_all_facilities: float) -> None:
        """Record a current status metric of the HealthSystem."""

        # The fraction of all healthcare worker time that is used:
        self._frac_time_used_overall.append(fraction_time_used_across_all_facilities)

    def write_to_log_and_reset_counters(self):
        """Log summary statistics reset the data structures."""

        logger_summary.info(
            key="HSI_Event",
            description="Counts of the HSI_Events that have occurred in this calendar year by TREATMENT_ID, "
                        "and counts of the 'Appt_Type's that have occurred in this calendar year,"
                        "and the average squeeze_factor for HSIs that have occurred in this calendar year.",
            data={
                "TREATMENT_ID": self._treatment_ids,
                "Number_By_Appt_Type_Code": self._appts,
                "Number_By_Appt_Type_Code_And_Level": self._appts_by_level,
                'squeeze_factor': {
                    k: sum(v) / len(v) for k, v in self._squeeze_factor_by_hsi_event_name.items()
                }
            },
        )

        # Log summary of HSI_Events that never ran
        logger_summary.info(
            key="Never_ran_HSI_Event",
            description="Counts of the HSI_Events that never ran in this calendar year by TREATMENT_ID, "
                        "and the respective 'Appt_Type's that have not occurred in this calendar year.",
            data={
                "TREATMENT_ID": self._never_ran_treatment_ids,
                "Number_By_Appt_Type_Code": self._never_ran_appts,
                "Number_By_Appt_Type_Code_And_Level": self._never_ran_appts_by_level,
            },
        )

        logger_summary.info(
            key="Capacity",
            description="The fraction of all the healthcare worker time that is used each day, averaged over this "
                        "calendar year.",
            data={
                "average_Frac_Time_Used_Overall": np.mean(self._frac_time_used_overall),
                # <-- leaving space here for additional summary measures that may be needed in the future.
            },
        )

        self._reset_internal_stores()


class HealthSystemChangeParameters(Event, PopulationScopeEventMixin):
    """Event that causes certain internal parameters of the HealthSystem to be changed; specifically:
        * `mode_appt_constraints`
        * `ignore_priority`
        * `capabilities_coefficient`
        * `cons_availability`
        * `beds_availability`
    Note that no checking is done here on the suitability of values of each parameter."""

    def __init__(self, module: HealthSystem, parameters: Dict):
        super().__init__(module)
        self._parameters = parameters
        assert isinstance(module, HealthSystem)

    def apply(self, population):
        if 'mode_appt_constraints' in self._parameters:
            self.module.mode_appt_constraints = self._parameters['mode_appt_constraints']

        if 'ignore_priority' in self._parameters:
            self.module.ignore_priority = self._parameters['ignore_priority']

        if 'capabilities_coefficient' in self._parameters:
            self.module.capabilities_coefficient = self._parameters['capabilities_coefficient']

        if 'cons_availability' in self._parameters:
            self.module.consumables = Consumables(data=self.module.parameters['availability_estimates'],
                                                  rng=self.module.rng,
                                                  availability=self._parameters['cons_availability'])
            self.module.consumables.on_start_of_day(self.module.sim.date)

        if 'beds_availability' in self._parameters:
            self.module.bed_days.availability = self._parameters['beds_availability']


class DynamicRescalingHRCapabilities(RegularEvent, PopulationScopeEventMixin):
    """ This event exists to scale the daily capabilities assumed at fixed time intervals"""
    def __init__(self, module):
        super().__init__(module, frequency=DateOffset(years=1))

    def apply(self, population):

        # The following assumes that self.module._daily_capabilities is initialised once at start of simulation,
        # which I believe is correct
        
        # Rescale daily capabilities by specified amount
        self.module._daily_capabilities *= self.module.parameters['dynamic_HR_scaling_factor']

        # Rescale daily capabilities by population size, if this option is included
        if self.module.parameters['scale_HR_by_popsize']:
            demog = self.sim.modules['Demography']
            if self.sim.date.year>2010:
                # Either
                self.module._daily_capabilities *= population.props.is_alive.sum()/demog.popsize_by_year[self.sim.date.year - 1]
                # Or, if ensuring DemographyLoggingEvent at start of the year takes place *before* this rescaling
                # self.module._daily_capabilities *= demog.popsize_by_year[self.sim.date.year]/demog.popsize_by_year[self.sim.date.year - 1]


class HealthSystemChangeMode(RegularEvent, PopulationScopeEventMixin):
    """ This event exists to change the priority policy adopted by the
    HealthSystem at a given year.    """

    def __init__(self, module):
        super().__init__(module, frequency=DateOffset(years=100))

    def apply(self, population):

        # Change mode_appt_constraints
        self.module.mode_appt_constraints = self.module.parameters["mode_appt_constraints_postSwitch"]

        logger.info(key="message",
                    data=f"Switched mode at sim date: "
                         f"{self.sim.date}"
                         f"Now using mode: "
                         f"{self.module.mode_appt_constraints}"
                    )<|MERGE_RESOLUTION|>--- conflicted
+++ resolved
@@ -554,18 +554,15 @@
                           "and custom (user can freely set these factors as parameters in the analysis).",
         ),
 
-<<<<<<< HEAD
         'dynamic_HR_scaling_factor': Parameter(
             Types.REAL, "Factor by which HR capabilities are scaled at regular intervals of 1 year"
         ),
-        
+
         'scale_HR_by_popsize': Parameter(
             Types.BOOL, "Decide whether to scale HR capabilities by population size every year. Can be used in addition to"
                         "dynamic_HR_scaling_factor"
         ),
 
-=======
->>>>>>> b6788231
         'tclose_overwrite': Parameter(
             Types.INT, "Decide whether to overwrite tclose variables assigned by disease modules"),
 
@@ -2869,7 +2866,7 @@
 
         # The following assumes that self.module._daily_capabilities is initialised once at start of simulation,
         # which I believe is correct
-        
+
         # Rescale daily capabilities by specified amount
         self.module._daily_capabilities *= self.module.parameters['dynamic_HR_scaling_factor']
 
