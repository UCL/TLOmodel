# """
# Remaining to do:
# - streamline input arguments
# - let the level of the appointment be in the log
# - let the logger give times of each hcw
# """
import datetime
import heapq as hp
import itertools
from collections import Counter, defaultdict
from collections.abc import Iterable
from itertools import repeat
from pathlib import Path
from typing import Dict, List, NamedTuple, Optional, Tuple, Union

import numpy as np
import pandas as pd

import tlo
from tlo import Date, DateOffset, Module, Parameter, Property, Types, logging
from tlo.analysis.utils import flatten_multi_index_series_into_dict_for_logging
from tlo.events import Event, PopulationScopeEventMixin, Priority, RegularEvent
from tlo.methods import Metadata
from tlo.methods.bed_days import BedDays
from tlo.methods.consumables import (
    Consumables,
    get_item_code_from_item_name,
    get_item_codes_from_package_name,
)
from tlo.methods.dxmanager import DxManager

logger = logging.getLogger(__name__)
logger.setLevel(logging.INFO)

logger_summary = logging.getLogger(f"{__name__}.summary")
logger_summary.setLevel(logging.INFO)


class FacilityInfo(NamedTuple):
    """Information about a specific health facility."""
    id: int
    name: str
    level: str
    region: str


class AppointmentSubunit(NamedTuple):
    """Component of an appointment relating to a specific officer type."""
    officer_type: str
    time_taken: float


class HSIEventDetails(NamedTuple):
    """Non-target specific details of a health system interaction event."""
    event_name: str
    module_name: str
    treatment_id: str
    facility_level: Optional[str]
    appt_footprint: Tuple[str]
    beddays_footprint: Tuple[Tuple[str, int]]


class HSIEventQueueItem(NamedTuple):
    """Properties of event added to health system queue.

    The order of the attributes in the tuple is important as the queue sorting is done
    by the order of the items in the tuple, i.e. first by `priority`, then `topen` and
    so on.
    """
    priority: int
    topen: Date
    queue_counter: int
    tclose: Date
    # Define HSI_Event type as string to avoid NameError exception as HSI_Event defined
    # later in module (see https://stackoverflow.com/a/36286947/4798943)
    hsi_event: 'HSI_Event'


class HSI_Event:
    """Base HSI event class, from which all others inherit.

    Concrete subclasses should also inherit from one of the EventMixin classes
    defined below, and implement at least an `apply` and `did_not_run` method.
    """

    def __init__(self, module, *args, **kwargs):
        """Create a new event.

        Note that just creating an event does not schedule it to happen; that
        must be done by calling Simulation.schedule_event.

        :param module: the module that created this event.
            All subclasses of Event take this as the first argument in their
            constructor, but may also take further keyword arguments.
        """
        self.module = module
        self.sim = module.sim
        self.target = None  # Overwritten by the mixin
        super().__init__(*args, **kwargs)  # Call the mixin's constructors

        # Defaults for the HSI information:
        self.TREATMENT_ID = ''
        self.EXPECTED_APPT_FOOTPRINT = self.make_appt_footprint({})
        self.ACCEPTED_FACILITY_LEVEL = None
        self.BEDDAYS_FOOTPRINT = self.make_beddays_footprint({})

        # Information received about this HSI:
        self._received_info_about_bed_days = None
        self.expected_time_requests = {}
        self.facility_info = None

    @property
    def bed_days_allocated_to_this_event(self):
        if self._received_info_about_bed_days is None:
            # default to the footprint if no information about bed-days is received
            return self.BEDDAYS_FOOTPRINT

        return self._received_info_about_bed_days

    def apply(self, squeeze_factor=0.0, *args, **kwargs):
        """Apply this event to the population.

        Must be implemented by subclasses.

        """
        raise NotImplementedError

    def did_not_run(self, *args, **kwargs):
        """Called when this event is due but it is not run. Return False to prevent the event being rescheduled, or True
        to allow the rescheduling. This is called each time that the event is tried to be run but it cannot be.
        """
        logger.debug(key="message", data=f"{self.__class__.__name__}: did not run.")
        return True

    def never_ran(self):
        """Called when this event is was entered to the HSI Event Queue, but was never run.
        """
        logger.debug(key="message", data=f"{self.__class__.__name__}: was never run.")

    def post_apply_hook(self):
        """Impose the bed-days footprint (if target of the HSI is a person_id)"""
        if isinstance(self.target, int):
            self.module.sim.modules['HealthSystem'].bed_days.impose_beddays_footprint(
                person_id=self.target,
                footprint=self.bed_days_allocated_to_this_event
            )

    def run(self, squeeze_factor):
        """Make the event happen."""
        updated_appt_footprint = self.apply(self.target, squeeze_factor)
        self.post_apply_hook()
        return updated_appt_footprint

    def get_consumables(self,
                        item_codes: Union[None, np.integer, int, list, set, dict] = None,
                        optional_item_codes: Union[None, np.integer, int, list, set, dict] = None,
                        to_log: Optional[bool] = True,
                        return_individual_results: Optional[bool] = False
                        ) -> Union[bool, dict]:
        """Function to allow for getting and checking of entire set of consumables. All requests for consumables should
        use this function.
        :param item_codes: The item code(s) (and quantities) of the consumables that are requested and which determine
        the summary result for availability/non-availability. This can be an `int` (the item_code needed [assume
        quantity=1]), a `list` or `set` (the collection  of item_codes [for each assuming quantity=1]), or a `dict`
        (with key:value pairs `<item_code>:<quantity>`).
        :param optional_item_codes: The item code(s) (and quantities) of the consumables that are requested and which do
         not determine the summary result for availability/non-availability. (Same format as `item_codes`). This is
         useful when a large set of items may be used, but the viability of a subsequent operation depends only on a
         subset.
        :param return_individual_results: If True returns a `dict` giving the availability of each item_code requested
        (otherwise gives a `bool` indicating if all the item_codes requested are available).
        :param to_log: If True, logs the request.
        :returns A `bool` indicating whether every item is available, or a `dict` indicating the availability of each
         item.
        Note that disease module can use the `get_item_codes_from_package_name` and `get_item_code_from_item_name`
         methods in the `HealthSystem` module to find item_codes.
        """

        def _return_item_codes_in_dict(item_codes: Union[None, np.integer, int, list, set, dict]) -> dict:
            """Convert an argument for 'item_codes` (provided as int, list, set or dict) into the format
            dict(<item_code>:quantity)."""

            if item_codes is None:
                return {}

            if isinstance(item_codes, (int, np.integer)):
                return {int(item_codes): 1}

            elif isinstance(item_codes, list):
                if not all([isinstance(i, (int, np.integer)) for i in item_codes]):
                    raise ValueError("item_codes must be integers")
                return {int(i): 1 for i in item_codes}

            elif isinstance(item_codes, dict):
                if not all(
                    [(isinstance(code, (int, np.integer)) and
                      isinstance(quantity, (float, np.floating, int, np.integer)))
                     for code, quantity in item_codes.items()]
                ):
                    raise ValueError("item_codes must be integers and quantities must be integers or floats.")
                return {int(i): float(q) for i, q in item_codes.items()}

            else:
                raise ValueError("The item_codes are given in an unrecognised format")

        hs_module = self.sim.modules['HealthSystem']

        _item_codes = _return_item_codes_in_dict(item_codes)
        _optional_item_codes = _return_item_codes_in_dict(optional_item_codes)

        # Determine if the request should be logged (over-ride argument provided if HealthSystem is disabled).
        _to_log = to_log if not hs_module.disable else False

        # Checking the availability and logging:
        rtn = hs_module.consumables._request_consumables(item_codes={**_item_codes, **_optional_item_codes},
                                                         to_log=_to_log,
                                                         facility_info=self.facility_info,
                                                         treatment_id=self.TREATMENT_ID)

        # Return result in expected format:
        if not return_individual_results:
            # Determine if all results for all the `item_codes` are True (discarding results from optional_item_codes).
            return all(v for k, v in rtn.items() if k in _item_codes)
        else:
            return rtn

    def make_beddays_footprint(self, dict_of_beddays):
        """Helper function to make a correctly-formed 'bed-days footprint'"""

        # get blank footprint
        footprint = self.sim.modules['HealthSystem'].bed_days.get_blank_beddays_footprint()

        # do checks on the dict_of_beddays provided.
        assert isinstance(dict_of_beddays, dict)
        assert all((k in footprint.keys()) for k in dict_of_beddays.keys())
        assert all(isinstance(v, (float, int)) for v in dict_of_beddays.values())

        # make footprint (defaulting to zero where a type of bed-days is not specified)
        for k, v in dict_of_beddays.items():
            footprint[k] = v

        return footprint

    def is_all_beddays_allocated(self):
        """Check if the entire footprint requested is allocated"""
        return all(
            self.bed_days_allocated_to_this_event[k] == self.BEDDAYS_FOOTPRINT[k] for k in self.BEDDAYS_FOOTPRINT
        )

    def make_appt_footprint(self, dict_of_appts):
        """Helper function to make appointment footprint in format expected downstream.

        Should be passed a dictionary keyed by appointment type codes with non-negative
        values.
        """
        health_system = self.sim.modules['HealthSystem']
        if health_system.appt_footprint_is_valid(dict_of_appts):
            return Counter(dict_of_appts)

        raise ValueError(
            "Argument to make_appt_footprint should be a dictionary keyed by "
            "appointment type code strings in Appt_Types_Table with non-negative "
            "values"
        )

    def initialise(self):
        """Initialise the HSI:
        * Set the facility_info
        * Compute appt-footprint time requirements
        """
        health_system = self.sim.modules['HealthSystem']

        if not isinstance(self.target, tlo.population.Population):
            self.facility_info = health_system.get_facility_info(self)

            # If there are bed-days specified, add (if needed) the in-patient admission and in-patient day Appointment
            # Types.
            # (HSI that require a bed for one or more days always need such appointments, but this may have been
            # missed in the declaration of the `EXPECTED_APPPT_FOOTPRINT` in the HSI.)
            # NB. The in-patient day Apppointment time is automatically applied on subsequent days.
            if sum(self.BEDDAYS_FOOTPRINT.values()):
                self.EXPECTED_APPT_FOOTPRINT = health_system.bed_days.add_first_day_inpatient_appts_to_footprint(
                    self.EXPECTED_APPT_FOOTPRINT)

            # Write the time requirements for staff of the appointments to the HSI:
            self.expected_time_requests = health_system.get_appt_footprint_as_time_request(
                facility_info=self.facility_info,
                appt_footprint=self.EXPECTED_APPT_FOOTPRINT,
            )

        # Do checks
        _ = self._check_if_appt_footprint_can_run()

    def _check_if_appt_footprint_can_run(self):
        """Check that event (if individual level) is able to run with this configuration of officers (i.e. check that
        this does not demand officers that are _never_ available), and issue warning if not."""
        health_system = self.sim.modules['HealthSystem']
        if not isinstance(self.target, tlo.population.Population):
            if health_system._officers_with_availability.issuperset(self.expected_time_requests.keys()):
                return True
            else:
                logger.warning(
                    key="message",
                    data=(f"The expected footprint of {self.TREATMENT_ID} is not possible with the configuration of "
                          f"officers.")
                )
                return False


class HSIEventWrapper(Event):
    """This is wrapper that contains an HSI event.

    It is used:
     1) When the healthsystem is in mode 'disabled=True' such that HSI events sent to the health system scheduler are
     passed to the main simulation scheduler for running on the date of `topen`. (Note, it is run with
     squeeze_factor=0.0.)
     2) When the healthsytsem is in mode `diable_and_reject_all=True` such that HSI are not run but the `never_ran`
     method is run on the date of `tclose`.
     3) When an HSI has been submitted to `schedule_hsi_event` but the service is not available.
    """

    def __init__(self, hsi_event, run_hsi=True, *args, **kwargs):
        super().__init__(hsi_event.module, *args, **kwargs)
        self.hsi_event = hsi_event
        self.target = hsi_event.target
        self.run_hsi = run_hsi  # True to call the HSI's `run` method; False to call the HSI's `never_ran` method

    def run(self):
        """Do the appropriate action on the HSI event"""

        # Check that the person is still alive (this check normally happens in the HealthSystemScheduler and silently
        # do not run the HSI event)

        if isinstance(self.hsi_event.target, tlo.population.Population) or (
            self.hsi_event.module.sim.population.props.at[self.hsi_event.target, 'is_alive']
        ):

            if self.run_hsi:
                # Run the event (with 0 squeeze_factor) and ignore the output
                _ = self.hsi_event.run(squeeze_factor=0.0)
            else:
                self.hsi_event.never_ran()


def _accepts_argument(function: callable, argument: str) -> bool:
    """Helper to test if callable object accepts an argument with a given name.

    Compared to using `inspect.signature` or `inspect.getfullargspec` the approach here
    has significantly less overhead (as a full `Signature` or `FullArgSpec` object
    does not need to constructed) but is also less readable hence why it has been
    wrapped as a helper function despite being only one-line to make its functionality
    more obvious.

    :param function: Callable object to check if argument is present in.
    :param argument: Name of argument to check.
    :returns: ``True`` is ``argument`` is an argument of ``function`` else ``False``.
    """
    # co_varnames include both arguments to function and any internally defined variable
    # names hence we check only in the first `co_argcount` items which correspond to
    # just the arguments
    return argument in function.__code__.co_varnames[:function.__code__.co_argcount]


class HealthSystem(Module):
    """
    This is the Health System Module.
    The execution of all health systems interactions are controlled through this module.
    """

    INIT_DEPENDENCIES = {'Demography'}

    PARAMETERS = {
        # Organization of the HealthSystem
        'Master_Facilities_List': Parameter(Types.DATA_FRAME, 'Listing of all health facilities.'),

        # Definitions of the officers and appointment types
        'Officer_Types_Table': Parameter(Types.DATA_FRAME, 'The names of the types of health workers ("officers")'),
        'Appt_Types_Table': Parameter(Types.DATA_FRAME, 'The names of the type of appointments with the health system'),
        'Appt_Offered_By_Facility_Level': Parameter(
            Types.DATA_FRAME, 'Table indicating whether or not each appointment is offered at each facility level.'),
        'Appt_Time_Table': Parameter(Types.DATA_FRAME,
                                     'The time taken for each appointment, according to officer and facility type.'),

        # Capabilities of the HealthSystem (under alternative assumptions)
        'Daily_Capabilities_actual': Parameter(
            Types.DATA_FRAME, 'The capabilities (minutes of time available of each type of officer in each facility) '
                              'based on the _estimated current_ number and distribution of staff estimated.'),
        'Daily_Capabilities_funded': Parameter(
            Types.DATA_FRAME, 'The capabilities (minutes of time available of each type of officer in each facility) '
                              'based on the _potential_ number and distribution of staff estimated (i.e. those '
                              'positions that can be funded).'),
        'Daily_Capabilities_funded_plus': Parameter(
            Types.DATA_FRAME, 'The capabilities (minutes of time available of each type of officer in each facility) '
                              'based on the _potential_ number and distribution of staff estimated, with adjustments '
                              'to permit each appointment type that should be run at facility level to do so in every '
                              'district.'),

        # Consumables
        'item_and_package_code_lookups': Parameter(
            Types.DATA_FRAME, 'Data imported from the OneHealth Tool on consumable items, packages and costs.'),
        'availability_estimates': Parameter(
            Types.DATA_FRAME, 'Estimated availability of consumables in the LMIS dataset.'),
        'cons_availability': Parameter(
            Types.STRING,
            "Availability of consumables. If 'default' then use the availability specified in the ResourceFile; if "
            "'none', then let no consumable be  ever be available; if 'all', then all consumables are always available."
            " When using 'all' or 'none', requests for consumables are not logged. NB. This parameter is over-ridden"
            "if an argument is provided to the module initialiser."),

        # Infrastructure and Equipment
        'BedCapacity': Parameter(
            Types.DATA_FRAME, "Data on the number of beds available of each type by facility_id"),
        'beds_availability': Parameter(
            Types.STRING,
            "Availability of beds. If 'default' then use the availability specified in the ResourceFile; if "
            "'none', then let no beds be  ever be available; if 'all', then all beds are always available. NB. This "
            "parameter is over-ridden if an argument is provided to the module initialiser."),

        # Service Availability
        'Service_Availability': Parameter(
            Types.LIST, 'List of services to be available. NB. This parameter is over-ridden if an argument is provided'
                        ' to the module initialiser.')
    }

    PROPERTIES = {
        'hs_is_inpatient': Property(
            Types.BOOL, 'Whether or not the person is currently an in-patient at any medical facility'
        ),
    }

    def __init__(
        self,
        name: Optional[str] = None,
        resourcefilepath: Optional[Path] = None,
        service_availability: Optional[List[str]] = None,
        mode_appt_constraints: int = 0,
        cons_availability: Optional[str] = None,
        beds_availability: Optional[str] = None,
        ignore_priority: bool = False,
        capabilities_coefficient: Optional[float] = None,
        use_funded_or_actual_staffing: Optional[str] = 'funded_plus',
        disable: bool = False,
        disable_and_reject_all: bool = False,
        store_hsi_events_that_have_run: bool = False,
        record_hsi_event_details: bool = False,
        compute_squeeze_factor_to_district_level: bool = True,
    ):
        """
        :param name: Name to use for module, defaults to module class name if ``None``.
        :param resourcefilepath: Path to directory containing resource files.
        :param service_availability: A list of treatment IDs to allow.
        :param mode_appt_constraints: Integer code in ``{0, 1, 2}`` determining mode of
            constraints with regards to officer numbers and time - 0: no constraints,
            all HSI events run with no squeeze factor, 1: elastic constraints, all HSI
            events run with squeeze factor, 2: hard constraints, only HSI events with
            no squeeze factor run.
        :param cons_availability: If 'default' then use the availability specified in the ResourceFile; if 'none', then
        let no consumable be ever be available; if 'all', then all consumables are always available. When using 'all'
        or 'none', requests for consumables are not logged.
        :param beds_availability: If 'default' then use the availability specified in the ResourceFile; if 'none', then
        let no beds be ever be available; if 'all', then all beds are always available.
        :param ignore_priority: If ``True`` do not use the priority information in HSI
            event to schedule
        :param capabilities_coefficient: Multiplier for the capabilities of health
            officers, if ``None`` set to ratio of initial population to estimated 2010
            population.
        :param use_funded_or_actual_staffing: If `actual`, then use the numbers and distribution of staff estimated to
        be available currently; If `funded`, then use the numbers and distribution of staff that are potentially
        available.
        :param disable: If ``True``, disables the health system (no constraints and no
            logging) and every HSI event runs.
        :param disable_and_reject_all: If ``True``, disable health system and no HSI
            events run
        :param store_hsi_events_that_have_run: Convenience flag for debugging.
        :param record_hsi_event_details: Whether to record details of HSI events used.
        :param compute_squeeze_factor_to_district_level: Whether to compute squeeze_factors to the district level, or
            the national level (which effectively pools the resources across all districts).
        """

        super().__init__(name)
        self.resourcefilepath = resourcefilepath

        assert isinstance(disable, bool)
        assert isinstance(disable_and_reject_all, bool)
        assert not (disable and disable_and_reject_all), (
            'Cannot have both disable and disable_and_reject_all selected'
        )
        self.disable = disable
        self.disable_and_reject_all = disable_and_reject_all

        assert mode_appt_constraints in {0, 1, 2}

        self.mode_appt_constraints = mode_appt_constraints

        self.ignore_priority = ignore_priority

        # Store the argument provided for service_availability
        self.arg_service_availabily = service_availability
        self.service_availability = ['*']  # provided so that there is a default even before simulation is run

        # Check that the capabilities coefficient is correct
        if capabilities_coefficient is not None:
            assert capabilities_coefficient >= 0
            assert isinstance(capabilities_coefficient, float)
        self.capabilities_coefficient = capabilities_coefficient

        # Find which resourcefile to use - those for the actual staff available or the funded staff available
        assert use_funded_or_actual_staffing in ['actual', 'funded', 'funded_plus']
        self.use_funded_or_actual_staffing = use_funded_or_actual_staffing

        # Define (empty) list of registered disease modules (filled in at `initialise_simulation`)
        self.recognised_modules_names = []

        # Define the container for calls for health system interaction events
        self.HSI_EVENT_QUEUE = []
        self.hsi_event_queue_counter = 0  # Counter to help with the sorting in the heapq

        # Check 'store_hsi_events_that_have_run': will store a running list of HSI events that have run
        # (for debugging)
        assert isinstance(store_hsi_events_that_have_run, bool)
        self.store_hsi_events_that_have_run = store_hsi_events_that_have_run
        if self.store_hsi_events_that_have_run:
            self.store_of_hsi_events_that_have_run = list()

        # If record_hsi_event_details == True, a set will be built during the simulation
        # containing HSIEventDetails tuples corresponding to all HSI_Event instances
        # used in the simulation
        self.record_hsi_event_details = record_hsi_event_details
        if record_hsi_event_details:
            self.hsi_event_details = set()

        # Store the argument provided for cons_availability
        assert cons_availability in (None, 'default', 'all', 'none')
        self.arg_cons_availability = cons_availability

        assert beds_availability in (None, 'default', 'all', 'none')
        self.arg_beds_availability = beds_availability

        # `compute_squeeze_factor_to_district_level` is a Boolean indicating whether the computation of squeeze_factors
        # should be specific to each district (when `True`), or if the computation of squeeze_factors should be on the
        # basis that resources from all districts can be effectively "pooled" (when `False).
        assert isinstance(compute_squeeze_factor_to_district_level, bool)
        self.compute_squeeze_factor_to_district_level = compute_squeeze_factor_to_district_level

        # Create the Diagnostic Test Manager to store and manage all Diagnostic Test
        self.dx_manager = DxManager(self)

        # Create the pointer that will be to the instance of BedDays used to track in-patient bed days
        self.bed_days = None

        # Create the pointer that will be to the instance of Consumables used to determine availability of consumables.
        self.consumables = None

        # Create pointer for the HealthSystemScheduler event
        self.healthsystemscheduler = None

        # Create pointer to the `HealthSystemSummaryCounter` helper class
        self._summary_counter = HealthSystemSummaryCounter()

        # Create counter for the running total of footprint of all the HSIs being run today
        self.running_total_footprint: Counter = Counter()

    def read_parameters(self, data_folder):

        path_to_resourcefiles_for_healthsystem = Path(self.resourcefilepath) / 'healthsystem'

        # Read parmaters for overall performance of the HealthSystem
        self.load_parameters_from_dataframe(pd.read_csv(
            path_to_resourcefiles_for_healthsystem / 'ResourceFile_HealthSystem_parameters.csv'
        ))

        # Load basic information about the organization of the HealthSystem
        self.parameters['Master_Facilities_List'] = pd.read_csv(
            path_to_resourcefiles_for_healthsystem / 'organisation' / 'ResourceFile_Master_Facilities_List.csv')

        # Load ResourceFiles that define appointment and officer types
        self.parameters['Officer_Types_Table'] = pd.read_csv(
            path_to_resourcefiles_for_healthsystem / 'human_resources' / 'definitions' /
            'ResourceFile_Officer_Types_Table.csv')
        self.parameters['Appt_Types_Table'] = pd.read_csv(
            path_to_resourcefiles_for_healthsystem / 'human_resources' / 'definitions' /
            'ResourceFile_Appt_Types_Table.csv')
        self.parameters['Appt_Offered_By_Facility_Level'] = pd.read_csv(
            path_to_resourcefiles_for_healthsystem / 'human_resources' / 'definitions' /
            'ResourceFile_ApptType_By_FacLevel.csv')
        self.parameters['Appt_Time_Table'] = pd.read_csv(
            path_to_resourcefiles_for_healthsystem / 'human_resources' / 'definitions' /
            'ResourceFile_Appt_Time_Table.csv')

        # Load 'Daily_Capabilities' (for both actual and funded)
        for _i in ['actual', 'funded', 'funded_plus']:
            self.parameters[f'Daily_Capabilities_{_i}'] = pd.read_csv(
                path_to_resourcefiles_for_healthsystem / 'human_resources' / f'{_i}' /
                'ResourceFile_Daily_Capabilities.csv')

        # Read in ResourceFile_Consumables
        self.parameters['item_and_package_code_lookups'] = pd.read_csv(
            path_to_resourcefiles_for_healthsystem / 'consumables' / 'ResourceFile_Consumables_Items_and_Packages.csv')
        self.parameters['availability_estimates'] = pd.read_csv(
            path_to_resourcefiles_for_healthsystem / 'consumables' / 'ResourceFile_Consumables_availability_small.csv')

        # Data on the number of beds available of each type by facility_id
        self.parameters['BedCapacity'] = pd.read_csv(
            path_to_resourcefiles_for_healthsystem / 'infrastructure_and_equipment' / 'ResourceFile_Bed_Capacity.csv')

    def pre_initialise_population(self):
        """Generate the accessory classes used by the HealthSystem and pass to them the data that has been read."""

        # Determine service_availability
        self.service_availability = self.get_service_availability()

        self.process_human_resources_files()

        # Initialise the BedDays class
        self.bed_days = BedDays(hs_module=self,
                                availability=self.get_beds_availability())
        self.bed_days.pre_initialise_population()

        # Initialise the Consumables class
        self.consumables = Consumables(data=self.parameters['availability_estimates'],
                                       rng=self.rng,
                                       availability=self.get_cons_availability())

    def initialise_population(self, population):
        self.bed_days.initialise_population(population.props)

    def initialise_simulation(self, sim):
        # If capabilities coefficient was not explicitly specified, use initial population scaling factor
        if self.capabilities_coefficient is None:
            self.capabilities_coefficient = self.sim.modules['Demography'].initial_model_to_data_popsize_ratio

        # Set the tracker in preparation for the simulation
        self.bed_days.initialise_beddays_tracker(
            model_to_data_popsize_ratio=self.sim.modules['Demography'].initial_model_to_data_popsize_ratio
        )

        # Set the consumables modules in preparation for the simulation
        self.consumables.on_start_of_day(sim.date)

        # Capture list of disease modules:
        self.recognised_modules_names = [
            m.name for m in self.sim.modules.values() if Metadata.USES_HEALTHSYSTEM in m.METADATA
        ]

        # Check that set of districts of residence in population are subset of districts from
        # `self._facilities_for_each_district`, which is derived from self.parameters['Master_Facilities_List']
        df = self.sim.population.props
        districts_of_residence = set(df.loc[df.is_alive, "district_of_residence"].cat.categories)
        assert all(
            districts_of_residence.issubset(per_level_facilities.keys())
            for per_level_facilities in self._facilities_for_each_district.values()
        ), (
            "At least one district_of_residence value in population not present in "
            "self._facilities_for_each_district resource file"
        )

        # Launch the healthsystem scheduler (a regular event occurring each day) [if not disabled]
        if not (self.disable or self.disable_and_reject_all):
            self.healthsystemscheduler = HealthSystemScheduler(self)
            sim.schedule_event(self.healthsystemscheduler, sim.date)

    def on_birth(self, mother_id, child_id):
        self.bed_days.on_birth(self.sim.population.props, mother_id, child_id)

    def on_simulation_end(self):
        """Put out to the log the information from the tracker of the last day of the simulation"""
        self.bed_days.on_simulation_end()
        self.consumables.on_simulation_end()

    def process_human_resources_files(self):
        """Create the data-structures needed from the information read into the parameters."""

        # * Define Facility Levels
        self._facility_levels = set(self.parameters['Master_Facilities_List']['Facility_Level']) - {'5'}
        assert self._facility_levels == {'0', '1a', '1b', '2', '3', '4'}  # todo soft code this?

        # * Define Appointment Types
        self._appointment_types = set(self.parameters['Appt_Types_Table']['Appt_Type_Code'])

        # * Define the Officers Needed For Each Appointment
        # (Store data as dict of dicts, with outer-dict indexed by string facility level and
        # inner-dict indexed by string type code with values corresponding to list of (named)
        # tuples of appointment officer type codes and time taken.)
        appt_time_data = self.parameters['Appt_Time_Table']
        appt_times_per_level_and_type = {_facility_level: defaultdict(list) for _facility_level in
                                         self._facility_levels}
        for appt_time_tuple in appt_time_data.itertuples():
            appt_times_per_level_and_type[
                appt_time_tuple.Facility_Level
            ][
                appt_time_tuple.Appt_Type_Code
            ].append(
                AppointmentSubunit(
                    officer_type=appt_time_tuple.Officer_Category,
                    time_taken=appt_time_tuple.Time_Taken_Mins
                )
            )
        assert (
            sum(
                len(appt_info_list)
                for level in self._facility_levels
                for appt_info_list in appt_times_per_level_and_type[level].values()
            ) == len(appt_time_data)
        )
        self._appt_times = appt_times_per_level_and_type

        # * Define Which Appointments Are Possible At Each Facility Level
        appt_type_per_level_data = self.parameters['Appt_Offered_By_Facility_Level']
        self._appt_type_by_facLevel = {
            _facility_level: set(
                appt_type_per_level_data['Appt_Type_Code'][
                    appt_type_per_level_data[f'Facility_Level_{_facility_level}']
                ]
            )
            for _facility_level in self._facility_levels
        }

        # Also store data as dict of dicts, with outer-dict indexed by string facility level and
        # inner-dict indexed by district name with values corresponding to (named) tuples of
        # facility ID and name
        # Get look-up of the districts (by name) in each region (by name)
        districts_in_region = self.sim.modules['Demography'].parameters['districts_in_region']
        all_districts = set(self.sim.modules['Demography'].parameters['district_num_to_district_name'].values())

        facilities_per_level_and_district = {_facility_level: {} for _facility_level in self._facility_levels}
        facilities_by_facility_id = dict()
        for facility_tuple in self.parameters['Master_Facilities_List'].itertuples():
            _facility_info = FacilityInfo(id=facility_tuple.Facility_ID,
                                          name=facility_tuple.Facility_Name,
                                          level=facility_tuple.Facility_Level,
                                          region=facility_tuple.Region
                                          )

            facilities_by_facility_id[facility_tuple.Facility_ID] = _facility_info

            if pd.notnull(facility_tuple.District):
                # A facility that is specific to a district:
                facilities_per_level_and_district[facility_tuple.Facility_Level][facility_tuple.District] = \
                    _facility_info

            elif pd.isnull(facility_tuple.District) and pd.notnull(facility_tuple.Region):
                # A facility that is specific to region (and not a district):
                for _district in districts_in_region[facility_tuple.Region]:
                    facilities_per_level_and_district[facility_tuple.Facility_Level][_district] = _facility_info

            elif (
                pd.isnull(facility_tuple.District) and
                pd.isnull(facility_tuple.Region) and
                (facility_tuple.Facility_Level != '5')
            ):
                # A facility that is National (not specific to a region or a district) (ignoring level 5 (headquarters))
                for _district in all_districts:
                    facilities_per_level_and_district[facility_tuple.Facility_Level][_district] = _facility_info

        # Check that there is facility of every level for every district:
        assert all(
            all_districts == facilities_per_level_and_district[_facility_level].keys()
            for _facility_level in self._facility_levels
        ), "There is not one of each facility type available to each district."

        self._facility_by_facility_id = facilities_by_facility_id
        self._facilities_for_each_district = facilities_per_level_and_district

        # * Store 'DailyCapabilities' in correct format and using the specified underlying assumptions
        self._daily_capabilities = self.format_daily_capabilities()

        # Also, store the set of officers with non-zero daily availability
        # (This is used for checking that scheduled HSI events do not make appointment requiring officers that are
        # never available.)
        self._officers_with_availability = set(self._daily_capabilities.index[self._daily_capabilities > 0])

    def format_daily_capabilities(self) -> pd.Series:
        """
        This will updates the dataframe for the self.parameters['Daily_Capabilities'] so as to include
        every permutation of officer_type_code and facility_id, with zeros against permutations where no capacity
        is available.

        It also give the dataframe an index that is useful for merging on (based on Facility_ID and Officer Type)

        (This is so that its easier to track where demands are being placed where there is no capacity)
        """

        # Get the capabilities data imported (according to the specified underlying assumptions).
        capabilities = self.parameters[f'Daily_Capabilities_{self.use_funded_or_actual_staffing}']
        capabilities = capabilities.rename(columns={'Officer_Category': 'Officer_Type_Code'})  # neaten

        # Create dataframe containing background information about facility and officer types
        facility_ids = self.parameters['Master_Facilities_List']['Facility_ID'].values
        officer_type_codes = set(self.parameters['Officer_Types_Table']['Officer_Category'].values)
        # todo - <-- avoid use of the file or define differently?

        # # naming to be not with _ within the name of an oficer
        facs = list()
        officers = list()
        for f in facility_ids:
            for o in officer_type_codes:
                facs.append(f)
                officers.append(o)

        capabilities_ex = pd.DataFrame(data={'Facility_ID': facs, 'Officer_Type_Code': officers})

        # Merge in information about facility from Master Facilities List
        mfl = self.parameters['Master_Facilities_List']
        capabilities_ex = capabilities_ex.merge(mfl, on='Facility_ID', how='left')

        # Merge in information about officers
        # officer_types = self.parameters['Officer_Types_Table'][['Officer_Type_Code', 'Officer_Type']]
        # capabilities_ex = capabilities_ex.merge(officer_types, on='Officer_Type_Code', how='left')

        # Merge in the capabilities (minutes available) for each officer type (inferring zero minutes where
        # there is no entry in the imported capabilities table)
        capabilities_ex = capabilities_ex.merge(
            capabilities[['Facility_ID', 'Officer_Type_Code', 'Total_Mins_Per_Day']],
            on=['Facility_ID', 'Officer_Type_Code'],
            how='left',
        )
        capabilities_ex = capabilities_ex.fillna(0)

        # Give the standard index:
        capabilities_ex = capabilities_ex.set_index(
            'FacilityID_'
            + capabilities_ex['Facility_ID'].astype(str)
            + '_Officer_'
            + capabilities_ex['Officer_Type_Code']
        )

        # Rename 'Total_Minutes_Per_Day'
        capabilities_ex = capabilities_ex.rename(columns={'Total_Mins_Per_Day': 'Total_Minutes_Per_Day'})

        # Checks
        assert abs(capabilities_ex['Total_Minutes_Per_Day'].sum() - capabilities['Total_Mins_Per_Day'].sum()) < 1e-7
        assert len(capabilities_ex) == len(facility_ids) * len(officer_type_codes)

        # return the pd.Series of `Total_Minutes_Per_Day' indexed for each type of officer at each facility
        return capabilities_ex['Total_Minutes_Per_Day']

    def get_service_availability(self) -> List[str]:
        """Returns service availability. (Should be equal to what is specified by the parameter, but overwrite with what
        was provided in argument if an argument was specified -- provided for backward compatibility/debugging.)"""

        if self.arg_service_availabily is None:
            service_availability = self.parameters['Service_Availability']
        else:
            service_availability = self.arg_service_availabily

        assert isinstance(service_availability, list)

        # Log the service_availability
        logger.info(key="message",
                    data=f"Running Health System With the Following Service Availability: "
                         f"{self.service_availability}"
                    )
        return service_availability

    def get_cons_availability(self) -> str:
        """Set consumables availability. (Should be equal to what is specified by the parameter, but overwrite with
        what was provided in argument if an argument was specified -- provided for backward compatibility/debugging.)"""

        if self.arg_cons_availability is None:
            _cons_availability = self.parameters['cons_availability']
        else:
            _cons_availability = self.arg_cons_availability

        # Log the service_availability
        logger.info(key="message",
                    data=f"Running Health System With the Following Consumables Availability: "
                         f"{_cons_availability}"
                    )

        return _cons_availability

    def get_beds_availability(self) -> str:
        """Set beds availability. (Should be equal to what is specified by the parameter, but overwrite with
        what was provided in argument if an argument was specified -- provided for backward compatibility/debugging.)"""

        if self.arg_beds_availability is None:
            _beds_availability = self.parameters['beds_availability']
        else:
            _beds_availability = self.arg_beds_availability

        # For logical consistency, when the HealthSystem is disabled, beds_availability should be 'all', irrespective of
        # what arguments/parameters are provided.
        if self.disable:
            _beds_availability = 'all'

        # Log the service_availability
        logger.info(key="message",
                    data=f"Running Health System With the Following Beds Availability: "
                         f"{_beds_availability}"
                    )

        return _beds_availability

    def schedule_hsi_event(
        self,
        hsi_event: 'HSI_Event',
        priority: int,
        topen: datetime.datetime,
        tclose: Optional[datetime.datetime] = None,
        do_hsi_event_checks: bool = True
    ):
        """
        Schedule a health system interaction (HSI) event.

        :param hsi_event: The HSI event to be scheduled.
        :param priority: The priority for the HSI event: 0 (highest), 1 or 2 (lowest)
        :param topen: The earliest date at which the HSI event should run.
        :param tclose: The latest date at which the HSI event should run. Set to one week after ``topen`` if ``None``.
        :param do_hsi_event_checks: Whether to perform sanity checks on the passed ``hsi_event`` argument to check that
         it constitutes a valid HSI event. This is intended for allowing disabling of these checks when scheduling
         multiple HSI events of the same ``HSI_Event`` subclass together, in which case typically performing these
         checks for each individual HSI event of the shared type will be redundant.
        """

        # If there is no specified tclose time then set this to a week after topen
        if tclose is None:
            tclose = topen + DateOffset(days=7)

        # Check topen is not in the past
        assert topen >= self.sim.date

        # Check that priority is in valid range
        assert priority in (0, 1, 2)

        # Check that topen is strictly before tclose
        assert topen < tclose

        # If ignoring the priority in scheduling, then over-write the provided priority information with 0.
        if self.ignore_priority:
            priority = 0

        # Check if healthsystem is disabled/disable_and_reject_all and, if so, schedule a wrapped event:
        if self.disable and (not self.disable_and_reject_all):
            # If healthsystem is disabled (meaning that HSI can still run), schedule for the `run` method on `topen`.
            self.sim.schedule_event(HSIEventWrapper(hsi_event=hsi_event, run_hsi=True), topen)
            return

        if self.disable_and_reject_all:
            # If healthsystem is disabled the HSI will never run: schedule for the `never_ran` method on `tclose`.
            self.sim.schedule_event(HSIEventWrapper(hsi_event=hsi_event, run_hsi=False), tclose)
            return

        # Check that this is a legitimate health system interaction (HSI) event.
        # These checks are only performed when the flag `do_hsi_event_checks` is set to ``True`` to allow disabling
        # when the checks are redundant for example when scheduling multiple HSI events of same `HSI_Event` subclass.
        if do_hsi_event_checks:
            self.check_hsi_event_is_valid(hsi_event)

        # Check that this request is allowable under current policy (i.e. included in service_availability).
        if not self.is_treatment_id_allowed(hsi_event.TREATMENT_ID, self.service_availability):
            # HSI is not allowable under the services_available parameter: run the HSI's 'never_ran' method on the date
            # of tclose.
            self.sim.schedule_event(HSIEventWrapper(hsi_event=hsi_event, run_hsi=False), tclose)

        else:
            # The HSI is allowed and will be added to the HSI_EVENT_QUEUE.
            # Let the HSI gather information about itself (facility_id and appt-footprint time requirements):
            hsi_event.initialise()
            # Add the event to the queue:
            self._add_hsi_event_queue_item_to_hsi_event_queue(
                priority=priority, topen=topen, tclose=tclose, hsi_event=hsi_event)

    def _add_hsi_event_queue_item_to_hsi_event_queue(self, priority, topen, tclose, hsi_event) -> None:
        """Add an event to the HSI_EVENT_QUEUE."""
        # Create HSIEventQueue Item, including a counter for the number of HSI_Events, to assist with sorting in the
        # queue (NB. the sorting is done ascending and by the order of the items in the tuple).
        self.hsi_event_queue_counter += 1
        _new_item: HSIEventQueueItem = HSIEventQueueItem(
            priority, topen, self.hsi_event_queue_counter, tclose, hsi_event)
        # Add to queue:
        hp.heappush(self.HSI_EVENT_QUEUE, _new_item)

    def check_hsi_event_is_valid(self, hsi_event):
        """Check the integrity of an HSI_Event."""
        assert isinstance(hsi_event, HSI_Event)

        # Check that non-empty treatment ID specified
        assert hsi_event.TREATMENT_ID != ''

        if not isinstance(hsi_event.target, tlo.population.Population):
            # This is an individual-scoped HSI event.
            # It must have EXPECTED_APPT_FOOTPRINT, BEDDAYS_FOOTPRINT and ACCEPTED_FACILITY_LEVELS.

            # Correct formatted EXPECTED_APPT_FOOTPRINT
            assert self.appt_footprint_is_valid(hsi_event.EXPECTED_APPT_FOOTPRINT)

            # That it has an acceptable 'ACCEPTED_FACILITY_LEVEL' attribute
            assert hsi_event.ACCEPTED_FACILITY_LEVEL in self._facility_levels, \
                f"In the HSI with TREATMENT_ID={hsi_event.TREATMENT_ID}, the ACCEPTED_FACILITY_LEVEL (=" \
                f"{hsi_event.ACCEPTED_FACILITY_LEVEL}) is not recognised."

            self.bed_days.check_beddays_footprint_format(hsi_event.BEDDAYS_FOOTPRINT)

            # Check that this can accept the squeeze argument
            assert _accepts_argument(hsi_event.run, 'squeeze_factor')

            # Check that the event does not request an appointment at a facility
            # level which is not possible
            appt_type_to_check_list = hsi_event.EXPECTED_APPT_FOOTPRINT.keys()
            facility_appt_types = self._appt_type_by_facLevel[
                hsi_event.ACCEPTED_FACILITY_LEVEL
            ]
            assert facility_appt_types.issuperset(appt_type_to_check_list), (
                f"An appointment type has been requested at a facility level for "
                f"which it is not possible: TREATMENT_ID={hsi_event.TREATMENT_ID}"
            )

    @staticmethod
    def is_treatment_id_allowed(treatment_id: str, service_availability: list) -> bool:
        """Determine if a treatment_id (specified as a string) can be run (i.e., is within the allowable set of
         treatments, given by `self.service_availability`. The rules are as follows:
          * An empty list means nothing is allowed
          * A list that contains only an asteriks ['*'] means run anything
          * If the list is not empty, then a treatment_id with a first part "FirstAttendance_" is also allowed
          * An entry in the list of the form "A_B_C" means a treatment_id that matches exactly is allowed
          * An entry in the list of the form "A_B_*" means that a treatment_id that begins "A_B_" or "A_B" is allowed
        """
        def _treatment_matches_pattern(_treatment_id, _service_availability):
            """Check if treatment_id matches any services specified with wildcard * patterns"""

            def _matches_this_pattern(_treatment_id, _s):
                """Returns True if this treatment_id is consistent with this component of service_availability"""
                if '*' in _s:
                    assert _s[-1] == '*', f"Component of service_availability has an asteriks not at the end: {_s}"
                    _s_split = _s.split('_')  # split the matching pattern at '_' knowing that the last component is '*'
                    _treatment_id_split = _treatment_id.split('_', len(_s_split) - 1)  # split treatment_id at '_' into
                    # as many component as there as non-asteriks component of _s.
                    # Check if all the components (that are not asteriks) are the same:
                    return all(
                        [(a == b) or (b == "*") for a, b in itertools.zip_longest(_treatment_id_split, _s_split)]
                    )
                else:
                    # If not "*", comparison is ordinary match between strings
                    return _treatment_id == _s

            for _s in service_availability:
                if _matches_this_pattern(_treatment_id, _s):
                    return True
            return False

        if not service_availability:
            # Empty list --> nothing is allowable
            return False

        if service_availability == ['*']:
            # Wildcard --> everything is allowed
            return True
<<<<<<< HEAD
        elif treatment_id in service_availability:
            # Explicit inclusion of this treatment_id --> allowed
            return True
        elif treatment_id.startswith('FirstAttendance_'):
            # FirstAttendance* --> allowable
            return True
        else:
            if _treatment_matches_pattern(treatment_id, service_availability):
                return True
=======

        if treatment_id is None:
            # Treatment_id is None --> allowed
            return True

        if treatment_id in service_availability:
            # Explicit inclusion of this treatment_id --> allowed
            return True

        if treatment_id.startswith('FirstAttendance'):
            # FirstAttendance* --> allowable
            return True

        # Check if treatment_id matches any services specified with wildcard * patterns
        for service_pattern in service_availability:
            if fnmatch.fnmatch(treatment_id, service_pattern):
                return True

>>>>>>> b87a38a2
        return False

    def schedule_batch_of_individual_hsi_events(
        self, hsi_event_class, person_ids, priority, topen, tclose=None, **event_kwargs
    ):
        """Schedule a batch of individual-scoped HSI events of the same type.

        Only performs sanity checks on the HSI event for the first scheduled event
        thus removing the overhead of multiple redundant checks.

        :param hsi_event_class: The ``HSI_Event`` subclass of the events to schedule.
        :param person_ids: A sequence of person ID index values to use as the targets
            of the HSI events being scheduled.
        :param priority: The priority for the HSI events: 0 (highest), 1 or 2 (lowest).
            Either a single value for all events or an iterable of per-target values.
        :param topen: The earliest date at which the HSI events should run. Either a
            single value for all events or an iterable of per-target values.
        :param tclose: The latest date at which the HSI events should run. Set to one
           week after ``topen`` if ``None``. Either a single value for all events or an
           iterable of per-target values.
        :param event_kwargs: Any additional keyword arguments to pass to the
            ``hsi_event_class`` initialiser in addition to ``person_id``.
        """
        # If any of {priority, topen, tclose} are iterable assume correspond to per-
        # target values for corresponding arguments of schedule_hsi_event otherwise
        # use same value for all calls
        priorities = priority if isinstance(priority, Iterable) else repeat(priority)
        topens = topen if isinstance(topen, Iterable) else repeat(topen)
        tcloses = tclose if isinstance(tclose, Iterable) else repeat(tclose)
        for i, (person_id, priority, topen, tclose) in enumerate(
            zip(person_ids, priorities, topens, tcloses)
        ):
            self.schedule_hsi_event(
                hsi_event=hsi_event_class(person_id=person_id, **event_kwargs),
                priority=priority,
                topen=topen,
                tclose=tclose,
                # Only perform checks for first event
                do_hsi_event_checks=(i == 0)
            )

    def appt_footprint_is_valid(self, appt_footprint):
        """
        Checks an appointment footprint to ensure it is in the correct format.
        :param appt_footprint: Appointment footprint to check.
        :return: True if valid and False otherwise.
        """
        # Check that all keys known appointment types and all values non-negative
        return isinstance(appt_footprint, dict) and all(
            k in self._appointment_types and v > 0
            for k, v in appt_footprint.items()
        )

    @property
    def capabilities_today(self) -> pd.Series:
        """
        Returns the capabilities of the health system today.
        returns: pd.Series giving minutes available for each officer type in each facility type

        Functions can go in here in the future that could expand the time available,
        simulating increasing efficiency (the concept of a productivity ratio raised
        by Martin Chalkley).

        For now this method only multiplies the estimated minutes available by the `capabilities_coefficient` scale
        factor.
        """
        return self._daily_capabilities * self.capabilities_coefficient

    def get_blank_appt_footprint(self):
        """
        This is a helper function so that disease modules can easily create their appt_footprints.
        It returns an empty Counter instance.

        """
        return Counter()

    def get_facility_info(self, hsi_event) -> FacilityInfo:
        """Helper function to find the facility at which an HSI event will take place based on their district of
        residence and the level of the facility of the HSI."""
        the_district = self.sim.population.props.at[hsi_event.target, 'district_of_residence']
        the_level = hsi_event.ACCEPTED_FACILITY_LEVEL
        return self._facilities_for_each_district[the_level][the_district]

    def get_appt_footprint_as_time_request(self, facility_info: FacilityInfo, appt_footprint: dict):
        """
        This will take an APPT_FOOTPRINT and return the required appointments in terms of the
        time required of each Officer Type in each Facility ID.
        The index will identify the Facility ID and the Officer Type in the same format
        as is used in Daily_Capabilities.
        :params facility_info: The FacilityInfo describing the facility at which the appointment occurs
        :param appt_footprint: The actual appt footprint (optional) if different to that in the HSI event.
        :return: A Counter that gives the times required for each officer-type in each facility_ID, where this time
         is non-zero.
        """
        # Accumulate appointment times for specified footprint using times from appointment times table.
        appt_footprint_times = Counter()
        for appt_type in appt_footprint:
            try:
                appt_info_list = self._appt_times[facility_info.level][appt_type]
            except KeyError as e:
                raise KeyError(
                    f"The time needed for an appointment is not defined for the specified facility level: "
                    f"appt_type={appt_type}, "
                    f"facility_level={facility_info.level}."
                ) from e

            for appt_info in appt_info_list:
                appt_footprint_times[
                    f"FacilityID_{facility_info.id}_Officer_{appt_info.officer_type}"
                ] += appt_info.time_taken

        return appt_footprint_times

    def get_squeeze_factors(self, footprints_per_event, total_footprint, current_capabilities,
                            compute_squeeze_factor_to_district_level: bool
                            ):
        """
        This will compute the squeeze factors for each HSI event from the list of all
        the calls on health system resources for the day.
        The squeeze factor is defined as (call/available - 1). ie. the highest
        fractional over-demand among any type of officer that is called-for in the
        appt_footprint of an HSI event.
        A value of 0.0 signifies that there is no squeezing (sufficient resources for
        the EXPECTED_APPT_FOOTPRINT).
        A value of 99.99 signifies that the call is for an officer_type in a
        health-facility that is not available.

        :param footprints_per_event: List, one entry per HSI event, containing the
            minutes required from each health officer in each health facility as a
            Counter (using the standard index)
        :param total_footprint: Counter, containing the total minutes required from
            each health officer in each health facility when non-zero, (using the
            standard index)
        :param current_capabilities: Series giving the amount of time available for
            each health officer in each health facility (using the standard index)
        :param compute_squeeze_factor_to_district_level: Boolean indicating whether
            the computation of squeeze_factors should be specific to each district
            (when `True`), or if the computation of squeeze_factors should be on
            the basis that resources from all districts can be effectively "pooled"
            (when `False).

        :return: squeeze_factors: an array of the squeeze factors for each HSI event
            (position in array matches that in the all_call_today list).
        """

        def get_total_minutes_of_this_officer_in_this_district(_officer):
            """Returns the minutes of current capabilities for the officer identified (this officer type in this
            facility_id)."""
            return current_capabilities.get(_officer)

        def get_total_minutes_of_this_officer_in_all_district(_officer):
            """Returns the minutes of current capabilities for the officer identified in all districts (this officer
            type in this all facilities of the same level in all districts)."""

            def split_officer_compound_string(cs) -> Tuple[int, str]:
                """Returns (facility_id, officer_type) for the officer identified in the string of the form:
                 'FacilityID_{facility_id}_Officer_{officer_type}'."""
                _, _facility_id, _, _officer_type = cs.split('_', 3)  # (NB. Some 'officer_type' include "_")
                return int(_facility_id), _officer_type

            def _match(_this_officer, facility_ids: List[int], officer_type: str):
                """Returns True if the officer identified is of the identified officer_type and is in one of the
                facility_ids."""
                this_facility_id, this_officer_type = split_officer_compound_string(_this_officer)
                return (this_officer_type == officer_type) and (this_facility_id in facility_ids)

            facility_id, officer_type = split_officer_compound_string(_officer)
            facility_level = self._facility_by_facility_id[int(facility_id)].level
            facilities_of_same_level_in_all_district = [
                _fac.id for _fac in self._facilities_for_each_district[facility_level].values()
            ]

            officers_in_the_same_level_in_all_districts = [
                _officer for _officer in current_capabilities.keys() if
                _match(_officer, facility_ids=facilities_of_same_level_in_all_district, officer_type=officer_type)
            ]

            return sum(current_capabilities.get(_o) for _o in officers_in_the_same_level_in_all_districts)

        # 1) Compute the load factors for each officer type at each facility that is
        # called-upon in this list of HSIs
        load_factor = {}
        for officer, call in total_footprint.items():
            if compute_squeeze_factor_to_district_level:
                availability = get_total_minutes_of_this_officer_in_this_district(officer)
            else:
                availability = get_total_minutes_of_this_officer_in_all_district(officer)

            if availability is None:  # todo - does this ever happen?
                load_factor[officer] = 99.99
            elif availability == 0:
                load_factor[officer] = float('inf')
            else:
                load_factor[officer] = max(call / availability - 1, 0)

        # 2) Convert these load-factors into an overall 'squeeze' signal for each HSI,
        # based on the highest load-factor of any officer required (or zero if event
        # has an empty footprint)
        squeeze_factor_per_hsi_event = np.array([
            max((load_factor[officer] for officer in footprint), default=0)
            for footprint in footprints_per_event
        ])

        assert (squeeze_factor_per_hsi_event >= 0).all()

        return squeeze_factor_per_hsi_event

    def record_hsi_event(self, hsi_event, actual_appt_footprint=None, squeeze_factor=None, did_run=True):
        """
        Record the processing of an HSI event.
        If this is an individual-level HSI_Event, it will also record the actual appointment footprint
        :param hsi_event: The HSI_Event (containing the initial expectations of footprints)
        :param actual_appt_footprint: The actual Appointment Footprint (if individual event)
        :param squeeze_factor: The squeeze factor (if individual event)
        """

        if isinstance(hsi_event.target, tlo.population.Population):
            # Population HSI-Event (N.B. This is not actually logged.)
            log_info = dict()
            log_info['TREATMENT_ID'] = hsi_event.TREATMENT_ID
            log_info['Number_By_Appt_Type_Code'] = 'Population'  # remove the appt-types with zeros
            log_info['Person_ID'] = -1  # Junk code
            log_info['Squeeze_Factor'] = 0
            log_info['did_run'] = did_run

        else:
            # Individual HSI-Event
            _squeeze_factor = squeeze_factor if squeeze_factor != np.inf else 100.0

            self.write_to_hsi_log(
                treatment_id=hsi_event.TREATMENT_ID,
                number_by_appt_type_code=actual_appt_footprint,
                person_id=hsi_event.target,
                squeeze_factor=_squeeze_factor,
                did_run=did_run,
                facility_level=hsi_event.ACCEPTED_FACILITY_LEVEL,
                facility_id=hsi_event.facility_info.id,
            )

            # Storage for the purpose of testing / documentation
            if self.store_hsi_events_that_have_run:
                self.store_of_hsi_events_that_have_run.append(
                    {
                        'HSI_Event': hsi_event.__class__.__name__,
                        'date': self.sim.date,
                        'TREATMENT_ID': hsi_event.TREATMENT_ID,
                        'did_run': did_run,
                        'Appt_Footprint': actual_appt_footprint,
                        'Squeeze_Factor': _squeeze_factor,
                        'Person_ID': hsi_event.target
                    }
                )

            if self.record_hsi_event_details:
                self.hsi_event_details.add(
                    HSIEventDetails(
                        event_name=type(hsi_event).__name__,
                        module_name=type(hsi_event.module).__name__,
                        treatment_id=hsi_event.TREATMENT_ID,
                        facility_level=getattr(
                            hsi_event, 'ACCEPTED_FACILITY_LEVEL', None
                        ),
                        appt_footprint=(
                            tuple(actual_appt_footprint)
                            if actual_appt_footprint is not None
                            else tuple(getattr(hsi_event, 'EXPECTED_APPT_FOOTPRINT', {}))
                        ),
                        beddays_footprint=tuple(sorted(hsi_event.BEDDAYS_FOOTPRINT.items()))
                    )
                )

    def write_to_hsi_log(self,
                         treatment_id,
                         number_by_appt_type_code,
                         person_id,
                         squeeze_factor,
                         did_run,
                         facility_level,
                         facility_id,
                         ):
        """Write the log `HSI_Event` and add to the summary counter."""

        logger.info(key="HSI_Event",
                    data={
                        'TREATMENT_ID': treatment_id,
                        'Number_By_Appt_Type_Code': number_by_appt_type_code,
                        'Person_ID': person_id,
                        'Squeeze_Factor': squeeze_factor,
                        'did_run': did_run,
                        'Facility_Level': facility_level if facility_level is not None else -99,
                        'Facility_ID': facility_id if facility_id is not None else -99,
                    },
                    description="record of each HSI event"
                    )

        if did_run:
            self._summary_counter.record_hsi_event(
                treatment_id=treatment_id,
                appt_footprint=number_by_appt_type_code,
                level=facility_level,
            )

    def log_current_capabilities_and_usage(self):
        """
        This will log the percentage of the current capabilities that is used at each Facility Type, according the
        `runnning_total_footprint`.
        """
        current_capabilities = self.capabilities_today
        total_footprint = self.running_total_footprint

        # Combine the current_capabilities and total_footprint per-officer totals
        comparison = pd.DataFrame(index=current_capabilities.index)
        comparison['Total_Minutes_Per_Day'] = current_capabilities
        comparison['Minutes_Used'] = pd.Series(total_footprint, dtype='float64')
        comparison['Minutes_Used'] = comparison['Minutes_Used'].fillna(0.0)
        assert len(comparison) == len(current_capabilities)

        # Compute Fraction of Time Used Overall
        total_available = comparison['Total_Minutes_Per_Day'].sum()
        fraction_time_used_overall = (
            comparison['Minutes_Used'].sum() / total_available if total_available > 0 else 0
        )

        # Compute Fraction of Time Used In Each Facility
        facility_id = [_f.split('_')[1] for _f in comparison.index]
        summary_by_fac_id = comparison.groupby(by=facility_id)[['Total_Minutes_Per_Day', 'Minutes_Used']].sum()
        summary_by_fac_id['Fraction_Time_Used'] = (
            summary_by_fac_id['Minutes_Used'] / summary_by_fac_id['Total_Minutes_Per_Day']
        ).replace([np.inf, -np.inf, np.nan], 0.0)

        # Compute Fraction of Time For Each Officer and level
        officer = [_f.rsplit('Officer_')[1] for _f in comparison.index]
        level = [self._facility_by_facility_id[int(_fac_id)].level for _fac_id in facility_id]
        summary_by_officer = comparison.groupby(by=[officer, level])[['Total_Minutes_Per_Day', 'Minutes_Used']].sum()
        summary_by_officer['Fraction_Time_Used'] = (
            summary_by_officer['Minutes_Used'] / summary_by_officer['Total_Minutes_Per_Day']
        ).replace([np.inf, -np.inf, np.nan], 0.0)
        summary_by_officer.index.names = ['Officer_Type', 'Facility_Level']

        logger.info(key='Capacity',
                    data={
                        'Frac_Time_Used_Overall': fraction_time_used_overall,
                        'Frac_Time_Used_By_Facility_ID': summary_by_fac_id['Fraction_Time_Used'].to_dict(),
                        'Frac_Time_Used_By_OfficerType':  flatten_multi_index_series_into_dict_for_logging(
                            summary_by_officer['Fraction_Time_Used']
                        ),
                    },
                    description='daily summary of utilisation and capacity of health system resources')

        self._summary_counter.record_hs_status(
            fraction_time_used_across_all_facilities=fraction_time_used_overall)

    def remove_beddays_footprint(self, person_id):
        # removing bed_days from a particular individual if any
        self.bed_days.remove_beddays_footprint(person_id=person_id)

    def find_events_for_person(self, person_id: int):
        """Find the events in the HSI_EVENT_QUEUE for a particular person.
        :param person_id: the person_id of interest
        :returns list of tuples (date_of_event, event) for that person_id in the HSI_EVENT_QUEUE.

        NB. This is for debugging and testing only - not for use in real simulations as it is slow
        """
        list_of_events = list()

        for ev_tuple in self.HSI_EVENT_QUEUE:
            date = ev_tuple[1]  # this is the 'topen' value
            event = ev_tuple[4]
            if isinstance(event.target, (int, np.integer)):
                if event.target == person_id:
                    list_of_events.append((date, event))

        return list_of_events

    def reset_queue(self):
        """Set the HSI event queue to be empty"""
        self.HSI_EVENT_QUEUE = []
        self.hsi_event_queue_counter = 0

    def get_item_codes_from_package_name(self, package: str) -> dict:
        """Helper function to provide the item codes and quantities in a dict of the form {<item_code>:<quantity>} for
         a given package name."""
        return get_item_codes_from_package_name(self.parameters['item_and_package_code_lookups'], package)

    def get_item_code_from_item_name(self, item: str) -> int:
        """Helper function to provide the item_code (an int) when provided with the name of the item"""
        return get_item_code_from_item_name(self.parameters['item_and_package_code_lookups'], item)

    def override_availability_of_consumables(self, item_codes) -> None:
        """Over-ride the availability (for all months and all facilities) of certain consumables item_codes.
        :param item_codes: Dictionary of the form {<item_code>: probability_that_item_is_available}
        :return: None
        """
        self.consumables.override_availability(item_codes)

    def on_end_of_day(self) -> None:
        """Do jobs to be done at the end of the day (after all HSI run)"""
        self.bed_days.on_end_of_day()

    def on_end_of_year(self) -> None:
        """Write to log the current states of the summary counters and reset them."""
        self._summary_counter.write_to_log_and_reset_counters()
        self.consumables.on_end_of_year()
        self.bed_days.on_end_of_year()

    def run_population_level_events(self, _list_of_population_hsi_event_tuples: List[HSIEventQueueItem]) -> None:
        """Run a list of population level events."""
        while len(_list_of_population_hsi_event_tuples) > 0:
            pop_level_hsi_event_tuple = _list_of_population_hsi_event_tuples.pop()
            pop_level_hsi_event = pop_level_hsi_event_tuple.hsi_event
            pop_level_hsi_event.run(squeeze_factor=0)
            self.record_hsi_event(hsi_event=pop_level_hsi_event)

    def run_individual_level_events(self, _list_of_individual_hsi_event_tuples: List[HSIEventQueueItem]) -> List:
        """Run a list of individual level events. Returns: list of events that did not run (maybe an empty a list)."""
        _to_be_held_over = list()

        if _list_of_individual_hsi_event_tuples:
            # Examine total call on health officers time from the HSI events in the list:

            # For all events in the list, expand the appt-footprint of the event to give the demands on each
            # officer-type in each facility_id.
            footprints_of_all_individual_level_hsi_event = [
                event_tuple.hsi_event.expected_time_requests
                for event_tuple in _list_of_individual_hsi_event_tuples
            ]

            # Compute total appointment footprint across all events
            for footprint in footprints_of_all_individual_level_hsi_event:
                # Counter.update method when called with dict-like argument adds counts
                # from argument to Counter object called from
                self.running_total_footprint.update(footprint)

            # Estimate Squeeze-Factors for today
            if self.mode_appt_constraints == 0:
                # For Mode 0 (no Constraints), the squeeze factors are all zero.
                squeeze_factor_per_hsi_event = np.zeros(
                    len(footprints_of_all_individual_level_hsi_event))
            else:
                # For Other Modes, the squeeze factors must be computed
                squeeze_factor_per_hsi_event = self.get_squeeze_factors(
                    footprints_per_event=footprints_of_all_individual_level_hsi_event,
                    total_footprint=self.running_total_footprint,
                    current_capabilities=self.capabilities_today,
                    compute_squeeze_factor_to_district_level=self.compute_squeeze_factor_to_district_level,
                )

            # For each event, determine to run or not, and run if so.
            for ev_num, event in enumerate(_list_of_individual_hsi_event_tuples):
                event = event.hsi_event
                squeeze_factor = squeeze_factor_per_hsi_event[ev_num]                  # todo use zip here!

                ok_to_run = (
                    (self.mode_appt_constraints == 0)
                    or (self.mode_appt_constraints == 1)
                    or ((self.mode_appt_constraints == 2) and (squeeze_factor == 0.0))
                )

                # Mode 0: All HSI Event run, with no squeeze
                # Mode 1: All Run With Squeeze
                # Mode 2: Only if squeeze <1

                if ok_to_run:
                    # Compute the bed days that are allocated to this HSI and provide this information to the HSI
                    # todo - only do this if some bed-days declared
                    event._received_info_about_bed_days = \
                        self.bed_days.issue_bed_days_according_to_availability(
                            facility_id=self.bed_days.get_facility_id_for_beds(persons_id=event.target),
                            footprint=event.BEDDAYS_FOOTPRINT
                        )

                    # Check that a facility has been assigned to this HSI
                    assert event.facility_info is not None, \
                        f"Cannot run HSI {event.TREATMENT_ID} without facility_info being defined."

                    # Run the HSI event (allowing it to return an updated appt_footprint)
                    actual_appt_footprint = event.run(squeeze_factor=squeeze_factor)

                    # Check if the HSI event returned updated appt_footprint
                    if actual_appt_footprint is not None:
                        # The returned footprint is different to the expected footprint: so must update load factors

                        # check its formatting:
                        assert self.appt_footprint_is_valid(actual_appt_footprint)

                        # Update load factors:
                        updated_call = self.get_appt_footprint_as_time_request(
                            facility_info=event.facility_info,
                            appt_footprint=actual_appt_footprint
                        )
                        original_call = footprints_of_all_individual_level_hsi_event[ev_num]
                        footprints_of_all_individual_level_hsi_event[ev_num] = updated_call
                        self.running_total_footprint -= original_call
                        self.running_total_footprint += updated_call

                        if self.mode_appt_constraints != 0:
                            # only need to recompute squeeze factors if running with constraints
                            # i.e. mode != 0
                            squeeze_factor_per_hsi_event = self.get_squeeze_factors(
                                footprints_per_event=footprints_of_all_individual_level_hsi_event,
                                total_footprint=self.running_total_footprint,
                                current_capabilities=self.capabilities_today,
                                compute_squeeze_factor_to_district_level=self.compute_squeeze_factor_to_district_level,
                            )
                    else:
                        # no actual footprint is returned so take the expected initial declaration as the actual
                        actual_appt_footprint = event.EXPECTED_APPT_FOOTPRINT

                    # Write to the log
                    self.record_hsi_event(
                        hsi_event=event,
                        actual_appt_footprint=actual_appt_footprint,
                        squeeze_factor=squeeze_factor,
                        did_run=True,
                    )

                else:
                    # Do not run,
                    # Call did_not_run for the hsi_event
                    rtn_from_did_not_run = event.did_not_run()

                    # If received no response from the call to did_not_run, or a True signal, then
                    # add to the hold-over queue.
                    # Otherwise (disease module returns "FALSE") the event is not rescheduled and will not run.

                    if not (rtn_from_did_not_run is False):
                        # reschedule event
                        hp.heappush(_to_be_held_over, _list_of_individual_hsi_event_tuples[ev_num])

                    # Log that the event did not run
                    self.record_hsi_event(
                        hsi_event=event,
                        actual_appt_footprint=event.EXPECTED_APPT_FOOTPRINT,
                        squeeze_factor=squeeze_factor,
                        did_run=False,
                    )

        return _to_be_held_over


class HealthSystemScheduler(RegularEvent, PopulationScopeEventMixin):
    """
    This is the HealthSystemScheduler. It is an event that occurs every day and must be the LAST event of the day.
    It inspects the calls on the healthsystem and commissions event to occur that are consistent with the
    healthsystem's capabilities for the following day, given assumptions about how this decision is made.

    N.B. Events scheduled for the same day will occur that day, but after those which were scheduled on an earlier date.

        The overall Prioritization algorithm is:
        * Look at events in order (the order is set by the heapq: see `schedule_hsi_event`)
        * Ignore if the current data is before topen
        * Remove and do nothing if tclose has expired
        * Run any  population-level HSI events
        * For an individual-level HSI event, check if there are sufficient health system capabilities to run the event

    If the event is to be run, then the following events occur:
        * The HSI event itself is run.
        * The occurence of the event is logged
        * The resources used are 'occupied' (if individual level HSI event)
        * Other disease modules are alerted of the occurence of the HSI event (if individual level HSI event)

    Here is where we can have multiple types of assumption regarding how these capabilities are modelled.
    """

    def __init__(self, module: HealthSystem):
        super().__init__(module, frequency=DateOffset(days=1), priority=Priority.END_OF_DAY)

    @staticmethod
    def _is_today_last_day_of_the_year(date):
        return (date.month == 12) and (date.day == 31)

    def _get_events_due_today(self,) -> Tuple[List, List]:
        """Interrogate the HSI_EVENT queue object to remove from it the events due today, and to return these in two
        lists:
         * list_of_individual_hsi_event_tuples_due_today
         * list_of_population_hsi_event_tuples_due_today
        """
        _list_of_individual_hsi_event_tuples_due_today = list()
        _list_of_population_hsi_event_tuples_due_today = list()
        _list_of_events_not_due_today = list()

        # To avoid repeated dataframe accesses in subsequent loop, assemble set of alive
        # person IDs as  one-off operation, exploiting the improved efficiency of
        # boolean-indexing of a Series compared to row-by-row access. From benchmarks
        # converting Series to list before converting to set is ~2x more performant than
        # direct conversion to set, while checking membership of set is ~10x quicker
        # than checking membership of Pandas Index object and ~25x quicker than checking
        # membership of list
        alive_persons = set(
            self.sim.population.props.index[self.sim.population.props.is_alive].to_list()
        )

        # Traverse the queue and split events into the three lists (due-individual, due-population, not_due)
        while len(self.module.HSI_EVENT_QUEUE) > 0:

            next_event_tuple = hp.heappop(self.module.HSI_EVENT_QUEUE)
            # Read the tuple and assemble into a dict 'next_event'

            event = next_event_tuple.hsi_event

            if self.sim.date > next_event_tuple.tclose:
                # The event has expired (after tclose) having never been run. Call the 'never_ran' function
                event.never_ran()

            elif not (
                isinstance(event.target, tlo.population.Population)
                or event.target in alive_persons
            ):
                # if individual level event and the person who is the target is no longer alive, do nothing more
                pass

            elif self.sim.date < next_event_tuple.topen:
                # The event is not yet due (before topen)
                hp.heappush(_list_of_events_not_due_today, next_event_tuple)

                if next_event_tuple.priority == 2:
                    # Check the priority
                    # If the next event is not due and has low priority, then stop looking through the heapq
                    # as all other events will also not be due.
                    break

            else:
                # The event is now due to run today and the person is confirmed to be still alive
                # Add it to the list of events due today (individual or population level)
                # NB. These list is ordered by priority and then due date

                is_pop_level_hsi_event = isinstance(event.target, tlo.population.Population)
                if is_pop_level_hsi_event:
                    _list_of_population_hsi_event_tuples_due_today.append(next_event_tuple)
                else:
                    _list_of_individual_hsi_event_tuples_due_today.append(next_event_tuple)

        # add events from the _list_of_events_not_due_today back into the queue
        while len(_list_of_events_not_due_today) > 0:
            hp.heappush(self.module.HSI_EVENT_QUEUE, hp.heappop(_list_of_events_not_due_today))

        return _list_of_individual_hsi_event_tuples_due_today, _list_of_population_hsi_event_tuples_due_today

    def apply(self, population):

        # Refresh information ready for new day:
        self.module.bed_days.on_start_of_day()
        self.module.consumables.on_start_of_day(self.sim.date)

        # Compute footprint that arise from in-patient bed-days
        inpatient_appts = self.module.bed_days.get_inpatient_appts()
        inpatient_footprints = Counter()
        for _fac_id, _footprint in inpatient_appts.items():
            inpatient_footprints.update(self.module.get_appt_footprint_as_time_request(
                facility_info=self.module._facility_by_facility_id[_fac_id], appt_footprint=_footprint)
            )

        # Write to the log that these in-patient appointments were needed:
        if len(inpatient_appts):
            for _fac_id, _inpatient_appts in inpatient_appts.items():
                self.module.write_to_hsi_log(
                    treatment_id='Inpatient_Care',
                    number_by_appt_type_code=dict(_inpatient_appts),
                    person_id=-1,
                    squeeze_factor=0.0,
                    did_run=True,
                    facility_level=self.module._facility_by_facility_id[_fac_id].level,
                    facility_id=_fac_id,
                )

        # Restart the total footprint of all calls today, beginning with those due to existing in-patients.
        self.module.running_total_footprint = inpatient_footprints

        # Create hold-over list. This will hold events that cannot occur today before they are added back to the queue.
        hold_over = list()

        # 3) Run all events due today, repeating the check for due events until none are due (this allows for HSI that
        # are added to the queue in the course of other HSI for this today to be run this day).
        while True:
            # Get the events that are due today:
            (
                list_of_individual_hsi_event_tuples_due_today,
                list_of_population_hsi_event_tuples_due_today
             ) = self._get_events_due_today()

            if (
                (len(list_of_individual_hsi_event_tuples_due_today) == 0)
                and (len(list_of_population_hsi_event_tuples_due_today) == 0)
            ):
                break

            # Run the list of population-level HSI events
            self.module.run_population_level_events(list_of_population_hsi_event_tuples_due_today)

            # Run the list of individual-level events
            _to_be_held_over = self.module.run_individual_level_events(
                list_of_individual_hsi_event_tuples_due_today
            )
            hold_over.extend(_to_be_held_over)

        # -- End-of-day activities --
        # Add back to the HSI_EVENT_QUEUE heapq all those events which are still eligible to run but which did not run
        while len(hold_over) > 0:
            hp.heappush(self.module.HSI_EVENT_QUEUE, hp.heappop(hold_over))

        # Log total usage of the facilities
        self.module.log_current_capabilities_and_usage()

        # Trigger jobs to be done at the end of the day (after all HSI run)
        self.module.on_end_of_day()

        # Do activities that are required at end of year (if today is the last day of the year)
        if self._is_today_last_day_of_the_year(self.sim.date):
            self.module.on_end_of_year()

# ---------------------------------------------------------------------------
#   Logging
# ---------------------------------------------------------------------------


class HealthSystemSummaryCounter:
    """Helper class to keep running counts of HSI and the state of the HealthSystem and logging summaries."""

    def __init__(self):
        self._reset_internal_stores()

    def _reset_internal_stores(self) -> None:
        """Create empty versions of the data structures used to store a running records."""

        self._treatment_ids = defaultdict(int)  # Running record of the `TREATMENT_ID`s of `HSI_Event`s
        self._appts = defaultdict(int)  # Running record of the Appointments of `HSI_Event`s that have run
        self._appts_by_level = {_level: defaultdict(int) for _level in ('0', '1a', '1b', '2', '3', '4')}
        # <--Same as `self._appts` but also split by facility_level
        self._frac_time_used_overall = []  # Running record of the usage of the healthcare system

    def record_hsi_event(self, treatment_id: str, appt_footprint: Counter, level: str) -> None:
        """Add information about an `HSI_Event` to the running summaries."""

        # Count the treatment_id:
        self._treatment_ids[treatment_id] += 1

        # Count each type of appointment:
        for _appt_type, _number in appt_footprint.items():
            self._appts[_appt_type] += _number
            self._appts_by_level[level][_appt_type] += _number

    def record_hs_status(self, fraction_time_used_across_all_facilities: float) -> None:
        """Record a current status metric of the HealthSystem."""

        # The fraction of all healthcare worker time that is used:
        self._frac_time_used_overall.append(fraction_time_used_across_all_facilities)

    def write_to_log_and_reset_counters(self):
        """Log summary statistics reset the data structures."""

        logger_summary.info(
            key="HSI_Event",
            description="Counts of the HSI_Events that have occurred in this calendar year by TREATMENT_ID, "
                        "and counts of the 'Appt_Type's that have occurred in this calendar year.",
            data={
                "TREATMENT_ID": self._treatment_ids,
                "Number_By_Appt_Type_Code": self._appts,
                "Number_By_Appt_Type_Code_And_Level": self._appts_by_level,
            },
        )

        logger_summary.info(
            key="Capacity",
            description="The fraction of all the healthcare worker time that is used each day, averaged over this "
                        "calendar year.",
            data={
                "average_Frac_Time_Used_Overall": np.mean(self._frac_time_used_overall),
                # <-- leaving space here for additional summary measures that may be needed in the future.
            },
        )

        self._reset_internal_stores()


class HealthSystemChangeParameters(Event, PopulationScopeEventMixin):
    """Event that causes certain internal parameters of the HealthSystem to be changed; specifically:
        * `mode_appt_constraints`
        * `ignore_priority`
        * `capabilities_coefficient`
        * `cons_availability`
        * `beds_availability`
    Note that no checking is done here on the suitability of values of each parameter."""

    def __init__(self, module: HealthSystem, parameters: Dict):
        super().__init__(module)
        self._parameters = parameters
        assert isinstance(module, HealthSystem)

    def apply(self, population):
        if 'mode_appt_constraints' in self._parameters:
            self.module.mode_appt_constraints = self._parameters['mode_appt_constraints']

        if 'ignore_priority' in self._parameters:
            self.module.ignore_priority = self._parameters['ignore_priority']

        if 'capabilities_coefficient' in self._parameters:
            self.module.capabilities_coefficient = self._parameters['capabilities_coefficient']

        if 'cons_availability' in self._parameters:
            self.module.consumables = Consumables(data=self.module.parameters['availability_estimates'],
                                                  rng=self.module.rng,
                                                  availability=self._parameters['cons_availability'])
            self.module.consumables.on_start_of_day(self.module.sim.date)

        if 'beds_availability' in self._parameters:
            self.module.bed_days.availability = self._parameters['beds_availability']<|MERGE_RESOLUTION|>--- conflicted
+++ resolved
@@ -1045,7 +1045,6 @@
         if service_availability == ['*']:
             # Wildcard --> everything is allowed
             return True
-<<<<<<< HEAD
         elif treatment_id in service_availability:
             # Explicit inclusion of this treatment_id --> allowed
             return True
@@ -1055,26 +1054,6 @@
         else:
             if _treatment_matches_pattern(treatment_id, service_availability):
                 return True
-=======
-
-        if treatment_id is None:
-            # Treatment_id is None --> allowed
-            return True
-
-        if treatment_id in service_availability:
-            # Explicit inclusion of this treatment_id --> allowed
-            return True
-
-        if treatment_id.startswith('FirstAttendance'):
-            # FirstAttendance* --> allowable
-            return True
-
-        # Check if treatment_id matches any services specified with wildcard * patterns
-        for service_pattern in service_availability:
-            if fnmatch.fnmatch(treatment_id, service_pattern):
-                return True
-
->>>>>>> b87a38a2
         return False
 
     def schedule_batch_of_individual_hsi_events(
