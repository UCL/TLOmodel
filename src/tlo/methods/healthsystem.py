import heapq as hp
import inspect
from pathlib import Path

import numpy as np
import pandas as pd

import tlo
from tlo import DateOffset, Module, Parameter, Property, Types, logging
from tlo.events import Event, PopulationScopeEventMixin, RegularEvent
from tlo.methods.dxmanager import DxManager

logger = logging.getLogger(__name__)
logger.setLevel(logging.INFO)


class HealthSystem(Module):
    """
    This is the Health System Module
    Version: September 2019
    The execution of all health systems interactions are controlled through this module.
    """

    PARAMETERS = {
        'Officer_Types': Parameter(Types.DATA_FRAME, 'The names of the types of health workers ("officers")'),
        'Daily_Capabilities': Parameter(
            Types.DATA_FRAME, 'The capabilities by facility and officer type available each day'
        ),
        'Appt_Types_Table': Parameter(Types.DATA_FRAME, 'The names of the type of appointments with the health system'),
        'Appt_Time_Table': Parameter(
            Types.DATA_FRAME, 'The time taken for each appointment, according to officer and facility type.'
        ),
        'ApptType_By_FacLevel': Parameter(
            Types.DATA_FRAME, 'Indicates whether an appointment type can occur at a facility level.'
        ),
        'Master_Facilities_List': Parameter(Types.DATA_FRAME, 'Listing of all health facilities.'),
        'Facilities_For_Each_District': Parameter(
            Types.DATA_FRAME,
            'Mapping between a district and all of the health facilities to which its \
                      population have access.',
        ),
        'Consumables': Parameter(Types.DATA_FRAME, 'List of consumables used in each intervention and their costs.'),
        'Consumables_Cost_List': Parameter(Types.DATA_FRAME, 'List of each consumable item and it' 's cost'),
    }

    PROPERTIES = {
        'hs_dist_to_facility': Property(
            Types.REAL, 'The distance for each person to their nearest clinic (of any type)'
        )
    }

    def __init__(
        self,
        name=None,
        resourcefilepath=None,
        service_availability=None,      # must be a list of treatment_ids to allow
        mode_appt_constraints=0,        # mode of constraints to do with officer numbers and time
        ignore_cons_constraints=False,  # mode for consumable constraints (if ignored, all consumables available)
        ignore_priority=False,          # do not use the priority information in HSI event to schedule
        capabilities_coefficient=1.0,   # multiplier for the capabilities of health officers
        disable=False,                  # disables the healthsystem (no constraints and no logging).
        disable_and_reject_all=False    # disables the healthsystem and does not run any HSI (no constraints and no logging)
    ):

        super().__init__(name)
        self.resourcefilepath = resourcefilepath

        assert type(ignore_cons_constraints) is bool
        self.ignore_cons_constraints = ignore_cons_constraints

        assert type(disable) is bool
<<<<<<< HEAD
        assert type(disable_and_reject_all) is bool
        assert not (disable and disable_and_reject_all), 'Cannot have both disable and disable_and_reject_all selected'
        self.disable = disable
        self.disable_and_reject_all = disable_and_reject_all
=======
        self.disabled = disable
>>>>>>> 39b0680d

        assert mode_appt_constraints in [0, 1, 2]  # Mode of constraints
        # 0: no constraints -- all HSI Events run with no squeeze factor
        # 1: elastic -- all HSI Events run - with squeeze factor
        # 2: hard -- only HSI events with no squeeze factor run

        self.mode_appt_constraints = mode_appt_constraints

        self.ignore_priority = ignore_priority

        # Check that the service_availability list is specified correctly
        if service_availability is None:
            self.service_availability = ['*']
        else:
            assert type(service_availability) is list
            self.service_availability = service_availability

        # Check that the capabilities coefficident is correct
        assert capabilities_coefficient >= 0
        assert type(capabilities_coefficient) is float
        self.capabilities_coefficient = capabilities_coefficient

        # Define empty set of registered disease modules
        self.registered_disease_modules = {}

        # Define the dataframe that determines the availability of consumables on a daily basis
        self.cons_item_code_availability_today = pd.DataFrame()

        # Define the container for calls for health system interaction events
        self.HSI_EVENT_QUEUE = []
        self.hsi_event_queue_counter = 0  # Counter to help with the sorting in the heapq

        logger.info('----------------------------------------------------------------------')
        logger.info("Setting up the Health System With the Following Service Availability:")
        logger.info(self.service_availability)
        logger.info('----------------------------------------------------------------------')

        # Create the Diagnostic Test Manager to store and manage all Diagnostic Test
        self.dx_manager = DxManager(self)

    def read_parameters(self, data_folder):

        self.parameters['Officer_Types_Table'] = pd.read_csv(
            Path(self.resourcefilepath) / 'ResourceFile_Officer_Types_Table.csv'
        )

        self.parameters['Appt_Types_Table'] = pd.read_csv(
            Path(self.resourcefilepath) / 'ResourceFile_Appt_Types_Table.csv'
        )

        self.parameters['Appt_Time_Table'] = pd.read_csv(
            Path(self.resourcefilepath) / 'ResourceFile_Appt_Time_Table.csv'
        )

        self.parameters['ApptType_By_FacLevel'] = pd.read_csv(
            Path(self.resourcefilepath) / 'ResourceFile_ApptType_By_FacLevel.csv'
        )

        mfl = pd.read_csv(Path(self.resourcefilepath) / 'ResourceFile_Master_Facilities_List.csv')
        self.parameters['Master_Facilities_List'] = mfl.iloc[:, 1:]  # get rid of extra column

        self.parameters['Facilities_For_Each_District'] = pd.read_csv(
            Path(self.resourcefilepath) / 'ResourceFile_Facilities_For_Each_District.csv'
        )

        self.parameters['Consumables'] = pd.read_csv(Path(self.resourcefilepath) / 'ResourceFile_Consumables.csv')

        self.parameters['Consumables_Cost_List'] = (
            self.parameters['Consumables'][['Item_Code', 'Unit_Cost']].drop_duplicates().set_index('Item_Code')
        )

        caps = pd.read_csv(Path(self.resourcefilepath) / 'ResourceFile_Daily_Capabilities.csv')
        self.parameters['Daily_Capabilities'] = caps.iloc[:, 1:]
        self.reformat_daily_capabilities()  # Reformats this table to include zero where capacity is not available

        # Make a dataframe that organsie the probabilities of individual consumables items being available
        # (by unique item codes)
        cons = self.parameters['Consumables']
        unique_item_codes = pd.DataFrame(data={'Item_Code': pd.unique(cons['Item_Code'])})

        # merge in probabilities of being available
        filter_col = [col for col in cons if col.startswith('Available_Facility_Level_')]
        filter_col.append('Item_Code')
        prob_unique_item_codes_available = unique_item_codes.merge(
            cons.drop_duplicates(['Item_Code'])[filter_col], on='Item_Code', how='inner'
        )
        assert len(prob_unique_item_codes_available) == len(unique_item_codes)

        # set the index as the Item_Code
        prob_unique_item_codes_available.set_index('Item_Code', drop=True, inplace=True)

        self.prob_unique_item_codes_available = prob_unique_item_codes_available

    def initialise_population(self, population):
        df = population.props

        # Assign hs_dist_to_facility'
        # (For now, let this be a random number, but in future it may be properly informed based on \
        #  population density distribitions)
        # Note that this characteritic is inherited from mother to child.
        df['hs_dist_to_facility'] = self.rng.uniform(0.01, 5.00, len(df))

    def initialise_simulation(self, sim):

        # Check that each person is being associated with a facility of each type
        pop = self.sim.population.props
        fac_per_district = self.parameters['Facilities_For_Each_District']
        mfl = self.parameters['Master_Facilities_List']
        self.Facility_Levels = pd.unique(mfl['Facility_Level'])

        for person_id in pop.index[pop.is_alive]:
            my_district = pop.at[person_id, 'district_of_residence']
            my_health_facilities = fac_per_district.loc[fac_per_district['District'] == my_district]
            my_health_facility_level = pd.unique(my_health_facilities.Facility_Level)
            assert len(my_health_facilities) == len(self.Facility_Levels)
            assert set(my_health_facility_level) == set(self.Facility_Levels)

        # Launch the healthsystem scheduler (a regular event occurring each day) [if not disabled]
<<<<<<< HEAD
        if not (self.disable or self.disable_and_reject_all):
=======
        if not self.disabled:
>>>>>>> 39b0680d
            sim.schedule_event(HealthSystemScheduler(self), sim.date)

    def on_birth(self, mother_id, child_id):

        # New child inherits the hs_dist_to_facility of the mother
        df = self.sim.population.props
        df.at[child_id, 'hs_dist_to_facility'] = df.at[mother_id, 'hs_dist_to_facility']

    def register_disease_module(self, new_disease_module):
        """
        Register Disease Module
        In order for a disease module to use the functionality of the health system it must be registered
        This list is also used to alert other disease modules when a health system interaction occurs

        :param new_disease_module: The pointer to the disease module
        """
        assert (
            new_disease_module.name not in self.registered_disease_modules
        ), 'A module named {} has already been registered'.format(new_disease_module.name)
        assert 'on_hsi_alert' in dir(new_disease_module)

        self.registered_disease_modules[new_disease_module.name] = new_disease_module
        logger.info('Registering disease module %s', new_disease_module.name)

    def schedule_hsi_event(self, hsi_event, priority, topen, tclose=None):
        """
        Schedule the health system interaction event

        :param hsi_event: the hsi_event to be scheduled
        :param priority: the priority for the hsi event (0 (highest), 1 or 2 (lowest)
        :param topen: the earliest date at which the hsi event should run
        :param tclose: the latest date at which the hsi event should run
        """

        logger.debug(
            'HealthSystem.schedule_event>>Logging a request for an HSI: %s for person: %s',
            hsi_event.TREATMENT_ID,
            hsi_event.target,
        )

        assert isinstance(hsi_event, HSI_Event)

<<<<<<< HEAD
        # 0) Check if healthsystem is disabled
        if self.disable and (not self.disable_and_reject_all):
            # If healthsystem is disabled (but HSI can still run), ...
            #   ... put this event straight into the normal simulation scheduler.
=======
        # 0) If healthsystem is disabled, put this event straight into the normal simulation scheduler.
        if self.disabled:
>>>>>>> 39b0680d
            wrapped_hsi_event = HSIEventWrapper(hsi_event=hsi_event)
            self.sim.schedule_event(wrapped_hsi_event, topen)
            return  # Terminate this functional call
        elif self.disable_and_reject_all:
            # If healthsystem is disabled and HSI should not run, do nothing.
            return

        # 1) Check that this is a legitimate health system interaction (HSI) event

        if isinstance(hsi_event.target, tlo.population.Population):  # check if hsi_event is population-scoped
            # This is a population-scoped HSI event...
            # ... So it needs TREATMENT_ID
            # ... But it does not need APPT, CONS, ACCEPTED_FACILITY_LEVEL and ALERT_OTHER_DISEASES, or did_not_run().

            assert 'TREATMENT_ID' in dir(hsi_event)
            assert 'EXPECTED_APPT_FOOTPRINT_FOOTPRINT' not in dir(hsi_event)
            assert 'ACCEPTED_FACILITY_LEVEL' not in dir(hsi_event)
            assert 'ALERT_OTHER_DISEASES' not in dir(hsi_event)

        else:
            # This is an individual-scoped HSI event.
            # It must have APPT, CONS, ACCEPTED_FACILITY_LEVELS and ALERT_OTHER_DISEASES defined

            # Correctly formatted footprint
            assert 'TREATMENT_ID' in dir(hsi_event)

            # Correct formated EXPECTED_APPT_FOOTPRINT
            assert 'EXPECTED_APPT_FOOTPRINT' in dir(hsi_event)
            self.check_appt_footprint_format(hsi_event.EXPECTED_APPT_FOOTPRINT)

            # That it has an 'ACCEPTED_FACILITY_LEVEL' attribute
            # (Integer specificying the facility level at which HSI_Event must occur)
            assert 'ACCEPTED_FACILITY_LEVEL' in dir(hsi_event)
            assert type(hsi_event.ACCEPTED_FACILITY_LEVEL) is int
            assert hsi_event.ACCEPTED_FACILITY_LEVEL in list(
                pd.unique(self.parameters['Facilities_For_Each_District']['Facility_Level'])
            )

            # That it has a list for the other disease that will be alerted when it is run and that this make sense
            assert 'ALERT_OTHER_DISEASES' in dir(hsi_event)
            assert type(hsi_event.ALERT_OTHER_DISEASES) is list

            if len(hsi_event.ALERT_OTHER_DISEASES) > 0:
                if not (hsi_event.ALERT_OTHER_DISEASES[0] == '*'):
                    for d in hsi_event.ALERT_OTHER_DISEASES:
                        assert d in self.sim.modules['HealthSystem'].registered_disease_modules.keys()

            # Check that this can accept the squeeze argument
            assert 'squeeze_factor' in inspect.getfullargspec(hsi_event.run).args

        # 2) Check that topen, tclose and priority are valid

        # If there is no specified tclose time then set this is after the end of the simulation
        if tclose is None:
            tclose = self.sim.end_date + DateOffset(days=1)

        # Check topen is not in the past
        assert topen >= self.sim.date

        # Check that topen and tclose are not the same date
        assert not topen == tclose

        # Check that priority is either 0, 1 or 2
        assert priority in {0, 1, 2}

        # 3) Check that this request is allowable under current policy (i.e. included in service_availability)
        allowed = False
        if not self.service_availability:  # it's an empty list
            allowed = False
        elif self.service_availability[0] == '*':  # it's the overall wild-card, do anything
            allowed = True
        elif hsi_event.TREATMENT_ID in self.service_availability:
            allowed = True
        elif hsi_event.TREATMENT_ID is None:
            allowed = True  # (if no treatment_id it can pass)
        elif hsi_event.TREATMENT_ID.startswith('GenericFirstAppt'):
            allowed = True  # allow all GenericFirstAppt's
        else:
            # check to see if anything provided given any wildcards
            for s in self.service_availability:
                if '*' in s:
                    stub = s.split('*')[0]
                    if hsi_event.TREATMENT_ID.startswith(stub):
                        allowed = True
                        break

        # Further checks for HSI which are not population level events:
        if type(hsi_event.target) is not tlo.population.Population:

            # 4) Check that at least one type of appointment is required
            assert any(value > 0 for value in hsi_event.EXPECTED_APPT_FOOTPRINT.values()), \
                'No appointment types required in the EXPECTED_APPT_FOOTPRINT'

            # 5) Check that the event does not request an appointment at a facility level which is not possible
            appt_type_to_check_list = [k for k, v in hsi_event.EXPECTED_APPT_FOOTPRINT.items() if v > 0]
            assert all([self.parameters['ApptType_By_FacLevel'].loc[
                            self.parameters['ApptType_By_FacLevel']['Appt_Type_Code'] == appt_type_to_check,
                            self.parameters['ApptType_By_FacLevel'].columns.str.contains(
                                str(hsi_event.ACCEPTED_FACILITY_LEVEL))].all().all()
                        for appt_type_to_check in appt_type_to_check_list
                        ]), \
                "An appointment type has been requested at a facility level for which is it not possibe: " \
                + hsi_event.TREATMENT_ID

            # 6) Check that event (if individual level) is able to run with this configuration of officers
            # (ie. Check that this does not demand officers that are never available at a particular facility)
            caps = self.parameters['Daily_Capabilities']
            footprint = self.get_appt_footprint_as_time_request(hsi_event=hsi_event)

            footprint_is_possible = (len(footprint) > 0) & (
                caps.loc[caps.index.isin(footprint.index), 'Total_Minutes_Per_Day'] > 0).all()
            if not footprint_is_possible:
                logger.warning("The expected footprint is not possible with the configuration of officers.")

        #  Manipulate the priority level if needed
        # If ignoring the priority in scheduling, then over-write the provided priority information
        if self.ignore_priority:
            priority = 0  # set all event to priority 0
        # This is where could attach a different priority score according to the treatment_id (and other things)
        # in order to examine the influence of the prioritisation score.

        # If all is correct and the hsi event is allowed then add this request to the queue of HSI_EVENT_QUEUE
        if allowed:

            # Create a tuple to go into the heapq
            # (NB. the sorting is done ascending and by the order of the items in the tuple)
            # Pos 0: priority,
            # Pos 1: topen,
            # Pos 2: hsi_event_queue_counter,
            # Pos 3: tclose,
            # Pos 4: the hsi_event itself

            new_request = (priority, topen, self.hsi_event_queue_counter, tclose, hsi_event)
            self.hsi_event_queue_counter += 1

            hp.heappush(self.HSI_EVENT_QUEUE, new_request)

            logger.debug(
                'HealthSystem.schedule_event>>HSI has been added to the queue: %s for person: %s',
                hsi_event.TREATMENT_ID,
                hsi_event.target,
            )

        else:
            # HSI is not available under the services_available parameter: call the hsi's not_available() method if it
            # exists:
            try:
                hsi_event.not_available()
                # TODO: should the healthsystem call this at the time that the HSI was intended to be run (i.e topen)?

            except AttributeError:
                pass

            logger.debug(
                '%s| A request was made for a service but it was not included in the service_availability list: %s',
                self.sim.date,
                hsi_event.TREATMENT_ID,
            )

    def check_appt_footprint_format(self, appt_footprint):
        """
        This function runs some checks on the appt_footprint to ensure it is the right format
        :return: None
        """

        assert set(appt_footprint.keys()) == set(self.parameters['Appt_Types_Table']['Appt_Type_Code'])
        # All sensible numbers for the number of appointments requested (no negative and at least one appt required)

        assert all(np.asarray([(appt_footprint[k]) for k in appt_footprint.keys()]) >= 0)

        assert not all(value == 0 for value in appt_footprint.values())

    def broadcast_healthsystem_interaction(self, hsi_event):
        """
        This will alert disease modules than a treatment_id is occurring to a particular person.
        :param hsi_event: the health system interaction event
        """

        if not hsi_event.ALERT_OTHER_DISEASES:  # it's an empty list
            # There are no disease modules to alert, so do nothing
            pass

        else:
            # Alert some disease modules

            if hsi_event.ALERT_OTHER_DISEASES[0] == '*':
                alert_modules = list(self.registered_disease_modules.keys())
            else:
                alert_modules = hsi_event.ALERT_OTHER_DISEASES

            # Remove the originating module from the list of modules to alert.

            # Get the name of the disease module that this event came from ultimately
            originating_disease_module_name = hsi_event.module.name
            if originating_disease_module_name in alert_modules:
                alert_modules.remove(originating_disease_module_name)

            for module_name in alert_modules:
                module = self.registered_disease_modules[module_name]
                module.on_hsi_alert(person_id=hsi_event.target, treatment_id=hsi_event.TREATMENT_ID)

    def reformat_daily_capabilities(self):
        """
        This will updates the dataframe for the self.parameters['Daily_Capabilities'] so as to include
        every permutation of officer_type_code and facility_id, with zeros against permuations where no capacity
        is available.

        It also give the dataframe an index that is useful for merging on (based on Facility_ID and Officer Type)

        (This is so that its easier to track where demands are being placed where there is no capacity)
        """

        # Get the capabilities data as they are imported
        capabilities = self.parameters['Daily_Capabilities']

        # apply the capabilities_coefficient
        capabilities['Total_Minutes_Per_Day'] = capabilities['Total_Minutes_Per_Day'] * self.capabilities_coefficient

        # Create dataframe containing background information about facility and officer types
        facility_ids = self.parameters['Master_Facilities_List']['Facility_ID'].values
        officer_type_codes = self.parameters['Officer_Types_Table']['Officer_Type_Code'].values

        facs = list()
        officers = list()
        for f in facility_ids:
            for o in officer_type_codes:
                facs.append(f)
                officers.append(o)

        capabilities_ex = pd.DataFrame(data={'Facility_ID': facs, 'Officer_Type_Code': officers})

        # Merge in information about facility from Master Facilities List
        mfl = self.parameters['Master_Facilities_List']
        capabilities_ex = capabilities_ex.merge(mfl, on='Facility_ID', how='left')

        # Merge in information about officers
        officer_types = self.parameters['Officer_Types_Table'][['Officer_Type_Code', 'Officer_Type']]
        capabilities_ex = capabilities_ex.merge(officer_types, on='Officer_Type_Code', how='left')

        # Merge in the capabilities (minutes available) for each officer type (inferring zero minutes where
        # there is no entry in the imported capabilities table)
        capabilities_ex = capabilities_ex.merge(
            capabilities[['Facility_ID', 'Officer_Type_Code', 'Total_Minutes_Per_Day']],
            on=['Facility_ID', 'Officer_Type_Code'],
            how='left',
        )
        capabilities_ex = capabilities_ex.fillna(0)

        # Give the standard index:
        capabilities_ex = capabilities_ex.set_index(
            'FacilityID_'
            + capabilities_ex['Facility_ID'].astype(str)
            + '_Officer_'
            + capabilities_ex['Officer_Type_Code']
        )

        # Checks
        assert capabilities_ex['Total_Minutes_Per_Day'].sum() == capabilities['Total_Minutes_Per_Day'].sum()
        assert len(capabilities_ex) == len(facility_ids) * len(officer_type_codes)

        # Updates the capabilities table with the reformatted version
        self.parameters['Daily_Capabilities'] = capabilities_ex

    def get_capabilities_today(self):
        """
        Get the capabilities of the health system today
        returns: DataFrame giving minutes available for each officer type in each facility type

        Functions can go in here in the future that could expand the time available, simulating increasing efficiency.
        (The concept of a productivitiy ratio raised by Martin Chalkley). For now just have a single scaling value,
        named capabilities_coefficient.
        """

        # Get the capabilities data as they are imported
        capabilities_today = self.parameters['Daily_Capabilities']

        # apply the capabilities_coefficient
        capabilities_today['Total_Minutes_Per_Day'] = (
            capabilities_today['Total_Minutes_Per_Day'] * self.capabilities_coefficient
        )

        return capabilities_today

    def get_blank_appt_footprint(self):
        """
        This is a helper function so that disease modules can easily create their appt_footprints.
        It returns a dataframe containing the appointment footprint information in the format that /
        the HealthSystemScheduler expects.

        """

        keys = self.parameters['Appt_Types_Table']['Appt_Type_Code']
        values = np.zeros(len(keys))
        blank_footprint = dict(zip(keys, values))
        return blank_footprint

    def get_blank_cons_footprint(self):
        """
        This is a helper function so that disease modules can easily create their cons_footprints.
        It returns a dictionary containing the consumables information in the format that the /
        HealthSystemScheduler expects.

        Format is as follows:
            * dict with two keys; Intervention_Package_Code and Item_Code
            * the value for each is a dict of the form (package_code or item_code): quantity
            * the codes within each list must be unique and valid codes; quantities must be integer values >0

            e.g.
            cons_footprint = {
                        'Intervention_Package_Code': {my_pkg_code: 1},
                        'Item_Code': {my_item_code: 10, another_item_code: 1}
            }
        """

        blank_footprint = {'Intervention_Package_Code': {}, 'Item_Code': {}}
        return blank_footprint

    def get_prob_seek_care(self, person_id, symptom_code=0):
        """
        This is depracted. Report onset of generic acute symptoms to the symptom mananger.
        HealthSeekingBehaviour module will schedule a generic hsi.
        """
        raise Exception('Do not use get_prob_seek_care().')

    def get_appt_footprint_as_time_request(self, hsi_event, actual_appt_footprint=None):
        """
        This will take an HSI event and return the required appointments in terms of the time required of each
        Officer Type in each Facility ID.
        The index will identify the Facility ID and the Officer Type in the same format as is used in
        Daily_Capabilities.

        :param hsi_event: The HSI event
        :param actual_appt_footprint: The actual appt footprint (optional) if different to that in the HSI_event
        :return: A series that gives the time required for each officer-type in each facility_ID
        """

        # Gather useful information
        df = self.sim.population.props
        mfl = self.parameters['Master_Facilities_List']
        fac_per_district = self.parameters['Facilities_For_Each_District']
        appt_types = self.parameters['Appt_Types_Table']['Appt_Type_Code'].values
        appt_times = self.parameters['Appt_Time_Table']

        # Gather information about the HSI event
        the_person_id = hsi_event.target
        the_district = df.at[the_person_id, 'district_of_residence']

        # Get the appt_footprint
        if actual_appt_footprint is None:
            # use the appt_footprint in the hsi_event
            the_appt_footprint = hsi_event.EXPECTED_APPT_FOOTPRINT
        else:
            # use the actual_appt_provided
            the_appt_footprint = actual_appt_footprint

        # Get the (one) health_facility available to this person (based on their district), which is accepted by the
        # hsi_event.ACCEPTED_FACILITY_LEVEL:
        the_facility_id = fac_per_district.loc[
            (fac_per_district['District'] == the_district)
            & (fac_per_district['Facility_Level'] == hsi_event.ACCEPTED_FACILITY_LEVEL),
            'Facility_ID',
        ].values[0]

        the_facility_level = mfl.loc[mfl['Facility_ID'] == the_facility_id, 'Facility_Level'].values[0]

        # Transform the treatment footprint into a demand for time for officers of each type, for this
        # facility level (it varies by facility level)
        appts_with_duration = [appt_type for appt_type in appt_types if the_appt_footprint[appt_type] > 0]
        df_appt_footprint = appt_times.loc[
            (appt_times['Facility_Level'] == the_facility_level) & appt_times.Appt_Type_Code.isin(appts_with_duration),
            ['Officer_Type_Code', 'Time_Taken'],
        ].copy()

        assert len(df_appt_footprint) > 0, \
            "The time needed for this appointment" \
            " is not defined for this specified facility level in the Appt_Time_Table. " \
            "And it should not go to this point" \
            ": " + hsi_event.TREATMENT_ID

        # Using f string or format method throws and error when df_appt_footprint is empty so hybrid used
        df_appt_footprint.set_index(
            f'FacilityID_{the_facility_id}_Officer_' + df_appt_footprint['Officer_Type_Code'].astype(str), inplace=True
        )

        # Create Series of summed required time for each officer type
        appt_footprint_as_time_request = df_appt_footprint['Time_Taken'].groupby(level=0).sum()

        # Check that indicies are unique
        assert not any(appt_footprint_as_time_request.index.duplicated())

        # Return
        return appt_footprint_as_time_request

    def get_squeeze_factors(self, all_calls_today, current_capabilities):
        """
        This will compute the squeeze factors for each HSI event from the dataframe that lists all the calls on health
        system resources for the day.
        The squeeze factor is defined as (call/available - 1). ie. the highest fractional over-demand among any type of
        officer that is called-for in the appt_footprint of an HSI event.
        A value of 0.0 signifies that there is no squeezeing (sufficient resources for the EXPECTED_APPT_FOOTPRINT).
        A value of 99.99 signifies that the call is for an officer_type in a health-facility that is not available.

        :param all_calls_today: Dataframe, one column per HSI event, containing the minutes required from each health
            officer in each health facility (using the standard index)
        :param current_capabilities: Dataframe giving the amount of time available from each health officer in each
            health facility (using the standard index)

        :return: squeeze_factors: a list of the squeeze factors for each HSI event
            (position in list matches column number in the all_call_today dataframe).
        """

        # 1) Compute the load factors
        total_call = all_calls_today.sum(axis=1)
        total_available = current_capabilities['Total_Minutes_Per_Day']

        load_factor = (total_call / total_available) - 1
        load_factor.loc[pd.isnull(load_factor)] = 99.99
        load_factor = load_factor.where(load_factor > 0, 0)

        # 5) Convert these load-factors into an overall 'squeeze' signal for each appointment_type requested
        squeeze_factor_per_hsi_event = list()  # The "squeeze factor" for each HSI event
        # [based on the highest load-factor of any officer required]

        for col_num in np.arange(0, len(all_calls_today.columns)):
            load_factor_per_officer_needed = list()
            officers_needed = all_calls_today.loc[all_calls_today[col_num] > 0, col_num].index.astype(str)
            assert len(officers_needed) > 0
            for officer in officers_needed:
                load_factor_per_officer_needed.append(load_factor.loc[officer])
            squeeze_factor_per_hsi_event.append(max(load_factor_per_officer_needed))

        assert len(squeeze_factor_per_hsi_event) == len(all_calls_today.columns)
        assert (np.asarray(squeeze_factor_per_hsi_event) >= 0).all()

        return squeeze_factor_per_hsi_event

    def request_consumables(self, hsi_event, cons_req_as_footprint, to_log=True):
        """
        This is where HSI events can check access to and log use of consumables.
        The healthsystem module will check if that consumable is available
        at this time and at that facility and return a True/False response. If a package is requested, it is considered
        to be available only if all of the constituent items are available.
        All requests are logged and, by default, it is assumed that if a requested consumable is available then it
        is used. Alternatively, HSI Events can just query if a
        consumable is available (without using it) by setting to_log=False.

        :param cons_req: The consumable that is requested, in the format specified in 'get_blank_cons_footprint()'
        :param to_log: Indicator to show whether this should not be logged (defualt: True)
        :return: In the same format of the provided footprint, giving a bool for each package or item returned
        """

        # ~~~~~~~~~~~~~~~~~~~~~~~~~~~~~~~~~~~~~~~~~~~~~~~~~~~~~~~~~~~~~~~~~~~~~~~~~~~~~~~~~
        # 0) Check the format of the cons_req_as_footprint:
        self.check_consumables_footprint_format(cons_req_as_footprint)

        # ~~~~~~~~~~~~~~~~~~~~~~~~~~~~~~~~~~~~~~~~~~~~~~~~~~~~~~~~~~~~~~~~~~~~~~~~~~~~~~~~~
        if self.disabled:
            # If the healthsystem module is disabled, return True for all consuambles
            # without checking or logging.
            packages_availability = dict()
            if not cons_req_as_footprint['Intervention_Package_Code'] == {}:
                for pkg_code in cons_req_as_footprint['Intervention_Package_Code'].keys():
                    packages_availability[pkg_code] = True

            # Iterate through the individual items that were requested
            items_availability = dict()
            if not cons_req_as_footprint['Item_Code'] == {}:
                for itm_code in cons_req_as_footprint['Item_Code'].keys():
                    items_availability[itm_code] = True

            # compile output
            output = dict()
            output['Intervention_Package_Code'] = packages_availability
            output['Item_Code'] = items_availability
            return output
        # ~~~~~~~~~~~~~~~~~~~~~~~~~~~~~~~~~~~~~~~~~~~~~~~~~~~~~~~~~~~~~~~~~~~~~~~~~~~~~~~~~

        # 0) Get information about the hsi_event
        the_facility_level = hsi_event.ACCEPTED_FACILITY_LEVEL
        the_treatment_id = hsi_event.TREATMENT_ID
        the_person_id = hsi_event.target

        # 1) Unpack the consumables footprint into the individual items
        items_req = self.get_consumables_as_individual_items(cons_req_as_footprint)
        n_items_req = len(items_req)

        # 2) Determine if these are available at the relevant facility level
        select_col = f'Available_Facility_Level_{the_facility_level}'
        availability = pd.DataFrame(data={'Available': self.cons_item_code_availability_today[select_col].copy()})
        items_req = items_req.merge(availability, left_on='Item_Code', right_index=True, how='left')
        assert len(items_req) == n_items_req

        # 3) Enter the the log (logs each item)
        # Do a groupby for the different consumables (there could be repeats of individual items which need /
        # to be summed)
        if to_log:
            items_req_to_log = pd.DataFrame(items_req.groupby('Item_Code').sum())
            items_req_to_log['Available'] = items_req_to_log['Available'] > 0  # restore to bool after sum in grouby()

            # Get the the cost of the each consumable item (could not do this merge until after model run)
            consumable_costs = self.parameters['Consumables_Cost_List']

            items_req_to_log = items_req_to_log.merge(consumable_costs, how='left', left_index=True, right_index=True)

            # Compute total cost (limiting to those items which were available)
            total_cost = (
                items_req_to_log.loc[items_req_to_log['Available'], ['Quantity_Of_Item', 'Unit_Cost']]
                .prod(axis=1).sum()
            )

            # Enter to the log
            items_req_to_log = items_req_to_log.drop(['Package_Code'], axis=1)  # drop from log for neatness

            log_consumables = items_req_to_log.to_dict()
            log_consumables['TREATMENT_ID'] = the_treatment_id
            log_consumables['Total_Cost'] = total_cost
            log_consumables['Person_ID'] = the_person_id

            logger.info('%s|Consumables|%s', self.sim.date, log_consumables)

        # 4) Format outcome into the CONS_FOOTPRINT format for return to HSI event
        # Iterate through the packages that were requested
        packages_availability = dict()
        if not cons_req_as_footprint['Intervention_Package_Code'] == {}:
            for package_code in cons_req_as_footprint['Intervention_Package_Code'].keys():
                packages_availability[package_code] = (
                    items_req.loc[items_req['Package_Code'] == package_code, 'Available'].all()
                )

        # Iterate through the individual items that were requested
        items_availability = dict()
        if not cons_req_as_footprint['Item_Code'] == {}:
            for item_code in cons_req_as_footprint['Item_Code'].keys():
                items_availability[item_code] = (
                    items_req.loc[items_req['Item_Code'] == item_code, 'Available'].values[0]
                )

        # compile output
        output = dict()
        output['Intervention_Package_Code'] = packages_availability
        output['Item_Code'] = items_availability

        return output

    def check_consumables_footprint_format(self, cons_req_as_footprint):
        """
        This function runs some check on the cons_footprint to ensure its in the right format
        :param cons_footprint:
        :return:
        """

        # Format is as follows:
        #     * dict with two keys; Intervention_Package_Code and Item_Code
        #     * For each, there is list of dicts, each dict giving code (i.e. package_code or item_code):quantity
        #     * the codes within each list must be unique and valid codes, quantities must be integer values >0
        #     e.g.
        #     cons_footprint = {
        #                 'Intervention_Package_Code': {my_pkg_code: 1},
        #                 'Item_Code': {my_item_code: 10}, {another_item_code: 1}
        #     }

        # check basic formatting
        assert 'Intervention_Package_Code' in cons_req_as_footprint
        assert 'Item_Code' in cons_req_as_footprint
        assert isinstance(cons_req_as_footprint['Intervention_Package_Code'], dict)
        assert isinstance(cons_req_as_footprint['Item_Code'], dict)

        # check that consumables being required are in the database:
        consumables = self.parameters['Consumables']

        # Check packages
        for pkg_code, pkg_quant in cons_req_as_footprint['Intervention_Package_Code'].items():
            assert pkg_code in consumables['Intervention_Pkg_Code'].values
            assert isinstance(pkg_quant, int)
            assert pkg_quant > 0

        # Check items
        for itm_code, itm_quant in cons_req_as_footprint['Item_Code'].items():
            assert itm_code in consumables['Item_Code'].values
            assert isinstance(itm_quant, int)
            assert itm_quant > 0

    def get_consumables_as_individual_items(self, cons_footprint):
        """
        This will look at the CONS_FOOTPRINT of an HSI Event and return a dataframe with the individual items that
        are used, collecting these from across the packages and the individual items that are specified.
        A column indicates the package from which the item come from and shows NaN if the item is requested individually
        """

        # Shortcut to the input cons_footprint
        cons = cons_footprint

        # Load the data on consumables
        consumables = self.parameters['Consumables']

        individual_consumables = []
        # Get the individual items in each package:
        for (package_code, quantity_of_packages) in cons['Intervention_Package_Code'].items():
            items = consumables.loc[
                consumables['Intervention_Pkg_Code'] == package_code, ['Item_Code', 'Expected_Units_Per_Case']
            ].to_dict(orient='records')
            for item in items:
                item['Quantity_Of_Item'] = item['Expected_Units_Per_Case'] * quantity_of_packages
                item['Package_Code'] = package_code
                individual_consumables.append(item)

        # Add in any additional items that have been specified seperately:
        for (item_code, quantity_of_item) in cons['Item_Code'].items():
            item = {
                'Item_Code': item_code,
                'Package_Code': np.nan,
                'Quantity_Of_Item': quantity_of_item,
                'Expected_Units_Per_Case': np.nan,
            }
            individual_consumables.append(item)

        consumables_as_individual_items = pd.DataFrame.from_dict(individual_consumables)

        try:
            consumables_as_individual_items = consumables_as_individual_items.drop('Expected_Units_Per_Case', axis=1)
        except KeyError:
            # No data from cons['Intervention_Package_Code'] or cons['Item_Code']
            raise ValueError("No packages or individual items requested")

        # confirm that Item_Code is returned as an int, Package_Code and Expected_Units_Per_Case as float
        # NB. package_code is held as float as may as np.nan's in and known issuse that pandas cannot handle this
        #       Non-null package_code must be coerced to int before use.
        consumables_as_individual_items['Item_Code'] = consumables_as_individual_items['Item_Code'].astype(int)

        return consumables_as_individual_items

    def log_hsi_event(self, hsi_event, actual_appt_footprint=None, squeeze_factor=None, did_run=True):
        """
        This will write to the log with a record that this HSI event has occured.
        If this is an individual-level HSI event, it will also record the actual appointment footprint
        :param hsi_event: The hsi event (containing the initial expectations of footprints)
        :param actual_appt_footprint: The actual appt footprint to log (if individual event)
        :param squeeze_factor: The squueze factor (if individual event)
        """

        if isinstance(hsi_event.target, tlo.population.Population):
            # Population HSI-Event
            log_info = dict()
            log_info['TREATMENT_ID'] = hsi_event.TREATMENT_ID
            log_info['Number_By_Appt_Type_Code'] = 'Population'  # remove the appt-types with zeros
            log_info['Person_ID'] = -1  # Junk code
            log_info['Squeeze_Factor'] = 0

        else:
            # Individual HSI-Event:
            assert actual_appt_footprint is not None
            assert squeeze_factor is not None

            appts = actual_appt_footprint
            log_info = dict()
            log_info['TREATMENT_ID'] = hsi_event.TREATMENT_ID
            # key appointment types that are non-zero
            log_info['Number_By_Appt_Type_Code'] = {
                key: val for key, val in appts.items() if val
            }
            log_info['Person_ID'] = hsi_event.target

            if squeeze_factor == np.inf:
                log_info['Squeeze_Factor'] = 100.0  # arbitrarily high value to replace infinity
            else:
                log_info['Squeeze_Factor'] = squeeze_factor

        log_info['did_run'] = did_run

        logger.info('%s|HSI_Event|%s', self.sim.date, log_info)

    def log_current_capabilities(self, current_capabilities, all_calls_today):
        """
        This will log the percentage of the current capabilities that is used at each Facility Type
        NB. To get this per Officer_Type_Code, it would be possible to simply log the entire current_capabilities df.
        :param current_capabilities: the current_capabilities of the health system.
        :param all_calls_today: dataframe of all the HSI events that ran
        """

        # Combine the current_capabiliites and the sum-across-columns of all_calls_today
        comparison = current_capabilities[['Facility_ID', 'Total_Minutes_Per_Day']].merge(
            all_calls_today.sum(axis=1).to_frame(), left_index=True, right_index=True, how='inner'
        )
        comparison = comparison.rename(columns={0: 'Minutes_Used'})
        assert len(comparison) == len(current_capabilities)
        assert (
            abs(comparison['Minutes_Used'].sum() - all_calls_today.sum().sum()) <= 0.0001 * all_calls_today.sum().sum()
        )

        # Sum within each Facility_ID using groupby (Index of 'summary' is Facility_ID)
        summary = comparison.groupby('Facility_ID')[['Total_Minutes_Per_Day', 'Minutes_Used']].sum()

        # Compute Fraction of Time Used Across All Facilities
        fraction_time_used_across_all_facilities = 0.0  # no capabilities or nan arising
        if summary['Total_Minutes_Per_Day'].sum() > 0:
            fraction_time_used_across_all_facilities = (
                summary['Minutes_Used'].sum() / summary['Total_Minutes_Per_Day'].sum()
            )

        # Compute Fraction of Time Used In Each Facility
        summary['Fraction_Time_Used'] = summary['Minutes_Used'] / summary['Total_Minutes_Per_Day']
        summary['Fraction_Time_Used'].replace([np.inf, -np.inf, np.nan], 0.0, inplace=True)

        # Put out to the logger
        logger.debug('-------------------------------------------------')
        logger.debug('Current State of Health Facilities Appts:')
        print_table = summary.to_string().splitlines()
        for line in print_table:
            logger.debug(line)
        logger.debug('-------------------------------------------------')

        log_capacity = dict()
        log_capacity['Frac_Time_Used_Overall'] = fraction_time_used_across_all_facilities
        log_capacity['Frac_Time_Used_By_Facility_ID'] = summary['Fraction_Time_Used'].to_dict()

        logger.info('%s|Capacity|%s', self.sim.date, log_capacity)

    def find_events_for_person(self, person_id: int):
        """Find the events in the HSI_EVENT_QUEUE for a particular person.
        :param person_id: the person_id of interest
        :returns list of tuples (date_of_event, event) for that person_id in the HSI_EVENT_QUEUE.

        NB. This is for debugging and testing only - not for use in real simulations as it is slow
        """
        list_of_events = list()

        for ev_tuple in self.HSI_EVENT_QUEUE:
            date = ev_tuple[1]   # this is the 'topen' value
            event = ev_tuple[4]
            if isinstance(event.target, int):
                if event.target == person_id:
                    list_of_events.append((date, event))

        return list_of_events


class HealthSystemScheduler(RegularEvent, PopulationScopeEventMixin):
    """
    This is the HealthSystemScheduler. It is an event that occurs every day, inspects the calls on the healthsystem
    and commissions event to occur that are consistent with the healthsystem's capabilities for the following day, given
    assumptions about how this decision is made.
    The overall Prioritation algorithm is:
        * Look at events in order (the order is set by the heapq: see schedule_event
        * Ignore is the current data is before topen
        * Remove and do nothing if tclose has expired
        * Run any  population-level HSI events
        * For an individual-level HSI event, check if there are sufficient health system capabilities to run the event

    If the event is to be run, then the following events occur:
        * The HSI event itself is run.
        * The occurence of the event is logged
        * The resources used are 'occupied' (if individual level HSI event)
        * Other disease modules are alerted of the occurence of the HSI event (if individual level HSI event)

    Here is where we can have multiple types of assumption regarding how these capabilities are modelled.
    """

    def __init__(self, module: HealthSystem):
        super().__init__(module, frequency=DateOffset(days=1))

    def apply(self, population):

        logger.debug(
            'HealthSystemScheduler>> I will now determine what calls on resource will be met today: %s', self.sim.date
        )

        # 0) Determine the availability of consumables today based on their probabilities

        # random draws: assume that availability of the same item is independent between different facility levels
        random_draws = self.module.rng.rand(
            len(self.module.prob_unique_item_codes_available), len(self.module.prob_unique_item_codes_available.columns)
        )

        # Determine the availability of the consumables today
        if not self.module.ignore_cons_constraints:
            self.module.cons_item_code_availability_today = self.module.prob_unique_item_codes_available > random_draws
        else:
            # Make all true if ignoring consumables constraints
            self.module.cons_item_code_availability_today = self.module.prob_unique_item_codes_available > 0.0

        logger.debug('----------------------------------------------------------------------')
        logger.debug("This is the entire HSI_EVENT_QUEUE heapq:")
        logger.debug(self.module.HSI_EVENT_QUEUE)
        logger.debug('----------------------------------------------------------------------')

        # Create hold-over list (will become a heapq).
        # This will hold events that cannot occur today before they are added back to the heapq
        hold_over = list()

        # 1) Get the events that are due today:
        list_of_individual_hsi_event_tuples_due_today = list()
        list_of_population_hsi_event_tuples_due_today = list()

        while len(self.module.HSI_EVENT_QUEUE) > 0:

            next_event_tuple = hp.heappop(self.module.HSI_EVENT_QUEUE)
            # Read the tuple and assemble into a dict 'next_event'

            # Structure of tuple is:
            # Pos 0: priority,
            # Pos 1: topen,
            # Pos 2: hsi_event_queue_counter,
            # Pos 3: tclose,
            # Pos 4: the hsi_event itself

            event = next_event_tuple[4]

            if self.sim.date > next_event_tuple[3]:
                # The event has expired (after tclose), do nothing more
                pass

            elif (type(event.target) is not tlo.population.Population) \
                    and (not self.sim.population.props.at[event.target, 'is_alive']):
                # if individual level event and the person who is the target is no longer alive, do nothing more
                pass

            elif self.sim.date < next_event_tuple[1]:
                # The event is not yet due (before topen), add to the hold-over list
                hp.heappush(hold_over, next_event_tuple)

                if next_event_tuple[0] == 2:
                    # Check the priority
                    # If the next event is not due and has low priority, then stop looking through the heapq
                    # as all other events will also not be due.
                    break

            else:
                # The event is now due to run today and the person is confirmed to be still alive
                # Add it to the list of events due today (individual or population level)
                # NB. These list is ordered by priority and then due date

                is_pop_level_hsi_event = type(event.target) is tlo.population.Population
                if is_pop_level_hsi_event:
                    list_of_population_hsi_event_tuples_due_today.append(next_event_tuple)
                else:
                    list_of_individual_hsi_event_tuples_due_today.append(next_event_tuple)

        # 2) Run all population-level HSI events
        while len(list_of_population_hsi_event_tuples_due_today) > 0:
            pop_level_hsi_event_tuple = list_of_population_hsi_event_tuples_due_today.pop()

            pop_level_hsi_event = pop_level_hsi_event_tuple[4]
            pop_level_hsi_event.run(squeeze_factor=0)
            self.module.log_hsi_event(hsi_event=pop_level_hsi_event)

        # 3) Get the capabilities that are available today and prepare dataframe to store all the calls for today
        current_capabilities = self.module.get_capabilities_today()

        if not list_of_individual_hsi_event_tuples_due_today:
            # empty dataframe for logging
            df_footprints_of_all_individual_level_hsi_event = pd.DataFrame(index=current_capabilities.index)
        else:
            # 4) Examine total call on health officers time from the HSI events that are due today

            # For all events in 'list_of_individual_hsi_event_tuples_due_today',
            # expand the appt-footprint of the event into give the demands on
            # each officer-type in each facility_id. [Name of columns is the position in the list of event_due_today)

            footprints_of_all_individual_level_hsi_event = {
                event_number: self.module.get_appt_footprint_as_time_request(hsi_event=(event_tuple[4]))
                for event_number, event_tuple in enumerate(list_of_individual_hsi_event_tuples_due_today)
            }

            # dataframe to store all the calls to the healthsystem today
            df_footprints_of_all_individual_level_hsi_event = pd.DataFrame(
                footprints_of_all_individual_level_hsi_event, index=current_capabilities.index
            )
            df_footprints_of_all_individual_level_hsi_event.fillna(0, inplace=True)

            assert len(df_footprints_of_all_individual_level_hsi_event.columns) == len(
                list_of_individual_hsi_event_tuples_due_today
            )
            assert df_footprints_of_all_individual_level_hsi_event.index.equals(current_capabilities.index)

            # 5) Estimate Squeeze-Factors for today
            if self.module.mode_appt_constraints == 0:
                # For Mode 0 (no Constraints), the squeeze factors are all zero.
                squeeze_factor_per_hsi_event = [0] * len(df_footprints_of_all_individual_level_hsi_event.columns)
            else:
                # For Other Modes, the squeeze factors must be computed
                squeeze_factor_per_hsi_event = self.module.get_squeeze_factors(
                    all_calls_today=df_footprints_of_all_individual_level_hsi_event,
                    current_capabilities=current_capabilities,
                )

            # 6) For each event, determine if run or not, and run if so.
            for ev_num in range(len(list_of_individual_hsi_event_tuples_due_today)):
                event = list_of_individual_hsi_event_tuples_due_today[ev_num][4]
                squeeze_factor = squeeze_factor_per_hsi_event[ev_num]

                ok_to_run = (
                    (self.module.mode_appt_constraints == 0)
                    or (self.module.mode_appt_constraints == 1)
                    or ((self.module.mode_appt_constraints == 2) and (squeeze_factor == 0.0))
                )

                # Mode 0: All HSI Event run
                # Mode 1: All Run
                # Mode 2: Only if squeeze <1

                if ok_to_run:

                    # Run the HSI event (allowing it to return an updated appt_footprint)
                    actual_appt_footprint = event.run(squeeze_factor=squeeze_factor)

                    # Check if the HSI event returned updated appt_footprint
                    if actual_appt_footprint is not None:
                        # The returned footprint is different to the expected footprint: so must update load factors

                        # check its formatting:
                        self.module.check_appt_footprint_format(actual_appt_footprint)

                        # Update load factors:
                        updated_call = self.module.get_appt_footprint_as_time_request(event, actual_appt_footprint)
                        df_footprints_of_all_individual_level_hsi_event.loc[updated_call.index, ev_num] = updated_call
                        squeeze_factor_per_hsi_event = self.module.get_squeeze_factors(
                            all_calls_today=df_footprints_of_all_individual_level_hsi_event,
                            current_capabilities=current_capabilities,
                        )
                    else:
                        # no actual footprint is returned so take the expected initial declaration as the actual
                        actual_appt_footprint = event.EXPECTED_APPT_FOOTPRINT

                    # Write to the log
                    self.module.log_hsi_event(
                        hsi_event=event,
                        actual_appt_footprint=actual_appt_footprint,
                        squeeze_factor=squeeze_factor,
                        did_run=True,
                    )

                else:
                    # Do not run,
                    # Call did_not_run for the hsi_event
                    rtn_from_did_not_run = event.did_not_run()

                    # If received no response from the call to did_not_run, or a True signal, then
                    # add to the hold-over queue.
                    # Otherwise (disease module returns "FALSE") the event is not rescheduled and will not run.

                    if not (rtn_from_did_not_run is False):
                        # reschedule event
                        hp.heappush(hold_over, list_of_individual_hsi_event_tuples_due_today[ev_num])

                    # Log that the event did not run
                    self.module.log_hsi_event(
                        hsi_event=event,
                        actual_appt_footprint=event.EXPECTED_APPT_FOOTPRINT,
                        squeeze_factor=squeeze_factor,
                        did_run=False,
                    )

        # 7) Add back to the HSI_EVENT_QUEUE heapq all those events
        # which are still eligible to run but which did not run
        while len(hold_over) > 0:
            hp.heappush(self.module.HSI_EVENT_QUEUE, hp.heappop(hold_over))

        # 8) After completing routine for the day, log total usage of the facilities
        self.module.log_current_capabilities(
            current_capabilities=current_capabilities, all_calls_today=df_footprints_of_all_individual_level_hsi_event
        )


class HSI_Event:
    """Base HSI event class, from which all others inherit.

    Concrete subclasses should also inherit from one of the EventMixin classes
    defined below, and implement at least an `apply` and `did_not_run` method.
    """

    def __init__(self, module, *args, **kwargs):
        """Create a new event.

        Note that just creating an event does not schedule it to happen; that
        must be done by calling Simulation.schedule_event.

        :param module: the module that created this event.
            All subclasses of Event take this as the first argument in their
            constructor, but may also take further keyword arguments.
        """
        self.module = module
        self.sim = module.sim
        self.target = None  # Overwritten by the mixin
        # This is needed so mixin constructors are called
        super().__init__(*args, **kwargs)

    def apply(self, *args, **kwargs):
        """Apply this event to the population.

        Must be implemented by subclasses.
        """
        raise NotImplementedError

    def did_not_run(self, *args, **kwargs):
        """Called when this event is due but it is not run. Return False to prevent the event being rescheduled.

        Must be implemented by subclasses.
        """
        raise NotImplementedError

    def not_available(self):
        """Called when this event is passed to schedule_hsi_event when the TREATMENT_ID is not permitted by the
         parameter service_availability.
        """
        pass

    def post_apply_hook(self):
        """Do any required processing after apply() completes."""
        pass

    def run(self, squeeze_factor):
        """Make the event happen."""
        self.apply(self.target, squeeze_factor)
        self.post_apply_hook()


class HSIEventWrapper(Event):
    """This is wrapper that contains an HSI event.

    It is used when the healthsystem is 'disabled' and all HSI events sent to the health system scheduler should
    be passed to the main simulation scheduler.
    When this event is run (by the simulation scheduler) it runs the HSI event with squeeze_factor=0.0
    """
    def __init__(self, hsi_event, *args, **kwargs):
        super().__init__(hsi_event.module, *args, **kwargs)
        self.hsi_event = hsi_event
        self.target = hsi_event.target

    def run(self):
        # check that the person is still alive
        # (this check normally happens in the HealthSystemScheduler and silently do not run the HSI event)

        if isinstance(self.hsi_event.target, tlo.population.Population) \
                or (self.hsi_event.module.sim.population.props.at[self.hsi_event.target, 'is_alive']):
            _ = self.hsi_event.run(squeeze_factor=0.0)<|MERGE_RESOLUTION|>--- conflicted
+++ resolved
@@ -69,14 +69,10 @@
         self.ignore_cons_constraints = ignore_cons_constraints
 
         assert type(disable) is bool
-<<<<<<< HEAD
         assert type(disable_and_reject_all) is bool
         assert not (disable and disable_and_reject_all), 'Cannot have both disable and disable_and_reject_all selected'
         self.disable = disable
         self.disable_and_reject_all = disable_and_reject_all
-=======
-        self.disabled = disable
->>>>>>> 39b0680d
 
         assert mode_appt_constraints in [0, 1, 2]  # Mode of constraints
         # 0: no constraints -- all HSI Events run with no squeeze factor
@@ -195,11 +191,7 @@
             assert set(my_health_facility_level) == set(self.Facility_Levels)
 
         # Launch the healthsystem scheduler (a regular event occurring each day) [if not disabled]
-<<<<<<< HEAD
         if not (self.disable or self.disable_and_reject_all):
-=======
-        if not self.disabled:
->>>>>>> 39b0680d
             sim.schedule_event(HealthSystemScheduler(self), sim.date)
 
     def on_birth(self, mother_id, child_id):
@@ -242,15 +234,10 @@
 
         assert isinstance(hsi_event, HSI_Event)
 
-<<<<<<< HEAD
         # 0) Check if healthsystem is disabled
         if self.disable and (not self.disable_and_reject_all):
             # If healthsystem is disabled (but HSI can still run), ...
             #   ... put this event straight into the normal simulation scheduler.
-=======
-        # 0) If healthsystem is disabled, put this event straight into the normal simulation scheduler.
-        if self.disabled:
->>>>>>> 39b0680d
             wrapped_hsi_event = HSIEventWrapper(hsi_event=hsi_event)
             self.sim.schedule_event(wrapped_hsi_event, topen)
             return  # Terminate this functional call
@@ -707,7 +694,7 @@
         self.check_consumables_footprint_format(cons_req_as_footprint)
 
         # ~~~~~~~~~~~~~~~~~~~~~~~~~~~~~~~~~~~~~~~~~~~~~~~~~~~~~~~~~~~~~~~~~~~~~~~~~~~~~~~~~
-        if self.disabled:
+        if self.disable:
             # If the healthsystem module is disabled, return True for all consuambles
             # without checking or logging.
             packages_availability = dict()
