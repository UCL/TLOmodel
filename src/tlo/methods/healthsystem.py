import datetime
import heapq as hp
import itertools
import re
import warnings
from collections import Counter, defaultdict
from collections.abc import Iterable
from itertools import repeat
from pathlib import Path
from typing import Dict, List, NamedTuple, Optional, Tuple, Union

import numpy as np
import pandas as pd
from pandas.testing import assert_series_equal

import tlo
from tlo import Date, DateOffset, Module, Parameter, Property, Types, logging
from tlo.analysis.utils import (  # get_filtered_treatment_ids,
    flatten_multi_index_series_into_dict_for_logging,
)
from tlo.events import Event, PopulationScopeEventMixin, Priority, RegularEvent
from tlo.methods import Metadata
from tlo.methods.bed_days import BedDays
from tlo.methods.consumables import (
    Consumables,
    get_item_code_from_item_name,
    get_item_codes_from_package_name,
)
from tlo.methods.dxmanager import DxManager
from tlo.methods.equipment import Equipment
from tlo.methods.hsi_event import (
    LABEL_FOR_MERGED_FACILITY_LEVELS_1B_AND_2,
    FacilityInfo,
    HSI_Event,
    HSIEventDetails,
    HSIEventQueueItem,
    HSIEventWrapper,
)

logger = logging.getLogger(__name__)
logger.setLevel(logging.INFO)

logger_summary = logging.getLogger(f"{__name__}.summary")
logger_summary.setLevel(logging.INFO)

# Declare the assumption for the availability of consumables at the merged levels '1b' and '2'. This can be a
#  list of facility_levels over which an average is taken (within a district): e.g. ['1b', '2'].
AVAILABILITY_OF_CONSUMABLES_AT_MERGED_LEVELS_1B_AND_2 = ['1b']  # <-- Implies that availability at merged level '1b & 2'
#                                                                     is equal to availability at level '1b'. This is
#                                                                     reasonable because the '1b' are more numerous than
#                                                                     those of '2' and have more overall capacity, so
#                                                                     probably account for the majority of the
#                                                                     interactions.

def pool_capabilities_at_levels_1b_and_2(df_original: pd.DataFrame) -> pd.DataFrame:
    """Return a modified version of the imported capabilities DataFrame to reflect that the capabilities of level 1b
    are pooled with those of level 2, and all labelled as level 2."""

    # Find total minutes and staff count after the re-allocation of capabilities from '1b' to '2'
    tots_after_reallocation = df_original \
        .assign(Facility_Level=lambda df: df.Facility_Level.replace({
                            '1b': LABEL_FOR_MERGED_FACILITY_LEVELS_1B_AND_2,
                            '2': LABEL_FOR_MERGED_FACILITY_LEVELS_1B_AND_2})
                ) \
        .groupby(by=['Facility_Level', 'District', 'Region', 'Officer_Category'], dropna=False)[[
            'Total_Mins_Per_Day', 'Staff_Count']] \
        .sum() \
        .reset_index()

    # Construct a new version of the dataframe that uses the new totals
    df_updated = df_original \
        .drop(columns=['Total_Mins_Per_Day', 'Staff_Count'])\
        .merge(tots_after_reallocation,
               on=['Facility_Level', 'District', 'Region', 'Officer_Category'],
               how='left',
               ) \
        .assign(
            Total_Mins_Per_Day=lambda df: df.Total_Mins_Per_Day.fillna(0.0),
            Staff_Count=lambda df: df.Staff_Count.fillna(0.0)
        )

    # Check that the *total* number of minutes per officer in each district/region is the same as before the change
    assert_series_equal(
        df_updated.groupby(by=['District', 'Region', 'Officer_Category'], dropna=False)['Total_Mins_Per_Day'].sum(),
        df_original.groupby(by=['District', 'Region', 'Officer_Category'], dropna=False)['Total_Mins_Per_Day'].sum()
    )

    df_updated.groupby('Facility_Level')['Total_Mins_Per_Day'].sum()

    # Check size/shape of the updated dataframe is as expected
    assert df_updated.shape == df_original.shape
    assert (df_updated.dtypes == df_original.dtypes).all()

    for _level in ['0', '1a', '3', '4']:
        assert df_original.loc[df_original.Facility_Level == _level].equals(
            df_updated.loc[df_updated.Facility_Level == _level])

    assert np.isclose(
        df_updated.loc[df_updated.Facility_Level == LABEL_FOR_MERGED_FACILITY_LEVELS_1B_AND_2,
                       'Total_Mins_Per_Day'].sum(),
        df_updated.loc[df_updated.Facility_Level.isin(['1b', '2']), 'Total_Mins_Per_Day'].sum()
    )

    return df_updated


class AppointmentSubunit(NamedTuple):
    """Component of an appointment relating to a specific officer type."""
    officer_type: str
    time_taken: float


def _accepts_argument(function: callable, argument: str) -> bool:
    """Helper to test if callable object accepts an argument with a given name.

    Compared to using `inspect.signature` or `inspect.getfullargspec` the approach here
    has significantly less overhead (as a full `Signature` or `FullArgSpec` object
    does not need to constructed) but is also less readable hence why it has been
    wrapped as a helper function despite being only one-line to make its functionality
    more obvious.

    :param function: Callable object to check if argument is present in.
    :param argument: Name of argument to check.
    :returns: ``True`` is ``argument`` is an argument of ``function`` else ``False``.
    """
    # co_varnames include both arguments to function and any internally defined variable
    # names hence we check only in the first `co_argcount` items which correspond to
    # just the arguments
    return argument in function.__code__.co_varnames[:function.__code__.co_argcount]


class HealthSystem(Module):
    """
    This is the Health System Module.
    The execution of all health systems interactions are controlled through this module.
    """

    INIT_DEPENDENCIES = {'Demography'}

    PARAMETERS = {
        # Organization of the HealthSystem
        'Master_Facilities_List': Parameter(Types.DATA_FRAME, 'Listing of all health facilities.'),

        # Definitions of the officers and appointment types
        'Officer_Types_Table': Parameter(Types.DATA_FRAME, 'The names of the types of health workers ("officers")'),
        'Appt_Types_Table': Parameter(Types.DATA_FRAME, 'The names of the type of appointments with the health system'),
        'Appt_Offered_By_Facility_Level': Parameter(
            Types.DATA_FRAME, 'Table indicating whether or not each appointment is offered at each facility level.'),
        'Appt_Time_Table': Parameter(Types.DATA_FRAME,
                                     'The time taken for each appointment, according to officer and facility type.'),

        # Capabilities of the HealthSystem (under alternative assumptions)
        'Daily_Capabilities_actual': Parameter(
            Types.DATA_FRAME, 'The capabilities (minutes of time available of each type of officer in each facility) '
                              'based on the _estimated current_ number and distribution of staff estimated.'),
        'Daily_Capabilities_funded': Parameter(
            Types.DATA_FRAME, 'The capabilities (minutes of time available of each type of officer in each facility) '
                              'based on the _potential_ number and distribution of staff estimated (i.e. those '
                              'positions that can be funded).'),
        'Daily_Capabilities_funded_plus': Parameter(
            Types.DATA_FRAME, 'The capabilities (minutes of time available of each type of officer in each facility) '
                              'based on the _potential_ number and distribution of staff estimated, with adjustments '
                              'to permit each appointment type that should be run at facility level to do so in every '
                              'district.'),
        'use_funded_or_actual_staffing': Parameter(
            Types.STRING, "If `actual`, then use the numbers and distribution of staff estimated to be available"
                          " currently; If `funded`, then use the numbers and distribution of staff that are "
                          "potentially available. If 'funded_plus`, then use a dataset in which the allocation of "
                          "staff to facilities is tweaked so as to allow each appointment type to run at each "
                          "facility_level in each district for which it is defined. N.B. This parameter is "
                          "over-ridden if an argument is provided to the module initialiser.",
            # N.B. This could have been of type `Types.CATEGORICAL` but this made over-writing through `Scenario`
            # difficult, due to the requirement that the over-writing value and original value are of the same type
            # (enforced at line 376 of scenario.py).
        ),

        # Consumables
        'item_and_package_code_lookups': Parameter(
            Types.DATA_FRAME, 'Data imported from the OneHealth Tool on consumable items, packages and costs.'),
        'consumables_item_designations': Parameter(
            Types.DATA_FRAME, 'Look-up table for the designations of consumables (whether diagnostic, medicine, or '
                              'other'),
        'availability_estimates': Parameter(
            Types.DATA_FRAME, 'Estimated availability of consumables in the LMIS dataset.'),
        'cons_availability': Parameter(
            Types.STRING,
            "Availability of consumables. If 'default' then use the availability specified in the ResourceFile; if "
            "'none', then let no consumable be  ever be available; if 'all', then all consumables are always available."
            " When using 'all' or 'none', requests for consumables are not logged. NB. This parameter is over-ridden"
            "if an argument is provided to the module initialiser."
            "Note that other options are also available: see the `Consumables` class."),

        # Infrastructure and Equipment
        'BedCapacity': Parameter(
            Types.DATA_FRAME, "Data on the number of beds available of each type by facility_id"),
        'beds_availability': Parameter(
            Types.STRING,
            "Availability of beds. If 'default' then use the availability specified in the ResourceFile; if "
            "'none', then let no beds be  ever be available; if 'all', then all beds are always available. NB. This "
            "parameter is over-ridden if an argument is provided to the module initialiser."),
        'EquipmentCatalogue': Parameter(
            Types.DATA_FRAME, "Data on equipment items and packages."),
        'equipment_availability_estimates': Parameter(
            Types.DATA_FRAME, "Data on the availability of equipment items and packages."
        ),
        'equip_availability': Parameter(
            Types.STRING,
            "What to assume about the availability of equipment. If 'default' then use the availability specified in "
            "the ResourceFile; if 'none', then let no equipment ever be available; if 'all', then all equipment is "
            "always available. NB. This parameter is over-ridden if an argument is provided to the module initialiser."
        ),
        'equip_availability_postSwitch': Parameter(
            Types.STRING,
            "What to assume about the availability of equipment after the switch (see `year_equip_availability_switch`"
            "). The options for this are the same as `equip_availability`."
        ),
        'year_equip_availability_switch': Parameter(
            Types.INT,
            "Year in which the assumption for `equip_availability` changes (The change happens on 1st January of that "
            "year.)"
        ),

        # Service Availability
        'Service_Availability': Parameter(
            Types.LIST, 'List of services to be available. NB. This parameter is over-ridden if an argument is provided'
                        ' to the module initialiser.'),

        'policy_name': Parameter(
            Types.STRING, "Name of priority policy adopted"),
        'year_mode_switch': Parameter(
            Types.INT, "Year in which mode switch is enforced"),
        'scale_to_effective_capabilities': Parameter(
            Types.BOOL, "In year in which mode switch takes place, will rescale available capabilities to match those"
                        "that were effectively used (on average) in the past year if this is set to True. This way,"
                        "we can approximate overtime and rushing of appts even in mode 2."),
        'year_cons_availability_switch': Parameter(
            Types.INT, "Year in which consumable availability switch is enforced. The change happens"
                       "on 1st January of that year.)"),
        'year_use_funded_or_actual_staffing_switch': Parameter(
            Types.INT, "Year in which switch for `use_funded_or_actual_staffing` is enforced. (The change happens"
                       "on 1st January of that year.)"),
        'priority_rank': Parameter(
            Types.DICT, "Data on the priority ranking of each of the Treatment_IDs to be adopted by "
                        " the queueing system under different policies, where the lower the number the higher"
                        " the priority, and on which categories of individuals classify for fast-tracking "
                        " for specific treatments"),

        'HR_scaling_by_level_and_officer_type_table': Parameter(
            Types.DICT, "Factors by which capabilities of medical officer types at different levels will be"
                        "scaled at the start of the year specified by `year_HR_scaling_by_level_and_officer_type`. This"
                        "serves to simulate a number of effects (e.g. absenteeism, boosting capabilities of specific "
                        "medical cadres, etc). This is the imported from an Excel workbook: keys are the worksheet "
                        "names and values are the worksheets in the format of pd.DataFrames. Additional scenarios can "
                        "be added by adding worksheets to this workbook: the value of "
                        "`HR_scaling_by_level_and_officer_type_mode` indicates which sheet is used."
        ),

        'year_HR_scaling_by_level_and_officer_type': Parameter(
            Types.INT, "Year in which one-off constant HR scaling will take place. (The change happens"
                       "on 1st January of that year.)"
        ),

        'HR_scaling_by_level_and_officer_type_mode': Parameter(
            Types.STRING, "Mode of HR scaling considered at the start of the simulation. This corresponds to the name"
                          "of the worksheet in `ResourceFile_HR_scaling_by_level_and_officer_type.xlsx` that should be"
                          " used. Options are: `default` (capabilities are scaled by a constaint factor of 1); `data` "
                          "(factors informed by survey data); and, `custom` (user can freely set these factors as "
                          "parameters in the analysis).",
        ),

        'HR_scaling_by_district_table': Parameter(
            Types.DICT, "Factors by which daily capabilities in different districts will be"
                        "scaled at the start of the year specified by year_HR_scaling_by_district to simulate"
                        "(e.g., through catastrophic event disrupting delivery of services in particular district(s))."
                        "This is the import of an Excel workbook: keys are the worksheet names and values are the "
                        "worksheets in the format of pd.DataFrames. Additional scenarios can be added by adding "
                        "worksheets to this workbook: the value of `HR_scaling_by_district_mode` indicates which"
                        "sheet is used."
        ),

        'year_HR_scaling_by_district': Parameter(
            Types.INT, "Year in which scaling of daily capabilities by district will take place. (The change happens"
                       "on 1st January of that year.)"),

        'HR_scaling_by_district_mode': Parameter(
            Types.STRING, "Mode of scaling of daily capabilities by district. This corresponds to the name of the "
                          "worksheet in the file `ResourceFile_HR_scaling_by_district.xlsx`."
        ),

        'yearly_HR_scaling': Parameter(
            Types.DICT, "Factors by which HR capabilities are scaled. "
                        "Each sheet specifies a 'mode' for dynamic HR scaling. The mode to use is determined by the "
                        "parameter `yearly_HR_scaling_mode`. Each sheet must have the same format, including the same "
                        "column headers. On each sheet, the first row (for `2010`, when the simulation starts) "
                        "specifies the initial configuration: `dynamic_HR_scaling_factor` (float) is the factor by "
                        "which all human resoucres capabilities and multiplied; `scale_HR_by_popsize` (bool) specifies "
                        "whether the capabilities should (also) grow by the factor by which the population has grown in"
                        " the last year. Each subsequent row specifies a year where there should be a CHANGE in the "
                        "configuration. If there are no further rows, then there is no change. But, for example, an"
                        " additional row of the form ```2015, 1.05, TRUE``` would mean that on 1st January of 2015, "
                        "2016, 2017, ....(and the rest of the simulation), the capabilities would increase by the "
                        "product of 1.05 and by the ratio of the population size to that in the year previous."
        ),

        'yearly_HR_scaling_mode': Parameter(
            Types.STRING, "Specifies which of the policies in yearly_HR_scaling should be adopted. This corresponds to"
                          "a worksheet of the file `ResourceFile_dynamic_HR_scaling.xlsx`."
        ),

        'tclose_overwrite': Parameter(
            Types.INT, "Decide whether to overwrite tclose variables assigned by disease modules"),

        'tclose_days_offset_overwrite': Parameter(
            Types.INT, "Offset in days from topen at which tclose will be set by the healthsystem for all HSIs"
                       "if tclose_overwrite is set to True."),

        # Mode Appt Constraints
        'mode_appt_constraints': Parameter(
            Types.INT, 'Integer code in `{0, 1, 2}` determining mode of constraints with regards to officer numbers '
                       'and time - 0: no constraints, all HSI events run with no squeeze factor, 1: elastic constraints'
                       ', all HSI events run with squeeze factor, 2: hard constraints, only HSI events with no squeeze '
                       'factor run. N.B. This parameter is over-ridden if an argument is provided'
                       ' to the module initialiser.',
        ),
        'mode_appt_constraints_postSwitch': Parameter(
            Types.INT, 'Mode considered after a mode switch in year_mode_switch.'),
        'cons_availability_postSwitch': Parameter(
            Types.STRING, 'Consumables availability after switch in `year_cons_availability_switch`. Acceptable values'
                          'are the same as those for Parameter `cons_availability`.'),
        'use_funded_or_actual_staffing_postSwitch': Parameter(
            Types.STRING, 'Staffing availability after switch in `year_use_funded_or_actual_staffing_switch`. '
                          'Acceptable values are the same as those for Parameter `use_funded_or_actual_staffing`.'),
    }

    PROPERTIES = {
        'hs_is_inpatient': Property(
            Types.BOOL, 'Whether or not the person is currently an in-patient at any medical facility'
        ),
    }

    def __init__(
        self,
        name: Optional[str] = None,
        resourcefilepath: Optional[Path] = None,
        service_availability: Optional[List[str]] = None,
        mode_appt_constraints: Optional[int] = None,
        cons_availability: Optional[str] = None,
        beds_availability: Optional[str] = None,
        equip_availability: Optional[str] = None,
        randomise_queue: bool = True,
        ignore_priority: bool = False,
        policy_name: Optional[str] = None,
        capabilities_coefficient: Optional[float] = None,
        use_funded_or_actual_staffing: Optional[str] = None,
        disable: bool = False,
        disable_and_reject_all: bool = False,
        compute_squeeze_factor_to_district_level: bool = True,
        hsi_event_count_log_period: Optional[str] = "month",
    ):
        """
        :param name: Name to use for module, defaults to module class name if ``None``.
        :param resourcefilepath: Path to directory containing resource files.
        :param service_availability: A list of treatment IDs to allow.
        :param mode_appt_constraints: Integer code in ``{0, 1, 2}`` determining mode of
            constraints with regards to officer numbers and time - 0: no constraints,
            all HSI events run with no squeeze factor, 1: elastic constraints, all HSI
            events run with squeeze factor, 2: hard constraints, only HSI events with
            no squeeze factor run.
        :param cons_availability: If 'default' then use the availability specified in the ResourceFile; if 'none', then
        let no consumable be ever be available; if 'all', then all consumables are always available. When using 'all'
        or 'none', requests for consumables are not logged.
        :param beds_availability: If 'default' then use the availability specified in the ResourceFile; if 'none', then
        let no beds be ever be available; if 'all', then all beds are always available.
        :param equip_availability: If 'default' then use the availability specified in the ResourceFile; if 'none', then
        let no equipment ever be available; if 'all', then all equipment is always available.
        :param randomise_queue ensure that the queue is not model-dependent, i.e. properly randomised for equal topen
            and priority
        :param ignore_priority: If ``True`` do not use the priority information in HSI
            event to schedule
        :param policy_name: Name of priority policy adopted
        :param capabilities_coefficient: Multiplier for the capabilities of health
            officers, if ``None`` set to ratio of initial population to estimated 2010
            population.
        :param use_funded_or_actual_staffing: If `actual`, then use the numbers and distribution of staff estimated to
            be available currently; If `funded`, then use the numbers and distribution of staff that are potentially
            available. If 'funded_plus`, then use a dataset in which the allocation of staff to facilities is tweaked
            so as to allow each appointment type to run at each facility_level in each district for which it is defined.
        :param disable: If ``True``, disables the health system (no constraints and no
            logging) and every HSI event runs.
        :param disable_and_reject_all: If ``True``, disable health system and no HSI
            events run
        :param compute_squeeze_factor_to_district_level: Whether to compute squeeze_factors to the district level, or
            the national level (which effectively pools the resources across all districts).
        :param hsi_event_count_log_period: Period over which to accumulate counts of HSI
            events that have run before logging and reseting counters. Should be on of
            strings ``'day'``, ``'month'``, ``'year'``. ``'simulation'`` to log at the
            end of each day, end of each calendar month, end of each calendar year or
            the end of the simulation respectively, or ``None`` to not track the HSI
            event details and frequencies.
        """

        super().__init__(name)
        self.resourcefilepath = resourcefilepath

        assert isinstance(disable, bool)
        assert isinstance(disable_and_reject_all, bool)
        assert not (disable and disable_and_reject_all), (
            'Cannot have both disable and disable_and_reject_all selected'
        )
        assert not (ignore_priority and policy_name is not None), (
            'Cannot adopt a priority policy if the priority will be then ignored'
        )

        self.disable = disable
        self.disable_and_reject_all = disable_and_reject_all

        self.mode_appt_constraints = None  # Will be the final determination of the `mode_appt_constraints'
        if mode_appt_constraints is not None:
            assert mode_appt_constraints in {0, 1, 2}
        self.arg_mode_appt_constraints = mode_appt_constraints

        self.rng_for_hsi_queue = None  # Will be a dedicated RNG for the purpose of randomising the queue
        self.rng_for_dx = None  # Will be a dedicated RNG for the purpose of determining Dx Test results

        self.randomise_queue = randomise_queue

        self.ignore_priority = ignore_priority

        # This default value will be overwritten if assumed policy is not None
        self.lowest_priority_considered = 2

        # Check that the name of policy being evaluated is included
        self.priority_policy = None
        if policy_name is not None:
            assert policy_name in ['', 'Default', 'Test', 'Test Mode 1', 'Random', 'Naive', 'RMNCH',
                                       'VerticalProgrammes', 'ClinicallyVulnerable', 'EHP_III',
                                       'LCOA_EHP']
        self.arg_policy_name = policy_name

        self.tclose_overwrite = None
        self.tclose_days_offset_overwrite = None

        # Store the fast tracking channels that will be relevant for policy given the modules included
        self.list_fasttrack = []  # provided so that there is a default even before simulation is run

        # Store the argument provided for service_availability
        self.arg_service_availability = service_availability
        self.service_availability = ['*']  # provided so that there is a default even before simulation is run

        # Check that the capabilities coefficient is correct
        if capabilities_coefficient is not None:
            assert capabilities_coefficient >= 0
            assert isinstance(capabilities_coefficient, float)
        self.capabilities_coefficient = capabilities_coefficient

        # Save argument for assumptions to use for 'use_funded_or_actual_staffing`
        self.arg_use_funded_or_actual_staffing = use_funded_or_actual_staffing
        self._use_funded_or_actual_staffing = None  # <-- this is the private internal store of the value that is used.

        # Define (empty) list of registered disease modules (filled in at `initialise_simulation`)
        self.recognised_modules_names = []

        # Define the container for calls for health system interaction events
        self.HSI_EVENT_QUEUE = []
        self.hsi_event_queue_counter = 0  # Counter to help with the sorting in the heapq

        # Store the arguments provided for cons/beds/equip_availability
        assert cons_availability in (None, 'default', 'all', 'none')
        self.arg_cons_availability = cons_availability

        assert beds_availability in (None, 'default', 'all', 'none')
        self.arg_beds_availability = beds_availability

        assert equip_availability in (None, 'default', 'all', 'none')
        self.arg_equip_availability = equip_availability

        # `compute_squeeze_factor_to_district_level` is a Boolean indicating whether the computation of squeeze_factors
        # should be specific to each district (when `True`), or if the computation of squeeze_factors should be on the
        # basis that resources from all districts can be effectively "pooled" (when `False).
        assert isinstance(compute_squeeze_factor_to_district_level, bool)
        self.compute_squeeze_factor_to_district_level = compute_squeeze_factor_to_district_level

        # Create the Diagnostic Test Manager to store and manage all Diagnostic Test
        self.dx_manager = DxManager(self)

        # Create the pointer that will be to the instance of BedDays used to track in-patient bed days
        self.bed_days = None

        # Create the pointer that will be to the instance of Consumables used to determine availability of consumables.
        self.consumables = None

        # Create pointer for the HealthSystemScheduler event
        self.healthsystemscheduler = None

        # Create pointer to the `HealthSystemSummaryCounter` helper class
        self._summary_counter = HealthSystemSummaryCounter()

        # Create counter for the running total of footprint of all the HSIs being run today
        self.running_total_footprint: Counter = Counter()

        self._hsi_event_count_log_period = hsi_event_count_log_period
        if hsi_event_count_log_period in {"day", "month", "year", "simulation"}:
            # Counters for binning HSI events run (by unique integer keys) over
            # simulation period specified by hsi_event_count_log_period and cumulative
            # counts over previous log periods
            self._hsi_event_counts_log_period = Counter()
            self._hsi_event_counts_cumulative = Counter()
            # Dictionary mapping from HSI event details to unique integer keys
            self._hsi_event_details = dict()

            # Counters for binning HSI events that never ran (by unique integer keys) over
            # simulation period specified by hsi_event_count_log_period and cumulative
            # counts over previous log periods
            self._never_ran_hsi_event_counts_log_period = Counter()
            self._never_ran_hsi_event_counts_cumulative = Counter()
            # Dictionary mapping from HSI event details to unique integer keys
            self._never_ran_hsi_event_details = dict()

        elif hsi_event_count_log_period is not None:
            raise ValueError(
                "hsi_event_count_log_period argument should be one of 'day', 'month' "
                "'year', 'simulation' or None."
            )

    def read_parameters(self, data_folder):

        path_to_resourcefiles_for_healthsystem = Path(self.resourcefilepath) / 'healthsystem'

        # Read parameters for overall performance of the HealthSystem
        self.load_parameters_from_dataframe(pd.read_csv(
            path_to_resourcefiles_for_healthsystem / 'ResourceFile_HealthSystem_parameters.csv'
        ))

        # Load basic information about the organization of the HealthSystem
        self.parameters['Master_Facilities_List'] = pd.read_csv(
            path_to_resourcefiles_for_healthsystem / 'organisation' / 'ResourceFile_Master_Facilities_List.csv')

        # Load ResourceFiles that define appointment and officer types
        self.parameters['Officer_Types_Table'] = pd.read_csv(
            path_to_resourcefiles_for_healthsystem / 'human_resources' / 'definitions' /
            'ResourceFile_Officer_Types_Table.csv')
        self.parameters['Appt_Types_Table'] = pd.read_csv(
            path_to_resourcefiles_for_healthsystem / 'human_resources' / 'definitions' /
            'ResourceFile_Appt_Types_Table.csv')
        self.parameters['Appt_Offered_By_Facility_Level'] = pd.read_csv(
            path_to_resourcefiles_for_healthsystem / 'human_resources' / 'definitions' /
            'ResourceFile_ApptType_By_FacLevel.csv')
        self.parameters['Appt_Time_Table'] = pd.read_csv(
            path_to_resourcefiles_for_healthsystem / 'human_resources' / 'definitions' /
            'ResourceFile_Appt_Time_Table.csv')

        # Load 'Daily_Capabilities' (for both actual and funded)
        for _i in ['actual', 'funded', 'funded_plus']:
            self.parameters[f'Daily_Capabilities_{_i}'] = pd.read_csv(
                path_to_resourcefiles_for_healthsystem / 'human_resources' / f'{_i}' /
                'ResourceFile_Daily_Capabilities.csv')

        # Read in ResourceFile_Consumables
        self.parameters['item_and_package_code_lookups'] = pd.read_csv(
            path_to_resourcefiles_for_healthsystem / 'consumables' / 'ResourceFile_Consumables_Items_and_Packages.csv')
        self.parameters['consumables_item_designations'] = pd.read_csv(
            path_to_resourcefiles_for_healthsystem / "consumables" / "ResourceFile_Consumables_Item_Designations.csv",
            dtype={'Item_Code': int, 'is_diagnostic': bool, 'is_medicine': bool, 'is_other': bool}
        ).set_index('Item_Code')
        self.parameters['availability_estimates'] = pd.read_csv(
            path_to_resourcefiles_for_healthsystem / 'consumables' / 'ResourceFile_Consumables_availability_small.csv')

        # Data on the number of beds available of each type by facility_id
        self.parameters['BedCapacity'] = pd.read_csv(
            path_to_resourcefiles_for_healthsystem / 'infrastructure_and_equipment' / 'ResourceFile_Bed_Capacity.csv')

        # Read in ResourceFile_Equipment
        self.parameters['EquipmentCatalogue'] = pd.read_csv(
            path_to_resourcefiles_for_healthsystem
            / 'infrastructure_and_equipment'
            / 'ResourceFile_EquipmentCatalogue.csv')
        self.parameters['equipment_availability_estimates'] = pd.read_csv(
            path_to_resourcefiles_for_healthsystem
            / 'infrastructure_and_equipment'
            / 'ResourceFile_Equipment_Availability_Estimates.csv')

        # Data on the priority of each Treatment_ID that should be adopted in the queueing system according to different
        # priority policies. Load all policies at this stage, and decide later which one to adopt.
        self.parameters['priority_rank'] = pd.read_excel(path_to_resourcefiles_for_healthsystem / 'priority_policies' /
                                                         'ResourceFile_PriorityRanking_ALLPOLICIES.xlsx',
                                                         sheet_name=None)

        self.parameters['HR_scaling_by_level_and_officer_type_table']: Dict = pd.read_excel(
            path_to_resourcefiles_for_healthsystem /
            "human_resources" /
            "scaling_capabilities" /
            "ResourceFile_HR_scaling_by_level_and_officer_type.xlsx",
            sheet_name=None  # all sheets read in
        )
        # Ensure the mode of HR scaling to be considered in included in the tables loaded
        assert (self.parameters['HR_scaling_by_level_and_officer_type_mode'] in
                self.parameters['HR_scaling_by_level_and_officer_type_table']), \
            (f"Value of `HR_scaling_by_level_and_officer_type_mode` not recognised: "
             f"{self.parameters['HR_scaling_by_level_and_officer_type_mode']}")

        self.parameters['HR_scaling_by_district_table']: Dict = pd.read_excel(
            path_to_resourcefiles_for_healthsystem /
            "human_resources" /
            "scaling_capabilities" /
            "ResourceFile_HR_scaling_by_district.xlsx",
            sheet_name=None  # all sheets read in
        )
        # Ensure the mode of HR scaling by district to be considered in included in the tables loaded
        assert self.parameters['HR_scaling_by_district_mode'] in self.parameters['HR_scaling_by_district_table'], \
            f"Value of `HR_scaling_by_district_mode` not recognised: {self.parameters['HR_scaling_by_district_mode']}"

        self.parameters['yearly_HR_scaling']: Dict = pd.read_excel(
            path_to_resourcefiles_for_healthsystem /
            "human_resources" /
            "scaling_capabilities" /
            "ResourceFile_dynamic_HR_scaling.xlsx",
            sheet_name=None,  # all sheets read in
            dtype={
                'year': int,
                'dynamic_HR_scaling_factor': float,
                'scale_HR_by_popsize': bool
            }  # Ensure that these column are read as the right type
        )
        # Ensure the mode of yearly HR scaling to be considered in included in the tables loaded
        assert self.parameters['yearly_HR_scaling_mode'] in self.parameters['yearly_HR_scaling'], \
            f"Value of `yearly_HR_scaling` not recognised: {self.parameters['yearly_HR_scaling_mode']}"
        # Ensure that a value for the year at the start of the simulation is provided.
        assert all(2010 in sheet['year'].values for sheet in self.parameters['yearly_HR_scaling'].values())

    def pre_initialise_population(self):
        """Generate the accessory classes used by the HealthSystem and pass to them the data that has been read."""

        # Create dedicated RNGs for separate functions done by the HealthSystem module
        self.rng_for_hsi_queue = np.random.RandomState(self.rng.randint(2 ** 31 - 1))
        self.rng_for_dx = np.random.RandomState(self.rng.randint(2 ** 31 - 1))
        rng_for_consumables = np.random.RandomState(self.rng.randint(2 ** 31 - 1))
        rng_for_equipment = np.random.RandomState(self.rng.randint(2 ** 31 - 1))

        # Determine mode_appt_constraints
        self.mode_appt_constraints = self.get_mode_appt_constraints()

        # Determine service_availability
        self.service_availability = self.get_service_availability()

        # Process health system organisation files (Facilities, Appointment Types, Time Taken etc.)
        self.process_healthsystem_organisation_files()

        # Set value for `use_funded_or_actual_staffing` and process Human Resources Files
        # (Initially set value should be equal to what is specified by the parameter, but overwritten with what was
        # provided in argument if an argument was specified -- provided for backward compatibility/debugging.)
        self.use_funded_or_actual_staffing = self.parameters['use_funded_or_actual_staffing'] \
            if self.arg_use_funded_or_actual_staffing is None \
            else self.arg_use_funded_or_actual_staffing

        # Initialise the BedDays class
        self.bed_days = BedDays(hs_module=self,
                                availability=self.get_beds_availability())
        self.bed_days.pre_initialise_population()

        # Initialise the Consumables class
        self.consumables = Consumables(
            availability_data=self.update_consumables_availability_to_represent_merging_of_levels_1b_and_2(
                self.parameters['availability_estimates']),
            item_code_designations=self.parameters['consumables_item_designations'],
            rng=rng_for_consumables,
            availability=self.get_cons_availability()
        )

        # Determine equip_availability
        self.equipment = Equipment(
            catalogue=self.parameters['EquipmentCatalogue'],
            data_availability=self.parameters['equipment_availability_estimates'],
            rng=rng_for_equipment,
            master_facilities_list=self.parameters['Master_Facilities_List'],
            availability=self.get_equip_availability(),
        )

        self.tclose_overwrite = self.parameters['tclose_overwrite']
        self.tclose_days_offset_overwrite = self.parameters['tclose_days_offset_overwrite']

        # Ensure name of policy we want to consider before/after switch is among the policies loaded
        # in the self.parameters['priority_rank']
        assert self.parameters['policy_name'] in self.parameters['priority_rank']

        # Set up framework for considering a priority policy
        self.setup_priority_policy()

    def initialise_population(self, population):
        self.bed_days.initialise_population(population.props)

    def initialise_simulation(self, sim):
        # If capabilities coefficient was not explicitly specified, use initial population scaling factor
        if self.capabilities_coefficient is None:
            self.capabilities_coefficient = self.sim.modules['Demography'].initial_model_to_data_popsize_ratio

        # Set the tracker in preparation for the simulation
        self.bed_days.initialise_beddays_tracker(
            model_to_data_popsize_ratio=self.sim.modules['Demography'].initial_model_to_data_popsize_ratio
        )

        # Set the consumables modules in preparation for the simulation
        self.consumables.on_start_of_day(sim.date)

        # Capture list of disease modules:
        self.recognised_modules_names = [
            m.name for m in self.sim.modules.values() if Metadata.USES_HEALTHSYSTEM in m.METADATA
        ]

        # Check that set of districts of residence in population are subset of districts from
        # `self._facilities_for_each_district`, which is derived from self.parameters['Master_Facilities_List']
        df = self.sim.population.props
        districts_of_residence = set(df.loc[df.is_alive, "district_of_residence"].cat.categories)
        assert all(
            districts_of_residence.issubset(per_level_facilities.keys())
            for per_level_facilities in self._facilities_for_each_district.values()
        ), (
            "At least one district_of_residence value in population not present in "
            "self._facilities_for_each_district resource file"
        )

        # Launch the healthsystem scheduler (a regular event occurring each day) [if not disabled]
        if not (self.disable or self.disable_and_reject_all):
            self.healthsystemscheduler = HealthSystemScheduler(self)
            sim.schedule_event(self.healthsystemscheduler, sim.date)

        # Schedule a mode_appt_constraints change
        sim.schedule_event(HealthSystemChangeMode(self),
                           Date(self.parameters["year_mode_switch"], 1, 1))

        # Schedule a consumables availability switch
        sim.schedule_event(
            HealthSystemChangeParameters(
                self,
                parameters={
                    'cons_availability': self.parameters['cons_availability_postSwitch']
                }
            ),
            Date(self.parameters["year_cons_availability_switch"], 1, 1)
        )

        # Schedule an equipment availability switch
        sim.schedule_event(
            HealthSystemChangeParameters(
                self,
                parameters={
                    'equip_availability': self.parameters['equip_availability_postSwitch']
                }
            ),
            Date(self.parameters["year_equip_availability_switch"], 1, 1)
        )

        # Schedule an equipment availability switch
        sim.schedule_event(
            HealthSystemChangeParameters(
                self,
                parameters={
                    'use_funded_or_actual_staffing': self.parameters['use_funded_or_actual_staffing_postSwitch']
                }
            ),
            Date(self.parameters["year_use_funded_or_actual_staffing_switch"], 1, 1)
        )

        # Schedule a one-off rescaling of _daily_capabilities broken down by officer type and level.
        # This occurs on 1st January of the year specified in the parameters.
        sim.schedule_event(ConstantRescalingHRCapabilities(self),
                           Date(self.parameters["year_HR_scaling_by_level_and_officer_type"], 1, 1))

        # Schedule a one-off rescaling of _daily_capabilities broken down by district
        # This occurs on 1st January of the year specified in the parameters.
        sim.schedule_event(RescaleHRCapabilities_ByDistrict(self),
                           Date(self.parameters["year_HR_scaling_by_district"], 1, 1))

        # Schedule recurring event which will rescale daily capabilities (at yearly intervals).
        # The first event scheduled for the start of the simulation is only used to update self.last_year_pop_size,
        # whilst the actual scaling will only take effect from 2011 onwards.
        sim.schedule_event(DynamicRescalingHRCapabilities(self), Date(sim.date))

    def on_birth(self, mother_id, child_id):
        self.bed_days.on_birth(self.sim.population.props, mother_id, child_id)

    def on_simulation_end(self):
        """Put out to the log the information from the tracker of the last day of the simulation"""
        self.bed_days.on_simulation_end()
        self.consumables.on_simulation_end()
        self.equipment.on_simulation_end()

        if self._hsi_event_count_log_period == "simulation":
            self._write_hsi_event_counts_to_log_and_reset()
            self._write_never_ran_hsi_event_counts_to_log_and_reset()
        if self._hsi_event_count_log_period is not None:
            logger_summary.info(
                key="hsi_event_details",
                description="Map from integer keys to hsi event detail dictionaries",
                data={
                    "hsi_event_key_to_event_details": {
                        k: d._asdict() for d, k in self._hsi_event_details.items()
                    }
                }
            )
            logger_summary.info(
                key="never_ran_hsi_event_details",
                description="Map from integer keys to never ran hsi event detail dictionaries",
                data={
                    "never_ran_hsi_event_key_to_event_details": {
                        k: d._asdict() for d, k in self._never_ran_hsi_event_details.items()
                    }
                }
            )

    def setup_priority_policy(self):

        # Determine name of policy to be considered **at the start of the simulation**.
        self.priority_policy = self.get_priority_policy_initial()

        # If adopting a policy, initialise here all other relevant variables.
        # Use of blank instead of None is not ideal, however couldn't seem to recover actual
        # None from parameter file.
        self.load_priority_policy(self.priority_policy)

        # Initialise the fast-tracking routes.
        # The attributes that can be looked up to determine whether a person might be eligible
        # for fast-tracking, as well as the corresponding fast-tracking channels, depend on the modules
        # included in the simulation. Store the attributes&channels pairs allowed given the modules included
        # to avoid having to recheck which modules are saved every time an HSI_Event is scheduled.
        self.list_fasttrack.append(('age_exact_years', 'FT_if_5orUnder'))
        if 'Contraception' in self.sim.modules or 'SimplifiedBirths' in self.sim.modules:
            self.list_fasttrack.append(('is_pregnant', 'FT_if_pregnant'))
        if 'Hiv' in self.sim.modules:
            self.list_fasttrack.append(('hv_diagnosed', 'FT_if_Hivdiagnosed'))
        if 'Tb' in self.sim.modules:
            self.list_fasttrack.append(('tb_diagnosed', 'FT_if_tbdiagnosed'))

    def process_healthsystem_organisation_files(self):
        """Create the data-structures needed from the information read into the parameters:
         * self._facility_levels
         * self._appointment_types
         * self._appt_times
         * self._appt_type_by_facLevel
         * self._facility_by_facility_id
         * self._facilities_for_each_district
        """

        # * Define Facility Levels
        self._facility_levels = set(self.parameters['Master_Facilities_List']['Facility_Level']) - {'5'}
        assert self._facility_levels == {'0', '1a', '1b', '2', '3', '4'}  # todo soft code this?

        # * Define Appointment Types
        self._appointment_types = set(self.parameters['Appt_Types_Table']['Appt_Type_Code'])

        # * Define the Officers Needed For Each Appointment
        # (Store data as dict of dicts, with outer-dict indexed by string facility level and
        # inner-dict indexed by string type code with values corresponding to list of (named)
        # tuples of appointment officer type codes and time taken.)
        appt_time_data = self.parameters['Appt_Time_Table']
        appt_times_per_level_and_type = {_facility_level: defaultdict(list) for _facility_level in
                                         self._facility_levels}
        for appt_time_tuple in appt_time_data.itertuples():
            appt_times_per_level_and_type[
                appt_time_tuple.Facility_Level
            ][
                appt_time_tuple.Appt_Type_Code
            ].append(
                AppointmentSubunit(
                    officer_type=appt_time_tuple.Officer_Category,
                    time_taken=appt_time_tuple.Time_Taken_Mins
                )
            )
        assert (
            sum(
                len(appt_info_list)
                for level in self._facility_levels
                for appt_info_list in appt_times_per_level_and_type[level].values()
            ) == len(appt_time_data)
        )
        self._appt_times = appt_times_per_level_and_type

        # * Define Which Appointments Are Possible At Each Facility Level
        appt_type_per_level_data = self.parameters['Appt_Offered_By_Facility_Level']
        self._appt_type_by_facLevel = {
            _facility_level: set(
                appt_type_per_level_data['Appt_Type_Code'][
                    appt_type_per_level_data[f'Facility_Level_{_facility_level}']
                ]
            )
            for _facility_level in self._facility_levels
        }

        # Also store data as dict of dicts, with outer-dict indexed by string facility level and
        # inner-dict indexed by district name with values corresponding to (named) tuples of
        # facility ID and name
        # Get look-up of the districts (by name) in each region (by name)
        districts_in_region = self.sim.modules['Demography'].parameters['districts_in_region']
        all_districts = set(self.sim.modules['Demography'].parameters['district_num_to_district_name'].values())

        facilities_per_level_and_district = {_facility_level: {} for _facility_level in self._facility_levels}
        facilities_by_facility_id = dict()
        for facility_tuple in self.parameters['Master_Facilities_List'].itertuples():
            _facility_info = FacilityInfo(id=facility_tuple.Facility_ID,
                                          name=facility_tuple.Facility_Name,
                                          level=facility_tuple.Facility_Level,
                                          region=facility_tuple.Region
                                          )

            facilities_by_facility_id[facility_tuple.Facility_ID] = _facility_info

            if pd.notnull(facility_tuple.District):
                # A facility that is specific to a district:
                facilities_per_level_and_district[facility_tuple.Facility_Level][facility_tuple.District] = \
                    _facility_info

            elif pd.isnull(facility_tuple.District) and pd.notnull(facility_tuple.Region):
                # A facility that is specific to region (and not a district):
                for _district in districts_in_region[facility_tuple.Region]:
                    facilities_per_level_and_district[facility_tuple.Facility_Level][_district] = _facility_info

            elif (
                pd.isnull(facility_tuple.District) and
                pd.isnull(facility_tuple.Region) and
                (facility_tuple.Facility_Level != '5')
            ):
                # A facility that is National (not specific to a region or a district) (ignoring level 5 (headquarters))
                for _district in all_districts:
                    facilities_per_level_and_district[facility_tuple.Facility_Level][_district] = _facility_info

        # Check that there is facility of every level for every district:
        assert all(
            all_districts == facilities_per_level_and_district[_facility_level].keys()
            for _facility_level in self._facility_levels
        ), "There is not one of each facility type available to each district."

        self._facility_by_facility_id = facilities_by_facility_id
        self._facilities_for_each_district = facilities_per_level_and_district

    def setup_daily_capabilities(self, use_funded_or_actual_staffing):
        """Set up `self._daily_capabilities` and `self._officers_with_availability`.
        This is called when the value for `use_funded_or_actual_staffing` is set - at the beginning of the simulation
         and when the assumption when the underlying assumption for `use_funded_or_actual_staffing` is updated"""
        # * Store 'DailyCapabilities' in correct format and using the specified underlying assumptions
        self._daily_capabilities = self.format_daily_capabilities(use_funded_or_actual_staffing)

        # Also, store the set of officers with non-zero daily availability
        # (This is used for checking that scheduled HSI events do not make appointment requiring officers that are
        # never available.)
        self._officers_with_availability = set(self._daily_capabilities.index[self._daily_capabilities > 0])

    def format_daily_capabilities(self, use_funded_or_actual_staffing: str) -> pd.Series:
        """
        This will updates the dataframe for the self.parameters['Daily_Capabilities'] so as to include
        every permutation of officer_type_code and facility_id, with zeros against permutations where no capacity
        is available.

        It also give the dataframe an index that is useful for merging on (based on Facility_ID and Officer Type)

        (This is so that its easier to track where demands are being placed where there is no capacity)
        """

        # Get the capabilities data imported (according to the specified underlying assumptions).
        capabilities = pool_capabilities_at_levels_1b_and_2(
                self.parameters[f'Daily_Capabilities_{use_funded_or_actual_staffing}']
        )
        capabilities = capabilities.rename(columns={'Officer_Category': 'Officer_Type_Code'})  # neaten

        # Create dataframe containing background information about facility and officer types
        facility_ids = self.parameters['Master_Facilities_List']['Facility_ID'].values
        officer_type_codes = set(self.parameters['Officer_Types_Table']['Officer_Category'].values)
        # todo - <-- avoid use of the file or define differently?

        # # naming to be not with _ within the name of an oficer
        facs = list()
        officers = list()
        for f in facility_ids:
            for o in officer_type_codes:
                facs.append(f)
                officers.append(o)

        capabilities_ex = pd.DataFrame(data={'Facility_ID': facs, 'Officer_Type_Code': officers})

        # Merge in information about facility from Master Facilities List
        mfl = self.parameters['Master_Facilities_List']
        capabilities_ex = capabilities_ex.merge(mfl, on='Facility_ID', how='left')

        # Merge in information about officers
        # officer_types = self.parameters['Officer_Types_Table'][['Officer_Type_Code', 'Officer_Type']]
        # capabilities_ex = capabilities_ex.merge(officer_types, on='Officer_Type_Code', how='left')

        # Merge in the capabilities (minutes available) for each officer type (inferring zero minutes where
        # there is no entry in the imported capabilities table)
        capabilities_ex = capabilities_ex.merge(
            capabilities[['Facility_ID', 'Officer_Type_Code', 'Total_Mins_Per_Day']],
            on=['Facility_ID', 'Officer_Type_Code'],
            how='left',
        )
        capabilities_ex = capabilities_ex.fillna(0)

        # Give the standard index:
        capabilities_ex = capabilities_ex.set_index(
            'FacilityID_'
            + capabilities_ex['Facility_ID'].astype(str)
            + '_Officer_'
            + capabilities_ex['Officer_Type_Code']
        )

        # Rename 'Total_Minutes_Per_Day'
        capabilities_ex = capabilities_ex.rename(columns={'Total_Mins_Per_Day': 'Total_Minutes_Per_Day'})

        # Checks
        assert abs(capabilities_ex['Total_Minutes_Per_Day'].sum() - capabilities['Total_Mins_Per_Day'].sum()) < 1e-7
        assert len(capabilities_ex) == len(facility_ids) * len(officer_type_codes)

        # return the pd.Series of `Total_Minutes_Per_Day' indexed for each type of officer at each facility
        return capabilities_ex['Total_Minutes_Per_Day']

    def _rescale_capabilities_to_capture_effective_capability(self):
        # Notice that capabilities will only be expanded through this process
        # (i.e. won't reduce available capabilities if these were under-used in the last year).
        # Note: Currently relying on module variable rather than parameter for
        # scale_to_effective_capabilities, in order to facilitate testing. However
        # this may eventually come into conflict with the Switcher functions.
        pattern = r"FacilityID_(\w+)_Officer_(\w+)"
        for officer in self._daily_capabilities.keys():
            matches = re.match(pattern, officer)
            # Extract ID and officer type from
            facility_id = int(matches.group(1))
            officer_type = matches.group(2)
            level = self._facility_by_facility_id[facility_id].level
            # Only rescale if rescaling factor is greater than 1 (i.e. don't reduce
            # available capabilities if these were under-used the previous year).
            rescaling_factor = self._summary_counter.frac_time_used_by_officer_type_and_level(
                officer_type=officer_type, level=level
            )
            if rescaling_factor > 1 and rescaling_factor != float("inf"):
                self._daily_capabilities[officer] *= rescaling_factor

    def update_consumables_availability_to_represent_merging_of_levels_1b_and_2(self, df_original):
        """To represent that facility levels '1b' and '2' are merged together under the label '2', we replace the
        availability of consumables at level 2 with new values."""

        # get master facilities list
        mfl = self.parameters['Master_Facilities_List']

        # merge in facility level
        dfx = df_original.merge(
            mfl[['Facility_ID', 'District', 'Facility_Level']],
            left_on='Facility_ID',
            right_on='Facility_ID',
            how='left'
        )

        # compute the updated availability at the merged level '1b' and '2'
        availability_at_1b_and_2 = \
            dfx.drop(dfx.index[~dfx['Facility_Level'].isin(AVAILABILITY_OF_CONSUMABLES_AT_MERGED_LEVELS_1B_AND_2)]) \
               .groupby(by=['District', 'month', 'item_code'])['available_prop'] \
               .mean() \
               .reset_index()\
               .assign(Facility_Level=LABEL_FOR_MERGED_FACILITY_LEVELS_1B_AND_2)

        # assign facility_id
        availability_at_1b_and_2 = availability_at_1b_and_2.merge(
            mfl[['Facility_ID', 'District', 'Facility_Level']],
            left_on=['District', 'Facility_Level'],
            right_on=['District', 'Facility_Level'],
            how='left'
        )

        # assign these availabilities to the corresponding level 2 facilities (dropping the original values)
        df_updated = pd.concat([
            dfx.drop(dfx.index[dfx['Facility_Level'] == LABEL_FOR_MERGED_FACILITY_LEVELS_1B_AND_2]),
            availability_at_1b_and_2[dfx.columns],
            ]
        ).drop(columns=['Facility_Level', 'District'])\
         .sort_values(['Facility_ID', 'month', 'item_code']).reset_index(drop=True)

        # check size/shape/dtypes preserved
        assert df_updated.shape == df_original.shape
        assert (df_updated.columns == df_original.columns).all()
        assert (df_updated.dtypes == df_original.dtypes).all()

        # check values the same for everything apart from the facility level '2' facilities
        facilities_with_any_differences = set(
            df_updated.loc[
                ~(df_original == df_updated).all(axis=1),
                'Facility_ID']
        )
        level2_facilities = set(
            mfl.loc[mfl['Facility_Level'] == '2', 'Facility_ID']
        )
        assert facilities_with_any_differences.issubset(level2_facilities)

        return df_updated

    def get_service_availability(self) -> List[str]:
        """Returns service availability. (Should be equal to what is specified by the parameter, but overwrite with what
        was provided in argument if an argument was specified -- provided for backward compatibility/debugging.)"""

        if self.arg_service_availability is None:
            service_availability = self.parameters['Service_Availability']
        else:
            service_availability = self.arg_service_availability

        assert isinstance(service_availability, list)

        # Log the service_availability
        logger.info(key="message",
                    data=f"Running Health System With the Following Service Availability: "
                         f"{self.service_availability}"
                    )
        return service_availability

    def get_cons_availability(self) -> str:
        """Returns consumables availability. (Should be equal to what is specified by the parameter, but overwrite with
        what was provided in argument if an argument was specified -- provided for backward compatibility/debugging.)"""

        if self.arg_cons_availability is None:
            _cons_availability = self.parameters['cons_availability']
        else:
            _cons_availability = self.arg_cons_availability

        # Log the service_availability
        logger.info(key="message",
                    data=f"Running Health System With the Following Consumables Availability: "
                         f"{_cons_availability}"
                    )

        return _cons_availability

    def get_beds_availability(self) -> str:
        """Returns beds availability. (Should be equal to what is specified by the parameter, but overwrite with
        what was provided in argument if an argument was specified -- provided for backward compatibility/debugging.)"""

        if self.arg_beds_availability is None:
            _beds_availability = self.parameters['beds_availability']
        else:
            _beds_availability = self.arg_beds_availability

        # For logical consistency, when the HealthSystem is disabled, beds_availability should be 'all', irrespective of
        # what arguments/parameters are provided.
        if self.disable:
            _beds_availability = 'all'

        # Log the service_availability
        logger.info(key="message",
                    data=f"Running Health System With the Following Beds Availability: "
                         f"{_beds_availability}"
                    )

        return _beds_availability

    def get_equip_availability(self) -> str:
        """Returns equipment availability. (Should be equal to what is specified by the parameter, but can be
        overwritten with what was provided in argument if an argument was specified -- provided for backward
        compatibility/debugging.)"""

        if self.arg_equip_availability is None:
            _equip_availability = self.parameters['equip_availability']
        else:
            _equip_availability = self.arg_equip_availability

        # Log the equip_availability
        logger.info(key="message",
                    data=f"Running Health System With the Following Equipment Availability: "
                         f"{_equip_availability}"
                    )

        return _equip_availability

    def schedule_to_call_never_ran_on_date(self, hsi_event: 'HSI_Event', tdate: datetime.datetime):
        """Function to schedule never_ran being called on a given date"""
        self.sim.schedule_event(HSIEventWrapper(hsi_event=hsi_event, run_hsi=False), tdate)

    def get_mode_appt_constraints(self) -> int:
        """Returns `mode_appt_constraints`. (Should be equal to what is specified by the parameter, but overwrite with
        what was provided in argument if an argument was specified -- provided for backward compatibility/debugging.)"""
        return self.parameters['mode_appt_constraints'] \
            if self.arg_mode_appt_constraints is None \
            else self.arg_mode_appt_constraints

    @property
    def use_funded_or_actual_staffing(self) -> str:
        """Returns value for `use_funded_or_actual_staffing`."""
        return self._use_funded_or_actual_staffing

    @use_funded_or_actual_staffing.setter
    def use_funded_or_actual_staffing(self, use_funded_or_actual_staffing) -> str:
        """Set value for `use_funded_or_actual_staffing` and update the daily_capabilities accordingly. """
        assert use_funded_or_actual_staffing in ['actual', 'funded', 'funded_plus']
        self._use_funded_or_actual_staffing = use_funded_or_actual_staffing
        self.setup_daily_capabilities(self._use_funded_or_actual_staffing)

    def get_priority_policy_initial(self) -> str:
        """Returns `priority_policy`. (Should be equal to what is specified by the parameter, but
        overwrite with what was provided in argument if an argument was specified -- provided for backward
        compatibility/debugging.)"""
        return self.parameters['policy_name'] \
            if self.arg_policy_name is None \
            else self.arg_policy_name

    def load_priority_policy(self, policy):

        if policy != "":
            # Select the chosen policy from dictionary of all possible policies
            Policy_df = self.parameters['priority_rank'][policy]

            # If a policy is adopted, following variable *must* always be taken from policy.
            # Over-write any other values here.
            self.lowest_priority_considered = Policy_df.loc[
                Policy_df['Treatment'] == 'lowest_priority_considered',
                'Priority'
            ].iloc[0]

            # Convert policy dataframe into dictionary to speed-up look-up process.
            self.priority_rank_dict = \
                Policy_df.set_index("Treatment", drop=True).to_dict(orient="index")
            del self.priority_rank_dict["lowest_priority_considered"]

    def schedule_hsi_event(
        self,
        hsi_event: 'HSI_Event',
        priority: int,
        topen: datetime.datetime,
        tclose: Optional[datetime.datetime] = None,
        do_hsi_event_checks: bool = True
    ):
        """
        Schedule a health system interaction (HSI) event.

        :param hsi_event: The HSI event to be scheduled.
        :param priority: The priority for the HSI event: 0 (highest), 1 or 2 (lowest)
        :param topen: The earliest date at which the HSI event should run.
        :param tclose: The latest date at which the HSI event should run. Set to one week after ``topen`` if ``None``.
        :param do_hsi_event_checks: Whether to perform sanity checks on the passed ``hsi_event`` argument to check that
         it constitutes a valid HSI event. This is intended for allowing disabling of these checks when scheduling
         multiple HSI events of the same ``HSI_Event`` subclass together, in which case typically performing these
         checks for each individual HSI event of the shared type will be redundant.
        """
        # If there is no specified tclose time then set this to a week after topen.
        # This should be a boolean, not int! Still struggling to get a boolean variable from resource file

        DEFAULT_DAYS_OFFSET_VALUE_FOR_TCLOSE_IF_NONE_SPECIFIED = 7

        # Clinical time-constraints are embedded in tclose for these modules, do not overwrite their tclose
        if hsi_event.module.name in ('CareOfWomenDuringPregnancy', 'Labour', 'PostnatalSupervisor', 'NewbornOutcomes'):
            if tclose is None:
                tclose = topen + DateOffset(days=DEFAULT_DAYS_OFFSET_VALUE_FOR_TCLOSE_IF_NONE_SPECIFIED)
        else:
            if self.tclose_overwrite == 1:
                tclose = topen + pd.to_timedelta(self.tclose_days_offset_overwrite, unit='D')
            elif tclose is None:
                tclose = topen + DateOffset(days=DEFAULT_DAYS_OFFSET_VALUE_FOR_TCLOSE_IF_NONE_SPECIFIED)

        # Check topen is not in the past
        assert topen >= self.sim.date

        # Check that topen is strictly before tclose
        assert topen < tclose

        # If ignoring the priority in scheduling, then over-write the provided priority information with 0.
        if self.ignore_priority:
            priority = 0

        # Use of "" not ideal, see note in initialise_population
        if self.priority_policy != "":
            # Look-up priority ranking of this treatment_ID in the policy adopted
            priority = self.enforce_priority_policy(hsi_event=hsi_event)

        # Check that priority is in valid range
        assert priority >= 0

        # If priority of HSI_Event lower than the lowest one considered, ignore event in scheduling under mode 2
        if (self.mode_appt_constraints == 2) and (priority > self.lowest_priority_considered):
            self.schedule_to_call_never_ran_on_date(hsi_event=hsi_event, tdate=tclose)  # Call this on tclose
            return

        # Check if healthsystem is disabled/disable_and_reject_all and, if so, schedule a wrapped event:
        if self.disable and (not self.disable_and_reject_all):
            # If healthsystem is disabled (meaning that HSI can still run), schedule for the `run` method on `topen`.
            self.sim.schedule_event(HSIEventWrapper(hsi_event=hsi_event, run_hsi=True), topen)
            return

        if self.disable_and_reject_all:
            # If healthsystem is disabled the HSI will never run: schedule for the `never_ran` method on `tclose`.
            self.schedule_to_call_never_ran_on_date(hsi_event=hsi_event, tdate=tclose)  # Call this on tclose
            return

        # Check that this is a legitimate health system interaction (HSI) event.
        # These checks are only performed when the flag `do_hsi_event_checks` is set to ``True`` to allow disabling
        # when the checks are redundant for example when scheduling multiple HSI events of same `HSI_Event` subclass.
        if do_hsi_event_checks:
            self.check_hsi_event_is_valid(hsi_event)

        # Check that this request is allowable under current policy (i.e. included in service_availability).
        if not self.is_treatment_id_allowed(hsi_event.TREATMENT_ID, self.service_availability):
            # HSI is not allowable under the services_available parameter: run the HSI's 'never_ran' method on the date
            # of tclose.
            self.sim.schedule_event(HSIEventWrapper(hsi_event=hsi_event, run_hsi=False), tclose)

        else:
            # The HSI is allowed and will be added to the HSI_EVENT_QUEUE.
            # Let the HSI gather information about itself (facility_id and appt-footprint time requirements):
            hsi_event.initialise()

            self._add_hsi_event_queue_item_to_hsi_event_queue(
                priority=priority, topen=topen, tclose=tclose, hsi_event=hsi_event)

    def _add_hsi_event_queue_item_to_hsi_event_queue(self, priority, topen, tclose, hsi_event) -> None:
        """Add an event to the HSI_EVENT_QUEUE."""
        # Create HSIEventQueue Item, including a counter for the number of HSI_Events, to assist with sorting in the
        # queue (NB. the sorting is done ascending and by the order of the items in the tuple).

        self.hsi_event_queue_counter += 1

        if self.randomise_queue:
            # Might be best to use float here, and if rand_queue is off just assign it a fixed value (?)
            rand_queue = self.rng_for_hsi_queue.randint(0, 1000000)
        else:
            rand_queue = self.hsi_event_queue_counter

        _new_item: HSIEventQueueItem = HSIEventQueueItem(
            priority, topen, rand_queue, self.hsi_event_queue_counter, tclose, hsi_event)

        # Add to queue:
        hp.heappush(self.HSI_EVENT_QUEUE, _new_item)

    # This is where the priority policy is enacted
    def enforce_priority_policy(self, hsi_event) -> int:
        """Return priority for HSI_Event based on policy under consideration """

        pr = self.priority_rank_dict
        pdf = self.sim.population.props

        if hsi_event.TREATMENT_ID in pr:
            _priority_ranking = pr[hsi_event.TREATMENT_ID]['Priority']

            # Check whether fast-tracking routes are available for this treatment. If person qualifies for one
            # don't check remaining.

            # Look up relevant attributes for HSI_Event's target
            list_targets = [_t[0] for _t in self.list_fasttrack]
            target_attributes = pdf.loc[hsi_event.target, list_targets]

            # Warning: here assuming that the first fast-tracking eligibility encountered
            # will determine the priority to be used. If different fast-tracking channels have
            # different priorities for the same treatment, this will be a problem!
            # First item in Lists is age-related, therefore need to invoke different logic.
            if (
                (pr[hsi_event.TREATMENT_ID][self.list_fasttrack[0][1]] > -1)
                and (target_attributes['age_exact_years'] <= 5)
            ):
                return pr[hsi_event.TREATMENT_ID][self.list_fasttrack[0][1]]

            # All other attributes are looked up the same way, so can do this in for loop
            for i in range(1, len(self.list_fasttrack)):
                if (
                    (pr[hsi_event.TREATMENT_ID][self.list_fasttrack[i][1]] > - 1)
                    and target_attributes[i]
                ):
                    return pr[hsi_event.TREATMENT_ID][self.list_fasttrack[i][1]]

            return _priority_ranking

        else:  # If treatment is not ranked in the policy, issue a warning and assign priority=3 by default
            warnings.warn(UserWarning(f"Couldn't find priority ranking for TREATMENT_ID \n"
                                      f"{hsi_event.TREATMENT_ID}"))
            return self.lowest_priority_considered

    def check_hsi_event_is_valid(self, hsi_event):
        """Check the integrity of an HSI_Event."""
        assert isinstance(hsi_event, HSI_Event)

        # Check that non-empty treatment ID specified
        assert hsi_event.TREATMENT_ID != ''

        if not isinstance(hsi_event.target, tlo.population.Population):
            # This is an individual-scoped HSI event.
            # It must have EXPECTED_APPT_FOOTPRINT, BEDDAYS_FOOTPRINT and ACCEPTED_FACILITY_LEVELS.

            # Correct formatted EXPECTED_APPT_FOOTPRINT
            assert self.appt_footprint_is_valid(hsi_event.EXPECTED_APPT_FOOTPRINT), \
                f"the incorrectly formatted appt_footprint is {hsi_event.EXPECTED_APPT_FOOTPRINT}"

            # That it has an acceptable 'ACCEPTED_FACILITY_LEVEL' attribute
            assert hsi_event.ACCEPTED_FACILITY_LEVEL in self._facility_levels, \
                f"In the HSI with TREATMENT_ID={hsi_event.TREATMENT_ID}, the ACCEPTED_FACILITY_LEVEL (=" \
                f"{hsi_event.ACCEPTED_FACILITY_LEVEL}) is not recognised."

            self.bed_days.check_beddays_footprint_format(hsi_event.BEDDAYS_FOOTPRINT)

            # Check that this can accept the squeeze argument
            assert _accepts_argument(hsi_event.run, 'squeeze_factor')

            # Check that the event does not request an appointment at a facility
            # level which is not possible
            appt_type_to_check_list = hsi_event.EXPECTED_APPT_FOOTPRINT.keys()
            facility_appt_types = self._appt_type_by_facLevel[
                hsi_event.ACCEPTED_FACILITY_LEVEL
            ]
            assert facility_appt_types.issuperset(appt_type_to_check_list), (
                f"An appointment type has been requested at a facility level for "
                f"which it is not possible: TREATMENT_ID={hsi_event.TREATMENT_ID}"
            )

    @staticmethod
    def is_treatment_id_allowed(treatment_id: str, service_availability: list) -> bool:
        """Determine if a treatment_id (specified as a string) can be run (i.e., is within the allowable set of
         treatments, given by `self.service_availability`. The rules are as follows:
          * An empty list means nothing is allowed
          * A list that contains only an asteriks ['*'] means run anything
          * If the list is not empty, then a treatment_id with a first part "FirstAttendance_" is also allowed
          * An entry in the list of the form "A_B_C" means a treatment_id that matches exactly is allowed
          * An entry in the list of the form "A_B_*" means that a treatment_id that begins "A_B_" or "A_B" is allowed
        """
        def _treatment_matches_pattern(_treatment_id, _service_availability):
            """Check if treatment_id matches any services specified with wildcard * patterns"""

            def _matches_this_pattern(_treatment_id, _s):
                """Returns True if this treatment_id is consistent with this component of service_availability"""
                if '*' in _s:
                    assert _s[-1] == '*', f"Component of service_availability has an asteriks not at the end: {_s}"
                    _s_split = _s.split('_')  # split the matching pattern at '_' knowing that the last component is '*'
                    _treatment_id_split = _treatment_id.split('_', len(_s_split) - 1)  # split treatment_id at '_' into
                    # as many component as there as non-asteriks component of _s.
                    # Check if all the components (that are not asteriks) are the same:
                    return all(
                        [(a == b) or (b == "*") for a, b in itertools.zip_longest(_treatment_id_split, _s_split)]
                    )
                else:
                    # If not "*", comparison is ordinary match between strings
                    return _treatment_id == _s

            for _s in service_availability:
                if _matches_this_pattern(_treatment_id, _s):
                    return True
            return False

        if not service_availability:
            # Empty list --> nothing is allowable
            return False

        if service_availability == ['*']:
            # Wildcard --> everything is allowed
            return True
        elif treatment_id in service_availability:
            # Explicit inclusion of this treatment_id --> allowed
            return True
        elif treatment_id.startswith('FirstAttendance_'):
            # FirstAttendance* --> allowable
            return True
        else:
            if _treatment_matches_pattern(treatment_id, service_availability):
                return True
        return False

    def schedule_batch_of_individual_hsi_events(
        self, hsi_event_class, person_ids, priority, topen, tclose=None, **event_kwargs
    ):
        """Schedule a batch of individual-scoped HSI events of the same type.

        Only performs sanity checks on the HSI event for the first scheduled event
        thus removing the overhead of multiple redundant checks.

        :param hsi_event_class: The ``HSI_Event`` subclass of the events to schedule.
        :param person_ids: A sequence of person ID index values to use as the targets
            of the HSI events being scheduled.
        :param priority: The priority for the HSI events: 0 (highest), 1 or 2 (lowest).
            Either a single value for all events or an iterable of per-target values.
        :param topen: The earliest date at which the HSI events should run. Either a
            single value for all events or an iterable of per-target values.
        :param tclose: The latest date at which the HSI events should run. Set to one
           week after ``topen`` if ``None``. Either a single value for all events or an
           iterable of per-target values.
        :param event_kwargs: Any additional keyword arguments to pass to the
            ``hsi_event_class`` initialiser in addition to ``person_id``.
        """
        # If any of {priority, topen, tclose} are iterable assume correspond to per-
        # target values for corresponding arguments of schedule_hsi_event otherwise
        # use same value for all calls
        priorities = priority if isinstance(priority, Iterable) else repeat(priority)
        topens = topen if isinstance(topen, Iterable) else repeat(topen)
        tcloses = tclose if isinstance(tclose, Iterable) else repeat(tclose)
        for i, (person_id, priority, topen, tclose) in enumerate(
            zip(person_ids, priorities, topens, tcloses)
        ):
            self.schedule_hsi_event(
                hsi_event=hsi_event_class(person_id=person_id, **event_kwargs),
                priority=priority,
                topen=topen,
                tclose=tclose,
                # Only perform checks for first event
                do_hsi_event_checks=(i == 0)
            )

    def appt_footprint_is_valid(self, appt_footprint):
        """
        Checks an appointment footprint to ensure it is in the correct format.
        :param appt_footprint: Appointment footprint to check.
        :return: True if valid and False otherwise.
        """
        # Check that all keys known appointment types and all values non-negative
        return isinstance(appt_footprint, dict) and all(
            k in self._appointment_types and v >= 0
            for k, v in appt_footprint.items()
        )

    @property
    def capabilities_today(self) -> pd.Series:
        """
        Returns the capabilities of the health system today.
        returns: pd.Series giving minutes available for each officer type in each facility type

        Functions can go in here in the future that could expand the time available,
        simulating increasing efficiency (the concept of a productivity ratio raised
        by Martin Chalkley).

        For now this method only multiplies the estimated minutes available by the `capabilities_coefficient` scale
        factor.
        """
        return self._daily_capabilities * self.capabilities_coefficient

    def get_blank_appt_footprint(self):
        """
        This is a helper function so that disease modules can easily create their appt_footprints.
        It returns an empty Counter instance.

        """
        return Counter()

    def get_facility_info(self, hsi_event) -> FacilityInfo:
        """Helper function to find the facility at which an HSI event will take place based on their district of
        residence and the level of the facility of the HSI."""
        the_district = self.sim.population.props.at[hsi_event.target, 'district_of_residence']
        the_level = hsi_event.ACCEPTED_FACILITY_LEVEL
        return self._facilities_for_each_district[the_level][the_district]

    def get_appt_footprint_as_time_request(self, facility_info: FacilityInfo, appt_footprint: dict):
        """
        This will take an APPT_FOOTPRINT and return the required appointments in terms of the
        time required of each Officer Type in each Facility ID.
        The index will identify the Facility ID and the Officer Type in the same format
        as is used in Daily_Capabilities.
        :params facility_info: The FacilityInfo describing the facility at which the appointment occurs
        :param appt_footprint: The actual appt footprint (optional) if different to that in the HSI event.
        :return: A Counter that gives the times required for each officer-type in each facility_ID, where this time
         is non-zero.
        """
        # Accumulate appointment times for specified footprint using times from appointment times table.
        appt_footprint_times = Counter()
        for appt_type in appt_footprint:
            try:
                appt_info_list = self._appt_times[facility_info.level][appt_type]
            except KeyError as e:
                raise KeyError(
                    f"The time needed for an appointment is not defined for the specified facility level: "
                    f"appt_type={appt_type}, "
                    f"facility_level={facility_info.level}."
                ) from e

            for appt_info in appt_info_list:
                appt_footprint_times[
                    f"FacilityID_{facility_info.id}_Officer_{appt_info.officer_type}"
                ] += appt_info.time_taken

        return appt_footprint_times

    def get_squeeze_factors(self, footprints_per_event, total_footprint, current_capabilities,
                            compute_squeeze_factor_to_district_level: bool
                            ):
        """
        This will compute the squeeze factors for each HSI event from the list of all
        the calls on health system resources for the day.
        The squeeze factor is defined as (call/available - 1). ie. the highest
        fractional over-demand among any type of officer that is called-for in the
        appt_footprint of an HSI event.
        A value of 0.0 signifies that there is no squeezing (sufficient resources for
        the EXPECTED_APPT_FOOTPRINT).

        :param footprints_per_event: List, one entry per HSI event, containing the
            minutes required from each health officer in each health facility as a
            Counter (using the standard index)
        :param total_footprint: Counter, containing the total minutes required from
            each health officer in each health facility when non-zero, (using the
            standard index)
        :param current_capabilities: Series giving the amount of time available for
            each health officer in each health facility (using the standard index)
        :param compute_squeeze_factor_to_district_level: Boolean indicating whether
            the computation of squeeze_factors should be specific to each district
            (when `True`), or if the computation of squeeze_factors should be on
            the basis that resources from all districts can be effectively "pooled"
            (when `False).

        :return: squeeze_factors: an array of the squeeze factors for each HSI event
            (position in array matches that in the all_call_today list).
        """

        def get_total_minutes_of_this_officer_in_this_district(_officer):
            """Returns the minutes of current capabilities for the officer identified (this officer type in this
            facility_id)."""
            return current_capabilities.get(_officer)

        def get_total_minutes_of_this_officer_in_all_district(_officer):
            """Returns the minutes of current capabilities for the officer identified in all districts (this officer
            type in this all facilities of the same level in all districts)."""

            def split_officer_compound_string(cs) -> Tuple[int, str]:
                """Returns (facility_id, officer_type) for the officer identified in the string of the form:
                 'FacilityID_{facility_id}_Officer_{officer_type}'."""
                _, _facility_id, _, _officer_type = cs.split('_', 3)  # (NB. Some 'officer_type' include "_")
                return int(_facility_id), _officer_type

            def _match(_this_officer, facility_ids: List[int], officer_type: str):
                """Returns True if the officer identified is of the identified officer_type and is in one of the
                facility_ids."""
                this_facility_id, this_officer_type = split_officer_compound_string(_this_officer)
                return (this_officer_type == officer_type) and (this_facility_id in facility_ids)

            facility_id, officer_type = split_officer_compound_string(_officer)
            facility_level = self._facility_by_facility_id[int(facility_id)].level
            facilities_of_same_level_in_all_district = [
                _fac.id for _fac in self._facilities_for_each_district[facility_level].values()
            ]

            officers_in_the_same_level_in_all_districts = [
                _officer for _officer in current_capabilities.keys() if
                _match(_officer, facility_ids=facilities_of_same_level_in_all_district, officer_type=officer_type)
            ]

            return sum(current_capabilities.get(_o) for _o in officers_in_the_same_level_in_all_districts)

        # 1) Compute the load factors for each officer type at each facility that is
        # called-upon in this list of HSIs
        load_factor = {}
        for officer, call in total_footprint.items():
            if compute_squeeze_factor_to_district_level:
                availability = get_total_minutes_of_this_officer_in_this_district(officer)
            else:
                availability = get_total_minutes_of_this_officer_in_all_district(officer)

            # If officer does not exist in the relevant facility, log warning and proceed as if availability = 0
            if availability is None:
                logger.warning(
                    key="message",
                    data=(f"Requested officer {officer} is not contemplated by health system. ")
                )
                availability = 0

            if availability == 0:
                load_factor[officer] = float('inf')
            else:
                load_factor[officer] = max(call / availability - 1, 0.0)

        # 2) Convert these load-factors into an overall 'squeeze' signal for each HSI,
        # based on the load-factor of the officer with the largest time requirement for that
        # event (or zero if event has an empty footprint)
        squeeze_factor_per_hsi_event = []
        for footprint in footprints_per_event:
            if len(footprint) > 0:
                # If any of the required officers are not available at the facility, set overall squeeze to inf
                require_missing_officer = any([load_factor[officer] == float('inf') for officer in footprint])

                if require_missing_officer:
                    squeeze_factor_per_hsi_event.append(float('inf'))
                else:
                    squeeze_factor_per_hsi_event.append(max(load_factor[footprint.most_common()[0][0]], 0.))
            else:
                squeeze_factor_per_hsi_event.append(0.0)
        squeeze_factor_per_hsi_event = np.array(squeeze_factor_per_hsi_event)

        assert (squeeze_factor_per_hsi_event >= 0).all()

        return squeeze_factor_per_hsi_event

    def record_hsi_event(self, hsi_event, actual_appt_footprint=None, squeeze_factor=None, did_run=True, priority=None):
        """
        Record the processing of an HSI event.
        If this is an individual-level HSI_Event, it will also record the actual appointment footprint
        :param hsi_event: The HSI_Event (containing the initial expectations of footprints)
        :param actual_appt_footprint: The actual Appointment Footprint (if individual event)
        :param squeeze_factor: The squeeze factor (if individual event)
        """

        if isinstance(hsi_event.target, tlo.population.Population):
            # Population HSI-Event (N.B. This is not actually logged.)
            log_info = dict()
            log_info['TREATMENT_ID'] = hsi_event.TREATMENT_ID
            log_info['Number_By_Appt_Type_Code'] = 'Population'  # remove the appt-types with zeros
            log_info['Person_ID'] = -1  # Junk code
            log_info['Squeeze_Factor'] = 0
            log_info['did_run'] = did_run
            log_info['priority'] = priority

        else:
            # Individual HSI-Event
            _squeeze_factor = squeeze_factor if squeeze_factor != np.inf else 100.0
            self.write_to_hsi_log(
                event_details=hsi_event.as_namedtuple(actual_appt_footprint),
                person_id=hsi_event.target,
                facility_id=hsi_event.facility_info.id,
                squeeze_factor=_squeeze_factor,
                did_run=did_run,
                priority=priority,
            )

    def write_to_hsi_log(
        self,
        event_details: HSIEventDetails,
        person_id: int,
        facility_id: Optional[int],
        squeeze_factor: float,
        did_run: bool,
        priority: int,
    ):
        """Write the log `HSI_Event` and add to the summary counter."""
        # Debug logger gives simple line-list for every HSI event
        logger.debug(
            key="HSI_Event",
            data={
                'Event_Name': event_details.event_name,
                'TREATMENT_ID': event_details.treatment_id,
                'Number_By_Appt_Type_Code': dict(event_details.appt_footprint),
                'Person_ID': person_id,
                'Squeeze_Factor': squeeze_factor,
                'priority': priority,
                'did_run': did_run,
                'Facility_Level': event_details.facility_level if event_details.facility_level is not None else -99,
                'Facility_ID': facility_id if facility_id is not None else -99,
                'Equipment': sorted(event_details.equipment),
            },
            description="record of each HSI event"
        )
        if did_run:
            if self._hsi_event_count_log_period is not None:
                # Do logging for HSI Event using counts of each 'unique type' of HSI event (as defined by
                # `HSIEventDetails`).
                event_details_key = self._hsi_event_details.setdefault(
                    event_details, len(self._hsi_event_details)
                )
                self._hsi_event_counts_log_period[event_details_key] += 1
            # Do logging for 'summary logger'
            self._summary_counter.record_hsi_event(
                treatment_id=event_details.treatment_id,
                hsi_event_name=event_details.event_name,
                squeeze_factor=squeeze_factor,
                appt_footprint=event_details.appt_footprint,
                level=event_details.facility_level,
            )

    def call_and_record_never_ran_hsi_event(self, hsi_event, priority=None):
        """
        Record the fact that an HSI event was never ran.
        If this is an individual-level HSI_Event, it will also record the actual appointment footprint
        :param hsi_event: The HSI_Event (containing the initial expectations of footprints)
        """
        # Invoke never ran function here
        hsi_event.never_ran()

        if hsi_event.facility_info is not None:
            # Fully-defined HSI Event
            self.write_to_never_ran_hsi_log(
                 event_details=hsi_event.as_namedtuple(),
                 person_id=hsi_event.target,
                 facility_id=hsi_event.facility_info.id,
                 priority=priority,
                 )
        else:
            self.write_to_never_ran_hsi_log(
                 event_details=hsi_event.as_namedtuple(),
                 person_id=-1,
                 facility_id=-1,
                 priority=priority,
                 )

    def write_to_never_ran_hsi_log(
        self,
        event_details: HSIEventDetails,
        person_id: int,
        facility_id: Optional[int],
        priority: int,
    ):
        """Write the log `HSI_Event` and add to the summary counter."""
        logger.debug(
            key="Never_ran_HSI_Event",
            data={
                'Event_Name': event_details.event_name,
                'TREATMENT_ID': event_details.treatment_id,
                'Number_By_Appt_Type_Code': dict(event_details.appt_footprint),
                'Person_ID': person_id,
                'priority': priority,
                'Facility_Level': event_details.facility_level if event_details.facility_level is not None else -99,
                'Facility_ID': facility_id if facility_id is not None else -99,
            },
            description="record of each HSI event that never ran"
        )
        if self._hsi_event_count_log_period is not None:
            event_details_key = self._never_ran_hsi_event_details.setdefault(
                event_details, len(self._never_ran_hsi_event_details)
            )
            self._never_ran_hsi_event_counts_log_period[event_details_key] += 1
        self._summary_counter.record_never_ran_hsi_event(
            treatment_id=event_details.treatment_id,
            hsi_event_name=event_details.event_name,
            appt_footprint=event_details.appt_footprint,
            level=event_details.facility_level,
        )

    def log_current_capabilities_and_usage(self):
        """
        This will log the percentage of the current capabilities that is used at each Facility Type, according the
        `runnning_total_footprint`. This runs every day.
        """
        current_capabilities = self.capabilities_today
        total_footprint = self.running_total_footprint

        # Combine the current_capabilities and total_footprint per-officer totals
        comparison = pd.DataFrame(index=current_capabilities.index)
        comparison['Total_Minutes_Per_Day'] = current_capabilities
        comparison['Minutes_Used'] = pd.Series(total_footprint, dtype='float64')
        comparison['Minutes_Used'] = comparison['Minutes_Used'].fillna(0.0)
        assert len(comparison) == len(current_capabilities)

        # Compute Fraction of Time Used Overall
        total_available = comparison['Total_Minutes_Per_Day'].sum()
        fraction_time_used_overall = (
            comparison['Minutes_Used'].sum() / total_available if total_available > 0 else 0
        )

        # Compute Fraction of Time Used In Each Facility
        facility_id = [_f.split('_')[1] for _f in comparison.index]
        summary_by_fac_id = comparison.groupby(by=facility_id)[['Total_Minutes_Per_Day', 'Minutes_Used']].sum()
        summary_by_fac_id['Fraction_Time_Used'] = (
            summary_by_fac_id['Minutes_Used'] / summary_by_fac_id['Total_Minutes_Per_Day']
        ).replace([np.inf, -np.inf, np.nan], 0.0)

        # Compute Fraction of Time For Each Officer and level
        officer = [_f.rsplit('Officer_')[1] for _f in comparison.index]
        level = [self._facility_by_facility_id[int(_fac_id)].level for _fac_id in facility_id]
        level = list(map(lambda x: x.replace('1b', '2'), level))
        summary_by_officer = comparison.groupby(by=[officer, level])[['Total_Minutes_Per_Day', 'Minutes_Used']].sum()
        summary_by_officer['Fraction_Time_Used'] = (
            summary_by_officer['Minutes_Used'] / summary_by_officer['Total_Minutes_Per_Day']
        ).replace([np.inf, -np.inf, np.nan], 0.0)
        summary_by_officer.index.names = ['Officer_Type', 'Facility_Level']

        logger.info(key='Capacity',
                    data={
                        'Frac_Time_Used_Overall': fraction_time_used_overall,
                        'Frac_Time_Used_By_Facility_ID': summary_by_fac_id['Fraction_Time_Used'].to_dict(),
                        'Frac_Time_Used_By_OfficerType':  flatten_multi_index_series_into_dict_for_logging(
                            summary_by_officer['Fraction_Time_Used']
                        ),
                    },
                    description='daily summary of utilisation and capacity of health system resources')

        self._summary_counter.record_hs_status(
            fraction_time_used_across_all_facilities=fraction_time_used_overall,
            fraction_time_used_by_officer_type_and_level=summary_by_officer["Fraction_Time_Used"].to_dict()
        )

    def remove_beddays_footprint(self, person_id):
        # removing bed_days from a particular individual if any
        self.bed_days.remove_beddays_footprint(person_id=person_id)

    def find_events_for_person(self, person_id: int):
        """Find the events in the HSI_EVENT_QUEUE for a particular person.
        :param person_id: the person_id of interest
        :returns list of tuples (date_of_event, event) for that person_id in the HSI_EVENT_QUEUE.

        NB. This is for debugging and testing only - not for use in real simulations as it is slow
        """
        list_of_events = list()

        for ev_tuple in self.HSI_EVENT_QUEUE:
            date = ev_tuple.topen
            event = ev_tuple.hsi_event
            if isinstance(event.target, (int, np.integer)):
                if event.target == person_id:
                    list_of_events.append((date, event))

        return list_of_events

    def reset_queue(self):
        """Set the HSI event queue to be empty"""
        self.HSI_EVENT_QUEUE = []
        self.hsi_event_queue_counter = 0

    def get_item_codes_from_package_name(self, package: str) -> dict:
        """Helper function to provide the item codes and quantities in a dict of the form {<item_code>:<quantity>} for
         a given package name."""
        return get_item_codes_from_package_name(self.parameters['item_and_package_code_lookups'], package)

    def get_item_code_from_item_name(self, item: str) -> int:
        """Helper function to provide the item_code (an int) when provided with the name of the item"""
        return get_item_code_from_item_name(self.parameters['item_and_package_code_lookups'], item)

    def override_availability_of_consumables(self, item_codes) -> None:
        """Over-ride the availability (for all months and all facilities) of certain consumables item_codes.
        Note that these changes will *not* persist following a change of the overall modulator of consumables
        availability, `Consumables.availability`.
        :param item_codes: Dictionary of the form {<item_code>: probability_that_item_is_available}
        :return: None
        """
        self.consumables.override_availability(item_codes)

    def _write_hsi_event_counts_to_log_and_reset(self):
        logger_summary.info(
            key="hsi_event_counts",
            description=(
                f"Counts of the HSI events that have run in this "
                f"{self._hsi_event_count_log_period} with keys corresponding to integer"
                f" keys recorded in dictionary in hsi_event_details log entry."
            ),
            data={"hsi_event_key_to_counts": dict(self._hsi_event_counts_log_period)},
        )
        self._hsi_event_counts_cumulative += self._hsi_event_counts_log_period
        self._hsi_event_counts_log_period.clear()

    def _write_never_ran_hsi_event_counts_to_log_and_reset(self):
        logger_summary.info(
            key="never_ran_hsi_event_counts",
            description=(
                f"Counts of the HSI events that never ran in this "
                f"{self._hsi_event_count_log_period} with keys corresponding to integer"
                f" keys recorded in dictionary in hsi_event_details log entry."
            ),
            data={"never_ran_hsi_event_key_to_counts": dict(self._never_ran_hsi_event_counts_log_period)},
        )
        self._never_ran_hsi_event_counts_cumulative += self._never_ran_hsi_event_counts_log_period
        self._never_ran_hsi_event_counts_log_period.clear()

    def on_end_of_day(self) -> None:
        """Do jobs to be done at the end of the day (after all HSI run)"""
        self.bed_days.on_end_of_day()
        if self._hsi_event_count_log_period == "day":
            self._write_hsi_event_counts_to_log_and_reset()
            self._write_never_ran_hsi_event_counts_to_log_and_reset()

    def on_end_of_month(self) -> None:
        """Do jobs to be done at the end of the month (after all HSI run)"""
        if self._hsi_event_count_log_period == "month":
            self._write_hsi_event_counts_to_log_and_reset()
            self._write_never_ran_hsi_event_counts_to_log_and_reset()

    def on_end_of_year(self) -> None:
        """Write to log the current states of the summary counters and reset them."""
        # If we are at the end of the year preceeding the mode switch, and if wanted
        # to rescale capabilities to capture effective availability as was recorded, on
        # average, in the past year, do so here.
        if (
            (self.sim.date.year == self.parameters['year_mode_switch'] - 1)
            and self.parameters['scale_to_effective_capabilities']
        ):
            self._rescale_capabilities_to_capture_effective_capability()
        self._summary_counter.write_to_log_and_reset_counters()
        self.consumables.on_end_of_year()
        self.bed_days.on_end_of_year()
        if self._hsi_event_count_log_period == "year":
            self._write_hsi_event_counts_to_log_and_reset()
            self._write_never_ran_hsi_event_counts_to_log_and_reset()

    def run_population_level_events(self, _list_of_population_hsi_event_tuples: List[HSIEventQueueItem]) -> None:
        """Run a list of population level events."""
        while len(_list_of_population_hsi_event_tuples) > 0:
            pop_level_hsi_event_tuple = _list_of_population_hsi_event_tuples.pop()
            pop_level_hsi_event = pop_level_hsi_event_tuple.hsi_event
            pop_level_hsi_event.run(squeeze_factor=0)
            self.record_hsi_event(hsi_event=pop_level_hsi_event)

    def run_individual_level_events_in_mode_0_or_1(self,
                                                   _list_of_individual_hsi_event_tuples:
                                                   List[HSIEventQueueItem]) -> List:
        """Run a list of individual level events. Returns: list of events that did not run (maybe an empty list)."""
        _to_be_held_over = list()
        assert self.mode_appt_constraints in (0, 1)

        if _list_of_individual_hsi_event_tuples:
            # Examine total call on health officers time from the HSI events in the list:

            # For all events in the list, expand the appt-footprint of the event to give the demands on each
            # officer-type in each facility_id.
            footprints_of_all_individual_level_hsi_event = [
                event_tuple.hsi_event.expected_time_requests
                for event_tuple in _list_of_individual_hsi_event_tuples
            ]

            # Compute total appointment footprint across all events
            for footprint in footprints_of_all_individual_level_hsi_event:
                # Counter.update method when called with dict-like argument adds counts
                # from argument to Counter object called from
                self.running_total_footprint.update(footprint)

            # Estimate Squeeze-Factors for today
            if self.mode_appt_constraints == 0:
                # For Mode 0 (no Constraints), the squeeze factors are all zero.
                squeeze_factor_per_hsi_event = np.zeros(
                    len(footprints_of_all_individual_level_hsi_event))
            else:
                # For Other Modes, the squeeze factors must be computed
                squeeze_factor_per_hsi_event = self.get_squeeze_factors(
                    footprints_per_event=footprints_of_all_individual_level_hsi_event,
                    total_footprint=self.running_total_footprint,
                    current_capabilities=self.capabilities_today,
                    compute_squeeze_factor_to_district_level=self.compute_squeeze_factor_to_district_level,
                )

            for ev_num, event in enumerate(_list_of_individual_hsi_event_tuples):
                _priority = event.priority
                event = event.hsi_event
                squeeze_factor = squeeze_factor_per_hsi_event[ev_num]                  # todo use zip here!

                # store appt_footprint before running
                _appt_footprint_before_running = event.EXPECTED_APPT_FOOTPRINT

                # Mode 0: All HSI Event run, with no squeeze
                # Mode 1: All HSI Events run with squeeze provided latter is not inf
                ok_to_run = True

                if self.mode_appt_constraints == 1 and squeeze_factor == float('inf'):
                    ok_to_run = False

                if ok_to_run:

                    # Compute the bed days that are allocated to this HSI and provide this information to the HSI
                    if sum(event.BEDDAYS_FOOTPRINT.values()):
                        event._received_info_about_bed_days = \
                            self.bed_days.issue_bed_days_according_to_availability(
                                facility_id=self.bed_days.get_facility_id_for_beds(persons_id=event.target),
                                footprint=event.BEDDAYS_FOOTPRINT
                            )

                    # Check that a facility has been assigned to this HSI
                    assert event.facility_info is not None, \
                        f"Cannot run HSI {event.TREATMENT_ID} without facility_info being defined."

                    # Run the HSI event (allowing it to return an updated appt_footprint)
                    actual_appt_footprint = event.run(squeeze_factor=squeeze_factor)

                    # Check if the HSI event returned updated appt_footprint
                    if actual_appt_footprint is not None:
                        # The returned footprint is different to the expected footprint: so must update load factors

                        # check its formatting:
                        assert self.appt_footprint_is_valid(actual_appt_footprint)

                        # Update load factors:
                        updated_call = self.get_appt_footprint_as_time_request(
                            facility_info=event.facility_info,
                            appt_footprint=actual_appt_footprint
                        )
                        original_call = footprints_of_all_individual_level_hsi_event[ev_num]
                        footprints_of_all_individual_level_hsi_event[ev_num] = updated_call
                        self.running_total_footprint -= original_call
                        self.running_total_footprint += updated_call

                        # Don't recompute for mode=0
                        if self.mode_appt_constraints != 0:
                            squeeze_factor_per_hsi_event = self.get_squeeze_factors(
                                footprints_per_event=footprints_of_all_individual_level_hsi_event,
                                total_footprint=self.running_total_footprint,
                                current_capabilities=self.capabilities_today,
                                compute_squeeze_factor_to_district_level=self.
                                compute_squeeze_factor_to_district_level,
                            )

                    else:
                        # no actual footprint is returned so take the expected initial declaration as the actual,
                        # as recorded before the HSI event run
                        actual_appt_footprint = _appt_footprint_before_running

                    # Write to the log
                    self.record_hsi_event(
                        hsi_event=event,
                        actual_appt_footprint=actual_appt_footprint,
                        squeeze_factor=squeeze_factor,
                        did_run=True,
                        priority=_priority
                    )

                # if not ok_to_run
                else:
                    # Do not run,
                    # Call did_not_run for the hsi_event
                    rtn_from_did_not_run = event.did_not_run()

                    # If received no response from the call to did_not_run, or a True signal, then
                    # add to the hold-over queue.
                    # Otherwise (disease module returns "FALSE") the event is not rescheduled and will not run.

                    if rtn_from_did_not_run is not False:
                        # reschedule event
                        hp.heappush(_to_be_held_over, _list_of_individual_hsi_event_tuples[ev_num])

                    # Log that the event did not run
                    self.record_hsi_event(
                        hsi_event=event,
                        actual_appt_footprint=event.EXPECTED_APPT_FOOTPRINT,
                        squeeze_factor=squeeze_factor,
                        did_run=False,
                        priority=_priority
                    )

        return _to_be_held_over

    @property
    def hsi_event_counts(self) -> Counter:
        """Counts of details of HSI events which have run so far in simulation.

        Returns a ``Counter`` instance with keys ``HSIEventDetail`` named tuples
        corresponding to details of HSI events that have run over simulation so far.
        """
        if self._hsi_event_count_log_period is None:
            return Counter()
        else:
            # If in middle of log period _hsi_event_counts_log_period will not be empty
            # and so overall total counts is sums of counts in both
            # _hsi_event_counts_cumulative and _hsi_event_counts_log_period
            total_hsi_event_counts = (
                self._hsi_event_counts_cumulative + self._hsi_event_counts_log_period
            )
            return Counter(
                {
                    event_details: total_hsi_event_counts[event_details_key]
                    for event_details, event_details_key
                    in self._hsi_event_details.items()
                }
            )

    @property
    def never_ran_hsi_event_counts(self) -> Counter:
        """Counts of details of HSI events which never ran so far in simulation.

        Returns a ``Counter`` instance with keys ``HSIEventDetail`` named tuples
        corresponding to details of HSI events that have never ran over simulation so far.
        """
        if self._hsi_event_count_log_period is None:
            return Counter()
        else:
            # If in middle of log period _hsi_event_counts_log_period will not be empty
            # and so overall total counts is sums of counts in both
            # _hsi_event_counts_cumulative and _hsi_event_counts_log_period
            total_never_ran_hsi_event_counts = (
                self._never_ran_hsi_event_counts_cumulative + self._never_ran_hsi_event_counts_log_period
            )
            return Counter(
                {
                    event_details: total_never_ran_hsi_event_counts[event_details_key]
                    for event_details, event_details_key
                    in self._never_ran_hsi_event_details.items()
                }
            )


class HealthSystemScheduler(RegularEvent, PopulationScopeEventMixin):
    """
    This is the HealthSystemScheduler. It is an event that occurs every day and must be the LAST event of the day.
    It inspects the calls on the healthsystem and commissions event to occur that are consistent with the
    healthsystem's capabilities for the following day, given assumptions about how this decision is made.

    N.B. Events scheduled for the same day will occur that day, but after those which were scheduled on an earlier date.

        The overall Prioritization algorithm is:
        * Look at events in order (the order is set by the heapq: see `schedule_hsi_event`)
        * Ignore if the current data is before topen
        * Remove and do nothing if tclose has expired
        * Run any  population-level HSI events
        * For an individual-level HSI event, check if there are sufficient health system capabilities to run the event

    If the event is to be run, then the following events occur:
        * The HSI event itself is run.
        * The occurrence of the event is logged
        * The resources used are 'occupied' (if individual level HSI event)
        * Other disease modules are alerted of the occurrence of the HSI event (if individual level HSI event)

    Here is where we can have multiple types of assumption regarding how these capabilities are modelled.
    """

    def __init__(self, module: HealthSystem):
        super().__init__(module, frequency=DateOffset(days=1), priority=Priority.END_OF_DAY)

    @staticmethod
    def _is_last_day_of_the_year(date):
        return (date.month == 12) and (date.day == 31)

    @staticmethod
    def _is_last_day_of_the_month(date):
        return date.month != (date + pd.DateOffset(days=1)).month

    def _get_events_due_today(self,) -> Tuple[List, List]:
        """Interrogate the HSI_EVENT queue object to remove from it the events due today, and to return these in two
        lists:
         * list_of_individual_hsi_event_tuples_due_today
         * list_of_population_hsi_event_tuples_due_today
        """
        _list_of_individual_hsi_event_tuples_due_today = list()
        _list_of_population_hsi_event_tuples_due_today = list()
        _list_of_events_not_due_today = list()

        # To avoid repeated dataframe accesses in subsequent loop, assemble set of alive
        # person IDs as  one-off operation, exploiting the improved efficiency of
        # boolean-indexing of a Series compared to row-by-row access. From benchmarks
        # converting Series to list before converting to set is ~2x more performant than
        # direct conversion to set, while checking membership of set is ~10x quicker
        # than checking membership of Pandas Index object and ~25x quicker than checking
        # membership of list
        alive_persons = set(
            self.sim.population.props.index[self.sim.population.props.is_alive].to_list()
        )

        # Traverse the queue and split events into the three lists (due-individual, due-population, not_due)
        while len(self.module.HSI_EVENT_QUEUE) > 0:

            next_event_tuple = hp.heappop(self.module.HSI_EVENT_QUEUE)
            # Read the tuple and remove from heapq, and assemble into a dict 'next_event'

            event = next_event_tuple.hsi_event

            if self.sim.date > next_event_tuple.tclose:
                # The event has expired (after tclose) having never been run. Call the 'never_ran' function
                self.module.call_and_record_never_ran_hsi_event(
                      hsi_event=event,
                      priority=next_event_tuple.priority
                     )

            elif not (
                isinstance(event.target, tlo.population.Population)
                or event.target in alive_persons
            ):
                # if individual level event and the person who is the target is no longer alive, do nothing more,
                # i.e. remove from heapq
                pass

            elif self.sim.date < next_event_tuple.topen:
                # The event is not yet due (before topen)
                hp.heappush(_list_of_events_not_due_today, next_event_tuple)

            else:
                # The event is now due to run today and the person is confirmed to be still alive
                # Add it to the list of events due today (individual or population level)
                # NB. These list is ordered by priority and then due date

                is_pop_level_hsi_event = isinstance(event.target, tlo.population.Population)
                if is_pop_level_hsi_event:
                    _list_of_population_hsi_event_tuples_due_today.append(next_event_tuple)
                else:
                    _list_of_individual_hsi_event_tuples_due_today.append(next_event_tuple)

        # add events from the _list_of_events_not_due_today back into the queue
        while len(_list_of_events_not_due_today) > 0:
            hp.heappush(self.module.HSI_EVENT_QUEUE, hp.heappop(_list_of_events_not_due_today))

        return _list_of_individual_hsi_event_tuples_due_today, _list_of_population_hsi_event_tuples_due_today

    def process_events_mode_0_and_1(self, hold_over: List[HSIEventQueueItem]) -> None:
        while True:
            # Get the events that are due today:
            (
                list_of_individual_hsi_event_tuples_due_today,
                list_of_population_hsi_event_tuples_due_today
             ) = self._get_events_due_today()

            if (
                (len(list_of_individual_hsi_event_tuples_due_today) == 0)
                and (len(list_of_population_hsi_event_tuples_due_today) == 0)
            ):
                break

            # Run the list of population-level HSI events
            self.module.run_population_level_events(list_of_population_hsi_event_tuples_due_today)

            # For each individual level event, check whether the equipment it has already declared is available. If it
            # is not, then call the HSI's never_run function, and do not take it forward for running; if it is then
            # add it to the list of events to run.
            list_of_individual_hsi_event_tuples_due_today_that_have_essential_equipment = list()
            for item in list_of_individual_hsi_event_tuples_due_today:
                if not item.hsi_event.is_all_declared_equipment_available:
                    self.module.call_and_record_never_ran_hsi_event(hsi_event=item.hsi_event, priority=item.priority)
                else:
                    list_of_individual_hsi_event_tuples_due_today_that_have_essential_equipment.append(item)

            # Try to run the list of individual-level events that have their essential equipment
            _to_be_held_over = self.module.run_individual_level_events_in_mode_0_or_1(
                list_of_individual_hsi_event_tuples_due_today_that_have_essential_equipment,
            )
            hold_over.extend(_to_be_held_over)

    def process_events_mode_2(self, hold_over: List[HSIEventQueueItem]) -> None:

        capabilities_monitor = Counter(self.module.capabilities_today.to_dict())
        set_capabilities_still_available = {k for k, v in capabilities_monitor.items() if v > 0.0}

        # Here use different approach for appt_mode_constraints = 2: rather than collecting events
        # due today all at once, run event immediately at time of querying. This ensures that no
        # artificial "midday effects" are introduced when evaluating priority policies.

        # To avoid repeated dataframe accesses in subsequent loop, assemble set of alive
        # person IDs as one-off operation, exploiting the improved efficiency of
        # boolean-indexing of a Series compared to row-by-row access. From benchmarks
        # converting Series to list before converting to set is ~2x more performant than
        # direct conversion to set, while checking membership of set is ~10x quicker
        # than checking membership of Pandas Index object and ~25x quicker than checking
        # membership of list
        alive_persons = set(
            self.sim.population.props.index[self.sim.population.props.is_alive].to_list()
        )

        list_of_population_hsi_event_tuples_due_today = list()
        list_of_events_not_due_today = list()

        # Traverse the queue and run events due today until have capabilities still available
        while len(self.module.HSI_EVENT_QUEUE) > 0:

            # Check if any of the officers in the country are still available for today.
            # If not, no point in going through the queue any longer.
            # This will make things slower for tests/small simulations, but should be of significant help
            # in the case of large simulations in mode_appt_constraints = 2 where number of people in the
            # queue for today >> resources available for that day. This would be faster done by facility.
            if len(set_capabilities_still_available) > 0:

                next_event_tuple = hp.heappop(self.module.HSI_EVENT_QUEUE)
                # Read the tuple and remove from heapq, and assemble into a dict 'next_event'

                event = next_event_tuple.hsi_event

                if self.sim.date > next_event_tuple.tclose:
                    # The event has expired (after tclose) having never been run. Call the 'never_ran' function
                    self.module.call_and_record_never_ran_hsi_event(
                          hsi_event=event,
                          priority=next_event_tuple.priority
                         )

                elif not (
                    isinstance(event.target, tlo.population.Population)
                    or event.target in alive_persons
                ):
                    # if individual level event and the person who is the target is no longer alive,
                    # do nothing more, i.e. remove from heapq
                    pass

                elif self.sim.date < next_event_tuple.topen:
                    # The event is not yet due (before topen)
                    hp.heappush(list_of_events_not_due_today, next_event_tuple)

                    if next_event_tuple.priority == self.module.lowest_priority_considered:
                        # Check the priority
                        # If the next event is not due and has the lowest allowed priority, then stop looking
                        # through the heapq as all other events will also not be due.
                        break

                else:
                    # The event is now due to run today and the person is confirmed to be still alive.
                    # Add it to the list of events due today if at population level.
                    # Otherwise, run event immediately.
                    is_pop_level_hsi_event = isinstance(event.target, tlo.population.Population)
                    if is_pop_level_hsi_event:
                        list_of_population_hsi_event_tuples_due_today.append(next_event_tuple)
                    else:

                        # Retrieve officers&facility required for HSI
                        original_call = next_event_tuple.hsi_event.expected_time_requests
                        _priority = next_event_tuple.priority
                        # In this version of mode_appt_constraints = 2, do not have access to squeeze
                        # based on queue information, and we assume no squeeze ever takes place.
                        squeeze_factor = 0.

                        # Check if any of the officers required have run out.
                        out_of_resources = False
                        for officer, call in original_call.items():
                            # If any of the officers are not available, then out of resources
                            if officer not in set_capabilities_still_available:
                                out_of_resources = True
                        # If officers still available, run event. Note: in current logic, a little
                        # overtime is allowed to run last event of the day. This seems more realistic
                        # than medical staff leaving earlier than
                        # planned if seeing another patient would take them into overtime.

                        if out_of_resources:

                            # Do not run,
                            # Call did_not_run for the hsi_event
                            rtn_from_did_not_run = event.did_not_run()

                            # If received no response from the call to did_not_run, or a True signal, then
                            # add to the hold-over queue.
                            # Otherwise (disease module returns "FALSE") the event is not rescheduled and
                            # will not run.

                            if rtn_from_did_not_run is not False:
                                # reschedule event
                                # Add the event to the queue:
                                hp.heappush(hold_over, next_event_tuple)

                            # Log that the event did not run
                            self.module.record_hsi_event(
                                hsi_event=event,
                                actual_appt_footprint=event.EXPECTED_APPT_FOOTPRINT,
                                squeeze_factor=squeeze_factor,
                                did_run=False,
                                priority=_priority
                            )

                        # Have enough capabilities left to run event
                        else:
                            # Notes-to-self: Shouldn't this be done after checking the footprint?
                            # Compute the bed days that are allocated to this HSI and provide this
                            # information to the HSI
                            if sum(event.BEDDAYS_FOOTPRINT.values()):
                                event._received_info_about_bed_days = \
                                    self.module.bed_days.issue_bed_days_according_to_availability(
                                        facility_id=self.module.bed_days.get_facility_id_for_beds(
                                                                           persons_id=event.target),
                                        footprint=event.BEDDAYS_FOOTPRINT
                                    )

                            # Check that a facility has been assigned to this HSI
                            assert event.facility_info is not None, \
                                f"Cannot run HSI {event.TREATMENT_ID} without facility_info being defined."

                            # Check if equipment declared is available. If not, call `never_ran` and do not run the
                            # event. (`continue` returns flow to beginning of the `while` loop)
                            if not event.is_all_declared_equipment_available:
                                self.module.call_and_record_never_ran_hsi_event(
                                    hsi_event=event,
                                    priority=next_event_tuple.priority
                                )
                                continue

                            # Expected appt footprint before running event
                            _appt_footprint_before_running = event.EXPECTED_APPT_FOOTPRINT
                            # Run event & get actual footprint
                            actual_appt_footprint = event.run(squeeze_factor=squeeze_factor)

                            # Check if the HSI event returned updated_appt_footprint, and if so adjust original_call
                            if actual_appt_footprint is not None:

                                # check its formatting:
                                assert self.module.appt_footprint_is_valid(actual_appt_footprint)

                                # Update call that will be used to compute capabilities used
                                updated_call = self.module.get_appt_footprint_as_time_request(
                                    facility_info=event.facility_info,
                                    appt_footprint=actual_appt_footprint
                                )
                            else:
                                actual_appt_footprint = _appt_footprint_before_running
                                updated_call = original_call

                            # Recalculate call on officers based on squeeze factor.
                            for k in updated_call.keys():
                                updated_call[k] = updated_call[k]/(squeeze_factor + 1.)

                            # Subtract this from capabilities used so-far today
                            capabilities_monitor.subtract(updated_call)

                            # If any of the officers have run out of time by performing this hsi,
                            # remove them from list of available officers.
                            for officer, call in updated_call.items():
                                if capabilities_monitor[officer] <= 0:
                                    if officer in set_capabilities_still_available:
                                        set_capabilities_still_available.remove(officer)
                                    else:
                                        logger.warning(
                                            key="message",
                                            data=(f"{event.TREATMENT_ID} actual_footprint requires different"
                                                  f"officers than expected_footprint.")
                                        )

                            # Update today's footprint based on actual call and squeeze factor
                            self.module.running_total_footprint.update(updated_call)

                            # Write to the log
                            self.module.record_hsi_event(
                                hsi_event=event,
                                actual_appt_footprint=actual_appt_footprint,
                                squeeze_factor=squeeze_factor,
                                did_run=True,
                                priority=_priority
                            )

            # Don't have any capabilities at all left for today, no
            # point in going through the queue to check what's left to do today.
            else:
                break

        # In previous iteration, we stopped querying the queue once capabilities
        # were exhausted, so here we traverse the queue again to ensure that if any events expired were
        # left unchecked they are properly removed from the queue, and did_not_run() is invoked for all
        # postponed events. (This should still be more efficient than querying the queue as done in
        # mode_appt_constraints = 0 and 1 while ensuring mid-day effects are avoided.)
        # We also schedule a call_never_run for any HSI below the lowest_priority_considered,
        # in case any of them where left in the queue due to a transition from mode 0/1 to mode 2
        while len(self.module.HSI_EVENT_QUEUE) > 0:

            next_event_tuple = hp.heappop(self.module.HSI_EVENT_QUEUE)
            # Read the tuple and remove from heapq, and assemble into a dict 'next_event'

            event = next_event_tuple.hsi_event

            # If the priority of the event is lower than lowest_priority_considered, schedule a call_never_ran
            # on tclose regardless of whether appt is due today or any other time. (Although in mode 2 HSIs with
            # priority > lowest_priority_considered are never added to the queue, some such HSIs may still be present
            # in the queue if mode 2 was preceded by a period in mode 1).
            if next_event_tuple.priority > self.module.lowest_priority_considered:
                self.module.schedule_to_call_never_ran_on_date(hsi_event=event,
                                                               tdate=next_event_tuple.tclose)

            elif self.sim.date > next_event_tuple.tclose:
                # The event has expired (after tclose) having never been run. Call the 'never_ran' function
                self.module.call_and_record_never_ran_hsi_event(
                      hsi_event=event,
                      priority=next_event_tuple.priority
                     )

            elif not (
                isinstance(event.target, tlo.population.Population)
                or event.target in alive_persons
            ):
                # if individual level event and the person who is the target is no longer alive,
                # do nothing more, i.e. remove from heapq
                pass

            elif self.sim.date < next_event_tuple.topen:
                # The event is not yet due (before topen). Do not stop querying the queue here if we have
                # reached the lowest_priority_considered, as we want to make sure HSIs with lower priority
                # (which may have been scheduled during a prior mode 0/1 period) are flushed from the queue.
                hp.heappush(list_of_events_not_due_today, next_event_tuple)

            else:
                # Add it to the list of events due today if at population level.
                # Otherwise, run event immediately.
                is_pop_level_hsi_event = isinstance(event.target, tlo.population.Population)
                if is_pop_level_hsi_event:
                    list_of_population_hsi_event_tuples_due_today.append(next_event_tuple)
                else:
                    # In previous iteration, have already run all the events for today that could run
                    # given capabilities available, so put back any remaining events due today to the
                    # hold_over queue as it would not be possible to run them today.

                    # Do not run,
                    # Call did_not_run for the hsi_event
                    rtn_from_did_not_run = event.did_not_run()

                    # If received no response from the call to did_not_run, or a True signal, then
                    # add to the hold-over queue.
                    # Otherwise (disease module returns "FALSE") the event is not rescheduled and
                    # will not run.

                    if rtn_from_did_not_run is not False:
                        # reschedule event
                        # Add the event to the queue:
                        hp.heappush(hold_over, next_event_tuple)

                    # Log that the event did not run
                    self.module.record_hsi_event(
                       hsi_event=event,
                       actual_appt_footprint=event.EXPECTED_APPT_FOOTPRINT,
                       squeeze_factor=0,
                       did_run=False,
                       priority=next_event_tuple.priority
                       )

        # add events from the list_of_events_not_due_today back into the queue
        while len(list_of_events_not_due_today) > 0:
            hp.heappush(self.module.HSI_EVENT_QUEUE, hp.heappop(list_of_events_not_due_today))

        # Run the list of population-level HSI events
        self.module.run_population_level_events(list_of_population_hsi_event_tuples_due_today)

    def apply(self, population):

        # Refresh information ready for new day:
        self.module.bed_days.on_start_of_day()
        self.module.consumables.on_start_of_day(self.sim.date)

        # Compute footprint that arise from in-patient bed-days
        inpatient_appts = self.module.bed_days.get_inpatient_appts()
        inpatient_footprints = Counter()
        for _fac_id, _footprint in inpatient_appts.items():
            inpatient_footprints.update(self.module.get_appt_footprint_as_time_request(
                facility_info=self.module._facility_by_facility_id[_fac_id], appt_footprint=_footprint)
            )

        # Write to the log that these in-patient appointments were needed:
        if len(inpatient_appts):
            for _fac_id, _inpatient_appts in inpatient_appts.items():
                self.module.write_to_hsi_log(
                    event_details=HSIEventDetails(
                        event_name='Inpatient_Care',
                        module_name='HealthSystem',
                        treatment_id='Inpatient_Care',
                        facility_level=self.module._facility_by_facility_id[_fac_id].level,
                        appt_footprint=tuple(sorted(_inpatient_appts.items())),
                        beddays_footprint=(),
                        equipment=tuple(),  # Equipment is normally a set, but this has to be hashable.
                    ),
                    person_id=-1,
                    facility_id=_fac_id,
                    squeeze_factor=0.0,
                    priority=-1,
                    did_run=True,
                )

        # Restart the total footprint of all calls today, beginning with those due to existing in-patients.
        self.module.running_total_footprint = inpatient_footprints

        # Create hold-over list. This will hold events that cannot occur today before they are added back to the queue.
        hold_over = list()

        if self.module.mode_appt_constraints in (0, 1):
            # Run all events due today, repeating the check for due events until none are due
            # (this allows for HSI that are added to the queue in the course of other HSI
            # for this today to be run this day).
            self.process_events_mode_0_and_1(hold_over)

        elif self.module.mode_appt_constraints == 2:
            self.process_events_mode_2(hold_over)

        # -- End-of-day activities --
        # Add back to the HSI_EVENT_QUEUE heapq all those events which are still eligible to run but which did not run
        while len(hold_over) > 0:
            hp.heappush(self.module.HSI_EVENT_QUEUE, hp.heappop(hold_over))

        # Log total usage of the facilities
        self.module.log_current_capabilities_and_usage()

        # Trigger jobs to be done at the end of the day (after all HSI run)
        self.module.on_end_of_day()

        # Do activities that are required at end of month (if last day of the month)
        if self._is_last_day_of_the_month(self.sim.date):
            self.module.on_end_of_month()

        # Do activities that are required at end of year (if last day of the year)
        if self._is_last_day_of_the_year(self.sim.date):
            self.module.on_end_of_year()

# ---------------------------------------------------------------------------
#   Logging
# ---------------------------------------------------------------------------


class HealthSystemSummaryCounter:
    """Helper class to keep running counts of HSI and the state of the HealthSystem and logging summaries."""

    def __init__(self):
        self._reset_internal_stores()

    def _reset_internal_stores(self) -> None:
        """Create empty versions of the data structures used to store a running records."""

        self._treatment_ids = defaultdict(int)  # Running record of the `TREATMENT_ID`s of `HSI_Event`s
        self._appts = defaultdict(int)  # Running record of the Appointments of `HSI_Event`s that have run
        self._appts_by_level = {_level: defaultdict(int) for _level in ('0', '1a', '1b', '2', '3', '4')}
        # <--Same as `self._appts` but also split by facility_level

        # Log HSI_Events that never ran to monitor shortcoming of Health System
        self._never_ran_treatment_ids = defaultdict(int)  # As above, but for `HSI_Event`s that never ran
        self._never_ran_appts = defaultdict(int)  # As above, but for `HSI_Event`s that have never ran
        self._never_ran_appts_by_level = {_level: defaultdict(int) for _level in ('0', '1a', '1b', '2', '3', '4')}

        self._frac_time_used_overall = []  # Running record of the usage of the healthcare system
        self._sum_of_daily_frac_time_used_by_officer_type_and_level = Counter()
        self._squeeze_factor_by_hsi_event_name = defaultdict(list)  # Running record the squeeze-factor applying to each
        #                                                           treatment_id. Key is of the form:
        #                                                           "<TREATMENT_ID>:<HSI_EVENT_NAME>"

    def record_hsi_event(self,
                         treatment_id: str,
                         hsi_event_name: str,
                         squeeze_factor: float,
                         appt_footprint: Counter,
                         level: str
                         ) -> None:
        """Add information about an `HSI_Event` to the running summaries."""

        # Count the treatment_id:
        self._treatment_ids[treatment_id] += 1

        # Add the squeeze-factor to the list
        self._squeeze_factor_by_hsi_event_name[
            f"{treatment_id}:{hsi_event_name}"
        ].append(squeeze_factor)

        # Count each type of appointment:
        for appt_type, number in appt_footprint:
            self._appts[appt_type] += number
            self._appts_by_level[level][appt_type] += number

    def record_never_ran_hsi_event(self,
                                   treatment_id: str,
                                   hsi_event_name: str,
                                   appt_footprint: Counter,
                                   level: str
                                   ) -> None:
        """Add information about a never-ran `HSI_Event` to the running summaries."""

        # Count the treatment_id:
        self._never_ran_treatment_ids[treatment_id] += 1

        # Count each type of appointment:
        for appt_type, number in appt_footprint:
            self._never_ran_appts[appt_type] += number
            self._never_ran_appts_by_level[level][appt_type] += number

    def record_hs_status(
        self,
        fraction_time_used_across_all_facilities: float,
        fraction_time_used_by_officer_type_and_level: Dict[Tuple[str, int], float],
    ) -> None:
        """Record a current status metric of the HealthSystem."""
        # The fraction of all healthcare worker time that is used:
        self._frac_time_used_overall.append(fraction_time_used_across_all_facilities)
        for officer_type_facility_level, fraction_time in fraction_time_used_by_officer_type_and_level.items():
            self._sum_of_daily_frac_time_used_by_officer_type_and_level[officer_type_facility_level] += fraction_time

    def write_to_log_and_reset_counters(self):
        """Log summary statistics reset the data structures. This usually occurs at the end of the year."""

        logger_summary.info(
            key="HSI_Event",
            description="Counts of the HSI_Events that have occurred in this calendar year by TREATMENT_ID, "
                        "and counts of the 'Appt_Type's that have occurred in this calendar year,"
                        "and the average squeeze_factor for HSIs that have occurred in this calendar year.",
            data={
                "TREATMENT_ID": self._treatment_ids,
                "Number_By_Appt_Type_Code": self._appts,
                "Number_By_Appt_Type_Code_And_Level": self._appts_by_level,
                'squeeze_factor': {
                    k: sum(v) / len(v) for k, v in self._squeeze_factor_by_hsi_event_name.items()
                }
            },
        )

        # Log summary of HSI_Events that never ran
        logger_summary.info(
            key="Never_ran_HSI_Event",
            description="Counts of the HSI_Events that never ran in this calendar year by TREATMENT_ID, "
                        "and the respective 'Appt_Type's that have not occurred in this calendar year.",
            data={
                "TREATMENT_ID": self._never_ran_treatment_ids,
                "Number_By_Appt_Type_Code": self._never_ran_appts,
                "Number_By_Appt_Type_Code_And_Level": self._never_ran_appts_by_level,
            },
        )

        logger_summary.info(
            key="Capacity",
            description="The fraction of all the healthcare worker time that is used each day, averaged over this "
                        "calendar year.",
            data={
                "average_Frac_Time_Used_Overall": np.mean(self._frac_time_used_overall),
                # <-- leaving space here for additional summary measures that may be needed in the future.
            },
        )

        # Log mean of 'fraction time used by officer type and facility level' from daily entries from the previous
        # year.
        logger_summary.info(
            key="Capacity_By_OfficerType_And_FacilityLevel",
            description="The fraction of healthcare worker time that is used each day, averaged over this "
                        "calendar year, for each officer type at each facility level.",
            data=flatten_multi_index_series_into_dict_for_logging(
                self.frac_time_used_by_officer_type_and_level()),
        )

        self._reset_internal_stores()

    def frac_time_used_by_officer_type_and_level(
        self,
        officer_type: Optional[str]=None,
        level: Optional[str]=None,
    ) -> Union[float, pd.Series]:
        """Average fraction of time used by officer type and level since last reset.
        If `officer_type` and/or `level` is not provided (left to default to `None`) then a pd.Series with a multi-index
        is returned giving the result for all officer_types/levels."""

        if (officer_type is not None) and (level is not None):
            return (
                self._sum_of_daily_frac_time_used_by_officer_type_and_level[officer_type, level]
                / len(self._frac_time_used_overall)
                # Use len(self._frac_time_used_overall) as proxy for number of days in past year.
            )
        else:
            # Return multiple in the form of a pd.Series with multiindex
            mean_frac_time_used = {
                (_officer_type, _level): v / len(self._frac_time_used_overall)
                for (_officer_type, _level), v in self._sum_of_daily_frac_time_used_by_officer_type_and_level.items()
                if (_officer_type == officer_type or officer_type is None) and (_level == level or level is None)
            }
            return pd.Series(
                index=pd.MultiIndex.from_tuples(
                    mean_frac_time_used.keys(),
                    names=['OfficerType', 'FacilityLevel']
                ),
                data=mean_frac_time_used.values()
            ).sort_index()

class HealthSystemChangeParameters(Event, PopulationScopeEventMixin):
    """Event that causes certain internal parameters of the HealthSystem to be changed; specifically:
        * `mode_appt_constraints`
        * `ignore_priority`
        * `capabilities_coefficient`
        * `cons_availability`
        * `beds_availability`
        * `equip_availability`
        * `use_funded_or_actual_staffing`
    Note that no checking is done here on the suitability of values of each parameter."""

    def __init__(self, module: HealthSystem, parameters: Dict):
        super().__init__(module)
        self._parameters = parameters
        assert isinstance(module, HealthSystem)

    def apply(self, population):
        if 'mode_appt_constraints' in self._parameters:
            self.module.mode_appt_constraints = self._parameters['mode_appt_constraints']

        if 'ignore_priority' in self._parameters:
            self.module.ignore_priority = self._parameters['ignore_priority']

        if 'capabilities_coefficient' in self._parameters:
            self.module.capabilities_coefficient = self._parameters['capabilities_coefficient']

        if 'cons_availability' in self._parameters:
<<<<<<< HEAD
            self.module.consumables = Consumables(
                availability_data=self.module.parameters['availability_estimates'],
                rng=self.module.rng,
                item_code_designations=self.module.parameters["consumables_item_designations"],
                availability=self._parameters['cons_availability']
            )
            self.module.consumables.on_start_of_day(self.module.sim.date)
=======
            self.module.consumables.availability = self._parameters['cons_availability']
>>>>>>> 6af737a8

        if 'beds_availability' in self._parameters:
            self.module.bed_days.availability = self._parameters['beds_availability']

        if 'equip_availability' in self._parameters:
            self.module.equipment.availability = self._parameters['equip_availability']

        if 'use_funded_or_actual_staffing' in self._parameters:
            self.module.use_funded_or_actual_staffing = self._parameters['use_funded_or_actual_staffing']

class DynamicRescalingHRCapabilities(RegularEvent, PopulationScopeEventMixin):
    """ This event exists to scale the daily capabilities assumed at fixed time intervals"""
    def __init__(self, module):
        super().__init__(module, frequency=DateOffset(years=1))
        self.last_year_pop_size = self.current_pop_size  # will store population size at initiation (when this class is
        #                                                  created, at the start of the simulation)

        # Store the sequence of updates as a dict of the form
        #   {<year_of_change>: {`dynamic_HR_scaling_factor`: float, `scale_HR_by_popsize`: bool}}
        self.scaling_values = self.module.parameters['yearly_HR_scaling'][
            self.module.parameters['yearly_HR_scaling_mode']].set_index("year").to_dict("index")

    @property
    def current_pop_size(self) -> float:
        """Returns current population size"""
        df = self.sim.population.props
        return df.is_alive.sum()

    def _get_most_recent_year_specified_for_a_change_in_configuration(self) -> int:
        """Get the most recent year (in the past), for which there is an entry in `parameters['yearly_HR_scaling']`."""
        years = np.array(list(self.scaling_values.keys()))
        return years[years <= self.sim.date.year].max()

    def apply(self, population):
        """Do the scaling on the capabilities based on instruction that is in force at this time."""
        # Get current population size
        this_year_pop_size = self.current_pop_size

        # Get the configuration to apply now (the latest entry in the `parameters['yearly_HR_scaling']`)
        config = self.scaling_values.get(self._get_most_recent_year_specified_for_a_change_in_configuration())

        # ... Do the rescaling specified for this year by the specified factor
        self.module._daily_capabilities *= config['dynamic_HR_scaling_factor']

        # ... If requested, also do the scaling for the population growth that has occurred since the last year
        if config['scale_HR_by_popsize']:
            self.module._daily_capabilities *= this_year_pop_size / self.last_year_pop_size

        # Save current population size as that for 'last year'.
        self.last_year_pop_size = this_year_pop_size


class ConstantRescalingHRCapabilities(Event, PopulationScopeEventMixin):
    """ This event exists to scale the daily capabilities, with a factor for each Officer Type at each Facility_Level.
    """
    def __init__(self, module):
        super().__init__(module)

    def apply(self, population):

        # Get the set of scaling_factors that are specified by the 'HR_scaling_by_level_and_officer_type_mode'
        # assumption
        HR_scaling_by_level_and_officer_type_factor = (
            self.module.parameters['HR_scaling_by_level_and_officer_type_table'][
                self.module.parameters['HR_scaling_by_level_and_officer_type_mode']
            ].set_index('Officer_Category')
        )

        pattern = r"FacilityID_(\w+)_Officer_(\w+)"

        for officer in self.module._daily_capabilities.keys():
            matches = re.match(pattern, officer)
            # Extract ID and officer type from
            facility_id = int(matches.group(1))
            officer_type = matches.group(2)
            level = self.module._facility_by_facility_id[facility_id].level
            self.module._daily_capabilities[officer] *= \
                HR_scaling_by_level_and_officer_type_factor.at[officer_type, f"L{level}_factor"]


class RescaleHRCapabilities_ByDistrict(Event, PopulationScopeEventMixin):
    """ This event exists to scale the daily capabilities, with a factor for each district."""
    def __init__(self, module):
        super().__init__(module)

    def apply(self, population):

        # Get the set of scaling_factors that are specified by 'HR_scaling_by_level_and_officer_type_mode'
        HR_scaling_factor_by_district = self.module.parameters['HR_scaling_by_district_table'][
            self.module.parameters['HR_scaling_by_district_mode']
        ].set_index('District').to_dict()

        pattern = r"FacilityID_(\w+)_Officer_(\w+)"

        for officer in self.module._daily_capabilities.keys():
            matches = re.match(pattern, officer)
            # Extract ID and officer type from
            facility_id = int(matches.group(1))
            district = self.module._facility_by_facility_id[facility_id].district
            if district in HR_scaling_factor_by_district:
                self.module._daily_capabilities[officer] *= HR_scaling_factor_by_district[district]


class HealthSystemChangeMode(RegularEvent, PopulationScopeEventMixin):
    """ This event exists to change the priority policy adopted by the
    HealthSystem at a given year.    """

    def __init__(self, module):
        super().__init__(module, frequency=DateOffset(years=100))

    def apply(self, population):

        # Change mode_appt_constraints
        self.module.mode_appt_constraints = self.module.parameters["mode_appt_constraints_postSwitch"]

        logger.info(key="message",
                    data=f"Switched mode at sim date: "
                         f"{self.sim.date}"
                         f"Now using mode: "
                         f"{self.module.mode_appt_constraints}"
                    )<|MERGE_RESOLUTION|>--- conflicted
+++ resolved
@@ -2817,17 +2817,7 @@
             self.module.capabilities_coefficient = self._parameters['capabilities_coefficient']
 
         if 'cons_availability' in self._parameters:
-<<<<<<< HEAD
-            self.module.consumables = Consumables(
-                availability_data=self.module.parameters['availability_estimates'],
-                rng=self.module.rng,
-                item_code_designations=self.module.parameters["consumables_item_designations"],
-                availability=self._parameters['cons_availability']
-            )
-            self.module.consumables.on_start_of_day(self.module.sim.date)
-=======
             self.module.consumables.availability = self._parameters['cons_availability']
->>>>>>> 6af737a8
 
         if 'beds_availability' in self._parameters:
             self.module.bed_days.availability = self._parameters['beds_availability']
