import datetime
import heapq as hp
import itertools
import math
import re
import warnings
from collections import Counter, defaultdict
from collections.abc import Iterable
from itertools import repeat
from pathlib import Path
from typing import Dict, List, NamedTuple, Optional, Tuple, Union

import numpy as np
import pandas as pd
from pandas.testing import assert_series_equal

from tlo import Date, DateOffset, Module, Parameter, Population, Property, Types, logging
from tlo.analysis.utils import (  # get_filtered_treatment_ids,
    flatten_multi_index_series_into_dict_for_logging,
)
from tlo.events import Event, PopulationScopeEventMixin, Priority, RegularEvent
from tlo.methods import Metadata
from tlo.methods.bed_days import BedDays
from tlo.methods.consumables import (
    Consumables,
    get_item_code_from_item_name,
    get_item_codes_from_package_name,
)
from tlo.methods.dxmanager import DxManager
from tlo.methods.equipment import Equipment
from tlo.methods.hsi_event import (
    LABEL_FOR_MERGED_FACILITY_LEVELS_1B_AND_2,
    FacilityInfo,
    HSI_Event,
    HSIEventDetails,
    HSIEventQueueItem,
    HSIEventWrapper,
)
from tlo.util import read_csv_files

logger = logging.getLogger(__name__)
logger.setLevel(logging.INFO)

logger_summary = logging.getLogger(f"{__name__}.summary")
logger_summary.setLevel(logging.INFO)

# Declare the assumption for the availability of consumables at the merged levels '1b' and '2'. This can be a
#  list of facility_levels over which an average is taken (within a district): e.g. ['1b', '2'].
AVAILABILITY_OF_CONSUMABLES_AT_MERGED_LEVELS_1B_AND_2 = ['1b']  # <-- Implies that availability at merged level '1b & 2'
#                                                                     is equal to availability at level '1b'. This is
#                                                                     reasonable because the '1b' are more numerous than
#                                                                     those of '2' and have more overall capacity, so
#                                                                     probably account for the majority of the
#                                                                     interactions.

def pool_capabilities_at_levels_1b_and_2(df_original: pd.DataFrame) -> pd.DataFrame:
    """Return a modified version of the imported capabilities DataFrame to reflect that the capabilities of level 1b
    are pooled with those of level 2, and all labelled as level 2."""

    # Find total minutes and staff count after the re-allocation of capabilities from '1b' to '2'
    tots_after_reallocation = df_original \
        .assign(Facility_Level=lambda df: df.Facility_Level.replace({
                            '1b': LABEL_FOR_MERGED_FACILITY_LEVELS_1B_AND_2,
                            '2': LABEL_FOR_MERGED_FACILITY_LEVELS_1B_AND_2})
                ) \
        .groupby(by=['Facility_Level', 'District', 'Region', 'Officer_Category'], dropna=False)[[
            'Total_Mins_Per_Day', 'Staff_Count']] \
        .sum() \
        .reset_index()

    # Construct a new version of the dataframe that uses the new totals
    df_updated = df_original \
        .drop(columns=['Total_Mins_Per_Day', 'Staff_Count'])\
        .merge(tots_after_reallocation,
               on=['Facility_Level', 'District', 'Region', 'Officer_Category'],
               how='left',
               ) \
        .assign(
            Total_Mins_Per_Day=lambda df: df.Total_Mins_Per_Day.fillna(0.0),
            Staff_Count=lambda df: df.Staff_Count.fillna(0.0)
        )

    # Check that the *total* number of minutes per officer in each district/region is the same as before the change
    assert_series_equal(
        df_updated.groupby(by=['District', 'Region', 'Officer_Category'], dropna=False)['Total_Mins_Per_Day'].sum(),
        df_original.groupby(by=['District', 'Region', 'Officer_Category'], dropna=False)['Total_Mins_Per_Day'].sum()
    )

    df_updated.groupby('Facility_Level')['Total_Mins_Per_Day'].sum()

    # Check size/shape of the updated dataframe is as expected
    assert df_updated.shape == df_original.shape
    assert (df_updated.dtypes == df_original.dtypes).all()

    for _level in ['0', '1a', '3', '4']:
        assert df_original.loc[df_original.Facility_Level == _level].equals(
            df_updated.loc[df_updated.Facility_Level == _level])

    assert np.isclose(
        df_updated.loc[df_updated.Facility_Level == LABEL_FOR_MERGED_FACILITY_LEVELS_1B_AND_2,
                       'Total_Mins_Per_Day'].sum(),
        df_updated.loc[df_updated.Facility_Level.isin(['1b', '2']), 'Total_Mins_Per_Day'].sum()
    )

    return df_updated


class AppointmentSubunit(NamedTuple):
    """Component of an appointment relating to a specific officer type."""
    officer_type: str
    time_taken: float


def _accepts_argument(function: callable, argument: str) -> bool:
    """Helper to test if callable object accepts an argument with a given name.

    Compared to using `inspect.signature` or `inspect.getfullargspec` the approach here
    has significantly less overhead (as a full `Signature` or `FullArgSpec` object
    does not need to constructed) but is also less readable hence why it has been
    wrapped as a helper function despite being only one-line to make its functionality
    more obvious.

    :param function: Callable object to check if argument is present in.
    :param argument: Name of argument to check.
    :returns: ``True`` is ``argument`` is an argument of ``function`` else ``False``.
    """
    # co_varnames include both arguments to function and any internally defined variable
    # names hence we check only in the first `co_argcount` items which correspond to
    # just the arguments
    return argument in function.__code__.co_varnames[:function.__code__.co_argcount]


class HealthSystem(Module):
    """
    This is the Health System Module.
    The execution of all health systems interactions are controlled through this module.
    """

    INIT_DEPENDENCIES = {'Demography'}

    PARAMETERS = {
        # Organization of the HealthSystem
        'Master_Facilities_List': Parameter(Types.DATA_FRAME, 'Listing of all health facilities.'),

        # Definitions of the officers and appointment types
        'Officer_Types_Table': Parameter(Types.DATA_FRAME, 'The names of the types of health workers ("officers")'),
        'Appt_Types_Table': Parameter(Types.DATA_FRAME, 'The names of the type of appointments with the health system'),
        'Appt_Offered_By_Facility_Level': Parameter(
            Types.DATA_FRAME, 'Table indicating whether or not each appointment is offered at each facility level.'),
        'Appt_Time_Table': Parameter(Types.DATA_FRAME,
                                     'The time taken for each appointment, according to officer and facility type.'),

        # Capabilities of the HealthSystem (under alternative assumptions)
        'Daily_Capabilities_actual': Parameter(
            Types.DATA_FRAME, 'The capabilities (minutes of time available of each type of officer in each facility) '
                              'based on the _estimated current_ number and distribution of staff estimated.'),
        'Daily_Capabilities_funded': Parameter(
            Types.DATA_FRAME, 'The capabilities (minutes of time available of each type of officer in each facility) '
                              'based on the _potential_ number and distribution of staff estimated (i.e. those '
                              'positions that can be funded).'),
        'Daily_Capabilities_funded_plus': Parameter(
            Types.DATA_FRAME, 'The capabilities (minutes of time available of each type of officer in each facility) '
                              'based on the _potential_ number and distribution of staff estimated, with adjustments '
                              'to permit each appointment type that should be run at facility level to do so in every '
                              'district.'),
        'use_funded_or_actual_staffing': Parameter(
            Types.STRING, "If `actual`, then use the numbers and distribution of staff estimated to be available"
                          " currently; If `funded`, then use the numbers and distribution of staff that are "
                          "potentially available. If `funded_plus`, then use a dataset in which the allocation of "
                          "staff to facilities is tweaked so as to allow each appointment type to run at each "
                          "facility_level in each district for which it is defined. N.B. This parameter is "
                          "over-ridden if an argument is provided to the module initialiser.",
            # N.B. This could have been of type `Types.CATEGORICAL` but this made over-writing through `Scenario`
            # difficult, due to the requirement that the over-writing value and original value are of the same type
            # (enforced at line 376 of scenario.py).
        ),

        # Consumables
        'item_and_package_code_lookups': Parameter(
            Types.DATA_FRAME, 'Data imported from the OneHealth Tool on consumable items, packages and costs.'),
        'consumables_item_designations': Parameter(
            Types.DATA_FRAME, 'Look-up table for the designations of consumables (whether diagnostic, medicine, or '
                              'other'),
        'availability_estimates': Parameter(
            Types.DATA_FRAME, 'Estimated availability of consumables in the LMIS dataset.'),
        'cons_availability': Parameter(
            Types.STRING,
            "Availability of consumables. If 'default' then use the availability specified in the ResourceFile; if "
            "'none', then let no consumable be  ever be available; if 'all', then all consumables are always available."
            " When using 'all' or 'none', requests for consumables are not logged. NB. This parameter is over-ridden"
            "if an argument is provided to the module initialiser."
            "Note that other options are also available: see the `Consumables` class."),
        'cons_override_treatment_ids': Parameter(
            Types.LIST,
            "Consumable availability within any treatment ids listed in this parameter will be set at to a "
            "given probabilty stored in override_treatment_ids_avail. By default this list is empty"),
        'cons_override_treatment_ids_prob_avail': Parameter(
            Types.REAL,
            "Probability that consumables for treatment ids listed in cons_override_treatment_ids will be "
            "available"),

        # Infrastructure and Equipment
        'BedCapacity': Parameter(
            Types.DATA_FRAME, "Data on the number of beds available of each type by facility_id"),
        'beds_availability': Parameter(
            Types.STRING,
            "Availability of beds. If 'default' then use the availability specified in the ResourceFile; if "
            "'none', then let no beds be  ever be available; if 'all', then all beds are always available. NB. This "
            "parameter is over-ridden if an argument is provided to the module initialiser."),
        'EquipmentCatalogue': Parameter(
            Types.DATA_FRAME, "Data on equipment items and packages."),
        'equipment_availability_estimates': Parameter(
            Types.DATA_FRAME, "Data on the availability of equipment items and packages."
        ),
        'equip_availability': Parameter(
            Types.STRING,
            "What to assume about the availability of equipment. If 'default' then use the availability specified in "
            "the ResourceFile; if 'none', then let no equipment ever be available; if 'all', then all equipment is "
            "always available. NB. This parameter is over-ridden if an argument is provided to the module initialiser."
        ),
        'equip_availability_postSwitch': Parameter(
            Types.STRING,
            "What to assume about the availability of equipment after the switch (see `year_equip_availability_switch`"
            "). The options for this are the same as `equip_availability`."
        ),
        'year_equip_availability_switch': Parameter(
            Types.INT,
            "Year in which the assumption for `equip_availability` changes (The change happens on 1st January of that "
            "year.)"
        ),

        # Service Availability
        'Service_Availability': Parameter(
            Types.LIST, 'List of services to be available. NB. This parameter is over-ridden if an argument is provided'
                        ' to the module initialiser.'),

        'policy_name': Parameter(
            Types.STRING, "Name of priority policy adopted"),
        'year_mode_switch': Parameter(
            Types.INT, "Year in which mode switch is enforced"),
        'scale_to_effective_capabilities': Parameter(
            Types.BOOL, "In year in which mode switch takes place, will rescale available capabilities to match those"
                        "that were effectively used (on average) in the past year if this is set to True. This way,"
                        "we can approximate overtime and rushing of appts even in mode 2."),
        'year_cons_availability_switch': Parameter(
            Types.INT, "Year in which consumable availability switch is enforced. The change happens"
                       "on 1st January of that year.)"),
        'year_use_funded_or_actual_staffing_switch': Parameter(
            Types.INT, "Year in which switch for `use_funded_or_actual_staffing` is enforced. (The change happens"
                       "on 1st January of that year.)"),
        'priority_rank': Parameter(
            Types.DICT, "Data on the priority ranking of each of the Treatment_IDs to be adopted by "
                        " the queueing system under different policies, where the lower the number the higher"
                        " the priority, and on which categories of individuals classify for fast-tracking "
                        " for specific treatments"),

        'HR_scaling_by_level_and_officer_type_table': Parameter(
            Types.DICT, "Factors by which capabilities of medical officer types at different levels will be"
                        "scaled at the start of the year specified by `year_HR_scaling_by_level_and_officer_type`. This"
                        "serves to simulate a number of effects (e.g. absenteeism, boosting capabilities of specific "
                        "medical cadres, etc). This is the imported from an Excel workbook: keys are the worksheet "
                        "names and values are the worksheets in the format of pd.DataFrames. Additional scenarios can "
                        "be added by adding worksheets to this workbook: the value of "
                        "`HR_scaling_by_level_and_officer_type_mode` indicates which sheet is used."
        ),

        'year_HR_scaling_by_level_and_officer_type': Parameter(
            Types.INT, "Year in which one-off constant HR scaling will take place. (The change happens"
                       "on 1st January of that year.)"
        ),

        'HR_scaling_by_level_and_officer_type_mode': Parameter(
            Types.STRING, "Mode of HR scaling considered at the start of the simulation. This corresponds to the name"
                          "of the worksheet in `ResourceFile_HR_scaling_by_level_and_officer_type.xlsx` that should be"
                          " used. Options are: `default` (capabilities are scaled by a constaint factor of 1); `data` "
                          "(factors informed by survey data); and, `custom` (user can freely set these factors as "
                          "parameters in the analysis).",
        ),

        'HR_scaling_by_district_table': Parameter(
            Types.DICT, "Factors by which daily capabilities in different districts will be"
                        "scaled at the start of the year specified by year_HR_scaling_by_district to simulate"
                        "(e.g., through catastrophic event disrupting delivery of services in particular district(s))."
                        "This is the import of an Excel workbook: keys are the worksheet names and values are the "
                        "worksheets in the format of pd.DataFrames. Additional scenarios can be added by adding "
                        "worksheets to this workbook: the value of `HR_scaling_by_district_mode` indicates which"
                        "sheet is used."
        ),

        'year_HR_scaling_by_district': Parameter(
            Types.INT, "Year in which scaling of daily capabilities by district will take place. (The change happens"
                       "on 1st January of that year.)"),

        'HR_scaling_by_district_mode': Parameter(
            Types.STRING, "Mode of scaling of daily capabilities by district. This corresponds to the name of the "
                          "worksheet in the file `ResourceFile_HR_scaling_by_district.xlsx`."
        ),

        'yearly_HR_scaling': Parameter(
            Types.DICT, "Factors by which HR capabilities are scaled. "
                        "Each sheet specifies a 'mode' for dynamic HR scaling. The mode to use is determined by the "
                        "parameter `yearly_HR_scaling_mode`. Each sheet must have the same format, including the same "
                        "column headers. On each sheet, the first row (for `2010`, when the simulation starts) "
                        "specifies the initial configuration: `dynamic_HR_scaling_factor` (float) is the factor by "
                        "which all human resoucres capabilities and multiplied; `scale_HR_by_popsize` (bool) specifies "
                        "whether the capabilities should (also) grow by the factor by which the population has grown in"
                        " the last year. Each subsequent row specifies a year where there should be a CHANGE in the "
                        "configuration. If there are no further rows, then there is no change. But, for example, an"
                        " additional row of the form ```2015, 1.05, TRUE``` would mean that on 1st January of 2015, "
                        "2016, 2017, ....(and the rest of the simulation), the capabilities would increase by the "
                        "product of 1.05 and by the ratio of the population size to that in the year previous."
        ),

        'yearly_HR_scaling_mode': Parameter(
            Types.STRING, "Specifies which of the policies in yearly_HR_scaling should be adopted. This corresponds to"
                          "a worksheet of the file `ResourceFile_dynamic_HR_scaling.xlsx`."
        ),

        'tclose_overwrite': Parameter(
            Types.INT, "Decide whether to overwrite tclose variables assigned by disease modules"),

        'tclose_days_offset_overwrite': Parameter(
            Types.INT, "Offset in days from topen at which tclose will be set by the healthsystem for all HSIs"
                       "if tclose_overwrite is set to True."),

        # Mode Appt Constraints
        'mode_appt_constraints': Parameter(
            Types.INT, 'Integer code in `{1, 2}` determining mode of constraints with regards to officer numbers '
                       'and time - 1: elastic constraints, all HSI events run with squeeze factor, provided '
                       'officers required to deliver the HSI have capabilities > 0'
                       '2: hard constraints, only HSI events with no squeeze factor run. N.B. This parameter'
                       'is over-ridden if an argument is provided to the module initialiser.',
        ),
        'mode_appt_constraints_postSwitch': Parameter(
            Types.INT, 'Mode considered after a mode switch in year_mode_switch.'),
        'cons_availability_postSwitch': Parameter(
            Types.STRING, 'Consumables availability after switch in `year_cons_availability_switch`. Acceptable values'
                          'are the same as those for Parameter `cons_availability`.'),
        'use_funded_or_actual_staffing_postSwitch': Parameter(
            Types.STRING, 'Staffing availability after switch in `year_use_funded_or_actual_staffing_switch`. '
                          'Acceptable values are the same as those for Parameter `use_funded_or_actual_staffing`.'),
        'clinic_configuration_name': Parameter(Types.STRING, 'Name of configuration of clinics to use.'),
    }

    PROPERTIES = {
        'hs_is_inpatient': Property(
            Types.BOOL, 'Whether or not the person is currently an in-patient at any medical facility'
        ),
    }

    def __init__(
        self,
        name: Optional[str] = None,
        service_availability: Optional[List[str]] = None,
        mode_appt_constraints: Optional[int] = None,
        cons_availability: Optional[str] = None,
        beds_availability: Optional[str] = None,
        equip_availability: Optional[str] = None,
        randomise_queue: bool = True,
        ignore_priority: bool = False,
        policy_name: Optional[str] = None,
        capabilities_coefficient: Optional[float] = None,
        use_funded_or_actual_staffing: Optional[str] = None,
        disable: bool = False,
        disable_and_reject_all: bool = False,
        compute_squeeze_factor_to_district_level: bool = True,
        hsi_event_count_log_period: Optional[str] = "month"
    ):
        """
        :param name: Name to use for module, defaults to module class name if ``None``.
        :param service_availability: A list of treatment IDs to allow.
        :param mode_appt_constraints: Integer code in ``{1, 2}`` determining mode of
            constraints with regards to officer numbers and time - 1: elastic constraints, all HSI
            events run with squeeze factor provided officers required have nonzero capabilities,
            2: hard constraints, only HSI events with
            no squeeze factor run.
        :param cons_availability: If 'default' then use the availability specified in the ResourceFile; if 'none', then
        let no consumable be ever be available; if 'all', then all consumables are always available. When using 'all'
        or 'none', requests for consumables are not logged.
        :param beds_availability: If 'default' then use the availability specified in the ResourceFile; if 'none', then
        let no beds be ever be available; if 'all', then all beds are always available.
        :param equip_availability: If 'default' then use the availability specified in the ResourceFile; if 'none', then
        let no equipment ever be available; if 'all', then all equipment is always available.
        :param randomise_queue ensure that the queue is not model-dependent, i.e. properly randomised for equal topen
            and priority
        :param ignore_priority: If ``True`` do not use the priority information in HSI
            event to schedule
        :param policy_name: Name of priority policy adopted
        :param capabilities_coefficient: Multiplier for the capabilities of health
            officers, if ``None`` set to ratio of initial population to estimated 2010
            population.
        :param use_funded_or_actual_staffing: If `actual`, then use the numbers and distribution of staff estimated to
            be available currently; If `funded`, then use the numbers and distribution of staff that are potentially
            available. If 'funded_plus`, then use a dataset in which the allocation of staff to facilities is tweaked
            so as to allow each appointment type to run at each facility_level in each district for which it is defined.
        :param disable: If ``True``, disables the health system (no constraints and no
            logging) and every HSI event runs.
        :param disable_and_reject_all: If ``True``, disable health system and no HSI
            events run
        :param compute_squeeze_factor_to_district_level: Whether to compute squeeze_factors to the district level, or
            the national level (which effectively pools the resources across all districts).
        :param hsi_event_count_log_period: Period over which to accumulate counts of HSI
            events that have run before logging and reseting counters. Should be on of
            strings ``'day'``, ``'month'``, ``'year'``. ``'simulation'`` to log at the
            end of each day, end of each calendar month, end of each calendar year or
            the end of the simulation respectively, or ``None`` to not track the HSI
            event details and frequencies.
        """

        super().__init__(name)

        assert isinstance(disable, bool)
        assert isinstance(disable_and_reject_all, bool)
        assert not (disable and disable_and_reject_all), (
            'Cannot have both disable and disable_and_reject_all selected'
        )
        assert not (ignore_priority and policy_name is not None), (
            'Cannot adopt a priority policy if the priority will be then ignored'
        )

        self.disable = disable
        self.disable_and_reject_all = disable_and_reject_all

        self.mode_appt_constraints = None  # Will be the final determination of the `mode_appt_constraints'
        if mode_appt_constraints is not None:
            assert mode_appt_constraints in {1, 2}
        self.arg_mode_appt_constraints = mode_appt_constraints

        self.rng_for_hsi_queue = None  # Will be a dedicated RNG for the purpose of randomising the queue
        self.rng_for_dx = None  # Will be a dedicated RNG for the purpose of determining Dx Test results

        self.randomise_queue = randomise_queue

        self.ignore_priority = ignore_priority

        # This default value will be overwritten if assumed policy is not None
        self.lowest_priority_considered = 2

        # Check that the name of policy being evaluated is included
        self.priority_policy = None
        if policy_name is not None:
            assert policy_name in ['', 'Default', 'Test', 'Test Mode 1', 'Random', 'Naive', 'RMNCH',
                                       'VerticalProgrammes', 'ClinicallyVulnerable', 'EHP_III',
                                       'LCOA_EHP']
        self.arg_policy_name = policy_name

        self.tclose_overwrite = None
        self.tclose_days_offset_overwrite = None

        # Store the fast tracking channels that will be relevant for policy given the modules included
        self.list_fasttrack = []  # provided so that there is a default even before simulation is run

        # Store the argument provided for service_availability
        self.arg_service_availability = service_availability
        self.service_availability = ['*']  # provided so that there is a default even before simulation is run

        # Check that the capabilities coefficient is correct
        if capabilities_coefficient is not None:
            assert capabilities_coefficient >= 0
            assert isinstance(capabilities_coefficient, float)
        self.capabilities_coefficient = capabilities_coefficient

        # Save argument for assumptions to use for 'use_funded_or_actual_staffing`
        self.arg_use_funded_or_actual_staffing = use_funded_or_actual_staffing
        self._use_funded_or_actual_staffing = None  # <-- this is the private internal store of the value that is used.

        # Define (empty) list of registered disease modules (filled in at `initialise_simulation`)
        self.recognised_modules_names = []

        # Define the container for calls for health system interaction events
        self.HSI_EVENT_QUEUE = []
        self.hsi_event_queue_counter = 0  # Counter to help with the sorting in the heapq

        # Store the arguments provided for cons/beds/equip_availability
        assert cons_availability in (None, 'default', 'all', 'none')
        self.arg_cons_availability = cons_availability

        assert beds_availability in (None, 'default', 'all', 'none')
        self.arg_beds_availability = beds_availability

        assert equip_availability in (None, 'default', 'all', 'none')
        self.arg_equip_availability = equip_availability

        # `compute_squeeze_factor_to_district_level` is a Boolean indicating whether the computation of squeeze_factors
        # should be specific to each district (when `True`), or if the computation of squeeze_factors should be on the
        # basis that resources from all districts can be effectively "pooled" (when `False).
        assert isinstance(compute_squeeze_factor_to_district_level, bool)
        self.compute_squeeze_factor_to_district_level = compute_squeeze_factor_to_district_level

        # Create the Diagnostic Test Manager to store and manage all Diagnostic Test
        self.dx_manager = DxManager(self)

        # Create the pointer that will be to the instance of BedDays used to track in-patient bed days
        self.bed_days = None

        # Create the pointer that will be to the instance of Consumables used to determine availability of consumables.
        self.consumables = None

        # Create pointer for the HealthSystemScheduler event
        self.healthsystemscheduler = None

        # Create pointer to the `HealthSystemSummaryCounter` helper class
        self._summary_counter = HealthSystemSummaryCounter()

        # Create counter for the running total of footprint of all the HSIs being run today
        self.running_total_footprint: Counter = Counter()

        # A reusable store for holding squeeze factors in get_squeeze_factors()
        self._get_squeeze_factors_store_grow = 500
        ## We need this to be a dictionary indexed by clinic names, but we don't have the clinic names yet.
        ## create an empty dictionary here, and then populate it properly later.
        self._get_squeeze_factors_store = {}

        self._hsi_event_count_log_period = hsi_event_count_log_period
        if hsi_event_count_log_period in {"day", "month", "year", "simulation"}:
            # Counters for binning HSI events run (by unique integer keys) over
            # simulation period specified by hsi_event_count_log_period and cumulative
            # counts over previous log periods
            self._hsi_event_counts_log_period = Counter()
            self._hsi_event_counts_cumulative = Counter()
            # Dictionary mapping from HSI event details to unique integer keys
            self._hsi_event_details = dict()

            # Counters for binning HSI events that never ran (by unique integer keys) over
            # simulation period specified by hsi_event_count_log_period and cumulative
            # counts over previous log periods
            self._never_ran_hsi_event_counts_log_period = Counter()
            self._never_ran_hsi_event_counts_cumulative = Counter()
            # Dictionary mapping from HSI event details to unique integer keys
            self._never_ran_hsi_event_details = dict()

        elif hsi_event_count_log_period is not None:
            raise ValueError(
                "hsi_event_count_log_period argument should be one of 'day', 'month' "
                "'year', 'simulation' or None."
            )


    def read_parameters(self, resourcefilepath: Optional[Path] = None):

        path_to_resourcefiles_for_healthsystem = resourcefilepath / 'Healthsystem'

        # Read parameters for overall performance of the HealthSystem
        self.load_parameters_from_dataframe(pd.read_csv(
            path_to_resourcefiles_for_healthsystem / 'ResourceFile_HealthSystem_parameters.csv'
        ))

        # Load basic information about the organization of the HealthSystem
        self.parameters['Master_Facilities_List'] = pd.read_csv(
            path_to_resourcefiles_for_healthsystem / 'organisation' / 'ResourceFile_Master_Facilities_List.csv')

        # Data on the clinics configurations and mappings to be used.
        filepath = (
            path_to_resourcefiles_for_healthsystem
            / 'human_resources'
            / 'clinics'
            / 'ResourceFile_ClinicConfigurations'
            / f"{self.parameters['clinic_configuration_name']}.csv"
        )

        self.parameters['clinic_configuration'] = pd.read_csv(filepath)
        filepath = (
            path_to_resourcefiles_for_healthsystem
            / 'human_resources'
            / 'clinics'
            / 'ResourceFile_ClinicMappings'
            / f"{self.parameters['clinic_configuration_name']}.csv"
        )

        self.parameters['clinic_mapping'] = pd.read_csv(filepath)
        self.parameters['clinic_names'] = self.parameters['clinic_configuration'].columns.difference(['Facility_ID', 'Officer_Type_Code'])
        # Ensure that a valid clinic configuration has been specified
        self.validate_clinic_configuration(self.parameters['clinic_configuration'])



        # Load ResourceFiles that define appointment and officer types
        self.parameters['Officer_Types_Table'] = pd.read_csv(
            path_to_resourcefiles_for_healthsystem / 'human_resources' / 'definitions' /
            'ResourceFile_Officer_Types_Table.csv')
        self.parameters['Appt_Types_Table'] = pd.read_csv(
            path_to_resourcefiles_for_healthsystem / 'human_resources' / 'definitions' /
            'ResourceFile_Appt_Types_Table.csv')
        self.parameters['Appt_Offered_By_Facility_Level'] = pd.read_csv(
            path_to_resourcefiles_for_healthsystem / 'human_resources' / 'definitions' /
            'ResourceFile_ApptType_By_FacLevel.csv')
        self.parameters['Appt_Time_Table'] = pd.read_csv(
            path_to_resourcefiles_for_healthsystem / 'human_resources' / 'definitions' /
            'ResourceFile_Appt_Time_Table.csv')

        # Load 'Daily_Capabilities' (for both actual and funded)
        for _i in ['actual', 'funded', 'funded_plus']:
            self.parameters[f'Daily_Capabilities_{_i}'] = pd.read_csv(
                path_to_resourcefiles_for_healthsystem / 'human_resources' / f'{_i}' /
                'ResourceFile_Daily_Capabilities.csv')

        # Read in ResourceFile_Consumables
        self.parameters['item_and_package_code_lookups'] = pd.read_csv(
            path_to_resourcefiles_for_healthsystem / 'consumables' / 'ResourceFile_Consumables_Items_and_Packages.csv')
        self.parameters['consumables_item_designations'] = pd.read_csv(
            path_to_resourcefiles_for_healthsystem / "consumables" / "ResourceFile_Consumables_Item_Designations.csv",
            dtype={'Item_Code': int, 'is_diagnostic': bool, 'is_medicine': bool, 'is_other': bool}
        ).set_index('Item_Code')
        self.parameters['availability_estimates'] = pd.read_csv(
            path_to_resourcefiles_for_healthsystem / 'consumables' / 'ResourceFile_Consumables_availability_small.csv')

        # Data on the number of beds available of each type by facility_id
        self.parameters['BedCapacity'] = pd.read_csv(
            path_to_resourcefiles_for_healthsystem / 'infrastructure_and_equipment' / 'ResourceFile_Bed_Capacity.csv')

        # Read in ResourceFile_Equipment
        self.parameters['EquipmentCatalogue'] = pd.read_csv(
            path_to_resourcefiles_for_healthsystem
            / 'infrastructure_and_equipment'
            / 'ResourceFile_EquipmentCatalogue.csv')
        self.parameters['equipment_availability_estimates'] = pd.read_csv(
            path_to_resourcefiles_for_healthsystem
            / 'infrastructure_and_equipment'
            / 'ResourceFile_Equipment_Availability_Estimates.csv')

        # Data on the priority of each Treatment_ID that should be adopted in the queueing system according to different
        # priority policies. Load all policies at this stage, and decide later which one to adopt.
        self.parameters['priority_rank'] = read_csv_files(path_to_resourcefiles_for_healthsystem / 'priority_policies' /
                                                         'ResourceFile_PriorityRanking_ALLPOLICIES',
                                                         files=None)

        self.parameters['HR_scaling_by_level_and_officer_type_table']: Dict = read_csv_files(
            path_to_resourcefiles_for_healthsystem /
            "human_resources" /
            "scaling_capabilities" /
            "ResourceFile_HR_scaling_by_level_and_officer_type",
            files=None  # all sheets read in
        )
        # Ensure the mode of HR scaling to be considered in included in the tables loaded
        assert (self.parameters['HR_scaling_by_level_and_officer_type_mode'] in
                self.parameters['HR_scaling_by_level_and_officer_type_table']), \
            (f"Value of `HR_scaling_by_level_and_officer_type_mode` not recognised: "
             f"{self.parameters['HR_scaling_by_level_and_officer_type_mode']}")

        self.parameters['HR_scaling_by_district_table']: Dict = read_csv_files(
            path_to_resourcefiles_for_healthsystem /
            "human_resources" /
            "scaling_capabilities" /
            "ResourceFile_HR_scaling_by_district",
            files=None  # all sheets read in
        )
        # Ensure the mode of HR scaling by district to be considered in included in the tables loaded
        assert self.parameters['HR_scaling_by_district_mode'] in self.parameters['HR_scaling_by_district_table'], \
            f"Value of `HR_scaling_by_district_mode` not recognised: {self.parameters['HR_scaling_by_district_mode']}"

        self.parameters['yearly_HR_scaling']: Dict = read_csv_files(
            path_to_resourcefiles_for_healthsystem /
            "human_resources" /
            "scaling_capabilities" /
            "ResourceFile_dynamic_HR_scaling",
            files=None,  # all sheets read in
            dtype={
                'year': int,
                'dynamic_HR_scaling_factor': float,
                'scale_HR_by_popsize': bool
            }  # Ensure that these column are read as the right type
        )
        # Ensure the mode of yearly HR scaling to be considered in included in the tables loaded
        assert self.parameters['yearly_HR_scaling_mode'] in self.parameters['yearly_HR_scaling'], \
            f"Value of `yearly_HR_scaling` not recognised: {self.parameters['yearly_HR_scaling_mode']}"
        # Ensure that a value for the year at the start of the simulation is provided.
        assert all(2010 in sheet['year'].values for sheet in self.parameters['yearly_HR_scaling'].values())


    def validate_clinic_configuration(self, clinic_capabilities_df: pd.DataFrame):
        """Validate the contents of the clinics capabilities dataframe.
        :param clinic_capabilities_df: DataFrame read from ResourceFile_Clinics.csv
        Checks that a) no level 2 facilities are included, and b) that the fractions sum to 1 for each row.
        Raises ValueError if either of the two checks fails. Note that check on fractions will not be
        carried out if level 2 facilities are included. That is, users will only get to know about the
        errors one at a time.
        """

        ## This is the default configuration, which is empty. No further checks needed.
        if clinic_capabilities_df.shape[0] == 0:
            return

        all_level2_facilities = self.parameters['Master_Facilities_List'][self.parameters['Master_Facilities_List']['Facility_Level'] == '2']
        cl_level2_facilities = clinic_capabilities_df[clinic_capabilities_df['Facility_ID'].isin(all_level2_facilities['Facility_ID'])]
        if not cl_level2_facilities.empty:
            raise ValueError('Level 2 facilities should not be present in the resource file for clinics. ')

        ## Check that the fractions add to 1 for each row.
        id_cols = ['Facility_ID', 'Officer_Type_Code']
        data = clinic_capabilities_df.drop(columns=id_cols)
        row_sums = data.sum(axis=1)
        mask = ~np.isclose(row_sums, 1.0, rtol=1e-5, atol=1e-8)
        if mask.any():
            raise ValueError(
                f"Row(s) {clinic_capabilities_df[mask][id_col].values} in the ringfenced clinics file do not sum to 1.0. "
                "Please ensure that the fractions for clinic types sum to 1.0."
            )


    def pre_initialise_population(self):
        """Generate the accessory classes used by the HealthSystem and pass to them the data that has been read."""

        # Create dedicated RNGs for separate functions done by the HealthSystem module
        self.rng_for_hsi_queue = np.random.RandomState(self.rng.randint(2 ** 31 - 1))
        self.rng_for_dx = np.random.RandomState(self.rng.randint(2 ** 31 - 1))
        rng_for_consumables = np.random.RandomState(self.rng.randint(2 ** 31 - 1))
        rng_for_equipment = np.random.RandomState(self.rng.randint(2 ** 31 - 1))

        # Determine mode_appt_constraints
        self.mode_appt_constraints = self.get_mode_appt_constraints()

        # If we're using mode 1, HSI event priorities are ignored - all events will have the same priority
        if self.mode_appt_constraints == 1:
            self.ignore_priority = True

        # Determine service_availability
        self.service_availability = self.get_service_availability()

        # Process health system organisation files (Facilities, Appointment Types, Time Taken etc.)
        self.process_healthsystem_organisation_files()

        # Set value for `use_funded_or_actual_staffing` and process Human Resources Files
        # (Initially set value should be equal to what is specified by the parameter, but overwritten with what was
        # provided in argument if an argument was specified -- provided for backward compatibility/debugging.)
        self.use_funded_or_actual_staffing = self.parameters['use_funded_or_actual_staffing'] \
            if self.arg_use_funded_or_actual_staffing is None \
            else self.arg_use_funded_or_actual_staffing

        # Initialise the BedDays class
        self.bed_days = BedDays(hs_module=self,
                                availability=self.get_beds_availability())
        self.bed_days.pre_initialise_population()

        # Initialise the Consumables class
        self.consumables = Consumables(
            availability_data=self.update_consumables_availability_to_represent_merging_of_levels_1b_and_2(
                self.parameters['availability_estimates']),
            item_code_designations=self.parameters['consumables_item_designations'],
            rng=rng_for_consumables,
            availability=self.get_cons_availability(),
            treatment_ids_overridden=self.parameters['cons_override_treatment_ids'],
            treatment_ids_overridden_avail=self.parameters['cons_override_treatment_ids_prob_avail'],
        )
        # We don't need to hold onto this large dataframe
        del self.parameters['availability_estimates']

        # Determine equip_availability
        self.equipment = Equipment(
            catalogue=self.parameters['EquipmentCatalogue'],
            data_availability=self.parameters['equipment_availability_estimates'],
            rng=rng_for_equipment,
            master_facilities_list=self.parameters['Master_Facilities_List'],
            availability=self.get_equip_availability(),
        )
        # Cache the content of the in-patients equipment package, as this is used a lot
        self.in_patient_equipment_package: set[int] = self.equipment.from_pkg_names('In-patient')

        self.tclose_overwrite = self.parameters['tclose_overwrite']
        self.tclose_days_offset_overwrite = self.parameters['tclose_days_offset_overwrite']

        # Ensure name of policy we want to consider before/after switch is among the policies loaded
        # in the self.parameters['priority_rank']
        assert self.parameters['policy_name'] in self.parameters['priority_rank']

        # Set up framework for considering a priority policy
        self.setup_priority_policy()




    def initialise_population(self, population):
        self.bed_days.initialise_population(population.props)

    def initialise_simulation(self, sim):
        # If capabilities coefficient was not explicitly specified, use initial population scaling factor
        if self.capabilities_coefficient is None:
            self.capabilities_coefficient = self.sim.modules['Demography'].initial_model_to_data_popsize_ratio

        # Set the tracker in preparation for the simulation
        self.bed_days.initialise_beddays_tracker(
            model_to_data_popsize_ratio=self.sim.modules['Demography'].initial_model_to_data_popsize_ratio
        )

        # Set the consumables modules in preparation for the simulation
        self.consumables.on_start_of_day(sim.date)

        # Capture list of disease modules:
        self.recognised_modules_names = [
            m.name for m in self.sim.modules.values() if Metadata.USES_HEALTHSYSTEM in m.METADATA
        ]

        # Check that set of districts of residence in population are subset of districts from
        # `self._facilities_for_each_district`, which is derived from self.parameters['Master_Facilities_List']
        df = self.sim.population.props
        districts_of_residence = set(df.loc[df.is_alive, "district_of_residence"].cat.categories)
        assert all(
            districts_of_residence.issubset(per_level_facilities.keys())
            for per_level_facilities in self._facilities_for_each_district.values()
        ), (
            "At least one district_of_residence value in population not present in "
            "self._facilities_for_each_district resource file"
        )

        # Launch the healthsystem scheduler (a regular event occurring each day) [if not disabled]
        if not (self.disable or self.disable_and_reject_all):
            self.healthsystemscheduler = HealthSystemScheduler(self)
            sim.schedule_event(self.healthsystemscheduler, sim.date)

        # Schedule a mode_appt_constraints change
        sim.schedule_event(HealthSystemChangeMode(self),
                           Date(self.parameters["year_mode_switch"], 1, 1))

        # Schedule a consumables availability switch
        sim.schedule_event(
            HealthSystemChangeParameters(
                self,
                parameters={
                    'cons_availability': self.parameters['cons_availability_postSwitch']
                }
            ),
            Date(self.parameters["year_cons_availability_switch"], 1, 1)
        )

        # Schedule an equipment availability switch
        sim.schedule_event(
            HealthSystemChangeParameters(
                self,
                parameters={
                    'equip_availability': self.parameters['equip_availability_postSwitch']
                }
            ),
            Date(self.parameters["year_equip_availability_switch"], 1, 1)
        )

        # Schedule an equipment availability switch
        sim.schedule_event(
            HealthSystemChangeParameters(
                self,
                parameters={
                    'use_funded_or_actual_staffing': self.parameters['use_funded_or_actual_staffing_postSwitch']
                }
            ),
            Date(self.parameters["year_use_funded_or_actual_staffing_switch"], 1, 1)
        )

        # Schedule a one-off rescaling of _daily_capabilities broken down by officer type and level.
        # This occurs on 1st January of the year specified in the parameters.
        sim.schedule_event(ConstantRescalingHRCapabilities(self),
                           Date(self.parameters["year_HR_scaling_by_level_and_officer_type"], 1, 1))

        # Schedule a one-off rescaling of _daily_capabilities broken down by district
        # This occurs on 1st January of the year specified in the parameters.
        sim.schedule_event(RescaleHRCapabilities_ByDistrict(self),
                           Date(self.parameters["year_HR_scaling_by_district"], 1, 1))

        # Schedule recurring event which will rescale daily capabilities (at yearly intervals).
        # The first event scheduled for the start of the simulation is only used to update self.last_year_pop_size,
        # whilst the actual scaling will only take effect from 2011 onwards.
        sim.schedule_event(DynamicRescalingHRCapabilities(self), Date(sim.date))

        # Schedule the logger to occur at the start of every year
        sim.schedule_event(HealthSystemLogger(self), Date(sim.date.year, 1, 1))

    def on_birth(self, mother_id, child_id):
        self.bed_days.on_birth(self.sim.population.props, mother_id, child_id)

    def on_simulation_end(self):
        """Put out to the log the information from the tracker of the last day of the simulation"""
        self.bed_days.on_simulation_end()
        self.consumables.on_simulation_end()
        self.equipment.on_simulation_end()

        if self._hsi_event_count_log_period == "simulation":
            self._write_hsi_event_counts_to_log_and_reset()
            self._write_never_ran_hsi_event_counts_to_log_and_reset()
        if self._hsi_event_count_log_period is not None:
            logger_summary.info(
                key="hsi_event_details",
                description="Map from integer keys to hsi event detail dictionaries",
                data={
                    "hsi_event_key_to_event_details": {
                        k: d._asdict() for d, k in self._hsi_event_details.items()
                    }
                }
            )
            logger_summary.info(
                key="never_ran_hsi_event_details",
                description="Map from integer keys to never ran hsi event detail dictionaries",
                data={
                    "never_ran_hsi_event_key_to_event_details": {
                        k: d._asdict() for d, k in self._never_ran_hsi_event_details.items()
                    }
                }
            )

    def setup_priority_policy(self):

        # Determine name of policy to be considered **at the start of the simulation**.
        self.priority_policy = self.get_priority_policy_initial()

        # If adopting a policy, initialise here all other relevant variables.
        # Use of blank instead of None is not ideal, however couldn't seem to recover actual
        # None from parameter file.
        self.load_priority_policy(self.priority_policy)

        # Initialise the fast-tracking routes.
        # The attributes that can be looked up to determine whether a person might be eligible
        # for fast-tracking, as well as the corresponding fast-tracking channels, depend on the modules
        # included in the simulation. Store the attributes&channels pairs allowed given the modules included
        # to avoid having to recheck which modules are saved every time an HSI_Event is scheduled.
        self.list_fasttrack.append(('age_exact_years', 'FT_if_5orUnder'))
        if 'Contraception' in self.sim.modules or 'SimplifiedBirths' in self.sim.modules:
            self.list_fasttrack.append(('is_pregnant', 'FT_if_pregnant'))
        if 'Hiv' in self.sim.modules:
            self.list_fasttrack.append(('hv_diagnosed', 'FT_if_Hivdiagnosed'))
        if 'Tb' in self.sim.modules:
            self.list_fasttrack.append(('tb_diagnosed', 'FT_if_tbdiagnosed'))

    def process_healthsystem_organisation_files(self):
        """Create the data-structures needed from the information read into the parameters:
         * self._facility_levels
         * self._appointment_types
         * self._appt_times
         * self._appt_type_by_facLevel
         * self._facility_by_facility_id
         * self._facilities_for_each_district
        """

        # * Define Facility Levels
        self._facility_levels = set(self.parameters['Master_Facilities_List']['Facility_Level']) - {'5'}
        assert self._facility_levels == {'0', '1a', '1b', '2', '3', '4'}  # todo soft code this?

        # * Define Appointment Types
        self._appointment_types = set(self.parameters['Appt_Types_Table']['Appt_Type_Code'])

        # * Define the Officers Needed For Each Appointment
        # (Store data as dict of dicts, with outer-dict indexed by string facility level and
        # inner-dict indexed by string type code with values corresponding to list of (named)
        # tuples of appointment officer type codes and time taken.)
        appt_time_data = self.parameters['Appt_Time_Table']
        appt_times_per_level_and_type = {_facility_level: defaultdict(list) for _facility_level in
                                         self._facility_levels}
        for appt_time_tuple in appt_time_data.itertuples():
            appt_times_per_level_and_type[
                appt_time_tuple.Facility_Level
            ][
                appt_time_tuple.Appt_Type_Code
            ].append(
                AppointmentSubunit(
                    officer_type=appt_time_tuple.Officer_Category,
                    time_taken=appt_time_tuple.Time_Taken_Mins
                )
            )
        assert (
            sum(
                len(appt_info_list)
                for level in self._facility_levels
                for appt_info_list in appt_times_per_level_and_type[level].values()
            ) == len(appt_time_data)
        )
        self._appt_times = appt_times_per_level_and_type

        # * Define Which Appointments Are Possible At Each Facility Level
        appt_type_per_level_data = self.parameters['Appt_Offered_By_Facility_Level']
        self._appt_type_by_facLevel = {
            _facility_level: set(
                appt_type_per_level_data['Appt_Type_Code'][
                    appt_type_per_level_data[f'Facility_Level_{_facility_level}']
                ]
            )
            for _facility_level in self._facility_levels
        }

        # Also store data as dict of dicts, with outer-dict indexed by string facility level and
        # inner-dict indexed by district name with values corresponding to (named) tuples of
        # facility ID and name
        # Get look-up of the districts (by name) in each region (by name)
        districts_in_region = self.sim.modules['Demography'].parameters['districts_in_region']
        all_districts = set(self.sim.modules['Demography'].parameters['district_num_to_district_name'].values())

        facilities_per_level_and_district = {_facility_level: {} for _facility_level in self._facility_levels}
        facilities_by_facility_id = dict()
        for facility_tuple in self.parameters['Master_Facilities_List'].itertuples():
            _facility_info = FacilityInfo(id=facility_tuple.Facility_ID,
                                          name=facility_tuple.Facility_Name,
                                          level=facility_tuple.Facility_Level,
                                          region=facility_tuple.Region
                                          )

            facilities_by_facility_id[facility_tuple.Facility_ID] = _facility_info

            if pd.notnull(facility_tuple.District):
                # A facility that is specific to a district:
                facilities_per_level_and_district[facility_tuple.Facility_Level][facility_tuple.District] = \
                    _facility_info

            elif pd.isnull(facility_tuple.District) and pd.notnull(facility_tuple.Region):
                # A facility that is specific to region (and not a district):
                for _district in districts_in_region[facility_tuple.Region]:
                    facilities_per_level_and_district[facility_tuple.Facility_Level][_district] = _facility_info

            elif (
                pd.isnull(facility_tuple.District) and
                pd.isnull(facility_tuple.Region) and
                (facility_tuple.Facility_Level != '5')
            ):
                # A facility that is National (not specific to a region or a district) (ignoring level 5 (headquarters))
                for _district in all_districts:
                    facilities_per_level_and_district[facility_tuple.Facility_Level][_district] = _facility_info

        # Check that there is facility of every level for every district:
        assert all(
            all_districts == facilities_per_level_and_district[_facility_level].keys()
            for _facility_level in self._facility_levels
        ), "There is not one of each facility type available to each district."

        self._facility_by_facility_id = facilities_by_facility_id
        self._facilities_for_each_district = facilities_per_level_and_district


    def setup_daily_capabilities(self, use_funded_or_actual_staffing):
        """Set up `self._daily_capabilities` and `self._officers_with_availability`.
        This is called when the value for `use_funded_or_actual_staffing` is set - at the beginning of the simulation
        and when the assumption when the underlying assumption for `use_funded_or_actual_staffing` is updated"""
        # * Store 'DailyCapabilities' in correct format and using the specified underlying assumptions
        self._daily_capabilities, self._daily_capabilities_per_staff = (
            self.format_daily_capabilities(use_funded_or_actual_staffing)
        )

        # Also, store the set of officers with non-zero daily availability
        # (This is used for checking that scheduled HSI events do not make appointment requiring officers that are
        # never available.)
        ## TODO: Fix this
        self._officers_with_availability = set(self._daily_capabilities.index[self._daily_capabilities > 0])
        # Now adjust it according to the clinic configuration specified. Capabilities will be split between clinics
        # specified. In the "Default" configuration, this means assigning all capabilities to "OtherClinic"
        self.adjust_clinics_capabilities()


    def adjust_clinics_capabilities(self):
        """Adjust the capabilities to account for ringfenced clinics according to the configuration specified.
        This is done by splitting the capabilities into separate clinics with OtherClinic serving as the
        catch-all clinic. The specified configuration is filled in so that all facilities and officer types
        are included. For combinations of facility and officer type not included in the configuration, all
        capabilities are assigned to OtherClinic.
        """

        clinic_names = self.parameters['clinic_names']
        self.parameters['clinic_configuration'] = self.format_clinic_capabilities()

        updated_capabilities = self.parameters['clinic_configuration'].join(self._daily_capabilities)
        ## New capabilities are old_capabilities * proportions specified;

        updated_capabilities[clinic_names] = updated_capabilities[clinic_names].multiply(updated_capabilities['Total_Minutes_Per_Day'], axis =  0)
        self._daily_capabilities = updated_capabilities[clinic_names].to_dict()


        updated_capabilities = self.parameters['clinic_configuration'].join(self._daily_capabilities_per_staff)
        ## New capabilities are old_capabilities * proportions specified;
        updated_capabilities[clinic_names] = updated_capabilities[clinic_names].multiply(updated_capabilities['Mins_Per_Day_Per_Staff'], axis =  0)
        self._daily_capabilities_per_staff = updated_capabilities[clinic_names].to_dict()


    def get_clinic_eligibility(self, hsi_event):
        """
        Determine the clinic mapped to the HSI Event treatment ID. If no clinic is mapped, then a default value of
        'OtherClinic' is returned. Note that we assume that a treatment ID is mapped to at most one clinic, returning
        the first match regardless of the number of matches.
        """
        eligible_treatment_ids = self.parameters['clinic_mapping'].loc[self.parameters['clinic_mapping']['Treatment'] == hsi_event.TREATMENT_ID, 'Clinic']
        clinic = eligible_treatment_ids.iloc[0] if not  eligible_treatment_ids.empty else 'OtherClinic'
        return clinic


    def format_daily_capabilities(self, use_funded_or_actual_staffing: str) -> tuple[pd.Series,pd.Series]:
        """
        This will updates the dataframe for the self.parameters['Daily_Capabilities'] so as to:
        1. include every permutation of officer_type_code and facility_id, with zeros against permutations where no
        capacity is available.
        2. Give the dataframe an index that is useful for merging on (based on Facility_ID and Officer Type)
        (This is so that its easier to track where demands are being placed where there is no capacity)
        3. Compute daily capabilities per staff. This will be used to compute staff count in a way that is independent
        of assumed efficiency.
        """

        # Get the capabilities data imported (according to the specified underlying assumptions).
        capabilities = pool_capabilities_at_levels_1b_and_2(
                self.parameters[f'Daily_Capabilities_{use_funded_or_actual_staffing}']
        )
        capabilities = capabilities.rename(columns={'Officer_Category': 'Officer_Type_Code'})  # neaten

        # Create new column where capabilities per staff are computed
        capabilities['Mins_Per_Day_Per_Staff'] = capabilities['Total_Mins_Per_Day']/capabilities['Staff_Count']

        # Create dataframe containing background information about facility and officer types
        facility_ids = self.parameters['Master_Facilities_List']['Facility_ID'].values
        officer_type_codes = set(self.parameters['Officer_Types_Table']['Officer_Category'].values)
        # todo - <-- avoid use of the file or define differently?

        # # naming to be not with _ within the name of an oficer
        facs = list()
        officers = list()
        for f in facility_ids:
            for o in officer_type_codes:
                facs.append(f)
                officers.append(o)

        capabilities_ex = pd.DataFrame(data={'Facility_ID': facs, 'Officer_Type_Code': officers})

        # Merge in information about facility from Master Facilities List
        mfl = self.parameters['Master_Facilities_List']
        capabilities_ex = capabilities_ex.merge(mfl, on='Facility_ID', how='left')

        # Create a copy of this to store staff counts
        capabilities_per_staff_ex = capabilities_ex.copy()

        # Merge in information about officers
        # officer_types = self.parameters['Officer_Types_Table'][['Officer_Type_Code', 'Officer_Type']]
        # capabilities_ex = capabilities_ex.merge(officer_types, on='Officer_Type_Code', how='left')

        # Merge in the capabilities (minutes available) for each officer type (inferring zero minutes where
        # there is no entry in the imported capabilities table)
        capabilities_ex = capabilities_ex.merge(
            capabilities[['Facility_ID', 'Officer_Type_Code', 'Total_Mins_Per_Day']],
            on=['Facility_ID', 'Officer_Type_Code'],
            how='left',
        )
        capabilities_ex = capabilities_ex.fillna(0)

        capabilities_per_staff_ex = capabilities_per_staff_ex.merge(
            capabilities[['Facility_ID', 'Officer_Type_Code', 'Mins_Per_Day_Per_Staff']],
            on=['Facility_ID', 'Officer_Type_Code'],
            how='left',
        )
        capabilities_per_staff_ex = capabilities_per_staff_ex.fillna(0)

        # Give the standard index:
        capabilities_ex = capabilities_ex.set_index(
            'FacilityID_'
            + capabilities_ex['Facility_ID'].astype(str)
            + '_Officer_'
            + capabilities_ex['Officer_Type_Code']
        )

        # Give the standard index:
        capabilities_per_staff_ex = capabilities_per_staff_ex.set_index(
            'FacilityID_'
            + capabilities_ex['Facility_ID'].astype(str)
            + '_Officer_'
            + capabilities_ex['Officer_Type_Code']
        )

        # Rename 'Total_Minutes_Per_Day'
        capabilities_ex = capabilities_ex.rename(columns={'Total_Mins_Per_Day': 'Total_Minutes_Per_Day'})

        # Checks
        assert abs(capabilities_ex['Total_Minutes_Per_Day'].sum() - capabilities['Total_Mins_Per_Day'].sum()) < 1e-7
        assert len(capabilities_ex) == len(facility_ids) * len(officer_type_codes)
        assert len(capabilities_per_staff_ex) == len(facility_ids) * len(officer_type_codes)

        # return the pd.Series of `Total_Minutes_Per_Day' indexed for each type of officer at each facility
        return capabilities_ex['Total_Minutes_Per_Day'], capabilities_per_staff_ex['Mins_Per_Day_Per_Staff']


    def format_clinic_capabilities(self) -> pd.DataFrame:
        """
        The breakdown of capabilities across clinics and a catch-all OtherClinic is read in from the
        resource file in ResourceFile_ClinicConfigurations. This function will fill out the capabilities dataframe
        so that for facility, officer type combinations that are not present in the file, the proportion of OtherClinic
        is set to 1, and capabilities for all other clinics are set to 0.
        """

        capabilities_cl = self.parameters['clinic_configuration']
        # Create dataframe containing background information about facility and officer types
        facility_ids = set(self._facility_by_facility_id.keys())
        officer_type_codes = set(self.parameters['Officer_Types_Table']['Officer_Category'].values)
        facs = list()
        officers = list()
        for f in facility_ids:
            for o in officer_type_codes:
                facs.append(f)
                officers.append(o)

        capabilities_ex = pd.DataFrame(data={'Facility_ID': facs, 'Officer_Type_Code': officers})

        # Merge in information about facility from Master Facilities List
        mfl = self.parameters['Master_Facilities_List']
        capabilities_ex = capabilities_ex.merge(mfl, on='Facility_ID', how='left')
        capabilities_ex = capabilities_ex.merge(
            capabilities_cl,
            on=['Facility_ID', 'Officer_Type_Code'],
            how='left',
        )
        ## OtherClinic set to 1 for missing facility/office_code combinations
        capabilities_ex['OtherClinic'] = capabilities_ex['OtherClinic'].fillna(1)
        ## All other columns are set to 0
        other_cols = capabilities_ex.columns.difference(['Facility_ID', 'Officer_Type_Code', 'OtherClinic'])
        capabilities_ex[other_cols] = capabilities_ex[other_cols].fillna(0)

        # Give the standard index:
        capabilities_ex = capabilities_ex.set_index(
            'FacilityID_'
            + capabilities_ex['Facility_ID'].astype(str)
            + '_Officer_'
            + capabilities_ex['Officer_Type_Code']
        )

        # Checks
        assert len(capabilities_ex) == len(facility_ids) * len(officer_type_codes)

        return capabilities_ex

    def _rescale_capabilities_to_capture_effective_capability(self):
        # Notice that capabilities will only be expanded through this process
        # (i.e. won't reduce available capabilities if these were under-used in the last year).
        # Note: Currently relying on module variable rather than parameter for
        # scale_to_effective_capabilities, in order to facilitate testing. However
        # this may eventually come into conflict with the Switcher functions.
        pattern = r"FacilityID_(\w+)_Officer_(\w+)"
        for clinic, clinic_cl in self._daily_capabilities.items():
            for officer in clinic_cl.keys():
                matches = re.match(pattern, officer)
                # Extract ID and officer type from
                facility_id = int(matches.group(1))
                officer_type = matches.group(2)
                level = self._facility_by_facility_id[facility_id].level
                # Only rescale if rescaling factor is greater than 1 (i.e. don't reduce
                # available capabilities if these were under-used the previous year).
                rescaling_factor = self._summary_counter.frac_time_used_by_officer_type_and_level(
                    officer_type=officer_type, level=level
                )
                if rescaling_factor > 1 and rescaling_factor != float("inf"):
                    # We assume that increased daily capabilities is a result of each staff performing more
                    # daily patient facing time per day than contracted (or equivalently performing appts more
                    # efficiently).
                    self._daily_capabilities[clinic][officer] *= rescaling_factor
                    self._daily_capabilities_per_staff[clinic][officer] *= rescaling_factor




    def update_consumables_availability_to_represent_merging_of_levels_1b_and_2(self, df_original):
        """To represent that facility levels '1b' and '2' are merged together under the label '2', we replace the
        availability of consumables at level 2 with new values."""

        # get master facilities list
        mfl = self.parameters['Master_Facilities_List']

        # merge in facility level
        dfx = df_original.merge(
            mfl[['Facility_ID', 'District', 'Facility_Level']],
            left_on='Facility_ID',
            right_on='Facility_ID',
            how='left'
        )

        availability_columns = list(filter(lambda x: x.startswith('available_prop'), dfx.columns))

        # compute the updated availability at the merged level '1b' and '2'
        availability_at_1b_and_2 = \
            dfx.drop(dfx.index[~dfx['Facility_Level'].isin(AVAILABILITY_OF_CONSUMABLES_AT_MERGED_LEVELS_1B_AND_2)]) \
               .groupby(by=['District', 'month', 'item_code'])[availability_columns] \
               .mean() \
               .reset_index()\
               .assign(Facility_Level=LABEL_FOR_MERGED_FACILITY_LEVELS_1B_AND_2)

        # assign facility_id
        availability_at_1b_and_2 = availability_at_1b_and_2.merge(
            mfl[['Facility_ID', 'District', 'Facility_Level']],
            left_on=['District', 'Facility_Level'],
            right_on=['District', 'Facility_Level'],
            how='left'
        )

        # assign these availabilities to the corresponding level 2 facilities (dropping the original values)
        df_updated = pd.concat([
            dfx.drop(dfx.index[dfx['Facility_Level'] == LABEL_FOR_MERGED_FACILITY_LEVELS_1B_AND_2]),
            availability_at_1b_and_2[dfx.columns],
            ]
        ).drop(columns=['Facility_Level', 'District'])\
         .sort_values(['Facility_ID', 'month', 'item_code']).reset_index(drop=True)

        # check size/shape/dtypes preserved
        assert df_updated.shape == df_original.shape
        assert (df_updated.columns == df_original.columns).all()
        assert (df_updated.dtypes == df_original.dtypes).all()

        # check values the same for everything apart from the facility level '2' facilities
        facilities_with_any_differences = set(
            df_updated.loc[
                ~(
                    df_original.sort_values(['Facility_ID', 'month', 'item_code']).reset_index(drop=True) == df_updated
                ).all(axis=1),
                'Facility_ID']
        )
        level2_facilities = set(
            mfl.loc[mfl['Facility_Level'] == '2', 'Facility_ID']
        )
        assert facilities_with_any_differences.issubset(level2_facilities)

        return df_updated

    def get_service_availability(self) -> List[str]:
        """Returns service availability. (Should be equal to what is specified by the parameter, but overwrite with what
        was provided in argument if an argument was specified -- provided for backward compatibility/debugging.)"""

        if self.arg_service_availability is None:
            service_availability = self.parameters['Service_Availability']
        else:
            service_availability = self.arg_service_availability

        assert isinstance(service_availability, list)

        # Log the service_availability
        logger.info(key="message",
                    data=f"Running Health System With the Following Service Availability: "
                         f"{self.service_availability}"
                    )
        return service_availability

    def get_cons_availability(self) -> str:
        """Returns consumables availability. (Should be equal to what is specified by the parameter, but overwrite with
        what was provided in argument if an argument was specified -- provided for backward compatibility/debugging.)"""

        if self.arg_cons_availability is None:
            _cons_availability = self.parameters['cons_availability']
        else:
            _cons_availability = self.arg_cons_availability

        # Log the service_availability
        logger.info(key="message",
                    data=f"Running Health System With the Following Consumables Availability: "
                         f"{_cons_availability}"
                    )

        return _cons_availability

    def get_beds_availability(self) -> str:
        """Returns beds availability. (Should be equal to what is specified by the parameter, but overwrite with
        what was provided in argument if an argument was specified -- provided for backward compatibility/debugging.)"""

        if self.arg_beds_availability is None:
            _beds_availability = self.parameters['beds_availability']
        else:
            _beds_availability = self.arg_beds_availability

        # For logical consistency, when the HealthSystem is disabled, beds_availability should be 'all', irrespective of
        # what arguments/parameters are provided.
        if self.disable:
            _beds_availability = 'all'

        # Log the service_availability
        logger.info(key="message",
                    data=f"Running Health System With the Following Beds Availability: "
                         f"{_beds_availability}"
                    )

        return _beds_availability

    def get_equip_availability(self) -> str:
        """Returns equipment availability. (Should be equal to what is specified by the parameter, but can be
        overwritten with what was provided in argument if an argument was specified -- provided for backward
        compatibility/debugging.)"""

        if self.arg_equip_availability is None:
            _equip_availability = self.parameters['equip_availability']
        else:
            _equip_availability = self.arg_equip_availability

        # Log the equip_availability
        logger.info(key="message",
                    data=f"Running Health System With the Following Equipment Availability: "
                         f"{_equip_availability}"
                    )

        return _equip_availability

    def schedule_to_call_never_ran_on_date(self, hsi_event: 'HSI_Event', tdate: datetime.datetime):
        """Function to schedule never_ran being called on a given date"""
        self.sim.schedule_event(HSIEventWrapper(hsi_event=hsi_event, run_hsi=False), tdate)

    def get_mode_appt_constraints(self) -> int:
        """Returns `mode_appt_constraints`. (Should be equal to what is specified by the parameter, but overwrite with
        what was provided in argument if an argument was specified -- provided for backward compatibility/debugging.)"""
        return self.parameters['mode_appt_constraints'] \
            if self.arg_mode_appt_constraints is None \
            else self.arg_mode_appt_constraints

    @property
    def use_funded_or_actual_staffing(self) -> str:
        """Returns value for `use_funded_or_actual_staffing`."""
        return self._use_funded_or_actual_staffing

    @use_funded_or_actual_staffing.setter
    def use_funded_or_actual_staffing(self, use_funded_or_actual_staffing) -> str:
        """Set value for `use_funded_or_actual_staffing` and update the daily_capabilities accordingly. """
        assert use_funded_or_actual_staffing in ['actual', 'funded', 'funded_plus']
        self._use_funded_or_actual_staffing = use_funded_or_actual_staffing
        self.setup_daily_capabilities(self._use_funded_or_actual_staffing)

    def get_priority_policy_initial(self) -> str:
        """Returns `priority_policy`. (Should be equal to what is specified by the parameter, but
        overwrite with what was provided in argument if an argument was specified -- provided for backward
        compatibility/debugging.)"""
        return self.parameters['policy_name'] \
            if self.arg_policy_name is None \
            else self.arg_policy_name

    def load_priority_policy(self, policy):

        if policy != "":
            # Select the chosen policy from dictionary of all possible policies
            Policy_df = self.parameters['priority_rank'][policy]

            # If a policy is adopted, following variable *must* always be taken from policy.
            # Over-write any other values here.
            self.lowest_priority_considered = Policy_df.loc[
                Policy_df['Treatment'] == 'lowest_priority_considered',
                'Priority'
            ].iloc[0]

            # Convert policy dataframe into dictionary to speed-up look-up process.
            self.priority_rank_dict = (
                Policy_df.set_index("Treatment", drop=True)
                # Standardize dtypes to ensure any integers represented as floats are
                # converted to integer dtypes
                .convert_dtypes()
                .to_dict(orient="index")
            )
            del self.priority_rank_dict["lowest_priority_considered"]


    def schedule_hsi_event(
        self,
        hsi_event: 'HSI_Event',
        priority: int,
        topen: datetime.datetime,
        tclose: Optional[datetime.datetime] = None,
        do_hsi_event_checks: bool = True
    ):
        """
        Schedule a health system interaction (HSI) event.

        :param hsi_event: The HSI event to be scheduled.
        :param priority: The priority for the HSI event: 0 (highest), 1 or 2 (lowest)
        :param topen: The earliest date at which the HSI event should run.
        :param tclose: The latest date at which the HSI event should run. Set to one week after ``topen`` if ``None``.
        :param do_hsi_event_checks: Whether to perform sanity checks on the passed ``hsi_event`` argument to check that
         it constitutes a valid HSI event. This is intended for allowing disabling of these checks when scheduling
         multiple HSI events of the same ``HSI_Event`` subclass together, in which case typically performing these
         checks for each individual HSI event of the shared type will be redundant.
        """
        # If there is no specified tclose time then set this to a week after topen.
        # This should be a boolean, not int! Still struggling to get a boolean variable from resource file

        DEFAULT_DAYS_OFFSET_VALUE_FOR_TCLOSE_IF_NONE_SPECIFIED = 7

        # Clinical time-constraints are embedded in tclose for these modules, do not overwrite their tclose
        if hsi_event.module.name in ('CareOfWomenDuringPregnancy', 'Labour', 'PostnatalSupervisor', 'NewbornOutcomes'):
            if tclose is None:
                tclose = topen + DateOffset(days=DEFAULT_DAYS_OFFSET_VALUE_FOR_TCLOSE_IF_NONE_SPECIFIED)
        else:
            if self.tclose_overwrite == 1:
                tclose = topen + pd.to_timedelta(self.tclose_days_offset_overwrite, unit='D')
            elif tclose is None:
                tclose = topen + DateOffset(days=DEFAULT_DAYS_OFFSET_VALUE_FOR_TCLOSE_IF_NONE_SPECIFIED)

        # Check topen is not in the past
        assert topen >= self.sim.date

        # Check that topen is strictly before tclose
        assert topen < tclose

        # If ignoring the priority in scheduling, then over-write the provided priority information with 0.
        if self.ignore_priority:
            priority = 0
        elif self.priority_policy != "":
            # Look-up priority ranking of this treatment_ID in the policy adopted
            priority = self.enforce_priority_policy(hsi_event=hsi_event)

        # Check that priority is in valid range
        assert priority >= 0

        # If priority of HSI_Event lower than the lowest one considered, ignore event in scheduling under mode 2
        if (self.mode_appt_constraints == 2) and (priority > self.lowest_priority_considered):
            self.schedule_to_call_never_ran_on_date(hsi_event=hsi_event, tdate=tclose)  # Call this on tclose
            return

        # Check if healthsystem is disabled/disable_and_reject_all and, if so, schedule a wrapped event:
        if self.disable and (not self.disable_and_reject_all):
            # If healthsystem is disabled (meaning that HSI can still run), schedule for the `run` method on `topen`.
            self.sim.schedule_event(HSIEventWrapper(hsi_event=hsi_event, run_hsi=True), topen)
            return

        if self.disable_and_reject_all:
            # If healthsystem is disabled the HSI will never run: schedule for the `never_ran` method on `tclose`.
            self.schedule_to_call_never_ran_on_date(hsi_event=hsi_event, tdate=tclose)  # Call this on tclose
            return

        # Check that this is a legitimate health system interaction (HSI) event.
        # These checks are only performed when the flag `do_hsi_event_checks` is set to ``True`` to allow disabling
        # when the checks are redundant for example when scheduling multiple HSI events of same `HSI_Event` subclass.
        if do_hsi_event_checks:
            self.check_hsi_event_is_valid(hsi_event)

        # Check that this request is allowable under current policy (i.e. included in service_availability).
        if not self.is_treatment_id_allowed(hsi_event.TREATMENT_ID, self.service_availability):
            # HSI is not allowable under the services_available parameter: run the HSI's 'never_ran' method on the date
            # of tclose.
            self.sim.schedule_event(HSIEventWrapper(hsi_event=hsi_event, run_hsi=False), tclose)

        else:
            # The HSI is allowed and will be added to the HSI_EVENT_QUEUE.
            # Let the HSI gather information about itself (facility_id and appt-footprint time requirements):
            hsi_event.initialise()

            self._add_hsi_event_queue_item_to_hsi_event_queue(
                priority=priority, topen=topen, tclose=tclose, hsi_event=hsi_event)

    def _add_hsi_event_queue_item_to_hsi_event_queue(self, priority, topen, tclose, hsi_event) -> None:
        """Add an event to the HSI_EVENT_QUEUE."""
        # Create HSIEventQueue Item, including a counter for the number of HSI_Events, to assist with sorting in the
        # queue (NB. the sorting is done ascending and by the order of the items in the tuple).

        self.hsi_event_queue_counter += 1

        if self.randomise_queue:
            # Might be best to use float here, and if rand_queue is off just assign it a fixed value (?)
            rand_queue = self.rng_for_hsi_queue.randint(0, 1000000)
        else:
            rand_queue = self.hsi_event_queue_counter

        clinic_eligibility = self.get_clinic_eligibility(hsi_event)
        _new_item: HSIEventQueueItem = HSIEventQueueItem(
            clinic_eligibility, priority, topen, rand_queue, self.hsi_event_queue_counter, tclose, hsi_event)

        # Add to queue:
        hp.heappush(self.HSI_EVENT_QUEUE, _new_item)

    # This is where the priority policy is enacted
    def enforce_priority_policy(self, hsi_event) -> int:
        """Return priority for HSI_Event based on policy under consideration """
        priority_ranking = self.priority_rank_dict

        if hsi_event.TREATMENT_ID not in priority_ranking:
            # If treatment is not ranked in the policy, issue a warning and assign priority=3 by default
            warnings.warn(UserWarning(f"Couldn't find priority ranking for TREATMENT_ID {hsi_event.TREATMENT_ID}"))
            return self.lowest_priority_considered

        # Check whether fast-tracking routes are available for this treatment.
        # If person qualifies for one don't check remaining.
        # Warning: here assuming that the first fast-tracking eligibility encountered
        # will determine the priority to be used. If different fast-tracking channels have
        # different priorities for the same treatment, this will be a problem!
        # First item in Lists is age-related, therefore need to invoke different logic.
        df = self.sim.population.props
        treatment_ranking = priority_ranking[hsi_event.TREATMENT_ID]
        for attribute, fasttrack_code in self.list_fasttrack:
            if treatment_ranking[fasttrack_code] > -1:
                if attribute == 'age_exact_years':
                    if df.at[hsi_event.target, attribute] <= 5:
                        return treatment_ranking[fasttrack_code]
                else:
                    if df.at[hsi_event.target, attribute]:
                        return treatment_ranking[fasttrack_code]

        return treatment_ranking["Priority"]

    def check_hsi_event_is_valid(self, hsi_event):
        """Check the integrity of an HSI_Event."""
        assert isinstance(hsi_event, HSI_Event)

        # Check that non-empty treatment ID specified
        assert hsi_event.TREATMENT_ID != ''

        # Check that the target of the HSI is not the entire population
        assert not isinstance(hsi_event.target, Population)

        # This is an individual-scoped HSI event.
        # It must have EXPECTED_APPT_FOOTPRINT, BEDDAYS_FOOTPRINT and ACCEPTED_FACILITY_LEVELS.

        # Correct formatted EXPECTED_APPT_FOOTPRINT
        assert self.appt_footprint_is_valid(hsi_event.EXPECTED_APPT_FOOTPRINT), \
            f"the incorrectly formatted appt_footprint is {hsi_event.EXPECTED_APPT_FOOTPRINT}"

        # That it has an acceptable 'ACCEPTED_FACILITY_LEVEL' attribute
        assert hsi_event.ACCEPTED_FACILITY_LEVEL in self._facility_levels, \
            f"In the HSI with TREATMENT_ID={hsi_event.TREATMENT_ID}, the ACCEPTED_FACILITY_LEVEL (=" \
            f"{hsi_event.ACCEPTED_FACILITY_LEVEL}) is not recognised."

        self.bed_days.check_beddays_footprint_format(hsi_event.BEDDAYS_FOOTPRINT)

        # Check that this can accept the squeeze argument
        assert _accepts_argument(hsi_event.run, 'squeeze_factor')

        # Check that the event does not request an appointment at a facility
        # level which is not possible
        appt_type_to_check_list = hsi_event.EXPECTED_APPT_FOOTPRINT.keys()
        facility_appt_types = self._appt_type_by_facLevel[
            hsi_event.ACCEPTED_FACILITY_LEVEL
        ]
        assert facility_appt_types.issuperset(appt_type_to_check_list), (
            f"An appointment type has been requested at a facility level for "
            f"which it is not possible: TREATMENT_ID={hsi_event.TREATMENT_ID}"
        )

    @staticmethod
    def is_treatment_id_allowed(treatment_id: str, service_availability: list) -> bool:
        """Determine if a treatment_id (specified as a string) can be run (i.e., is within the allowable set of
         treatments, given by `self.service_availability`. The rules are as follows:
          * An empty list means nothing is allowed
          * A list that contains only an asteriks ['*'] means run anything
          * If the list is not empty, then a treatment_id with a first part "FirstAttendance_" is also allowed
          * An entry in the list of the form "A_B_C" means a treatment_id that matches exactly is allowed
          * An entry in the list of the form "A_B_*" means that a treatment_id that begins "A_B_" or "A_B" is allowed
        """
        def _treatment_matches_pattern(_treatment_id, _service_availability):
            """Check if treatment_id matches any services specified with wildcard * patterns"""

            def _matches_this_pattern(_treatment_id, _s):
                """Returns True if this treatment_id is consistent with this component of service_availability"""
                if '*' in _s:
                    assert _s[-1] == '*', f"Component of service_availability has an asteriks not at the end: {_s}"
                    _s_split = _s.split('_')  # split the matching pattern at '_' knowing that the last component is '*'
                    _treatment_id_split = _treatment_id.split('_', len(_s_split) - 1)  # split treatment_id at '_' into
                    # as many component as there as non-asteriks component of _s.
                    # Check if all the components (that are not asteriks) are the same:
                    return all(
                        [(a == b) or (b == "*") for a, b in itertools.zip_longest(_treatment_id_split, _s_split)]
                    )
                else:
                    # If not "*", comparison is ordinary match between strings
                    return _treatment_id == _s

            for _s in service_availability:
                if _matches_this_pattern(_treatment_id, _s):
                    return True
            return False

        if not service_availability:
            # Empty list --> nothing is allowable
            return False

        if service_availability == ['*']:
            # Wildcard --> everything is allowed
            return True
        elif treatment_id in service_availability:
            # Explicit inclusion of this treatment_id --> allowed
            return True
        elif treatment_id.startswith('FirstAttendance_'):
            # FirstAttendance* --> allowable
            return True
        else:
            if _treatment_matches_pattern(treatment_id, service_availability):
                return True
        return False

    def schedule_batch_of_individual_hsi_events(
        self, hsi_event_class, person_ids, priority, topen, tclose=None, **event_kwargs
    ):
        """Schedule a batch of individual-scoped HSI events of the same type.

        Only performs sanity checks on the HSI event for the first scheduled event
        thus removing the overhead of multiple redundant checks.

        :param hsi_event_class: The ``HSI_Event`` subclass of the events to schedule.
        :param person_ids: A sequence of person ID index values to use as the targets
            of the HSI events being scheduled.
        :param priority: The priority for the HSI events: 0 (highest), 1 or 2 (lowest).
            Either a single value for all events or an iterable of per-target values.
        :param topen: The earliest date at which the HSI events should run. Either a
            single value for all events or an iterable of per-target values.
        :param tclose: The latest date at which the HSI events should run. Set to one
           week after ``topen`` if ``None``. Either a single value for all events or an
           iterable of per-target values.
        :param event_kwargs: Any additional keyword arguments to pass to the
            ``hsi_event_class`` initialiser in addition to ``person_id``.
        """
        # If any of {priority, topen, tclose} are iterable assume correspond to per-
        # target values for corresponding arguments of schedule_hsi_event otherwise
        # use same value for all calls
        priorities = priority if isinstance(priority, Iterable) else repeat(priority)
        topens = topen if isinstance(topen, Iterable) else repeat(topen)
        tcloses = tclose if isinstance(tclose, Iterable) else repeat(tclose)
        for i, (person_id, priority, topen, tclose) in enumerate(
            zip(person_ids, priorities, topens, tcloses)
        ):
            self.schedule_hsi_event(
                hsi_event=hsi_event_class(person_id=person_id, **event_kwargs),
                priority=priority,
                topen=topen,
                tclose=tclose,
                # Only perform checks for first event
                do_hsi_event_checks=(i == 0)
            )

    def appt_footprint_is_valid(self, appt_footprint):
        """
        Checks an appointment footprint to ensure it is in the correct format.
        :param appt_footprint: Appointment footprint to check.
        :return: True if valid and False otherwise.
        """
        # Check that all keys known appointment types and all values non-negative
        return isinstance(appt_footprint, dict) and all(
            k in self._appointment_types and v >= 0
            for k, v in appt_footprint.items()
        )

    @property
    def capabilities_today(self) -> dict:
        """
        Returns the capabilities of the health system today.
        returns: a nested series giving minutes available in each clinic for each officer type in each facility type

        Functions can go in here in the future that could expand the time available,
        simulating increasing efficiency (the concept of a productivity ratio raised
        by Martin Chalkley).

        For now this method only multiplies the estimated minutes available by the `capabilities_coefficient` scale
        factor.
        """
        scaled = {
            clinic_name: {fid: cl * self.capabilities_coefficient for fid, cl in clinic_cl.items()}
            for clinic_name, clinic_cl in self._daily_capabilities.items()
        }
        return scaled

    def get_blank_appt_footprint(self):
        """
        This is a helper function so that disease modules can easily create their appt_footprints.
        It returns an empty Counter instance.

        """
        return Counter()

    def get_facility_info(self, hsi_event) -> FacilityInfo:
        """Helper function to find the facility at which an HSI event will take place based on their district of
        residence and the level of the facility of the HSI."""
        the_district = self.sim.population.props.at[hsi_event.target, 'district_of_residence']
        the_level = hsi_event.ACCEPTED_FACILITY_LEVEL
        return self._facilities_for_each_district[the_level][the_district]

    def get_appt_footprint_as_time_request(self, facility_info: FacilityInfo, appt_footprint: dict):
        """
        This will take an APPT_FOOTPRINT and return the required appointments in terms of the
        time required of each Officer Type in each Facility ID.
        The index will identify the Facility ID and the Officer Type in the same format
        as is used in Daily_Capabilities.
        :params facility_info: The FacilityInfo describing the facility at which the appointment occurs
        :param appt_footprint: The actual appt footprint (optional) if different to that in the HSI event.
        :return: A Counter that gives the times required for each officer-type in each facility_ID, where this time
         is non-zero.
        """
        # Accumulate appointment times for specified footprint using times from appointment times table.
        appt_footprint_times = Counter()
        for appt_type in appt_footprint:
            try:
                appt_info_list = self._appt_times[facility_info.level][appt_type]
            except KeyError as e:
                raise KeyError(
                    f"The time needed for an appointment is not defined for the specified facility level: "
                    f"appt_type={appt_type}, "
                    f"facility_level={facility_info.level}."
                ) from e

            for appt_info in appt_info_list:
                appt_footprint_times[
                    f"FacilityID_{facility_info.id}_Officer_{appt_info.officer_type}"
                ] += appt_info.time_taken

        return appt_footprint_times

    def get_squeeze_factors(self, footprints_per_event, total_footprint, current_capabilities,
                            compute_squeeze_factor_to_district_level: bool
                            ):
        ## TODO: check if there is a better place to intitalise this store
        self._get_squeeze_factors_store = (
            {clinic: np.zeros(self._get_squeeze_factors_store_grow)
             for clinic in self.parameters['clinic_names']}
        )
        for clinic, clinic_cl in current_capabilities.items():
            self.get_clinic_squeeze_factors(clinic, footprints_per_event, total_footprint, clinic_cl,
                                            compute_squeeze_factor_to_district_level)

        return self._get_squeeze_factors_store


    def get_clinic_squeeze_factors(self, clinic, footprints_per_event, total_footprint, current_capabilities,
                            compute_squeeze_factor_to_district_level: bool
                            ):
        """
        This will compute the squeeze factors for each HSI event from the list of all
        the calls on health system resources for the day.
        The squeeze factor is defined as (call/available - 1). ie. the highest
        fractional over-demand among any type of officer that is called-for in the
        appt_footprint of an HSI event.
        A value of 0.0 signifies that there is no squeezing (sufficient resources for
        the EXPECTED_APPT_FOOTPRINT).

        :param footprints_per_event: List, one entry per HSI event, containing the
            minutes required from each health officer in each health facility as a
            Counter (using the standard index)
        :param total_footprint: Counter, containing the total minutes required from
            each health officer in each health facility when non-zero, (using the
            standard index)
        :param current_capabilities: Series giving the amount of time available for
            each health officer in each health facility (using the standard index)
        :param compute_squeeze_factor_to_district_level: Boolean indicating whether
            the computation of squeeze_factors should be specific to each district
            (when `True`), or if the computation of squeeze_factors should be on
            the basis that resources from all districts can be effectively "pooled"
            (when `False).

        :return: squeeze_factors: an array of the squeeze factors for each HSI event
            (position in array matches that in the all_call_today list).
        """

        def get_total_minutes_of_this_officer_in_this_district(_officer):
            """Returns the minutes of current capabilities for the officer identified (this officer type in this
            facility_id)."""
            return current_capabilities.get(_officer)

        def get_total_minutes_of_this_officer_in_all_district(_officer):
            """Returns the minutes of current capabilities for the officer identified in all districts (this officer
            type in this all facilities of the same level in all districts)."""

            def split_officer_compound_string(cs) -> Tuple[int, str]:
                """Returns (facility_id, officer_type) for the officer identified in the string of the form:
                 'FacilityID_{facility_id}_Officer_{officer_type}'."""
                _, _facility_id, _, _officer_type = cs.split('_', 3)  # (NB. Some 'officer_type' include "_")
                return int(_facility_id), _officer_type

            def _match(_this_officer, facility_ids: List[int], officer_type: str):
                """Returns True if the officer identified is of the identified officer_type and is in one of the
                facility_ids."""
                this_facility_id, this_officer_type = split_officer_compound_string(_this_officer)
                return (this_officer_type == officer_type) and (this_facility_id in facility_ids)

            facility_id, officer_type = split_officer_compound_string(_officer)
            facility_level = self._facility_by_facility_id[int(facility_id)].level
            facilities_of_same_level_in_all_district = [
                _fac.id for _fac in self._facilities_for_each_district[facility_level].values()
            ]

            officers_in_the_same_level_in_all_districts = [
                _officer for _officer in current_capabilities.keys() if
                _match(_officer, facility_ids=facilities_of_same_level_in_all_district, officer_type=officer_type)
            ]

            return sum(current_capabilities.get(_o) for _o in officers_in_the_same_level_in_all_districts)

        # 1) Compute the load factors for each officer type at each facility that is
        # called-upon in this list of HSIs
        load_factor = {}
        for officer, call in total_footprint.items():
            if compute_squeeze_factor_to_district_level:
                availability = get_total_minutes_of_this_officer_in_this_district(officer)
            else:
                availability = get_total_minutes_of_this_officer_in_all_district(officer)

            # If officer does not exist in the relevant facility, log warning and proceed as if availability = 0
            if availability is None:
                logger.warning(
                    key="message",
                    data=(f"Requested officer {officer} is not contemplated by health system. ")
                )
                availability = 0

            if availability == 0:
                load_factor[officer] = float('inf')
            else:
                load_factor[officer] = max(call / availability - 1, 0.0)

        # 2) Convert these load-factors into an overall 'squeeze' signal for each HSI,
        # based on the load-factor of the officer with the largest time requirement for that
        # event (or zero if event has an empty footprint)

        # Instead of repeatedly creating lists for squeeze factors, we reuse a numpy array
        # If the current store is too small, replace it
        if len(footprints_per_event) > len(self._get_squeeze_factors_store[clinic]):
            # The new array size is a multiple of `grow`
            new_size = math.ceil(
                len(footprints_per_event) / self._get_squeeze_factors_store_grow
            ) * self._get_squeeze_factors_store_grow
            self._get_squeeze_factors_store[clinic] = np.zeros(new_size)

        for i, footprint in enumerate(footprints_per_event):
            if footprint:
                # If any of the required officers are not available at the facility, set overall squeeze to inf
                require_missing_officer = False
                for officer in footprint:
                    if load_factor[officer] == float('inf'):
                        require_missing_officer = True
                        # No need to check the rest
                        break

                if require_missing_officer:
                    self._get_squeeze_factors_store[clinic][i] = np.inf
                else:
                    self._get_squeeze_factors_store[clinic][i] = max(load_factor[footprint.most_common()[0][0]], 0.)
            else:
                self._get_squeeze_factors_store[clinic][i] = 0.0

        return self._get_squeeze_factors_store

    def record_hsi_event(self, hsi_event, actual_appt_footprint=None, squeeze_factor=None, did_run=True, priority=None, clinic=None):
        """
        Record the processing of an HSI event.
        It will also record the actual appointment footprint.
        :param hsi_event: The HSI_Event (containing the initial expectations of footprints)
        :param actual_appt_footprint: The actual Appointment Footprint (if individual event)
        :param squeeze_factor: The squeeze factor (if individual event)
        """

        # HSI-Event
        _squeeze_factor = squeeze_factor if squeeze_factor != np.inf else 100.0
        self.write_to_hsi_log(
            event_details=hsi_event.as_namedtuple(actual_appt_footprint),
            person_id=hsi_event.target,
            facility_id=hsi_event.facility_info.id,
            squeeze_factor=_squeeze_factor,
            did_run=did_run,
            priority=priority,
            clinic=clinic
        )

    def write_to_hsi_log(
        self,
        event_details: HSIEventDetails,
        person_id: int,
        facility_id: Optional[int],
        squeeze_factor: float,
        did_run: bool,
        priority: int,
        clinic: Optional[str] = None
    ):
        """Write the log `HSI_Event` and add to the summary counter."""
        # Debug logger gives simple line-list for every HSI event

        hsi_record = {
                'Event_Name': event_details.event_name,
                'TREATMENT_ID': event_details.treatment_id,
                'Number_By_Appt_Type_Code': dict(event_details.appt_footprint),
                'Person_ID': person_id,
                'Squeeze_Factor': squeeze_factor,
                'priority': priority,
                'did_run': did_run,
                'Facility_Level': event_details.facility_level if event_details.facility_level is not None else -99,
                'Facility_ID': facility_id if facility_id is not None else -99,
                'Equipment': sorted(event_details.equipment)
        }
        if clinic is not None:
            hsi_record['Clinic'] = clinic

        logger.debug(
            key="HSI_Event",
            data=hsi_record,
            description="record of each HSI event"
        )
        if did_run:
            if self._hsi_event_count_log_period is not None:
                # Do logging for HSI Event using counts of each 'unique type' of HSI event (as defined by
                # `HSIEventDetails`).
                event_details_key = self._hsi_event_details.setdefault(
                    event_details, len(self._hsi_event_details)
                )
                self._hsi_event_counts_log_period[event_details_key] += 1
            # Do logging for 'summary logger'
            self._summary_counter.record_hsi_event(
                treatment_id=event_details.treatment_id,
                hsi_event_name=event_details.event_name,
                squeeze_factor=squeeze_factor,
                appt_footprint=event_details.appt_footprint,
                level=event_details.facility_level,
            )

    def call_and_record_never_ran_hsi_event(self, hsi_event, priority=None):
        """
        Record the fact that an HSI event was never ran.
        If this is an individual-level HSI_Event, it will also record the actual appointment footprint
        :param hsi_event: The HSI_Event (containing the initial expectations of footprints)
        """
        # Invoke never ran function here
        hsi_event.never_ran()

        if hsi_event.facility_info is not None:
            # Fully-defined HSI Event
            self.write_to_never_ran_hsi_log(
                 event_details=hsi_event.as_namedtuple(),
                 person_id=hsi_event.target,
                 facility_id=hsi_event.facility_info.id,
                 priority=priority,
                 )
        else:
            self.write_to_never_ran_hsi_log(
                 event_details=hsi_event.as_namedtuple(),
                 person_id=-1,
                 facility_id=-1,
                 priority=priority,
                 )

    def write_to_never_ran_hsi_log(
        self,
        event_details: HSIEventDetails,
        person_id: int,
        facility_id: Optional[int],
        priority: int,
    ):
        """Write the log `HSI_Event` and add to the summary counter."""
        logger.debug(
            key="Never_ran_HSI_Event",
            data={
                'Event_Name': event_details.event_name,
                'TREATMENT_ID': event_details.treatment_id,
                'Number_By_Appt_Type_Code': dict(event_details.appt_footprint),
                'Person_ID': person_id,
                'priority': priority,
                'Facility_Level': event_details.facility_level if event_details.facility_level is not None else "-99",
                'Facility_ID': facility_id if facility_id is not None else -99,
            },
            description="record of each HSI event that never ran"
        )
        if self._hsi_event_count_log_period is not None:
            event_details_key = self._never_ran_hsi_event_details.setdefault(
                event_details, len(self._never_ran_hsi_event_details)
            )
            self._never_ran_hsi_event_counts_log_period[event_details_key] += 1
        self._summary_counter.record_never_ran_hsi_event(
            treatment_id=event_details.treatment_id,
            hsi_event_name=event_details.event_name,
            appt_footprint=event_details.appt_footprint,
            level=event_details.facility_level,
        )


    def log_current_capabilities_and_usage(self):
        for clinic_name in self.parameters['clinic_names']:
            self.log_clinic_current_capabilities_and_usage(clinic_name)



    def log_clinic_current_capabilities_and_usage(self, clinic_name):
        """
        This will log the percentage of the current capabilities that is used at each Facility Type, according the
        `runnning_total_footprint`. This runs every day.
        """
        current_capabilities = self.capabilities_today[clinic_name]
        total_footprint = self.running_total_footprint

        # Combine the current_capabilities and total_footprint per-officer totals
        comparison = pd.DataFrame(index=current_capabilities.keys())
        comparison['Total_Minutes_Per_Day'] = current_capabilities.values()
        comparison['Minutes_Used'] = pd.Series(total_footprint, dtype='float64')
        comparison['Minutes_Used'] = comparison['Minutes_Used'].fillna(0.0)
        assert len(comparison) == len(current_capabilities)

        # Compute Fraction of Time Used Overall
        total_available = comparison['Total_Minutes_Per_Day'].sum()
        fraction_time_used_overall = (
            comparison['Minutes_Used'].sum() / total_available if total_available > 0 else 0
        )

        # Compute Fraction of Time Used In Each Facility
        facility_id = [_f.split('_')[1] for _f in comparison.index]
        summary_by_fac_id = comparison.groupby(by=facility_id)[['Total_Minutes_Per_Day', 'Minutes_Used']].sum()
        summary_by_fac_id['Fraction_Time_Used'] = (
            summary_by_fac_id['Minutes_Used'] / summary_by_fac_id['Total_Minutes_Per_Day']
        ).replace([np.inf, -np.inf, np.nan], 0.0)

        # Compute Fraction of Time For Each Officer and level
        officer = [_f.rsplit('Officer_')[1] for _f in comparison.index]
        level = [self._facility_by_facility_id[int(_fac_id)].level for _fac_id in facility_id]
        level = list(map(lambda x: x.replace('1b', '2'), level))
        summary_by_officer = comparison.groupby(by=[officer, level])[['Total_Minutes_Per_Day', 'Minutes_Used']].sum()
        summary_by_officer['Fraction_Time_Used'] = (
            summary_by_officer['Minutes_Used'] / summary_by_officer['Total_Minutes_Per_Day']
        ).replace([np.inf, -np.inf, np.nan], 0.0)
        summary_by_officer.index.names = ['Officer_Type', 'Facility_Level']

        logger.info(key='Capacity',
                    data={
                        'Clinic': clinic_name,
                        'Frac_Time_Used_Overall': fraction_time_used_overall,
                        'Frac_Time_Used_By_Facility_ID': summary_by_fac_id['Fraction_Time_Used'].to_dict(),
                        'Frac_Time_Used_By_OfficerType':  flatten_multi_index_series_into_dict_for_logging(
                            summary_by_officer['Fraction_Time_Used']
                        ),
                    },
                    description='daily summary of utilisation and capacity of health system resources')

        self._summary_counter.record_hs_status(
            fraction_time_used_across_all_facilities=fraction_time_used_overall,
            fraction_time_used_by_officer_type_and_level=summary_by_officer["Fraction_Time_Used"].to_dict()
        )

    def remove_beddays_footprint(self, person_id):
        # removing bed_days from a particular individual if any
        self.bed_days.remove_beddays_footprint(person_id=person_id)

    def find_events_for_person(self, person_id: int):
        """Find the events in the HSI_EVENT_QUEUE for a particular person.
        :param person_id: the person_id of interest
        :returns list of tuples (date_of_event, event) for that person_id in the HSI_EVENT_QUEUE.

        NB. This is for debugging and testing only - not for use in real simulations as it is slow
        """
        list_of_events = list()

        for ev_tuple in self.HSI_EVENT_QUEUE:
            date = ev_tuple.topen
            event = ev_tuple.hsi_event
            if isinstance(event.target, (int, np.integer)):
                if event.target == person_id:
                    list_of_events.append((date, event))

        return list_of_events

    def reset_queue(self):
        """Set the HSI event queue to be empty"""
        self.HSI_EVENT_QUEUE = []
        self.hsi_event_queue_counter = 0

    def get_item_codes_from_package_name(self, package: str) -> dict:
        """Helper function to provide the item codes and quantities in a dict of the form {<item_code>:<quantity>} for
         a given package name."""
        return get_item_codes_from_package_name(self.parameters['item_and_package_code_lookups'], package)

    def get_item_code_from_item_name(self, item: str) -> int:
        """Helper function to provide the item_code (an int) when provided with the name of the item"""
        return get_item_code_from_item_name(self.parameters['item_and_package_code_lookups'], item)

    def override_availability_of_consumables(self, item_codes) -> None:
        """Over-ride the availability (for all months and all facilities) of certain consumables item_codes.
        Note that these changes will *not* persist following a change of the overall modulator of consumables
        availability, `Consumables.availability`.
        :param item_codes: Dictionary of the form {<item_code>: probability_that_item_is_available}
        :return: None
        """
        self.consumables.override_availability(item_codes)

    def override_cons_availability_for_treatment_ids(self,
                                                     treatment_ids: list = None,
                                                     prob_available: float = None) -> None:
        """
        This function can be called by any module to update the treatment ids for which consumable availability should
        be overridden and to provide a probability of availability.

        :param treatment_ids: The treatment ids which should have availability overridden (list)
        :param prob_available: The probability of availability in those treatment_ids (float)
        :return: None
        """

        # Update internal cons function to update the cons 'owned' lists in which this information is stored
        self.consumables.treatment_ids_overridden = treatment_ids if treatment_ids is not None else []

        if (treatment_ids is not None) and (len(treatment_ids) > 0):
            assert prob_available is not None, "If treatment_ids is provided, prob_available must be provided"

        self.consumables.treatment_ids_overridden_avail = prob_available if prob_available is not None else 0.0

    def _write_hsi_event_counts_to_log_and_reset(self):
        logger_summary.info(
            key="hsi_event_counts",
            description=(
                f"Counts of the HSI events that have run in this "
                f"{self._hsi_event_count_log_period} with keys corresponding to integer"
                f" keys recorded in dictionary in hsi_event_details log entry."
            ),
            data={"hsi_event_key_to_counts": dict(self._hsi_event_counts_log_period)},
        )
        self._hsi_event_counts_cumulative += self._hsi_event_counts_log_period
        self._hsi_event_counts_log_period.clear()

    def _write_never_ran_hsi_event_counts_to_log_and_reset(self):
        logger_summary.info(
            key="never_ran_hsi_event_counts",
            description=(
                f"Counts of the HSI events that never ran in this "
                f"{self._hsi_event_count_log_period} with keys corresponding to integer"
                f" keys recorded in dictionary in hsi_event_details log entry."
            ),
            data={"never_ran_hsi_event_key_to_counts": dict(self._never_ran_hsi_event_counts_log_period)},
        )
        self._never_ran_hsi_event_counts_cumulative += self._never_ran_hsi_event_counts_log_period
        self._never_ran_hsi_event_counts_log_period.clear()

    def on_end_of_day(self) -> None:
        """Do jobs to be done at the end of the day (after all HSI run)"""
        self.bed_days.on_end_of_day()
        if self._hsi_event_count_log_period == "day":
            self._write_hsi_event_counts_to_log_and_reset()
            self._write_never_ran_hsi_event_counts_to_log_and_reset()

    def on_end_of_month(self) -> None:
        """Do jobs to be done at the end of the month (after all HSI run)"""
        if self._hsi_event_count_log_period == "month":
            self._write_hsi_event_counts_to_log_and_reset()
            self._write_never_ran_hsi_event_counts_to_log_and_reset()


    def on_end_of_year(self) -> None:
        """Write to log the current states of the summary counters and reset them."""
        # If we are at the end of the year preceeding the mode switch, and if wanted
        # to rescale capabilities to capture effective availability as was recorded, on
        # average, in the past year, do so here.
        if (
            (self.sim.date.year == self.parameters['year_mode_switch'] - 1)
            and self.parameters['scale_to_effective_capabilities']
        ):
            self._rescale_capabilities_to_capture_effective_capability()
        self._summary_counter.write_to_log_and_reset_counters()
        self.consumables.on_end_of_year()
        self.bed_days.on_end_of_year()
        if self._hsi_event_count_log_period == "year":
            self._write_hsi_event_counts_to_log_and_reset()
            self._write_never_ran_hsi_event_counts_to_log_and_reset()

        # Record equipment usage for the year, for each facility
        self._record_general_equipment_usage_for_year()

    def run_individual_level_events_in_mode_1(self,
                                                   _list_of_individual_hsi_event_tuples:
                                                   List[HSIEventQueueItem]) -> List:
        """Run a list of individual level events. Returns: list of events that did not run (maybe an empty list)."""
        _to_be_held_over = list()
        assert self.mode_appt_constraints == 1

        if _list_of_individual_hsi_event_tuples:
            # Examine total call on health officers time from the HSI events in the list:

            # For all events in the list, expand the appt-footprint of the event to give the demands on each
            # officer-type in each facility_id.
            footprints_of_all_individual_level_hsi_event = [
                event_tuple.hsi_event.expected_time_requests
                for event_tuple in _list_of_individual_hsi_event_tuples
            ]

            # Compute total appointment footprint across all events
            for footprint in footprints_of_all_individual_level_hsi_event:
                # Counter.update method when called with dict-like argument adds counts
                # from argument to Counter object called from
                self.running_total_footprint.update(footprint)

            # Estimate Squeeze-Factors for today
<<<<<<< HEAD
            if self.mode_appt_constraints == 0:
                # For Mode 0 (no Constraints), the squeeze factors are all zero.
                squeeze_factor_per_hsi_event = {'OtherClinic' : np.zeros(len(footprints_of_all_individual_level_hsi_event))}
            else:
                # For Other Modes, the squeeze factors must be computed
                squeeze_factor_per_hsi_event = self.get_squeeze_factors(
                    footprints_per_event=footprints_of_all_individual_level_hsi_event,
                    total_footprint=self.running_total_footprint,
                    current_capabilities=self.capabilities_today,
                    compute_squeeze_factor_to_district_level=self.compute_squeeze_factor_to_district_level,
                )
=======
            squeeze_factor_per_hsi_event = self.get_squeeze_factors(
                footprints_per_event=footprints_of_all_individual_level_hsi_event,
                total_footprint=self.running_total_footprint,
                current_capabilities=self.capabilities_today,
                compute_squeeze_factor_to_district_level=self.compute_squeeze_factor_to_district_level,
            )
>>>>>>> f1ae3c68

            for ev_num, event in enumerate(_list_of_individual_hsi_event_tuples):
                _priority = event.priority
                event = event.hsi_event
                clinic = self.get_clinic_eligibility(event)
                squeeze_factor = squeeze_factor_per_hsi_event[clinic][ev_num]                  # todo use zip here!

                # store appt_footprint before running
                _appt_footprint_before_running = event.EXPECTED_APPT_FOOTPRINT

                # Mode 1: All HSI Events run with squeeze provided latter is not inf
                ok_to_run = True

                if self.mode_appt_constraints == 1 and squeeze_factor == float('inf'):
                    ok_to_run = False

                if ok_to_run:

                    # Compute the bed days that are allocated to this HSI and provide this information to the HSI
                    if sum(event.BEDDAYS_FOOTPRINT.values()):
                        event._received_info_about_bed_days = \
                            self.bed_days.issue_bed_days_according_to_availability(
                                facility_id=self.bed_days.get_facility_id_for_beds(persons_id=event.target),
                                footprint=event.BEDDAYS_FOOTPRINT
                            )

                    # Check that a facility has been assigned to this HSI
                    assert event.facility_info is not None, \
                        f"Cannot run HSI {event.TREATMENT_ID} without facility_info being defined."

                    # Run the HSI event (allowing it to return an updated appt_footprint)
                    actual_appt_footprint = event.run(squeeze_factor=squeeze_factor)

                    # Check if the HSI event returned updated appt_footprint
                    if actual_appt_footprint is not None:
                        # The returned footprint is different to the expected footprint: so must update load factors

                        # check its formatting:
                        assert self.appt_footprint_is_valid(actual_appt_footprint)

                        # Update load factors:
                        updated_call = self.get_appt_footprint_as_time_request(
                            facility_info=event.facility_info,
                            appt_footprint=actual_appt_footprint
                        )
                        original_call = footprints_of_all_individual_level_hsi_event[ev_num]
                        footprints_of_all_individual_level_hsi_event[ev_num] = updated_call
                        self.running_total_footprint -= original_call
                        self.running_total_footprint += updated_call

                        squeeze_factor_per_hsi_event = self.get_squeeze_factors(
                            footprints_per_event=footprints_of_all_individual_level_hsi_event,
                            total_footprint=self.running_total_footprint,
                            current_capabilities=self.capabilities_today,
                            compute_squeeze_factor_to_district_level=self.
                            compute_squeeze_factor_to_district_level,
                        )

                    else:
                        # no actual footprint is returned so take the expected initial declaration as the actual,
                        # as recorded before the HSI event run
                        actual_appt_footprint = _appt_footprint_before_running

                    # Write to the log
                    self.record_hsi_event(
                        hsi_event=event,
                        actual_appt_footprint=actual_appt_footprint,
                        squeeze_factor=squeeze_factor,
                        did_run=True,
                        priority=_priority
                    )

                # if not ok_to_run
                else:
                    # Do not run,
                    # Call did_not_run for the hsi_event
                    rtn_from_did_not_run = event.did_not_run()

                    # If received no response from the call to did_not_run, or a True signal, then
                    # add to the hold-over queue.
                    # Otherwise (disease module returns "FALSE") the event is not rescheduled and will not run.

                    if rtn_from_did_not_run is not False:
                        # reschedule event
                        hp.heappush(_to_be_held_over, _list_of_individual_hsi_event_tuples[ev_num])

                    # Log that the event did not run
                    self.record_hsi_event(
                        hsi_event=event,
                        actual_appt_footprint=event.EXPECTED_APPT_FOOTPRINT,
                        squeeze_factor=squeeze_factor,
                        did_run=False,
                        priority=_priority
                    )

        return _to_be_held_over

    def _record_general_equipment_usage_for_year(self):
        """This event is called at the end of each year and records the general equipment usage for the year, for each
        facility_id."""

        general_equipment_by_facility_level = {
            '1a': self.equipment.from_pkg_names('General_FacilityLevel_1a_and_1b'),
            '1b': self.equipment.from_pkg_names('General_FacilityLevel_1a_and_1b'),
            '2': self.equipment.from_pkg_names('General_FacilityLevel_2'),
        }

        for fac in self._facility_by_facility_id.values():
            self.equipment.record_use_of_equipment(
                facility_id=fac.id,
                item_codes=general_equipment_by_facility_level.get(fac.level, set())
            )


    @property
    def hsi_event_counts(self) -> Counter:
        """Counts of details of HSI events which have run so far in simulation.

        Returns a ``Counter`` instance with keys ``HSIEventDetail`` named tuples
        corresponding to details of HSI events that have run over simulation so far.
        """
        if self._hsi_event_count_log_period is None:
            return Counter()
        else:
            # If in middle of log period _hsi_event_counts_log_period will not be empty
            # and so overall total counts is sums of counts in both
            # _hsi_event_counts_cumulative and _hsi_event_counts_log_period
            total_hsi_event_counts = (
                self._hsi_event_counts_cumulative + self._hsi_event_counts_log_period
            )
            return Counter(
                {
                    event_details: total_hsi_event_counts[event_details_key]
                    for event_details, event_details_key
                    in self._hsi_event_details.items()
                }
            )

    @property
    def never_ran_hsi_event_counts(self) -> Counter:
        """Counts of details of HSI events which never ran so far in simulation.

        Returns a ``Counter`` instance with keys ``HSIEventDetail`` named tuples
        corresponding to details of HSI events that have never ran over simulation so far.
        """
        if self._hsi_event_count_log_period is None:
            return Counter()
        else:
            # If in middle of log period _hsi_event_counts_log_period will not be empty
            # and so overall total counts is sums of counts in both
            # _hsi_event_counts_cumulative and _hsi_event_counts_log_period
            total_never_ran_hsi_event_counts = (
                self._never_ran_hsi_event_counts_cumulative + self._never_ran_hsi_event_counts_log_period
            )
            return Counter(
                {
                    event_details: total_never_ran_hsi_event_counts[event_details_key]
                    for event_details, event_details_key
                    in self._never_ran_hsi_event_details.items()
                }
            )


class HealthSystemScheduler(RegularEvent, PopulationScopeEventMixin):
    """
    This is the HealthSystemScheduler. It is an event that occurs every day and must be the LAST event of the day.
    It inspects the calls on the healthsystem and commissions event to occur that are consistent with the
    healthsystem's capabilities for the following day, given assumptions about how this decision is made.

    N.B. Events scheduled for the same day will occur that day, but after those which were scheduled on an earlier date.

        The overall Prioritization algorithm is:
        * Look at events in order (the order is set by the heapq: see `schedule_hsi_event`)
        * Ignore if the current data is before topen
        * Remove and do nothing if tclose has expired
        * Run any  population-level HSI events
        * For an individual-level HSI event, check if there are sufficient health system capabilities to run the event

    If the event is to be run, then the following events occur:
        * The HSI event itself is run.
        * The occurrence of the event is logged
        * The resources used are 'occupied' (if individual level HSI event)
        * Other disease modules are alerted of the occurrence of the HSI event (if individual level HSI event)

    Here is where we can have multiple types of assumption regarding how these capabilities are modelled.
    """

    def __init__(self, module: HealthSystem):
        super().__init__(module, frequency=DateOffset(days=1), priority=Priority.END_OF_DAY)

    @staticmethod
    def _is_last_day_of_the_year(date):
        return (date.month == 12) and (date.day == 31)

    @staticmethod
    def _is_last_day_of_the_month(date):
        return date.month != (date + pd.DateOffset(days=1)).month

    def _get_events_due_today(self) -> List:
        """Interrogate the HSI_EVENT queue to remove and return the events due today
        """
        due_today = list()

        is_alive = self.sim.population.props.is_alive

        # Traverse the queue and split events into the two lists (due-individual, not_due)
        while len(self.module.HSI_EVENT_QUEUE) > 0:

            event = hp.heappop(self.module.HSI_EVENT_QUEUE)

            if self.sim.date > event.tclose:
                # The event has expired (after tclose) having never been run. Call the 'never_ran' function
                self.module.call_and_record_never_ran_hsi_event(
                      hsi_event=event.hsi_event,
                      priority=event.priority
                     )

            elif not is_alive[event.hsi_event.target]:
                # if the person who is the target is no longer alive, do nothing more,
                # i.e. remove from queue
                continue

            elif self.sim.date < event.topen:
                # The event is not yet due (before topen). In mode 1, all events have the same priority and are,
                # therefore, sorted by date. Put this event back and exit.
                hp.heappush(self.module.HSI_EVENT_QUEUE, event)
                break

            else:
                # The event is now due to run today and the person is confirmed to be still alive
                # Add it to the list of events due today
                # NB. These list is ordered by priority and then due date
                due_today.append(event)

        return due_today

    def process_events_mode_1(self, hold_over: List[HSIEventQueueItem]) -> None:
        while True:
            # Get the events that are due today:
            list_of_individual_hsi_event_tuples_due_today = self._get_events_due_today()

            if not list_of_individual_hsi_event_tuples_due_today:
                break

            # For each individual level event, check whether the equipment it has already declared is available. If it
            # is not, then call the HSI's never_run function, and do not take it forward for running; if it is then
            # add it to the list of events to run.
            list_of_individual_hsi_event_tuples_due_today_that_have_essential_equipment = list()
            for item in list_of_individual_hsi_event_tuples_due_today:
                if not item.hsi_event.is_all_declared_equipment_available:
                    self.module.call_and_record_never_ran_hsi_event(hsi_event=item.hsi_event, priority=item.priority)
                else:
                    list_of_individual_hsi_event_tuples_due_today_that_have_essential_equipment.append(item)

            # Try to run the list of individual-level events that have their essential equipment
            _to_be_held_over = self.module.run_individual_level_events_in_mode_1(
                list_of_individual_hsi_event_tuples_due_today_that_have_essential_equipment,
            )
            hold_over.extend(_to_be_held_over)

    def process_events_mode_2(self, hold_over: List[HSIEventQueueItem]) -> None:

        capabilities_monitor = {clinic: Counter(clinic_cl) for clinic, clinic_cl in self.module.capabilities_today.items()}
        set_capabilities_still_available = defaultdict(set)

        ## For each clinic, pull out the facility and officer type with non-zero capabilities.
        for clinic_name, clinic_val in capabilities_monitor.items():
            for facility_officer_id, facility_officer_id_capabilities in clinic_val.items():
                if facility_officer_id_capabilities > 0:
                    set_capabilities_still_available[clinic_name].add(facility_officer_id)


        # Here use different approach for appt_mode_constraints = 2: rather than collecting events
        # due today all at once, run event immediately at time of querying. This ensures that no
        # artificial "midday effects" are introduced when evaluating priority policies.

        # To avoid repeated dataframe accesses in subsequent loop, assemble set of alive
        # person IDs as one-off operation, exploiting the improved efficiency of
        # boolean-indexing of a Series compared to row-by-row access. From benchmarks
        # converting Series to list before converting to set is ~2x more performant than
        # direct conversion to set, while checking membership of set is ~10x quicker
        # than checking membership of Pandas Index object and ~25x quicker than checking
        # membership of list
        alive_persons = set(
            self.sim.population.props.index[self.sim.population.props.is_alive].to_list()
        )

        list_of_events_not_due_today = list()

        # Traverse the queue and run events due today until have capabilities still available
        while len(self.module.HSI_EVENT_QUEUE) > 0:
            # Check if any of the officers in the country are still available for today.
            # If not, no point in going through the queue any longer.
            # This will make things slower for tests/small simulations, but should be of significant help
            # in the case of large simulations in mode_appt_constraints = 2 where number of people in the
            # queue for today >> resources available for that day. This would be faster done by facility.
            if len(set_capabilities_still_available) > 0:

                next_event_tuple = hp.heappop(self.module.HSI_EVENT_QUEUE)
                # Read the tuple and remove from heapq, and assemble into a dict 'next_event'

                event = next_event_tuple.hsi_event
                # Check the clinic for event's treatment-id
                event_clinic = next_event_tuple.clinic_eligibility
                capabilities_still_available = set_capabilities_still_available[event_clinic]

                if self.sim.date > next_event_tuple.tclose:
                    # The event has expired (after tclose) having never been run. Call the 'never_ran' function
                    self.module.call_and_record_never_ran_hsi_event(
                          hsi_event=event,
                          priority=next_event_tuple.priority
                         )

                elif event.target not in alive_persons:
                    # if the person who is the target is no longer alive,
                    # do nothing more, i.e. remove from heapq
                    pass

                elif self.sim.date < next_event_tuple.topen:
                    # The event is not yet due (before topen)
                    hp.heappush(list_of_events_not_due_today, next_event_tuple)

                    if next_event_tuple.priority == self.module.lowest_priority_considered:
                        # Check the priority
                        # If the next event is not due and has the lowest allowed priority, then stop looking
                        # through the heapq as all other events will also not be due.
                        break

                else:
                    # The event is now due to run today and the person is confirmed to be still alive.
                    # Run event immediately.

                    # Retrieve officers&facility required for HSI
                    original_call = next_event_tuple.hsi_event.expected_time_requests
                    _priority = next_event_tuple.priority
                    print("********** Running event ************")
                    print(_priority)
                    print("********** * ************")
                    # In this version of mode_appt_constraints = 2, do not have access to squeeze
                    # based on queue information, and we assume no squeeze ever takes place.
                    squeeze_factor = 0.

                    # Check if any of the officers required have run out.
                    out_of_resources = False
                    for officer, call in original_call.items():
                        # If any of the officers are not available, then out of resources
                        if officer not in capabilities_still_available:
                            out_of_resources = True
                    # If officers still available, run event. Note: in current logic, a little
                    # overtime is allowed to run last event of the day. This seems more realistic
                    # than medical staff leaving earlier than
                    # planned if seeing another patient would take them into overtime.

                    if out_of_resources:

                        # Do not run,
                        # Call did_not_run for the hsi_event
                        rtn_from_did_not_run = event.did_not_run()

                        # If received no response from the call to did_not_run, or a True signal, then
                        # add to the hold-over queue.
                        # Otherwise (disease module returns "FALSE") the event is not rescheduled and
                        # will not run.

                        if rtn_from_did_not_run is not False:
                            # reschedule event
                            # Add the event to the queue:
                            hp.heappush(hold_over, next_event_tuple)

                        # Log that the event did not run
                        self.module.record_hsi_event(
                            hsi_event=event,
                            actual_appt_footprint=event.EXPECTED_APPT_FOOTPRINT,
                            squeeze_factor=squeeze_factor,
                            did_run=False,
                            priority=_priority,
                            clinic=event_clinic
                        )

                    # Have enough capabilities left to run event
                    else:
                        # Notes-to-self: Shouldn't this be done after checking the footprint?
                        # Compute the bed days that are allocated to this HSI and provide this
                        # information to the HSI
                        if sum(event.BEDDAYS_FOOTPRINT.values()):
                            event._received_info_about_bed_days = \
                                self.module.bed_days.issue_bed_days_according_to_availability(
                                    facility_id=self.module.bed_days.get_facility_id_for_beds(
                                                                       persons_id=event.target),
                                    footprint=event.BEDDAYS_FOOTPRINT
                                )

                        # Check that a facility has been assigned to this HSI
                        assert event.facility_info is not None, \
                            f"Cannot run HSI {event.TREATMENT_ID} without facility_info being defined."

                        # Check if equipment declared is available. If not, call `never_ran` and do not run the
                        # event. (`continue` returns flow to beginning of the `while` loop)
                        if not event.is_all_declared_equipment_available:
                            self.module.call_and_record_never_ran_hsi_event(
                                hsi_event=event,
                                priority=next_event_tuple.priority
                            )
                            continue

                        # Expected appt footprint before running event
                        _appt_footprint_before_running = event.EXPECTED_APPT_FOOTPRINT
                        # Run event & get actual footprint
                        actual_appt_footprint = event.run(squeeze_factor=squeeze_factor)

                        # Check if the HSI event returned updated_appt_footprint, and if so adjust original_call
                        if actual_appt_footprint is not None:

                            # check its formatting:
                            assert self.module.appt_footprint_is_valid(actual_appt_footprint)

                            # Update call that will be used to compute capabilities used
                            updated_call = self.module.get_appt_footprint_as_time_request(
                                facility_info=event.facility_info,
                                appt_footprint=actual_appt_footprint
                            )
                        else:
                            actual_appt_footprint = _appt_footprint_before_running
                            updated_call = original_call

                        # Recalculate call on officers based on squeeze factor.
                        for k in updated_call.keys():
                            updated_call[k] = updated_call[k]/(squeeze_factor + 1.)

                        # Subtract this from capabilities used so-far today
                        capabilities_monitor[event_clinic].subtract(updated_call)

                        # If any of the officers have run out of time by performing this hsi,
                        # remove them from list of available officers.
                        for officer, call in updated_call.items():
                            if capabilities_monitor[event_clinic][officer] <= 0:
                                if officer in capabilities_still_available:
                                    capabilities_still_available.remove(officer)
                                else:
                                    logger.warning(
                                        key="message",
                                        data=(f"{event.TREATMENT_ID} actual_footprint requires different"
                                              f"officers than expected_footprint.")
                                    )

                        # Update today's footprint based on actual call and squeeze factor
                        self.module.running_total_footprint.update(updated_call)

                        # Write to the log
                        self.module.record_hsi_event(
                            hsi_event=event,
                            actual_appt_footprint=actual_appt_footprint,
                            squeeze_factor=squeeze_factor,
                            did_run=True,
                            priority=_priority,
                            clinic=event_clinic
                        )

            # Don't have any capabilities at all left for today, no
            # point in going through the queue to check what's left to do today.
            else:
                break

        # In previous iteration, we stopped querying the queue once capabilities
        # were exhausted, so here we traverse the queue again to ensure that if any events expired were
        # left unchecked they are properly removed from the queue, and did_not_run() is invoked for all
        # postponed events. (This should still be more efficient than querying the queue as done in
        # mode_appt_constraints = 1 while ensuring mid-day effects are avoided.)
        # We also schedule a call_never_run for any HSI below the lowest_priority_considered,
        # in case any of them where left in the queue due to a transition from mode 1 to mode 2
        while len(self.module.HSI_EVENT_QUEUE) > 0:

            next_event_tuple = hp.heappop(self.module.HSI_EVENT_QUEUE)
            # Read the tuple and remove from heapq, and assemble into a dict 'next_event'

            event = next_event_tuple.hsi_event

            # If the priority of the event is lower than lowest_priority_considered, schedule a call_never_ran
            # on tclose regardless of whether appt is due today or any other time. (Although in mode 2 HSIs with
            # priority > lowest_priority_considered are never added to the queue, some such HSIs may still be present
            # in the queue if mode 2 was preceded by a period in mode 1).
            if next_event_tuple.priority > self.module.lowest_priority_considered:
                self.module.schedule_to_call_never_ran_on_date(hsi_event=event,
                                                               tdate=next_event_tuple.tclose)

            elif self.sim.date > next_event_tuple.tclose:
                # The event has expired (after tclose) having never been run. Call the 'never_ran' function
                self.module.call_and_record_never_ran_hsi_event(
                      hsi_event=event,
                      priority=next_event_tuple.priority
                     )

            elif event.target not in alive_persons:
                # if the person who is the target is no longer alive,
                # do nothing more, i.e. remove from heapq
                pass

            elif self.sim.date < next_event_tuple.topen:
                # The event is not yet due (before topen). Do not stop querying the queue here if we have
                # reached the lowest_priority_considered, as we want to make sure HSIs with lower priority
                # (which may have been scheduled during a prior mode 1 period) are flushed from the queue.
                hp.heappush(list_of_events_not_due_today, next_event_tuple)

            else:
                # In previous iteration, have already run all the events for today that could run
                # given capabilities available, so put back any remaining events due today to the
                # hold_over queue as it would not be possible to run them today.

                # Do not run,
                # Call did_not_run for the hsi_event
                rtn_from_did_not_run = event.did_not_run()

                # If received no response from the call to did_not_run, or a True signal, then
                # add to the hold-over queue.
                # Otherwise (disease module returns "FALSE") the event is not rescheduled and
                # will not run.

                if rtn_from_did_not_run is not False:
                    # reschedule event
                    # Add the event to the queue:
                    hp.heappush(hold_over, next_event_tuple)

                # Log that the event did not run
                self.module.record_hsi_event(
                   hsi_event=event,
                   actual_appt_footprint=event.EXPECTED_APPT_FOOTPRINT,
                   squeeze_factor=0,
                   did_run=False,
                   priority=next_event_tuple.priority,
                   clinic=next_event_tuple.clinic_eligibility
                   )

        # add events from the list_of_events_not_due_today back into the queue
        while len(list_of_events_not_due_today) > 0:
            hp.heappush(self.module.HSI_EVENT_QUEUE, hp.heappop(list_of_events_not_due_today))


    def apply(self, population):

        # Refresh information ready for new day:
        self.module.bed_days.on_start_of_day()
        self.module.consumables.on_start_of_day(self.sim.date)

        # Compute footprint that arise from in-patient bed-days
        inpatient_appts = self.module.bed_days.get_inpatient_appts()
        inpatient_footprints = Counter()
        for _fac_id, _footprint in inpatient_appts.items():
            inpatient_footprints.update(self.module.get_appt_footprint_as_time_request(
                facility_info=self.module._facility_by_facility_id[_fac_id], appt_footprint=_footprint)
            )

        # Write to the log that these in-patient appointments were needed:
        if len(inpatient_appts):
            for _fac_id, _inpatient_appts in inpatient_appts.items():
                self.module.write_to_hsi_log(
                    event_details=HSIEventDetails(
                        event_name='Inpatient_Care',
                        module_name='HealthSystem',
                        treatment_id='Inpatient_Care',
                        facility_level=self.module._facility_by_facility_id[_fac_id].level,
                        appt_footprint=tuple(sorted(_inpatient_appts.items())),
                        beddays_footprint=(),
                        equipment=tuple(),  # Equipment is normally a set, but this has to be hashable.
                    ),
                    person_id=-1,
                    facility_id=_fac_id,
                    squeeze_factor=0.0,
                    priority=-1,
                    did_run=True,
                )

        # Restart the total footprint of all calls today, beginning with those due to existing in-patients.
        self.module.running_total_footprint = inpatient_footprints

        # Create hold-over list. This will hold events that cannot occur today before they are added back to the queue.
        hold_over = list()

        if self.module.mode_appt_constraints == 1:
            # Run all events due today, repeating the check for due events until none are due
            # (this allows for HSI that are added to the queue in the course of other HSI
            # for this today to be run this day).
            self.process_events_mode_1(hold_over)

        elif self.module.mode_appt_constraints == 2:
            self.process_events_mode_2(hold_over)

        # -- End-of-day activities --
        # Add back to the HSI_EVENT_QUEUE heapq all those events which are still eligible to run but which did not run
        while len(hold_over) > 0:
            hp.heappush(self.module.HSI_EVENT_QUEUE, hp.heappop(hold_over))

        # Log total usage of the facilities
        self.module.log_current_capabilities_and_usage()

        # Trigger jobs to be done at the end of the day (after all HSI run)
        self.module.on_end_of_day()

        # Do activities that are required at end of month (if last day of the month)
        if self._is_last_day_of_the_month(self.sim.date):
            self.module.on_end_of_month()

        # Do activities that are required at end of year (if last day of the year)
        if self._is_last_day_of_the_year(self.sim.date):
            self.module.on_end_of_year()

# ---------------------------------------------------------------------------
#   Logging
# ---------------------------------------------------------------------------


class HealthSystemSummaryCounter:
    """Helper class to keep running counts of HSI and the state of the HealthSystem and logging summaries."""

    def __init__(self):
        self._reset_internal_stores()

    def _reset_internal_stores(self) -> None:
        """Create empty versions of the data structures used to store a running records."""

        self._treatment_ids = defaultdict(int)  # Running record of the `TREATMENT_ID`s of `HSI_Event`s
        self._appts = defaultdict(int)  # Running record of the Appointments of `HSI_Event`s that have run
        self._appts_by_level = {_level: defaultdict(int) for _level in ('0', '1a', '1b', '2', '3', '4')}
        # <--Same as `self._appts` but also split by facility_level

        # Log HSI_Events that have a non-blank appointment footprint
        self._no_blank_appt_treatment_ids = defaultdict(int)  # As above, but for `HSI_Event`s with non-blank footprint
        self._no_blank_appt_appts = defaultdict(int)  # As above, but for `HSI_Event`s that with non-blank footprint
        self._no_blank_appt_by_level = {_level: defaultdict(int) for _level in ('0', '1a', '1b', '2', '3', '4')}

        # Log HSI_Events that never ran to monitor shortcoming of Health System
        self._never_ran_treatment_ids = defaultdict(int)  # As above, but for `HSI_Event`s that never ran
        self._never_ran_appts = defaultdict(int)  # As above, but for `HSI_Event`s that have never ran
        self._never_ran_appts_by_level = {_level: defaultdict(int) for _level in ('0', '1a', '1b', '2', '3', '4')}

        self._frac_time_used_overall = []  # Running record of the usage of the healthcare system
        self._sum_of_daily_frac_time_used_by_officer_type_and_level = Counter()
        self._squeeze_factor_by_hsi_event_name = defaultdict(list)  # Running record the squeeze-factor applying to each
        #                                                           treatment_id. Key is of the form:
        #                                                           "<TREATMENT_ID>:<HSI_EVENT_NAME>"

    def record_hsi_event(self,
                         treatment_id: str,
                         hsi_event_name: str,
                         squeeze_factor: float,
                         appt_footprint: Counter,
                         level: str
                         ) -> None:
        """Add information about an `HSI_Event` to the running summaries."""

        # Count the treatment_id:
        self._treatment_ids[treatment_id] += 1

        # Add the squeeze-factor to the list
        self._squeeze_factor_by_hsi_event_name[
            f"{treatment_id}:{hsi_event_name}"
        ].append(squeeze_factor)

        # Count each type of appointment:
        for appt_type, number in appt_footprint:
            self._appts[appt_type] += number
            self._appts_by_level[level][appt_type] += number

        # Count the non-blank appointment footprints
        if len(appt_footprint):
            self._no_blank_appt_treatment_ids[treatment_id] += 1
            for appt_type, number in appt_footprint:
                self._no_blank_appt_appts[appt_type] += number
                self._no_blank_appt_by_level[level][appt_type] += number

    def record_never_ran_hsi_event(self,
                                   treatment_id: str,
                                   hsi_event_name: str,
                                   appt_footprint: Counter,
                                   level: str
                                   ) -> None:
        """Add information about a never-ran `HSI_Event` to the running summaries."""

        # Count the treatment_id:
        self._never_ran_treatment_ids[treatment_id] += 1

        # Count each type of appointment:
        for appt_type, number in appt_footprint:
            self._never_ran_appts[appt_type] += number
            self._never_ran_appts_by_level[level][appt_type] += number

    def record_hs_status(
        self,
        fraction_time_used_across_all_facilities: float,
        fraction_time_used_by_officer_type_and_level: Dict[Tuple[str, int], float],
    ) -> None:
        """Record a current status metric of the HealthSystem."""
        # The fraction of all healthcare worker time that is used:
        self._frac_time_used_overall.append(fraction_time_used_across_all_facilities)
        for officer_type_facility_level, fraction_time in fraction_time_used_by_officer_type_and_level.items():
            self._sum_of_daily_frac_time_used_by_officer_type_and_level[officer_type_facility_level] += fraction_time

    def write_to_log_and_reset_counters(self):
        """Log summary statistics reset the data structures. This usually occurs at the end of the year."""

        logger_summary.info(
            key="HSI_Event",
            description="Counts of the HSI_Events that have occurred in this calendar year by TREATMENT_ID, "
                        "and counts of the 'Appt_Type's that have occurred in this calendar year,"
                        "and the average squeeze_factor for HSIs that have occurred in this calendar year.",
            data={
                "TREATMENT_ID": self._treatment_ids,
                "Number_By_Appt_Type_Code": self._appts,
                "Number_By_Appt_Type_Code_And_Level": self._appts_by_level,
                'squeeze_factor': {
                    k: sum(v) / len(v) for k, v in self._squeeze_factor_by_hsi_event_name.items()
                }
            },
        )
        logger_summary.info(
            key="HSI_Event_non_blank_appt_footprint",
            description="Same as for key 'HSI_Event' but limited to HSI_Event that have non-blank footprints",
            data={
            "TREATMENT_ID": self._no_blank_appt_treatment_ids,
            "Number_By_Appt_Type_Code": self._no_blank_appt_appts,
            "Number_By_Appt_Type_Code_And_Level": self._no_blank_appt_by_level,
            },
        )

        # Log summary of HSI_Events that never ran
        logger_summary.info(
            key="Never_ran_HSI_Event",
            description="Counts of the HSI_Events that never ran in this calendar year by TREATMENT_ID, "
                        "and the respective 'Appt_Type's that have not occurred in this calendar year.",
            data={
                "TREATMENT_ID": self._never_ran_treatment_ids,
                "Number_By_Appt_Type_Code": self._never_ran_appts,
                "Number_By_Appt_Type_Code_And_Level": self._never_ran_appts_by_level,
            },
        )

        logger_summary.info(
            key="Capacity",
            description="The fraction of all the healthcare worker time that is used each day, averaged over this "
                        "calendar year.",
            data={
                "average_Frac_Time_Used_Overall": np.mean(self._frac_time_used_overall),
                # <-- leaving space here for additional summary measures that may be needed in the future.
            },
        )

        # Log mean of 'fraction time used by officer type and facility level' from daily entries from the previous
        # year.
        logger_summary.info(
            key="Capacity_By_OfficerType_And_FacilityLevel",
            description="The fraction of healthcare worker time that is used each day, averaged over this "
                        "calendar year, for each officer type at each facility level.",
            data=flatten_multi_index_series_into_dict_for_logging(
                self.frac_time_used_by_officer_type_and_level()),
        )

        self._reset_internal_stores()

    def frac_time_used_by_officer_type_and_level(
        self,
        officer_type: Optional[str]=None,
        level: Optional[str]=None,
    ) -> Union[float, pd.Series]:
        """Average fraction of time used by officer type and level since last reset.
        If `officer_type` and/or `level` is not provided (left to default to `None`) then a pd.Series with a multi-index
        is returned giving the result for all officer_types/levels."""

        if (officer_type is not None) and (level is not None):
            return (
                self._sum_of_daily_frac_time_used_by_officer_type_and_level[officer_type, level]
                / len(self._frac_time_used_overall)
                # Use len(self._frac_time_used_overall) as proxy for number of days in past year.
            )
        else:
            # Return multiple in the form of a pd.Series with multiindex
            mean_frac_time_used = {
                (_officer_type, _level): v / len(self._frac_time_used_overall)
                for (_officer_type, _level), v in self._sum_of_daily_frac_time_used_by_officer_type_and_level.items()
                if (_officer_type == officer_type or officer_type is None) and (_level == level or level is None)
            }
            return pd.Series(
                index=pd.MultiIndex.from_tuples(
                    mean_frac_time_used.keys(),
                    names=['OfficerType', 'FacilityLevel']
                ),
                data=mean_frac_time_used.values()
            ).sort_index()

class HealthSystemChangeParameters(Event, PopulationScopeEventMixin):
    """Event that causes certain internal parameters of the HealthSystem to be changed; specifically:
        * `mode_appt_constraints`
        * `ignore_priority`
        * `capabilities_coefficient`
        * `cons_availability`
        * `beds_availability`
        * `equip_availability`
        * `use_funded_or_actual_staffing`
    Note that no checking is done here on the suitability of values of each parameter."""

    def __init__(self, module: HealthSystem, parameters: Dict):
        super().__init__(module)
        self._parameters = parameters
        assert isinstance(module, HealthSystem)

    def apply(self, population):
        if 'mode_appt_constraints' in self._parameters:
            self.module.mode_appt_constraints = self._parameters['mode_appt_constraints']

        if 'ignore_priority' in self._parameters:
            self.module.ignore_priority = self._parameters['ignore_priority']

        if 'capabilities_coefficient' in self._parameters:
            self.module.capabilities_coefficient = self._parameters['capabilities_coefficient']

        if 'cons_availability' in self._parameters:
            self.module.consumables.availability = self._parameters['cons_availability']

        if 'beds_availability' in self._parameters:
            self.module.bed_days.switch_beddays_availability(
                new_availability=self._parameters["beds_availability"],
                effective_on_and_from=self.sim.date,
                model_to_data_popsize_ratio=self.sim.modules["Demography"].initial_model_to_data_popsize_ratio
            )

        if 'equip_availability' in self._parameters:
            self.module.equipment.availability = self._parameters['equip_availability']

        if 'use_funded_or_actual_staffing' in self._parameters:
            self.module.use_funded_or_actual_staffing = self._parameters['use_funded_or_actual_staffing']

class DynamicRescalingHRCapabilities(RegularEvent, PopulationScopeEventMixin):
    """ This event exists to scale the daily capabilities assumed at fixed time intervals"""
    def __init__(self, module):
        super().__init__(module, frequency=DateOffset(years=1))
        self.last_year_pop_size = self.current_pop_size  # will store population size at initiation (when this class is
        #                                                  created, at the start of the simulation)

        # Store the sequence of updates as a dict of the form
        #   {<year_of_change>: {`dynamic_HR_scaling_factor`: float, `scale_HR_by_popsize`: bool}}
        self.scaling_values = self.module.parameters['yearly_HR_scaling'][
            self.module.parameters['yearly_HR_scaling_mode']].set_index("year").to_dict("index")

    @property
    def current_pop_size(self) -> float:
        """Returns current population size"""
        df = self.sim.population.props
        return df.is_alive.sum()

    def _get_most_recent_year_specified_for_a_change_in_configuration(self) -> int:
        """Get the most recent year (in the past), for which there is an entry in `parameters['yearly_HR_scaling']`."""
        years = np.array(list(self.scaling_values.keys()))
        return years[years <= self.sim.date.year].max()

    def apply(self, population):
        """Do the scaling on the capabilities based on instruction that is in force at this time."""
        # Get current population size
        this_year_pop_size = self.current_pop_size

        # Get the configuration to apply now (the latest entry in the `parameters['yearly_HR_scaling']`)
        config = self.scaling_values.get(self._get_most_recent_year_specified_for_a_change_in_configuration())

        # ... Do the rescaling specified for this year by the specified factor
        for clinic_name, clinic_cl in self.module._daily_capabilities.items():
            for cl in clinic_cl:
                clinic_cl[cl] *= config['dynamic_HR_scaling_factor']


        # ... If requested, also do the scaling for the population growth that has occurred since the last year
        if config['scale_HR_by_popsize']:
            for clinic_name, clinic_cl in self.module._daily_capabilities.items():
                for cl in clinic_cl:
                    clinic_cl[cl] *= this_year_pop_size / self.last_year_pop_size

        # Save current population size as that for 'last year'.
        self.last_year_pop_size = this_year_pop_size


class ConstantRescalingHRCapabilities(Event, PopulationScopeEventMixin):
    """ This event exists to scale the daily capabilities, with a factor for each Officer Type at each Facility_Level.
    """
    def __init__(self, module):
        super().__init__(module)

    def apply(self, population):

        # Get the set of scaling_factors that are specified by the 'HR_scaling_by_level_and_officer_type_mode'
        # assumption
        HR_scaling_by_level_and_officer_type_factor = (
            self.module.parameters['HR_scaling_by_level_and_officer_type_table'][
                self.module.parameters['HR_scaling_by_level_and_officer_type_mode']
            ].set_index('Officer_Category')
        )

        pattern = r"FacilityID_(\w+)_Officer_(\w+)"

        for clinic, clinic_cl in self.module._daily_capabilities.items():
            for officer in clinic_cl.keys():
                matches = re.match(pattern, officer)
                # Extract ID and officer type from
                facility_id = int(matches.group(1))
                officer_type = matches.group(2)
                level = self.module._facility_by_facility_id[facility_id].level
                self.module._daily_capabilities[clinic][officer] *= \
                    HR_scaling_by_level_and_officer_type_factor.at[officer_type, f"L{level}_factor"]




class RescaleHRCapabilities_ByDistrict(Event, PopulationScopeEventMixin):
    """ This event exists to scale the daily capabilities, with a factor for each district."""
    def __init__(self, module):
        super().__init__(module)

    def apply(self, population):

        # Get the set of scaling_factors that are specified by 'HR_scaling_by_level_and_officer_type_mode'
        HR_scaling_factor_by_district = self.module.parameters['HR_scaling_by_district_table'][
            self.module.parameters['HR_scaling_by_district_mode']
        ].set_index('District').to_dict()

        pattern = r"FacilityID_(\w+)_Officer_(\w+)"
        for clinic, clinic_cl in self.module._daily_capabilities.items():
            for officer in clinic_cl.keys():
                matches = re.match(pattern, officer)
                # Extract ID and officer type from
                facility_id = int(matches.group(1))
                district = self.module._facility_by_facility_id[facility_id].district
                if district in HR_scaling_factor_by_district:
                    self.module._daily_capabilities[clinic][officer] *= HR_scaling_factor_by_district[district]



class HealthSystemChangeMode(RegularEvent, PopulationScopeEventMixin):
    """ This event exists to change the priority policy adopted by the
    HealthSystem at a given year.    """

    def __init__(self, module):
        super().__init__(module, frequency=DateOffset(years=100))

    def apply(self, population):
        health_system: HealthSystem = self.module
        preswitch_mode = health_system.mode_appt_constraints

        # Change mode_appt_constraints
        health_system.mode_appt_constraints = health_system.parameters["mode_appt_constraints_postSwitch"]

        # If we've changed from mode 1 to mode 2, update the priority for every HSI event in the queue
        if preswitch_mode == 1 and health_system.mode_appt_constraints == 2:
            # A place to store events with updated priority
            updated_events: List[HSIEventQueueItem|None] = [None] * len(health_system.HSI_EVENT_QUEUE)
            offset = 0

            # For each HSI event in the queue
            while health_system.HSI_EVENT_QUEUE:
                event = hp.heappop(health_system.HSI_EVENT_QUEUE)

                # Get its priority
                enforced_priority = health_system.enforce_priority_policy(event.hsi_event)

                # If it's different
                if event.priority != enforced_priority:
                    # Wrap it up with the new priority - everything else is the same
                    event = HSIEventQueueItem(
                        enforced_priority,
                        event.topen,
                        event.rand_queue_counter,
                        event.queue_counter,
                        event.tclose,
                        event.hsi_event
                    )

                # Save it
                updated_events[offset] = event
                offset += 1

            # Add all the events back in the event queue
            while updated_events:
                hp.heappush(health_system.HSI_EVENT_QUEUE, updated_events.pop())

            del updated_events

        logger.info(key="message",
                    data=f"Switched mode at sim date: "
                         f"{self.sim.date}"
                         f"Now using mode: "
                         f"{self.module.mode_appt_constraints}"
                    )


class HealthSystemLogger(RegularEvent, PopulationScopeEventMixin):
    """ This event runs at the start of each year and does any logging jobs for the HealthSystem module."""

    def __init__(self, module):
        super().__init__(module, frequency=DateOffset(years=1))

    def apply(self, population):
        """Things to do at the start of the year"""
        self.log_number_of_staff()

    def log_number_of_staff(self):
        """Write to the summary log with the counts of staff (by cadre/facility/level) taking into account:
         * Any scaling of capabilities that has taken place, year-by-year, or cadre-by-cadre
         * Any re-scaling that has taken place at the transition into Mode 2.
        """

        hs = self.module  # HealthSystem module

        # Compute staff counts from available capabilities (hs.capabilities_today) and daily capabilities per staff,
        # both of which would have been rescaled to current efficiency levels if scale_to_effective_capabilities=True
        # This returns the number of staff counts normalised by the self.capabilities_coefficient parameter
        current_staff_count = {}
        for clinic in sorted(hs.capabilities_today):
            current_staff_count[clinic] = {}
            for fid in sorted(hs.capabilities_today[clinic]):
                denom = hs._daily_capabilities_per_staff[clinic][fid]
                if denom == 0:
                    current_staff_count[clinic][fid] = 0
                else:
                    current_staff_count[clinic][fid] = hs.capabilities_today[clinic][fid] / denom


        logger_summary.info(
            key="number_of_hcw_staff",
            description="The number of hcw_staff this year",
            data=current_staff_count,
        )<|MERGE_RESOLUTION|>--- conflicted
+++ resolved
@@ -2242,26 +2242,12 @@
                 self.running_total_footprint.update(footprint)
 
             # Estimate Squeeze-Factors for today
-<<<<<<< HEAD
-            if self.mode_appt_constraints == 0:
-                # For Mode 0 (no Constraints), the squeeze factors are all zero.
-                squeeze_factor_per_hsi_event = {'OtherClinic' : np.zeros(len(footprints_of_all_individual_level_hsi_event))}
-            else:
-                # For Other Modes, the squeeze factors must be computed
-                squeeze_factor_per_hsi_event = self.get_squeeze_factors(
-                    footprints_per_event=footprints_of_all_individual_level_hsi_event,
-                    total_footprint=self.running_total_footprint,
-                    current_capabilities=self.capabilities_today,
-                    compute_squeeze_factor_to_district_level=self.compute_squeeze_factor_to_district_level,
-                )
-=======
             squeeze_factor_per_hsi_event = self.get_squeeze_factors(
                 footprints_per_event=footprints_of_all_individual_level_hsi_event,
                 total_footprint=self.running_total_footprint,
                 current_capabilities=self.capabilities_today,
                 compute_squeeze_factor_to_district_level=self.compute_squeeze_factor_to_district_level,
             )
->>>>>>> f1ae3c68
 
             for ev_num, event in enumerate(_list_of_individual_hsi_event_tuples):
                 _priority = event.priority
