# """
# Remaining to do:
# - streamline input arguments
# - let the level of the appointment be in the log
# - let the logger give times of each hcw
# """
import datetime
import fnmatch
import heapq as hp
from collections import Counter, defaultdict
from collections.abc import Iterable
from itertools import repeat
from pathlib import Path
from typing import List, NamedTuple, Optional, Tuple, Union

import numpy as np
import pandas as pd

import tlo
from tlo import Date, DateOffset, Module, Parameter, Property, Types, logging
from tlo.events import Event, PopulationScopeEventMixin, RegularEvent
from tlo.methods import Metadata
from tlo.methods.bed_days import BedDays
from tlo.methods.consumables import (
    Consumables,
    get_item_code_from_item_name,
    get_item_codes_from_package_name,
)
from tlo.methods.dxmanager import DxManager

logger = logging.getLogger(__name__)
logger.setLevel(logging.INFO)

logger_summary = logging.getLogger(f"{__name__}.summary")
logger_summary.setLevel(logging.INFO)


class FacilityInfo(NamedTuple):
    """Information about a specific health facility."""
    id: int
    name: str
    level: str
    region: str


class AppointmentSubunit(NamedTuple):
    """Component of an appointment relating to a specific officer type."""
    officer_type: str
    time_taken: float


class HSIEventDetails(NamedTuple):
    """Non-target specific details of a health system interaction event."""
    event_name: str
    module_name: str
    treatment_id: str
    facility_level: Optional[str]
    appt_footprint: Tuple[str]
    beddays_footprint: Tuple[Tuple[str, int]]


class HSIEventQueueItem(NamedTuple):
    """Properties of event added to health system queue.

    The order of the attributes in the tuple is important as the queue sorting is done
    by the order of the items in the tuple, i.e. first by `priority`, then `topen` and
    so on.
    """
    priority: int
    topen: Date
    queue_counter: int
    tclose: Date
    # Define HSI_Event type as string to avoid NameError exception as HSI_Event defined
    # later in module (see https://stackoverflow.com/a/36286947/4798943)
    hsi_event: 'HSI_Event'


class HSI_Event:
    """Base HSI event class, from which all others inherit.

    Concrete subclasses should also inherit from one of the EventMixin classes
    defined below, and implement at least an `apply` and `did_not_run` method.
    """

    def __init__(self, module, *args, **kwargs):
        """Create a new event.

        Note that just creating an event does not schedule it to happen; that
        must be done by calling Simulation.schedule_event.

        :param module: the module that created this event.
            All subclasses of Event take this as the first argument in their
            constructor, but may also take further keyword arguments.
        """
        self.module = module
        self.sim = module.sim
        self.target = None  # Overwritten by the mixin
        super().__init__(*args, **kwargs)  # Call the mixin's constructors

        # Defaults for the HSI information:
        self.TREATMENT_ID = ''
        self.EXPECTED_APPT_FOOTPRINT = self.make_appt_footprint({})
        self.ACCEPTED_FACILITY_LEVEL = None
        self.BEDDAYS_FOOTPRINT = self.make_beddays_footprint({})

        # Information received about this HSI:
        self._received_info_about_bed_days = None
        self.expected_time_requests = {}
        self.facility_info = None

    @property
    def bed_days_allocated_to_this_event(self):
        if self._received_info_about_bed_days is None:
            # default to the footprint if no information about bed-days is received
            return self.BEDDAYS_FOOTPRINT

        return self._received_info_about_bed_days

    def apply(self, squeeze_factor=0.0, *args, **kwargs):
        """Apply this event to the population.

        Must be implemented by subclasses.

        """
        raise NotImplementedError

    def did_not_run(self, *args, **kwargs):
        """Called when this event is due but it is not run. Return False to prevent the event being rescheduled, or True
        to allow the rescheduling. This is called each time that the event is tried to be run but it cannot be.
        """
        logger.debug(key="message", data=f"{self.__class__.__name__}: did not run.")
        return True

    def never_ran(self):
        """Called when this event is was entered to the HSI Event Queue, but was never run.
        """
        logger.debug(key="message", data=f"{self.__class__.__name__}: was never run.")

    def post_apply_hook(self):
        """Impose the bed-days footprint (if target of the HSI is a person_id)"""
        if isinstance(self.target, int):
            self.module.sim.modules['HealthSystem'].bed_days.impose_beddays_footprint(
                person_id=self.target,
                footprint=self.bed_days_allocated_to_this_event
            )

    def run(self, squeeze_factor):
        """Make the event happen."""
        updated_appt_footprint = self.apply(self.target, squeeze_factor)
        self.post_apply_hook()
        return updated_appt_footprint

    def get_consumables(self,
                        item_codes: Union[None, np.integer, int, list, set, dict] = None,
                        optional_item_codes: Union[None, np.integer, int, list, set, dict] = None,
                        to_log: Optional[bool] = True,
                        return_individual_results: Optional[bool] = False
                        ) -> Union[bool, dict]:
        """Function to allow for getting and checking of entire set of consumables. All requests for consumables should
        use this function.
        :param item_codes: The item code(s) (and quantities) of the consumables that are requested and which determine
        the summary result for availability/non-availability. This can be an `int` (the item_code needed [assume
        quantity=1]), a `list` or `set` (the collection  of item_codes [for each assuming quantity=1]), or a `dict`
        (with key:value pairs `<item_code>:<quantity>`).
        :param optional_item_codes: The item code(s) (and quantities) of the consumables that are requested and which do
         not determine the summary result for availability/non-availability. (Same format as `item_codes`). This is
         useful when a large set of items may be used, but the viability of a subsequent operation depends only on a
         subset.
        :param return_individual_results: If True returns a `dict` giving the availability of each item_code requested
        (otherwise gives a `bool` indicating if all the item_codes requested are available).
        :param to_log: If True, logs the request.
        :returns A `bool` indicating whether every item is available, or a `dict` indicating the availability of each
         item.
        Note that disease module can use the `get_item_codes_from_package_name` and `get_item_code_from_item_name`
         methods in the `HealthSystem` module to find item_codes.
        """

        def _return_item_codes_in_dict(item_codes: Union[None, np.integer, int, list, set, dict]) -> dict:
            """Convert an argument for 'item_codes` (provided as int, list, set or dict) into the format
            dict(<item_code>:quantity)."""

            if item_codes is None:
                return {}

            if isinstance(item_codes, (int, np.integer)):
                return {int(item_codes): 1}

            elif isinstance(item_codes, list):
                if not all([isinstance(i, (int, np.integer)) for i in item_codes]):
                    raise ValueError("item_codes must be integers")
                return {int(i): 1 for i in item_codes}

            elif isinstance(item_codes, dict):
                if not all(
                    [(isinstance(code, (int, np.integer)) and
                      isinstance(quantity, (float, np.floating, int, np.integer)))
                     for code, quantity in item_codes.items()]
                ):
                    raise ValueError("item_codes must be integers and quantities must be integers or floats.")
                return {int(i): float(q) for i, q in item_codes.items()}

            else:
                raise ValueError("The item_codes are given in an unrecognised format")

        hs_module = self.sim.modules['HealthSystem']

        _item_codes = _return_item_codes_in_dict(item_codes)
        _optional_item_codes = _return_item_codes_in_dict(optional_item_codes)

        # Determine if the request should be logged (over-ride argument provided if HealthSystem is disabled).
        _to_log = to_log if not hs_module.disable else False

        # Checking the availability and logging:
        rtn = hs_module.consumables._request_consumables(item_codes={**_item_codes, **_optional_item_codes},
                                                         to_log=_to_log,
                                                         facility_info=self.facility_info,
                                                         treatment_id=self.TREATMENT_ID)

        # Return result in expected format:
        if not return_individual_results:
            # Determine if all results for all the `item_codes` are True (discarding results from optional_item_codes).
            return all([v for k, v in rtn.items() if k in _item_codes])
        else:
            return rtn

    def make_beddays_footprint(self, dict_of_beddays):
        """Helper function to make a correctly-formed 'bed-days footprint'"""

        # get blank footprint
        footprint = self.sim.modules['HealthSystem'].bed_days.get_blank_beddays_footprint()

        # do checks on the dict_of_beddays provided.
        assert isinstance(dict_of_beddays, dict)
        assert all((k in footprint.keys()) for k in dict_of_beddays.keys())
        assert all(isinstance(v, (float, int)) for v in dict_of_beddays.values())

        # make footprint (defaulting to zero where a type of bed-days is not specified)
        for k, v in dict_of_beddays.items():
            footprint[k] = v

        return footprint

    def is_all_beddays_allocated(self):
        """Check if the entire footprint requested is allocated"""
        return all(
            self.bed_days_allocated_to_this_event[k] == self.BEDDAYS_FOOTPRINT[k] for k in self.BEDDAYS_FOOTPRINT
        )

    def make_appt_footprint(self, dict_of_appts):
        """Helper function to make appointment footprint in format expected downstream.

        Should be passed a dictionary keyed by appointment type codes with non-negative
        values.
        """
        health_system = self.sim.modules['HealthSystem']
        if health_system.appt_footprint_is_valid(dict_of_appts):
            return Counter(dict_of_appts)

        raise ValueError(
            "Argument to make_appt_footprint should be a dictionary keyed by "
            "appointment type code strings in Appt_Types_Table with non-negative "
            "values"
        )

    def initialise(self):
        """Initialise the HSI:
        * Set the facility_info
        * Compute appt-footprint time requirements
        """
        health_system = self.sim.modules['HealthSystem']

        if not isinstance(self.target, tlo.population.Population):
            self.facility_info = health_system.get_facility_info(self)

            # If there are bed-days specified, add (if needed) the in-patient admission and in-patient day Appointment
            # Types.
            # (HSI that require a bed for one or more days always need such appointments, but this may have been
            # missed in the declaration of the `EXPECTED_APPPT_FOOTPRINT` in the HSI.)
            # NB. The in-patient day Apppointment time is automatically applied on subsequent days.
            if sum(self.BEDDAYS_FOOTPRINT.values()):
                self.EXPECTED_APPT_FOOTPRINT = health_system.bed_days.add_first_day_inpatient_appts_to_footprint(
                    self.EXPECTED_APPT_FOOTPRINT)

            # Write the time requirements for staff of the appointments to the HSI:
            self.expected_time_requests = health_system.get_appt_footprint_as_time_request(
                facility_info=self.facility_info,
                appt_footprint=self.EXPECTED_APPT_FOOTPRINT,
            )

        # Do checks
        _ = self._check_if_appt_footprint_can_run()

    def _check_if_appt_footprint_can_run(self):
        """Check that event (if individual level) is able to run with this configuration of officers (i.e. check that
        this does not demand officers that are _never_ available), and issue warning if not."""
        health_system = self.sim.modules['HealthSystem']
        if not isinstance(self.target, tlo.population.Population):
            if health_system._officers_with_availability.issuperset(self.expected_time_requests.keys()):
                return True
            else:
                logger.warning(
                    key="message",
                    data=(f"The expected footprint of {self.TREATMENT_ID} is not possible with the configuration of "
                          f"officers.")
                )
                return False


class HSIEventWrapper(Event):
    """This is wrapper that contains an HSI event.

    It is used:
     1) When the healthsystem is in mode 'disabled=True' such that HSI events sent to the health system scheduler are
     passed to the main simulation scheduler for running on the date of `topen`. (Note, it is run with
     squeeze_factor=0.0.)
     2) When the healthsytsem is in mode `diable_and_reject_all=True` such that HSI are not run but the `never_ran`
     method is run on the date of `tclose`.
     3) When an HSI has been submitted to `schedule_hsi_event` but the service is not available.
    """

    def __init__(self, hsi_event, run_hsi=True, *args, **kwargs):
        super().__init__(hsi_event.module, *args, **kwargs)
        self.hsi_event = hsi_event
        self.target = hsi_event.target
        self.run_hsi = run_hsi  # True to call the HSI's `run` method; False to call the HSI's `never_ran` method

    def run(self):
        """Do the appropriate action on the HSI event"""

        # Check that the person is still alive (this check normally happens in the HealthSystemScheduler and silently
        # do not run the HSI event)

        if isinstance(self.hsi_event.target, tlo.population.Population) or (
            self.hsi_event.module.sim.population.props.at[self.hsi_event.target, 'is_alive']
        ):

            if self.run_hsi:
                # Run the event (with 0 squeeze_factor) and ignore the output
                _ = self.hsi_event.run(squeeze_factor=0.0)
            else:
                self.hsi_event.never_ran()


def _accepts_argument(function: callable, argument: str) -> bool:
    """Helper to test if callable object accepts an argument with a given name.

    Compared to using `inspect.signature` or `inspect.getfullargspec` the approach here
    has significantly less overhead (as a full `Signature` or `FullArgSpec` object
    does not need to constructed) but is also less readable hence why it has been
    wrapped as a helper function despite being only one-line to make its functionality
    more obvious.

    :param function: Callable object to check if argument is present in.
    :param argument: Name of argument to check.
    :returns: ``True`` is ``argument`` is an argument of ``function`` else ``False``.
    """
    # co_varnames include both arguments to function and any internally defined variable
    # names hence we check only in the first `co_argcount` items which correspond to
    # just the arguments
    return argument in function.__code__.co_varnames[:function.__code__.co_argcount]


class HealthSystem(Module):
    """
    This is the Health System Module.
    The execution of all health systems interactions are controlled through this module.
    """

    INIT_DEPENDENCIES = {'Demography'}

    PARAMETERS = {
        # Organization of the HealthSystem
        'Master_Facilities_List': Parameter(Types.DATA_FRAME, 'Listing of all health facilities.'),

        # Definitions of the officers and appointment types
        'Officer_Types_Table': Parameter(Types.DATA_FRAME, 'The names of the types of health workers ("officers")'),
        'Appt_Types_Table': Parameter(Types.DATA_FRAME, 'The names of the type of appointments with the health system'),
        'Appt_Offered_By_Facility_Level': Parameter(
            Types.DATA_FRAME, 'Table indicating whether or not each appointment is offered at each facility level.'),
        'Appt_Time_Table': Parameter(Types.DATA_FRAME,
                                     'The time taken for each appointment, according to officer and facility type.'),

        # Capabilities of the HealthSystem (under alternative assumptions)
        'Daily_Capabilities_actual': Parameter(
            Types.DATA_FRAME, 'The capabilities (minutes of time available of each type of officer in each facility) '
                              'based on the _estimated current_ number and distribution of staff estimated.'),
        'Daily_Capabilities_funded': Parameter(
            Types.DATA_FRAME, 'The capabilities (minutes of time available of each type of officer in each facility) '
                              'based on the _potential_ number and distribution of staff estimated (i.e. those '
                              'positions that can be funded).'),
        'Daily_Capabilities_funded_plus': Parameter(
            Types.DATA_FRAME, 'The capabilities (minutes of time available of each type of officer in each facility) '
                              'based on the _potential_ number and distribution of staff estimated, with adjustments '
                              'to permit each appointment type that should be run at facility level to do so in every '
                              'district.'),

        # Consumables
        'item_and_package_code_lookups': Parameter(
            Types.DATA_FRAME, 'Data imported from the OneHealth Tool on consumable items, packages and costs.'),
        'availability_estimates': Parameter(
            Types.DATA_FRAME, 'Estimated availability of consumables in the LMIS dataset.'),
        'cons_availability': Parameter(
            Types.STRING,
            "Availability of consumables. If 'default' then use the availability specified in the ResourceFile; if "
            "'none', then let no consumable be  ever be available; if 'all', then all consumables are always available."
            " When using 'all' or 'none', requests for consumables are not logged. NB. This parameter is over-ridden"
            "if an argument is provided to the module initialiser."),

        # Infrastructure and Equipment
        'BedCapacity': Parameter(
            Types.DATA_FRAME, "Data on the number of beds available of each type by facility_id"),
        'beds_availability': Parameter(
            Types.STRING,
            "Availability of beds. If 'default' then use the availability specified in the ResourceFile; if "
            "'none', then let no beds be  ever be available; if 'all', then all beds are always available. NB. This "
            "parameter is over-ridden if an argument is provided to the module initialiser."),

        # Service Availability
        'Service_Availability': Parameter(
            Types.LIST, 'List of services to be available. NB. This parameter is over-ridden if an argument is provided'
                        ' to the module initialiser.')
    }

    PROPERTIES = {
        'hs_is_inpatient': Property(
            Types.BOOL, 'Whether or not the person is currently an in-patient at any medical facility'
        ),
    }

    def __init__(
        self,
        name: Optional[str] = None,
        resourcefilepath: Optional[Path] = None,
        service_availability: Optional[List[str]] = None,
        mode_appt_constraints: int = 0,
        cons_availability: Optional[str] = None,
        beds_availability: Optional[str] = None,
        ignore_priority: bool = False,
        capabilities_coefficient: Optional[float] = None,
        use_funded_or_actual_staffing: Optional[str] = 'funded_plus',
        disable: bool = False,
        disable_and_reject_all: bool = False,
        store_hsi_events_that_have_run: bool = False,
        record_hsi_event_details: bool = False
    ):
        """
        :param name: Name to use for module, defaults to module class name if ``None``.
        :param resourcefilepath: Path to directory containing resource files.
        :param service_availability: A list of treatment IDs to allow.
        :param mode_appt_constraints: Integer code in ``{0, 1, 2}`` determining mode of
            constraints with regards to officer numbers and time - 0: no constraints,
            all HSI events run with no squeeze factor, 1: elastic constraints, all HSI
            events run with squeeze factor, 2: hard constraints, only HSI events with
            no squeeze factor run.
        :param cons_availability: If 'default' then use the availability specified in the ResourceFile; if 'none', then
        let no consumable be ever be available; if 'all', then all consumables are always available. When using 'all'
        or 'none', requests for consumables are not logged.
        :param beds_availability: If 'default' then use the availability specified in the ResourceFile; if 'none', then
        let no beds be ever be available; if 'all', then all beds are always available.
        :param ignore_priority: If ``True`` do not use the priority information in HSI
            event to schedule
        :param capabilities_coefficient: Multiplier for the capabilities of health
            officers, if ``None`` set to ratio of initial population to estimated 2010
            population.
        :param use_funded_or_actual_staffing: If `actual`, then use the numbers and distribution of staff estimated to
        be available currently; If `funded`, then use the numbers and distribution of staff that are potentially
        available.
        :param disable: If ``True``, disables the health system (no constraints and no
            logging) and every HSI event runs.
        :param disable_and_reject_all: If ``True``, disable health system and no HSI
            events run
        :param store_hsi_events_that_have_run: Convenience flag for debugging.
        :param record_hsi_event_details: Whether to record details of HSI events used.
        """

        super().__init__(name)
        self.resourcefilepath = resourcefilepath

        assert isinstance(disable, bool)
        assert isinstance(disable_and_reject_all, bool)
        assert not (disable and disable_and_reject_all), (
            'Cannot have both disable and disable_and_reject_all selected'
        )
        self.disable = disable
        self.disable_and_reject_all = disable_and_reject_all

        assert mode_appt_constraints in {0, 1, 2}

        self.mode_appt_constraints = mode_appt_constraints

        self.ignore_priority = ignore_priority

        # Store the argument provided for service_availability
        self.arg_service_availabily = service_availability
        self.service_availability = ['*']  # provided so that there is a default even before simulation is run

        # Check that the capabilities coefficient is correct
        if capabilities_coefficient is not None:
            assert capabilities_coefficient >= 0
            assert isinstance(capabilities_coefficient, float)
        self.capabilities_coefficient = capabilities_coefficient

        # Find which resourcefile to use - those for the actual staff available or the funded staff available
        assert use_funded_or_actual_staffing in ['actual', 'funded', 'funded_plus']
        self.use_funded_or_actual_staffing = use_funded_or_actual_staffing

        # Define (empty) list of registered disease modules (filled in at `initialise_simulation`)
        self.recognised_modules_names = []

        # Define the container for calls for health system interaction events
        self.HSI_EVENT_QUEUE = []
        self.hsi_event_queue_counter = 0  # Counter to help with the sorting in the heapq

        # Check 'store_hsi_events_that_have_run': will store a running list of HSI events that have run
        # (for debugging)
        assert isinstance(store_hsi_events_that_have_run, bool)
        self.store_hsi_events_that_have_run = store_hsi_events_that_have_run
        if self.store_hsi_events_that_have_run:
            self.store_of_hsi_events_that_have_run = list()

        # If record_hsi_event_details == True, a set will be built during the simulation
        # containing HSIEventDetails tuples corresponding to all HSI_Event instances
        # used in the simulation
        self.record_hsi_event_details = record_hsi_event_details
        if record_hsi_event_details:
            self.hsi_event_details = set()

        # Store the argument provided for cons_availability
        assert cons_availability in (None, 'default', 'all', 'none')
        self.arg_cons_availability = cons_availability

        assert beds_availability in (None, 'default', 'all', 'none')
        self.arg_beds_availability = beds_availability

        # Create the Diagnostic Test Manager to store and manage all Diagnostic Test
        self.dx_manager = DxManager(self)

        # Create the pointer that will be to the instance of BedDays used to track in-patient bed days
        self.bed_days = None

        # Create the pointer that will be to the instance of Consumables used to determine availability of consumables.
        self.consumables = None

        # Create pointer for the HealthSystemScheduler event
        self.healthsystemscheduler = None

        # Create pointer to the `HealthSystemSummaryCounter` helper class
        self._summary_counter = HealthSystemSummaryCounter()

    def read_parameters(self, data_folder):

        path_to_resourcefiles_for_healthsystem = Path(self.resourcefilepath) / 'healthsystem'

        # Read parmaters for overall performance of the HealthSystem
        self.load_parameters_from_dataframe(pd.read_csv(
            path_to_resourcefiles_for_healthsystem / 'ResourceFile_HealthSystem_parameters.csv'
        ))

        # Load basic information about the organization of the HealthSystem
        self.parameters['Master_Facilities_List'] = pd.read_csv(
            path_to_resourcefiles_for_healthsystem / 'organisation' / 'ResourceFile_Master_Facilities_List.csv')

        # Load ResourceFiles that define appointment and officer types
        self.parameters['Officer_Types_Table'] = pd.read_csv(
            path_to_resourcefiles_for_healthsystem / 'human_resources' / 'definitions' /
            'ResourceFile_Officer_Types_Table.csv')
        self.parameters['Appt_Types_Table'] = pd.read_csv(
            path_to_resourcefiles_for_healthsystem / 'human_resources' / 'definitions' /
            'ResourceFile_Appt_Types_Table.csv')
        self.parameters['Appt_Offered_By_Facility_Level'] = pd.read_csv(
            path_to_resourcefiles_for_healthsystem / 'human_resources' / 'definitions' /
            'ResourceFile_ApptType_By_FacLevel.csv')
        self.parameters['Appt_Time_Table'] = pd.read_csv(
            path_to_resourcefiles_for_healthsystem / 'human_resources' / 'definitions' /
            'ResourceFile_Appt_Time_Table.csv')

        # Load 'Daily_Capabilities' (for both actual and funded)
        for _i in ['actual', 'funded', 'funded_plus']:
            self.parameters[f'Daily_Capabilities_{_i}'] = pd.read_csv(
                path_to_resourcefiles_for_healthsystem / 'human_resources' / f'{_i}' /
                'ResourceFile_Daily_Capabilities.csv')

        # Read in ResourceFile_Consumables
        self.parameters['item_and_package_code_lookups'] = pd.read_csv(
            path_to_resourcefiles_for_healthsystem / 'consumables' / 'ResourceFile_Consumables_Items_and_Packages.csv')
        self.parameters['availability_estimates'] = pd.read_csv(
            path_to_resourcefiles_for_healthsystem / 'consumables' / 'ResourceFile_Consumables_availability_small.csv')

        # Data on the number of beds available of each type by facility_id
        self.parameters['BedCapacity'] = pd.read_csv(
            path_to_resourcefiles_for_healthsystem / 'infrastructure_and_equipment' / 'ResourceFile_Bed_Capacity.csv')

    def pre_initialise_population(self):
        """Generate the accessory classes used by the HealthSystem and pass to them the data that has been read."""
        self.process_human_resources_files()

        # Initialise the BedDays class
        self.bed_days = BedDays(hs_module=self,
                                availability=self.get_beds_availability())
        self.bed_days.pre_initialise_population()

        # Initialise the Consumables class
        self.consumables = Consumables(data=self.parameters['availability_estimates'],
                                       rng=self.rng,
                                       availability=self.get_cons_availability())

    def initialise_population(self, population):
        self.bed_days.initialise_population(population.props)

    def initialise_simulation(self, sim):
        # If capabilities coefficient was not explicitly specified, use initial population scaling factor
        if self.capabilities_coefficient is None:
            self.capabilities_coefficient = self.sim.modules['Demography'].initial_model_to_data_popsize_ratio

        # Set the tracker in preparation for the simulation
        self.bed_days.initialise_beddays_tracker(
            model_to_data_popsize_ratio=self.sim.modules['Demography'].initial_model_to_data_popsize_ratio
        )

        # Set the consumables modules in preparation for the simulation
        self.consumables.processing_at_start_of_new_day(sim.date)

        # Capture list of disease modules:
        self.recognised_modules_names = [
            m.name for m in self.sim.modules.values() if Metadata.USES_HEALTHSYSTEM in m.METADATA
        ]

        # Check that set of districts of residence in population are subset of districts from
        # `self._facilities_for_each_district`, which is derived from self.parameters['Master_Facilities_List']
        df = self.sim.population.props
        districts_of_residence = set(df.loc[df.is_alive, "district_of_residence"].cat.categories)
        assert all(
            districts_of_residence.issubset(per_level_facilities.keys())
            for per_level_facilities in self._facilities_for_each_district.values()
        ), (
            "At least one district_of_residence value in population not present in "
            "self._facilities_for_each_district resource file"
        )

        # Launch the healthsystem scheduler (a regular event occurring each day) [if not disabled]
        if not (self.disable or self.disable_and_reject_all):
            self.healthsystemscheduler = HealthSystemScheduler(self)
            sim.schedule_event(self.healthsystemscheduler, sim.date)

        # Determine service_availability
        self.set_service_availability()

    def on_birth(self, mother_id, child_id):
        self.bed_days.on_birth(self.sim.population.props, mother_id, child_id)

    def on_simulation_end(self):
        """Put out to the log the information from the tracker of the last day of the simulation"""
        self.bed_days.on_simulation_end()
        self.consumables.on_simulation_end()

    def process_human_resources_files(self):
        """Create the data-structures needed from the information read into the parameters."""

        # * Define Facility Levels
        self._facility_levels = set(self.parameters['Master_Facilities_List']['Facility_Level']) - {'5'}
        assert self._facility_levels == {'0', '1a', '1b', '2', '3', '4'}  # todo soft code this?

        # * Define Appointment Types
        self._appointment_types = set(self.parameters['Appt_Types_Table']['Appt_Type_Code'])

        # * Define the Officers Needed For Each Appointment
        # (Store data as dict of dicts, with outer-dict indexed by string facility level and
        # inner-dict indexed by string type code with values corresponding to list of (named)
        # tuples of appointment officer type codes and time taken.)
        appt_time_data = self.parameters['Appt_Time_Table']
        appt_times_per_level_and_type = {_facility_level: defaultdict(list) for _facility_level in
                                         self._facility_levels}
        for appt_time_tuple in appt_time_data.itertuples():
            appt_times_per_level_and_type[
                appt_time_tuple.Facility_Level
            ][
                appt_time_tuple.Appt_Type_Code
            ].append(
                AppointmentSubunit(
                    officer_type=appt_time_tuple.Officer_Category,
                    time_taken=appt_time_tuple.Time_Taken_Mins
                )
            )
        assert (
            sum(
                len(appt_info_list)
                for level in self._facility_levels
                for appt_info_list in appt_times_per_level_and_type[level].values()
            ) == len(appt_time_data)
        )
        self._appt_times = appt_times_per_level_and_type

        # * Define Which Appointments Are Possible At Each Facility Level
        appt_type_per_level_data = self.parameters['Appt_Offered_By_Facility_Level']
        self._appt_type_by_facLevel = {
            _facility_level: set(
                appt_type_per_level_data['Appt_Type_Code'][
                    appt_type_per_level_data[f'Facility_Level_{_facility_level}']
                ]
            )
            for _facility_level in self._facility_levels
        }

        # Also store data as dict of dicts, with outer-dict indexed by string facility level and
        # inner-dict indexed by district name with values corresponding to (named) tuples of
        # facility ID and name
        # Get look-up of the districts (by name) in each region (by name)
        districts_in_region = self.sim.modules['Demography'].parameters['districts_in_region']
        all_districts = set(self.sim.modules['Demography'].parameters['district_num_to_district_name'].values())

        facilities_per_level_and_district = {_facility_level: {} for _facility_level in self._facility_levels}
        facilities_by_facility_id = dict()
        for facility_tuple in self.parameters['Master_Facilities_List'].itertuples():
            _facility_info = FacilityInfo(id=facility_tuple.Facility_ID,
                                          name=facility_tuple.Facility_Name,
                                          level=facility_tuple.Facility_Level,
                                          region=facility_tuple.Region
                                          )

            facilities_by_facility_id[facility_tuple.Facility_ID] = _facility_info

            if pd.notnull(facility_tuple.District):
                # A facility that is specific to a district:
                facilities_per_level_and_district[facility_tuple.Facility_Level][facility_tuple.District] = \
                    _facility_info

            elif pd.isnull(facility_tuple.District) and pd.notnull(facility_tuple.Region):
                # A facility that is specific to region (and not a district):
                for _district in districts_in_region[facility_tuple.Region]:
                    facilities_per_level_and_district[facility_tuple.Facility_Level][_district] = _facility_info

            elif (
                pd.isnull(facility_tuple.District) and
                pd.isnull(facility_tuple.Region) and
                (facility_tuple.Facility_Level != '5')
            ):
                # A facility that is National (not specific to a region or a district) (ignoring level 5 (headquarters))
                for _district in all_districts:
                    facilities_per_level_and_district[facility_tuple.Facility_Level][_district] = _facility_info

        # Check that there is facility of every level for every district:
        assert all(
            all_districts == facilities_per_level_and_district[_facility_level].keys()
            for _facility_level in self._facility_levels
        ), "There is not one of each facility type available to each district."

        self._facility_by_facility_id = facilities_by_facility_id
        self._facilities_for_each_district = facilities_per_level_and_district

        # * Store 'DailyCapabilities' in correct format and using the specified underlying assumptions
        self._daily_capabilities = self.format_daily_capabilities()

        # Also, store the set of officers with non-zero daily availability
        # (This is used for checking that scheduled HSI events do not make appointment requiring officers that are
        # never available.)
        self._officers_with_availability = set(self._daily_capabilities.index[self._daily_capabilities > 0])

    def format_daily_capabilities(self) -> pd.Series:
        """
        This will updates the dataframe for the self.parameters['Daily_Capabilities'] so as to include
        every permutation of officer_type_code and facility_id, with zeros against permutations where no capacity
        is available.

        It also give the dataframe an index that is useful for merging on (based on Facility_ID and Officer Type)

        (This is so that its easier to track where demands are being placed where there is no capacity)
        """

        # Get the capabilities data imported (according to the specified underlying assumptions).
        capabilities = self.parameters[f'Daily_Capabilities_{self.use_funded_or_actual_staffing}']
        capabilities = capabilities.rename(columns={'Officer_Category': 'Officer_Type_Code'})  # neaten

        # Create dataframe containing background information about facility and officer types
        facility_ids = self.parameters['Master_Facilities_List']['Facility_ID'].values
        officer_type_codes = set(self.parameters['Officer_Types_Table']['Officer_Category'].values)
        # todo - <-- avoid use of the file or define differently?

        # # naming to be not with _ within the name of an oficer
        facs = list()
        officers = list()
        for f in facility_ids:
            for o in officer_type_codes:
                facs.append(f)
                officers.append(o)

        capabilities_ex = pd.DataFrame(data={'Facility_ID': facs, 'Officer_Type_Code': officers})

        # Merge in information about facility from Master Facilities List
        mfl = self.parameters['Master_Facilities_List']
        capabilities_ex = capabilities_ex.merge(mfl, on='Facility_ID', how='left')

        # Merge in information about officers
        # officer_types = self.parameters['Officer_Types_Table'][['Officer_Type_Code', 'Officer_Type']]
        # capabilities_ex = capabilities_ex.merge(officer_types, on='Officer_Type_Code', how='left')

        # Merge in the capabilities (minutes available) for each officer type (inferring zero minutes where
        # there is no entry in the imported capabilities table)
        capabilities_ex = capabilities_ex.merge(
            capabilities[['Facility_ID', 'Officer_Type_Code', 'Total_Mins_Per_Day']],
            on=['Facility_ID', 'Officer_Type_Code'],
            how='left',
        )
        capabilities_ex = capabilities_ex.fillna(0)

        # Give the standard index:
        capabilities_ex = capabilities_ex.set_index(
            'FacilityID_'
            + capabilities_ex['Facility_ID'].astype(str)
            + '_Officer_'
            + capabilities_ex['Officer_Type_Code']
        )

        # Rename 'Total_Minutes_Per_Day'
        capabilities_ex = capabilities_ex.rename(columns={'Total_Mins_Per_Day': 'Total_Minutes_Per_Day'})

        # Checks
        assert abs(capabilities_ex['Total_Minutes_Per_Day'].sum() - capabilities['Total_Mins_Per_Day'].sum()) < 1e-7
        assert len(capabilities_ex) == len(facility_ids) * len(officer_type_codes)

        # return the pd.Series of `Total_Minutes_Per_Day' indexed for each type of officer at each facility
        return capabilities_ex['Total_Minutes_Per_Day']

    def set_service_availability(self):
        """Set service availability. (Should be equal to what is specified by the parameter, but overwrite with what was
         provided in argument if an argument was specified -- provided for backward compatibility/debugging.)"""

        if self.arg_service_availabily is None:
            service_availability = self.parameters['Service_Availability']
        else:
            service_availability = self.arg_service_availabily

        assert isinstance(service_availability, list)
        self.service_availability = service_availability

        # Log the service_availability
        logger.info(key="message",
                    data=f"Running Health System With the Following Service Availability: "
                         f"{self.service_availability}"
                    )

    def get_cons_availability(self) -> str:
        """Set consumables availability. (Should be equal to what is specified by the parameter, but overwrite with
        what was provided in argument if an argument was specified -- provided for backward compatibility/debugging.)"""

        if self.arg_cons_availability is None:
            _cons_availability = self.parameters['cons_availability']
        else:
            _cons_availability = self.arg_cons_availability

        # Log the service_availability
        logger.info(key="message",
                    data=f"Running Health System With the Following Consumables Availability: "
                         f"{_cons_availability}"
                    )

        return _cons_availability

    def get_beds_availability(self) -> str:
        """Set beds availability. (Should be equal to what is specified by the parameter, but overwrite with
        what was provided in argument if an argument was specified -- provided for backward compatibility/debugging.)"""

        if self.arg_beds_availability is None:
            _beds_availability = self.parameters['beds_availability']
        else:
            _beds_availability = self.arg_beds_availability

        # For logical consistency, when the HealthSystem is disabled, beds_availability should be 'all', irrespective of
        # what arguments/parameters are provided.
        if self.disable:
            _beds_availability = 'all'

        # Log the service_availability
        logger.info(key="message",
                    data=f"Running Health System With the Following Beds Availability: "
                         f"{_beds_availability}"
                    )

        return _beds_availability

    def schedule_hsi_event(
        self,
        hsi_event: 'HSI_Event',
        priority: int,
        topen: datetime.datetime,
        tclose: Optional[datetime.datetime] = None,
        do_hsi_event_checks: bool = True
    ):
        """
        Schedule a health system interaction (HSI) event.

        :param hsi_event: The HSI event to be scheduled.
        :param priority: The priority for the HSI event: 0 (highest), 1 or 2 (lowest)
        :param topen: The earliest date at which the HSI event should run.
        :param tclose: The latest date at which the HSI event should run. Set to one week after ``topen`` if ``None``.
        :param do_hsi_event_checks: Whether to perform sanity checks on the passed ``hsi_event`` argument to check that
         it constitutes a valid HSI event. This is intended for allowing disabling of these checks when scheduling
         multiple HSI events of the same ``HSI_Event`` subclass together, in which case typically performing these
         checks for each individual HSI event of the shared type will be redundant.
        """

        # If there is no specified tclose time then set this to a week after topen
        if tclose is None:
            tclose = topen + DateOffset(days=7)

        # Check topen is not in the past
        assert topen >= self.sim.date

        # Check that priority is in valid range
        assert priority in (0, 1, 2)

        # Check that topen is strictly before tclose
        assert topen < tclose

        # If ignoring the priority in scheduling, then over-write the provided priority information with 0.
        if self.ignore_priority:
            priority = 0

        # Check if healthsystem is disabled/disable_and_reject_all and, if so, schedule a wrapped event:
        if self.disable and (not self.disable_and_reject_all):
            # If healthsystem is disabled (meaning that HSI can still run), schedule for the `run` method on `topen`.
            self.sim.schedule_event(HSIEventWrapper(hsi_event=hsi_event, run_hsi=True), topen)
            return

        if self.disable_and_reject_all:
            # If healthsystem is disabled the HSI will never run: schedule for the `never_ran` method on `tclose`.
            self.sim.schedule_event(HSIEventWrapper(hsi_event=hsi_event, run_hsi=False), tclose)
            return

        # Check that this is a legitimate health system interaction (HSI) event.
        # These checks are only performed when the flag `do_hsi_event_checks` is set to ``True`` to allow disabling
        # when the checks are redundant for example when scheduling multiple HSI events of same `HSI_Event` subclass.
        if do_hsi_event_checks:
            self.check_hsi_event_is_valid(hsi_event)

        # Check that this request is allowable under current policy (i.e. included in service_availability).
        if not self.is_treatment_id_allowed(hsi_event.TREATMENT_ID):
            # HSI is not allowable under the services_available parameter: run the HSI's 'never_ran' method on the date
            # of tclose.
            self.sim.schedule_event(HSIEventWrapper(hsi_event=hsi_event, run_hsi=False), tclose)

        else:
            # The HSI is allowed and will be added to the HSI_EVENT_QUEUE.

            # Let the HSI gather information about itself (facility_id and appt-footprint time requirements)
            hsi_event.initialise()

            # Create a tuple to go into the heapq
            # (NB. the sorting is done ascending and by the order of the items in the tuple)
            new_request = HSIEventQueueItem(
                priority, topen, self.hsi_event_queue_counter, tclose, hsi_event
            )
            self.hsi_event_queue_counter += 1

            hp.heappush(self.HSI_EVENT_QUEUE, new_request)

    def check_hsi_event_is_valid(self, hsi_event):
        """Check the integrity of an HSI_Event."""
        assert isinstance(hsi_event, HSI_Event)

        # Check that non-empty treatment ID specified
        assert hsi_event.TREATMENT_ID != ''

        if not isinstance(hsi_event.target, tlo.population.Population):
            # This is an individual-scoped HSI event.
            # It must have EXPECTED_APPT_FOOTPRINT, BEDDAYS_FOOTPRINT and ACCEPTED_FACILITY_LEVELS.

            # Correct formatted EXPECTED_APPT_FOOTPRINT
            assert self.appt_footprint_is_valid(hsi_event.EXPECTED_APPT_FOOTPRINT)

            # That it has an acceptable 'ACCEPTED_FACILITY_LEVEL' attribute
            assert hsi_event.ACCEPTED_FACILITY_LEVEL in self._facility_levels, \
                f"In the HSI with TREATMENT_ID={hsi_event.TREATMENT_ID}, the ACCEPTED_FACILITY_LEVEL (=" \
                f"{hsi_event.ACCEPTED_FACILITY_LEVEL}) is not recognised."

            self.bed_days.check_beddays_footprint_format(hsi_event.BEDDAYS_FOOTPRINT)

            # Check that this can accept the squeeze argument
            assert _accepts_argument(hsi_event.run, 'squeeze_factor')

            # Check that the event does not request an appointment at a facility
            # level which is not possible
            appt_type_to_check_list = hsi_event.EXPECTED_APPT_FOOTPRINT.keys()
            facility_appt_types = self._appt_type_by_facLevel[
                hsi_event.ACCEPTED_FACILITY_LEVEL
            ]
            assert facility_appt_types.issuperset(appt_type_to_check_list), (
                f"An appointment type has been requested at a facility level for "
                f"which it is not possible: TREATMENT_ID={hsi_event.TREATMENT_ID}"
            )

    def is_treatment_id_allowed(self, treatment_id: str) -> bool:
        """Determine if a treatment_id (specified as a string) can be run (i.e., is within the allowable set of
         treatments, given by `self.service_availability`."""

        if not self.service_availability:
            # Empty list --> nothing is allowable
            return False
        elif self.service_availability[0] == '*':
            # Wildcard --> everything is allowed
            return True
        elif treatment_id is None:
            # Treatment_id is None --> allowed
            return True
        elif treatment_id in self.service_availability:
            # Explicit inclusion of this treatment_id --> allowed
            return True
        elif treatment_id.startswith('GenericFirstAppt'):
            # GenericAppts --> allowable
            return True
        else:
            # Check if treatment_id matches any services specified with wildcard * patterns
            for service_pattern in self.service_availability:
                if fnmatch.fnmatch(treatment_id, service_pattern):
                    return True
        return False

    def schedule_batch_of_individual_hsi_events(
        self, hsi_event_class, person_ids, priority, topen, tclose=None, **event_kwargs
    ):
        """Schedule a batch of individual-scoped HSI events of the same type.

        Only performs sanity checks on the HSI event for the first scheduled event
        thus removing the overhead of multiple redundant checks.

        :param hsi_event_class: The ``HSI_Event`` subclass of the events to schedule.
        :param person_ids: A sequence of person ID index values to use as the targets
            of the HSI events being scheduled.
        :param priority: The priority for the HSI events: 0 (highest), 1 or 2 (lowest).
            Either a single value for all events or an iterable of per-target values.
        :param topen: The earliest date at which the HSI events should run. Either a
            single value for all events or an iterable of per-target values.
        :param tclose: The latest date at which the HSI events should run. Set to one
           week after ``topen`` if ``None``. Either a single value for all events or an
           iterable of per-target values.
        :param event_kwargs: Any additional keyword arguments to pass to the
            ``hsi_event_class`` initialiser in addition to ``person_id``.
        """
        # If any of {priority, topen, tclose} are iterable assume correspond to per-
        # target values for corresponding arguments of schedule_hsi_event otherwise
        # use same value for all calls
        priorities = priority if isinstance(priority, Iterable) else repeat(priority)
        topens = topen if isinstance(topen, Iterable) else repeat(topen)
        tcloses = tclose if isinstance(tclose, Iterable) else repeat(tclose)
        for i, (person_id, priority, topen, tclose) in enumerate(
            zip(person_ids, priorities, topens, tcloses)
        ):
            self.schedule_hsi_event(
                hsi_event=hsi_event_class(person_id=person_id, **event_kwargs),
                priority=priority,
                topen=topen,
                tclose=tclose,
                # Only perform checks for first event
                do_hsi_event_checks=(i == 0)
            )

    def appt_footprint_is_valid(self, appt_footprint):
        """
        Checks an appointment footprint to ensure it is in the correct format.
        :param appt_footprint: Appointment footprint to check.
        :return: True if valid and False otherwise.
        """
        # Check that all keys known appointment types and all values non-negative
        return isinstance(appt_footprint, dict) and all(
            k in self._appointment_types and v > 0
            for k, v in appt_footprint.items()
        )

    def get_capabilities_today(self) -> pd.Series:
        """
        Get the capabilities of the health system today.
        returns: pd.Series giving minutes available for each officer type in each facility type

        Functions can go in here in the future that could expand the time available,
        simulating increasing efficiency (the concept of a productivity ratio raised
        by Martin Chalkley).

        For now this method only multiplies the estimated minutes available by the `capabilities_coefficient` scale
        factor.
        """
        return self._daily_capabilities * self.capabilities_coefficient

    def get_blank_appt_footprint(self):
        """
        This is a helper function so that disease modules can easily create their appt_footprints.
        It returns an empty Counter instance.

        """
        return Counter()

    def get_facility_info(self, hsi_event) -> FacilityInfo:
        """Helper function to find the facility at which an HSI event will take place based on their district of
        residence and the level of the facility of the HSI."""
        the_district = self.sim.population.props.at[hsi_event.target, 'district_of_residence']
        the_level = hsi_event.ACCEPTED_FACILITY_LEVEL
        return self._facilities_for_each_district[the_level][the_district]

    def get_appt_footprint_as_time_request(self, facility_info: FacilityInfo, appt_footprint: dict):
        """
        This will take an APPT_FOOTPRINT and return the required appointments in terms of the
        time required of each Officer Type in each Facility ID.
        The index will identify the Facility ID and the Officer Type in the same format
        as is used in Daily_Capabilities.
        :params facility_info: The FacilityInfo describing the facility at which the appointment occurs
        :param appt_footprint: The actual appt footprint (optional) if different to that in the HSI event.
        :return: A Counter that gives the times required for each officer-type in each facility_ID, where this time
         is non-zero.
        """
        # Accumulate appointment times for specified footprint using times from appointment times table.
        appt_footprint_times = Counter()
        for appt_type in appt_footprint:
            try:
                appt_info_list = self._appt_times[facility_info.level][appt_type]
            except KeyError as e:
                raise KeyError(
                    f"The time needed for an appointment is not defined for the specified facility level: "
                    f"appt_type={appt_type}, "
                    f"facility_level={facility_info.level}."
                ) from e

            for appt_info in appt_info_list:
                appt_footprint_times[
                    f"FacilityID_{facility_info.id}_Officer_{appt_info.officer_type}"
                ] += appt_info.time_taken

        return appt_footprint_times

    def get_squeeze_factors(self, footprints_per_event, total_footprint, current_capabilities):
        """
        This will compute the squeeze factors for each HSI event from the list of all
        the calls on health system resources for the day.
        The squeeze factor is defined as (call/available - 1). ie. the highest
        fractional over-demand among any type of officer that is called-for in the
        appt_footprint of an HSI event.
        A value of 0.0 signifies that there is no squeezing (sufficient resources for
        the EXPECTED_APPT_FOOTPRINT).
        A value of 99.99 signifies that the call is for an officer_type in a
        health-facility that is not available.

        :param footprints_per_event: List, one entry per HSI event, containing the
            minutes required from each health officer in each health facility as a
            Counter (using the standard index)
        :param total_footprint: Counter, containing the total minutes required from
            each health officer in each health facility when non-zero, (using the
            standard index)
        :param current_capabilities: Series giving the amount of time available for
            each health officer in each health facility (using the standard index)

        :return: squeeze_factors: an array of the squeeze factors for each HSI event
            (position in array matches that in the all_call_today list).
        """

        # 1) Compute the load factors for each officer type at each facility that is
        # called-upon in this list of HSIs
        load_factor = {}
        for officer, call in total_footprint.items():
            availability = current_capabilities.get(officer)
            if availability is None:  # todo - does this ever happen?
                load_factor[officer] = 99.99
            elif availability == 0:
                load_factor[officer] = float('inf')
            else:
                load_factor[officer] = max(call / availability - 1, 0)

        # 2) Convert these load-factors into an overall 'squeeze' signal for each HSI,
        # based on the highest load-factor of any officer required (or zero if event
        # has an empty footprint)
        squeeze_factor_per_hsi_event = np.array([
            max((load_factor[officer] for officer in footprint), default=0)
            for footprint in footprints_per_event
        ])

        assert (squeeze_factor_per_hsi_event >= 0).all()

        return squeeze_factor_per_hsi_event

    def record_hsi_event(self, hsi_event, actual_appt_footprint=None, squeeze_factor=None, did_run=True):
        """
        Record the processing of an HSI event.
        If this is an individual-level HSI_Event, it will also record the actual appointment footprint
        :param hsi_event: The HSI_Event (containing the initial expectations of footprints)
        :param actual_appt_footprint: The actual Appointment Footprint (if individual event)
        :param squeeze_factor: The squeeze factor (if individual event)
        """

        if isinstance(hsi_event.target, tlo.population.Population):
            # Population HSI-Event
            log_info = dict()
            log_info['TREATMENT_ID'] = hsi_event.TREATMENT_ID
            log_info['Number_By_Appt_Type_Code'] = 'Population'  # remove the appt-types with zeros
            log_info['Person_ID'] = -1  # Junk code
            log_info['Squeeze_Factor'] = 0
            log_info['did_run'] = did_run

        else:
            # Individual HSI-Event

            _squeeze_factor = squeeze_factor if squeeze_factor != np.inf else 100.0

            self.write_to_hsi_log(
                treatment_id=hsi_event.TREATMENT_ID,
                number_by_appt_type_code=actual_appt_footprint,
                person_id=hsi_event.target,
                squeeze_factor=_squeeze_factor,
                did_run=did_run
            )

            # Storage for the purpose of testing / documentation
            if self.store_hsi_events_that_have_run:
                self.store_of_hsi_events_that_have_run.append(
                    {
                        'HSI_Event': str(hsi_event.__class__).replace("<class '", "").replace("'>", ""),
                        'date': self.sim.date,
                        'TREATMENT_ID': hsi_event.TREATMENT_ID,
                        'did_run': did_run,
                        'Appt_Footprint': actual_appt_footprint,
                        'Squeeze_Factor': _squeeze_factor,
                        'Person_ID': hsi_event.target
                    }
                )

<<<<<<< HEAD
        if self.store_hsi_events_that_have_run:
            self.store_of_hsi_events_that_have_run.append(
                {
                    'HSI_Event': str(hsi_event.__class__).replace("<class '", "").replace("'>", ""),
                    'date': self.sim.date,
                    **log_info}
            )

        if self.record_hsi_event_details:
            self.hsi_event_details.add(
                HSIEventDetails(
                    event_name=type(hsi_event).__name__,
                    module_name=type(hsi_event.module).__name__,
                    treatment_id=hsi_event.TREATMENT_ID,
                    facility_level=getattr(
                        hsi_event, 'ACCEPTED_FACILITY_LEVEL', None
                    ),
                    appt_footprint=(
                        tuple(actual_appt_footprint)
                        if actual_appt_footprint is not None
                        else tuple(getattr(hsi_event, 'EXPECTED_APPT_FOOTPRINT', {}))
                    ),
                    beddays_footprint=tuple(sorted(hsi_event.BEDDAYS_FOOTPRINT.items()))
=======
            if self.record_hsi_event_details:
                self.hsi_event_details.add(
                    HSIEventDetails(
                        event_name=type(hsi_event).__name__,
                        module_name=type(hsi_event.module).__name__,
                        treatment_id=hsi_event.TREATMENT_ID,
                        facility_level=getattr(
                            hsi_event, 'ACCEPTED_FACILITY_LEVEL', None
                        ),
                        appt_footprint=(
                            tuple(actual_appt_footprint)
                            if actual_appt_footprint is not None
                            else tuple(getattr(hsi_event, 'EXPECTED_APPT_FOOTPRINT', {}))
                        ),
                        beddays_footprint=tuple(sorted(hsi_event.BEDDAYS_FOOTPRINT.items()))
                    )
>>>>>>> d4f65f7a
                )

    def write_to_hsi_log(self,
                         treatment_id,
                         number_by_appt_type_code,
                         person_id,
                         squeeze_factor,
                         did_run
                         ):
        """Write the log `HSI_Event` and add to the summary counter."""
        logger.info(key="HSI_Event",
                    data={
                        'TREATMENT_ID': treatment_id,
                        'Number_By_Appt_Type_Code': number_by_appt_type_code,
                        'Person_ID': person_id,
                        'Squeeze_Factor': squeeze_factor,
                        'did_run': did_run
                    },
                    description="record of each HSI event"
                    )

        if did_run:
            self._summary_counter.record_hsi_event(
                treatment_id=treatment_id,
                appt_footprint=number_by_appt_type_code
            )

    def log_current_capabilities(self, current_capabilities, total_footprint):
        """
        This will log the percentage of the current capabilities that is used at each Facility Type
        NB. To get this per Officer_Type_Code, it would be possible to simply log the entire current_capabilities df.
        :param current_capabilities: the current_capabilities of the health system.
        :param total_footprint: Per-officer totals of footprints of all the HSI events that ran
        """

        # Combine the current_capabilities and total_footprint per-officer totals
        comparison = pd.DataFrame(index=current_capabilities.index)
        comparison['Total_Minutes_Per_Day'] = current_capabilities
        comparison['Minutes_Used'] = pd.Series(total_footprint, dtype='float64')
        comparison['Minutes_Used'] = comparison['Minutes_Used'].fillna(0.0)
        assert len(comparison) == len(current_capabilities)

        # Sum within each Facility_ID
        facility_id = [_f.split('_')[1] for _f in comparison.index]
        summary = comparison.groupby(by=facility_id)[['Total_Minutes_Per_Day', 'Minutes_Used']].sum()

        # Compute Fraction of Time Used Across All Facilities
        total_available = summary['Total_Minutes_Per_Day'].sum()
        fraction_time_used_across_all_facilities = (
            summary['Minutes_Used'].sum() / total_available if total_available > 0 else 0
        )

        # Compute Fraction of Time Used In Each Facility
        summary['Fraction_Time_Used'] = summary['Minutes_Used'] / summary['Total_Minutes_Per_Day']
        summary['Fraction_Time_Used'].replace([np.inf, -np.inf, np.nan], 0.0, inplace=True)

        log_capacity = dict()
        log_capacity['Frac_Time_Used_Overall'] = fraction_time_used_across_all_facilities
        log_capacity['Frac_Time_Used_By_Facility_ID'] = summary['Fraction_Time_Used'].to_dict()

        logger.info(key='Capacity',
                    data=log_capacity,
                    description='daily summary of utilisation and capacity of health system resources')

        self._summary_counter.record_hs_status(
            fraction_time_used_across_all_facilities=fraction_time_used_across_all_facilities)

    def remove_beddays_footprint(self, person_id):
        # removing bed_days from a particular individual if any
        self.bed_days.remove_beddays_footprint(person_id=person_id)

    def find_events_for_person(self, person_id: int):
        """Find the events in the HSI_EVENT_QUEUE for a particular person.
        :param person_id: the person_id of interest
        :returns list of tuples (date_of_event, event) for that person_id in the HSI_EVENT_QUEUE.

        NB. This is for debugging and testing only - not for use in real simulations as it is slow
        """
        list_of_events = list()

        for ev_tuple in self.HSI_EVENT_QUEUE:
            date = ev_tuple[1]  # this is the 'topen' value
            event = ev_tuple[4]
            if isinstance(event.target, (int, np.integer)):
                if event.target == person_id:
                    list_of_events.append((date, event))

        return list_of_events

    def reset_queue(self):
        """Set the HSI event queue to be empty"""
        self.HSI_EVENT_QUEUE = []
        self.hsi_event_queue_counter = 0

    def get_item_codes_from_package_name(self, package: str) -> dict:
        """Helper function to provide the item codes and quantities in a dict of the form {<item_code>:<quantity>} for
         a given package name."""
        return get_item_codes_from_package_name(self.parameters['item_and_package_code_lookups'], package)

    def get_item_code_from_item_name(self, item: str) -> int:
        """Helper function to provide the item_code (an int) when provided with the name of the item"""
        return get_item_code_from_item_name(self.parameters['item_and_package_code_lookups'], item)

    def override_availability_of_consumables(self, item_codes) -> None:
        """Over-ride the availability (for all months and all facilities) of certain consumables item_codes.
        :param item_codes: Dictionary of the form {<item_code>: probability_that_item_is_available}
        :return: None
        """
        self.consumables.override_availability(item_codes)

    def log_end_of_year_summary_statistics(self) -> None:
        """Write to log the current states of the summary counters and reset them."""
        self._summary_counter.write_to_log_and_reset_counters()
        self.consumables.write_to_log_and_reset_counters()


class HealthSystemScheduler(RegularEvent, PopulationScopeEventMixin):
    """
    This is the HealthSystemScheduler. It is an event that occurs every day, inspects the calls on the healthsystem
    and commissions event to occur that are consistent with the healthsystem's capabilities for the following day, given
    assumptions about how this decision is made.
    The overall Prioritization algorithm is:
        * Look at events in order (the order is set by the heapq: see schedule_event
        * Ignore is the current data is before topen
        * Remove and do nothing if tclose has expired
        * Run any  population-level HSI events
        * For an individual-level HSI event, check if there are sufficient health system capabilities to run the event

    If the event is to be run, then the following events occur:
        * The HSI event itself is run.
        * The occurence of the event is logged
        * The resources used are 'occupied' (if individual level HSI event)
        * Other disease modules are alerted of the occurence of the HSI event (if individual level HSI event)

    Here is where we can have multiple types of assumption regarding how these capabilities are modelled.
    """

    def __init__(self, module: HealthSystem):
        super().__init__(module, frequency=DateOffset(days=1))

    @staticmethod
    def _is_today_last_day_of_the_year(date):
        return (date.month == 12) and (date.day == 31)

    def apply(self, population):

        # 0) Refresh information ready for new day:
        self.module.bed_days.processing_at_start_of_new_day()
        self.module.consumables.processing_at_start_of_new_day(self.sim.date)

        # 1) Compute footprint that arise from in-patient bed-days
        inpatient_appts = self.module.bed_days.get_inpatient_appts()
        inpatient_footprints = Counter()
        inpatient_appt_total = Counter()
        for _fac_id, _footprint in inpatient_appts.items():
            inpatient_footprints.update(self.module.get_appt_footprint_as_time_request(
                facility_info=self.module._facility_by_facility_id[_fac_id], appt_footprint=_footprint)
            )
            inpatient_appt_total.update(_footprint)

        # Write the log that these in-patient appointments were needed:
        if inpatient_appt_total:
            self.module.write_to_hsi_log(
                treatment_id='Inpatient_Care',
                number_by_appt_type_code=dict(inpatient_appt_total),
                person_id=-1,
                squeeze_factor=0.0,
                did_run=True
            )

        # - Create hold-over list (will become a heapq). This will hold events that cannot occur today before they are
        #  added back to the heapq
        hold_over = list()

        # 1) Get the events that are due today:
        list_of_individual_hsi_event_tuples_due_today = list()
        list_of_population_hsi_event_tuples_due_today = list()

        # To avoid repeated dataframe accesses in subsequent loop, assemble set of alive
        # person IDs as  one-off operation, exploiting the improved efficiency of
        # boolean-indexing of a Series compared to row-by-row access. From benchmarks
        # converting Series to list before converting to set is ~2x more performant than
        # direct conversion to set, while checking membership of set is ~10x quicker
        # than checking membership of Pandas Index object and ~25x quicker than checking
        # membership of list
        alive_persons = set(
            self.sim.population.props.index[self.sim.population.props.is_alive].to_list()
        )

        while len(self.module.HSI_EVENT_QUEUE) > 0:

            next_event_tuple = hp.heappop(self.module.HSI_EVENT_QUEUE)
            # Read the tuple and assemble into a dict 'next_event'

            event = next_event_tuple.hsi_event

            if self.sim.date > next_event_tuple.tclose:
                # The event has expired (after tclose) having never been run. Call the 'never_ran' function
                event.never_ran()

            elif not (
                isinstance(event.target, tlo.population.Population)
                or event.target in alive_persons
            ):
                # if individual level event and the person who is the target is no longer alive, do nothing more
                pass

            elif self.sim.date < next_event_tuple.topen:
                # The event is not yet due (before topen), add to the hold-over list
                hp.heappush(hold_over, next_event_tuple)

                if next_event_tuple.priority == 2:
                    # Check the priority
                    # If the next event is not due and has low priority, then stop looking through the heapq
                    # as all other events will also not be due.
                    break

            else:
                # The event is now due to run today and the person is confirmed to be still alive
                # Add it to the list of events due today (individual or population level)
                # NB. These list is ordered by priority and then due date

                is_pop_level_hsi_event = isinstance(event.target, tlo.population.Population)
                if is_pop_level_hsi_event:
                    list_of_population_hsi_event_tuples_due_today.append(next_event_tuple)
                else:
                    list_of_individual_hsi_event_tuples_due_today.append(next_event_tuple)

        # 2) Run all population-level HSI events
        while len(list_of_population_hsi_event_tuples_due_today) > 0:
            pop_level_hsi_event_tuple = list_of_population_hsi_event_tuples_due_today.pop()

            pop_level_hsi_event = pop_level_hsi_event_tuple.hsi_event
            pop_level_hsi_event.run(squeeze_factor=0)
            self.module.record_hsi_event(hsi_event=pop_level_hsi_event)

        # 3) Get the capabilities that are available today and prepare dataframe to store all the calls for today
        current_capabilities = self.module.get_capabilities_today()

        # Define the total footprint of all calls today, which begins with those due to existing in-patients.
        total_footprint = inpatient_footprints

        if list_of_individual_hsi_event_tuples_due_today:
            # 4) Examine total call on health officers time from the HSI events that are due today

            # For all events in 'list_of_individual_hsi_event_tuples_due_today',
            # expand the appt-footprint of the event to give the demands on
            # each officer-type in each facility_id.

            footprints_of_all_individual_level_hsi_event = [
                event_tuple.hsi_event.expected_time_requests
                for event_tuple in list_of_individual_hsi_event_tuples_due_today
            ]

            # Compute total appointment footprint across all events
            for footprint in footprints_of_all_individual_level_hsi_event:
                # Counter.update method when called with dict-like argument adds counts
                # from argument to Counter object called from
                total_footprint.update(footprint)

            # 5) Estimate Squeeze-Factors for today
            if self.module.mode_appt_constraints == 0:
                # For Mode 0 (no Constraints), the squeeze factors are all zero.
                squeeze_factor_per_hsi_event = np.zeros(
                    len(footprints_of_all_individual_level_hsi_event))
            else:
                # For Other Modes, the squeeze factors must be computed
                squeeze_factor_per_hsi_event = self.module.get_squeeze_factors(
                    footprints_per_event=footprints_of_all_individual_level_hsi_event,
                    total_footprint=total_footprint,
                    current_capabilities=current_capabilities,
                )

            # 6) For each event, determine if run or not, and run if so.
            for ev_num, _ in enumerate(list_of_individual_hsi_event_tuples_due_today):
                event = list_of_individual_hsi_event_tuples_due_today[ev_num].hsi_event
                squeeze_factor = squeeze_factor_per_hsi_event[ev_num]

                ok_to_run = (
                    (self.module.mode_appt_constraints == 0)
                    or (self.module.mode_appt_constraints == 1)
                    or ((self.module.mode_appt_constraints == 2) and (squeeze_factor == 0.0))
                )

                # Mode 0: All HSI Event run, with no squeeze
                # Mode 1: All Run With Squeeze
                # Mode 2: Only if squeeze <1

                if ok_to_run:
                    # Compute the bed days that are allocated to this HSI and provide this information to the HSI
                    # todo - only do this if some bed-days declared
                    event._received_info_about_bed_days = \
                        self.module.bed_days.issue_bed_days_according_to_availability(
                            facility_id=self.module.bed_days.get_facility_id_for_beds(persons_id=event.target),
                            footprint=event.BEDDAYS_FOOTPRINT
                        )

                    # Check that a facility has been assigned to this HSI
                    assert event.facility_info is not None, \
                        f"Cannot run HSI {event.TREATMENT_ID} without facility_info being defined."

                    # Run the HSI event (allowing it to return an updated appt_footprint)
                    actual_appt_footprint = event.run(squeeze_factor=squeeze_factor)

                    # Check if the HSI event returned updated appt_footprint
                    if actual_appt_footprint is not None:
                        # The returned footprint is different to the expected footprint: so must update load factors

                        # check its formatting:
                        assert self.module.appt_footprint_is_valid(actual_appt_footprint)

                        # Update load factors:
                        updated_call = self.module.get_appt_footprint_as_time_request(
                            facility_info=event.facility_info,
                            appt_footprint=actual_appt_footprint
                        )
                        original_call = footprints_of_all_individual_level_hsi_event[ev_num]
                        footprints_of_all_individual_level_hsi_event[ev_num] = updated_call
                        total_footprint -= original_call
                        total_footprint += updated_call

                        if self.module.mode_appt_constraints != 0:
                            # only need to recompute squeeze factors if running with constraints
                            # i.e. mode != 0
                            squeeze_factor_per_hsi_event = self.module.get_squeeze_factors(
                                footprints_per_event=footprints_of_all_individual_level_hsi_event,
                                total_footprint=total_footprint,
                                current_capabilities=current_capabilities,
                            )
                    else:
                        # no actual footprint is returned so take the expected initial declaration as the actual
                        actual_appt_footprint = event.EXPECTED_APPT_FOOTPRINT

                    # Write to the log
                    self.module.record_hsi_event(
                        hsi_event=event,
                        actual_appt_footprint=actual_appt_footprint,
                        squeeze_factor=squeeze_factor,
                        did_run=True,
                    )

                else:
                    # Do not run,
                    # Call did_not_run for the hsi_event
                    rtn_from_did_not_run = event.did_not_run()

                    # If received no response from the call to did_not_run, or a True signal, then
                    # add to the hold-over queue.
                    # Otherwise (disease module returns "FALSE") the event is not rescheduled and will not run.

                    if not (rtn_from_did_not_run is False):
                        # reschedule event
                        hp.heappush(hold_over, list_of_individual_hsi_event_tuples_due_today[ev_num])

                    # Log that the event did not run
                    self.module.record_hsi_event(
                        hsi_event=event,
                        actual_appt_footprint=event.EXPECTED_APPT_FOOTPRINT,
                        squeeze_factor=squeeze_factor,
                        did_run=False,
                    )

        # 7) Add back to the HSI_EVENT_QUEUE heapq all those events
        # which are still eligible to run but which did not run
        while len(hold_over) > 0:
            hp.heappush(self.module.HSI_EVENT_QUEUE, hp.heappop(hold_over))

        # 8) After completing routine for the day, log total usage of the facilities
        self.module.log_current_capabilities(
            current_capabilities=current_capabilities,
            total_footprint=total_footprint
        )

        # 9) Log the end-of-year summaries (if today is the last day of the year)
        if self._is_today_last_day_of_the_year(self.sim.date):
            self.module.log_end_of_year_summary_statistics()

# ---------------------------------------------------------------------------
#   Logging
# ---------------------------------------------------------------------------


class HealthSystemSummaryCounter:
    """Helper class to keep running counts of HSI and the state of the HealthSystem and logging summaries."""

    def __init__(self):
        self._reset_internal_stores()

    def _reset_internal_stores(self) -> None:
        """Create empty versions of the data structures used to store a running records."""

        self._treatment_ids = defaultdict(int)  # Running record of the `TREATMENT_ID`s of `HSI_Event`s
        self._appts = defaultdict(int)  # Running record of the Appointments of `HSI_Event`s that have run
        self._frac_time_used_overall = []  # Running record of the usage of the healthcare system

    def record_hsi_event(self, treatment_id: str, appt_footprint: Counter) -> None:
        """Add information about an `HSI_Event` to the running summaries."""

        # Count the treatment_id:
        self._treatment_ids[treatment_id] += 1

        # Count each type of appointment:
        for _appt_type, _number in appt_footprint.items():
            self._appts[_appt_type] += _number

    def record_hs_status(self, fraction_time_used_across_all_facilities: float) -> None:
        """Record a current status metric of the HealthSystem."""

        # The fraction of all healthcare worker time that is used:
        self._frac_time_used_overall.append(fraction_time_used_across_all_facilities)

    def write_to_log_and_reset_counters(self):
        """Log summary statistics reset the data structures."""

        logger_summary.info(
            key="HSI_Event",
            description="Counts of the HSI_Events that have occurred in this calendar year by TREATMENT_ID, "
                        "and counts of the 'Appt_Type's that have occurred in this calendar year.",
            data={
                "TREATMENT_ID": self._treatment_ids,
                "Number_By_Appt_Type_Code": self._appts,
            },
        )

        logger_summary.info(
            key="Capacity",
            description="The fraction of all the healthcare worker time that is used each day, averaged over this "
                        "calendar year.",
            data={
                "average_Frac_Time_Used_Overall": np.mean(self._frac_time_used_overall),
                # <-- leaving space here for additional summary measures that may be needed in the future.
            },
        )

        self._reset_internal_stores()<|MERGE_RESOLUTION|>--- conflicted
+++ resolved
@@ -1183,7 +1183,7 @@
         """
 
         if isinstance(hsi_event.target, tlo.population.Population):
-            # Population HSI-Event
+            # Population HSI-Event (N.B. This is not actually logged.)
             log_info = dict()
             log_info['TREATMENT_ID'] = hsi_event.TREATMENT_ID
             log_info['Number_By_Appt_Type_Code'] = 'Population'  # remove the appt-types with zeros
@@ -1193,7 +1193,6 @@
 
         else:
             # Individual HSI-Event
-
             _squeeze_factor = squeeze_factor if squeeze_factor != np.inf else 100.0
 
             self.write_to_hsi_log(
@@ -1218,49 +1217,23 @@
                     }
                 )
 
-<<<<<<< HEAD
-        if self.store_hsi_events_that_have_run:
-            self.store_of_hsi_events_that_have_run.append(
-                {
-                    'HSI_Event': str(hsi_event.__class__).replace("<class '", "").replace("'>", ""),
-                    'date': self.sim.date,
-                    **log_info}
-            )
-
-        if self.record_hsi_event_details:
-            self.hsi_event_details.add(
-                HSIEventDetails(
-                    event_name=type(hsi_event).__name__,
-                    module_name=type(hsi_event.module).__name__,
-                    treatment_id=hsi_event.TREATMENT_ID,
-                    facility_level=getattr(
-                        hsi_event, 'ACCEPTED_FACILITY_LEVEL', None
-                    ),
-                    appt_footprint=(
-                        tuple(actual_appt_footprint)
-                        if actual_appt_footprint is not None
-                        else tuple(getattr(hsi_event, 'EXPECTED_APPT_FOOTPRINT', {}))
-                    ),
-                    beddays_footprint=tuple(sorted(hsi_event.BEDDAYS_FOOTPRINT.items()))
-=======
-            if self.record_hsi_event_details:
-                self.hsi_event_details.add(
-                    HSIEventDetails(
-                        event_name=type(hsi_event).__name__,
-                        module_name=type(hsi_event.module).__name__,
-                        treatment_id=hsi_event.TREATMENT_ID,
-                        facility_level=getattr(
-                            hsi_event, 'ACCEPTED_FACILITY_LEVEL', None
-                        ),
-                        appt_footprint=(
-                            tuple(actual_appt_footprint)
-                            if actual_appt_footprint is not None
-                            else tuple(getattr(hsi_event, 'EXPECTED_APPT_FOOTPRINT', {}))
-                        ),
-                        beddays_footprint=tuple(sorted(hsi_event.BEDDAYS_FOOTPRINT.items()))
+                if self.record_hsi_event_details:
+                    self.hsi_event_details.add(
+                        HSIEventDetails(
+                            event_name=type(hsi_event).__name__,
+                            module_name=type(hsi_event.module).__name__,
+                            treatment_id=hsi_event.TREATMENT_ID,
+                            facility_level=getattr(
+                                hsi_event, 'ACCEPTED_FACILITY_LEVEL', None
+                            ),
+                            appt_footprint=(
+                                tuple(actual_appt_footprint)
+                                if actual_appt_footprint is not None
+                                else tuple(getattr(hsi_event, 'EXPECTED_APPT_FOOTPRINT', {}))
+                            ),
+                            beddays_footprint=tuple(sorted(hsi_event.BEDDAYS_FOOTPRINT.items()))
+                        )
                     )
->>>>>>> d4f65f7a
-                )
 
     def write_to_hsi_log(self,
                          treatment_id,
