--- conflicted
+++ resolved
@@ -7,11 +7,7 @@
 from collections.abc import Iterable
 from itertools import repeat
 from pathlib import Path
-<<<<<<< HEAD
-from typing import Dict, List, NamedTuple, Optional, Set, Tuple
-=======
 from typing import Dict, List, NamedTuple, Optional, Tuple, Union
->>>>>>> 9c3c39bc
 
 import numpy as np
 import pandas as pd
@@ -502,13 +498,6 @@
                 "'year', 'simulation' or None."
             )
 
-        self._hsi_event_names_missing_ess_equip = set()  # The names of HSI events for which the settings of essential
-        #                                                   equipment is missing.
-        self._equip_items_missing_in_RF = dict()  # The equipment item names called for an HSI event, but are missing in
-        #                                           the RF_Equipment.
-        self._equip_pkgs_missing_in_RF = dict()  # The equipment pkg names called for an HSI event, but are missing in
-        #                                           the RF_Equipment.
-
     def read_parameters(self, data_folder):
 
         path_to_resourcefiles_for_healthsystem = Path(self.resourcefilepath) / 'healthsystem'
@@ -636,6 +625,7 @@
         )
 
         # Determine equip_availability
+        # todo - create Equipment class here
         self.equip_availability = self.get_equip_availability()
 
         self.tclose_overwrite = self.parameters['tclose_overwrite']
@@ -720,9 +710,7 @@
         self.bed_days.on_birth(self.sim.population.props, mother_id, child_id)
 
     def on_simulation_end(self):
-        """Put out to the log the information from the tracker of the last day of the simulation.
-        Raise warning and enter to log the set of hsi event names which were initialised but the settings of essential
-        equipment is missing."""
+        """Put out to the log the information from the tracker of the last day of the simulation"""
         self.bed_days.on_simulation_end()
         self.consumables.on_simulation_end()
         if self._hsi_event_count_log_period == "simulation":
@@ -748,47 +736,6 @@
                 }
             )
 
-        if self._hsi_event_names_missing_ess_equip:
-            hsi_event_names_missing_ess_equip = sorted(self._hsi_event_names_missing_ess_equip)
-            warnings.warn(UserWarning(f"Missing settings of essential equipment for HSI events:/n"
-                                      f"{hsi_event_names_missing_ess_equip}"))
-            logger_summary.info(
-                key="hsi_event_names_missing_ess_equip",
-                data={"event_names": hsi_event_names_missing_ess_equip}
-            )
-            # TODO: smt odd is going on, some hsi events were logged, according to my equipment_catalogue script,
-            #  for which the essential equipment is not define, but they are not included in this warning.
-            #  E.g. HSI_BladderCancer_Investigation_Following_Blood_Urine, HSI_BladderCancer_StartTreatment,
-            #  HSI_BreastCancer_Investigation_Following_breast_lump_discernible, ...
-
-        def sort_dict_for_print(dict_to_sort: Dict) -> Dict:
-            sorted_list = sorted(dict_to_sort.items())
-            sorted_dict = {}
-            for key, value in sorted_list:
-                sorted_dict[key] = sorted(value)
-            return sorted_dict
-
-        if self._equip_items_missing_in_RF:
-            sorted_equip_items_missing_in_RF = sort_dict_for_print(self._equip_items_missing_in_RF)
-            warnings.warn(UserWarning(f"Equipment item names were not recognised:/n"
-                                      f"{sorted_equip_items_missing_in_RF}"))
-
-            for _hsi_event_name, _item_names in sorted_equip_items_missing_in_RF.items():
-                logger_summary.info(
-                    key="equip_items_missing_in_RF",
-                    data={_hsi_event_name: _item_names}
-                )
-
-        if self._equip_pkgs_missing_in_RF:
-            sorted_equip_pkgs_missing_in_RF = sort_dict_for_print(self._equip_pkgs_missing_in_RF)
-            warnings.warn(UserWarning(f"Equipment pkg names were not recognised:/n"
-                                      f"{sorted_equip_pkgs_missing_in_RF}"))
-            for _hsi_event_name, _pkg_names in sorted_equip_pkgs_missing_in_RF.items():
-                logger_summary.info(
-                    key="equip_pkgs_missing_in_RF",
-                    data={_hsi_event_name: _pkg_names}
-                )
-
     def setup_priority_policy(self):
 
         # Determine name of policy to be considered **at the start of the simulation**.
@@ -1132,31 +1079,6 @@
                     )
 
         return _equip_availability
-
-    def get_equip_item_availability(self, equip_item_code: int) -> bool:
-        # TODO: update with implementation of essential equipment availability for the HSI event to run
-        #  for now, always available
-        if equip_item_code in [243, 41]:  # 243 = Pulse oximeter, 41 = 'Lamp, Anglepoise'
-            return False
-        return True  # True of False
-
-    def get_essential_equip_availability(self, essential_equip_set: Set[int]) -> bool:
-        if not isinstance(essential_equip_set, set) or any(not isinstance(item, int) for item in essential_equip_set):
-            raise ValueError(
-                "Argument to get_essential_equip_availability should be a set of integers."
-            )
-        if self.equip_availability == 'all':
-            # Always all equipment available
-            return True
-        elif self.equip_availability == 'default':
-            # True if all items of essential equipment available; False if any unavailable
-            return all(self.get_equip_item_availability(item_code) for item_code in essential_equip_set)
-        elif self.equip_availability == 'none':
-            # True if no essential equipment requested, otherwise False as assumed no equipment available
-            # TODO: Should no equipment be logged then?
-            return not bool(essential_equip_set)
-        else:
-            raise ValueError("Value for self.equip_availability invalid, it should be 'all', 'default', or 'none'.")
 
     def schedule_to_call_never_ran_on_date(self, hsi_event: 'HSI_Event', tdate: datetime.datetime):
         """Function to schedule never_ran being called on a given date"""
@@ -1713,7 +1635,7 @@
                 'did_run': did_run,
                 'Facility_Level': event_details.facility_level if event_details.facility_level is not None else -99,
                 'Facility_ID': facility_id if facility_id is not None else -99,
-                'equipment': equipment,
+                'equipment': sorted(equipment),
             },
             description="record of each HSI event"
         )
@@ -1993,7 +1915,8 @@
 
                 # Mode 0: All HSI Event run, with no squeeze
                 # Mode 1: All HSI Events run with squeeze provided latter is not inf
-                ok_to_run = self.get_essential_equip_availability(event.ESSENTIAL_EQUIPMENT)
+                ok_to_run = True
+                # todo - also consider whether essential equipment is available
                 if self.mode_appt_constraints == 1 and squeeze_factor == float('inf'):
                     ok_to_run = False
 
@@ -2275,6 +2198,7 @@
         list_of_population_hsi_event_tuples_due_today = list()
         list_of_events_not_due_today = list()
 
+        # todo - check if essential equipment available and do not run if not - in any mode
         # Traverse the queue and run events due today until have capabilities still available
         while len(self.module.HSI_EVENT_QUEUE) > 0:
 
@@ -2331,25 +2255,18 @@
                         # based on queue information, and we assume no squeeze ever takes place.
                         squeeze_factor = 0.
 
-                        # Check if all essential equipment available and the officers required available.
-                        ok_to_run = \
-                            self.module.sim.modules['HealthSystem'].get_essential_equip_availability(
-                                next_event_tuple.hsi_event.ESSENTIAL_EQUIPMENT
-                            )  # True if all essential equipment available
-
-                        if ok_to_run:
-                            for officer, call in original_call.items():
-                                # If any of the officers are not available, we are out of resources, hence not ok_to_run
-                                if officer not in set_capabilities_still_available:
-                                    ok_to_run = False
-                                    if not ok_to_run:
-                                        break
+                        # Check if any of the officers required have run out.
+                        out_of_resources = False
+                        for officer, call in original_call.items():
+                            # If any of the officers are not available, then out of resources
+                            if officer not in set_capabilities_still_available:
+                                out_of_resources = True
                         # If officers still available, run event. Note: in current logic, a little
                         # overtime is allowed to run last event of the day. This seems more realistic
                         # than medical staff leaving earlier than
                         # planned if seeing another patient would take them into overtime.
 
-                        if not ok_to_run:
+                        if out_of_resources:
 
                             # Do not run,
                             # Call did_not_run for the hsi_event
@@ -2374,7 +2291,7 @@
                                 priority=_priority
                             )
 
-                        # Have enough capabilities left to run event, ie ok_to_run
+                        # Have enough capabilities left to run event
                         else:
                             # Notes-to-self: Shouldn't this be done after checking the footprint?
                             # Compute the bed days that are allocated to this HSI and provide this
@@ -2557,8 +2474,7 @@
                         treatment_id='Inpatient_Care',
                         facility_level=self.module._facility_by_facility_id[_fac_id].level,
                         appt_footprint=tuple(sorted(_inpatient_appts.items())),
-                        beddays_footprint=(),
-                        equipment=()  # TODO: what should be in here?
+                        beddays_footprint=()
                     ),
                     person_id=-1,
                     facility_id=_fac_id,
@@ -2798,6 +2714,7 @@
             self.module.bed_days.availability = self._parameters['beds_availability']
 
         if 'equip_availability' in self._parameters:
+            # todo - is this being directed to right place?
             self.module.equip_availability = self._parameters['equip_availability']
 
 
