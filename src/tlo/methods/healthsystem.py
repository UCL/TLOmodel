import heapq as hp
import inspect
from pathlib import Path

import numpy as np
import pandas as pd

import tlo
from tlo import DateOffset, Module, Parameter, Property, Types, logging
from tlo.events import Event, PopulationScopeEventMixin, RegularEvent
from tlo.methods import Metadata
from tlo.methods.dxmanager import DxManager

logger = logging.getLogger(__name__)
logger.setLevel(logging.INFO)


class HealthSystem(Module):
    """
    This is the Health System Module
    Version: September 2019
    The execution of all health systems interactions are controlled through this module.
    """

    PARAMETERS = {
        'Officer_Types': Parameter(Types.DATA_FRAME, 'The names of the types of health workers ("officers")'),
        'Daily_Capabilities': Parameter(
            Types.DATA_FRAME, 'The capabilities by facility and officer type available each day'
        ),
        'Appt_Types_Table': Parameter(Types.DATA_FRAME, 'The names of the type of appointments with the health system'),
        'Appt_Time_Table': Parameter(
            Types.DATA_FRAME, 'The time taken for each appointment, according to officer and facility type.'
        ),
        'ApptType_By_FacLevel': Parameter(
            Types.DATA_FRAME, 'Indicates whether an appointment type can occur at a facility level.'
        ),
        'Master_Facilities_List': Parameter(Types.DATA_FRAME, 'Listing of all health facilities.'),
        'Facilities_For_Each_District': Parameter(
            Types.DATA_FRAME,
            'Mapping between a district and all of the health facilities to which its \
                      population have access.',
        ),
        'Consumables': Parameter(Types.DATA_FRAME, 'List of consumables used in each intervention and their costs.'),
        'Consumables_Cost_List': Parameter(Types.DATA_FRAME, 'List of each consumable item and it' 's cost'),
    }

    PROPERTIES = {
        'hs_dist_to_facility': Property(
            Types.REAL, 'The distance for each person to their nearest clinic (of any type)'
        )
    }

    def __init__(
        self,
        name=None,
        resourcefilepath=None,
        service_availability=None,  # must be a list of treatment_ids to allow
        mode_appt_constraints=0,  # mode of constraints to do with officer numbers and time
        ignore_cons_constraints=False,  # mode for consumable constraints (if ignored, all consumables available)
        ignore_priority=False,  # do not use the priority information in HSI event to schedule
        capabilities_coefficient=1.0,  # multiplier for the capabilities of health officers
        disable=False,  # disables the healthsystem (no constraints and no logging) and every HSI runs
        disable_and_reject_all=False,  # disable healthsystem and no HSI runs
        store_hsi_events_that_have_run=False  # convenience function for debugging
    ):

        super().__init__(name)
        self.resourcefilepath = resourcefilepath

        assert type(ignore_cons_constraints) is bool
        self.ignore_cons_constraints = ignore_cons_constraints

        assert type(disable) is bool
        assert type(disable_and_reject_all) is bool
        assert not (disable and disable_and_reject_all), 'Cannot have both disable and disable_and_reject_all selected'
        self.disable = disable
        self.disable_and_reject_all = disable_and_reject_all

        assert mode_appt_constraints in [0, 1, 2]  # Mode of constraints
        # 0: no constraints -- all HSI Events run with no squeeze factor
        # 1: elastic -- all HSI Events run - with squeeze factor
        # 2: hard -- only HSI events with no squeeze factor run

        self.mode_appt_constraints = mode_appt_constraints

        self.ignore_priority = ignore_priority

        # Check that the service_availability list is specified correctly
        if service_availability is None:
            self.service_availability = ['*']
        else:
            assert type(service_availability) is list
            self.service_availability = service_availability

        # Check that the capabilities coefficident is correct
        assert capabilities_coefficient >= 0
        assert type(capabilities_coefficient) is float
        self.capabilities_coefficient = capabilities_coefficient

        # Define (empty) list of registered disease modules (filled in at `initialise_simulation`)
        self.recognised_modules_names = []

        # Define the dataframe that determines the availability of consumables on a daily basis
        self.cons_item_code_availability_today = pd.DataFrame()

        # Define the container for calls for health system interaction events
        self.HSI_EVENT_QUEUE = []
        self.hsi_event_queue_counter = 0  # Counter to help with the sorting in the heapq

        # Check 'store_hsi_events_that_have_run': will store a running list of HSI events that have run
        # (for debugging)
        assert isinstance(store_hsi_events_that_have_run, bool)
        self.store_hsi_events_that_have_run = store_hsi_events_that_have_run
        if self.store_hsi_events_that_have_run:
            self.store_of_hsi_events_that_have_run = list()

        logger.info('----------------------------------------------------------------------')
        logger.info("Setting up the Health System With the Following Service Availability:")
        logger.info(self.service_availability)
        logger.info('----------------------------------------------------------------------')

        # Create the Diagnostic Test Manager to store and manage all Diagnostic Test
        self.dx_manager = DxManager(self)

    def read_parameters(self, data_folder):

        self.parameters['Officer_Types_Table'] = pd.read_csv(
            Path(self.resourcefilepath) / 'ResourceFile_Officer_Types_Table.csv'
        )

        self.parameters['Appt_Types_Table'] = pd.read_csv(
            Path(self.resourcefilepath) / 'ResourceFile_Appt_Types_Table.csv'
        )

        self.parameters['Appt_Time_Table'] = pd.read_csv(
            Path(self.resourcefilepath) / 'ResourceFile_Appt_Time_Table.csv'
        )

        self.parameters['ApptType_By_FacLevel'] = pd.read_csv(
            Path(self.resourcefilepath) / 'ResourceFile_ApptType_By_FacLevel.csv'
        )

        mfl = pd.read_csv(Path(self.resourcefilepath) / 'ResourceFile_Master_Facilities_List.csv')
        self.parameters['Master_Facilities_List'] = mfl.iloc[:, 1:]  # get rid of extra column

        self.parameters['Facilities_For_Each_District'] = pd.read_csv(
            Path(self.resourcefilepath) / 'ResourceFile_Facilities_For_Each_District.csv'
        )

        self.parameters['Consumables'] = pd.read_csv(Path(self.resourcefilepath) / 'ResourceFile_Consumables.csv')

        self.parameters['Consumables_Cost_List'] = (
            self.parameters['Consumables'][['Item_Code', 'Unit_Cost']].drop_duplicates().set_index('Item_Code')
        )

        caps = pd.read_csv(Path(self.resourcefilepath) / 'ResourceFile_Daily_Capabilities.csv')
        self.parameters['Daily_Capabilities'] = caps.iloc[:, 1:]
        self.reformat_daily_capabilities()  # Reformats this table to include zero where capacity is not available

        # Make a dataframe that organsie the probabilities of individual consumables items being available
        # (by unique item codes)
        cons = self.parameters['Consumables']
        unique_item_codes = pd.DataFrame(data={'Item_Code': pd.unique(cons['Item_Code'])})

        # merge in probabilities of being available
        filter_col = [col for col in cons if col.startswith('Available_Facility_Level_')]
        filter_col.append('Item_Code')
        prob_unique_item_codes_available = unique_item_codes.merge(
            cons.drop_duplicates(['Item_Code'])[filter_col], on='Item_Code', how='inner'
        )
        assert len(prob_unique_item_codes_available) == len(unique_item_codes)

        # set the index as the Item_Code
        prob_unique_item_codes_available.set_index('Item_Code', drop=True, inplace=True)

        self.prob_unique_item_codes_available = prob_unique_item_codes_available

    def initialise_population(self, population):
        df = population.props

        # Assign hs_dist_to_facility'
        # (For now, let this be a random number, but in future it may be properly informed based on \
        #  population density distribitions)
        # Note that this characteritic is inherited from mother to child.
        df['hs_dist_to_facility'] = self.rng.uniform(0.01, 5.00, len(df))

    def initialise_simulation(self, sim):

        # Capture list of disease modules:
        self.recognised_modules_names = [
            m.name for m in self.sim.modules.values() if Metadata.USES_HEALTHSYSTEM in m.METADATA
        ]

        # Check that each person is being associated with a facility of each type
        pop = self.sim.population.props
        fac_per_district = self.parameters['Facilities_For_Each_District']
        mfl = self.parameters['Master_Facilities_List']
        self.Facility_Levels = pd.unique(mfl['Facility_Level'])

        for person_id in pop.index[pop.is_alive]:
            my_district = pop.at[person_id, 'district_of_residence']
            my_health_facilities = fac_per_district.loc[fac_per_district['District'] == my_district]
            my_health_facility_level = pd.unique(my_health_facilities.Facility_Level)
            assert len(my_health_facilities) == len(self.Facility_Levels)
            assert set(my_health_facility_level) == set(self.Facility_Levels)

        # Launch the healthsystem scheduler (a regular event occurring each day) [if not disabled]
        if not (self.disable or self.disable_and_reject_all):
            sim.schedule_event(HealthSystemScheduler(self), sim.date)

    def on_birth(self, mother_id, child_id):

        # New child inherits the hs_dist_to_facility of the mother
        df = self.sim.population.props
        df.at[child_id, 'hs_dist_to_facility'] = df.at[mother_id, 'hs_dist_to_facility']

    def register_disease_module(self, new_disease_module):
        """
        This is now deprecated. Disease modules do not need to register with the health system.
        """
        raise NotImplementedError

    def schedule_hsi_event(self, hsi_event, priority, topen, tclose=None):
        """
        Schedule the health system interaction event

        :param hsi_event: the hsi_event to be scheduled
        :param priority: the priority for the hsi event (0 (highest), 1 or 2 (lowest)
        :param topen: the earliest date at which the hsi event should run
        :param tclose: the latest date at which the hsi event should run
        """

        logger.debug(
            'HealthSystem.schedule_event>>Logging a request for an HSI: %s for person: %s',
            hsi_event.TREATMENT_ID,
            hsi_event.target,
        )

        assert isinstance(hsi_event, HSI_Event)

        # 0) Check if healthsystem is disabled
        if self.disable and (not self.disable_and_reject_all):
            # If healthsystem is disabled (but HSI can still run), ...
            #   ... put this event straight into the normal simulation scheduler.
            wrapped_hsi_event = HSIEventWrapper(hsi_event=hsi_event)
            self.sim.schedule_event(wrapped_hsi_event, topen)
            return  # Terminate this functional call
        elif self.disable_and_reject_all:
            # If healthsystem is disabled and HSI should not run, do nothing.
            return

        # 1) Check that this is a legitimate health system interaction (HSI) event

        if isinstance(hsi_event.target, tlo.population.Population):  # check if hsi_event is population-scoped
            # This is a population-scoped HSI event...
            # ... So it needs TREATMENT_ID
            # ... But it does not need APPT, CONS, ACCEPTED_FACILITY_LEVEL and ALERT_OTHER_DISEASES, or did_not_run().

            assert 'TREATMENT_ID' in dir(hsi_event)
            assert 'EXPECTED_APPT_FOOTPRINT_FOOTPRINT' not in dir(hsi_event)
            assert 'ACCEPTED_FACILITY_LEVEL' not in dir(hsi_event)
            assert 'ALERT_OTHER_DISEASES' not in dir(hsi_event)

        else:
            # This is an individual-scoped HSI event.
            # It must have APPT, CONS, ACCEPTED_FACILITY_LEVELS and ALERT_OTHER_DISEASES defined

            # Correctly formatted footprint
            assert 'TREATMENT_ID' in dir(hsi_event)

            # Correct formated EXPECTED_APPT_FOOTPRINT
            assert 'EXPECTED_APPT_FOOTPRINT' in dir(hsi_event)
            self.check_appt_footprint_format(hsi_event.EXPECTED_APPT_FOOTPRINT)

            # That it has an 'ACCEPTED_FACILITY_LEVEL' attribute
            # (Integer specificying the facility level at which HSI_Event must occur)
            assert 'ACCEPTED_FACILITY_LEVEL' in dir(hsi_event)
            assert type(hsi_event.ACCEPTED_FACILITY_LEVEL) is int
            assert hsi_event.ACCEPTED_FACILITY_LEVEL in list(
                pd.unique(self.parameters['Facilities_For_Each_District']['Facility_Level'])
            )

            # That it has a list for the other disease that will be alerted when it is run and that this make sense
            assert 'ALERT_OTHER_DISEASES' in dir(hsi_event)
            assert type(hsi_event.ALERT_OTHER_DISEASES) is list

            if len(hsi_event.ALERT_OTHER_DISEASES) > 0:
                if not (hsi_event.ALERT_OTHER_DISEASES[0] == '*'):
                    for d in hsi_event.ALERT_OTHER_DISEASES:
                        assert d in self.recognised_modules_names

            # Check that this can accept the squeeze argument
            assert 'squeeze_factor' in inspect.getfullargspec(hsi_event.run).args

        # 2) Check that topen, tclose and priority are valid

        # If there is no specified tclose time then set this to the later of (i) the day after the end of the
        # simulation, (ii) the day after topen
        if tclose is None:
            tclose = max(self.sim.end_date + DateOffset(days=1), topen + DateOffset(days=1))

        # Check topen is not in the past
        assert topen >= self.sim.date

        # Check that topen is before tclose are not the same date
        assert topen < tclose

        # Check that priority is either 0, 1 or 2
        assert priority in {0, 1, 2}

        # 3) Check that this request is allowable under current policy (i.e. included in service_availability)
        allowed = False
        if not self.service_availability:  # it's an empty list
            allowed = False
        elif self.service_availability[0] == '*':  # it's the overall wild-card, do anything
            allowed = True
        elif hsi_event.TREATMENT_ID in self.service_availability:
            allowed = True
        elif hsi_event.TREATMENT_ID is None:
            allowed = True  # (if no treatment_id it can pass)
        elif hsi_event.TREATMENT_ID.startswith('GenericFirstAppt'):
            allowed = True  # allow all GenericFirstAppt's
        else:
            # check to see if anything provided given any wildcards
            for s in self.service_availability:
                if '*' in s:
                    stub = s.split('*')[0]
                    if hsi_event.TREATMENT_ID.startswith(stub):
                        allowed = True
                        break

        # Further checks for HSI which are not population level events:
        if type(hsi_event.target) is not tlo.population.Population:

            # 4) Check that at least one type of appointment is required
            assert any(value > 0 for value in hsi_event.EXPECTED_APPT_FOOTPRINT.values()), \
                'No appointment types required in the EXPECTED_APPT_FOOTPRINT'

            # 5) Check that the event does not request an appointment at a facility level which is not possible
            appt_type_to_check_list = [k for k, v in hsi_event.EXPECTED_APPT_FOOTPRINT.items() if v > 0]
            assert all([self.parameters['ApptType_By_FacLevel'].loc[
                            self.parameters['ApptType_By_FacLevel']['Appt_Type_Code'] == appt_type_to_check,
                            self.parameters['ApptType_By_FacLevel'].columns.str.contains(
                                str(hsi_event.ACCEPTED_FACILITY_LEVEL))].all().all()
                        for appt_type_to_check in appt_type_to_check_list
                        ]), \
                "An appointment type has been requested at a facility level for which is it not possibe: " \
                + hsi_event.TREATMENT_ID

            # 6) Check that event (if individual level) is able to run with this configuration of officers
            # (ie. Check that this does not demand officers that are never available at a particular facility)
            caps = self.parameters['Daily_Capabilities']
            footprint = self.get_appt_footprint_as_time_request(hsi_event=hsi_event)

            footprint_is_possible = (len(footprint) > 0) & (
                caps.loc[caps.index.isin(footprint.index), 'Total_Minutes_Per_Day'] > 0).all()
            if not footprint_is_possible:
                logger.warning("The expected footprint is not possible with the configuration of officers.")

        #  Manipulate the priority level if needed
        # If ignoring the priority in scheduling, then over-write the provided priority information
        if self.ignore_priority:
            priority = 0  # set all event to priority 0
        # This is where could attach a different priority score according to the treatment_id (and other things)
        # in order to examine the influence of the prioritisation score.

        # If all is correct and the hsi event is allowed then add this request to the queue of HSI_EVENT_QUEUE
        if allowed:

            # Create a tuple to go into the heapq
            # (NB. the sorting is done ascending and by the order of the items in the tuple)
            # Pos 0: priority,
            # Pos 1: topen,
            # Pos 2: hsi_event_queue_counter,
            # Pos 3: tclose,
            # Pos 4: the hsi_event itself

            new_request = (priority, topen, self.hsi_event_queue_counter, tclose, hsi_event)
            self.hsi_event_queue_counter += 1

            hp.heappush(self.HSI_EVENT_QUEUE, new_request)

            logger.debug(
                'HealthSystem.schedule_event>>HSI has been added to the queue: %s for person: %s',
                hsi_event.TREATMENT_ID,
                hsi_event.target,
            )

        else:
            # HSI is not available under the services_available parameter: call the hsi's not_available() method if it
            # exists:
            try:
                hsi_event.not_available()
                # TODO: should the healthsystem call this at the time that the HSI was intended to be run (i.e topen)?

            except AttributeError:
                pass

            logger.debug(
                '%s| A request was made for a service but it was not included in the service_availability list: %s',
                self.sim.date,
                hsi_event.TREATMENT_ID,
            )

    def check_appt_footprint_format(self, appt_footprint):
        """
        This function runs some checks on the appt_footprint to ensure it is the right format
        :return: None
        """

        assert set(appt_footprint.keys()) == set(self.parameters['Appt_Types_Table']['Appt_Type_Code'])
        # All sensible numbers for the number of appointments requested (no negative and at least one appt required)

        assert all(np.asarray([(appt_footprint[k]) for k in appt_footprint.keys()]) >= 0)

        assert not all(value == 0 for value in appt_footprint.values())

    def broadcast_healthsystem_interaction(self, hsi_event):
        """
        This will alert disease modules than a treatment_id is occurring to a particular person.
        :param hsi_event: the health system interaction event
        """

        if not hsi_event.ALERT_OTHER_DISEASES:  # it's an empty list
            # There are no disease modules to alert, so do nothing
            pass

        else:
            # Alert some disease modules

            if hsi_event.ALERT_OTHER_DISEASES[0] == '*':
                alert_modules = self.recognised_modules_names
            else:
                alert_modules = hsi_event.ALERT_OTHER_DISEASES

<<<<<<< HEAD
            # Remove the originating module from the list of modules to alert.

            # Get the name of the disease module that this event came from ultimately
            originating_disease_module_name = hsi_event.module.name
            if originating_disease_module_name in alert_modules:
                alert_modules.remove(originating_disease_module_name)

            # Do the alert:
            for module_name in alert_modules:
                self.sim.modules[module_name].on_hsi_alert(
                    person_id=hsi_event.target, treatment_id=hsi_event.TREATMENT_ID
                )
=======
            # Alert each of the modules
            for module_name in alert_modules:
                # Don't notify originating module
                if not hsi_event.module.name == module_name:
                    self.sim.modules[module_name].on_hsi_alert(
                        person_id=hsi_event.target, treatment_id=hsi_event.TREATMENT_ID
                    )
>>>>>>> 6850ad92

    def reformat_daily_capabilities(self):
        """
        This will updates the dataframe for the self.parameters['Daily_Capabilities'] so as to include
        every permutation of officer_type_code and facility_id, with zeros against permuations where no capacity
        is available.

        It also give the dataframe an index that is useful for merging on (based on Facility_ID and Officer Type)

        (This is so that its easier to track where demands are being placed where there is no capacity)
        """

        # Get the capabilities data as they are imported
        capabilities = self.parameters['Daily_Capabilities']

        # apply the capabilities_coefficient
        capabilities['Total_Minutes_Per_Day'] = capabilities['Total_Minutes_Per_Day'] * self.capabilities_coefficient

        # Create dataframe containing background information about facility and officer types
        facility_ids = self.parameters['Master_Facilities_List']['Facility_ID'].values
        officer_type_codes = self.parameters['Officer_Types_Table']['Officer_Type_Code'].values

        facs = list()
        officers = list()
        for f in facility_ids:
            for o in officer_type_codes:
                facs.append(f)
                officers.append(o)

        capabilities_ex = pd.DataFrame(data={'Facility_ID': facs, 'Officer_Type_Code': officers})

        # Merge in information about facility from Master Facilities List
        mfl = self.parameters['Master_Facilities_List']
        capabilities_ex = capabilities_ex.merge(mfl, on='Facility_ID', how='left')

        # Merge in information about officers
        officer_types = self.parameters['Officer_Types_Table'][['Officer_Type_Code', 'Officer_Type']]
        capabilities_ex = capabilities_ex.merge(officer_types, on='Officer_Type_Code', how='left')

        # Merge in the capabilities (minutes available) for each officer type (inferring zero minutes where
        # there is no entry in the imported capabilities table)
        capabilities_ex = capabilities_ex.merge(
            capabilities[['Facility_ID', 'Officer_Type_Code', 'Total_Minutes_Per_Day']],
            on=['Facility_ID', 'Officer_Type_Code'],
            how='left',
        )
        capabilities_ex = capabilities_ex.fillna(0)

        # Give the standard index:
        capabilities_ex = capabilities_ex.set_index(
            'FacilityID_'
            + capabilities_ex['Facility_ID'].astype(str)
            + '_Officer_'
            + capabilities_ex['Officer_Type_Code']
        )

        # Checks
        assert capabilities_ex['Total_Minutes_Per_Day'].sum() == capabilities['Total_Minutes_Per_Day'].sum()
        assert len(capabilities_ex) == len(facility_ids) * len(officer_type_codes)

        # Updates the capabilities table with the reformatted version
        self.parameters['Daily_Capabilities'] = capabilities_ex

    def get_capabilities_today(self):
        """
        Get the capabilities of the health system today
        returns: DataFrame giving minutes available for each officer type in each facility type

        Functions can go in here in the future that could expand the time available, simulating increasing efficiency.
        (The concept of a productivitiy ratio raised by Martin Chalkley). For now just have a single scaling value,
        named capabilities_coefficient.
        """

        # Get the capabilities data as they are imported
        capabilities_today = self.parameters['Daily_Capabilities']

        # apply the capabilities_coefficient
        capabilities_today['Total_Minutes_Per_Day'] = (
            capabilities_today['Total_Minutes_Per_Day'] * self.capabilities_coefficient
        )

        return capabilities_today

    def get_blank_appt_footprint(self):
        """
        This is a helper function so that disease modules can easily create their appt_footprints.
        It returns a dataframe containing the appointment footprint information in the format that /
        the HealthSystemScheduler expects.

        """

        keys = self.parameters['Appt_Types_Table']['Appt_Type_Code']
        values = np.zeros(len(keys))
        blank_footprint = dict(zip(keys, values))
        return blank_footprint

    def get_blank_cons_footprint(self):
        """
        This is a helper function so that disease modules can easily create their cons_footprints.
        It returns a dictionary containing the consumables information in the format that the /
        HealthSystemScheduler expects.

        Format is as follows:
            * dict with two keys; Intervention_Package_Code and Item_Code
            * the value for each is a dict of the form (package_code or item_code): quantity
            * the codes within each list must be unique and valid codes; quantities must be integer values >0

            e.g.
            cons_footprint = {
                        'Intervention_Package_Code': {my_pkg_code: 1},
                        'Item_Code': {my_item_code: 10, another_item_code: 1}
            }
        """

        blank_footprint = {'Intervention_Package_Code': {}, 'Item_Code': {}}
        return blank_footprint

    def get_prob_seek_care(self, person_id, symptom_code=0):
        """
        This is depracted. Report onset of generic acute symptoms to the symptom mananger.
        HealthSeekingBehaviour module will schedule a generic hsi.
        """
        raise Exception('Do not use get_prob_seek_care().')

    def get_appt_footprint_as_time_request(self, hsi_event, actual_appt_footprint=None):
        """
        This will take an HSI event and return the required appointments in terms of the time required of each
        Officer Type in each Facility ID.
        The index will identify the Facility ID and the Officer Type in the same format as is used in
        Daily_Capabilities.

        :param hsi_event: The HSI event
        :param actual_appt_footprint: The actual appt footprint (optional) if different to that in the HSI_event
        :return: A series that gives the time required for each officer-type in each facility_ID
        """

        # Gather useful information
        df = self.sim.population.props
        mfl = self.parameters['Master_Facilities_List']
        fac_per_district = self.parameters['Facilities_For_Each_District']
        appt_types = self.parameters['Appt_Types_Table']['Appt_Type_Code'].values
        appt_times = self.parameters['Appt_Time_Table']

        # Gather information about the HSI event
        the_person_id = hsi_event.target
        the_district = df.at[the_person_id, 'district_of_residence']

        # Get the appt_footprint
        if actual_appt_footprint is None:
            # use the appt_footprint in the hsi_event
            the_appt_footprint = hsi_event.EXPECTED_APPT_FOOTPRINT
        else:
            # use the actual_appt_provided
            the_appt_footprint = actual_appt_footprint

        # Get the (one) health_facility available to this person (based on their district), which is accepted by the
        # hsi_event.ACCEPTED_FACILITY_LEVEL:
        the_facility_id = fac_per_district.loc[
            (fac_per_district['District'] == the_district)
            & (fac_per_district['Facility_Level'] == hsi_event.ACCEPTED_FACILITY_LEVEL),
            'Facility_ID',
        ].values[0]

        the_facility_level = mfl.loc[mfl['Facility_ID'] == the_facility_id, 'Facility_Level'].values[0]

        # Transform the treatment footprint into a demand for time for officers of each type, for this
        # facility level (it varies by facility level)
        appts_with_duration = [appt_type for appt_type in appt_types if the_appt_footprint[appt_type] > 0]
        df_appt_footprint = appt_times.loc[
            (appt_times['Facility_Level'] == the_facility_level) & appt_times.Appt_Type_Code.isin(appts_with_duration),
            ['Officer_Type_Code', 'Time_Taken'],
        ].copy()

        assert len(df_appt_footprint) > 0, \
            "The time needed for this appointment" \
            " is not defined for this specified facility level in the Appt_Time_Table. " \
            "And it should not go to this point" \
            ": " + hsi_event.TREATMENT_ID

        # Using f string or format method throws and error when df_appt_footprint is empty so hybrid used
        df_appt_footprint.set_index(
            f'FacilityID_{the_facility_id}_Officer_' + df_appt_footprint['Officer_Type_Code'].astype(str), inplace=True
        )

        # Create Series of summed required time for each officer type
        appt_footprint_as_time_request = df_appt_footprint['Time_Taken'].groupby(level=0).sum()

        # Check that indicies are unique
        assert not any(appt_footprint_as_time_request.index.duplicated())

        # Return
        return appt_footprint_as_time_request

    def get_squeeze_factors(self, all_calls_today, current_capabilities):
        """
        This will compute the squeeze factors for each HSI event from the dataframe that lists all the calls on health
        system resources for the day.
        The squeeze factor is defined as (call/available - 1). ie. the highest fractional over-demand among any type of
        officer that is called-for in the appt_footprint of an HSI event.
        A value of 0.0 signifies that there is no squeezeing (sufficient resources for the EXPECTED_APPT_FOOTPRINT).
        A value of 99.99 signifies that the call is for an officer_type in a health-facility that is not available.

        :param all_calls_today: Dataframe, one column per HSI event, containing the minutes required from each health
            officer in each health facility (using the standard index)
        :param current_capabilities: Dataframe giving the amount of time available from each health officer in each
            health facility (using the standard index)

        :return: squeeze_factors: a list of the squeeze factors for each HSI event
            (position in list matches column number in the all_call_today dataframe).
        """

        # 1) Compute the load factors
        total_call = all_calls_today.sum(axis=1)
        total_available = current_capabilities['Total_Minutes_Per_Day']

        load_factor = (total_call / total_available) - 1
        load_factor.loc[pd.isnull(load_factor)] = 99.99
        load_factor = load_factor.where(load_factor > 0, 0)

        # 5) Convert these load-factors into an overall 'squeeze' signal for each appointment_type requested
        squeeze_factor_per_hsi_event = list()  # The "squeeze factor" for each HSI event
        # [based on the highest load-factor of any officer required]

        for col_num in np.arange(0, len(all_calls_today.columns)):
            load_factor_per_officer_needed = list()
            officers_needed = all_calls_today.loc[all_calls_today[col_num] > 0, col_num].index.astype(str)
            assert len(officers_needed) > 0
            for officer in officers_needed:
                load_factor_per_officer_needed.append(load_factor.loc[officer])
            squeeze_factor_per_hsi_event.append(max(load_factor_per_officer_needed))

        assert len(squeeze_factor_per_hsi_event) == len(all_calls_today.columns)
        assert (np.asarray(squeeze_factor_per_hsi_event) >= 0).all()

        return squeeze_factor_per_hsi_event

    def request_consumables(self, hsi_event, cons_req_as_footprint, to_log=True):
        """
        This is where HSI events can check access to and log use of consumables.
        The healthsystem module will check if that consumable is available
        at this time and at that facility and return a True/False response. If a package is requested, it is considered
        to be available only if all of the constituent items are available.
        All requests are logged and, by default, it is assumed that if a requested consumable is available then it
        is used. Alternatively, HSI Events can just query if a
        consumable is available (without using it) by setting to_log=False.

        :param cons_req: The consumable that is requested, in the format specified in 'get_blank_cons_footprint()'
        :param to_log: Indicator to show whether this should not be logged (defualt: True)
        :return: In the same format of the provided footprint, giving a bool for each package or item returned
        """

        # ~~~~~~~~~~~~~~~~~~~~~~~~~~~~~~~~~~~~~~~~~~~~~~~~~~~~~~~~~~~~~~~~~~~~~~~~~~~~~~~~~
        # 0) Check the format of the cons_req_as_footprint:
        self.check_consumables_footprint_format(cons_req_as_footprint)

        # ~~~~~~~~~~~~~~~~~~~~~~~~~~~~~~~~~~~~~~~~~~~~~~~~~~~~~~~~~~~~~~~~~~~~~~~~~~~~~~~~~
        if self.disable:
            # If the healthsystem module is disabled, return True for all consuambles
            # without checking or logging.
            packages_availability = dict()
            if not cons_req_as_footprint['Intervention_Package_Code'] == {}:
                for pkg_code in cons_req_as_footprint['Intervention_Package_Code'].keys():
                    packages_availability[pkg_code] = True

            # Iterate through the individual items that were requested
            items_availability = dict()
            if not cons_req_as_footprint['Item_Code'] == {}:
                for itm_code in cons_req_as_footprint['Item_Code'].keys():
                    items_availability[itm_code] = True

            # compile output
            output = dict()
            output['Intervention_Package_Code'] = packages_availability
            output['Item_Code'] = items_availability
            return output
        # ~~~~~~~~~~~~~~~~~~~~~~~~~~~~~~~~~~~~~~~~~~~~~~~~~~~~~~~~~~~~~~~~~~~~~~~~~~~~~~~~~

        # 0) Get information about the hsi_event
        the_facility_level = hsi_event.ACCEPTED_FACILITY_LEVEL
        the_treatment_id = hsi_event.TREATMENT_ID
        the_person_id = hsi_event.target

        # 1) Unpack the consumables footprint into the individual items
        items_req = self.get_consumables_as_individual_items(cons_req_as_footprint)
        n_items_req = len(items_req)

        # 2) Determine if these are available at the relevant facility level
        select_col = f'Available_Facility_Level_{the_facility_level}'
        availability = pd.DataFrame(data={'Available': self.cons_item_code_availability_today[select_col].copy()})
        items_req = items_req.merge(availability, left_on='Item_Code', right_index=True, how='left')
        assert len(items_req) == n_items_req

        # 3) Enter the the log (logs each item)
        # Do a groupby for the different consumables (there could be repeats of individual items which need /
        # to be summed)
        if to_log:
            items_req_to_log = pd.DataFrame(items_req.groupby('Item_Code').sum())
            items_req_to_log['Available'] = items_req_to_log['Available'] > 0  # restore to bool after sum in grouby()

            # Get the the cost of the each consumable item (could not do this merge until after model run)
            consumable_costs = self.parameters['Consumables_Cost_List']

            items_req_to_log = items_req_to_log.merge(consumable_costs, how='left', left_index=True, right_index=True)

            # Compute total cost (limiting to those items which were available)
            total_cost = (
                items_req_to_log.loc[items_req_to_log['Available'], ['Quantity_Of_Item', 'Unit_Cost']]
                .prod(axis=1).sum()
            )

            # Enter to the log
            items_req_to_log = items_req_to_log.drop(['Package_Code'], axis=1)  # drop from log for neatness

            log_consumables = items_req_to_log.to_dict()
            log_consumables['TREATMENT_ID'] = the_treatment_id
            log_consumables['Total_Cost'] = total_cost
            log_consumables['Person_ID'] = the_person_id

            logger.info('%s|Consumables|%s', self.sim.date, log_consumables)

        # 4) Format outcome into the CONS_FOOTPRINT format for return to HSI event
        # Iterate through the packages that were requested
        packages_availability = dict()
        if not cons_req_as_footprint['Intervention_Package_Code'] == {}:
            for package_code in cons_req_as_footprint['Intervention_Package_Code'].keys():
                packages_availability[package_code] = (
                    items_req.loc[items_req['Package_Code'] == package_code, 'Available'].all()
                )

        # Iterate through the individual items that were requested
        items_availability = dict()
        if not cons_req_as_footprint['Item_Code'] == {}:
            for item_code in cons_req_as_footprint['Item_Code'].keys():
                items_availability[item_code] = (
                    items_req.loc[items_req['Item_Code'] == item_code, 'Available'].values[0]
                )

        # compile output
        output = dict()
        output['Intervention_Package_Code'] = packages_availability
        output['Item_Code'] = items_availability

        return output

    def check_consumables_footprint_format(self, cons_req_as_footprint):
        """
        This function runs some check on the cons_footprint to ensure its in the right format
        :param cons_footprint:
        :return:
        """
        # Format is as follows:
        #     * dict with two keys; Intervention_Package_Code and Item_Code
        #     * For each, there is list of dicts, each dict giving code (i.e. package_code or item_code):quantity
        #     * the codes within each list must be unique and valid codes, quantities must be integer values >0
        #     e.g.
        #     cons_footprint = {
        #                 'Intervention_Package_Code': {my_pkg_code: 1},
        #                 'Item_Code': {my_item_code: 10}, {another_item_code: 1}
        #     }

        # check basic formatting
        assert 'Intervention_Package_Code' in cons_req_as_footprint
        assert 'Item_Code' in cons_req_as_footprint
        assert isinstance(cons_req_as_footprint['Intervention_Package_Code'], dict)
        assert isinstance(cons_req_as_footprint['Item_Code'], dict)

        # check that consumables being required are in the database:
        consumables = self.parameters['Consumables']

        # Check packages
        for pkg_code, pkg_quant in cons_req_as_footprint['Intervention_Package_Code'].items():
            assert pkg_code in consumables['Intervention_Pkg_Code'].values
            assert isinstance(pkg_quant, int)
            assert pkg_quant > 0

        # Check items
        for itm_code, itm_quant in cons_req_as_footprint['Item_Code'].items():
            assert itm_code in consumables['Item_Code'].values
            assert isinstance(itm_quant, int)
            assert itm_quant > 0

    def get_consumables_as_individual_items(self, cons_footprint):
        """
        This will look at the CONS_FOOTPRINT of an HSI Event and return a dataframe with the individual items that
        are used, collecting these from across the packages and the individual items that are specified.
        A column indicates the package from which the item come from and shows NaN if the item is requested individually
        """

        # Shortcut to the input cons_footprint
        cons = cons_footprint

        # Load the data on consumables
        consumables = self.parameters['Consumables']

        individual_consumables = []
        # Get the individual items in each package:
        for (package_code, quantity_of_packages) in cons['Intervention_Package_Code'].items():
            items = consumables.loc[
                consumables['Intervention_Pkg_Code'] == package_code, ['Item_Code', 'Expected_Units_Per_Case']
            ].to_dict(orient='records')
            for item in items:
                item['Quantity_Of_Item'] = item['Expected_Units_Per_Case'] * quantity_of_packages
                item['Package_Code'] = package_code
                individual_consumables.append(item)

        # Add in any additional items that have been specified seperately:
        for (item_code, quantity_of_item) in cons['Item_Code'].items():
            item = {
                'Item_Code': item_code,
                'Package_Code': np.nan,
                'Quantity_Of_Item': quantity_of_item,
                'Expected_Units_Per_Case': np.nan,
            }
            individual_consumables.append(item)

        consumables_as_individual_items = pd.DataFrame.from_dict(individual_consumables)

        try:
            consumables_as_individual_items = consumables_as_individual_items.drop('Expected_Units_Per_Case', axis=1)
        except KeyError:
            # No data from cons['Intervention_Package_Code'] or cons['Item_Code']
            raise ValueError("No packages or individual items requested")

        # confirm that Item_Code is returned as an int, Package_Code and Expected_Units_Per_Case as float
        # NB. package_code is held as float as may as np.nan's in and known issuse that pandas cannot handle this
        #       Non-null package_code must be coerced to int before use.
        consumables_as_individual_items['Item_Code'] = consumables_as_individual_items['Item_Code'].astype(int)

        return consumables_as_individual_items

    def log_hsi_event(self, hsi_event, actual_appt_footprint=None, squeeze_factor=None, did_run=True):
        """
        This will write to the log with a record that this HSI event has occured.
        If this is an individual-level HSI event, it will also record the actual appointment footprint
        :param hsi_event: The hsi event (containing the initial expectations of footprints)
        :param actual_appt_footprint: The actual appt footprint to log (if individual event)
        :param squeeze_factor: The squueze factor (if individual event)
        """

        if isinstance(hsi_event.target, tlo.population.Population):
            # Population HSI-Event
            log_info = dict()
            log_info['TREATMENT_ID'] = hsi_event.TREATMENT_ID
            log_info['Number_By_Appt_Type_Code'] = 'Population'  # remove the appt-types with zeros
            log_info['Person_ID'] = -1  # Junk code
            log_info['Squeeze_Factor'] = 0

        else:
            # Individual HSI-Event:
            assert actual_appt_footprint is not None
            assert squeeze_factor is not None

            appts = actual_appt_footprint
            log_info = dict()
            log_info['TREATMENT_ID'] = hsi_event.TREATMENT_ID
            # key appointment types that are non-zero
            log_info['Number_By_Appt_Type_Code'] = {
                key: val for key, val in appts.items() if val
            }
            log_info['Person_ID'] = hsi_event.target

            if squeeze_factor == np.inf:
                log_info['Squeeze_Factor'] = 100.0  # arbitrarily high value to replace infinity
            else:
                log_info['Squeeze_Factor'] = squeeze_factor

        log_info['did_run'] = did_run

        logger.info('%s|HSI_Event|%s', self.sim.date, log_info)

        if self.store_hsi_events_that_have_run:
            self.store_of_hsi_events_that_have_run.append(log_info)

    def log_current_capabilities(self, current_capabilities, all_calls_today):
        """
        This will log the percentage of the current capabilities that is used at each Facility Type
        NB. To get this per Officer_Type_Code, it would be possible to simply log the entire current_capabilities df.
        :param current_capabilities: the current_capabilities of the health system.
        :param all_calls_today: dataframe of all the HSI events that ran
        """

        # Combine the current_capabiliites and the sum-across-columns of all_calls_today
        comparison = current_capabilities[['Facility_ID', 'Total_Minutes_Per_Day']].merge(
            all_calls_today.sum(axis=1).to_frame(), left_index=True, right_index=True, how='inner'
        )
        comparison = comparison.rename(columns={0: 'Minutes_Used'})
        assert len(comparison) == len(current_capabilities)
        assert (
            abs(comparison['Minutes_Used'].sum() - all_calls_today.sum().sum()) <= 0.0001 * all_calls_today.sum().sum()
        )

        # Sum within each Facility_ID using groupby (Index of 'summary' is Facility_ID)
        summary = comparison.groupby('Facility_ID')[['Total_Minutes_Per_Day', 'Minutes_Used']].sum()

        # Compute Fraction of Time Used Across All Facilities
        fraction_time_used_across_all_facilities = 0.0  # no capabilities or nan arising
        if summary['Total_Minutes_Per_Day'].sum() > 0:
            fraction_time_used_across_all_facilities = (
                summary['Minutes_Used'].sum() / summary['Total_Minutes_Per_Day'].sum()
            )

        # Compute Fraction of Time Used In Each Facility
        summary['Fraction_Time_Used'] = summary['Minutes_Used'] / summary['Total_Minutes_Per_Day']
        summary['Fraction_Time_Used'].replace([np.inf, -np.inf, np.nan], 0.0, inplace=True)

        # Put out to the logger
        logger.debug('-------------------------------------------------')
        logger.debug('Current State of Health Facilities Appts:')
        print_table = summary.to_string().splitlines()
        for line in print_table:
            logger.debug(line)
        logger.debug('-------------------------------------------------')

        log_capacity = dict()
        log_capacity['Frac_Time_Used_Overall'] = fraction_time_used_across_all_facilities
        log_capacity['Frac_Time_Used_By_Facility_ID'] = summary['Fraction_Time_Used'].to_dict()

        logger.info('%s|Capacity|%s', self.sim.date, log_capacity)

    def find_events_for_person(self, person_id: int):
        """Find the events in the HSI_EVENT_QUEUE for a particular person.
        :param person_id: the person_id of interest
        :returns list of tuples (date_of_event, event) for that person_id in the HSI_EVENT_QUEUE.

        NB. This is for debugging and testing only - not for use in real simulations as it is slow
        """
        list_of_events = list()

        for ev_tuple in self.HSI_EVENT_QUEUE:
            date = ev_tuple[1]   # this is the 'topen' value
            event = ev_tuple[4]
            if isinstance(event.target, int):
                if event.target == person_id:
                    list_of_events.append((date, event))

        return list_of_events


class HealthSystemScheduler(RegularEvent, PopulationScopeEventMixin):
    """
    This is the HealthSystemScheduler. It is an event that occurs every day, inspects the calls on the healthsystem
    and commissions event to occur that are consistent with the healthsystem's capabilities for the following day, given
    assumptions about how this decision is made.
    The overall Prioritation algorithm is:
        * Look at events in order (the order is set by the heapq: see schedule_event
        * Ignore is the current data is before topen
        * Remove and do nothing if tclose has expired
        * Run any  population-level HSI events
        * For an individual-level HSI event, check if there are sufficient health system capabilities to run the event

    If the event is to be run, then the following events occur:
        * The HSI event itself is run.
        * The occurence of the event is logged
        * The resources used are 'occupied' (if individual level HSI event)
        * Other disease modules are alerted of the occurence of the HSI event (if individual level HSI event)

    Here is where we can have multiple types of assumption regarding how these capabilities are modelled.
    """

    def __init__(self, module: HealthSystem):
        super().__init__(module, frequency=DateOffset(days=1))

    def apply(self, population):

        logger.debug(
            'HealthSystemScheduler>> I will now determine what calls on resource will be met today: %s', self.sim.date
        )

        # 0) Determine the availability of consumables today based on their probabilities

        # random draws: assume that availability of the same item is independent between different facility levels
        random_draws = self.module.rng.rand(
            len(self.module.prob_unique_item_codes_available), len(self.module.prob_unique_item_codes_available.columns)
        )

        # Determine the availability of the consumables today
        if not self.module.ignore_cons_constraints:
            self.module.cons_item_code_availability_today = self.module.prob_unique_item_codes_available > random_draws
        else:
            # Make all true if ignoring consumables constraints
            self.module.cons_item_code_availability_today = self.module.prob_unique_item_codes_available > 0.0

        logger.debug('----------------------------------------------------------------------')
        logger.debug("This is the entire HSI_EVENT_QUEUE heapq:")
        logger.debug(self.module.HSI_EVENT_QUEUE)
        logger.debug('----------------------------------------------------------------------')

        # Create hold-over list (will become a heapq).
        # This will hold events that cannot occur today before they are added back to the heapq
        hold_over = list()

        # 1) Get the events that are due today:
        list_of_individual_hsi_event_tuples_due_today = list()
        list_of_population_hsi_event_tuples_due_today = list()

        while len(self.module.HSI_EVENT_QUEUE) > 0:

            next_event_tuple = hp.heappop(self.module.HSI_EVENT_QUEUE)
            # Read the tuple and assemble into a dict 'next_event'

            # Structure of tuple is:
            # Pos 0: priority,
            # Pos 1: topen,
            # Pos 2: hsi_event_queue_counter,
            # Pos 3: tclose,
            # Pos 4: the hsi_event itself

            event = next_event_tuple[4]

            if self.sim.date > next_event_tuple[3]:
                # The event has expired (after tclose), do nothing more
                pass

            elif (type(event.target) is not tlo.population.Population) \
                    and (not self.sim.population.props.at[event.target, 'is_alive']):
                # if individual level event and the person who is the target is no longer alive, do nothing more
                pass

            elif self.sim.date < next_event_tuple[1]:
                # The event is not yet due (before topen), add to the hold-over list
                hp.heappush(hold_over, next_event_tuple)

                if next_event_tuple[0] == 2:
                    # Check the priority
                    # If the next event is not due and has low priority, then stop looking through the heapq
                    # as all other events will also not be due.
                    break

            else:
                # The event is now due to run today and the person is confirmed to be still alive
                # Add it to the list of events due today (individual or population level)
                # NB. These list is ordered by priority and then due date

                is_pop_level_hsi_event = type(event.target) is tlo.population.Population
                if is_pop_level_hsi_event:
                    list_of_population_hsi_event_tuples_due_today.append(next_event_tuple)
                else:
                    list_of_individual_hsi_event_tuples_due_today.append(next_event_tuple)

        # 2) Run all population-level HSI events
        while len(list_of_population_hsi_event_tuples_due_today) > 0:
            pop_level_hsi_event_tuple = list_of_population_hsi_event_tuples_due_today.pop()

            pop_level_hsi_event = pop_level_hsi_event_tuple[4]
            pop_level_hsi_event.run(squeeze_factor=0)
            self.module.log_hsi_event(hsi_event=pop_level_hsi_event)

        # 3) Get the capabilities that are available today and prepare dataframe to store all the calls for today
        current_capabilities = self.module.get_capabilities_today()

        if not list_of_individual_hsi_event_tuples_due_today:
            # empty dataframe for logging
            df_footprints_of_all_individual_level_hsi_event = pd.DataFrame(index=current_capabilities.index)
        else:
            # 4) Examine total call on health officers time from the HSI events that are due today

            # For all events in 'list_of_individual_hsi_event_tuples_due_today',
            # expand the appt-footprint of the event into give the demands on
            # each officer-type in each facility_id. [Name of columns is the position in the list of event_due_today)

            footprints_of_all_individual_level_hsi_event = {
                event_number: self.module.get_appt_footprint_as_time_request(hsi_event=(event_tuple[4]))
                for event_number, event_tuple in enumerate(list_of_individual_hsi_event_tuples_due_today)
            }

            # dataframe to store all the calls to the healthsystem today
            df_footprints_of_all_individual_level_hsi_event = pd.DataFrame(
                footprints_of_all_individual_level_hsi_event, index=current_capabilities.index
            )
            df_footprints_of_all_individual_level_hsi_event.fillna(0, inplace=True)

            assert len(df_footprints_of_all_individual_level_hsi_event.columns) == len(
                list_of_individual_hsi_event_tuples_due_today
            )
            assert df_footprints_of_all_individual_level_hsi_event.index.equals(current_capabilities.index)

            # 5) Estimate Squeeze-Factors for today
            if self.module.mode_appt_constraints == 0:
                # For Mode 0 (no Constraints), the squeeze factors are all zero.
                squeeze_factor_per_hsi_event = [0] * len(df_footprints_of_all_individual_level_hsi_event.columns)
            else:
                # For Other Modes, the squeeze factors must be computed
                squeeze_factor_per_hsi_event = self.module.get_squeeze_factors(
                    all_calls_today=df_footprints_of_all_individual_level_hsi_event,
                    current_capabilities=current_capabilities,
                )

            # 6) For each event, determine if run or not, and run if so.
            for ev_num in range(len(list_of_individual_hsi_event_tuples_due_today)):
                event = list_of_individual_hsi_event_tuples_due_today[ev_num][4]
                squeeze_factor = squeeze_factor_per_hsi_event[ev_num]

                ok_to_run = (
                    (self.module.mode_appt_constraints == 0)
                    or (self.module.mode_appt_constraints == 1)
                    or ((self.module.mode_appt_constraints == 2) and (squeeze_factor == 0.0))
                )

                # Mode 0: All HSI Event run
                # Mode 1: All Run
                # Mode 2: Only if squeeze <1

                if ok_to_run:

                    # Run the HSI event (allowing it to return an updated appt_footprint)
                    actual_appt_footprint = event.run(squeeze_factor=squeeze_factor)

                    # Check if the HSI event returned updated appt_footprint
                    if actual_appt_footprint is not None:
                        # The returned footprint is different to the expected footprint: so must update load factors

                        # check its formatting:
                        self.module.check_appt_footprint_format(actual_appt_footprint)

                        # Update load factors:
                        updated_call = self.module.get_appt_footprint_as_time_request(event, actual_appt_footprint)
                        df_footprints_of_all_individual_level_hsi_event.loc[updated_call.index, ev_num] = updated_call
                        squeeze_factor_per_hsi_event = self.module.get_squeeze_factors(
                            all_calls_today=df_footprints_of_all_individual_level_hsi_event,
                            current_capabilities=current_capabilities,
                        )
                    else:
                        # no actual footprint is returned so take the expected initial declaration as the actual
                        actual_appt_footprint = event.EXPECTED_APPT_FOOTPRINT

                    # Write to the log
                    self.module.log_hsi_event(
                        hsi_event=event,
                        actual_appt_footprint=actual_appt_footprint,
                        squeeze_factor=squeeze_factor,
                        did_run=True,
                    )

                else:
                    # Do not run,
                    # Call did_not_run for the hsi_event
                    rtn_from_did_not_run = event.did_not_run()

                    # If received no response from the call to did_not_run, or a True signal, then
                    # add to the hold-over queue.
                    # Otherwise (disease module returns "FALSE") the event is not rescheduled and will not run.

                    if not (rtn_from_did_not_run is False):
                        # reschedule event
                        hp.heappush(hold_over, list_of_individual_hsi_event_tuples_due_today[ev_num])

                    # Log that the event did not run
                    self.module.log_hsi_event(
                        hsi_event=event,
                        actual_appt_footprint=event.EXPECTED_APPT_FOOTPRINT,
                        squeeze_factor=squeeze_factor,
                        did_run=False,
                    )

        # 7) Add back to the HSI_EVENT_QUEUE heapq all those events
        # which are still eligible to run but which did not run
        while len(hold_over) > 0:
            hp.heappush(self.module.HSI_EVENT_QUEUE, hp.heappop(hold_over))

        # 8) After completing routine for the day, log total usage of the facilities
        self.module.log_current_capabilities(
            current_capabilities=current_capabilities, all_calls_today=df_footprints_of_all_individual_level_hsi_event
        )


class HSI_Event:
    """Base HSI event class, from which all others inherit.

    Concrete subclasses should also inherit from one of the EventMixin classes
    defined below, and implement at least an `apply` and `did_not_run` method.
    """

    def __init__(self, module, *args, **kwargs):
        """Create a new event.

        Note that just creating an event does not schedule it to happen; that
        must be done by calling Simulation.schedule_event.

        :param module: the module that created this event.
            All subclasses of Event take this as the first argument in their
            constructor, but may also take further keyword arguments.
        """
        self.module = module
        self.sim = module.sim
        self.target = None  # Overwritten by the mixin
        # This is needed so mixin constructors are called
        super().__init__(*args, **kwargs)

    def apply(self, *args, **kwargs):
        """Apply this event to the population.

        Must be implemented by subclasses.
        """
        raise NotImplementedError

    def did_not_run(self, *args, **kwargs):
        """Called when this event is due but it is not run. Return False to prevent the event being rescheduled.

        Must be implemented by subclasses.
        """
        raise NotImplementedError

    def not_available(self):
        """Called when this event is passed to schedule_hsi_event when the TREATMENT_ID is not permitted by the
         parameter service_availability.
        """
        pass

    def post_apply_hook(self):
        """Do any required processing after apply() completes."""
        pass

    def run(self, squeeze_factor):
        """Make the event happen."""
        self.apply(self.target, squeeze_factor)
        self.post_apply_hook()

    def get_all_consumables(self, item_codes=None, pkg_codes=None):
        """Helper function to allow for getting and checking of entire set of consumables.
        It accepts a footprint, or an item_code, or a package_code, and returns True/False for whether all the items
         are available. It avoids the use of consumables 'footprints'. cons_item_code_availability_today"""

        # Turn the input arguments into the usual consumables footprint:

        # Item Codes provided:
        if item_codes is not None:
            if not isinstance(item_codes, list):
                item_codes = [item_codes]
            # turn into 'consumable footprint':
            footprint_items = dict(zip(item_codes, [1]*len(item_codes)))
        else:
            footprint_items = {}

        # Package Codes provided:
        if pkg_codes is not None:
            if not isinstance(pkg_codes, list):
                pkg_codes = [pkg_codes]
            footprint_pkgs = dict(zip(pkg_codes, [1]*len(pkg_codes)))
        else:
            footprint_pkgs = {}

        # Make the total footprint
        footprint = {
            'Item_Code': footprint_items,
            'Intervention_Package_Code': footprint_pkgs,
        }

        # Check availability of consumables
        rtn_from_health_system = self.sim.modules['HealthSystem'].request_consumables(self, footprint)

        all_available = all(
            rtn_from_health_system['Intervention_Package_Code'].values()
        ) and all(
            rtn_from_health_system['Item_Code'].values()
        )

        return all_available

    def make_appt_footprint(self, dict_of_appts):
        """Helper function to make an appt_footprint. Create the full appt_footprint that is expected from a dictionary
        only giving the types of appointments needed."""

        # get blank footprint
        footprint = self.sim.modules['HealthSystem'].get_blank_appt_footprint()

        # do checks
        assert isinstance(dict_of_appts, dict)
        assert all([(k in footprint.keys()) for k in dict_of_appts.keys()])
        assert all([isinstance(v, (float, int)) for v in dict_of_appts.values()])

        # make footprint (defaulting to zero where a type of appointment is not specified)
        for k, v in dict_of_appts.items():
            footprint[k] = v

        return footprint


class HSIEventWrapper(Event):
    """This is wrapper that contains an HSI event.

    It is used when the healthsystem is 'disabled' and all HSI events sent to the health system scheduler should
    be passed to the main simulation scheduler.
    When this event is run (by the simulation scheduler) it runs the HSI event with squeeze_factor=0.0
    """
    def __init__(self, hsi_event, *args, **kwargs):
        super().__init__(hsi_event.module, *args, **kwargs)
        self.hsi_event = hsi_event
        self.target = hsi_event.target

    def run(self):
        # check that the person is still alive
        # (this check normally happens in the HealthSystemScheduler and silently do not run the HSI event)

        if isinstance(self.hsi_event.target, tlo.population.Population) \
                or (self.hsi_event.module.sim.population.props.at[self.hsi_event.target, 'is_alive']):
            _ = self.hsi_event.run(squeeze_factor=0.0)<|MERGE_RESOLUTION|>--- conflicted
+++ resolved
@@ -433,20 +433,6 @@
             else:
                 alert_modules = hsi_event.ALERT_OTHER_DISEASES
 
-<<<<<<< HEAD
-            # Remove the originating module from the list of modules to alert.
-
-            # Get the name of the disease module that this event came from ultimately
-            originating_disease_module_name = hsi_event.module.name
-            if originating_disease_module_name in alert_modules:
-                alert_modules.remove(originating_disease_module_name)
-
-            # Do the alert:
-            for module_name in alert_modules:
-                self.sim.modules[module_name].on_hsi_alert(
-                    person_id=hsi_event.target, treatment_id=hsi_event.TREATMENT_ID
-                )
-=======
             # Alert each of the modules
             for module_name in alert_modules:
                 # Don't notify originating module
@@ -454,7 +440,6 @@
                     self.sim.modules[module_name].on_hsi_alert(
                         person_id=hsi_event.target, treatment_id=hsi_event.TREATMENT_ID
                     )
->>>>>>> 6850ad92
 
     def reformat_daily_capabilities(self):
         """
