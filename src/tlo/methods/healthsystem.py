--- conflicted
+++ resolved
@@ -492,10 +492,7 @@
         adopt_priority_policy: bool = False,
         include_fasttrack_routes: bool = False,
         list_fasttrack: Optional[List[str]] = None,
-<<<<<<< HEAD
         max_squeeze_by_priority: dict = None,
-=======
->>>>>>> f1cab243
         lowest_priority_considered: int = 2,
         capabilities_coefficient: Optional[float] = None,
         use_funded_or_actual_staffing: Optional[str] = None,
@@ -530,11 +527,8 @@
         :param list_fasttrack: list of individual's attributes that will be relevant in
             determining whether they should be eligible for fast tracking, and the corresponding
             fast tracking channels that can be potentially available given the modules included in the simulation.
-<<<<<<< HEAD
         :max_squeeze_by_priority: contains maximum squeeze allowed under mode_appt_constraints=2 given priority of
             treatment
-=======
->>>>>>> f1cab243
         :param lowest_priority_considered: If priority lower (i.e. priority value greater than) this, do not schedule
             (and instead call `never_ran` at the time of `tclose`).
         :param capabilities_coefficient: Multiplier for the capabilities of health
@@ -744,10 +738,7 @@
                                        rng=rng_for_consumables,
                                        availability=self.get_cons_availability())
 
-<<<<<<< HEAD
-=======
         # Convert PriorityRank dataframe to dictionary
->>>>>>> f1cab243
         if self.adopt_priority_policy:
             self.priority_rank_dict = \
                 self.parameters['PriorityRank'].set_index("Treatment", drop=True).to_dict(orient="index")
@@ -765,14 +756,11 @@
             if 'Tb' in self.sim.modules:
                 self.list_fasttrack.append(('tb_diagnosed', 'FT_if_tbdiagnosed'))
 
-<<<<<<< HEAD
         # Initialise look-up table for max squeeze by priority to avoid invoking fnc
         self.max_squeeze_by_priority = dict([(0, self.get_max_squeeze_based_on_priority(0))])
         for i in range(1, self.lowest_priority_considered+1):
             self.max_squeeze_by_priority[i] = self.get_max_squeeze_based_on_priority(i)
 
-=======
->>>>>>> f1cab243
     def initialise_population(self, population):
         self.bed_days.initialise_population(population.props)
 
@@ -1102,12 +1090,6 @@
         # Check topen is not in the past
         assert topen >= self.sim.date
 
-<<<<<<< HEAD
-=======
-        # Check that priority is in valid range
-        assert priority >= 0
-
->>>>>>> f1cab243
         # Check that topen is strictly before tclose
         assert topen < tclose
 
@@ -1119,12 +1101,9 @@
             # Look-up priority ranking of this treatment_ID in the policy adopted
             priority = self.enforce_priority_policy(hsi_event=hsi_event)
 
-<<<<<<< HEAD
         # Check that priority is in valid range
         assert priority >= 0
 
-=======
->>>>>>> f1cab243
         # If priority of HSI_Event lower than the lowest one considered, ignore event in scheduling
         if priority > self.lowest_priority_considered:
             self.schedule_to_call_never_ran_on_date(hsi_event=hsi_event, tdate=tclose)  # Call this on tclose
