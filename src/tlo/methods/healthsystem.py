--- conflicted
+++ resolved
@@ -2756,21 +2756,14 @@
             },
         )
 
-<<<<<<< HEAD
-=======
         # Sort equipment within levels, and log them
         for key in self._equip_by_level:
             self._equip_by_level[key] = sorted(self._equip_by_level[key])
->>>>>>> c486fea1
         logger_summary.info(
             key="Equipment",
             description="Sets of used equipment for each facility level in this calendar year.",
             data={
-<<<<<<< HEAD
-                "Equipment_By_Level": sorted(self._equip_by_level),
-=======
                 "Equipment_By_Level": self._equip_by_level,
->>>>>>> c486fea1
             },
         )
 
