import datetime
import heapq as hp
import itertools
import re
import warnings
from collections import Counter, defaultdict
from collections.abc import Iterable
from itertools import repeat
from pathlib import Path
from typing import Dict, List, NamedTuple, Optional, Tuple, Union

import numpy as np
import pandas as pd
from pandas.testing import assert_series_equal

import tlo
from tlo import Date, DateOffset, Module, Parameter, Property, Types, logging
from tlo.analysis.utils import (  # get_filtered_treatment_ids,
    flatten_multi_index_series_into_dict_for_logging,
)
from tlo.events import Event, PopulationScopeEventMixin, Priority, RegularEvent
from tlo.methods import Metadata
from tlo.methods.bed_days import BedDays
from tlo.methods.consumables import (
    Consumables,
    get_item_code_from_item_name,
    get_item_codes_from_package_name,
)
from tlo.methods.dxmanager import DxManager
from tlo.methods.equipment import Equipment
from tlo.methods.hsi_event import (
    LABEL_FOR_MERGED_FACILITY_LEVELS_1B_AND_2,
    FacilityInfo,
    HSI_Event,
    HSIEventDetails,
    HSIEventQueueItem,
    HSIEventWrapper,
)
from tlo.util import read_csv_files

logger = logging.getLogger(__name__)
logger.setLevel(logging.INFO)

logger_summary = logging.getLogger(f"{__name__}.summary")
logger_summary.setLevel(logging.INFO)

# Declare the assumption for the availability of consumables at the merged levels '1b' and '2'. This can be a
#  list of facility_levels over which an average is taken (within a district): e.g. ['1b', '2'].
AVAILABILITY_OF_CONSUMABLES_AT_MERGED_LEVELS_1B_AND_2 = ['1b']  # <-- Implies that availability at merged level '1b & 2'
#                                                                     is equal to availability at level '1b'. This is
#                                                                     reasonable because the '1b' are more numerous than
#                                                                     those of '2' and have more overall capacity, so
#                                                                     probably account for the majority of the
#                                                                     interactions.

def pool_capabilities_at_levels_1b_and_2(df_original: pd.DataFrame) -> pd.DataFrame:
    """Return a modified version of the imported capabilities DataFrame to reflect that the capabilities of level 1b
    are pooled with those of level 2, and all labelled as level 2."""

    # Find total minutes and staff count after the re-allocation of capabilities from '1b' to '2'
    tots_after_reallocation = df_original \
        .assign(Facility_Level=lambda df: df.Facility_Level.replace({
                            '1b': LABEL_FOR_MERGED_FACILITY_LEVELS_1B_AND_2,
                            '2': LABEL_FOR_MERGED_FACILITY_LEVELS_1B_AND_2})
                ) \
        .groupby(by=['Facility_Level', 'District', 'Region', 'Officer_Category'], dropna=False)[[
            'Total_Mins_Per_Day', 'Staff_Count']] \
        .sum() \
        .reset_index()

    # Construct a new version of the dataframe that uses the new totals
    df_updated = df_original \
        .drop(columns=['Total_Mins_Per_Day', 'Staff_Count'])\
        .merge(tots_after_reallocation,
               on=['Facility_Level', 'District', 'Region', 'Officer_Category'],
               how='left',
               ) \
        .assign(
            Total_Mins_Per_Day=lambda df: df.Total_Mins_Per_Day.fillna(0.0),
            Staff_Count=lambda df: df.Staff_Count.fillna(0.0)
        )

    # Check that the *total* number of minutes per officer in each district/region is the same as before the change
    assert_series_equal(
        df_updated.groupby(by=['District', 'Region', 'Officer_Category'], dropna=False)['Total_Mins_Per_Day'].sum(),
        df_original.groupby(by=['District', 'Region', 'Officer_Category'], dropna=False)['Total_Mins_Per_Day'].sum()
    )

    df_updated.groupby('Facility_Level')['Total_Mins_Per_Day'].sum()

    # Check size/shape of the updated dataframe is as expected
    assert df_updated.shape == df_original.shape
    assert (df_updated.dtypes == df_original.dtypes).all()

    for _level in ['0', '1a', '3', '4']:
        assert df_original.loc[df_original.Facility_Level == _level].equals(
            df_updated.loc[df_updated.Facility_Level == _level])

    assert np.isclose(
        df_updated.loc[df_updated.Facility_Level == LABEL_FOR_MERGED_FACILITY_LEVELS_1B_AND_2,
                       'Total_Mins_Per_Day'].sum(),
        df_updated.loc[df_updated.Facility_Level.isin(['1b', '2']), 'Total_Mins_Per_Day'].sum()
    )

    return df_updated


class AppointmentSubunit(NamedTuple):
    """Component of an appointment relating to a specific officer type."""
    officer_type: str
    time_taken: float


def _accepts_argument(function: callable, argument: str) -> bool:
    """Helper to test if callable object accepts an argument with a given name.

    Compared to using `inspect.signature` or `inspect.getfullargspec` the approach here
    has significantly less overhead (as a full `Signature` or `FullArgSpec` object
    does not need to constructed) but is also less readable hence why it has been
    wrapped as a helper function despite being only one-line to make its functionality
    more obvious.

    :param function: Callable object to check if argument is present in.
    :param argument: Name of argument to check.
    :returns: ``True`` is ``argument`` is an argument of ``function`` else ``False``.
    """
    # co_varnames include both arguments to function and any internally defined variable
    # names hence we check only in the first `co_argcount` items which correspond to
    # just the arguments
    return argument in function.__code__.co_varnames[:function.__code__.co_argcount]


class HealthSystem(Module):
    """
    This is the Health System Module.
    The execution of all health systems interactions are controlled through this module.
    """

    INIT_DEPENDENCIES = {'Demography'}

    PARAMETERS = {
        # Organization of the HealthSystem
        'Master_Facilities_List': Parameter(Types.DATA_FRAME, 'Listing of all health facilities.'),

        # Definitions of the officers and appointment types
        'Officer_Types_Table': Parameter(Types.DATA_FRAME, 'The names of the types of health workers ("officers")'),
        'Appt_Types_Table': Parameter(Types.DATA_FRAME, 'The names of the type of appointments with the health system'),
        'Appt_Offered_By_Facility_Level': Parameter(
            Types.DATA_FRAME, 'Table indicating whether or not each appointment is offered at each facility level.'),
        'Appt_Time_Table': Parameter(Types.DATA_FRAME,
                                     'The time taken for each appointment, according to officer and facility type.'),

        # Capabilities of the HealthSystem (under alternative assumptions)
        'Daily_Capabilities_actual': Parameter(
            Types.DATA_FRAME, 'The capabilities (minutes of time available of each type of officer in each facility) '
                              'based on the _estimated current_ number and distribution of staff estimated.'),
        'Daily_Capabilities_funded': Parameter(
            Types.DATA_FRAME, 'The capabilities (minutes of time available of each type of officer in each facility) '
                              'based on the _potential_ number and distribution of staff estimated (i.e. those '
                              'positions that can be funded).'),
        'Daily_Capabilities_funded_plus': Parameter(
            Types.DATA_FRAME, 'The capabilities (minutes of time available of each type of officer in each facility) '
                              'based on the _potential_ number and distribution of staff estimated, with adjustments '
                              'to permit each appointment type that should be run at facility level to do so in every '
                              'district.'),
        'use_funded_or_actual_staffing': Parameter(
            Types.STRING, "If `actual`, then use the numbers and distribution of staff estimated to be available"
                          " currently; If `funded`, then use the numbers and distribution of staff that are "
                          "potentially available. If 'funded_plus`, then use a dataset in which the allocation of "
                          "staff to facilities is tweaked so as to allow each appointment type to run at each "
                          "facility_level in each district for which it is defined. N.B. This parameter is "
                          "over-ridden if an argument is provided to the module initialiser.",
            # N.B. This could have been of type `Types.CATEGORICAL` but this made over-writing through `Scenario`
            # difficult, due to the requirement that the over-writing value and original value are of the same type
            # (enforced at line 376 of scenario.py).
        ),

        # Consumables
        'item_and_package_code_lookups': Parameter(
            Types.DATA_FRAME, 'Data imported from the OneHealth Tool on consumable items, packages and costs.'),
        'consumables_item_designations': Parameter(
            Types.DATA_FRAME, 'Look-up table for the designations of consumables (whether diagnostic, medicine, or '
                              'other'),
        'availability_estimates': Parameter(
            Types.DATA_FRAME, 'Estimated availability of consumables in the LMIS dataset.'),
        'cons_availability': Parameter(
            Types.STRING,
            "Availability of consumables. If 'default' then use the availability specified in the ResourceFile; if "
            "'none', then let no consumable be  ever be available; if 'all', then all consumables are always available."
            " When using 'all' or 'none', requests for consumables are not logged. NB. This parameter is over-ridden"
            "if an argument is provided to the module initialiser."
            "Note that other options are also available: see the `Consumables` class."),

        # Infrastructure and Equipment
        'BedCapacity': Parameter(
            Types.DATA_FRAME, "Data on the number of beds available of each type by facility_id"),
        'beds_availability': Parameter(
            Types.STRING,
            "Availability of beds. If 'default' then use the availability specified in the ResourceFile; if "
            "'none', then let no beds be  ever be available; if 'all', then all beds are always available. NB. This "
            "parameter is over-ridden if an argument is provided to the module initialiser."),
        'EquipmentCatalogue': Parameter(
            Types.DATA_FRAME, "Data on equipment items and packages."),
        'equipment_availability_estimates': Parameter(
            Types.DATA_FRAME, "Data on the availability of equipment items and packages."
        ),
        'equip_availability': Parameter(
            Types.STRING,
            "What to assume about the availability of equipment. If 'default' then use the availability specified in "
            "the ResourceFile; if 'none', then let no equipment ever be available; if 'all', then all equipment is "
            "always available. NB. This parameter is over-ridden if an argument is provided to the module initialiser."
        ),
        'equip_availability_postSwitch': Parameter(
            Types.STRING,
            "What to assume about the availability of equipment after the switch (see `year_equip_availability_switch`"
            "). The options for this are the same as `equip_availability`."
        ),
        'year_equip_availability_switch': Parameter(
            Types.INT,
            "Year in which the assumption for `equip_availability` changes (The change happens on 1st January of that "
            "year.)"
        ),

        # Service Availability
        'Service_Availability': Parameter(
            Types.LIST, 'List of services to be available. NB. This parameter is over-ridden if an argument is provided'
                        ' to the module initialiser.'),

        'policy_name': Parameter(
            Types.STRING, "Name of priority policy adopted"),
        'year_mode_switch': Parameter(
            Types.INT, "Year in which mode switch is enforced"),
        'scale_to_effective_capabilities': Parameter(
            Types.BOOL, "In year in which mode switch takes place, will rescale available capabilities to match those"
                        "that were effectively used (on average) in the past year if this is set to True. This way,"
                        "we can approximate overtime and rushing of appts even in mode 2."),
        'year_cons_availability_switch': Parameter(
            Types.INT, "Year in which consumable availability switch is enforced. The change happens"
                       "on 1st January of that year.)"),
        'year_use_funded_or_actual_staffing_switch': Parameter(
            Types.INT, "Year in which switch for `use_funded_or_actual_staffing` is enforced. (The change happens"
                       "on 1st January of that year.)"),
        'priority_rank': Parameter(
            Types.DICT, "Data on the priority ranking of each of the Treatment_IDs to be adopted by "
                        " the queueing system under different policies, where the lower the number the higher"
                        " the priority, and on which categories of individuals classify for fast-tracking "
                        " for specific treatments"),

        'HR_scaling_by_level_and_officer_type_table': Parameter(
            Types.DICT, "Factors by which capabilities of medical officer types at different levels will be"
                        "scaled at the start of the year specified by `year_HR_scaling_by_level_and_officer_type`. This"
                        "serves to simulate a number of effects (e.g. absenteeism, boosting capabilities of specific "
                        "medical cadres, etc). This is the imported from an Excel workbook: keys are the worksheet "
                        "names and values are the worksheets in the format of pd.DataFrames. Additional scenarios can "
                        "be added by adding worksheets to this workbook: the value of "
                        "`HR_scaling_by_level_and_officer_type_mode` indicates which sheet is used."
        ),

        'year_HR_scaling_by_level_and_officer_type': Parameter(
            Types.INT, "Year in which one-off constant HR scaling will take place. (The change happens"
                       "on 1st January of that year.)"
        ),

        'HR_scaling_by_level_and_officer_type_mode': Parameter(
            Types.STRING, "Mode of HR scaling considered at the start of the simulation. This corresponds to the name"
                          "of the worksheet in `ResourceFile_HR_scaling_by_level_and_officer_type.xlsx` that should be"
                          " used. Options are: `default` (capabilities are scaled by a constaint factor of 1); `data` "
                          "(factors informed by survey data); and, `custom` (user can freely set these factors as "
                          "parameters in the analysis).",
        ),

        'HR_scaling_by_district_table': Parameter(
            Types.DICT, "Factors by which daily capabilities in different districts will be"
                        "scaled at the start of the year specified by year_HR_scaling_by_district to simulate"
                        "(e.g., through catastrophic event disrupting delivery of services in particular district(s))."
                        "This is the import of an Excel workbook: keys are the worksheet names and values are the "
                        "worksheets in the format of pd.DataFrames. Additional scenarios can be added by adding "
                        "worksheets to this workbook: the value of `HR_scaling_by_district_mode` indicates which"
                        "sheet is used."
        ),

        'year_HR_scaling_by_district': Parameter(
            Types.INT, "Year in which scaling of daily capabilities by district will take place. (The change happens"
                       "on 1st January of that year.)"),

        'HR_scaling_by_district_mode': Parameter(
            Types.STRING, "Mode of scaling of daily capabilities by district. This corresponds to the name of the "
                          "worksheet in the file `ResourceFile_HR_scaling_by_district.xlsx`."
        ),

        'yearly_HR_scaling': Parameter(
            Types.DICT, "Factors by which HR capabilities are scaled. "
                        "Each sheet specifies a 'mode' for dynamic HR scaling. The mode to use is determined by the "
                        "parameter `yearly_HR_scaling_mode`. Each sheet must have the same format, including the same "
                        "column headers. On each sheet, the first row (for `2010`, when the simulation starts) "
                        "specifies the initial configuration: `dynamic_HR_scaling_factor` (float) is the factor by "
                        "which all human resoucres capabilities and multiplied; `scale_HR_by_popsize` (bool) specifies "
                        "whether the capabilities should (also) grow by the factor by which the population has grown in"
                        " the last year. Each subsequent row specifies a year where there should be a CHANGE in the "
                        "configuration. If there are no further rows, then there is no change. But, for example, an"
                        " additional row of the form ```2015, 1.05, TRUE``` would mean that on 1st January of 2015, "
                        "2016, 2017, ....(and the rest of the simulation), the capabilities would increase by the "
                        "product of 1.05 and by the ratio of the population size to that in the year previous."
        ),

        'yearly_HR_scaling_mode': Parameter(
            Types.STRING, "Specifies which of the policies in yearly_HR_scaling should be adopted. This corresponds to"
                          "a worksheet of the file `ResourceFile_dynamic_HR_scaling.xlsx`."
        ),

        'tclose_overwrite': Parameter(
            Types.INT, "Decide whether to overwrite tclose variables assigned by disease modules"),

        'tclose_days_offset_overwrite': Parameter(
            Types.INT, "Offset in days from topen at which tclose will be set by the healthsystem for all HSIs"
                       "if tclose_overwrite is set to True."),

        # Mode Appt Constraints
        'mode_appt_constraints': Parameter(
            Types.INT, 'Integer code in `{0, 1, 2}` determining mode of constraints with regards to officer numbers '
                       'and time - 0: no constraints, all HSI events run with no squeeze factor, 1: elastic constraints'
                       ', all HSI events run with squeeze factor, 2: hard constraints, only HSI events with no squeeze '
                       'factor run. N.B. This parameter is over-ridden if an argument is provided'
                       ' to the module initialiser.',
        ),
        'mode_appt_constraints_postSwitch': Parameter(
            Types.INT, 'Mode considered after a mode switch in year_mode_switch.'),
        'cons_availability_postSwitch': Parameter(
            Types.STRING, 'Consumables availability after switch in `year_cons_availability_switch`. Acceptable values'
                          'are the same as those for Parameter `cons_availability`.'),
        'use_funded_or_actual_staffing_postSwitch': Parameter(
            Types.STRING, 'Staffing availability after switch in `year_use_funded_or_actual_staffing_switch`. '
                          'Acceptable values are the same as those for Parameter `use_funded_or_actual_staffing`.'),
    }

    PROPERTIES = {
        'hs_is_inpatient': Property(
            Types.BOOL, 'Whether or not the person is currently an in-patient at any medical facility'
        ),
    }

    def __init__(
        self,
        name: Optional[str] = None,
        resourcefilepath: Optional[Path] = None,
        service_availability: Optional[List[str]] = None,
        mode_appt_constraints: Optional[int] = None,
        cons_availability: Optional[str] = None,
        beds_availability: Optional[str] = None,
        equip_availability: Optional[str] = None,
        randomise_queue: bool = True,
        ignore_priority: bool = False,
        policy_name: Optional[str] = None,
        capabilities_coefficient: Optional[float] = None,
        use_funded_or_actual_staffing: Optional[str] = None,
        disable: bool = False,
        disable_and_reject_all: bool = False,
        compute_squeeze_factor_to_district_level: bool = True,
        hsi_event_count_log_period: Optional[str] = "month",
    ):
        """
        :param name: Name to use for module, defaults to module class name if ``None``.
        :param resourcefilepath: Path to directory containing resource files.
        :param service_availability: A list of treatment IDs to allow.
        :param mode_appt_constraints: Integer code in ``{0, 1, 2}`` determining mode of
            constraints with regards to officer numbers and time - 0: no constraints,
            all HSI events run with no squeeze factor, 1: elastic constraints, all HSI
            events run with squeeze factor, 2: hard constraints, only HSI events with
            no squeeze factor run.
        :param cons_availability: If 'default' then use the availability specified in the ResourceFile; if 'none', then
        let no consumable be ever be available; if 'all', then all consumables are always available. When using 'all'
        or 'none', requests for consumables are not logged.
        :param beds_availability: If 'default' then use the availability specified in the ResourceFile; if 'none', then
        let no beds be ever be available; if 'all', then all beds are always available.
        :param equip_availability: If 'default' then use the availability specified in the ResourceFile; if 'none', then
        let no equipment ever be available; if 'all', then all equipment is always available.
        :param randomise_queue ensure that the queue is not model-dependent, i.e. properly randomised for equal topen
            and priority
        :param ignore_priority: If ``True`` do not use the priority information in HSI
            event to schedule
        :param policy_name: Name of priority policy adopted
        :param capabilities_coefficient: Multiplier for the capabilities of health
            officers, if ``None`` set to ratio of initial population to estimated 2010
            population.
        :param use_funded_or_actual_staffing: If `actual`, then use the numbers and distribution of staff estimated to
            be available currently; If `funded`, then use the numbers and distribution of staff that are potentially
            available. If 'funded_plus`, then use a dataset in which the allocation of staff to facilities is tweaked
            so as to allow each appointment type to run at each facility_level in each district for which it is defined.
        :param disable: If ``True``, disables the health system (no constraints and no
            logging) and every HSI event runs.
        :param disable_and_reject_all: If ``True``, disable health system and no HSI
            events run
        :param compute_squeeze_factor_to_district_level: Whether to compute squeeze_factors to the district level, or
            the national level (which effectively pools the resources across all districts).
        :param hsi_event_count_log_period: Period over which to accumulate counts of HSI
            events that have run before logging and reseting counters. Should be on of
            strings ``'day'``, ``'month'``, ``'year'``. ``'simulation'`` to log at the
            end of each day, end of each calendar month, end of each calendar year or
            the end of the simulation respectively, or ``None`` to not track the HSI
            event details and frequencies.
        """

        super().__init__(name)
        self.resourcefilepath = resourcefilepath

        assert isinstance(disable, bool)
        assert isinstance(disable_and_reject_all, bool)
        assert not (disable and disable_and_reject_all), (
            'Cannot have both disable and disable_and_reject_all selected'
        )
        assert not (ignore_priority and policy_name is not None), (
            'Cannot adopt a priority policy if the priority will be then ignored'
        )

        self.disable = disable
        self.disable_and_reject_all = disable_and_reject_all

        self.mode_appt_constraints = None  # Will be the final determination of the `mode_appt_constraints'
        if mode_appt_constraints is not None:
            assert mode_appt_constraints in {0, 1, 2}
        self.arg_mode_appt_constraints = mode_appt_constraints

        self.rng_for_hsi_queue = None  # Will be a dedicated RNG for the purpose of randomising the queue
        self.rng_for_dx = None  # Will be a dedicated RNG for the purpose of determining Dx Test results

        self.randomise_queue = randomise_queue

        self.ignore_priority = ignore_priority

        # This default value will be overwritten if assumed policy is not None
        self.lowest_priority_considered = 2

        # Check that the name of policy being evaluated is included
        self.priority_policy = None
        if policy_name is not None:
            assert policy_name in ['', 'Default', 'Test', 'Test Mode 1', 'Random', 'Naive', 'RMNCH',
                                       'VerticalProgrammes', 'ClinicallyVulnerable', 'EHP_III',
                                       'LCOA_EHP']
        self.arg_policy_name = policy_name

        self.tclose_overwrite = None
        self.tclose_days_offset_overwrite = None

        # Store the fast tracking channels that will be relevant for policy given the modules included
        self.list_fasttrack = []  # provided so that there is a default even before simulation is run

        # Store the argument provided for service_availability
        self.arg_service_availability = service_availability
        self.service_availability = ['*']  # provided so that there is a default even before simulation is run

        # Check that the capabilities coefficient is correct
        if capabilities_coefficient is not None:
            assert capabilities_coefficient >= 0
            assert isinstance(capabilities_coefficient, float)
        self.capabilities_coefficient = capabilities_coefficient

        # Save argument for assumptions to use for 'use_funded_or_actual_staffing`
        self.arg_use_funded_or_actual_staffing = use_funded_or_actual_staffing
        self._use_funded_or_actual_staffing = None  # <-- this is the private internal store of the value that is used.

        # Define (empty) list of registered disease modules (filled in at `initialise_simulation`)
        self.recognised_modules_names = []

        # Define the container for calls for health system interaction events
        self.HSI_EVENT_QUEUE = []
        self.hsi_event_queue_counter = 0  # Counter to help with the sorting in the heapq

        # Store the arguments provided for cons/beds/equip_availability
        assert cons_availability in (None, 'default', 'all', 'none')
        self.arg_cons_availability = cons_availability

        assert beds_availability in (None, 'default', 'all', 'none')
        self.arg_beds_availability = beds_availability

        assert equip_availability in (None, 'default', 'all', 'none')
        self.arg_equip_availability = equip_availability

        # `compute_squeeze_factor_to_district_level` is a Boolean indicating whether the computation of squeeze_factors
        # should be specific to each district (when `True`), or if the computation of squeeze_factors should be on the
        # basis that resources from all districts can be effectively "pooled" (when `False).
        assert isinstance(compute_squeeze_factor_to_district_level, bool)
        self.compute_squeeze_factor_to_district_level = compute_squeeze_factor_to_district_level

        # Create the Diagnostic Test Manager to store and manage all Diagnostic Test
        self.dx_manager = DxManager(self)

        # Create the pointer that will be to the instance of BedDays used to track in-patient bed days
        self.bed_days = None

        # Create the pointer that will be to the instance of Consumables used to determine availability of consumables.
        self.consumables = None

        # Create pointer for the HealthSystemScheduler event
        self.healthsystemscheduler = None

        # Create pointer to the `HealthSystemSummaryCounter` helper class
        self._summary_counter = HealthSystemSummaryCounter()

        # Create counter for the running total of footprint of all the HSIs being run today
        self.running_total_footprint: Counter = Counter()

        self._hsi_event_count_log_period = hsi_event_count_log_period
        if hsi_event_count_log_period in {"day", "month", "year", "simulation"}:
            # Counters for binning HSI events run (by unique integer keys) over
            # simulation period specified by hsi_event_count_log_period and cumulative
            # counts over previous log periods
            self._hsi_event_counts_log_period = Counter()
            self._hsi_event_counts_cumulative = Counter()
            # Dictionary mapping from HSI event details to unique integer keys
            self._hsi_event_details = dict()

            # Counters for binning HSI events that never ran (by unique integer keys) over
            # simulation period specified by hsi_event_count_log_period and cumulative
            # counts over previous log periods
            self._never_ran_hsi_event_counts_log_period = Counter()
            self._never_ran_hsi_event_counts_cumulative = Counter()
            # Dictionary mapping from HSI event details to unique integer keys
            self._never_ran_hsi_event_details = dict()

        elif hsi_event_count_log_period is not None:
            raise ValueError(
                "hsi_event_count_log_period argument should be one of 'day', 'month' "
                "'year', 'simulation' or None."
            )

    def read_parameters(self, data_folder):

        path_to_resourcefiles_for_healthsystem = Path(self.resourcefilepath) / 'healthsystem'

        # Read parameters for overall performance of the HealthSystem
        self.load_parameters_from_dataframe(pd.read_csv(
            path_to_resourcefiles_for_healthsystem / 'ResourceFile_HealthSystem_parameters.csv'
        ))

        # Load basic information about the organization of the HealthSystem
        self.parameters['Master_Facilities_List'] = pd.read_csv(
            path_to_resourcefiles_for_healthsystem / 'organisation' / 'ResourceFile_Master_Facilities_List.csv')

        # Load ResourceFiles that define appointment and officer types
        self.parameters['Officer_Types_Table'] = pd.read_csv(
            path_to_resourcefiles_for_healthsystem / 'human_resources' / 'definitions' /
            'ResourceFile_Officer_Types_Table.csv')
        self.parameters['Appt_Types_Table'] = pd.read_csv(
            path_to_resourcefiles_for_healthsystem / 'human_resources' / 'definitions' /
            'ResourceFile_Appt_Types_Table.csv')
        self.parameters['Appt_Offered_By_Facility_Level'] = pd.read_csv(
            path_to_resourcefiles_for_healthsystem / 'human_resources' / 'definitions' /
            'ResourceFile_ApptType_By_FacLevel.csv')
        self.parameters['Appt_Time_Table'] = pd.read_csv(
            path_to_resourcefiles_for_healthsystem / 'human_resources' / 'definitions' /
            'ResourceFile_Appt_Time_Table.csv')

        # Load 'Daily_Capabilities' (for both actual and funded)
        for _i in ['actual', 'funded', 'funded_plus']:
            self.parameters[f'Daily_Capabilities_{_i}'] = pd.read_csv(
                path_to_resourcefiles_for_healthsystem / 'human_resources' / f'{_i}' /
                'ResourceFile_Daily_Capabilities.csv')

        # Read in ResourceFile_Consumables
        self.parameters['item_and_package_code_lookups'] = pd.read_csv(
            path_to_resourcefiles_for_healthsystem / 'consumables' / 'ResourceFile_Consumables_Items_and_Packages.csv')
        self.parameters['consumables_item_designations'] = pd.read_csv(
            path_to_resourcefiles_for_healthsystem / "consumables" / "ResourceFile_Consumables_Item_Designations.csv",
            dtype={'Item_Code': int, 'is_diagnostic': bool, 'is_medicine': bool, 'is_other': bool}
        ).set_index('Item_Code')
        self.parameters['availability_estimates'] = pd.read_csv(
            path_to_resourcefiles_for_healthsystem / 'consumables' / 'ResourceFile_Consumables_availability_small.csv')

        # Data on the number of beds available of each type by facility_id
        self.parameters['BedCapacity'] = pd.read_csv(
            path_to_resourcefiles_for_healthsystem / 'infrastructure_and_equipment' / 'ResourceFile_Bed_Capacity.csv')

        # Read in ResourceFile_Equipment
        self.parameters['EquipmentCatalogue'] = pd.read_csv(
            path_to_resourcefiles_for_healthsystem
            / 'infrastructure_and_equipment'
            / 'ResourceFile_EquipmentCatalogue.csv')
        self.parameters['equipment_availability_estimates'] = pd.read_csv(
            path_to_resourcefiles_for_healthsystem
            / 'infrastructure_and_equipment'
            / 'ResourceFile_Equipment_Availability_Estimates.csv')

        # Data on the priority of each Treatment_ID that should be adopted in the queueing system according to different
        # priority policies. Load all policies at this stage, and decide later which one to adopt.
        self.parameters['priority_rank'] = read_csv_files(path_to_resourcefiles_for_healthsystem / 'priority_policies' /
                                                         'ResourceFile_PriorityRanking_ALLPOLICIES',
                                                         files=None)

        self.parameters['HR_scaling_by_level_and_officer_type_table']: Dict = read_csv_files(
            path_to_resourcefiles_for_healthsystem /
            "human_resources" /
            "scaling_capabilities" /
            "ResourceFile_HR_scaling_by_level_and_officer_type",
            files=None  # all sheets read in
        )
        # Ensure the mode of HR scaling to be considered in included in the tables loaded
        assert (self.parameters['HR_scaling_by_level_and_officer_type_mode'] in
                self.parameters['HR_scaling_by_level_and_officer_type_table']), \
            (f"Value of `HR_scaling_by_level_and_officer_type_mode` not recognised: "
             f"{self.parameters['HR_scaling_by_level_and_officer_type_mode']}")

        self.parameters['HR_scaling_by_district_table']: Dict = read_csv_files(
            path_to_resourcefiles_for_healthsystem /
            "human_resources" /
            "scaling_capabilities" /
            "ResourceFile_HR_scaling_by_district",
            files=None  # all sheets read in
        )
        # Ensure the mode of HR scaling by district to be considered in included in the tables loaded
        assert self.parameters['HR_scaling_by_district_mode'] in self.parameters['HR_scaling_by_district_table'], \
            f"Value of `HR_scaling_by_district_mode` not recognised: {self.parameters['HR_scaling_by_district_mode']}"

        self.parameters['yearly_HR_scaling']: Dict = read_csv_files(
            path_to_resourcefiles_for_healthsystem /
            "human_resources" /
            "scaling_capabilities" /
            "ResourceFile_dynamic_HR_scaling",
            files=None,  # all sheets read in
            dtype={
                'year': int,
                'dynamic_HR_scaling_factor': float,
                'scale_HR_by_popsize': bool
            }  # Ensure that these column are read as the right type
        )
        # Ensure the mode of yearly HR scaling to be considered in included in the tables loaded
        assert self.parameters['yearly_HR_scaling_mode'] in self.parameters['yearly_HR_scaling'], \
            f"Value of `yearly_HR_scaling` not recognised: {self.parameters['yearly_HR_scaling_mode']}"
        # Ensure that a value for the year at the start of the simulation is provided.
        assert all(2010 in sheet['year'].values for sheet in self.parameters['yearly_HR_scaling'].values())

    def pre_initialise_population(self):
        """Generate the accessory classes used by the HealthSystem and pass to them the data that has been read."""

        # Create dedicated RNGs for separate functions done by the HealthSystem module
        self.rng_for_hsi_queue = np.random.RandomState(self.rng.randint(2 ** 31 - 1))
        self.rng_for_dx = np.random.RandomState(self.rng.randint(2 ** 31 - 1))
        rng_for_consumables = np.random.RandomState(self.rng.randint(2 ** 31 - 1))
        rng_for_equipment = np.random.RandomState(self.rng.randint(2 ** 31 - 1))

        # Determine mode_appt_constraints
        self.mode_appt_constraints = self.get_mode_appt_constraints()

        # Determine service_availability
        self.service_availability = self.get_service_availability()

        # Process health system organisation files (Facilities, Appointment Types, Time Taken etc.)
        self.process_healthsystem_organisation_files()

        # Set value for `use_funded_or_actual_staffing` and process Human Resources Files
        # (Initially set value should be equal to what is specified by the parameter, but overwritten with what was
        # provided in argument if an argument was specified -- provided for backward compatibility/debugging.)
        self.use_funded_or_actual_staffing = self.parameters['use_funded_or_actual_staffing'] \
            if self.arg_use_funded_or_actual_staffing is None \
            else self.arg_use_funded_or_actual_staffing

        # Initialise the BedDays class
        self.bed_days = BedDays(hs_module=self,
                                availability=self.get_beds_availability())
        self.bed_days.pre_initialise_population()

        # Initialise the Consumables class
        self.consumables = Consumables(
            availability_data=self.update_consumables_availability_to_represent_merging_of_levels_1b_and_2(
                self.parameters['availability_estimates']),
            item_code_designations=self.parameters['consumables_item_designations'],
            rng=rng_for_consumables,
            availability=self.get_cons_availability()
        )

        # Determine equip_availability
        self.equipment = Equipment(
            catalogue=self.parameters['EquipmentCatalogue'],
            data_availability=self.parameters['equipment_availability_estimates'],
            rng=rng_for_equipment,
            master_facilities_list=self.parameters['Master_Facilities_List'],
            availability=self.get_equip_availability(),
        )

        self.tclose_overwrite = self.parameters['tclose_overwrite']
        self.tclose_days_offset_overwrite = self.parameters['tclose_days_offset_overwrite']

        # Ensure name of policy we want to consider before/after switch is among the policies loaded
        # in the self.parameters['priority_rank']
        assert self.parameters['policy_name'] in self.parameters['priority_rank']

        # Set up framework for considering a priority policy
        self.setup_priority_policy()

    def initialise_population(self, population):
        self.bed_days.initialise_population(population.props)

    def initialise_simulation(self, sim):
        # If capabilities coefficient was not explicitly specified, use initial population scaling factor
        if self.capabilities_coefficient is None:
            self.capabilities_coefficient = self.sim.modules['Demography'].initial_model_to_data_popsize_ratio

        # Set the tracker in preparation for the simulation
        self.bed_days.initialise_beddays_tracker(
            model_to_data_popsize_ratio=self.sim.modules['Demography'].initial_model_to_data_popsize_ratio
        )

        # Set the consumables modules in preparation for the simulation
        self.consumables.on_start_of_day(sim.date)

        # Capture list of disease modules:
        self.recognised_modules_names = [
            m.name for m in self.sim.modules.values() if Metadata.USES_HEALTHSYSTEM in m.METADATA
        ]

        # Check that set of districts of residence in population are subset of districts from
        # `self._facilities_for_each_district`, which is derived from self.parameters['Master_Facilities_List']
        df = self.sim.population.props
        districts_of_residence = set(df.loc[df.is_alive, "district_of_residence"].cat.categories)
        assert all(
            districts_of_residence.issubset(per_level_facilities.keys())
            for per_level_facilities in self._facilities_for_each_district.values()
        ), (
            "At least one district_of_residence value in population not present in "
            "self._facilities_for_each_district resource file"
        )

        # Launch the healthsystem scheduler (a regular event occurring each day) [if not disabled]
        if not (self.disable or self.disable_and_reject_all):
            self.healthsystemscheduler = HealthSystemScheduler(self)
            sim.schedule_event(self.healthsystemscheduler, sim.date)

        # Schedule a mode_appt_constraints change
        sim.schedule_event(HealthSystemChangeMode(self),
                           Date(self.parameters["year_mode_switch"], 1, 1))

        # Schedule a consumables availability switch
        sim.schedule_event(
            HealthSystemChangeParameters(
                self,
                parameters={
                    'cons_availability': self.parameters['cons_availability_postSwitch']
                }
            ),
            Date(self.parameters["year_cons_availability_switch"], 1, 1)
        )

        # Schedule an equipment availability switch
        sim.schedule_event(
            HealthSystemChangeParameters(
                self,
                parameters={
                    'equip_availability': self.parameters['equip_availability_postSwitch']
                }
            ),
            Date(self.parameters["year_equip_availability_switch"], 1, 1)
        )

        # Schedule an equipment availability switch
        sim.schedule_event(
            HealthSystemChangeParameters(
                self,
                parameters={
                    'use_funded_or_actual_staffing': self.parameters['use_funded_or_actual_staffing_postSwitch']
                }
            ),
            Date(self.parameters["year_use_funded_or_actual_staffing_switch"], 1, 1)
        )

        # Schedule a one-off rescaling of _daily_capabilities broken down by officer type and level.
        # This occurs on 1st January of the year specified in the parameters.
        sim.schedule_event(ConstantRescalingHRCapabilities(self),
                           Date(self.parameters["year_HR_scaling_by_level_and_officer_type"], 1, 1))

        # Schedule a one-off rescaling of _daily_capabilities broken down by district
        # This occurs on 1st January of the year specified in the parameters.
        sim.schedule_event(RescaleHRCapabilities_ByDistrict(self),
                           Date(self.parameters["year_HR_scaling_by_district"], 1, 1))

        # Schedule recurring event which will rescale daily capabilities (at yearly intervals).
        # The first event scheduled for the start of the simulation is only used to update self.last_year_pop_size,
        # whilst the actual scaling will only take effect from 2011 onwards.
        sim.schedule_event(DynamicRescalingHRCapabilities(self), Date(sim.date))

    def on_birth(self, mother_id, child_id):
        self.bed_days.on_birth(self.sim.population.props, mother_id, child_id)

    def on_simulation_end(self):
        """Put out to the log the information from the tracker of the last day of the simulation"""
        self.bed_days.on_simulation_end()
        self.consumables.on_simulation_end()
        self.equipment.on_simulation_end()

        if self._hsi_event_count_log_period == "simulation":
            self._write_hsi_event_counts_to_log_and_reset()
            self._write_never_ran_hsi_event_counts_to_log_and_reset()
        if self._hsi_event_count_log_period is not None:
            logger_summary.info(
                key="hsi_event_details",
                description="Map from integer keys to hsi event detail dictionaries",
                data={
                    "hsi_event_key_to_event_details": {
                        k: d._asdict() for d, k in self._hsi_event_details.items()
                    }
                }
            )
            logger_summary.info(
                key="never_ran_hsi_event_details",
                description="Map from integer keys to never ran hsi event detail dictionaries",
                data={
                    "never_ran_hsi_event_key_to_event_details": {
                        k: d._asdict() for d, k in self._never_ran_hsi_event_details.items()
                    }
                }
            )

    def setup_priority_policy(self):

        # Determine name of policy to be considered **at the start of the simulation**.
        self.priority_policy = self.get_priority_policy_initial()

        # If adopting a policy, initialise here all other relevant variables.
        # Use of blank instead of None is not ideal, however couldn't seem to recover actual
        # None from parameter file.
        self.load_priority_policy(self.priority_policy)

        # Initialise the fast-tracking routes.
        # The attributes that can be looked up to determine whether a person might be eligible
        # for fast-tracking, as well as the corresponding fast-tracking channels, depend on the modules
        # included in the simulation. Store the attributes&channels pairs allowed given the modules included
        # to avoid having to recheck which modules are saved every time an HSI_Event is scheduled.
        self.list_fasttrack.append(('age_exact_years', 'FT_if_5orUnder'))
        if 'Contraception' in self.sim.modules or 'SimplifiedBirths' in self.sim.modules:
            self.list_fasttrack.append(('is_pregnant', 'FT_if_pregnant'))
        if 'Hiv' in self.sim.modules:
            self.list_fasttrack.append(('hv_diagnosed', 'FT_if_Hivdiagnosed'))
        if 'Tb' in self.sim.modules:
            self.list_fasttrack.append(('tb_diagnosed', 'FT_if_tbdiagnosed'))

    def process_healthsystem_organisation_files(self):
        """Create the data-structures needed from the information read into the parameters:
         * self._facility_levels
         * self._appointment_types
         * self._appt_times
         * self._appt_type_by_facLevel
         * self._facility_by_facility_id
         * self._facilities_for_each_district
        """

        # * Define Facility Levels
        self._facility_levels = set(self.parameters['Master_Facilities_List']['Facility_Level']) - {'5'}
        assert self._facility_levels == {'0', '1a', '1b', '2', '3', '4'}  # todo soft code this?

        # * Define Appointment Types
        self._appointment_types = set(self.parameters['Appt_Types_Table']['Appt_Type_Code'])

        # * Define the Officers Needed For Each Appointment
        # (Store data as dict of dicts, with outer-dict indexed by string facility level and
        # inner-dict indexed by string type code with values corresponding to list of (named)
        # tuples of appointment officer type codes and time taken.)
        appt_time_data = self.parameters['Appt_Time_Table']
        appt_times_per_level_and_type = {_facility_level: defaultdict(list) for _facility_level in
                                         self._facility_levels}
        for appt_time_tuple in appt_time_data.itertuples():
            appt_times_per_level_and_type[
                appt_time_tuple.Facility_Level
            ][
                appt_time_tuple.Appt_Type_Code
            ].append(
                AppointmentSubunit(
                    officer_type=appt_time_tuple.Officer_Category,
                    time_taken=appt_time_tuple.Time_Taken_Mins
                )
            )
        assert (
            sum(
                len(appt_info_list)
                for level in self._facility_levels
                for appt_info_list in appt_times_per_level_and_type[level].values()
            ) == len(appt_time_data)
        )
        self._appt_times = appt_times_per_level_and_type

        # * Define Which Appointments Are Possible At Each Facility Level
        appt_type_per_level_data = self.parameters['Appt_Offered_By_Facility_Level']
        self._appt_type_by_facLevel = {
            _facility_level: set(
                appt_type_per_level_data['Appt_Type_Code'][
                    appt_type_per_level_data[f'Facility_Level_{_facility_level}']
                ]
            )
            for _facility_level in self._facility_levels
        }

        # Also store data as dict of dicts, with outer-dict indexed by string facility level and
        # inner-dict indexed by district name with values corresponding to (named) tuples of
        # facility ID and name
        # Get look-up of the districts (by name) in each region (by name)
        districts_in_region = self.sim.modules['Demography'].parameters['districts_in_region']
        all_districts = set(self.sim.modules['Demography'].parameters['district_num_to_district_name'].values())

        facilities_per_level_and_district = {_facility_level: {} for _facility_level in self._facility_levels}
        facilities_by_facility_id = dict()
        for facility_tuple in self.parameters['Master_Facilities_List'].itertuples():
            _facility_info = FacilityInfo(id=facility_tuple.Facility_ID,
                                          name=facility_tuple.Facility_Name,
                                          level=facility_tuple.Facility_Level,
                                          region=facility_tuple.Region
                                          )

            facilities_by_facility_id[facility_tuple.Facility_ID] = _facility_info

            if pd.notnull(facility_tuple.District):
                # A facility that is specific to a district:
                facilities_per_level_and_district[facility_tuple.Facility_Level][facility_tuple.District] = \
                    _facility_info

            elif pd.isnull(facility_tuple.District) and pd.notnull(facility_tuple.Region):
                # A facility that is specific to region (and not a district):
                for _district in districts_in_region[facility_tuple.Region]:
                    facilities_per_level_and_district[facility_tuple.Facility_Level][_district] = _facility_info

            elif (
                pd.isnull(facility_tuple.District) and
                pd.isnull(facility_tuple.Region) and
                (facility_tuple.Facility_Level != '5')
            ):
                # A facility that is National (not specific to a region or a district) (ignoring level 5 (headquarters))
                for _district in all_districts:
                    facilities_per_level_and_district[facility_tuple.Facility_Level][_district] = _facility_info

        # Check that there is facility of every level for every district:
        assert all(
            all_districts == facilities_per_level_and_district[_facility_level].keys()
            for _facility_level in self._facility_levels
        ), "There is not one of each facility type available to each district."

        self._facility_by_facility_id = facilities_by_facility_id
        self._facilities_for_each_district = facilities_per_level_and_district

    def setup_daily_capabilities(self, use_funded_or_actual_staffing):
        """Set up `self._daily_capabilities` and `self._officers_with_availability`.
        This is called when the value for `use_funded_or_actual_staffing` is set - at the beginning of the simulation
         and when the assumption when the underlying assumption for `use_funded_or_actual_staffing` is updated"""
        # * Store 'DailyCapabilities' in correct format and using the specified underlying assumptions
        self._daily_capabilities = self.format_daily_capabilities(use_funded_or_actual_staffing)

        # Also, store the set of officers with non-zero daily availability
        # (This is used for checking that scheduled HSI events do not make appointment requiring officers that are
        # never available.)
        self._officers_with_availability = set(self._daily_capabilities.index[self._daily_capabilities > 0])

    def format_daily_capabilities(self, use_funded_or_actual_staffing: str) -> pd.Series:
        """
        This will updates the dataframe for the self.parameters['Daily_Capabilities'] so as to include
        every permutation of officer_type_code and facility_id, with zeros against permutations where no capacity
        is available.

        It also give the dataframe an index that is useful for merging on (based on Facility_ID and Officer Type)

        (This is so that its easier to track where demands are being placed where there is no capacity)
        """

        # Get the capabilities data imported (according to the specified underlying assumptions).
        capabilities = pool_capabilities_at_levels_1b_and_2(
                self.parameters[f'Daily_Capabilities_{use_funded_or_actual_staffing}']
        )
        capabilities = capabilities.rename(columns={'Officer_Category': 'Officer_Type_Code'})  # neaten
<<<<<<< HEAD
=======

        # Create new column where capabilities per staff are computed
        capabilities['Mins_Per_Day_Per_Staff'] = capabilities['Total_Mins_Per_Day']/capabilities['Staff_Count']

>>>>>>> ed8a1312

        # Create dataframe containing background information about facility and officer types
        facility_ids = self.parameters['Master_Facilities_List']['Facility_ID'].values
        officer_type_codes = set(self.parameters['Officer_Types_Table']['Officer_Category'].values)
        # todo - <-- avoid use of the file or define differently?

        # # naming to be not with _ within the name of an oficer
        facs = list()
        officers = list()
        for f in facility_ids:
            for o in officer_type_codes:
                facs.append(f)
                officers.append(o)

        capabilities_ex = pd.DataFrame(data={'Facility_ID': facs, 'Officer_Type_Code': officers})

        # Merge in information about facility from Master Facilities List
        mfl = self.parameters['Master_Facilities_List']
        capabilities_ex = capabilities_ex.merge(mfl, on='Facility_ID', how='left')

<<<<<<< HEAD
=======
        # Create a copy of this to store staff counts
        capabilities_per_staff_ex = capabilities_ex.copy()

>>>>>>> ed8a1312
        # Merge in information about officers
        # officer_types = self.parameters['Officer_Types_Table'][['Officer_Type_Code', 'Officer_Type']]
        # capabilities_ex = capabilities_ex.merge(officer_types, on='Officer_Type_Code', how='left')

        # Merge in the capabilities (minutes available) for each officer type (inferring zero minutes where
        # there is no entry in the imported capabilities table)
        capabilities_ex = capabilities_ex.merge(
            capabilities[['Facility_ID', 'Officer_Type_Code', 'Total_Mins_Per_Day']],
            on=['Facility_ID', 'Officer_Type_Code'],
            how='left',
        )
        capabilities_ex = capabilities_ex.fillna(0)
<<<<<<< HEAD
=======

        capabilities_per_staff_ex = capabilities_per_staff_ex.merge(
            capabilities[['Facility_ID', 'Officer_Type_Code', 'Mins_Per_Day_Per_Staff']],
            on=['Facility_ID', 'Officer_Type_Code'],
            how='left',
        )
        capabilities_per_staff_ex = capabilities_per_staff_ex.fillna(0)
>>>>>>> ed8a1312

        # Give the standard index:
        capabilities_ex = capabilities_ex.set_index(
            'FacilityID_'
            + capabilities_ex['Facility_ID'].astype(str)
            + '_Officer_'
            + capabilities_ex['Officer_Type_Code']
        )
<<<<<<< HEAD
=======

        # Give the standard index:
        capabilities_per_staff_ex = capabilities_per_staff_ex.set_index(
            'FacilityID_'
            + capabilities_ex['Facility_ID'].astype(str)
            + '_Officer_'
            + capabilities_ex['Officer_Type_Code']
        )
>>>>>>> ed8a1312

        # Rename 'Total_Minutes_Per_Day'
        capabilities_ex = capabilities_ex.rename(columns={'Total_Mins_Per_Day': 'Total_Minutes_Per_Day'})

        # Checks
        assert abs(capabilities_ex['Total_Minutes_Per_Day'].sum() - capabilities['Total_Mins_Per_Day'].sum()) < 1e-7
        assert len(capabilities_ex) == len(facility_ids) * len(officer_type_codes)

        # return the pd.Series of `Total_Minutes_Per_Day' indexed for each type of officer at each facility
        return capabilities_ex['Total_Minutes_Per_Day']

    def _rescale_capabilities_to_capture_effective_capability(self):
        # Notice that capabilities will only be expanded through this process
        # (i.e. won't reduce available capabilities if these were under-used in the last year).
        # Note: Currently relying on module variable rather than parameter for
        # scale_to_effective_capabilities, in order to facilitate testing. However
        # this may eventually come into conflict with the Switcher functions.
        pattern = r"FacilityID_(\w+)_Officer_(\w+)"
        for officer in self._daily_capabilities.keys():
            matches = re.match(pattern, officer)
            # Extract ID and officer type from
            facility_id = int(matches.group(1))
            officer_type = matches.group(2)
            level = self._facility_by_facility_id[facility_id].level
            # Only rescale if rescaling factor is greater than 1 (i.e. don't reduce
            # available capabilities if these were under-used the previous year).
            rescaling_factor = self._summary_counter.frac_time_used_by_officer_type_and_level(
                officer_type=officer_type, level=level
            )
            if rescaling_factor > 1 and rescaling_factor != float("inf"):
                self._daily_capabilities[officer] *= rescaling_factor
<<<<<<< HEAD
=======

                # We assume that increased daily capabilities is a result of each staff performing more
                # daily patient facing time per day than contracted (or equivalently performing appts more
                # efficiently).
                self._daily_capabilities_per_staff[officer] *= rescaling_factor
>>>>>>> ed8a1312

    def update_consumables_availability_to_represent_merging_of_levels_1b_and_2(self, df_original):
        """To represent that facility levels '1b' and '2' are merged together under the label '2', we replace the
        availability of consumables at level 2 with new values."""

        # get master facilities list
        mfl = self.parameters['Master_Facilities_List']

        # merge in facility level
        dfx = df_original.merge(
            mfl[['Facility_ID', 'District', 'Facility_Level']],
            left_on='Facility_ID',
            right_on='Facility_ID',
            how='left'
        )

        # compute the updated availability at the merged level '1b' and '2'
        availability_at_1b_and_2 = \
            dfx.drop(dfx.index[~dfx['Facility_Level'].isin(AVAILABILITY_OF_CONSUMABLES_AT_MERGED_LEVELS_1B_AND_2)]) \
               .groupby(by=['District', 'month', 'item_code'])['available_prop'] \
               .mean() \
               .reset_index()\
               .assign(Facility_Level=LABEL_FOR_MERGED_FACILITY_LEVELS_1B_AND_2)

        # assign facility_id
        availability_at_1b_and_2 = availability_at_1b_and_2.merge(
            mfl[['Facility_ID', 'District', 'Facility_Level']],
            left_on=['District', 'Facility_Level'],
            right_on=['District', 'Facility_Level'],
            how='left'
        )

        # assign these availabilities to the corresponding level 2 facilities (dropping the original values)
        df_updated = pd.concat([
            dfx.drop(dfx.index[dfx['Facility_Level'] == LABEL_FOR_MERGED_FACILITY_LEVELS_1B_AND_2]),
            availability_at_1b_and_2[dfx.columns],
            ]
        ).drop(columns=['Facility_Level', 'District'])\
         .sort_values(['Facility_ID', 'month', 'item_code']).reset_index(drop=True)

        # check size/shape/dtypes preserved
        assert df_updated.shape == df_original.shape
        assert (df_updated.columns == df_original.columns).all()
        assert (df_updated.dtypes == df_original.dtypes).all()

        # check values the same for everything apart from the facility level '2' facilities
        facilities_with_any_differences = set(
            df_updated.loc[
                ~(df_original == df_updated).all(axis=1),
                'Facility_ID']
        )
        level2_facilities = set(
            mfl.loc[mfl['Facility_Level'] == '2', 'Facility_ID']
        )
        assert facilities_with_any_differences.issubset(level2_facilities)

        return df_updated

    def get_service_availability(self) -> List[str]:
        """Returns service availability. (Should be equal to what is specified by the parameter, but overwrite with what
        was provided in argument if an argument was specified -- provided for backward compatibility/debugging.)"""

        if self.arg_service_availability is None:
            service_availability = self.parameters['Service_Availability']
        else:
            service_availability = self.arg_service_availability

        assert isinstance(service_availability, list)

        # Log the service_availability
        logger.info(key="message",
                    data=f"Running Health System With the Following Service Availability: "
                         f"{self.service_availability}"
                    )
        return service_availability

    def get_cons_availability(self) -> str:
        """Returns consumables availability. (Should be equal to what is specified by the parameter, but overwrite with
        what was provided in argument if an argument was specified -- provided for backward compatibility/debugging.)"""

        if self.arg_cons_availability is None:
            _cons_availability = self.parameters['cons_availability']
        else:
            _cons_availability = self.arg_cons_availability

        # Log the service_availability
        logger.info(key="message",
                    data=f"Running Health System With the Following Consumables Availability: "
                         f"{_cons_availability}"
                    )

        return _cons_availability

    def get_beds_availability(self) -> str:
        """Returns beds availability. (Should be equal to what is specified by the parameter, but overwrite with
        what was provided in argument if an argument was specified -- provided for backward compatibility/debugging.)"""

        if self.arg_beds_availability is None:
            _beds_availability = self.parameters['beds_availability']
        else:
            _beds_availability = self.arg_beds_availability

        # For logical consistency, when the HealthSystem is disabled, beds_availability should be 'all', irrespective of
        # what arguments/parameters are provided.
        if self.disable:
            _beds_availability = 'all'

        # Log the service_availability
        logger.info(key="message",
                    data=f"Running Health System With the Following Beds Availability: "
                         f"{_beds_availability}"
                    )

        return _beds_availability

    def get_equip_availability(self) -> str:
        """Returns equipment availability. (Should be equal to what is specified by the parameter, but can be
        overwritten with what was provided in argument if an argument was specified -- provided for backward
        compatibility/debugging.)"""

        if self.arg_equip_availability is None:
            _equip_availability = self.parameters['equip_availability']
        else:
            _equip_availability = self.arg_equip_availability

        # Log the equip_availability
        logger.info(key="message",
                    data=f"Running Health System With the Following Equipment Availability: "
                         f"{_equip_availability}"
                    )

        return _equip_availability

    def schedule_to_call_never_ran_on_date(self, hsi_event: 'HSI_Event', tdate: datetime.datetime):
        """Function to schedule never_ran being called on a given date"""
        self.sim.schedule_event(HSIEventWrapper(hsi_event=hsi_event, run_hsi=False), tdate)

    def get_mode_appt_constraints(self) -> int:
        """Returns `mode_appt_constraints`. (Should be equal to what is specified by the parameter, but overwrite with
        what was provided in argument if an argument was specified -- provided for backward compatibility/debugging.)"""
        return self.parameters['mode_appt_constraints'] \
            if self.arg_mode_appt_constraints is None \
            else self.arg_mode_appt_constraints

    @property
    def use_funded_or_actual_staffing(self) -> str:
        """Returns value for `use_funded_or_actual_staffing`."""
        return self._use_funded_or_actual_staffing

    @use_funded_or_actual_staffing.setter
    def use_funded_or_actual_staffing(self, use_funded_or_actual_staffing) -> str:
        """Set value for `use_funded_or_actual_staffing` and update the daily_capabilities accordingly. """
        assert use_funded_or_actual_staffing in ['actual', 'funded', 'funded_plus']
        self._use_funded_or_actual_staffing = use_funded_or_actual_staffing
        self.setup_daily_capabilities(self._use_funded_or_actual_staffing)

    def get_priority_policy_initial(self) -> str:
        """Returns `priority_policy`. (Should be equal to what is specified by the parameter, but
        overwrite with what was provided in argument if an argument was specified -- provided for backward
        compatibility/debugging.)"""
        return self.parameters['policy_name'] \
            if self.arg_policy_name is None \
            else self.arg_policy_name

    def load_priority_policy(self, policy):

        if policy != "":
            # Select the chosen policy from dictionary of all possible policies
            Policy_df = self.parameters['priority_rank'][policy]

            # If a policy is adopted, following variable *must* always be taken from policy.
            # Over-write any other values here.
            self.lowest_priority_considered = Policy_df.loc[
                Policy_df['Treatment'] == 'lowest_priority_considered',
                'Priority'
            ].iloc[0]

            # Convert policy dataframe into dictionary to speed-up look-up process.
            self.priority_rank_dict = \
                Policy_df.set_index("Treatment", drop=True).to_dict(orient="index")
            del self.priority_rank_dict["lowest_priority_considered"]

    def schedule_hsi_event(
        self,
        hsi_event: 'HSI_Event',
        priority: int,
        topen: datetime.datetime,
        tclose: Optional[datetime.datetime] = None,
        do_hsi_event_checks: bool = True
    ):
        """
        Schedule a health system interaction (HSI) event.

        :param hsi_event: The HSI event to be scheduled.
        :param priority: The priority for the HSI event: 0 (highest), 1 or 2 (lowest)
        :param topen: The earliest date at which the HSI event should run.
        :param tclose: The latest date at which the HSI event should run. Set to one week after ``topen`` if ``None``.
        :param do_hsi_event_checks: Whether to perform sanity checks on the passed ``hsi_event`` argument to check that
         it constitutes a valid HSI event. This is intended for allowing disabling of these checks when scheduling
         multiple HSI events of the same ``HSI_Event`` subclass together, in which case typically performing these
         checks for each individual HSI event of the shared type will be redundant.
        """
        # If there is no specified tclose time then set this to a week after topen.
        # This should be a boolean, not int! Still struggling to get a boolean variable from resource file

        DEFAULT_DAYS_OFFSET_VALUE_FOR_TCLOSE_IF_NONE_SPECIFIED = 7

        # Clinical time-constraints are embedded in tclose for these modules, do not overwrite their tclose
        if hsi_event.module.name in ('CareOfWomenDuringPregnancy', 'Labour', 'PostnatalSupervisor', 'NewbornOutcomes'):
            if tclose is None:
                tclose = topen + DateOffset(days=DEFAULT_DAYS_OFFSET_VALUE_FOR_TCLOSE_IF_NONE_SPECIFIED)
        else:
            if self.tclose_overwrite == 1:
                tclose = topen + pd.to_timedelta(self.tclose_days_offset_overwrite, unit='D')
            elif tclose is None:
                tclose = topen + DateOffset(days=DEFAULT_DAYS_OFFSET_VALUE_FOR_TCLOSE_IF_NONE_SPECIFIED)

        # Check topen is not in the past
        assert topen >= self.sim.date

        # Check that topen is strictly before tclose
        assert topen < tclose

        # If ignoring the priority in scheduling, then over-write the provided priority information with 0.
        if self.ignore_priority:
            priority = 0

        # Use of "" not ideal, see note in initialise_population
        if self.priority_policy != "":
            # Look-up priority ranking of this treatment_ID in the policy adopted
            priority = self.enforce_priority_policy(hsi_event=hsi_event)

        # Check that priority is in valid range
        assert priority >= 0

        # If priority of HSI_Event lower than the lowest one considered, ignore event in scheduling under mode 2
        if (self.mode_appt_constraints == 2) and (priority > self.lowest_priority_considered):
            self.schedule_to_call_never_ran_on_date(hsi_event=hsi_event, tdate=tclose)  # Call this on tclose
            return

        # Check if healthsystem is disabled/disable_and_reject_all and, if so, schedule a wrapped event:
        if self.disable and (not self.disable_and_reject_all):
            # If healthsystem is disabled (meaning that HSI can still run), schedule for the `run` method on `topen`.
            self.sim.schedule_event(HSIEventWrapper(hsi_event=hsi_event, run_hsi=True), topen)
            return

        if self.disable_and_reject_all:
            # If healthsystem is disabled the HSI will never run: schedule for the `never_ran` method on `tclose`.
            self.schedule_to_call_never_ran_on_date(hsi_event=hsi_event, tdate=tclose)  # Call this on tclose
            return

        # Check that this is a legitimate health system interaction (HSI) event.
        # These checks are only performed when the flag `do_hsi_event_checks` is set to ``True`` to allow disabling
        # when the checks are redundant for example when scheduling multiple HSI events of same `HSI_Event` subclass.
        if do_hsi_event_checks:
            self.check_hsi_event_is_valid(hsi_event)

        # Check that this request is allowable under current policy (i.e. included in service_availability).
        if not self.is_treatment_id_allowed(hsi_event.TREATMENT_ID, self.service_availability):
            # HSI is not allowable under the services_available parameter: run the HSI's 'never_ran' method on the date
            # of tclose.
            self.sim.schedule_event(HSIEventWrapper(hsi_event=hsi_event, run_hsi=False), tclose)

        else:
            # The HSI is allowed and will be added to the HSI_EVENT_QUEUE.
            # Let the HSI gather information about itself (facility_id and appt-footprint time requirements):
            hsi_event.initialise()

            self._add_hsi_event_queue_item_to_hsi_event_queue(
                priority=priority, topen=topen, tclose=tclose, hsi_event=hsi_event)

    def _add_hsi_event_queue_item_to_hsi_event_queue(self, priority, topen, tclose, hsi_event) -> None:
        """Add an event to the HSI_EVENT_QUEUE."""
        # Create HSIEventQueue Item, including a counter for the number of HSI_Events, to assist with sorting in the
        # queue (NB. the sorting is done ascending and by the order of the items in the tuple).

        self.hsi_event_queue_counter += 1

        if self.randomise_queue:
            # Might be best to use float here, and if rand_queue is off just assign it a fixed value (?)
            rand_queue = self.rng_for_hsi_queue.randint(0, 1000000)
        else:
            rand_queue = self.hsi_event_queue_counter

        _new_item: HSIEventQueueItem = HSIEventQueueItem(
            priority, topen, rand_queue, self.hsi_event_queue_counter, tclose, hsi_event)

        # Add to queue:
        hp.heappush(self.HSI_EVENT_QUEUE, _new_item)

    # This is where the priority policy is enacted
    def enforce_priority_policy(self, hsi_event) -> int:
        """Return priority for HSI_Event based on policy under consideration """

        pr = self.priority_rank_dict
        pdf = self.sim.population.props

        if hsi_event.TREATMENT_ID in pr:
            _priority_ranking = pr[hsi_event.TREATMENT_ID]['Priority']

            # Check whether fast-tracking routes are available for this treatment. If person qualifies for one
            # don't check remaining.

            # Look up relevant attributes for HSI_Event's target
            list_targets = [_t[0] for _t in self.list_fasttrack]
            target_attributes = pdf.loc[hsi_event.target, list_targets]

            # Warning: here assuming that the first fast-tracking eligibility encountered
            # will determine the priority to be used. If different fast-tracking channels have
            # different priorities for the same treatment, this will be a problem!
            # First item in Lists is age-related, therefore need to invoke different logic.
            if (
                (pr[hsi_event.TREATMENT_ID][self.list_fasttrack[0][1]] > -1)
                and (target_attributes['age_exact_years'] <= 5)
            ):
                return pr[hsi_event.TREATMENT_ID][self.list_fasttrack[0][1]]

            # All other attributes are looked up the same way, so can do this in for loop
            for i in range(1, len(self.list_fasttrack)):
                if (
                    (pr[hsi_event.TREATMENT_ID][self.list_fasttrack[i][1]] > - 1)
                    and target_attributes[i]
                ):
                    return pr[hsi_event.TREATMENT_ID][self.list_fasttrack[i][1]]

            return _priority_ranking

        else:  # If treatment is not ranked in the policy, issue a warning and assign priority=3 by default
#           warnings.warn(UserWarning(f"Couldn't find priority ranking for TREATMENT_ID \n"
#                                    f"{hsi_event.TREATMENT_ID}"))
            return self.lowest_priority_considered

    def check_hsi_event_is_valid(self, hsi_event):
        """Check the integrity of an HSI_Event."""
        assert isinstance(hsi_event, HSI_Event)

        # Check that non-empty treatment ID specified
        assert hsi_event.TREATMENT_ID != ''
        
        # Check that the target of the HSI is not the entire population
        assert not isinstance(hsi_event.target, tlo.population.Population)

        # This is an individual-scoped HSI event.
        # It must have EXPECTED_APPT_FOOTPRINT, BEDDAYS_FOOTPRINT and ACCEPTED_FACILITY_LEVELS.

        # Correct formatted EXPECTED_APPT_FOOTPRINT
        assert self.appt_footprint_is_valid(hsi_event.EXPECTED_APPT_FOOTPRINT), \
            f"the incorrectly formatted appt_footprint is {hsi_event.EXPECTED_APPT_FOOTPRINT}"

        # That it has an acceptable 'ACCEPTED_FACILITY_LEVEL' attribute
        assert hsi_event.ACCEPTED_FACILITY_LEVEL in self._facility_levels, \
            f"In the HSI with TREATMENT_ID={hsi_event.TREATMENT_ID}, the ACCEPTED_FACILITY_LEVEL (=" \
            f"{hsi_event.ACCEPTED_FACILITY_LEVEL}) is not recognised."

        self.bed_days.check_beddays_footprint_format(hsi_event.BEDDAYS_FOOTPRINT)

        # Check that this can accept the squeeze argument
        assert _accepts_argument(hsi_event.run, 'squeeze_factor')

        # Check that the event does not request an appointment at a facility
        # level which is not possible
        appt_type_to_check_list = hsi_event.EXPECTED_APPT_FOOTPRINT.keys()
        facility_appt_types = self._appt_type_by_facLevel[
            hsi_event.ACCEPTED_FACILITY_LEVEL
        ]
        assert facility_appt_types.issuperset(appt_type_to_check_list), (
            f"An appointment type has been requested at a facility level for "
            f"which it is not possible: TREATMENT_ID={hsi_event.TREATMENT_ID}"
        )

    @staticmethod
    def is_treatment_id_allowed(treatment_id: str, service_availability: list) -> bool:
        """Determine if a treatment_id (specified as a string) can be run (i.e., is within the allowable set of
         treatments, given by `self.service_availability`. The rules are as follows:
          * An empty list means nothing is allowed
          * A list that contains only an asteriks ['*'] means run anything
          * If the list is not empty, then a treatment_id with a first part "FirstAttendance_" is also allowed
          * An entry in the list of the form "A_B_C" means a treatment_id that matches exactly is allowed
          * An entry in the list of the form "A_B_*" means that a treatment_id that begins "A_B_" or "A_B" is allowed
        """
        def _treatment_matches_pattern(_treatment_id, _service_availability):
            """Check if treatment_id matches any services specified with wildcard * patterns"""

            def _matches_this_pattern(_treatment_id, _s):
                """Returns True if this treatment_id is consistent with this component of service_availability"""
                if '*' in _s:
                    assert _s[-1] == '*', f"Component of service_availability has an asteriks not at the end: {_s}"
                    _s_split = _s.split('_')  # split the matching pattern at '_' knowing that the last component is '*'
                    _treatment_id_split = _treatment_id.split('_', len(_s_split) - 1)  # split treatment_id at '_' into
                    # as many component as there as non-asteriks component of _s.
                    # Check if all the components (that are not asteriks) are the same:
                    return all(
                        [(a == b) or (b == "*") for a, b in itertools.zip_longest(_treatment_id_split, _s_split)]
                    )
                else:
                    # If not "*", comparison is ordinary match between strings
                    return _treatment_id == _s

            for _s in service_availability:
                if _matches_this_pattern(_treatment_id, _s):
                    return True
            return False

        if not service_availability:
            # Empty list --> nothing is allowable
            return False

        if service_availability == ['*']:
            # Wildcard --> everything is allowed
            return True
        elif treatment_id in service_availability:
            # Explicit inclusion of this treatment_id --> allowed
            return True
        elif treatment_id.startswith('FirstAttendance_'):
            # FirstAttendance* --> allowable
            return True
        else:
            if _treatment_matches_pattern(treatment_id, service_availability):
                return True
        return False

    def schedule_batch_of_individual_hsi_events(
        self, hsi_event_class, person_ids, priority, topen, tclose=None, **event_kwargs
    ):
        """Schedule a batch of individual-scoped HSI events of the same type.

        Only performs sanity checks on the HSI event for the first scheduled event
        thus removing the overhead of multiple redundant checks.

        :param hsi_event_class: The ``HSI_Event`` subclass of the events to schedule.
        :param person_ids: A sequence of person ID index values to use as the targets
            of the HSI events being scheduled.
        :param priority: The priority for the HSI events: 0 (highest), 1 or 2 (lowest).
            Either a single value for all events or an iterable of per-target values.
        :param topen: The earliest date at which the HSI events should run. Either a
            single value for all events or an iterable of per-target values.
        :param tclose: The latest date at which the HSI events should run. Set to one
           week after ``topen`` if ``None``. Either a single value for all events or an
           iterable of per-target values.
        :param event_kwargs: Any additional keyword arguments to pass to the
            ``hsi_event_class`` initialiser in addition to ``person_id``.
        """
        # If any of {priority, topen, tclose} are iterable assume correspond to per-
        # target values for corresponding arguments of schedule_hsi_event otherwise
        # use same value for all calls
        priorities = priority if isinstance(priority, Iterable) else repeat(priority)
        topens = topen if isinstance(topen, Iterable) else repeat(topen)
        tcloses = tclose if isinstance(tclose, Iterable) else repeat(tclose)
        for i, (person_id, priority, topen, tclose) in enumerate(
            zip(person_ids, priorities, topens, tcloses)
        ):
            self.schedule_hsi_event(
                hsi_event=hsi_event_class(person_id=person_id, **event_kwargs),
                priority=priority,
                topen=topen,
                tclose=tclose,
                # Only perform checks for first event
                do_hsi_event_checks=(i == 0)
            )

    def appt_footprint_is_valid(self, appt_footprint):
        """
        Checks an appointment footprint to ensure it is in the correct format.
        :param appt_footprint: Appointment footprint to check.
        :return: True if valid and False otherwise.
        """
        # Check that all keys known appointment types and all values non-negative
        return isinstance(appt_footprint, dict) and all(
            k in self._appointment_types and v >= 0
            for k, v in appt_footprint.items()
        )

    @property
    def capabilities_today(self) -> pd.Series:
        """
        Returns the capabilities of the health system today.
        returns: pd.Series giving minutes available for each officer type in each facility type

        Functions can go in here in the future that could expand the time available,
        simulating increasing efficiency (the concept of a productivity ratio raised
        by Martin Chalkley).

        For now this method only multiplies the estimated minutes available by the `capabilities_coefficient` scale
        factor.
        """
        return self._daily_capabilities * self.capabilities_coefficient

    def get_blank_appt_footprint(self):
        """
        This is a helper function so that disease modules can easily create their appt_footprints.
        It returns an empty Counter instance.

        """
        return Counter()

    def get_facility_info(self, hsi_event) -> FacilityInfo:
        """Helper function to find the facility at which an HSI event will take place based on their district of
        residence and the level of the facility of the HSI."""
        the_district = self.sim.population.props.at[hsi_event.target, 'district_of_residence']
        the_level = hsi_event.ACCEPTED_FACILITY_LEVEL
        return self._facilities_for_each_district[the_level][the_district]

    def get_appt_footprint_as_time_request(self, facility_info: FacilityInfo, appt_footprint: dict):
        """
        This will take an APPT_FOOTPRINT and return the required appointments in terms of the
        time required of each Officer Type in each Facility ID.
        The index will identify the Facility ID and the Officer Type in the same format
        as is used in Daily_Capabilities.
        :params facility_info: The FacilityInfo describing the facility at which the appointment occurs
        :param appt_footprint: The actual appt footprint (optional) if different to that in the HSI event.
        :return: A Counter that gives the times required for each officer-type in each facility_ID, where this time
         is non-zero.
        """
        # Accumulate appointment times for specified footprint using times from appointment times table.
        appt_footprint_times = Counter()
        for appt_type in appt_footprint:
            try:
                appt_info_list = self._appt_times[facility_info.level][appt_type]
            except KeyError as e:
                raise KeyError(
                    f"The time needed for an appointment is not defined for the specified facility level: "
                    f"appt_type={appt_type}, "
                    f"facility_level={facility_info.level}."
                ) from e

            for appt_info in appt_info_list:
                appt_footprint_times[
                    f"FacilityID_{facility_info.id}_Officer_{appt_info.officer_type}"
                ] += appt_info.time_taken

        return appt_footprint_times

    def get_squeeze_factors(self, footprints_per_event, total_footprint, current_capabilities,
                            compute_squeeze_factor_to_district_level: bool
                            ):
        """
        This will compute the squeeze factors for each HSI event from the list of all
        the calls on health system resources for the day.
        The squeeze factor is defined as (call/available - 1). ie. the highest
        fractional over-demand among any type of officer that is called-for in the
        appt_footprint of an HSI event.
        A value of 0.0 signifies that there is no squeezing (sufficient resources for
        the EXPECTED_APPT_FOOTPRINT).

        :param footprints_per_event: List, one entry per HSI event, containing the
            minutes required from each health officer in each health facility as a
            Counter (using the standard index)
        :param total_footprint: Counter, containing the total minutes required from
            each health officer in each health facility when non-zero, (using the
            standard index)
        :param current_capabilities: Series giving the amount of time available for
            each health officer in each health facility (using the standard index)
        :param compute_squeeze_factor_to_district_level: Boolean indicating whether
            the computation of squeeze_factors should be specific to each district
            (when `True`), or if the computation of squeeze_factors should be on
            the basis that resources from all districts can be effectively "pooled"
            (when `False).

        :return: squeeze_factors: an array of the squeeze factors for each HSI event
            (position in array matches that in the all_call_today list).
        """

        def get_total_minutes_of_this_officer_in_this_district(_officer):
            """Returns the minutes of current capabilities for the officer identified (this officer type in this
            facility_id)."""
            return current_capabilities.get(_officer)

        def get_total_minutes_of_this_officer_in_all_district(_officer):
            """Returns the minutes of current capabilities for the officer identified in all districts (this officer
            type in this all facilities of the same level in all districts)."""

            def split_officer_compound_string(cs) -> Tuple[int, str]:
                """Returns (facility_id, officer_type) for the officer identified in the string of the form:
                 'FacilityID_{facility_id}_Officer_{officer_type}'."""
                _, _facility_id, _, _officer_type = cs.split('_', 3)  # (NB. Some 'officer_type' include "_")
                return int(_facility_id), _officer_type

            def _match(_this_officer, facility_ids: List[int], officer_type: str):
                """Returns True if the officer identified is of the identified officer_type and is in one of the
                facility_ids."""
                this_facility_id, this_officer_type = split_officer_compound_string(_this_officer)
                return (this_officer_type == officer_type) and (this_facility_id in facility_ids)

            facility_id, officer_type = split_officer_compound_string(_officer)
            facility_level = self._facility_by_facility_id[int(facility_id)].level
            facilities_of_same_level_in_all_district = [
                _fac.id for _fac in self._facilities_for_each_district[facility_level].values()
            ]

            officers_in_the_same_level_in_all_districts = [
                _officer for _officer in current_capabilities.keys() if
                _match(_officer, facility_ids=facilities_of_same_level_in_all_district, officer_type=officer_type)
            ]

            return sum(current_capabilities.get(_o) for _o in officers_in_the_same_level_in_all_districts)

        # 1) Compute the load factors for each officer type at each facility that is
        # called-upon in this list of HSIs
        load_factor = {}
        for officer, call in total_footprint.items():
            if compute_squeeze_factor_to_district_level:
                availability = get_total_minutes_of_this_officer_in_this_district(officer)
            else:
                availability = get_total_minutes_of_this_officer_in_all_district(officer)

            # If officer does not exist in the relevant facility, log warning and proceed as if availability = 0
            if availability is None:
                logger.warning(
                    key="message",
                    data=(f"Requested officer {officer} is not contemplated by health system. ")
                )
                availability = 0

            if availability == 0:
                load_factor[officer] = float('inf')
            else:
                load_factor[officer] = max(call / availability - 1, 0.0)

        # 2) Convert these load-factors into an overall 'squeeze' signal for each HSI,
        # based on the load-factor of the officer with the largest time requirement for that
        # event (or zero if event has an empty footprint)
        squeeze_factor_per_hsi_event = []
        for footprint in footprints_per_event:
            if len(footprint) > 0:
                # If any of the required officers are not available at the facility, set overall squeeze to inf
                require_missing_officer = any([load_factor[officer] == float('inf') for officer in footprint])

                if require_missing_officer:
                    squeeze_factor_per_hsi_event.append(float('inf'))
                else:
                    squeeze_factor_per_hsi_event.append(max(load_factor[footprint.most_common()[0][0]], 0.))
            else:
                squeeze_factor_per_hsi_event.append(0.0)
        squeeze_factor_per_hsi_event = np.array(squeeze_factor_per_hsi_event)

        assert (squeeze_factor_per_hsi_event >= 0).all()

        return squeeze_factor_per_hsi_event

    def record_hsi_event(self, hsi_event, actual_appt_footprint=None, squeeze_factor=None, did_run=True, priority=None):
        """
        Record the processing of an HSI event.
        It will also record the actual appointment footprint.
        :param hsi_event: The HSI_Event (containing the initial expectations of footprints)
        :param actual_appt_footprint: The actual Appointment Footprint (if individual event)
        :param squeeze_factor: The squeeze factor (if individual event)
        """

        # HSI-Event
        _squeeze_factor = squeeze_factor if squeeze_factor != np.inf else 100.0
        self.write_to_hsi_log(
            event_details=hsi_event.as_namedtuple(actual_appt_footprint),
            person_id=hsi_event.target,
            facility_id=hsi_event.facility_info.id,
            squeeze_factor=_squeeze_factor,
            did_run=did_run,
            priority=priority,
        )

    def write_to_hsi_log(
        self,
        event_details: HSIEventDetails,
        person_id: int,
        facility_id: Optional[int],
        squeeze_factor: float,
        did_run: bool,
        priority: int,
    ):
        """Write the log `HSI_Event` and add to the summary counter."""
        # Debug logger gives simple line-list for every HSI event
        logger.debug(
            key="HSI_Event",
            data={
                'Event_Name': event_details.event_name,
                'TREATMENT_ID': event_details.treatment_id,
                'Number_By_Appt_Type_Code': dict(event_details.appt_footprint),
                'Person_ID': person_id,
                'Squeeze_Factor': squeeze_factor,
                'priority': priority,
                'did_run': did_run,
                'Facility_Level': event_details.facility_level if event_details.facility_level is not None else -99,
                'Facility_ID': facility_id if facility_id is not None else -99,
                'Equipment': sorted(event_details.equipment),
            },
            description="record of each HSI event"
        )
        if did_run:
            if self._hsi_event_count_log_period is not None:
                # Do logging for HSI Event using counts of each 'unique type' of HSI event (as defined by
                # `HSIEventDetails`).
                event_details_key = self._hsi_event_details.setdefault(
                    event_details, len(self._hsi_event_details)
                )
                self._hsi_event_counts_log_period[event_details_key] += 1
            # Do logging for 'summary logger'
            self._summary_counter.record_hsi_event(
                treatment_id=event_details.treatment_id,
                hsi_event_name=event_details.event_name,
                squeeze_factor=squeeze_factor,
                appt_footprint=event_details.appt_footprint,
                level=event_details.facility_level,
            )

    def call_and_record_never_ran_hsi_event(self, hsi_event, priority=None):
        """
        Record the fact that an HSI event was never ran.
        If this is an individual-level HSI_Event, it will also record the actual appointment footprint
        :param hsi_event: The HSI_Event (containing the initial expectations of footprints)
        """
        # Invoke never ran function here
        hsi_event.never_ran()

        if hsi_event.facility_info is not None:
            # Fully-defined HSI Event
            self.write_to_never_ran_hsi_log(
                 event_details=hsi_event.as_namedtuple(),
                 person_id=hsi_event.target,
                 facility_id=hsi_event.facility_info.id,
                 priority=priority,
                 )
        else:
            self.write_to_never_ran_hsi_log(
                 event_details=hsi_event.as_namedtuple(),
                 person_id=-1,
                 facility_id=-1,
                 priority=priority,
                 )

    def write_to_never_ran_hsi_log(
        self,
        event_details: HSIEventDetails,
        person_id: int,
        facility_id: Optional[int],
        priority: int,
    ):
        """Write the log `HSI_Event` and add to the summary counter."""
        logger.debug(
            key="Never_ran_HSI_Event",
            data={
                'Event_Name': event_details.event_name,
                'TREATMENT_ID': event_details.treatment_id,
                'Number_By_Appt_Type_Code': dict(event_details.appt_footprint),
                'Person_ID': person_id,
                'priority': priority,
                'Facility_Level': event_details.facility_level if event_details.facility_level is not None else -99,
                'Facility_ID': facility_id if facility_id is not None else -99,
            },
            description="record of each HSI event that never ran"
        )
        if self._hsi_event_count_log_period is not None:
            event_details_key = self._never_ran_hsi_event_details.setdefault(
                event_details, len(self._never_ran_hsi_event_details)
            )
            self._never_ran_hsi_event_counts_log_period[event_details_key] += 1
        self._summary_counter.record_never_ran_hsi_event(
            treatment_id=event_details.treatment_id,
            hsi_event_name=event_details.event_name,
            appt_footprint=event_details.appt_footprint,
            level=event_details.facility_level,
        )

    def log_current_capabilities_and_usage(self):
        """
        This will log the percentage of the current capabilities that is used at each Facility Type, according the
        `runnning_total_footprint`. This runs every day.
        """
        current_capabilities = self.capabilities_today
        total_footprint = self.running_total_footprint

        # Combine the current_capabilities and total_footprint per-officer totals
        comparison = pd.DataFrame(index=current_capabilities.index)
        comparison['Total_Minutes_Per_Day'] = current_capabilities
        comparison['Minutes_Used'] = pd.Series(total_footprint, dtype='float64')
        comparison['Minutes_Used'] = comparison['Minutes_Used'].fillna(0.0)
        assert len(comparison) == len(current_capabilities)

        # Compute Fraction of Time Used Overall
        total_available = comparison['Total_Minutes_Per_Day'].sum()
        fraction_time_used_overall = (
            comparison['Minutes_Used'].sum() / total_available if total_available > 0 else 0
        )

        # Compute Fraction of Time Used In Each Facility
        facility_id = [_f.split('_')[1] for _f in comparison.index]
        summary_by_fac_id = comparison.groupby(by=facility_id)[['Total_Minutes_Per_Day', 'Minutes_Used']].sum()
        summary_by_fac_id['Fraction_Time_Used'] = (
            summary_by_fac_id['Minutes_Used'] / summary_by_fac_id['Total_Minutes_Per_Day']
        ).replace([np.inf, -np.inf, np.nan], 0.0)

        # Compute Fraction of Time For Each Officer and level
        officer = [_f.rsplit('Officer_')[1] for _f in comparison.index]
        level = [self._facility_by_facility_id[int(_fac_id)].level for _fac_id in facility_id]
        level = list(map(lambda x: x.replace('1b', '2'), level))
        summary_by_officer = comparison.groupby(by=[officer, level])[['Total_Minutes_Per_Day', 'Minutes_Used']].sum()
        summary_by_officer['Fraction_Time_Used'] = (
            summary_by_officer['Minutes_Used'] / summary_by_officer['Total_Minutes_Per_Day']
        ).replace([np.inf, -np.inf, np.nan], 0.0)
        summary_by_officer.index.names = ['Officer_Type', 'Facility_Level']

        logger.info(key='Capacity',
                    data={
                        'Frac_Time_Used_Overall': fraction_time_used_overall,
                        'Frac_Time_Used_By_Facility_ID': summary_by_fac_id['Fraction_Time_Used'].to_dict(),
                        'Frac_Time_Used_By_OfficerType':  flatten_multi_index_series_into_dict_for_logging(
                            summary_by_officer['Fraction_Time_Used']
                        ),
                    },
                    description='daily summary of utilisation and capacity of health system resources')

        self._summary_counter.record_hs_status(
            fraction_time_used_across_all_facilities=fraction_time_used_overall,
            fraction_time_used_by_officer_type_and_level=summary_by_officer["Fraction_Time_Used"].to_dict()
        )

    def remove_beddays_footprint(self, person_id):
        # removing bed_days from a particular individual if any
        self.bed_days.remove_beddays_footprint(person_id=person_id)

    def find_events_for_person(self, person_id: int):
        """Find the events in the HSI_EVENT_QUEUE for a particular person.
        :param person_id: the person_id of interest
        :returns list of tuples (date_of_event, event) for that person_id in the HSI_EVENT_QUEUE.

        NB. This is for debugging and testing only - not for use in real simulations as it is slow
        """
        list_of_events = list()

        for ev_tuple in self.HSI_EVENT_QUEUE:
            date = ev_tuple.topen
            event = ev_tuple.hsi_event
            if isinstance(event.target, (int, np.integer)):
                if event.target == person_id:
                    list_of_events.append((date, event))

        return list_of_events

    def reset_queue(self):
        """Set the HSI event queue to be empty"""
        self.HSI_EVENT_QUEUE = []
        self.hsi_event_queue_counter = 0

    def get_item_codes_from_package_name(self, package: str) -> dict:
        """Helper function to provide the item codes and quantities in a dict of the form {<item_code>:<quantity>} for
         a given package name."""
        return get_item_codes_from_package_name(self.parameters['item_and_package_code_lookups'], package)

    def get_item_code_from_item_name(self, item: str) -> int:
        """Helper function to provide the item_code (an int) when provided with the name of the item"""
        return get_item_code_from_item_name(self.parameters['item_and_package_code_lookups'], item)

    def override_availability_of_consumables(self, item_codes) -> None:
        """Over-ride the availability (for all months and all facilities) of certain consumables item_codes.
        Note that these changes will *not* persist following a change of the overall modulator of consumables
        availability, `Consumables.availability`.
        :param item_codes: Dictionary of the form {<item_code>: probability_that_item_is_available}
        :return: None
        """
        self.consumables.override_availability(item_codes)

    def _write_hsi_event_counts_to_log_and_reset(self):
        logger_summary.info(
            key="hsi_event_counts",
            description=(
                f"Counts of the HSI events that have run in this "
                f"{self._hsi_event_count_log_period} with keys corresponding to integer"
                f" keys recorded in dictionary in hsi_event_details log entry."
            ),
            data={"hsi_event_key_to_counts": dict(self._hsi_event_counts_log_period)},
        )
        self._hsi_event_counts_cumulative += self._hsi_event_counts_log_period
        self._hsi_event_counts_log_period.clear()

    def _write_never_ran_hsi_event_counts_to_log_and_reset(self):
        logger_summary.info(
            key="never_ran_hsi_event_counts",
            description=(
                f"Counts of the HSI events that never ran in this "
                f"{self._hsi_event_count_log_period} with keys corresponding to integer"
                f" keys recorded in dictionary in hsi_event_details log entry."
            ),
            data={"never_ran_hsi_event_key_to_counts": dict(self._never_ran_hsi_event_counts_log_period)},
        )
        self._never_ran_hsi_event_counts_cumulative += self._never_ran_hsi_event_counts_log_period
        self._never_ran_hsi_event_counts_log_period.clear()

    def on_end_of_day(self) -> None:
        """Do jobs to be done at the end of the day (after all HSI run)"""
        self.bed_days.on_end_of_day()
        if self._hsi_event_count_log_period == "day":
            self._write_hsi_event_counts_to_log_and_reset()
            self._write_never_ran_hsi_event_counts_to_log_and_reset()

    def on_end_of_month(self) -> None:
        """Do jobs to be done at the end of the month (after all HSI run)"""
        if self._hsi_event_count_log_period == "month":
            self._write_hsi_event_counts_to_log_and_reset()
            self._write_never_ran_hsi_event_counts_to_log_and_reset()

    def on_end_of_year(self) -> None:
        """Write to log the current states of the summary counters and reset them."""
        # If we are at the end of the year preceeding the mode switch, and if wanted
        # to rescale capabilities to capture effective availability as was recorded, on
        # average, in the past year, do so here.
        if (
            (self.sim.date.year == self.parameters['year_mode_switch'] - 1)
            and self.parameters['scale_to_effective_capabilities']
        ):
            self._rescale_capabilities_to_capture_effective_capability()
        self._summary_counter.write_to_log_and_reset_counters()
        self.consumables.on_end_of_year()
        self.bed_days.on_end_of_year()
        if self._hsi_event_count_log_period == "year":
            self._write_hsi_event_counts_to_log_and_reset()
            self._write_never_ran_hsi_event_counts_to_log_and_reset()

    def run_individual_level_events_in_mode_0_or_1(self,
                                                   _list_of_individual_hsi_event_tuples:
                                                   List[HSIEventQueueItem]) -> List:
        """Run a list of individual level events. Returns: list of events that did not run (maybe an empty list)."""
        _to_be_held_over = list()
        assert self.mode_appt_constraints in (0, 1)

        if _list_of_individual_hsi_event_tuples:
            # Examine total call on health officers time from the HSI events in the list:

            # For all events in the list, expand the appt-footprint of the event to give the demands on each
            # officer-type in each facility_id.
            footprints_of_all_individual_level_hsi_event = [
                event_tuple.hsi_event.expected_time_requests
                for event_tuple in _list_of_individual_hsi_event_tuples
            ]

            # Compute total appointment footprint across all events
            for footprint in footprints_of_all_individual_level_hsi_event:
                # Counter.update method when called with dict-like argument adds counts
                # from argument to Counter object called from
                self.running_total_footprint.update(footprint)

            # Estimate Squeeze-Factors for today
            if self.mode_appt_constraints == 0:
                # For Mode 0 (no Constraints), the squeeze factors are all zero.
                squeeze_factor_per_hsi_event = np.zeros(
                    len(footprints_of_all_individual_level_hsi_event))
            else:
                # For Other Modes, the squeeze factors must be computed
                squeeze_factor_per_hsi_event = self.get_squeeze_factors(
                    footprints_per_event=footprints_of_all_individual_level_hsi_event,
                    total_footprint=self.running_total_footprint,
                    current_capabilities=self.capabilities_today,
                    compute_squeeze_factor_to_district_level=self.compute_squeeze_factor_to_district_level,
                )

            for ev_num, event in enumerate(_list_of_individual_hsi_event_tuples):
                _priority = event.priority
                event = event.hsi_event
                squeeze_factor = squeeze_factor_per_hsi_event[ev_num]                  # todo use zip here!

                # store appt_footprint before running
                _appt_footprint_before_running = event.EXPECTED_APPT_FOOTPRINT

                # Mode 0: All HSI Event run, with no squeeze
                # Mode 1: All HSI Events run with squeeze provided latter is not inf
                ok_to_run = True

                if self.mode_appt_constraints == 1 and squeeze_factor == float('inf'):
                    ok_to_run = False

                if ok_to_run:

                    # Compute the bed days that are allocated to this HSI and provide this information to the HSI
                    if sum(event.BEDDAYS_FOOTPRINT.values()):
                        event._received_info_about_bed_days = \
                            self.bed_days.issue_bed_days_according_to_availability(
                                facility_id=self.bed_days.get_facility_id_for_beds(persons_id=event.target),
                                footprint=event.BEDDAYS_FOOTPRINT
                            )

                    # Check that a facility has been assigned to this HSI
                    assert event.facility_info is not None, \
                        f"Cannot run HSI {event.TREATMENT_ID} without facility_info being defined."

                    # Run the HSI event (allowing it to return an updated appt_footprint)
                    actual_appt_footprint = event.run(squeeze_factor=squeeze_factor)

                    # Check if the HSI event returned updated appt_footprint
                    if actual_appt_footprint is not None:
                        # The returned footprint is different to the expected footprint: so must update load factors

                        # check its formatting:
                        assert self.appt_footprint_is_valid(actual_appt_footprint)

                        # Update load factors:
                        updated_call = self.get_appt_footprint_as_time_request(
                            facility_info=event.facility_info,
                            appt_footprint=actual_appt_footprint
                        )
                        original_call = footprints_of_all_individual_level_hsi_event[ev_num]
                        footprints_of_all_individual_level_hsi_event[ev_num] = updated_call
                        self.running_total_footprint -= original_call
                        self.running_total_footprint += updated_call

                        # Don't recompute for mode=0
                        if self.mode_appt_constraints != 0:
                            squeeze_factor_per_hsi_event = self.get_squeeze_factors(
                                footprints_per_event=footprints_of_all_individual_level_hsi_event,
                                total_footprint=self.running_total_footprint,
                                current_capabilities=self.capabilities_today,
                                compute_squeeze_factor_to_district_level=self.
                                compute_squeeze_factor_to_district_level,
                            )

                    else:
                        # no actual footprint is returned so take the expected initial declaration as the actual,
                        # as recorded before the HSI event run
                        actual_appt_footprint = _appt_footprint_before_running

                    # Write to the log
                    self.record_hsi_event(
                        hsi_event=event,
                        actual_appt_footprint=actual_appt_footprint,
                        squeeze_factor=squeeze_factor,
                        did_run=True,
                        priority=_priority
                    )

                # if not ok_to_run
                else:
                    # Do not run,
                    # Call did_not_run for the hsi_event
                    rtn_from_did_not_run = event.did_not_run()

                    # If received no response from the call to did_not_run, or a True signal, then
                    # add to the hold-over queue.
                    # Otherwise (disease module returns "FALSE") the event is not rescheduled and will not run.

                    if rtn_from_did_not_run is not False:
                        # reschedule event
                        hp.heappush(_to_be_held_over, _list_of_individual_hsi_event_tuples[ev_num])

                    # Log that the event did not run
                    self.record_hsi_event(
                        hsi_event=event,
                        actual_appt_footprint=event.EXPECTED_APPT_FOOTPRINT,
                        squeeze_factor=squeeze_factor,
                        did_run=False,
                        priority=_priority
                    )

        return _to_be_held_over

    @property
    def hsi_event_counts(self) -> Counter:
        """Counts of details of HSI events which have run so far in simulation.

        Returns a ``Counter`` instance with keys ``HSIEventDetail`` named tuples
        corresponding to details of HSI events that have run over simulation so far.
        """
        if self._hsi_event_count_log_period is None:
            return Counter()
        else:
            # If in middle of log period _hsi_event_counts_log_period will not be empty
            # and so overall total counts is sums of counts in both
            # _hsi_event_counts_cumulative and _hsi_event_counts_log_period
            total_hsi_event_counts = (
                self._hsi_event_counts_cumulative + self._hsi_event_counts_log_period
            )
            return Counter(
                {
                    event_details: total_hsi_event_counts[event_details_key]
                    for event_details, event_details_key
                    in self._hsi_event_details.items()
                }
            )

    @property
    def never_ran_hsi_event_counts(self) -> Counter:
        """Counts of details of HSI events which never ran so far in simulation.

        Returns a ``Counter`` instance with keys ``HSIEventDetail`` named tuples
        corresponding to details of HSI events that have never ran over simulation so far.
        """
        if self._hsi_event_count_log_period is None:
            return Counter()
        else:
            # If in middle of log period _hsi_event_counts_log_period will not be empty
            # and so overall total counts is sums of counts in both
            # _hsi_event_counts_cumulative and _hsi_event_counts_log_period
            total_never_ran_hsi_event_counts = (
                self._never_ran_hsi_event_counts_cumulative + self._never_ran_hsi_event_counts_log_period
            )
            return Counter(
                {
                    event_details: total_never_ran_hsi_event_counts[event_details_key]
                    for event_details, event_details_key
                    in self._never_ran_hsi_event_details.items()
                }
            )


class HealthSystemScheduler(RegularEvent, PopulationScopeEventMixin):
    """
    This is the HealthSystemScheduler. It is an event that occurs every day and must be the LAST event of the day.
    It inspects the calls on the healthsystem and commissions event to occur that are consistent with the
    healthsystem's capabilities for the following day, given assumptions about how this decision is made.

    N.B. Events scheduled for the same day will occur that day, but after those which were scheduled on an earlier date.

        The overall Prioritization algorithm is:
        * Look at events in order (the order is set by the heapq: see `schedule_hsi_event`)
        * Ignore if the current data is before topen
        * Remove and do nothing if tclose has expired
        * Run any  population-level HSI events
        * For an individual-level HSI event, check if there are sufficient health system capabilities to run the event

    If the event is to be run, then the following events occur:
        * The HSI event itself is run.
        * The occurrence of the event is logged
        * The resources used are 'occupied' (if individual level HSI event)
        * Other disease modules are alerted of the occurrence of the HSI event (if individual level HSI event)

    Here is where we can have multiple types of assumption regarding how these capabilities are modelled.
    """

    def __init__(self, module: HealthSystem):
        super().__init__(module, frequency=DateOffset(days=1), priority=Priority.END_OF_DAY)

    @staticmethod
    def _is_last_day_of_the_year(date):
        return (date.month == 12) and (date.day == 31)

    @staticmethod
    def _is_last_day_of_the_month(date):
        return date.month != (date + pd.DateOffset(days=1)).month

    def _get_events_due_today(self,) -> Tuple[List, List]:
        """Interrogate the HSI_EVENT queue object to remove from it the events due today, and to return these in two
        lists:
         * list_of_individual_hsi_event_tuples_due_today
        """
        _list_of_individual_hsi_event_tuples_due_today = list()
        _list_of_events_not_due_today = list()

        # To avoid repeated dataframe accesses in subsequent loop, assemble set of alive
        # person IDs as  one-off operation, exploiting the improved efficiency of
        # boolean-indexing of a Series compared to row-by-row access. From benchmarks
        # converting Series to list before converting to set is ~2x more performant than
        # direct conversion to set, while checking membership of set is ~10x quicker
        # than checking membership of Pandas Index object and ~25x quicker than checking
        # membership of list
        alive_persons = set(
            self.sim.population.props.index[self.sim.population.props.is_alive].to_list()
        )

        # Traverse the queue and split events into the two lists (due-individual, not_due)
        while len(self.module.HSI_EVENT_QUEUE) > 0:

            next_event_tuple = hp.heappop(self.module.HSI_EVENT_QUEUE)
            # Read the tuple and remove from heapq, and assemble into a dict 'next_event'

            event = next_event_tuple.hsi_event

            if self.sim.date > next_event_tuple.tclose:
                # The event has expired (after tclose) having never been run. Call the 'never_ran' function
                self.module.call_and_record_never_ran_hsi_event(
                      hsi_event=event,
                      priority=next_event_tuple.priority
                     )

            elif event.target not in alive_persons:
                # if the person who is the target is no longer alive, do nothing more,
                # i.e. remove from heapq
                pass

            elif self.sim.date < next_event_tuple.topen:
                # The event is not yet due (before topen)
                hp.heappush(_list_of_events_not_due_today, next_event_tuple)

            else:
                # The event is now due to run today and the person is confirmed to be still alive
                # Add it to the list of events due today
                # NB. These list is ordered by priority and then due date
                _list_of_individual_hsi_event_tuples_due_today.append(next_event_tuple)

        # add events from the _list_of_events_not_due_today back into the queue
        while len(_list_of_events_not_due_today) > 0:
            hp.heappush(self.module.HSI_EVENT_QUEUE, hp.heappop(_list_of_events_not_due_today))

        return _list_of_individual_hsi_event_tuples_due_today

    def process_events_mode_0_and_1(self, hold_over: List[HSIEventQueueItem]) -> None:
        while True:
            # Get the events that are due today:
            (
                list_of_individual_hsi_event_tuples_due_today
             ) = self._get_events_due_today()

            if (
                (len(list_of_individual_hsi_event_tuples_due_today) == 0)
            ):
                break

            # For each individual level event, check whether the equipment it has already declared is available. If it
            # is not, then call the HSI's never_run function, and do not take it forward for running; if it is then
            # add it to the list of events to run.
            list_of_individual_hsi_event_tuples_due_today_that_have_essential_equipment = list()
            for item in list_of_individual_hsi_event_tuples_due_today:
                if not item.hsi_event.is_all_declared_equipment_available:
                    self.module.call_and_record_never_ran_hsi_event(hsi_event=item.hsi_event, priority=item.priority)
                else:
                    list_of_individual_hsi_event_tuples_due_today_that_have_essential_equipment.append(item)

            # Try to run the list of individual-level events that have their essential equipment
            _to_be_held_over = self.module.run_individual_level_events_in_mode_0_or_1(
                list_of_individual_hsi_event_tuples_due_today_that_have_essential_equipment,
            )
            hold_over.extend(_to_be_held_over)

    def process_events_mode_2(self, hold_over: List[HSIEventQueueItem]) -> None:

        capabilities_monitor = Counter(self.module.capabilities_today.to_dict())
        set_capabilities_still_available = {k for k, v in capabilities_monitor.items() if v > 0.0}

        # Here use different approach for appt_mode_constraints = 2: rather than collecting events
        # due today all at once, run event immediately at time of querying. This ensures that no
        # artificial "midday effects" are introduced when evaluating priority policies.

        # To avoid repeated dataframe accesses in subsequent loop, assemble set of alive
        # person IDs as one-off operation, exploiting the improved efficiency of
        # boolean-indexing of a Series compared to row-by-row access. From benchmarks
        # converting Series to list before converting to set is ~2x more performant than
        # direct conversion to set, while checking membership of set is ~10x quicker
        # than checking membership of Pandas Index object and ~25x quicker than checking
        # membership of list
        alive_persons = set(
            self.sim.population.props.index[self.sim.population.props.is_alive].to_list()
        )

        list_of_events_not_due_today = list()

        # Traverse the queue and run events due today until have capabilities still available
        while len(self.module.HSI_EVENT_QUEUE) > 0:

            # Check if any of the officers in the country are still available for today.
            # If not, no point in going through the queue any longer.
            # This will make things slower for tests/small simulations, but should be of significant help
            # in the case of large simulations in mode_appt_constraints = 2 where number of people in the
            # queue for today >> resources available for that day. This would be faster done by facility.
            if len(set_capabilities_still_available) > 0:

                next_event_tuple = hp.heappop(self.module.HSI_EVENT_QUEUE)
                # Read the tuple and remove from heapq, and assemble into a dict 'next_event'

                event = next_event_tuple.hsi_event

                if self.sim.date > next_event_tuple.tclose:
                    # The event has expired (after tclose) having never been run. Call the 'never_ran' function
                    self.module.call_and_record_never_ran_hsi_event(
                          hsi_event=event,
                          priority=next_event_tuple.priority
                         )

                elif event.target not in alive_persons:
                    # if the person who is the target is no longer alive,
                    # do nothing more, i.e. remove from heapq
                    pass

                elif self.sim.date < next_event_tuple.topen:
                    # The event is not yet due (before topen)
                    hp.heappush(list_of_events_not_due_today, next_event_tuple)

                    if next_event_tuple.priority == self.module.lowest_priority_considered:
                        # Check the priority
                        # If the next event is not due and has the lowest allowed priority, then stop looking
                        # through the heapq as all other events will also not be due.
                        break

                else:
                    # The event is now due to run today and the person is confirmed to be still alive.
                    # Run event immediately.

                    # Retrieve officers&facility required for HSI
                    original_call = next_event_tuple.hsi_event.expected_time_requests
                    _priority = next_event_tuple.priority
                    # In this version of mode_appt_constraints = 2, do not have access to squeeze
                    # based on queue information, and we assume no squeeze ever takes place.
                    squeeze_factor = 0.

                    # Check if any of the officers required have run out.
                    out_of_resources = False
                    for officer, call in original_call.items():
                        # If any of the officers are not available, then out of resources
                        if officer not in set_capabilities_still_available:
                            out_of_resources = True
                    # If officers still available, run event. Note: in current logic, a little
                    # overtime is allowed to run last event of the day. This seems more realistic
                    # than medical staff leaving earlier than
                    # planned if seeing another patient would take them into overtime.

                    if out_of_resources:

                        # Do not run,
                        # Call did_not_run for the hsi_event
                        rtn_from_did_not_run = event.did_not_run()

                        # If received no response from the call to did_not_run, or a True signal, then
                        # add to the hold-over queue.
                        # Otherwise (disease module returns "FALSE") the event is not rescheduled and
                        # will not run.

                        if rtn_from_did_not_run is not False:
                            # reschedule event
                            # Add the event to the queue:
                            hp.heappush(hold_over, next_event_tuple)

                        # Log that the event did not run
                        self.module.record_hsi_event(
                            hsi_event=event,
                            actual_appt_footprint=event.EXPECTED_APPT_FOOTPRINT,
                            squeeze_factor=squeeze_factor,
                            did_run=False,
                            priority=_priority
                        )

                    # Have enough capabilities left to run event
                    else:
                        # Notes-to-self: Shouldn't this be done after checking the footprint?
                        # Compute the bed days that are allocated to this HSI and provide this
                        # information to the HSI
                        if sum(event.BEDDAYS_FOOTPRINT.values()):
                            event._received_info_about_bed_days = \
                                self.module.bed_days.issue_bed_days_according_to_availability(
                                    facility_id=self.module.bed_days.get_facility_id_for_beds(
                                                                       persons_id=event.target),
                                    footprint=event.BEDDAYS_FOOTPRINT
                                )

                        # Check that a facility has been assigned to this HSI
                        assert event.facility_info is not None, \
                            f"Cannot run HSI {event.TREATMENT_ID} without facility_info being defined."

                        # Check if equipment declared is available. If not, call `never_ran` and do not run the
                        # event. (`continue` returns flow to beginning of the `while` loop)
                        if not event.is_all_declared_equipment_available:
                            self.module.call_and_record_never_ran_hsi_event(
                                hsi_event=event,
                                priority=next_event_tuple.priority
                            )
                            continue

                        # Expected appt footprint before running event
                        _appt_footprint_before_running = event.EXPECTED_APPT_FOOTPRINT
                        # Run event & get actual footprint
                        actual_appt_footprint = event.run(squeeze_factor=squeeze_factor)

                        # Check if the HSI event returned updated_appt_footprint, and if so adjust original_call
                        if actual_appt_footprint is not None:

                            # check its formatting:
                            assert self.module.appt_footprint_is_valid(actual_appt_footprint)

                            # Update call that will be used to compute capabilities used
                            updated_call = self.module.get_appt_footprint_as_time_request(
                                facility_info=event.facility_info,
                                appt_footprint=actual_appt_footprint
                            )
                        else:
                            actual_appt_footprint = _appt_footprint_before_running
                            updated_call = original_call

                        # Recalculate call on officers based on squeeze factor.
                        for k in updated_call.keys():
                            updated_call[k] = updated_call[k]/(squeeze_factor + 1.)

                        # Subtract this from capabilities used so-far today
                        capabilities_monitor.subtract(updated_call)

                        # If any of the officers have run out of time by performing this hsi,
                        # remove them from list of available officers.
                        for officer, call in updated_call.items():
                            if capabilities_monitor[officer] <= 0:
                                if officer in set_capabilities_still_available:
                                    set_capabilities_still_available.remove(officer)
                                else:
                                    logger.warning(
                                        key="message",
                                        data=(f"{event.TREATMENT_ID} actual_footprint requires different"
                                              f"officers than expected_footprint.")
                                    )

                        # Update today's footprint based on actual call and squeeze factor
                        self.module.running_total_footprint.update(updated_call)

                        # Write to the log
                        self.module.record_hsi_event(
                            hsi_event=event,
                            actual_appt_footprint=actual_appt_footprint,
                            squeeze_factor=squeeze_factor,
                            did_run=True,
                            priority=_priority
                        )

            # Don't have any capabilities at all left for today, no
            # point in going through the queue to check what's left to do today.
            else:
                break

        # In previous iteration, we stopped querying the queue once capabilities
        # were exhausted, so here we traverse the queue again to ensure that if any events expired were
        # left unchecked they are properly removed from the queue, and did_not_run() is invoked for all
        # postponed events. (This should still be more efficient than querying the queue as done in
        # mode_appt_constraints = 0 and 1 while ensuring mid-day effects are avoided.)
        # We also schedule a call_never_run for any HSI below the lowest_priority_considered,
        # in case any of them where left in the queue due to a transition from mode 0/1 to mode 2
        while len(self.module.HSI_EVENT_QUEUE) > 0:

            next_event_tuple = hp.heappop(self.module.HSI_EVENT_QUEUE)
            # Read the tuple and remove from heapq, and assemble into a dict 'next_event'

            event = next_event_tuple.hsi_event

            # If the priority of the event is lower than lowest_priority_considered, schedule a call_never_ran
            # on tclose regardless of whether appt is due today or any other time. (Although in mode 2 HSIs with
            # priority > lowest_priority_considered are never added to the queue, some such HSIs may still be present
            # in the queue if mode 2 was preceded by a period in mode 1).
            if next_event_tuple.priority > self.module.lowest_priority_considered:
                self.module.schedule_to_call_never_ran_on_date(hsi_event=event,
                                                               tdate=next_event_tuple.tclose)

            elif self.sim.date > next_event_tuple.tclose:
                # The event has expired (after tclose) having never been run. Call the 'never_ran' function
                self.module.call_and_record_never_ran_hsi_event(
                      hsi_event=event,
                      priority=next_event_tuple.priority
                     )

            elif event.target not in alive_persons:
                # if the person who is the target is no longer alive,
                # do nothing more, i.e. remove from heapq
                pass

            elif self.sim.date < next_event_tuple.topen:
                # The event is not yet due (before topen). Do not stop querying the queue here if we have
                # reached the lowest_priority_considered, as we want to make sure HSIs with lower priority
                # (which may have been scheduled during a prior mode 0/1 period) are flushed from the queue.
                hp.heappush(list_of_events_not_due_today, next_event_tuple)

            else:
                # In previous iteration, have already run all the events for today that could run
                # given capabilities available, so put back any remaining events due today to the
                # hold_over queue as it would not be possible to run them today.

                # Do not run,
                # Call did_not_run for the hsi_event
                rtn_from_did_not_run = event.did_not_run()

                # If received no response from the call to did_not_run, or a True signal, then
                # add to the hold-over queue.
                # Otherwise (disease module returns "FALSE") the event is not rescheduled and
                # will not run.

                if rtn_from_did_not_run is not False:
                    # reschedule event
                    # Add the event to the queue:
                    hp.heappush(hold_over, next_event_tuple)

                # Log that the event did not run
                self.module.record_hsi_event(
                   hsi_event=event,
                   actual_appt_footprint=event.EXPECTED_APPT_FOOTPRINT,
                   squeeze_factor=0,
                   did_run=False,
                   priority=next_event_tuple.priority
                   )

        # add events from the list_of_events_not_due_today back into the queue
        while len(list_of_events_not_due_today) > 0:
            hp.heappush(self.module.HSI_EVENT_QUEUE, hp.heappop(list_of_events_not_due_today))


    def apply(self, population):

        # Refresh information ready for new day:
        self.module.bed_days.on_start_of_day()
        self.module.consumables.on_start_of_day(self.sim.date)

        # Compute footprint that arise from in-patient bed-days
        inpatient_appts = self.module.bed_days.get_inpatient_appts()
        inpatient_footprints = Counter()
        for _fac_id, _footprint in inpatient_appts.items():
            inpatient_footprints.update(self.module.get_appt_footprint_as_time_request(
                facility_info=self.module._facility_by_facility_id[_fac_id], appt_footprint=_footprint)
            )

        # Write to the log that these in-patient appointments were needed:
        if len(inpatient_appts):
            for _fac_id, _inpatient_appts in inpatient_appts.items():
                self.module.write_to_hsi_log(
                    event_details=HSIEventDetails(
                        event_name='Inpatient_Care',
                        module_name='HealthSystem',
                        treatment_id='Inpatient_Care',
                        facility_level=self.module._facility_by_facility_id[_fac_id].level,
                        appt_footprint=tuple(sorted(_inpatient_appts.items())),
                        beddays_footprint=(),
                        equipment=tuple(),  # Equipment is normally a set, but this has to be hashable.
                    ),
                    person_id=-1,
                    facility_id=_fac_id,
                    squeeze_factor=0.0,
                    priority=-1,
                    did_run=True,
                )

        # Restart the total footprint of all calls today, beginning with those due to existing in-patients.
        self.module.running_total_footprint = inpatient_footprints

        # Create hold-over list. This will hold events that cannot occur today before they are added back to the queue.
        hold_over = list()

        if self.module.mode_appt_constraints in (0, 1):
            # Run all events due today, repeating the check for due events until none are due
            # (this allows for HSI that are added to the queue in the course of other HSI
            # for this today to be run this day).
            self.process_events_mode_0_and_1(hold_over)

        elif self.module.mode_appt_constraints == 2:
            self.process_events_mode_2(hold_over)

        # -- End-of-day activities --
        # Add back to the HSI_EVENT_QUEUE heapq all those events which are still eligible to run but which did not run
        while len(hold_over) > 0:
            hp.heappush(self.module.HSI_EVENT_QUEUE, hp.heappop(hold_over))

        # Log total usage of the facilities
        self.module.log_current_capabilities_and_usage()

        # Trigger jobs to be done at the end of the day (after all HSI run)
        self.module.on_end_of_day()

        # Do activities that are required at end of month (if last day of the month)
        if self._is_last_day_of_the_month(self.sim.date):
            self.module.on_end_of_month()

        # Do activities that are required at end of year (if last day of the year)
        if self._is_last_day_of_the_year(self.sim.date):
            self.module.on_end_of_year()

# ---------------------------------------------------------------------------
#   Logging
# ---------------------------------------------------------------------------


class HealthSystemSummaryCounter:
    """Helper class to keep running counts of HSI and the state of the HealthSystem and logging summaries."""

    def __init__(self):
        self._reset_internal_stores()

    def _reset_internal_stores(self) -> None:
        """Create empty versions of the data structures used to store a running records."""

        self._treatment_ids = defaultdict(int)  # Running record of the `TREATMENT_ID`s of `HSI_Event`s
        self._appts = defaultdict(int)  # Running record of the Appointments of `HSI_Event`s that have run
        self._appts_by_level = {_level: defaultdict(int) for _level in ('0', '1a', '1b', '2', '3', '4')}
        # <--Same as `self._appts` but also split by facility_level

        # Log HSI_Events that never ran to monitor shortcoming of Health System
        self._never_ran_treatment_ids = defaultdict(int)  # As above, but for `HSI_Event`s that never ran
        self._never_ran_appts = defaultdict(int)  # As above, but for `HSI_Event`s that have never ran
        self._never_ran_appts_by_level = {_level: defaultdict(int) for _level in ('0', '1a', '1b', '2', '3', '4')}

        self._frac_time_used_overall = []  # Running record of the usage of the healthcare system
        self._sum_of_daily_frac_time_used_by_officer_type_and_level = Counter()
        self._squeeze_factor_by_hsi_event_name = defaultdict(list)  # Running record the squeeze-factor applying to each
        #                                                           treatment_id. Key is of the form:
        #                                                           "<TREATMENT_ID>:<HSI_EVENT_NAME>"

    def record_hsi_event(self,
                         treatment_id: str,
                         hsi_event_name: str,
                         squeeze_factor: float,
                         appt_footprint: Counter,
                         level: str
                         ) -> None:
        """Add information about an `HSI_Event` to the running summaries."""

        # Count the treatment_id:
        self._treatment_ids[treatment_id] += 1

        # Add the squeeze-factor to the list
        self._squeeze_factor_by_hsi_event_name[
            f"{treatment_id}:{hsi_event_name}"
        ].append(squeeze_factor)

        # Count each type of appointment:
        for appt_type, number in appt_footprint:
            self._appts[appt_type] += number
            self._appts_by_level[level][appt_type] += number

    def record_never_ran_hsi_event(self,
                                   treatment_id: str,
                                   hsi_event_name: str,
                                   appt_footprint: Counter,
                                   level: str
                                   ) -> None:
        """Add information about a never-ran `HSI_Event` to the running summaries."""

        # Count the treatment_id:
        self._never_ran_treatment_ids[treatment_id] += 1

        # Count each type of appointment:
        for appt_type, number in appt_footprint:
            self._never_ran_appts[appt_type] += number
            self._never_ran_appts_by_level[level][appt_type] += number

    def record_hs_status(
        self,
        fraction_time_used_across_all_facilities: float,
        fraction_time_used_by_officer_type_and_level: Dict[Tuple[str, int], float],
    ) -> None:
        """Record a current status metric of the HealthSystem."""
        # The fraction of all healthcare worker time that is used:
        self._frac_time_used_overall.append(fraction_time_used_across_all_facilities)
        for officer_type_facility_level, fraction_time in fraction_time_used_by_officer_type_and_level.items():
            self._sum_of_daily_frac_time_used_by_officer_type_and_level[officer_type_facility_level] += fraction_time

    def write_to_log_and_reset_counters(self):
        """Log summary statistics reset the data structures. This usually occurs at the end of the year."""

        logger_summary.info(
            key="HSI_Event",
            description="Counts of the HSI_Events that have occurred in this calendar year by TREATMENT_ID, "
                        "and counts of the 'Appt_Type's that have occurred in this calendar year,"
                        "and the average squeeze_factor for HSIs that have occurred in this calendar year.",
            data={
                "TREATMENT_ID": self._treatment_ids,
                "Number_By_Appt_Type_Code": self._appts,
                "Number_By_Appt_Type_Code_And_Level": self._appts_by_level,
                'squeeze_factor': {
                    k: sum(v) / len(v) for k, v in self._squeeze_factor_by_hsi_event_name.items()
                }
            },
        )

        # Log summary of HSI_Events that never ran
        logger_summary.info(
            key="Never_ran_HSI_Event",
            description="Counts of the HSI_Events that never ran in this calendar year by TREATMENT_ID, "
                        "and the respective 'Appt_Type's that have not occurred in this calendar year.",
            data={
                "TREATMENT_ID": self._never_ran_treatment_ids,
                "Number_By_Appt_Type_Code": self._never_ran_appts,
                "Number_By_Appt_Type_Code_And_Level": self._never_ran_appts_by_level,
            },
        )

        logger_summary.info(
            key="Capacity",
            description="The fraction of all the healthcare worker time that is used each day, averaged over this "
                        "calendar year.",
            data={
                "average_Frac_Time_Used_Overall": np.mean(self._frac_time_used_overall),
                # <-- leaving space here for additional summary measures that may be needed in the future.
            },
        )

        # Log mean of 'fraction time used by officer type and facility level' from daily entries from the previous
        # year.
        logger_summary.info(
            key="Capacity_By_OfficerType_And_FacilityLevel",
            description="The fraction of healthcare worker time that is used each day, averaged over this "
                        "calendar year, for each officer type at each facility level.",
            data=flatten_multi_index_series_into_dict_for_logging(
                self.frac_time_used_by_officer_type_and_level()),
        )

        self._reset_internal_stores()

    def frac_time_used_by_officer_type_and_level(
        self,
        officer_type: Optional[str]=None,
        level: Optional[str]=None,
    ) -> Union[float, pd.Series]:
        """Average fraction of time used by officer type and level since last reset.
        If `officer_type` and/or `level` is not provided (left to default to `None`) then a pd.Series with a multi-index
        is returned giving the result for all officer_types/levels."""

        if (officer_type is not None) and (level is not None):
            return (
                self._sum_of_daily_frac_time_used_by_officer_type_and_level[officer_type, level]
                / len(self._frac_time_used_overall)
                # Use len(self._frac_time_used_overall) as proxy for number of days in past year.
            )
        else:
            # Return multiple in the form of a pd.Series with multiindex
            mean_frac_time_used = {
                (_officer_type, _level): v / len(self._frac_time_used_overall)
                for (_officer_type, _level), v in self._sum_of_daily_frac_time_used_by_officer_type_and_level.items()
                if (_officer_type == officer_type or officer_type is None) and (_level == level or level is None)
            }
            return pd.Series(
                index=pd.MultiIndex.from_tuples(
                    mean_frac_time_used.keys(),
                    names=['OfficerType', 'FacilityLevel']
                ),
                data=mean_frac_time_used.values()
            ).sort_index()

class HealthSystemChangeParameters(Event, PopulationScopeEventMixin):
    """Event that causes certain internal parameters of the HealthSystem to be changed; specifically:
        * `mode_appt_constraints`
        * `ignore_priority`
        * `capabilities_coefficient`
        * `cons_availability`
        * `beds_availability`
        * `equip_availability`
        * `use_funded_or_actual_staffing`
    Note that no checking is done here on the suitability of values of each parameter."""

    def __init__(self, module: HealthSystem, parameters: Dict):
        super().__init__(module)
        self._parameters = parameters
        assert isinstance(module, HealthSystem)

    def apply(self, population):
        if 'mode_appt_constraints' in self._parameters:
            self.module.mode_appt_constraints = self._parameters['mode_appt_constraints']

        if 'ignore_priority' in self._parameters:
            self.module.ignore_priority = self._parameters['ignore_priority']

        if 'capabilities_coefficient' in self._parameters:
            self.module.capabilities_coefficient = self._parameters['capabilities_coefficient']

        if 'cons_availability' in self._parameters:
            self.module.consumables.availability = self._parameters['cons_availability']

        if 'beds_availability' in self._parameters:
            self.module.bed_days.availability = self._parameters['beds_availability']

        if 'equip_availability' in self._parameters:
            self.module.equipment.availability = self._parameters['equip_availability']

        if 'use_funded_or_actual_staffing' in self._parameters:
            self.module.use_funded_or_actual_staffing = self._parameters['use_funded_or_actual_staffing']

class DynamicRescalingHRCapabilities(RegularEvent, PopulationScopeEventMixin):
    """ This event exists to scale the daily capabilities assumed at fixed time intervals"""
    def __init__(self, module):
        super().__init__(module, frequency=DateOffset(years=1))
        self.last_year_pop_size = self.current_pop_size  # will store population size at initiation (when this class is
        #                                                  created, at the start of the simulation)

        # Store the sequence of updates as a dict of the form
        #   {<year_of_change>: {`dynamic_HR_scaling_factor`: float, `scale_HR_by_popsize`: bool}}
        self.scaling_values = self.module.parameters['yearly_HR_scaling'][
            self.module.parameters['yearly_HR_scaling_mode']].set_index("year").to_dict("index")

    @property
    def current_pop_size(self) -> float:
        """Returns current population size"""
        df = self.sim.population.props
        return df.is_alive.sum()

    def _get_most_recent_year_specified_for_a_change_in_configuration(self) -> int:
        """Get the most recent year (in the past), for which there is an entry in `parameters['yearly_HR_scaling']`."""
        years = np.array(list(self.scaling_values.keys()))
        return years[years <= self.sim.date.year].max()

    def apply(self, population):
        """Do the scaling on the capabilities based on instruction that is in force at this time."""
        # Get current population size
        this_year_pop_size = self.current_pop_size

        # Get the configuration to apply now (the latest entry in the `parameters['yearly_HR_scaling']`)
        config = self.scaling_values.get(self._get_most_recent_year_specified_for_a_change_in_configuration())

        # ... Do the rescaling specified for this year by the specified factor
        self.module._daily_capabilities *= config['dynamic_HR_scaling_factor']

        # ... If requested, also do the scaling for the population growth that has occurred since the last year
        if config['scale_HR_by_popsize']:
            self.module._daily_capabilities *= this_year_pop_size / self.last_year_pop_size

        # Save current population size as that for 'last year'.
        self.last_year_pop_size = this_year_pop_size


class ConstantRescalingHRCapabilities(Event, PopulationScopeEventMixin):
    """ This event exists to scale the daily capabilities, with a factor for each Officer Type at each Facility_Level.
    """
    def __init__(self, module):
        super().__init__(module)

    def apply(self, population):

        # Get the set of scaling_factors that are specified by the 'HR_scaling_by_level_and_officer_type_mode'
        # assumption
        HR_scaling_by_level_and_officer_type_factor = (
            self.module.parameters['HR_scaling_by_level_and_officer_type_table'][
                self.module.parameters['HR_scaling_by_level_and_officer_type_mode']
            ].set_index('Officer_Category')
        )

        pattern = r"FacilityID_(\w+)_Officer_(\w+)"

        for officer in self.module._daily_capabilities.keys():
            matches = re.match(pattern, officer)
            # Extract ID and officer type from
            facility_id = int(matches.group(1))
            officer_type = matches.group(2)
            level = self.module._facility_by_facility_id[facility_id].level
            self.module._daily_capabilities[officer] *= \
                HR_scaling_by_level_and_officer_type_factor.at[officer_type, f"L{level}_factor"]


class RescaleHRCapabilities_ByDistrict(Event, PopulationScopeEventMixin):
    """ This event exists to scale the daily capabilities, with a factor for each district."""
    def __init__(self, module):
        super().__init__(module)

    def apply(self, population):

        # Get the set of scaling_factors that are specified by 'HR_scaling_by_level_and_officer_type_mode'
        HR_scaling_factor_by_district = self.module.parameters['HR_scaling_by_district_table'][
            self.module.parameters['HR_scaling_by_district_mode']
        ].set_index('District').to_dict()

        pattern = r"FacilityID_(\w+)_Officer_(\w+)"

        for officer in self.module._daily_capabilities.keys():
            matches = re.match(pattern, officer)
            # Extract ID and officer type from
            facility_id = int(matches.group(1))
            district = self.module._facility_by_facility_id[facility_id].district
            if district in HR_scaling_factor_by_district:
                self.module._daily_capabilities[officer] *= HR_scaling_factor_by_district[district]


class HealthSystemChangeMode(RegularEvent, PopulationScopeEventMixin):
    """ This event exists to change the priority policy adopted by the
    HealthSystem at a given year.    """

    def __init__(self, module):
        super().__init__(module, frequency=DateOffset(years=100))

    def apply(self, population):

        # Change mode_appt_constraints
        self.module.mode_appt_constraints = self.module.parameters["mode_appt_constraints_postSwitch"]

        logger.info(key="message",
                    data=f"Switched mode at sim date: "
                         f"{self.sim.date}"
                         f"Now using mode: "
                         f"{self.module.mode_appt_constraints}"
                    )<|MERGE_RESOLUTION|>--- conflicted
+++ resolved
@@ -166,7 +166,7 @@
         'use_funded_or_actual_staffing': Parameter(
             Types.STRING, "If `actual`, then use the numbers and distribution of staff estimated to be available"
                           " currently; If `funded`, then use the numbers and distribution of staff that are "
-                          "potentially available. If 'funded_plus`, then use a dataset in which the allocation of "
+                          "potentially available. If `funded_plus`, then use a dataset in which the allocation of "
                           "staff to facilities is tweaked so as to allow each appointment type to run at each "
                           "facility_level in each district for which it is defined. N.B. This parameter is "
                           "over-ridden if an argument is provided to the module initialiser.",
@@ -776,6 +776,9 @@
         # whilst the actual scaling will only take effect from 2011 onwards.
         sim.schedule_event(DynamicRescalingHRCapabilities(self), Date(sim.date))
 
+        # Schedule the logger to occur at the start of every year
+        sim.schedule_event(HealthSystemLogger(self), Date(sim.date.year, 1, 1))
+
     def on_birth(self, mother_id, child_id):
         self.bed_days.on_birth(self.sim.population.props, mother_id, child_id)
 
@@ -937,22 +940,21 @@
         This is called when the value for `use_funded_or_actual_staffing` is set - at the beginning of the simulation
          and when the assumption when the underlying assumption for `use_funded_or_actual_staffing` is updated"""
         # * Store 'DailyCapabilities' in correct format and using the specified underlying assumptions
-        self._daily_capabilities = self.format_daily_capabilities(use_funded_or_actual_staffing)
+        self._daily_capabilities, self._daily_capabilities_per_staff = self.format_daily_capabilities(use_funded_or_actual_staffing)
 
         # Also, store the set of officers with non-zero daily availability
         # (This is used for checking that scheduled HSI events do not make appointment requiring officers that are
         # never available.)
         self._officers_with_availability = set(self._daily_capabilities.index[self._daily_capabilities > 0])
 
-    def format_daily_capabilities(self, use_funded_or_actual_staffing: str) -> pd.Series:
-        """
-        This will updates the dataframe for the self.parameters['Daily_Capabilities'] so as to include
-        every permutation of officer_type_code and facility_id, with zeros against permutations where no capacity
+    def format_daily_capabilities(self, use_funded_or_actual_staffing: str) -> tuple[pd.Series,pd.Series]:
+        """
+        This will updates the dataframe for the self.parameters['Daily_Capabilities'] so as to:
+        1. include every permutation of officer_type_code and facility_id, with zeros against permutations where no capacity
         is available.
-
-        It also give the dataframe an index that is useful for merging on (based on Facility_ID and Officer Type)
-
+        2. Give the dataframe an index that is useful for merging on (based on Facility_ID and Officer Type)
         (This is so that its easier to track where demands are being placed where there is no capacity)
+        3. Compute daily capabilities per staff. This will be used to compute staff count in a way that is independent of assumed efficiency.
         """
 
         # Get the capabilities data imported (according to the specified underlying assumptions).
@@ -960,13 +962,10 @@
                 self.parameters[f'Daily_Capabilities_{use_funded_or_actual_staffing}']
         )
         capabilities = capabilities.rename(columns={'Officer_Category': 'Officer_Type_Code'})  # neaten
-<<<<<<< HEAD
-=======
 
         # Create new column where capabilities per staff are computed
         capabilities['Mins_Per_Day_Per_Staff'] = capabilities['Total_Mins_Per_Day']/capabilities['Staff_Count']
 
->>>>>>> ed8a1312
 
         # Create dataframe containing background information about facility and officer types
         facility_ids = self.parameters['Master_Facilities_List']['Facility_ID'].values
@@ -987,12 +986,9 @@
         mfl = self.parameters['Master_Facilities_List']
         capabilities_ex = capabilities_ex.merge(mfl, on='Facility_ID', how='left')
 
-<<<<<<< HEAD
-=======
         # Create a copy of this to store staff counts
         capabilities_per_staff_ex = capabilities_ex.copy()
 
->>>>>>> ed8a1312
         # Merge in information about officers
         # officer_types = self.parameters['Officer_Types_Table'][['Officer_Type_Code', 'Officer_Type']]
         # capabilities_ex = capabilities_ex.merge(officer_types, on='Officer_Type_Code', how='left')
@@ -1005,8 +1001,6 @@
             how='left',
         )
         capabilities_ex = capabilities_ex.fillna(0)
-<<<<<<< HEAD
-=======
 
         capabilities_per_staff_ex = capabilities_per_staff_ex.merge(
             capabilities[['Facility_ID', 'Officer_Type_Code', 'Mins_Per_Day_Per_Staff']],
@@ -1014,7 +1008,6 @@
             how='left',
         )
         capabilities_per_staff_ex = capabilities_per_staff_ex.fillna(0)
->>>>>>> ed8a1312
 
         # Give the standard index:
         capabilities_ex = capabilities_ex.set_index(
@@ -1023,8 +1016,6 @@
             + '_Officer_'
             + capabilities_ex['Officer_Type_Code']
         )
-<<<<<<< HEAD
-=======
 
         # Give the standard index:
         capabilities_per_staff_ex = capabilities_per_staff_ex.set_index(
@@ -1033,7 +1024,6 @@
             + '_Officer_'
             + capabilities_ex['Officer_Type_Code']
         )
->>>>>>> ed8a1312
 
         # Rename 'Total_Minutes_Per_Day'
         capabilities_ex = capabilities_ex.rename(columns={'Total_Mins_Per_Day': 'Total_Minutes_Per_Day'})
@@ -1041,9 +1031,10 @@
         # Checks
         assert abs(capabilities_ex['Total_Minutes_Per_Day'].sum() - capabilities['Total_Mins_Per_Day'].sum()) < 1e-7
         assert len(capabilities_ex) == len(facility_ids) * len(officer_type_codes)
+        assert len(capabilities_per_staff_ex) == len(facility_ids) * len(officer_type_codes)
 
         # return the pd.Series of `Total_Minutes_Per_Day' indexed for each type of officer at each facility
-        return capabilities_ex['Total_Minutes_Per_Day']
+        return capabilities_ex['Total_Minutes_Per_Day'], capabilities_per_staff_ex['Mins_Per_Day_Per_Staff']
 
     def _rescale_capabilities_to_capture_effective_capability(self):
         # Notice that capabilities will only be expanded through this process
@@ -1065,14 +1056,11 @@
             )
             if rescaling_factor > 1 and rescaling_factor != float("inf"):
                 self._daily_capabilities[officer] *= rescaling_factor
-<<<<<<< HEAD
-=======
 
                 # We assume that increased daily capabilities is a result of each staff performing more
                 # daily patient facing time per day than contracted (or equivalently performing appts more
                 # efficiently).
                 self._daily_capabilities_per_staff[officer] *= rescaling_factor
->>>>>>> ed8a1312
 
     def update_consumables_availability_to_represent_merging_of_levels_1b_and_2(self, df_original):
         """To represent that facility levels '1b' and '2' are merged together under the label '2', we replace the
@@ -1251,8 +1239,13 @@
             ].iloc[0]
 
             # Convert policy dataframe into dictionary to speed-up look-up process.
-            self.priority_rank_dict = \
-                Policy_df.set_index("Treatment", drop=True).to_dict(orient="index")
+            self.priority_rank_dict = (
+                Policy_df.set_index("Treatment", drop=True)
+                # Standardize dtypes to ensure any integers represented as floats are
+                # converted to integer dtypes
+                .convert_dtypes()
+                .to_dict(orient="index")
+            )
             del self.priority_rank_dict["lowest_priority_considered"]
 
     def schedule_hsi_event(
@@ -1401,8 +1394,8 @@
             return _priority_ranking
 
         else:  # If treatment is not ranked in the policy, issue a warning and assign priority=3 by default
-#           warnings.warn(UserWarning(f"Couldn't find priority ranking for TREATMENT_ID \n"
-#                                    f"{hsi_event.TREATMENT_ID}"))
+            warnings.warn(UserWarning(f"Couldn't find priority ranking for TREATMENT_ID \n"
+                                      f"{hsi_event.TREATMENT_ID}"))
             return self.lowest_priority_considered
 
     def check_hsi_event_is_valid(self, hsi_event):
@@ -1817,7 +1810,7 @@
                 'Number_By_Appt_Type_Code': dict(event_details.appt_footprint),
                 'Person_ID': person_id,
                 'priority': priority,
-                'Facility_Level': event_details.facility_level if event_details.facility_level is not None else -99,
+                'Facility_Level': event_details.facility_level if event_details.facility_level is not None else "-99",
                 'Facility_ID': facility_id if facility_id is not None else -99,
             },
             description="record of each HSI event that never ran"
@@ -2639,6 +2632,11 @@
         self._appts_by_level = {_level: defaultdict(int) for _level in ('0', '1a', '1b', '2', '3', '4')}
         # <--Same as `self._appts` but also split by facility_level
 
+        # Log HSI_Events that have a non-blank appointment footprint
+        self._no_blank_appt_treatment_ids = defaultdict(int)  # As above, but for `HSI_Event`s with non-blank footprint
+        self._no_blank_appt_appts = defaultdict(int)  # As above, but for `HSI_Event`s that with non-blank footprint
+        self._no_blank_appt_by_level = {_level: defaultdict(int) for _level in ('0', '1a', '1b', '2', '3', '4')}
+
         # Log HSI_Events that never ran to monitor shortcoming of Health System
         self._never_ran_treatment_ids = defaultdict(int)  # As above, but for `HSI_Event`s that never ran
         self._never_ran_appts = defaultdict(int)  # As above, but for `HSI_Event`s that have never ran
@@ -2671,6 +2669,13 @@
         for appt_type, number in appt_footprint:
             self._appts[appt_type] += number
             self._appts_by_level[level][appt_type] += number
+
+        # Count the non-blank appointment footprints
+        if len(appt_footprint):
+            self._no_blank_appt_treatment_ids[treatment_id] += 1
+            for appt_type, number in appt_footprint:
+                self._no_blank_appt_appts[appt_type] += number
+                self._no_blank_appt_by_level[level][appt_type] += number
 
     def record_never_ran_hsi_event(self,
                                    treatment_id: str,
@@ -2714,6 +2719,15 @@
                 'squeeze_factor': {
                     k: sum(v) / len(v) for k, v in self._squeeze_factor_by_hsi_event_name.items()
                 }
+            },
+        )
+        logger_summary.info(
+            key="HSI_Event_non_blank_appt_footprint",
+            description="Same as for key 'HSI_Event' but limited to HSI_Event that have non-blank footprints",
+            data={
+            "TREATMENT_ID": self._no_blank_appt_treatment_ids,
+            "Number_By_Appt_Type_Code": self._no_blank_appt_appts,
+            "Number_By_Appt_Type_Code_And_Level": self._no_blank_appt_by_level,
             },
         )
 
@@ -2811,7 +2825,11 @@
             self.module.consumables.availability = self._parameters['cons_availability']
 
         if 'beds_availability' in self._parameters:
-            self.module.bed_days.availability = self._parameters['beds_availability']
+            self.module.bed_days.switch_beddays_availability(
+                new_availability=self._parameters["beds_availability"],
+                effective_on_and_from=self.sim.date,
+                model_to_data_popsize_ratio=self.sim.modules["Demography"].initial_model_to_data_popsize_ratio
+            )
 
         if 'equip_availability' in self._parameters:
             self.module.equipment.availability = self._parameters['equip_availability']
@@ -2929,4 +2947,34 @@
                          f"{self.sim.date}"
                          f"Now using mode: "
                          f"{self.module.mode_appt_constraints}"
-                    )+                    )
+
+
+class HealthSystemLogger(RegularEvent, PopulationScopeEventMixin):
+    """ This event runs at the start of each year and does any logging jobs for the HealthSystem module."""
+
+    def __init__(self, module):
+        super().__init__(module, frequency=DateOffset(years=1))
+
+    def apply(self, population):
+        """Things to do at the start of the year"""
+        self.log_number_of_staff()
+
+    def log_number_of_staff(self):
+        """Write to the summary log with the counts of staff (by cadre/facility/level) taking into account:
+         * Any scaling of capabilities that has taken place, year-by-year, or cadre-by-cadre
+         * Any re-scaling that has taken place at the transition into Mode 2.
+        """
+
+        hs = self.module  # HealthSystem module
+
+        # Compute staff counts from available capabilities (hs.capabilities_today) and daily capabilities per staff,
+        # both of which would have been rescaled to current efficiency levels if scale_to_effective_capabilities=True
+        # This returns the number of staff counts normalised by the self.capabilities_coefficient parameter
+        current_staff_count = dict((hs.capabilities_today/hs._daily_capabilities_per_staff).sort_index())
+
+        logger_summary.info(
+            key="number_of_hcw_staff",
+            description="The number of hcw_staff this year",
+            data=current_staff_count,
+        )
