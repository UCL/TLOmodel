--- conflicted
+++ resolved
@@ -1076,16 +1076,7 @@
             how='left'
         )
 
-<<<<<<< HEAD
-
-        availability_columns = ['available_prop', 'available_prop_scenario1', 'available_prop_scenario2',
-                                'available_prop_scenario3', 'available_prop_scenario4', 'available_prop_scenario5',
-                                'available_prop_scenario6', 'available_prop_scenario7', 'available_prop_scenario8',
-                                'available_prop_scenario9', 'available_prop_scenario10', 'available_prop_scenario11',
-                                'available_prop_scenario12', 'available_prop_scenario13', 'available_prop_scenario14','available_prop_scenario15']
-=======
         availability_columns = ['available_prop'] + [f'available_prop_scenario{i}' for i in range(1, 16)]
->>>>>>> e394fef6
 
         # compute the updated availability at the merged level '1b' and '2'
         availability_at_1b_and_2 = \
