"""
# Remaining to do:
# - streamline input arguments
# - let the level of the appointment be in the log
# - let the logger give times of each hcw
# """
import datetime
import heapq as hp
import itertools
import warnings
from collections import Counter, defaultdict
from collections.abc import Iterable
from itertools import repeat
from pathlib import Path
from typing import Dict, List, NamedTuple, Optional, Tuple, Union

import numpy as np
import pandas as pd

import tlo
from tlo import Date, DateOffset, Module, Parameter, Property, Types, logging
from tlo.analysis.utils import flatten_multi_index_series_into_dict_for_logging
from tlo.events import Event, PopulationScopeEventMixin, Priority, RegularEvent
from tlo.methods import Metadata
from tlo.methods.bed_days import BedDays
from tlo.methods.consumables import (
    Consumables,
    get_item_code_from_item_name,
    get_item_codes_from_package_name,
)
from tlo.methods.dxmanager import DxManager

logger = logging.getLogger(__name__)
logger.setLevel(logging.INFO)

logger_summary = logging.getLogger(f"{__name__}.summary")
logger_summary.setLevel(logging.INFO)


class FacilityInfo(NamedTuple):
    """Information about a specific health facility."""
    id: int
    name: str
    level: str
    region: str


class AppointmentSubunit(NamedTuple):
    """Component of an appointment relating to a specific officer type."""
    officer_type: str
    time_taken: float


class HSIEventDetails(NamedTuple):
    """Non-target specific details of a health system interaction event."""
    event_name: str
    module_name: str
    treatment_id: str
    facility_level: Optional[str]
    appt_footprint: Tuple[Tuple[str, int]]
    beddays_footprint: Tuple[Tuple[str, int]]


class HSIEventQueueItem(NamedTuple):
    """Properties of event added to health system queue.

    The order of the attributes in the tuple is important as the queue sorting is done
    by the order of the items in the tuple, i.e. first by `priority`, then `topen` and
    so on.
    """
    topen: Date
    # Note: for speed up in mode=2, include facility_ID: int here
    priority: int
    rand_queue_counter: int  # Ensure order of events with same topen & priority is not model-dependent
    queue_counter: int  # Include safety tie-breaker in unlikely event rand_queue_counter is equal
    tclose: Date
    # Define HSI_Event type as string to avoid NameError exception as HSI_Event defined
    # later in module (see https://stackoverflow.com/a/36286947/4798943)
    hsi_event: 'HSI_Event'


class HSI_Event:
    """Base HSI event class, from which all others inherit.

    Concrete subclasses should also inherit from one of the EventMixin classes
    defined below, and implement at least an `apply` and `did_not_run` method.
    """

    def __init__(self, module, *args, **kwargs):
        """Create a new event.

        Note that just creating an event does not schedule it to happen; that
        must be done by calling Simulation.schedule_event.

        :param module: the module that created this event.
            All subclasses of Event take this as the first argument in their
            constructor, but may also take further keyword arguments.
        """
        self.module = module
        self.sim = module.sim
        self.target = None  # Overwritten by the mixin
        super().__init__(*args, **kwargs)  # Call the mixin's constructors

        # Defaults for the HSI information:
        self.TREATMENT_ID = ''
        # self.EXPECTED_APPT_FOOTPRINT = self.make_appt_footprint({})  # HSI needs this property, but it is not defined
        #                                                                 in the Base class to allow overwriting with a
        #                                                                 property function.
        self.ACCEPTED_FACILITY_LEVEL = None
        self.BEDDAYS_FOOTPRINT = self.make_beddays_footprint({})

        # Information received about this HSI:
        self._received_info_about_bed_days = None
        self.expected_time_requests = {}
        self.facility_info = None

    @property
    def bed_days_allocated_to_this_event(self):
        if self._received_info_about_bed_days is None:
            # default to the footprint if no information about bed-days is received
            return self.BEDDAYS_FOOTPRINT

        return self._received_info_about_bed_days

    def apply(self, squeeze_factor=0.0, *args, **kwargs):
        """Apply this event to the population.

        Must be implemented by subclasses.

        """
        raise NotImplementedError

    def did_not_run(self, *args, **kwargs):
        """Called when this event is due but it is not run. Return False to prevent the event being rescheduled, or True
        to allow the rescheduling. This is called each time that the event is tried to be run but it cannot be.
        """
        logger.debug(key="message", data=f"{self.__class__.__name__}: did not run.")
        return True

    def never_ran(self):
        """Called when this event is was entered to the HSI Event Queue, but was never run.
        """
        logger.debug(key="message", data=f"{self.__class__.__name__}: was never run.")

    def post_apply_hook(self):
        """Impose the bed-days footprint (if target of the HSI is a person_id)"""
        if isinstance(self.target, int):
            self.module.sim.modules['HealthSystem'].bed_days.impose_beddays_footprint(
                person_id=self.target,
                footprint=self.bed_days_allocated_to_this_event
            )

    def run(self, squeeze_factor):
        """Make the event happen."""
        updated_appt_footprint = self.apply(self.target, squeeze_factor)
        self.post_apply_hook()
        return updated_appt_footprint

    def get_consumables(self,
                        item_codes: Union[None, np.integer, int, list, set, dict] = None,
                        optional_item_codes: Union[None, np.integer, int, list, set, dict] = None,
                        to_log: Optional[bool] = True,
                        return_individual_results: Optional[bool] = False
                        ) -> Union[bool, dict]:
        """Function to allow for getting and checking of entire set of consumables. All requests for consumables should
        use this function.
        :param item_codes: The item code(s) (and quantities) of the consumables that are requested and which determine
        the summary result for availability/non-availability. This can be an `int` (the item_code needed [assume
        quantity=1]), a `list` or `set` (the collection  of item_codes [for each assuming quantity=1]), or a `dict`
        (with key:value pairs `<item_code>:<quantity>`).
        :param optional_item_codes: The item code(s) (and quantities) of the consumables that are requested and which do
         not determine the summary result for availability/non-availability. (Same format as `item_codes`). This is
         useful when a large set of items may be used, but the viability of a subsequent operation depends only on a
         subset.
        :param return_individual_results: If True returns a `dict` giving the availability of each item_code requested
        (otherwise gives a `bool` indicating if all the item_codes requested are available).
        :param to_log: If True, logs the request.
        :returns A `bool` indicating whether every item is available, or a `dict` indicating the availability of each
         item.
        Note that disease module can use the `get_item_codes_from_package_name` and `get_item_code_from_item_name`
         methods in the `HealthSystem` module to find item_codes.
        """

        def _return_item_codes_in_dict(item_codes: Union[None, np.integer, int, list, set, dict]) -> dict:
            """Convert an argument for 'item_codes` (provided as int, list, set or dict) into the format
            dict(<item_code>:quantity)."""

            if item_codes is None:
                return {}

            if isinstance(item_codes, (int, np.integer)):
                return {int(item_codes): 1}

            elif isinstance(item_codes, list):
                if not all([isinstance(i, (int, np.integer)) for i in item_codes]):
                    raise ValueError("item_codes must be integers")
                return {int(i): 1 for i in item_codes}

            elif isinstance(item_codes, dict):
                if not all(
                    [(isinstance(code, (int, np.integer)) and
                      isinstance(quantity, (float, np.floating, int, np.integer)))
                     for code, quantity in item_codes.items()]
                ):
                    raise ValueError("item_codes must be integers and quantities must be integers or floats.")
                return {int(i): float(q) for i, q in item_codes.items()}

            else:
                raise ValueError("The item_codes are given in an unrecognised format")

        hs_module = self.sim.modules['HealthSystem']

        _item_codes = _return_item_codes_in_dict(item_codes)
        _optional_item_codes = _return_item_codes_in_dict(optional_item_codes)

        # Determine if the request should be logged (over-ride argument provided if HealthSystem is disabled).
        _to_log = to_log if not hs_module.disable else False

        # Checking the availability and logging:
        rtn = hs_module.consumables._request_consumables(item_codes={**_item_codes, **_optional_item_codes},
                                                         to_log=_to_log,
                                                         facility_info=self.facility_info,
                                                         treatment_id=self.TREATMENT_ID)

        # Return result in expected format:
        if not return_individual_results:
            # Determine if all results for all the `item_codes` are True (discarding results from optional_item_codes).
            return all(v for k, v in rtn.items() if k in _item_codes)
        else:
            return rtn

    def make_beddays_footprint(self, dict_of_beddays):
        """Helper function to make a correctly-formed 'bed-days footprint'"""

        # get blank footprint
        footprint = self.sim.modules['HealthSystem'].bed_days.get_blank_beddays_footprint()

        # do checks on the dict_of_beddays provided.
        assert isinstance(dict_of_beddays, dict)
        assert all((k in footprint.keys()) for k in dict_of_beddays.keys())
        assert all(isinstance(v, (float, int)) for v in dict_of_beddays.values())

        # make footprint (defaulting to zero where a type of bed-days is not specified)
        for k, v in dict_of_beddays.items():
            footprint[k] = v

        return footprint

    def is_all_beddays_allocated(self):
        """Check if the entire footprint requested is allocated"""
        return all(
            self.bed_days_allocated_to_this_event[k] == self.BEDDAYS_FOOTPRINT[k] for k in self.BEDDAYS_FOOTPRINT
        )

    def make_appt_footprint(self, dict_of_appts):
        """Helper function to make appointment footprint in format expected downstream.

        Should be passed a dictionary keyed by appointment type codes with non-negative
        values.
        """
        health_system = self.sim.modules['HealthSystem']
        if health_system.appt_footprint_is_valid(dict_of_appts):
            return Counter(dict_of_appts)

        raise ValueError(
            "Argument to make_appt_footprint should be a dictionary keyed by "
            "appointment type code strings in Appt_Types_Table with non-negative "
            "values"
        )

    def initialise(self):
        """Initialise the HSI:
        * Set the facility_info
        * Compute appt-footprint time requirements
        """
        health_system = self.sim.modules['HealthSystem']

        if not isinstance(self.target, tlo.population.Population):
            self.facility_info = health_system.get_facility_info(self)

            # If there are bed-days specified, add (if needed) the in-patient admission and in-patient day Appointment
            # Types.
            # (HSI that require a bed for one or more days always need such appointments, but this may have been
            # missed in the declaration of the `EXPECTED_APPPT_FOOTPRINT` in the HSI.)
            # NB. The in-patient day Apppointment time is automatically applied on subsequent days.
            if sum(self.BEDDAYS_FOOTPRINT.values()):
                self.EXPECTED_APPT_FOOTPRINT = health_system.bed_days.add_first_day_inpatient_appts_to_footprint(
                    self.EXPECTED_APPT_FOOTPRINT)

            # Write the time requirements for staff of the appointments to the HSI:
            self.expected_time_requests = health_system.get_appt_footprint_as_time_request(
                facility_info=self.facility_info,
                appt_footprint=self.EXPECTED_APPT_FOOTPRINT,
            )

        # Do checks
        _ = self._check_if_appt_footprint_can_run()

    def _check_if_appt_footprint_can_run(self):
        """Check that event (if individual level) is able to run with this configuration of officers (i.e. check that
        this does not demand officers that are _never_ available), and issue warning if not."""
        health_system = self.sim.modules['HealthSystem']
        if not isinstance(self.target, tlo.population.Population):
            if health_system._officers_with_availability.issuperset(self.expected_time_requests.keys()):
                return True
            else:
                logger.warning(
                    key="message",
                    data=(f"The expected footprint of {self.TREATMENT_ID} is not possible with the configuration of "
                          f"officers.")
                )
                return False

    def as_namedtuple(
        self, actual_appt_footprint: Optional[dict] = None
    ) -> HSIEventDetails:
        appt_footprint = (
            getattr(self, 'EXPECTED_APPT_FOOTPRINT', {})
            if actual_appt_footprint is None else actual_appt_footprint
        )
        return HSIEventDetails(
            event_name=type(self).__name__,
            module_name=type(self.module).__name__,
            treatment_id=self.TREATMENT_ID,
            facility_level=getattr(self, 'ACCEPTED_FACILITY_LEVEL', None),
            appt_footprint=tuple(sorted(appt_footprint.items())),
            beddays_footprint=tuple(
                sorted((k, v) for k, v in self.BEDDAYS_FOOTPRINT.items() if v > 0)
            )
        )


class HSIEventWrapper(Event):
    """This is wrapper that contains an HSI event.

    It is used:
     1) When the healthsystem is in mode 'disabled=True' such that HSI events sent to the health system scheduler are
     passed to the main simulation scheduler for running on the date of `topen`. (Note, it is run with
     squeeze_factor=0.0.)
     2) When the healthsytsem is in mode `diable_and_reject_all=True` such that HSI are not run but the `never_ran`
     method is run on the date of `tclose`.
     3) When an HSI has been submitted to `schedule_hsi_event` but the service is not available.
    """

    def __init__(self, hsi_event, run_hsi=True, *args, **kwargs):
        super().__init__(hsi_event.module, *args, **kwargs)
        self.hsi_event = hsi_event
        self.target = hsi_event.target
        self.run_hsi = run_hsi  # True to call the HSI's `run` method; False to call the HSI's `never_ran` method

    def run(self):
        """Do the appropriate action on the HSI event"""

        # Check that the person is still alive (this check normally happens in the HealthSystemScheduler and silently
        # do not run the HSI event)

        if isinstance(self.hsi_event.target, tlo.population.Population) or (
            self.hsi_event.module.sim.population.props.at[self.hsi_event.target, 'is_alive']
        ):

            if self.run_hsi:
                # Run the event (with 0 squeeze_factor) and ignore the output
                _ = self.hsi_event.run(squeeze_factor=0.0)
            else:
                self.hsi_event.never_ran()


def _accepts_argument(function: callable, argument: str) -> bool:
    """Helper to test if callable object accepts an argument with a given name.

    Compared to using `inspect.signature` or `inspect.getfullargspec` the approach here
    has significantly less overhead (as a full `Signature` or `FullArgSpec` object
    does not need to constructed) but is also less readable hence why it has been
    wrapped as a helper function despite being only one-line to make its functionality
    more obvious.

    :param function: Callable object to check if argument is present in.
    :param argument: Name of argument to check.
    :returns: ``True`` is ``argument`` is an argument of ``function`` else ``False``.
    """
    # co_varnames include both arguments to function and any internally defined variable
    # names hence we check only in the first `co_argcount` items which correspond to
    # just the arguments
    return argument in function.__code__.co_varnames[:function.__code__.co_argcount]


class HealthSystem(Module):
    """
    This is the Health System Module.
    The execution of all health systems interactions are controlled through this module.
    """

    INIT_DEPENDENCIES = {'Demography'}

    PARAMETERS = {
        # Organization of the HealthSystem
        'Master_Facilities_List': Parameter(Types.DATA_FRAME, 'Listing of all health facilities.'),

        # Definitions of the officers and appointment types
        'Officer_Types_Table': Parameter(Types.DATA_FRAME, 'The names of the types of health workers ("officers")'),
        'Appt_Types_Table': Parameter(Types.DATA_FRAME, 'The names of the type of appointments with the health system'),
        'Appt_Offered_By_Facility_Level': Parameter(
            Types.DATA_FRAME, 'Table indicating whether or not each appointment is offered at each facility level.'),
        'Appt_Time_Table': Parameter(Types.DATA_FRAME,
                                     'The time taken for each appointment, according to officer and facility type.'),

        # Capabilities of the HealthSystem (under alternative assumptions)
        'Daily_Capabilities_actual': Parameter(
            Types.DATA_FRAME, 'The capabilities (minutes of time available of each type of officer in each facility) '
                              'based on the _estimated current_ number and distribution of staff estimated.'),
        'Daily_Capabilities_funded': Parameter(
            Types.DATA_FRAME, 'The capabilities (minutes of time available of each type of officer in each facility) '
                              'based on the _potential_ number and distribution of staff estimated (i.e. those '
                              'positions that can be funded).'),
        'Daily_Capabilities_funded_plus': Parameter(
            Types.DATA_FRAME, 'The capabilities (minutes of time available of each type of officer in each facility) '
                              'based on the _potential_ number and distribution of staff estimated, with adjustments '
                              'to permit each appointment type that should be run at facility level to do so in every '
                              'district.'),
        'use_funded_or_actual_staffing': Parameter(
            Types.STRING, "If `actual`, then use the numbers and distribution of staff estimated to be available"
                          " currently; If `funded`, then use the numbers and distribution of staff that are "
                          "potentially available. If 'funded_plus`, then use a dataset in which the allocation of "
                          "staff to facilities is tweaked so as to allow each appointment type to run at each "
                          "facility_level in each district for which it is defined. N.B. This parameter is "
                          "over-ridden if an argument is provided to the module initialiser.",
            # N.B. This could have been of type `Types.CATEGORICAL` but this made over-writing through `Scenario`
            # difficult, due to the requirement that the over-writing value and original value are of the same type
            # (enforced at line 376 of scenario.py).
        ),

        # Consumables
        'item_and_package_code_lookups': Parameter(
            Types.DATA_FRAME, 'Data imported from the OneHealth Tool on consumable items, packages and costs.'),
        'availability_estimates': Parameter(
            Types.DATA_FRAME, 'Estimated availability of consumables in the LMIS dataset.'),
        'cons_availability': Parameter(
            Types.STRING,
            "Availability of consumables. If 'default' then use the availability specified in the ResourceFile; if "
            "'none', then let no consumable be  ever be available; if 'all', then all consumables are always available."
            " When using 'all' or 'none', requests for consumables are not logged. NB. This parameter is over-ridden"
            "if an argument is provided to the module initialiser."),

        # Infrastructure and Equipment
        'BedCapacity': Parameter(
            Types.DATA_FRAME, "Data on the number of beds available of each type by facility_id"),
        'beds_availability': Parameter(
            Types.STRING,
            "Availability of beds. If 'default' then use the availability specified in the ResourceFile; if "
            "'none', then let no beds be  ever be available; if 'all', then all beds are always available. NB. This "
            "parameter is over-ridden if an argument is provided to the module initialiser."),

        # Service Availability
        'Service_Availability': Parameter(
            Types.LIST, 'List of services to be available. NB. This parameter is over-ridden if an argument is provided'
                        ' to the module initialiser.'),

        # Priority policy
        'PriorityRank': Parameter(
            Types.DATA_FRAME, "Data on the priority ranking of each of the Treatment_IDs to be adopted by "
                              " the queueing system, where the lower the number the higher the priority, and on which"
                              " categories of individuals classify for fast-tracking for specific treatments"),

        # Mode Appt Constraints
        'mode_appt_constraints': Parameter(
            Types.INT, 'Integer code in `{0, 1, 2}` determining mode of constraints with regards to officer numbers '
                       'and time - 0: no constraints, all HSI events run with no squeeze factor, 1: elastic constraints'
                       ', all HSI events run with squeeze factor, 2: hard constraints, only HSI events with no squeeze '
                       'factor run. N.B. This parameter is over-ridden if an argument is provided'
                       ' to the module initialiser.',
        )
    }

    PROPERTIES = {
        'hs_is_inpatient': Property(
            Types.BOOL, 'Whether or not the person is currently an in-patient at any medical facility'
        ),
    }

    def __init__(
        self,
        name: Optional[str] = None,
        resourcefilepath: Optional[Path] = None,
        service_availability: Optional[List[str]] = None,
        mode_appt_constraints: Optional[int] = None,
        cons_availability: Optional[str] = None,
        beds_availability: Optional[str] = None,
        randomise_queue: bool = True,
        ignore_priority: bool = False,
        adopt_priority_policy: bool = True,
        include_fasttrack_routes: bool = True,
        lowest_priority_considered: int = 10,
        priority_rank_dict: dict = None,
<<<<<<< HEAD
        list_fasttrack: [List[str]] = None,
=======
        include_fasttrack_routes: bool = False,
        list_fasttrack: Optional[List[str]] = None,
>>>>>>> 86167a0d
        max_squeeze_by_priority: dict = None,
        capabilities_coefficient: Optional[float] = None,
        use_funded_or_actual_staffing: Optional[str] = None,
        disable: bool = False,
        disable_and_reject_all: bool = False,
        compute_squeeze_factor_to_district_level: bool = True,
        hsi_event_count_log_period: Optional[str] = "month",
    ):
        """
        :param name: Name to use for module, defaults to module class name if ``None``.
        :param resourcefilepath: Path to directory containing resource files.
        :param service_availability: A list of treatment IDs to allow.
        :param mode_appt_constraints: Integer code in ``{0, 1, 2}`` determining mode of
            constraints with regards to officer numbers and time - 0: no constraints,
            all HSI events run with no squeeze factor, 1: elastic constraints, all HSI
            events run with squeeze factor, 2: hard constraints, only HSI events with
            no squeeze factor run.
        :param cons_availability: If 'default' then use the availability specified in the ResourceFile; if 'none', then
        let no consumable be ever be available; if 'all', then all consumables are always available. When using 'all'
        or 'none', requests for consumables are not logged.
        :param beds_availability: If 'default' then use the availability specified in the ResourceFile; if 'none', then
        let no beds be ever be available; if 'all', then all beds are always available.
        :param randomise_queue ensure that the queue is not model-dependent, i.e. properly randomised for equal topen
            and priority
        :param ignore_priority: If ``True`` do not use the priority information in HSI
            event to schedule
        :param adopt_priority_policy: If 'True' then use priority specified in the PriorityRank ResourceFile instead
            of that provided as argument when scheduling via `schedule_hsi_event`.
        :param include_fasttrack_routes: If 'True' then include fast-tracking options for vulnerable categories;
            otherwise ignore indicators for fast-tracking. Options are specified in the PriorityRank ResourceFile
        :param lowest_priority_considered: If priority lower (i.e. priority value greater than) this, do not schedule
            (and instead call `never_ran` at the time of `tclose`).
        :param priority_rank_dict: contains priority and fast tracking channel eligibility given Treatment_ID
        :param list_fasttrack: list of individual's attributes that will be relevant in
            determining whether they should be eligible for fast tracking, and the corresponding
            fast tracking channels that can be potentially available given the modules included in the simulation.
            They are specified in the PriorityRank ResourceFile
        :max_squeeze_by_priority: contains maximum squeeze allowed under mode_appt_constraints=2 given priority of
            treatment
        :param capabilities_coefficient: Multiplier for the capabilities of health
            officers, if ``None`` set to ratio of initial population to estimated 2010
            population.
        :param use_funded_or_actual_staffing: If `actual`, then use the numbers and distribution of staff estimated to
            be available currently; If `funded`, then use the numbers and distribution of staff that are potentially
            available. If 'funded_plus`, then use a dataset in which the allocation of staff to facilities is tweaked
            so as to allow each appointment type to run at each facility_level in each district for which it is defined.
        :param disable: If ``True``, disables the health system (no constraints and no
            logging) and every HSI event runs.
        :param disable_and_reject_all: If ``True``, disable health system and no HSI
            events run
        :param compute_squeeze_factor_to_district_level: Whether to compute squeeze_factors to the district level, or
            the national level (which effectively pools the resources across all districts).
        :param hsi_event_count_log_period: Period over which to accumulate counts of HSI
            events that have run before logging and reseting counters. Should be on of
            strings ``'day'``, ``'month'``, ``'year'``. ``'simulation'`` to log at the
            end of each day, end of each calendar month, end of each calendar year or
            the end of the simulation respectively, or ``None`` to not track the HSI
            event details and frequencies.
        """

        super().__init__(name)
        self.resourcefilepath = resourcefilepath

        assert isinstance(disable, bool)
        assert isinstance(disable_and_reject_all, bool)
        assert not (disable and disable_and_reject_all), (
            'Cannot have both disable and disable_and_reject_all selected'
        )

        assert not (ignore_priority and adopt_priority_policy), (
            'Cannot adopt a priority policy if the priority will be then ignored'
        )

        self.disable = disable
        self.disable_and_reject_all = disable_and_reject_all

        self.mode_appt_constraints = None  # Will be the final determination of the `mode_appt_constraints'
        if mode_appt_constraints is not None:
            assert mode_appt_constraints in {0, 1, 2}
        self.arg_mode_appt_constraints = mode_appt_constraints

        self.ignore_priority = ignore_priority

        self.lowest_priority_considered = lowest_priority_considered

        self.adopt_priority_policy = adopt_priority_policy

        self.randomise_queue = randomise_queue

        self.include_fasttrack_routes = include_fasttrack_routes

        # Store the argument provided for service_availability
        self.arg_service_availabily = service_availability
        self.service_availability = ['*']  # provided so that there is a default even before simulation is run

        # Store the attributes of a person that will be relevant in determining who can qualify
        # for fast tracking
        # Store the fast tracking channels that will be relevant for policy given the modules included
        self.arg_list_fasttrack = list_fasttrack
        self.list_fasttrack = []  # provided so that there is a default even before simulation is run

        # Check that the capabilities coefficient is correct
        if capabilities_coefficient is not None:
            assert capabilities_coefficient >= 0
            assert isinstance(capabilities_coefficient, float)
        self.capabilities_coefficient = capabilities_coefficient

        # Find which set of assumptions to use - those for the actual staff available or the funded staff available
        if use_funded_or_actual_staffing is not None:
            assert use_funded_or_actual_staffing in ['actual', 'funded', 'funded_plus']
        self.arg_use_funded_or_actual_staffing = use_funded_or_actual_staffing

        # Define (empty) list of registered disease modules (filled in at `initialise_simulation`)
        self.recognised_modules_names = []

        # Define the container for calls for health system interaction events
        self.HSI_EVENT_QUEUE = []
        self.hsi_event_queue_counter = 0  # Counter to help with the sorting in the heapq

        # Store the argument provided for cons_availability
        assert cons_availability in (None, 'default', 'all', 'none')
        self.arg_cons_availability = cons_availability

        assert beds_availability in (None, 'default', 'all', 'none')
        self.arg_beds_availability = beds_availability

        # `compute_squeeze_factor_to_district_level` is a Boolean indicating whether the computation of squeeze_factors
        # should be specific to each district (when `True`), or if the computation of squeeze_factors should be on the
        # basis that resources from all districts can be effectively "pooled" (when `False).
        assert isinstance(compute_squeeze_factor_to_district_level, bool)
        self.compute_squeeze_factor_to_district_level = compute_squeeze_factor_to_district_level

        # Create the Diagnostic Test Manager to store and manage all Diagnostic Test
        self.dx_manager = DxManager(self)

        # Create the pointer that will be to the instance of BedDays used to track in-patient bed days
        self.bed_days = None

        # Create the pointer that will be to the instance of Consumables used to determine availability of consumables.
        self.consumables = None

        # Create pointer for the HealthSystemScheduler event
        self.healthsystemscheduler = None

        # Create pointer to the `HealthSystemSummaryCounter` helper class
        self._summary_counter = HealthSystemSummaryCounter()

        # Create counter for the running total of footprint of all the HSIs being run today
        self.running_total_footprint: Counter = Counter()

        self._hsi_event_count_log_period = hsi_event_count_log_period
        if hsi_event_count_log_period in {"day", "month", "year", "simulation"}:
            # Counters for binning HSI events run (by unique integer keys) over
            # simulation period specified by hsi_event_count_log_period and cumulative
            # counts over previous log periods
            self._hsi_event_counts_log_period = Counter()
            self._hsi_event_counts_cumulative = Counter()
            # Dictionary mapping from HSI event details to unique integer keys
            self._hsi_event_details = dict()
        elif hsi_event_count_log_period is not None:
            raise ValueError(
                "hsi_event_count_log_period argument should be one of 'day', 'month' "
                "'year', 'simulation' or None."
            )

    def read_parameters(self, data_folder):

        path_to_resourcefiles_for_healthsystem = Path(self.resourcefilepath) / 'healthsystem'

        # Read parameters for overall performance of the HealthSystem
        self.load_parameters_from_dataframe(pd.read_csv(
            path_to_resourcefiles_for_healthsystem / 'ResourceFile_HealthSystem_parameters.csv'
        ))

        # Load basic information about the organization of the HealthSystem
        self.parameters['Master_Facilities_List'] = pd.read_csv(
            path_to_resourcefiles_for_healthsystem / 'organisation' / 'ResourceFile_Master_Facilities_List.csv')

        # Load ResourceFiles that define appointment and officer types
        self.parameters['Officer_Types_Table'] = pd.read_csv(
            path_to_resourcefiles_for_healthsystem / 'human_resources' / 'definitions' /
            'ResourceFile_Officer_Types_Table.csv')
        self.parameters['Appt_Types_Table'] = pd.read_csv(
            path_to_resourcefiles_for_healthsystem / 'human_resources' / 'definitions' /
            'ResourceFile_Appt_Types_Table.csv')
        self.parameters['Appt_Offered_By_Facility_Level'] = pd.read_csv(
            path_to_resourcefiles_for_healthsystem / 'human_resources' / 'definitions' /
            'ResourceFile_ApptType_By_FacLevel.csv')
        self.parameters['Appt_Time_Table'] = pd.read_csv(
            path_to_resourcefiles_for_healthsystem / 'human_resources' / 'definitions' /
            'ResourceFile_Appt_Time_Table.csv')

        # Load 'Daily_Capabilities' (for both actual and funded)
        for _i in ['actual', 'funded', 'funded_plus']:
            self.parameters[f'Daily_Capabilities_{_i}'] = pd.read_csv(
                path_to_resourcefiles_for_healthsystem / 'human_resources' / f'{_i}' /
                'ResourceFile_Daily_Capabilities.csv')

        # Read in ResourceFile_Consumables
        self.parameters['item_and_package_code_lookups'] = pd.read_csv(
            path_to_resourcefiles_for_healthsystem / 'consumables' / 'ResourceFile_Consumables_Items_and_Packages.csv')
        self.parameters['availability_estimates'] = pd.read_csv(
            path_to_resourcefiles_for_healthsystem / 'consumables' / 'ResourceFile_Consumables_availability_small.csv')

        # Data on the number of beds available of each type by facility_id
        self.parameters['BedCapacity'] = pd.read_csv(
            path_to_resourcefiles_for_healthsystem / 'infrastructure_and_equipment' / 'ResourceFile_Bed_Capacity.csv')

        # Data on the priority of each Treatment_ID that should be adopted in the queueing system
        self.parameters['PriorityRank'] = pd.read_csv(
            path_to_resourcefiles_for_healthsystem / 'ResourceFile_PriorityRanking.csv')

        # Check that no duplicates are included in priority input file
        # There might be a more suitable place to put this check
        assert not self.parameters['PriorityRank']['Treatment'].duplicated().any()

    def pre_initialise_population(self):
        """Generate the accessory classes used by the HealthSystem and pass to them the data that has been read."""

        # Determine mode_appt_constraints
        self.mode_appt_constraints = self.get_mode_appt_constraints()

        # Determine service_availability
        self.service_availability = self.get_service_availability()

        self.process_human_resources_files(
            use_funded_or_actual_staffing=self.get_use_funded_or_actual_staffing()
        )

        # Initialise the BedDays class
        self.bed_days = BedDays(hs_module=self,
                                availability=self.get_beds_availability())
        self.bed_days.pre_initialise_population()

        # Initialise the Consumables class
        self.consumables = Consumables(data=self.parameters['availability_estimates'],
                                       rng=self.rng,
                                       availability=self.get_cons_availability())

        if self.adopt_priority_policy:
            self.priority_rank_dict = \
                self.parameters['PriorityRank'].set_index("Treatment", drop=True).to_dict(orient="index")

        # The attributes that can be looked up to determine whether a person might be eligible
        # for fast-tracking, as well as the corresponding fast-tracking channels, depend on the modules
        # included in the simulation. Store the attributes&channels pairs allowed given the modules included
        # to avoid having to recheck which modules are saved every time an HSI_Event is scheduled.
        if self.include_fasttrack_routes:
            self.list_fasttrack.append(('age_exact_years', 'FT_if_5orUnder'))
            if 'Contraception' in self.sim.modules or 'SimplifiedBirths' in self.sim.modules:
                self.list_fasttrack.append(('is_pregnant', 'FT_if_pregnant'))
            if 'Hiv' in self.sim.modules:
                self.list_fasttrack.append(('hv_diagnosed', 'FT_if_Hivdiagnosed'))
            if 'Tb' in self.sim.modules:
                self.list_fasttrack.append(('tb_diagnosed', 'FT_if_tbdiagnosed'))

        # Initialise look-up table for max squeeze by priority to avoid invoking fnc
        self.max_squeeze_by_priority = dict([(0, self.get_max_squeeze_based_on_priority(0))])
        for i in range(1, self.lowest_priority_considered+1):
            self.max_squeeze_by_priority[i] = self.get_max_squeeze_based_on_priority(i)

    def initialise_population(self, population):
        self.bed_days.initialise_population(population.props)

    def initialise_simulation(self, sim):
        # If capabilities coefficient was not explicitly specified, use initial population scaling factor
        if self.capabilities_coefficient is None:
            self.capabilities_coefficient = self.sim.modules['Demography'].initial_model_to_data_popsize_ratio

        # Set the tracker in preparation for the simulation
        self.bed_days.initialise_beddays_tracker(
            model_to_data_popsize_ratio=self.sim.modules['Demography'].initial_model_to_data_popsize_ratio
        )

        # Set the consumables modules in preparation for the simulation
        self.consumables.on_start_of_day(sim.date)

        # Capture list of disease modules:
        self.recognised_modules_names = [
            m.name for m in self.sim.modules.values() if Metadata.USES_HEALTHSYSTEM in m.METADATA
        ]

        # Check that set of districts of residence in population are subset of districts from
        # `self._facilities_for_each_district`, which is derived from self.parameters['Master_Facilities_List']
        df = self.sim.population.props
        districts_of_residence = set(df.loc[df.is_alive, "district_of_residence"].cat.categories)
        assert all(
            districts_of_residence.issubset(per_level_facilities.keys())
            for per_level_facilities in self._facilities_for_each_district.values()
        ), (
            "At least one district_of_residence value in population not present in "
            "self._facilities_for_each_district resource file"
        )

        # Launch the healthsystem scheduler (a regular event occurring each day) [if not disabled]
        if not (self.disable or self.disable_and_reject_all):
            self.healthsystemscheduler = HealthSystemScheduler(self)
            sim.schedule_event(self.healthsystemscheduler, sim.date)

    def on_birth(self, mother_id, child_id):
        self.bed_days.on_birth(self.sim.population.props, mother_id, child_id)

    def on_simulation_end(self):
        """Put out to the log the information from the tracker of the last day of the simulation"""
        self.bed_days.on_simulation_end()
        self.consumables.on_simulation_end()
        if self._hsi_event_count_log_period == "simulation":
            self._write_hsi_event_counts_to_log_and_reset()
        if self._hsi_event_count_log_period is not None:
            logger_summary.info(
                key="hsi_event_details",
                description="Map from integer keys to HSI event detail dictionaries",
                data={
                    "hsi_event_key_to_event_details": {
                        k: d._asdict() for d, k in self._hsi_event_details.items()
                    }
                }
            )

    def process_human_resources_files(self, use_funded_or_actual_staffing: str):
        """Create the data-structures needed from the information read into the parameters."""

        # * Define Facility Levels
        self._facility_levels = set(self.parameters['Master_Facilities_List']['Facility_Level']) - {'5'}
        assert self._facility_levels == {'0', '1a', '1b', '2', '3', '4'}  # todo soft code this?

        # * Define Appointment Types
        self._appointment_types = set(self.parameters['Appt_Types_Table']['Appt_Type_Code'])

        # * Define the Officers Needed For Each Appointment
        # (Store data as dict of dicts, with outer-dict indexed by string facility level and
        # inner-dict indexed by string type code with values corresponding to list of (named)
        # tuples of appointment officer type codes and time taken.)
        appt_time_data = self.parameters['Appt_Time_Table']
        appt_times_per_level_and_type = {_facility_level: defaultdict(list) for _facility_level in
                                         self._facility_levels}
        for appt_time_tuple in appt_time_data.itertuples():
            appt_times_per_level_and_type[
                appt_time_tuple.Facility_Level
            ][
                appt_time_tuple.Appt_Type_Code
            ].append(
                AppointmentSubunit(
                    officer_type=appt_time_tuple.Officer_Category,
                    time_taken=appt_time_tuple.Time_Taken_Mins
                )
            )
        assert (
            sum(
                len(appt_info_list)
                for level in self._facility_levels
                for appt_info_list in appt_times_per_level_and_type[level].values()
            ) == len(appt_time_data)
        )
        self._appt_times = appt_times_per_level_and_type

        # * Define Which Appointments Are Possible At Each Facility Level
        appt_type_per_level_data = self.parameters['Appt_Offered_By_Facility_Level']
        self._appt_type_by_facLevel = {
            _facility_level: set(
                appt_type_per_level_data['Appt_Type_Code'][
                    appt_type_per_level_data[f'Facility_Level_{_facility_level}']
                ]
            )
            for _facility_level in self._facility_levels
        }

        # Also store data as dict of dicts, with outer-dict indexed by string facility level and
        # inner-dict indexed by district name with values corresponding to (named) tuples of
        # facility ID and name
        # Get look-up of the districts (by name) in each region (by name)
        districts_in_region = self.sim.modules['Demography'].parameters['districts_in_region']
        all_districts = set(self.sim.modules['Demography'].parameters['district_num_to_district_name'].values())

        facilities_per_level_and_district = {_facility_level: {} for _facility_level in self._facility_levels}
        facilities_by_facility_id = dict()
        for facility_tuple in self.parameters['Master_Facilities_List'].itertuples():
            _facility_info = FacilityInfo(id=facility_tuple.Facility_ID,
                                          name=facility_tuple.Facility_Name,
                                          level=facility_tuple.Facility_Level,
                                          region=facility_tuple.Region
                                          )

            facilities_by_facility_id[facility_tuple.Facility_ID] = _facility_info

            if pd.notnull(facility_tuple.District):
                # A facility that is specific to a district:
                facilities_per_level_and_district[facility_tuple.Facility_Level][facility_tuple.District] = \
                    _facility_info

            elif pd.isnull(facility_tuple.District) and pd.notnull(facility_tuple.Region):
                # A facility that is specific to region (and not a district):
                for _district in districts_in_region[facility_tuple.Region]:
                    facilities_per_level_and_district[facility_tuple.Facility_Level][_district] = _facility_info

            elif (
                pd.isnull(facility_tuple.District) and
                pd.isnull(facility_tuple.Region) and
                (facility_tuple.Facility_Level != '5')
            ):
                # A facility that is National (not specific to a region or a district) (ignoring level 5 (headquarters))
                for _district in all_districts:
                    facilities_per_level_and_district[facility_tuple.Facility_Level][_district] = _facility_info

        # Check that there is facility of every level for every district:
        assert all(
            all_districts == facilities_per_level_and_district[_facility_level].keys()
            for _facility_level in self._facility_levels
        ), "There is not one of each facility type available to each district."

        self._facility_by_facility_id = facilities_by_facility_id
        self._facilities_for_each_district = facilities_per_level_and_district

        # * Store 'DailyCapabilities' in correct format and using the specified underlying assumptions
        self._daily_capabilities = self.format_daily_capabilities(use_funded_or_actual_staffing)

        # Also, store the set of officers with non-zero daily availability
        # (This is used for checking that scheduled HSI events do not make appointment requiring officers that are
        # never available.)
        self._officers_with_availability = set(self._daily_capabilities.index[self._daily_capabilities > 0])

    def format_daily_capabilities(self, use_funded_or_actual_staffing: str) -> pd.Series:
        """
        This will updates the dataframe for the self.parameters['Daily_Capabilities'] so as to include
        every permutation of officer_type_code and facility_id, with zeros against permutations where no capacity
        is available.

        It also give the dataframe an index that is useful for merging on (based on Facility_ID and Officer Type)

        (This is so that its easier to track where demands are being placed where there is no capacity)
        """

        # Get the capabilities data imported (according to the specified underlying assumptions).
        capabilities = self.parameters[f'Daily_Capabilities_{use_funded_or_actual_staffing}']
        capabilities = capabilities.rename(columns={'Officer_Category': 'Officer_Type_Code'})  # neaten

        # Create dataframe containing background information about facility and officer types
        facility_ids = self.parameters['Master_Facilities_List']['Facility_ID'].values
        officer_type_codes = set(self.parameters['Officer_Types_Table']['Officer_Category'].values)
        # todo - <-- avoid use of the file or define differently?

        # # naming to be not with _ within the name of an oficer
        facs = list()
        officers = list()
        for f in facility_ids:
            for o in officer_type_codes:
                facs.append(f)
                officers.append(o)

        capabilities_ex = pd.DataFrame(data={'Facility_ID': facs, 'Officer_Type_Code': officers})

        # Merge in information about facility from Master Facilities List
        mfl = self.parameters['Master_Facilities_List']
        capabilities_ex = capabilities_ex.merge(mfl, on='Facility_ID', how='left')

        # Merge in information about officers
        # officer_types = self.parameters['Officer_Types_Table'][['Officer_Type_Code', 'Officer_Type']]
        # capabilities_ex = capabilities_ex.merge(officer_types, on='Officer_Type_Code', how='left')

        # Merge in the capabilities (minutes available) for each officer type (inferring zero minutes where
        # there is no entry in the imported capabilities table)
        capabilities_ex = capabilities_ex.merge(
            capabilities[['Facility_ID', 'Officer_Type_Code', 'Total_Mins_Per_Day']],
            on=['Facility_ID', 'Officer_Type_Code'],
            how='left',
        )
        capabilities_ex = capabilities_ex.fillna(0)

        # Give the standard index:
        capabilities_ex = capabilities_ex.set_index(
            'FacilityID_'
            + capabilities_ex['Facility_ID'].astype(str)
            + '_Officer_'
            + capabilities_ex['Officer_Type_Code']
        )

        # Rename 'Total_Minutes_Per_Day'
        capabilities_ex = capabilities_ex.rename(columns={'Total_Mins_Per_Day': 'Total_Minutes_Per_Day'})

        # Checks
        assert abs(capabilities_ex['Total_Minutes_Per_Day'].sum() - capabilities['Total_Mins_Per_Day'].sum()) < 1e-7
        assert len(capabilities_ex) == len(facility_ids) * len(officer_type_codes)

        # return the pd.Series of `Total_Minutes_Per_Day' indexed for each type of officer at each facility
        return capabilities_ex['Total_Minutes_Per_Day']

    def get_service_availability(self) -> List[str]:
        """Returns service availability. (Should be equal to what is specified by the parameter, but overwrite with what
        was provided in argument if an argument was specified -- provided for backward compatibility/debugging.)"""

        if self.arg_service_availabily is None:
            service_availability = self.parameters['Service_Availability']
        else:
            service_availability = self.arg_service_availabily

        assert isinstance(service_availability, list)

        # Log the service_availability
        logger.info(key="message",
                    data=f"Running Health System With the Following Service Availability: "
                         f"{self.service_availability}"
                    )
        return service_availability

    def get_cons_availability(self) -> str:
        """Returns consumables availability. (Should be equal to what is specified by the parameter, but overwrite with
        what was provided in argument if an argument was specified -- provided for backward compatibility/debugging.)"""

        if self.arg_cons_availability is None:
            _cons_availability = self.parameters['cons_availability']
        else:
            _cons_availability = self.arg_cons_availability

        # Log the service_availability
        logger.info(key="message",
                    data=f"Running Health System With the Following Consumables Availability: "
                         f"{_cons_availability}"
                    )

        return _cons_availability

    def get_beds_availability(self) -> str:
        """Returns beds availability. (Should be equal to what is specified by the parameter, but overwrite with
        what was provided in argument if an argument was specified -- provided for backward compatibility/debugging.)"""

        if self.arg_beds_availability is None:
            _beds_availability = self.parameters['beds_availability']
        else:
            _beds_availability = self.arg_beds_availability

        # For logical consistency, when the HealthSystem is disabled, beds_availability should be 'all', irrespective of
        # what arguments/parameters are provided.
        if self.disable:
            _beds_availability = 'all'

        # Log the service_availability
        logger.info(key="message",
                    data=f"Running Health System With the Following Beds Availability: "
                         f"{_beds_availability}"
                    )

        return _beds_availability

    def schedule_to_call_never_ran_on_date(self, hsi_event: 'HSI_Event', tdate: datetime.datetime):
        """Function to schedule never_ran being called on a given date"""
        self.sim.schedule_event(HSIEventWrapper(hsi_event=hsi_event, run_hsi=False), tdate)

    def get_mode_appt_constraints(self) -> int:
        """Returns `mode_appt_constraints`. (Should be equal to what is specified by the parameter, but overwrite with
        what was provided in argument if an argument was specified -- provided for backward compatibility/debugging.)"""
        return self.parameters['mode_appt_constraints'] \
            if self.arg_mode_appt_constraints is None \
            else self.arg_mode_appt_constraints

    def get_use_funded_or_actual_staffing(self) -> str:
        """Returns `use_funded_or_actual_staffing`. (Should be equal to what is specified by the parameter, but
        overwrite with what was provided in argument if an argument was specified -- provided for backward
        compatibility/debugging.)"""
        return self.parameters['use_funded_or_actual_staffing'] \
            if self.arg_use_funded_or_actual_staffing is None \
            else self.arg_use_funded_or_actual_staffing

    def schedule_hsi_event(
        self,
        hsi_event: 'HSI_Event',
        priority: int,
        topen: datetime.datetime,
        tclose: Optional[datetime.datetime] = None,
        do_hsi_event_checks: bool = True
    ):
        """
        Schedule a health system interaction (HSI) event.

        :param hsi_event: The HSI event to be scheduled.
        :param priority: The priority for the HSI event: 0 (highest), 1 or 2 (lowest)
        :param topen: The earliest date at which the HSI event should run.
        :param tclose: The latest date at which the HSI event should run. Set to one week after ``topen`` if ``None``.
        :param do_hsi_event_checks: Whether to perform sanity checks on the passed ``hsi_event`` argument to check that
         it constitutes a valid HSI event. This is intended for allowing disabling of these checks when scheduling
         multiple HSI events of the same ``HSI_Event`` subclass together, in which case typically performing these
         checks for each individual HSI event of the shared type will be redundant.
        """

        # If there is no specified tclose time then set this to a week after topen
        if tclose is None:
            tclose = topen + DateOffset(days=7)

        # Check topen is not in the past
        assert topen >= self.sim.date

        # Check that priority is in valid range
        assert priority >= 0

        # Check that topen is strictly before tclose
        assert topen < tclose

        # If ignoring the priority in scheduling, then over-write the provided priority information with 0.
        if self.ignore_priority:
            priority = 0

        if self.adopt_priority_policy:
            # Look-up priority ranking of this treatment_ID in the policy adopted
            priority = self.enforce_priority_policy(hsi_event=hsi_event)

        # If priority of HSI_Event lower than the lowest one considered, ignore event in scheduling
        if priority > self.lowest_priority_considered:
            self.schedule_to_call_never_ran_on_date(hsi_event=hsi_event, tdate=tclose)  # Call this on tclose
            return

        # Check if healthsystem is disabled/disable_and_reject_all and, if so, schedule a wrapped event:
        if self.disable and (not self.disable_and_reject_all):
            # If healthsystem is disabled (meaning that HSI can still run), schedule for the `run` method on `topen`.
            self.sim.schedule_event(HSIEventWrapper(hsi_event=hsi_event, run_hsi=True), topen)
            return

        if self.disable_and_reject_all:
            # If healthsystem is disabled the HSI will never run: schedule for the `never_ran` method on `tclose`.
            self.schedule_to_call_never_ran_on_date(hsi_event=hsi_event, tdate=tclose)  # Call this on tclose
            return

        # Check that this is a legitimate health system interaction (HSI) event.
        # These checks are only performed when the flag `do_hsi_event_checks` is set to ``True`` to allow disabling
        # when the checks are redundant for example when scheduling multiple HSI events of same `HSI_Event` subclass.
        if do_hsi_event_checks:
            self.check_hsi_event_is_valid(hsi_event)

        # Check that this request is allowable under current policy (i.e. included in service_availability).
        if not self.is_treatment_id_allowed(hsi_event.TREATMENT_ID, self.service_availability):
            # HSI is not allowable under the services_available parameter: run the HSI's 'never_ran' method on the date
            # of tclose.
            self.sim.schedule_event(HSIEventWrapper(hsi_event=hsi_event, run_hsi=False), tclose)

        else:
            # The HSI is allowed and will be added to the HSI_EVENT_QUEUE.
            # Let the HSI gather information about itself (facility_id and appt-footprint time requirements):
            hsi_event.initialise()
            # Add the event to the queue:
            self._add_hsi_event_queue_item_to_hsi_event_queue(
                priority=priority, topen=topen, tclose=tclose, hsi_event=hsi_event)

    def _add_hsi_event_queue_item_to_hsi_event_queue(self, priority, topen, tclose, hsi_event) -> None:
        """Add an event to the HSI_EVENT_QUEUE."""
        # Create HSIEventQueue Item, including a counter for the number of HSI_Events, to assist with sorting in the
        # queue (NB. the sorting is done ascending and by the order of the items in the tuple).

        self.hsi_event_queue_counter += 1

        if self.randomise_queue:
            rand_queue = self.rng.randint(0, 1000000)
        else:
            rand_queue = self.hsi_event_queue_counter

        _new_item: HSIEventQueueItem = HSIEventQueueItem(
            topen, priority, rand_queue, self.hsi_event_queue_counter, tclose, hsi_event)

        # Add to queue:
        hp.heappush(self.HSI_EVENT_QUEUE, _new_item)

    # This is where the priority policy is enacted
    def enforce_priority_policy(self, hsi_event) -> int:
        """Check the priority of the Treatment_ID based on policy under consideration """

        if (hsi_event.TREATMENT_ID == 'FirstAttendance_Emergency'):
            return 0  # Emergency appointment have the highest priority by definition
        else:

            pr = self.priority_rank_dict
            pdf = self.sim.population.props

            if hsi_event.TREATMENT_ID in pr:
                _priority_ranking = pr[hsi_event.TREATMENT_ID]['Priority']

                if self.include_fasttrack_routes:
                    # Check whether fast-tracking routes are available for this treatment. If person qualifies for one
                    # don't check remaining, as they all lead to priority=1.

                    # Look up relevant attributes for HSI_Event's target
                    list_targets = [_t[0] for _t in self.list_fasttrack]
                    target_attributes = pdf.loc[hsi_event.target, list_targets]

                    # First item in Lists is age-related, therefore need to invoke different logic.
                    if (
                        (pr[hsi_event.TREATMENT_ID][self.list_fasttrack[0][1]] == 1)
                        and (target_attributes['age_exact_years'] <= 5)
                    ):
                        return 1

                    # All other attributes are boolean, can do this in for loop
                    for i in range(1, len(self.list_fasttrack)):
                        if (
                            (pr[hsi_event.TREATMENT_ID][self.list_fasttrack[i][1]] == 1)
                            and target_attributes[i]
                        ):
                            return 1

                return _priority_ranking

            else:  # If treatment is not ranked in the policy, issue a warning and assign priority=2 by default
                warnings.warn(UserWarning(f"Couldn't find priority ranking for TREATMENT_ID /n"
                                          f"{hsi_event.TREATMENT_ID}"))
                return 2

    def check_hsi_event_is_valid(self, hsi_event):
        """Check the integrity of an HSI_Event."""
        assert isinstance(hsi_event, HSI_Event)

        # Check that non-empty treatment ID specified
        assert hsi_event.TREATMENT_ID != ''

        if not isinstance(hsi_event.target, tlo.population.Population):
            # This is an individual-scoped HSI event.
            # It must have EXPECTED_APPT_FOOTPRINT, BEDDAYS_FOOTPRINT and ACCEPTED_FACILITY_LEVELS.

            # Correct formatted EXPECTED_APPT_FOOTPRINT
            assert self.appt_footprint_is_valid(hsi_event.EXPECTED_APPT_FOOTPRINT)

            # That it has an acceptable 'ACCEPTED_FACILITY_LEVEL' attribute
            assert hsi_event.ACCEPTED_FACILITY_LEVEL in self._facility_levels, \
                f"In the HSI with TREATMENT_ID={hsi_event.TREATMENT_ID}, the ACCEPTED_FACILITY_LEVEL (=" \
                f"{hsi_event.ACCEPTED_FACILITY_LEVEL}) is not recognised."

            self.bed_days.check_beddays_footprint_format(hsi_event.BEDDAYS_FOOTPRINT)

            # Check that this can accept the squeeze argument
            assert _accepts_argument(hsi_event.run, 'squeeze_factor')

            # Check that the event does not request an appointment at a facility
            # level which is not possible
            appt_type_to_check_list = hsi_event.EXPECTED_APPT_FOOTPRINT.keys()
            facility_appt_types = self._appt_type_by_facLevel[
                hsi_event.ACCEPTED_FACILITY_LEVEL
            ]
            assert facility_appt_types.issuperset(appt_type_to_check_list), (
                f"An appointment type has been requested at a facility level for "
                f"which it is not possible: TREATMENT_ID={hsi_event.TREATMENT_ID}"
            )

    @staticmethod
    def is_treatment_id_allowed(treatment_id: str, service_availability: list) -> bool:
        """Determine if a treatment_id (specified as a string) can be run (i.e., is within the allowable set of
         treatments, given by `self.service_availability`. The rules are as follows:
          * An empty list means nothing is allowed
          * A list that contains only an asteriks ['*'] means run anything
          * If the list is not empty, then a treatment_id with a first part "FirstAttendance_" is also allowed
          * An entry in the list of the form "A_B_C" means a treatment_id that matches exactly is allowed
          * An entry in the list of the form "A_B_*" means that a treatment_id that begins "A_B_" or "A_B" is allowed
        """
        def _treatment_matches_pattern(_treatment_id, _service_availability):
            """Check if treatment_id matches any services specified with wildcard * patterns"""

            def _matches_this_pattern(_treatment_id, _s):
                """Returns True if this treatment_id is consistent with this component of service_availability"""
                if '*' in _s:
                    assert _s[-1] == '*', f"Component of service_availability has an asteriks not at the end: {_s}"
                    _s_split = _s.split('_')  # split the matching pattern at '_' knowing that the last component is '*'
                    _treatment_id_split = _treatment_id.split('_', len(_s_split) - 1)  # split treatment_id at '_' into
                    # as many component as there as non-asteriks component of _s.
                    # Check if all the components (that are not asteriks) are the same:
                    return all(
                        [(a == b) or (b == "*") for a, b in itertools.zip_longest(_treatment_id_split, _s_split)]
                    )
                else:
                    # If not "*", comparison is ordinary match between strings
                    return _treatment_id == _s

            for _s in service_availability:
                if _matches_this_pattern(_treatment_id, _s):
                    return True
            return False

        if not service_availability:
            # Empty list --> nothing is allowable
            return False

        if service_availability == ['*']:
            # Wildcard --> everything is allowed
            return True
        elif treatment_id in service_availability:
            # Explicit inclusion of this treatment_id --> allowed
            return True
        elif treatment_id.startswith('FirstAttendance_'):
            # FirstAttendance* --> allowable
            return True
        else:
            if _treatment_matches_pattern(treatment_id, service_availability):
                return True
        return False

    def schedule_batch_of_individual_hsi_events(
        self, hsi_event_class, person_ids, priority, topen, tclose=None, **event_kwargs
    ):
        """Schedule a batch of individual-scoped HSI events of the same type.

        Only performs sanity checks on the HSI event for the first scheduled event
        thus removing the overhead of multiple redundant checks.

        :param hsi_event_class: The ``HSI_Event`` subclass of the events to schedule.
        :param person_ids: A sequence of person ID index values to use as the targets
            of the HSI events being scheduled.
        :param priority: The priority for the HSI events: 0 (highest), 1 or 2 (lowest).
            Either a single value for all events or an iterable of per-target values.
        :param topen: The earliest date at which the HSI events should run. Either a
            single value for all events or an iterable of per-target values.
        :param tclose: The latest date at which the HSI events should run. Set to one
           week after ``topen`` if ``None``. Either a single value for all events or an
           iterable of per-target values.
        :param event_kwargs: Any additional keyword arguments to pass to the
            ``hsi_event_class`` initialiser in addition to ``person_id``.
        """
        # If any of {priority, topen, tclose} are iterable assume correspond to per-
        # target values for corresponding arguments of schedule_hsi_event otherwise
        # use same value for all calls
        priorities = priority if isinstance(priority, Iterable) else repeat(priority)
        topens = topen if isinstance(topen, Iterable) else repeat(topen)
        tcloses = tclose if isinstance(tclose, Iterable) else repeat(tclose)
        for i, (person_id, priority, topen, tclose) in enumerate(
            zip(person_ids, priorities, topens, tcloses)
        ):
            self.schedule_hsi_event(
                hsi_event=hsi_event_class(person_id=person_id, **event_kwargs),
                priority=priority,
                topen=topen,
                tclose=tclose,
                # Only perform checks for first event
                do_hsi_event_checks=(i == 0)
            )

    def appt_footprint_is_valid(self, appt_footprint):
        """
        Checks an appointment footprint to ensure it is in the correct format.
        :param appt_footprint: Appointment footprint to check.
        :return: True if valid and False otherwise.
        """
        # Check that all keys known appointment types and all values non-negative
        return isinstance(appt_footprint, dict) and all(
            k in self._appointment_types and v > 0
            for k, v in appt_footprint.items()
        )

    @property
    def capabilities_today(self) -> pd.Series:
        """
        Returns the capabilities of the health system today.
        returns: pd.Series giving minutes available for each officer type in each facility type

        Functions can go in here in the future that could expand the time available,
        simulating increasing efficiency (the concept of a productivity ratio raised
        by Martin Chalkley).

        For now this method only multiplies the estimated minutes available by the `capabilities_coefficient` scale
        factor.
        """
        return self._daily_capabilities * self.capabilities_coefficient

    def get_blank_appt_footprint(self):
        """
        This is a helper function so that disease modules can easily create their appt_footprints.
        It returns an empty Counter instance.

        """
        return Counter()

    def get_facility_info(self, hsi_event) -> FacilityInfo:
        """Helper function to find the facility at which an HSI event will take place based on their district of
        residence and the level of the facility of the HSI."""
        the_district = self.sim.population.props.at[hsi_event.target, 'district_of_residence']
        the_level = hsi_event.ACCEPTED_FACILITY_LEVEL
        return self._facilities_for_each_district[the_level][the_district]

    def get_appt_footprint_as_time_request(self, facility_info: FacilityInfo, appt_footprint: dict):
        """
        This will take an APPT_FOOTPRINT and return the required appointments in terms of the
        time required of each Officer Type in each Facility ID.
        The index will identify the Facility ID and the Officer Type in the same format
        as is used in Daily_Capabilities.
        :params facility_info: The FacilityInfo describing the facility at which the appointment occurs
        :param appt_footprint: The actual appt footprint (optional) if different to that in the HSI event.
        :return: A Counter that gives the times required for each officer-type in each facility_ID, where this time
         is non-zero.
        """
        # Accumulate appointment times for specified footprint using times from appointment times table.
        appt_footprint_times = Counter()
        for appt_type in appt_footprint:
            try:
                appt_info_list = self._appt_times[facility_info.level][appt_type]
            except KeyError as e:
                raise KeyError(
                    f"The time needed for an appointment is not defined for the specified facility level: "
                    f"appt_type={appt_type}, "
                    f"facility_level={facility_info.level}."
                ) from e

            for appt_info in appt_info_list:
                appt_footprint_times[
                    f"FacilityID_{facility_info.id}_Officer_{appt_info.officer_type}"
                ] += appt_info.time_taken

        return appt_footprint_times

    def get_max_squeeze_based_on_priority(self, priority):
        """
        Function to calculate maximum allowed squeeze in mode_appt=2 given priority.
        If want to enforce completely hard constraints, set max_squeeze = 0 for all of them
        Eventually switch to max_squeeze[priority] look-up table initialised with this function,
        so that don't have to recalculate this every time for few values.
        """
        max_squeeze = 0.0
        return max_squeeze

    def get_squeeze_factors(self, footprints_per_event, total_footprint, current_capabilities,
                            compute_squeeze_factor_to_district_level: bool
                            ):
        """
        This will compute the squeeze factors for each HSI event from the list of all
        the calls on health system resources for the day.
        The squeeze factor is defined as (call/available - 1). ie. the highest
        fractional over-demand among any type of officer that is called-for in the
        appt_footprint of an HSI event.
        A value of 0.0 signifies that there is no squeezing (sufficient resources for
        the EXPECTED_APPT_FOOTPRINT).
        A value of 99.99 signifies that the call is for an officer_type in a
        health-facility that is not available.

        :param footprints_per_event: List, one entry per HSI event, containing the
            minutes required from each health officer in each health facility as a
            Counter (using the standard index)
        :param total_footprint: Counter, containing the total minutes required from
            each health officer in each health facility when non-zero, (using the
            standard index)
        :param current_capabilities: Series giving the amount of time available for
            each health officer in each health facility (using the standard index)
        :param compute_squeeze_factor_to_district_level: Boolean indicating whether
            the computation of squeeze_factors should be specific to each district
            (when `True`), or if the computation of squeeze_factors should be on
            the basis that resources from all districts can be effectively "pooled"
            (when `False).

        :return: squeeze_factors: an array of the squeeze factors for each HSI event
            (position in array matches that in the all_call_today list).
        """

        def get_total_minutes_of_this_officer_in_this_district(_officer):
            """Returns the minutes of current capabilities for the officer identified (this officer type in this
            facility_id)."""
            return current_capabilities.get(_officer)

        def get_total_minutes_of_this_officer_in_all_district(_officer):
            """Returns the minutes of current capabilities for the officer identified in all districts (this officer
            type in this all facilities of the same level in all districts)."""

            def split_officer_compound_string(cs) -> Tuple[int, str]:
                """Returns (facility_id, officer_type) for the officer identified in the string of the form:
                 'FacilityID_{facility_id}_Officer_{officer_type}'."""
                _, _facility_id, _, _officer_type = cs.split('_', 3)  # (NB. Some 'officer_type' include "_")
                return int(_facility_id), _officer_type

            def _match(_this_officer, facility_ids: List[int], officer_type: str):
                """Returns True if the officer identified is of the identified officer_type and is in one of the
                facility_ids."""
                this_facility_id, this_officer_type = split_officer_compound_string(_this_officer)
                return (this_officer_type == officer_type) and (this_facility_id in facility_ids)

            facility_id, officer_type = split_officer_compound_string(_officer)
            facility_level = self._facility_by_facility_id[int(facility_id)].level
            facilities_of_same_level_in_all_district = [
                _fac.id for _fac in self._facilities_for_each_district[facility_level].values()
            ]

            officers_in_the_same_level_in_all_districts = [
                _officer for _officer in current_capabilities.keys() if
                _match(_officer, facility_ids=facilities_of_same_level_in_all_district, officer_type=officer_type)
            ]

            return sum(current_capabilities.get(_o) for _o in officers_in_the_same_level_in_all_districts)

        # 1) Compute the load factors for each officer type at each facility that is
        # called-upon in this list of HSIs
        load_factor = {}
        for officer, call in total_footprint.items():
            if compute_squeeze_factor_to_district_level:
                availability = get_total_minutes_of_this_officer_in_this_district(officer)
            else:
                availability = get_total_minutes_of_this_officer_in_all_district(officer)

            # If officer is not contemplated by health system, log warning and proceed as if availability = 0
            if availability is None:
                logger.warning(
                    key="message",
                    data=(f"Requested officer {officer} is not contemplated by health system. ")
                )
                availability = 0

            if availability == 0:
                load_factor[officer] = float('inf')
            else:
                load_factor[officer] = max(call / availability - 1, 0.0)

        # 2) Convert these load-factors into an overall 'squeeze' signal for each HSI,
        # based on the highest load-factor of any officer required (or zero if event
        # has an empty footprint)
        squeeze_factor_per_hsi_event = np.array([
            max((load_factor[officer] for officer in footprint), default=0.0)
            for footprint in footprints_per_event
        ])

        assert (squeeze_factor_per_hsi_event >= 0).all()

        return squeeze_factor_per_hsi_event

    def record_hsi_event(self, hsi_event, actual_appt_footprint=None, squeeze_factor=None, did_run=True, priority=None):
        """
        Record the processing of an HSI event.
        If this is an individual-level HSI_Event, it will also record the actual appointment footprint
        :param hsi_event: The HSI_Event (containing the initial expectations of footprints)
        :param actual_appt_footprint: The actual Appointment Footprint (if individual event)
        :param squeeze_factor: The squeeze factor (if individual event)
        """

        if isinstance(hsi_event.target, tlo.population.Population):
            # Population HSI-Event (N.B. This is not actually logged.)
            log_info = dict()
            log_info['TREATMENT_ID'] = hsi_event.TREATMENT_ID
            log_info['Number_By_Appt_Type_Code'] = 'Population'  # remove the appt-types with zeros
            log_info['Person_ID'] = -1  # Junk code
            log_info['Squeeze_Factor'] = 0
            log_info['did_run'] = did_run
            log_info['priority'] = priority

        else:
            # Individual HSI-Event
            _squeeze_factor = squeeze_factor if squeeze_factor != np.inf else 100.0
            self.write_to_hsi_log(
                event_details=hsi_event.as_namedtuple(actual_appt_footprint),
                person_id=hsi_event.target,
                facility_id=hsi_event.facility_info.id,
                squeeze_factor=_squeeze_factor,
                did_run=did_run,
                priority=priority,
            )

    def write_to_hsi_log(
        self,
        event_details: HSIEventDetails,
        person_id: int,
        facility_id: Optional[int],
        squeeze_factor: float,
        did_run: bool,
        priority: int,
    ):
        """Write the log `HSI_Event` and add to the summary counter."""
        logger.debug(
            key="HSI_Event",
            data={
                'Event_Name': event_details.event_name,
                'TREATMENT_ID': event_details.treatment_id,
                'Number_By_Appt_Type_Code': dict(event_details.appt_footprint),
                'Person_ID': person_id,
                'Squeeze_Factor': squeeze_factor,
                'priority': priority,
                'did_run': did_run,
                'Facility_Level': event_details.facility_level if event_details.facility_level is not None else -99,
                'Facility_ID': facility_id if facility_id is not None else -99,
            },
            description="record of each HSI event"
        )
        if did_run:
            if self._hsi_event_count_log_period is not None:
                event_details_key = self._hsi_event_details.setdefault(
                    event_details, len(self._hsi_event_details)
                )
                self._hsi_event_counts_log_period[event_details_key] += 1
            self._summary_counter.record_hsi_event(
                treatment_id=event_details.treatment_id,
                appt_footprint=event_details.appt_footprint,
                level=event_details.facility_level,
            )

    def log_current_capabilities_and_usage(self):
        """
        This will log the percentage of the current capabilities that is used at each Facility Type, according the
        `runnning_total_footprint`.
        """
        current_capabilities = self.capabilities_today
        total_footprint = self.running_total_footprint

        # Combine the current_capabilities and total_footprint per-officer totals
        comparison = pd.DataFrame(index=current_capabilities.index)
        comparison['Total_Minutes_Per_Day'] = current_capabilities
        comparison['Minutes_Used'] = pd.Series(total_footprint, dtype='float64')
        comparison['Minutes_Used'] = comparison['Minutes_Used'].fillna(0.0)
        assert len(comparison) == len(current_capabilities)

        # Compute Fraction of Time Used Overall
        total_available = comparison['Total_Minutes_Per_Day'].sum()
        fraction_time_used_overall = (
            comparison['Minutes_Used'].sum() / total_available if total_available > 0 else 0
        )

        # Compute Fraction of Time Used In Each Facility
        facility_id = [_f.split('_')[1] for _f in comparison.index]
        summary_by_fac_id = comparison.groupby(by=facility_id)[['Total_Minutes_Per_Day', 'Minutes_Used']].sum()
        summary_by_fac_id['Fraction_Time_Used'] = (
            summary_by_fac_id['Minutes_Used'] / summary_by_fac_id['Total_Minutes_Per_Day']
        ).replace([np.inf, -np.inf, np.nan], 0.0)

        # Compute Fraction of Time For Each Officer and level
        officer = [_f.rsplit('Officer_')[1] for _f in comparison.index]
        level = [self._facility_by_facility_id[int(_fac_id)].level for _fac_id in facility_id]
        summary_by_officer = comparison.groupby(by=[officer, level])[['Total_Minutes_Per_Day', 'Minutes_Used']].sum()
        summary_by_officer['Fraction_Time_Used'] = (
            summary_by_officer['Minutes_Used'] / summary_by_officer['Total_Minutes_Per_Day']
        ).replace([np.inf, -np.inf, np.nan], 0.0)
        summary_by_officer.index.names = ['Officer_Type', 'Facility_Level']

        logger.info(key='Capacity',
                    data={
                        'Frac_Time_Used_Overall': fraction_time_used_overall,
                        'Frac_Time_Used_By_Facility_ID': summary_by_fac_id['Fraction_Time_Used'].to_dict(),
                        'Frac_Time_Used_By_OfficerType':  flatten_multi_index_series_into_dict_for_logging(
                            summary_by_officer['Fraction_Time_Used']
                        ),
                    },
                    description='daily summary of utilisation and capacity of health system resources')

        self._summary_counter.record_hs_status(
            fraction_time_used_across_all_facilities=fraction_time_used_overall)

    def remove_beddays_footprint(self, person_id):
        # removing bed_days from a particular individual if any
        self.bed_days.remove_beddays_footprint(person_id=person_id)

    def find_events_for_person(self, person_id: int):
        """Find the events in the HSI_EVENT_QUEUE for a particular person.
        :param person_id: the person_id of interest
        :returns list of tuples (date_of_event, event) for that person_id in the HSI_EVENT_QUEUE.

        NB. This is for debugging and testing only - not for use in real simulations as it is slow
        """
        list_of_events = list()

        for ev_tuple in self.HSI_EVENT_QUEUE:
            date = ev_tuple.topen
            event = ev_tuple.hsi_event
            if isinstance(event.target, (int, np.integer)):
                if event.target == person_id:
                    list_of_events.append((date, event))

        return list_of_events

    def reset_queue(self):
        """Set the HSI event queue to be empty"""
        self.HSI_EVENT_QUEUE = []
        self.hsi_event_queue_counter = 0

    def get_item_codes_from_package_name(self, package: str) -> dict:
        """Helper function to provide the item codes and quantities in a dict of the form {<item_code>:<quantity>} for
         a given package name."""
        return get_item_codes_from_package_name(self.parameters['item_and_package_code_lookups'], package)

    def get_item_code_from_item_name(self, item: str) -> int:
        """Helper function to provide the item_code (an int) when provided with the name of the item"""
        return get_item_code_from_item_name(self.parameters['item_and_package_code_lookups'], item)

    def override_availability_of_consumables(self, item_codes) -> None:
        """Over-ride the availability (for all months and all facilities) of certain consumables item_codes.
        :param item_codes: Dictionary of the form {<item_code>: probability_that_item_is_available}
        :return: None
        """
        self.consumables.override_availability(item_codes)

    def _write_hsi_event_counts_to_log_and_reset(self):
        logger_summary.info(
            key="hsi_event_counts",
            description=(
                f"Counts of the HSI events that have run in this "
                f"{self._hsi_event_count_log_period} with keys corresponding to integer"
                f" keys recorded in dictionary in hsi_event_details log entry."
            ),
            data={"hsi_event_key_to_counts": dict(self._hsi_event_counts_log_period)},
        )
        self._hsi_event_counts_cumulative += self._hsi_event_counts_log_period
        self._hsi_event_counts_log_period.clear()

    def on_end_of_day(self) -> None:
        """Do jobs to be done at the end of the day (after all HSI run)"""
        self.bed_days.on_end_of_day()
        if self._hsi_event_count_log_period == "day":
            self._write_hsi_event_counts_to_log_and_reset()

    def on_end_of_month(self) -> None:
        """Do jobs to be done at the end of the month (after all HSI run)"""
        if self._hsi_event_count_log_period == "month":
            self._write_hsi_event_counts_to_log_and_reset()

    def on_end_of_year(self) -> None:
        """Write to log the current states of the summary counters and reset them."""
        self._summary_counter.write_to_log_and_reset_counters()
        self.consumables.on_end_of_year()
        self.bed_days.on_end_of_year()
        if self._hsi_event_count_log_period == "year":
            self._write_hsi_event_counts_to_log_and_reset()

    def run_population_level_events(self, _list_of_population_hsi_event_tuples: List[HSIEventQueueItem]) -> None:
        """Run a list of population level events."""
        while len(_list_of_population_hsi_event_tuples) > 0:
            pop_level_hsi_event_tuple = _list_of_population_hsi_event_tuples.pop()
            pop_level_hsi_event = pop_level_hsi_event_tuple.hsi_event
            pop_level_hsi_event.run(squeeze_factor=0)
            self.record_hsi_event(hsi_event=pop_level_hsi_event)

    def run_individual_level_events(self, capabilities_monitor,
                                    _list_of_individual_hsi_event_tuples: List[HSIEventQueueItem]) -> List:
        """Run a list of individual level events. Returns: list of events that did not run (maybe an empty a list)."""
        _to_be_held_over = list()

        if _list_of_individual_hsi_event_tuples:
            # Examine total call on health officers time from the HSI events in the list:

            # For all events in the list, expand the appt-footprint of the event to give the demands on each
            # officer-type in each facility_id.
            footprints_of_all_individual_level_hsi_event = [
                event_tuple.hsi_event.expected_time_requests
                for event_tuple in _list_of_individual_hsi_event_tuples
            ]

            # Compute total appointment footprint across all events
            # Note-to-self: This is *updating*, not just computing, so appointments today
            #  that had ran in previous iterations are also included
            for footprint in footprints_of_all_individual_level_hsi_event:
                # Counter.update method when called with dict-like argument adds counts
                # from argument to Counter object called from
                self.running_total_footprint.update(footprint)

            # Estimate Squeeze-Factors for today
            # Note-to-self: today = this iteration of today's events
            if self.mode_appt_constraints == 0:
                # For Mode 0 (no Constraints), the squeeze factors are all zero.
                squeeze_factor_per_hsi_event = np.zeros(
                    len(footprints_of_all_individual_level_hsi_event))
            else:
                # For Other Modes, the squeeze factors must be computed
                squeeze_factor_per_hsi_event = self.get_squeeze_factors(
                    footprints_per_event=footprints_of_all_individual_level_hsi_event,
                    total_footprint=self.running_total_footprint,
                    current_capabilities=self.capabilities_today,
                    compute_squeeze_factor_to_district_level=self.compute_squeeze_factor_to_district_level,
                )

            if self.mode_appt_constraints == 2:

                # Note: to speed up, split queue of today's events by facility ID; if all capacities in
                # facility have ran out, then can hold over all subsequent events. Note: because need to
                # call 'did_not_run' for each of them this may not be much faster, however printing
                #  running_footprint + capabilities_monitor could replace individual 'did_not_run' calls.
                for ev_num, event in enumerate(_list_of_individual_hsi_event_tuples):

                    _priority = event.priority
                    event = event.hsi_event

                    # Get max squeeze factor allowed given priority of HSI
                    squeeze_factor_priority = self.max_squeeze_by_priority[_priority]
                    # Get required squeeze factor to run all HSIs in the queue
                    squeeze_factor_queue = squeeze_factor_per_hsi_event[ev_num]                  # todo use zip here!
                    # Squeeze as little as possible, i.e. chose min between two
                    squeeze_factor = min(squeeze_factor_queue, squeeze_factor_priority)

                    # Retrieve officers&facility required for HSI
                    updated_call = footprints_of_all_individual_level_hsi_event[ev_num]

                    # Check if any of the officers required have ran out.
                    out_of_resources = False
                    for officer, call in updated_call.items():
                        # If officer exists, check if they still have time available
                        if officer in capabilities_monitor:
                            if capabilities_monitor[officer] <= 0:
                                out_of_resources = True
                        # If officer doesn't exist, then out of resources by definition
                        else:
                            out_of_resources = True

                    # If officers still available, run event. Note: in current logic, a little overtime is allowed to
                    # run last event of the day. This seems more realistic than medical staff leaving earlier than
                    # planned if seeing another patient would take them into overtime.

                    if out_of_resources:
                        # Do not run,
                        # Call did_not_run for the hsi_event
                        rtn_from_did_not_run = event.did_not_run()

                        # If received no response from the call to did_not_run, or a True signal, then
                        # add to the hold-over queue.
                        # Otherwise (disease module returns "FALSE") the event is not rescheduled and will not run.

                        if not (rtn_from_did_not_run is False):
                            # reschedule event
                            hp.heappush(_to_be_held_over, _list_of_individual_hsi_event_tuples[ev_num])

                        # Log that the event did not run
                        self.record_hsi_event(
                            hsi_event=event,
                            actual_appt_footprint=event.EXPECTED_APPT_FOOTPRINT,
                            squeeze_factor=squeeze_factor,
                            did_run=False,
                            priority=_priority
                        )

                    # Have enough capabilities left to run event
                    else:
                        # Notes-to-self: Shouldn't this be done after checking the footprint?
                        # Compute the bed days that are allocated to this HSI and provide this information to the HSI
                        # todo - only do this if some bed-days declared
                        event._received_info_about_bed_days = \
                            self.bed_days.issue_bed_days_according_to_availability(
                                facility_id=self.bed_days.get_facility_id_for_beds(persons_id=event.target),
                                footprint=event.BEDDAYS_FOOTPRINT
                            )

                        # Check that a facility has been assigned to this HSI
                        assert event.facility_info is not None, \
                            f"Cannot run HSI {event.TREATMENT_ID} without facility_info being defined."

                        # Run event & get actual footprint
                        actual_appt_footprint = event.run(squeeze_factor=squeeze_factor)

                        # Check if the HSI event returned updated_appt_footprint, and if so adjust updated_call
                        if actual_appt_footprint is not None:

                            # check its formatting:
                            assert self.appt_footprint_is_valid(actual_appt_footprint)

                            # Update call that will be used to compute capabilities used
                            updated_call = self.get_appt_footprint_as_time_request(
                                facility_info=event.facility_info,
                                appt_footprint=actual_appt_footprint
                            )

                        # Recalculate call on officers based on squeeze factor. Additionally enforce a realistic
                        # "1 min" floor, i.e. cannot realistically squeeze any appointment below 1 min.
                        for k in updated_call.keys():
                            updated_call[k] = max(updated_call[k]/(squeeze_factor + 1.), 1.)

                        # Subtract this from capabilities used so-far today
                        capabilities_monitor.subtract(updated_call)

                        # Update today's footprint based on actuall call and squeeze factor
                        original_call = footprints_of_all_individual_level_hsi_event[ev_num]
                        footprints_of_all_individual_level_hsi_event[ev_num] = updated_call
                        self.running_total_footprint -= original_call
                        self.running_total_footprint += updated_call

                        # Recalculate squeeze factors for whole day
                        squeeze_factor_per_hsi_event = self.get_squeeze_factors(
                            footprints_per_event=footprints_of_all_individual_level_hsi_event,
                            total_footprint=self.running_total_footprint,
                            current_capabilities=self.capabilities_today,
                            compute_squeeze_factor_to_district_level=self.compute_squeeze_factor_to_district_level,
                            )

                        # Write to the log
                        self.record_hsi_event(
                            hsi_event=event,
                            actual_appt_footprint=updated_call,
                            squeeze_factor=squeeze_factor,
                            did_run=True,
                            priority=_priority
                        )

            # If not in mode_appt_constraints=2
            else:

                for ev_num, event in enumerate(_list_of_individual_hsi_event_tuples):
                    _priority = event.priority
                    event = event.hsi_event
                    squeeze_factor = squeeze_factor_per_hsi_event[ev_num]                  # todo use zip here!

                    # store appt_footprint before running
                    _appt_footprint_before_running = event.EXPECTED_APPT_FOOTPRINT

                    # Mode 0: All HSI Event run, with no squeeze
                    # Mode 1: All HSI Events run with squeeze provided latter is not inf
                    ok_to_run = True
                    if self.mode_appt_constraints == 1 and squeeze_factor == float('inf'):
                        ok_to_run = False

                    if ok_to_run:

                        # Compute the bed days that are allocated to this HSI and provide this information to the HSI
                        # todo - only do this if some bed-days declared
                        event._received_info_about_bed_days = \
                            self.bed_days.issue_bed_days_according_to_availability(
                                facility_id=self.bed_days.get_facility_id_for_beds(persons_id=event.target),
                                footprint=event.BEDDAYS_FOOTPRINT
                            )

                        # Check that a facility has been assigned to this HSI
                        assert event.facility_info is not None, \
                            f"Cannot run HSI {event.TREATMENT_ID} without facility_info being defined."

                        # Run the HSI event (allowing it to return an updated appt_footprint)
                        actual_appt_footprint = event.run(squeeze_factor=squeeze_factor)

                        # Check if the HSI event returned updated appt_footprint
                        if actual_appt_footprint is not None:
                            # The returned footprint is different to the expected footprint: so must update load factors

                            # check its formatting:
                            assert self.appt_footprint_is_valid(actual_appt_footprint)

                            # Update load factors:
                            updated_call = self.get_appt_footprint_as_time_request(
                                facility_info=event.facility_info,
                                appt_footprint=actual_appt_footprint
                            )
                            original_call = footprints_of_all_individual_level_hsi_event[ev_num]
                            footprints_of_all_individual_level_hsi_event[ev_num] = updated_call
                            self.running_total_footprint -= original_call
                            self.running_total_footprint += updated_call

                            # Don't recompute for mode=0
                            if self.mode_appt_constraints != 0:
                                squeeze_factor_per_hsi_event = self.get_squeeze_factors(
                                    footprints_per_event=footprints_of_all_individual_level_hsi_event,
                                    total_footprint=self.running_total_footprint,
                                    current_capabilities=self.capabilities_today,
                                    compute_squeeze_factor_to_district_level=self.
                                    compute_squeeze_factor_to_district_level,
                                )

                        else:
                            # no actual footprint is returned so take the expected initial declaration as the actual,
                            # as recorded before the HSI event run
                            actual_appt_footprint = _appt_footprint_before_running

                        # Write to the log
                        self.record_hsi_event(
                            hsi_event=event,
                            actual_appt_footprint=actual_appt_footprint,
                            squeeze_factor=squeeze_factor,
                            did_run=True,
                            priority=_priority
                        )

                    # if not ok_to_run
                    else:
                        # Do not run,
                        # Call did_not_run for the hsi_event
                        rtn_from_did_not_run = event.did_not_run()

                        # If received no response from the call to did_not_run, or a True signal, then
                        # add to the hold-over queue.
                        # Otherwise (disease module returns "FALSE") the event is not rescheduled and will not run.

                        if not (rtn_from_did_not_run is False):
                            # reschedule event
                            hp.heappush(_to_be_held_over, _list_of_individual_hsi_event_tuples[ev_num])

                        # Log that the event did not run
                        self.record_hsi_event(
                            hsi_event=event,
                            actual_appt_footprint=event.EXPECTED_APPT_FOOTPRINT,
                            squeeze_factor=squeeze_factor,
                            did_run=False,
                            priority=_priority
                        )

        return _to_be_held_over

    @property
    def hsi_event_counts(self) -> Counter:
        """Counts of details of HSI events which have run so far in simulation.

        Returns a ``Counter`` instance with keys ``HSIEventDetail`` named tuples
        corresponding to details of HSI events that have run over simulation so far.
        """
        if self._hsi_event_count_log_period is None:
            return Counter()
        else:
            # If in middle of log period _hsi_event_counts_log_period will not be empty
            # and so overall total counts is sums of counts in both
            # _hsi_event_counts_cumulative and _hsi_event_counts_log_period
            total_hsi_event_counts = (
                self._hsi_event_counts_cumulative + self._hsi_event_counts_log_period
            )
            return Counter(
                {
                    event_details: total_hsi_event_counts[event_details_key]
                    for event_details, event_details_key
                    in self._hsi_event_details.items()
                }
            )


class HealthSystemScheduler(RegularEvent, PopulationScopeEventMixin):
    """
    This is the HealthSystemScheduler. It is an event that occurs every day and must be the LAST event of the day.
    It inspects the calls on the healthsystem and commissions event to occur that are consistent with the
    healthsystem's capabilities for the following day, given assumptions about how this decision is made.

    N.B. Events scheduled for the same day will occur that day, but after those which were scheduled on an earlier date.

        The overall Prioritization algorithm is:
        * Look at events in order (the order is set by the heapq: see `schedule_hsi_event`)
        * Ignore if the current data is before topen
        * Remove and do nothing if tclose has expired
        * Run any  population-level HSI events
        * For an individual-level HSI event, check if there are sufficient health system capabilities to run the event

    If the event is to be run, then the following events occur:
        * The HSI event itself is run.
        * The occurence of the event is logged
        * The resources used are 'occupied' (if individual level HSI event)
        * Other disease modules are alerted of the occurence of the HSI event (if individual level HSI event)

    Here is where we can have multiple types of assumption regarding how these capabilities are modelled.
    """

    def __init__(self, module: HealthSystem):
        super().__init__(module, frequency=DateOffset(days=1), priority=Priority.END_OF_DAY)

    @staticmethod
    def _is_last_day_of_the_year(date):
        return (date.month == 12) and (date.day == 31)

    @staticmethod
    def _is_last_day_of_the_month(date):
        return date.month != (date + pd.DateOffset(days=1)).month

    def _get_events_due_today(self,) -> Tuple[List, List]:
        """Interrogate the HSI_EVENT queue object to remove from it the events due today, and to return these in two
        lists:
         * list_of_individual_hsi_event_tuples_due_today
         * list_of_population_hsi_event_tuples_due_today
        """
        _list_of_individual_hsi_event_tuples_due_today = list()
        _list_of_population_hsi_event_tuples_due_today = list()
        _list_of_events_not_due_today = list()

        # To avoid repeated dataframe accesses in subsequent loop, assemble set of alive
        # person IDs as  one-off operation, exploiting the improved efficiency of
        # boolean-indexing of a Series compared to row-by-row access. From benchmarks
        # converting Series to list before converting to set is ~2x more performant than
        # direct conversion to set, while checking membership of set is ~10x quicker
        # than checking membership of Pandas Index object and ~25x quicker than checking
        # membership of list
        alive_persons = set(
            self.sim.population.props.index[self.sim.population.props.is_alive].to_list()
        )

        # Traverse the queue and split events into the three lists (due-individual, due-population, not_due)
        while len(self.module.HSI_EVENT_QUEUE) > 0:

            next_event_tuple = hp.heappop(self.module.HSI_EVENT_QUEUE)
            # Read the tuple and remove from heapq, and assemble into a dict 'next_event'

            event = next_event_tuple.hsi_event

            if self.sim.date > next_event_tuple.tclose:
                # The event has expired (after tclose) having never been run. Call the 'never_ran' function
                event.never_ran()

            elif not (
                isinstance(event.target, tlo.population.Population)
                or event.target in alive_persons
            ):
                # if individual level event and the person who is the target is no longer alive, do nothing more,
                # i.e. remove from heapq
                pass

            elif self.sim.date < next_event_tuple.topen:
                # The event is not yet due (before topen), and therefore neither will all subsequent ones.
                # Break here, but first make sure the next_event_tuple is saved
                hp.heappush(_list_of_events_not_due_today, next_event_tuple)
                break

            else:
                # The event is now due to run today and the person is confirmed to be still alive
                # Add it to the list of events due today (individual or population level)
                # NB. These list is ordered by priority and then due date

                is_pop_level_hsi_event = isinstance(event.target, tlo.population.Population)
                if is_pop_level_hsi_event:
                    _list_of_population_hsi_event_tuples_due_today.append(next_event_tuple)
                else:
                    _list_of_individual_hsi_event_tuples_due_today.append(next_event_tuple)

        assert len(_list_of_events_not_due_today) <= 1

        # add events from the _list_of_events_not_due_today back into the queue
        while len(_list_of_events_not_due_today) > 0:
            hp.heappush(self.module.HSI_EVENT_QUEUE, hp.heappop(_list_of_events_not_due_today))

        return _list_of_individual_hsi_event_tuples_due_today, _list_of_population_hsi_event_tuples_due_today

    def apply(self, population):

        # Refresh information ready for new day:
        self.module.bed_days.on_start_of_day()
        self.module.consumables.on_start_of_day(self.sim.date)

        # Compute footprint that arise from in-patient bed-days
        inpatient_appts = self.module.bed_days.get_inpatient_appts()
        inpatient_footprints = Counter()
        for _fac_id, _footprint in inpatient_appts.items():
            inpatient_footprints.update(self.module.get_appt_footprint_as_time_request(
                facility_info=self.module._facility_by_facility_id[_fac_id], appt_footprint=_footprint)
            )

        # Write to the log that these in-patient appointments were needed:
        if len(inpatient_appts):
            for _fac_id, _inpatient_appts in inpatient_appts.items():
                self.module.write_to_hsi_log(
                    event_details=HSIEventDetails(
                        event_name='Inpatient_Care',
                        module_name='HealthSystem',
                        treatment_id='Inpatient_Care',
                        facility_level=self.module._facility_by_facility_id[_fac_id].level,
                        appt_footprint=tuple(sorted(_inpatient_appts.items())),
                        beddays_footprint=()
                    ),
                    person_id=-1,
                    facility_id=_fac_id,
                    squeeze_factor=0.0,
                    priority=-1,
                    did_run=True,
                )

        # Restart the total footprint of all calls today, beginning with those due to existing in-patients.
        self.module.running_total_footprint = inpatient_footprints

        # Create hold-over list. This will hold events that cannot occur today before they are added back to the queue.
        hold_over = list()

        # Initialise capabilities_monitor based on start-of-day capabilities
        # Note-to-self: for speed up, could initialise this once with capabilities_today, and here use local copy
        capabilities_monitor = Counter()
        for i, v in self.module.capabilities_today.items():
            capabilities_monitor[i] += v

        # 3) Run all events due today, repeating the check for due events until none are due (this allows for HSI that
        # are added to the queue in the course of other HSI for this today to be run this day).
        while True:
            # Get the events that are due today:
            (
                list_of_individual_hsi_event_tuples_due_today,
                list_of_population_hsi_event_tuples_due_today
             ) = self._get_events_due_today()

            if (
                (len(list_of_individual_hsi_event_tuples_due_today) == 0)
                and (len(list_of_population_hsi_event_tuples_due_today) == 0)
            ):
                break

            # Run the list of population-level HSI events
            self.module.run_population_level_events(list_of_population_hsi_event_tuples_due_today)

            # Run the list of individual-level events
            _to_be_held_over = self.module.run_individual_level_events(
                capabilities_monitor,
                list_of_individual_hsi_event_tuples_due_today,
            )
            hold_over.extend(_to_be_held_over)

        # -- End-of-day activities --
        # Add back to the HSI_EVENT_QUEUE heapq all those events which are still eligible to run but which did not run
        while len(hold_over) > 0:
            hp.heappush(self.module.HSI_EVENT_QUEUE, hp.heappop(hold_over))

        # Log total usage of the facilities
        self.module.log_current_capabilities_and_usage()

        # Trigger jobs to be done at the end of the day (after all HSI run)
        # Note: Could print capabilities_monitor to get overview of what was used that day. Could
        # maybe compute a running monthly average, and print once a month?
        self.module.on_end_of_day()

        # Do activities that are required at end of month (if last day of the month)
        if self._is_last_day_of_the_month(self.sim.date):
            self.module.on_end_of_month()

        # Do activities that are required at end of year (if last day of the year)
        if self._is_last_day_of_the_year(self.sim.date):
            self.module.on_end_of_year()

# ---------------------------------------------------------------------------
#   Logging
# ---------------------------------------------------------------------------


class HealthSystemSummaryCounter:
    """Helper class to keep running counts of HSI and the state of the HealthSystem and logging summaries."""

    def __init__(self):
        self._reset_internal_stores()

    def _reset_internal_stores(self) -> None:
        """Create empty versions of the data structures used to store a running records."""

        self._treatment_ids = defaultdict(int)  # Running record of the `TREATMENT_ID`s of `HSI_Event`s
        self._appts = defaultdict(int)  # Running record of the Appointments of `HSI_Event`s that have run
        self._appts_by_level = {_level: defaultdict(int) for _level in ('0', '1a', '1b', '2', '3', '4')}
        # <--Same as `self._appts` but also split by facility_level
        self._frac_time_used_overall = []  # Running record of the usage of the healthcare system

    def record_hsi_event(self, treatment_id: str, appt_footprint: Counter, level: str) -> None:
        """Add information about an `HSI_Event` to the running summaries."""

        # Count the treatment_id:
        self._treatment_ids[treatment_id] += 1

        # Count each type of appointment:
        for appt_type, number in appt_footprint:
            self._appts[appt_type] += number
            self._appts_by_level[level][appt_type] += number

    def record_hs_status(self, fraction_time_used_across_all_facilities: float) -> None:
        """Record a current status metric of the HealthSystem."""

        # The fraction of all healthcare worker time that is used:
        self._frac_time_used_overall.append(fraction_time_used_across_all_facilities)

    def write_to_log_and_reset_counters(self):
        """Log summary statistics reset the data structures."""

        logger_summary.info(
            key="HSI_Event",
            description="Counts of the HSI_Events that have occurred in this calendar year by TREATMENT_ID, "
                        "and counts of the 'Appt_Type's that have occurred in this calendar year.",
            data={
                "TREATMENT_ID": self._treatment_ids,
                "Number_By_Appt_Type_Code": self._appts,
                "Number_By_Appt_Type_Code_And_Level": self._appts_by_level,
            },
        )

        logger_summary.info(
            key="Capacity",
            description="The fraction of all the healthcare worker time that is used each day, averaged over this "
                        "calendar year.",
            data={
                "average_Frac_Time_Used_Overall": np.mean(self._frac_time_used_overall),
                # <-- leaving space here for additional summary measures that may be needed in the future.
            },
        )

        self._reset_internal_stores()


class HealthSystemChangeParameters(Event, PopulationScopeEventMixin):
    """Event that causes certain internal parameters of the HealthSystem to be changed; specifically:
        * `mode_appt_constraints`
        * `ignore_priority`
        * `capabilities_coefficient`
        * `cons_availability`
        * `beds_availability`
    Note that no checking is done here on the suitability of values of each parameter."""

    def __init__(self, module: HealthSystem, parameters: Dict):
        super().__init__(module)
        self._parameters = parameters
        assert isinstance(module, HealthSystem)

    def apply(self, population):
        if 'mode_appt_constraints' in self._parameters:
            self.module.mode_appt_constraints = self._parameters['mode_appt_constraints']

        if 'ignore_priority' in self._parameters:
            self.module.ignore_priority = self._parameters['ignore_priority']

        if 'capabilities_coefficient' in self._parameters:
            self.module.capabilities_coefficient = self._parameters['capabilities_coefficient']

        if 'cons_availability' in self._parameters:
            self.module.consumables = Consumables(data=self.module.parameters['availability_estimates'],
                                                  rng=self.module.rng,
                                                  availability=self._parameters['cons_availability'])
            self.module.consumables.on_start_of_day(self.module.sim.date)

        if 'beds_availability' in self._parameters:
            self.module.bed_days.availability = self._parameters['beds_availability']<|MERGE_RESOLUTION|>--- conflicted
+++ resolved
@@ -491,12 +491,7 @@
         include_fasttrack_routes: bool = True,
         lowest_priority_considered: int = 10,
         priority_rank_dict: dict = None,
-<<<<<<< HEAD
-        list_fasttrack: [List[str]] = None,
-=======
-        include_fasttrack_routes: bool = False,
         list_fasttrack: Optional[List[str]] = None,
->>>>>>> 86167a0d
         max_squeeze_by_priority: dict = None,
         capabilities_coefficient: Optional[float] = None,
         use_funded_or_actual_staffing: Optional[str] = None,
