import datetime
import heapq as hp
import itertools
import warnings
from collections import Counter, defaultdict
from collections.abc import Iterable
from itertools import repeat
from pathlib import Path
from typing import Dict, List, NamedTuple, Optional, Tuple, Union

import numpy as np
import pandas as pd
from pandas.testing import assert_series_equal

import tlo
from tlo import Date, DateOffset, Module, Parameter, Property, Types, logging
from tlo.analysis.utils import (  # get_filtered_treatment_ids,
    flatten_multi_index_series_into_dict_for_logging,
)
from tlo.events import Event, PopulationScopeEventMixin, Priority, RegularEvent
from tlo.methods import Metadata
from tlo.methods.bed_days import BedDays
from tlo.methods.consumables import (
    Consumables,
    get_item_code_from_item_name,
    get_item_codes_from_package_name,
)
from tlo.methods.dxmanager import DxManager

logger = logging.getLogger(__name__)
logger.setLevel(logging.INFO)

logger_summary = logging.getLogger(f"{__name__}.summary")
logger_summary.setLevel(logging.INFO)

# Declare the level which will be used to represent the merging of levels '1b' and '2'
LABEL_FOR_MERGED_FACILITY_LEVELS_1B_AND_2 = '2'

# Declare the assumption for the availability of consumables at the merged levels '1b' and '2'. This can be a
#  list of facility_levels over which an average is taken (within a district): e.g. ['1b', '2'].
AVAILABILITY_OF_CONSUMABLES_AT_MERGED_LEVELS_1B_AND_2 = ['1b']  # <-- Implies that availability at merged level '1b & 2'
#                                                                     is equal to availability at level '1b'. This is
#                                                                     reasonable because the '1b' are more numerous than
#                                                                     those of '2' and have more overall capacity, so
#                                                                     probably account for the majority of the
#                                                                     interactions.


def adjust_facility_level_to_merge_1b_and_2(level: str) -> str:
    """Adjust the facility level of an HSI_Event so that HSI_Events scheduled at level '1b' and '2' are both directed
    to level '2'"""
    return level if level not in ('1b', '2') else LABEL_FOR_MERGED_FACILITY_LEVELS_1B_AND_2


def pool_capabilities_at_levels_1b_and_2(df_original: pd.DataFrame) -> pd.DataFrame:
    """Return a modified version of the imported capabilities DataFrame to reflect that the capabilities of level 1b
    are pooled with those of level 2, and all labelled as level 2."""

    # Find total minutes and staff count after the re-allocation of capabilities from '1b' to '2'
    tots_after_reallocation = df_original \
        .assign(Facility_Level=lambda df: df.Facility_Level.replace({
                            '1b': LABEL_FOR_MERGED_FACILITY_LEVELS_1B_AND_2,
                            '2': LABEL_FOR_MERGED_FACILITY_LEVELS_1B_AND_2})
                ) \
        .groupby(by=['Facility_Level', 'District', 'Region', 'Officer_Category'], dropna=False)[[
            'Total_Mins_Per_Day', 'Staff_Count']] \
        .sum() \
        .reset_index()

    # Construct a new version of the dataframe that uses the new totals
    df_updated = df_original \
        .drop(columns=['Total_Mins_Per_Day', 'Staff_Count'])\
        .merge(tots_after_reallocation,
               on=['Facility_Level', 'District', 'Region', 'Officer_Category'],
               how='left',
               ) \
        .assign(
            Total_Mins_Per_Day=lambda df: df.Total_Mins_Per_Day.fillna(0.0),
            Staff_Count=lambda df: df.Staff_Count.fillna(0.0)
        )

    # Check that the *total* number of minutes per officer in each district/region is the same as before the change
    assert_series_equal(
        df_updated.groupby(by=['District', 'Region', 'Officer_Category'], dropna=False)['Total_Mins_Per_Day'].sum(),
        df_original.groupby(by=['District', 'Region', 'Officer_Category'], dropna=False)['Total_Mins_Per_Day'].sum()
    )

    df_updated.groupby('Facility_Level')['Total_Mins_Per_Day'].sum()

    # Check size/shape of the updated dataframe is as expected
    assert df_updated.shape == df_original.shape
    assert (df_updated.dtypes == df_original.dtypes).all()

    for _level in ['0', '1a', '3', '4']:
        assert df_original.loc[df_original.Facility_Level == _level].equals(
            df_updated.loc[df_updated.Facility_Level == _level])

    assert np.isclose(
        df_updated.loc[df_updated.Facility_Level == LABEL_FOR_MERGED_FACILITY_LEVELS_1B_AND_2,
                       'Total_Mins_Per_Day'].sum(),
        df_updated.loc[df_updated.Facility_Level.isin(['1b', '2']), 'Total_Mins_Per_Day'].sum()
    )

    return df_updated


class FacilityInfo(NamedTuple):
    """Information about a specific health facility."""
    id: int
    name: str
    level: str
    region: str


class AppointmentSubunit(NamedTuple):
    """Component of an appointment relating to a specific officer type."""
    officer_type: str
    time_taken: float


class HSIEventDetails(NamedTuple):
    """Non-target specific details of a health system interaction event."""
    event_name: str
    module_name: str
    treatment_id: str
    facility_level: Optional[str]
    appt_footprint: Tuple[Tuple[str, int]]
    beddays_footprint: Tuple[Tuple[str, int]]


class HSIEventQueueItem(NamedTuple):
    """Properties of event added to health system queue.

    The order of the attributes in the tuple is important as the queue sorting is done
    by the order of the items in the tuple, i.e. first by `priority`, then `topen` and
    so on.

    Ensure priority is above topen in order for held-over events with low priority not
    to jump ahead higher priority ones which were opened later.
    """
    priority: int
    topen: Date
    rand_queue_counter: int  # Ensure order of events with same topen & priority is not model-dependent
    queue_counter: int  # Include safety tie-breaker in unlikely event rand_queue_counter is equal
    tclose: Date
    # Define HSI_Event type as string to avoid NameError exception as HSI_Event defined
    # later in module (see https://stackoverflow.com/a/36286947/4798943)
    hsi_event: 'HSI_Event'


class HSI_Event:
    """Base HSI event class, from which all others inherit.

    Concrete subclasses should also inherit from one of the EventMixin classes
    defined below, and implement at least an `apply` and `did_not_run` method.
    """

    def __init__(self, module, *args, **kwargs):
        """Create a new event.

        Note that just creating an event does not schedule it to happen; that
        must be done by calling Simulation.schedule_event.

        :param module: the module that created this event.
            All subclasses of Event take this as the first argument in their
            constructor, but may also take further keyword arguments.
        """
        self.module = module
        self.sim = module.sim
        self.target = None  # Overwritten by the mixin
        super().__init__(*args, **kwargs)  # Call the mixin's constructors

        # Defaults for the HSI information:
        self.TREATMENT_ID = ''
        # self.EXPECTED_APPT_FOOTPRINT = self.make_appt_footprint({})  # HSI needs this property, but it is not defined
        #                                                                 in the Base class to allow overwriting with a
        #                                                                 property function.
        self.ACCEPTED_FACILITY_LEVEL = None
        self.BEDDAYS_FOOTPRINT = self.make_beddays_footprint({})

        # Information received about this HSI:
        self._received_info_about_bed_days = None
        self.expected_time_requests = {}
        self.facility_info = None

    @property
    def bed_days_allocated_to_this_event(self):
        if self._received_info_about_bed_days is None:
            # default to the footprint if no information about bed-days is received
            return self.BEDDAYS_FOOTPRINT

        return self._received_info_about_bed_days

    def apply(self, squeeze_factor=0.0, *args, **kwargs):
        """Apply this event to the population.

        Must be implemented by subclasses.

        """
        raise NotImplementedError

    def did_not_run(self, *args, **kwargs):
        """Called when this event is due but it is not run. Return False to prevent the event being rescheduled, or True
        to allow the rescheduling. This is called each time that the event is tried to be run but it cannot be.
        """
        logger.debug(key="message", data=f"{self.__class__.__name__}: did not run.")
        return True

    def never_ran(self):
        """Called when this event is was entered to the HSI Event Queue, but was never run.
        """
        logger.debug(key="message", data=f"{self.__class__.__name__}: was never run.")

    def post_apply_hook(self):
        """Impose the bed-days footprint (if target of the HSI is a person_id)"""
        if isinstance(self.target, int):
            self.module.sim.modules['HealthSystem'].bed_days.impose_beddays_footprint(
                person_id=self.target,
                footprint=self.bed_days_allocated_to_this_event
            )

    def run(self, squeeze_factor):
        """Make the event happen."""
        updated_appt_footprint = self.apply(self.target, squeeze_factor)
        self.post_apply_hook()
        return updated_appt_footprint

    def get_consumables(self,
                        item_codes: Union[None, np.integer, int, list, set, dict] = None,
                        optional_item_codes: Union[None, np.integer, int, list, set, dict] = None,
                        to_log: Optional[bool] = True,
                        return_individual_results: Optional[bool] = False
                        ) -> Union[bool, dict]:
        """Function to allow for getting and checking of entire set of consumables. All requests for consumables should
        use this function.
        :param item_codes: The item code(s) (and quantities) of the consumables that are requested and which determine
        the summary result for availability/non-availability. This can be an `int` (the item_code needed [assume
        quantity=1]), a `list` or `set` (the collection  of item_codes [for each assuming quantity=1]), or a `dict`
        (with key:value pairs `<item_code>:<quantity>`).
        :param optional_item_codes: The item code(s) (and quantities) of the consumables that are requested and which do
         not determine the summary result for availability/non-availability. (Same format as `item_codes`). This is
         useful when a large set of items may be used, but the viability of a subsequent operation depends only on a
         subset.
        :param return_individual_results: If True returns a `dict` giving the availability of each item_code requested
        (otherwise gives a `bool` indicating if all the item_codes requested are available).
        :param to_log: If True, logs the request.
        :returns A `bool` indicating whether every item is available, or a `dict` indicating the availability of each
         item.
        Note that disease module can use the `get_item_codes_from_package_name` and `get_item_code_from_item_name`
         methods in the `HealthSystem` module to find item_codes.
        """

        def _return_item_codes_in_dict(item_codes: Union[None, np.integer, int, list, set, dict]) -> dict:
            """Convert an argument for 'item_codes` (provided as int, list, set or dict) into the format
            dict(<item_code>:quantity)."""

            if item_codes is None:
                return {}

            if isinstance(item_codes, (int, np.integer)):
                return {int(item_codes): 1}

            elif isinstance(item_codes, list):
                if not all([isinstance(i, (int, np.integer)) for i in item_codes]):
                    raise ValueError("item_codes must be integers")
                return {int(i): 1 for i in item_codes}

            elif isinstance(item_codes, dict):
                if not all(
                    [(isinstance(code, (int, np.integer)) and
                      isinstance(quantity, (float, np.floating, int, np.integer)))
                     for code, quantity in item_codes.items()]
                ):
                    raise ValueError("item_codes must be integers and quantities must be integers or floats.")
                return {int(i): float(q) for i, q in item_codes.items()}

            else:
                raise ValueError("The item_codes are given in an unrecognised format")

        hs_module = self.sim.modules['HealthSystem']

        _item_codes = _return_item_codes_in_dict(item_codes)
        _optional_item_codes = _return_item_codes_in_dict(optional_item_codes)

        # Determine if the request should be logged (over-ride argument provided if HealthSystem is disabled).
        _to_log = to_log if not hs_module.disable else False

        # Checking the availability and logging:
        rtn = hs_module.consumables._request_consumables(item_codes={**_item_codes, **_optional_item_codes},
                                                         to_log=_to_log,
                                                         facility_info=self.facility_info,
                                                         treatment_id=self.TREATMENT_ID)

        # Return result in expected format:
        if not return_individual_results:
            # Determine if all results for all the `item_codes` are True (discarding results from optional_item_codes).
            return all(v for k, v in rtn.items() if k in _item_codes)
        else:
            return rtn

    def make_beddays_footprint(self, dict_of_beddays):
        """Helper function to make a correctly-formed 'bed-days footprint'"""

        # get blank footprint
        footprint = self.sim.modules['HealthSystem'].bed_days.get_blank_beddays_footprint()

        # do checks on the dict_of_beddays provided.
        assert isinstance(dict_of_beddays, dict)
        assert all((k in footprint.keys()) for k in dict_of_beddays.keys())
        assert all(isinstance(v, (float, int)) for v in dict_of_beddays.values())

        # make footprint (defaulting to zero where a type of bed-days is not specified)
        for k, v in dict_of_beddays.items():
            footprint[k] = v

        return footprint

    def is_all_beddays_allocated(self):
        """Check if the entire footprint requested is allocated"""
        return all(
            self.bed_days_allocated_to_this_event[k] == self.BEDDAYS_FOOTPRINT[k] for k in self.BEDDAYS_FOOTPRINT
        )

    def make_appt_footprint(self, dict_of_appts):
        """Helper function to make appointment footprint in format expected downstream.

        Should be passed a dictionary keyed by appointment type codes with non-negative
        values.
        """
        health_system = self.sim.modules['HealthSystem']
        if health_system.appt_footprint_is_valid(dict_of_appts):
            return Counter(dict_of_appts)

        raise ValueError(
            "Argument to make_appt_footprint should be a dictionary keyed by "
            "appointment type code strings in Appt_Types_Table with non-negative "
            "values"
        )

    def initialise(self):
        """Initialise the HSI:
        * Set the facility_info
        * Compute appt-footprint time requirements
        """
        health_system = self.sim.modules['HealthSystem']

        # Over-write ACCEPTED_FACILITY_LEVEL to to redirect all '1b' appointments to '2'
        self.ACCEPTED_FACILITY_LEVEL = adjust_facility_level_to_merge_1b_and_2(self.ACCEPTED_FACILITY_LEVEL)

        if not isinstance(self.target, tlo.population.Population):
            self.facility_info = health_system.get_facility_info(self)

            # If there are bed-days specified, add (if needed) the in-patient admission and in-patient day Appointment
            # Types.
            # (HSI that require a bed for one or more days always need such appointments, but this may have been
            # missed in the declaration of the `EXPECTED_APPT_FOOTPRINT` in the HSI.)
            # NB. The in-patient day Appointment time is automatically applied on subsequent days.
            if sum(self.BEDDAYS_FOOTPRINT.values()):
                self.EXPECTED_APPT_FOOTPRINT = health_system.bed_days.add_first_day_inpatient_appts_to_footprint(
                    self.EXPECTED_APPT_FOOTPRINT)

            # Write the time requirements for staff of the appointments to the HSI:
            self.expected_time_requests = health_system.get_appt_footprint_as_time_request(
                facility_info=self.facility_info,
                appt_footprint=self.EXPECTED_APPT_FOOTPRINT,
            )

        # Do checks
        _ = self._check_if_appt_footprint_can_run()

    def _check_if_appt_footprint_can_run(self):
        """Check that event (if individual level) is able to run with this configuration of officers (i.e. check that
        this does not demand officers that are _never_ available), and issue warning if not."""
        health_system = self.sim.modules['HealthSystem']
        if not isinstance(self.target, tlo.population.Population):
            if health_system._officers_with_availability.issuperset(self.expected_time_requests.keys()):
                return True
            else:
                logger.warning(
                    key="message",
                    data=(f"The expected footprint of {self.TREATMENT_ID} is not possible with the configuration of "
                          f"officers.")
                )
                return False

    def as_namedtuple(
        self, actual_appt_footprint: Optional[dict] = None
    ) -> HSIEventDetails:
        appt_footprint = (
            getattr(self, 'EXPECTED_APPT_FOOTPRINT', {})
            if actual_appt_footprint is None else actual_appt_footprint
        )
        return HSIEventDetails(
            event_name=type(self).__name__,
            module_name=type(self.module).__name__,
            treatment_id=self.TREATMENT_ID,
            facility_level=getattr(self, 'ACCEPTED_FACILITY_LEVEL', None),
            appt_footprint=tuple(sorted(appt_footprint.items())),
            beddays_footprint=tuple(
                sorted((k, v) for k, v in self.BEDDAYS_FOOTPRINT.items() if v > 0)
            )
        )


class HSIEventWrapper(Event):
    """This is wrapper that contains an HSI event.

    It is used:
     1) When the healthsystem is in mode 'disabled=True' such that HSI events sent to the health system scheduler are
     passed to the main simulation scheduler for running on the date of `topen`. (Note, it is run with
     squeeze_factor=0.0.)
     2) When the healthsytsem is in mode `diable_and_reject_all=True` such that HSI are not run but the `never_ran`
     method is run on the date of `tclose`.
     3) When an HSI has been submitted to `schedule_hsi_event` but the service is not available.
    """

    def __init__(self, hsi_event, run_hsi=True, *args, **kwargs):
        super().__init__(hsi_event.module, *args, **kwargs)
        self.hsi_event = hsi_event
        self.target = hsi_event.target
        self.run_hsi = run_hsi  # True to call the HSI's `run` method; False to call the HSI's `never_ran` method

    def run(self):
        """Do the appropriate action on the HSI event"""

        # Check that the person is still alive (this check normally happens in the HealthSystemScheduler and silently
        # do not run the HSI event)

        if isinstance(self.hsi_event.target, tlo.population.Population) or (
            self.hsi_event.module.sim.population.props.at[self.hsi_event.target, 'is_alive']
        ):

            if self.run_hsi:
                # Run the event (with 0 squeeze_factor) and ignore the output
                _ = self.hsi_event.run(squeeze_factor=0.0)
            else:
                self.hsi_event.module.sim.modules["HealthSystem"].call_and_record_never_ran_hsi_event(
                      hsi_event=self.hsi_event,
                      priority=-1
                     )


def _accepts_argument(function: callable, argument: str) -> bool:
    """Helper to test if callable object accepts an argument with a given name.

    Compared to using `inspect.signature` or `inspect.getfullargspec` the approach here
    has significantly less overhead (as a full `Signature` or `FullArgSpec` object
    does not need to constructed) but is also less readable hence why it has been
    wrapped as a helper function despite being only one-line to make its functionality
    more obvious.

    :param function: Callable object to check if argument is present in.
    :param argument: Name of argument to check.
    :returns: ``True`` is ``argument`` is an argument of ``function`` else ``False``.
    """
    # co_varnames include both arguments to function and any internally defined variable
    # names hence we check only in the first `co_argcount` items which correspond to
    # just the arguments
    return argument in function.__code__.co_varnames[:function.__code__.co_argcount]


class HealthSystem(Module):
    """
    This is the Health System Module.
    The execution of all health systems interactions are controlled through this module.
    """

    INIT_DEPENDENCIES = {'Demography'}

    PARAMETERS = {
        # Organization of the HealthSystem
        'Master_Facilities_List': Parameter(Types.DATA_FRAME, 'Listing of all health facilities.'),

        # Definitions of the officers and appointment types
        'Officer_Types_Table': Parameter(Types.DATA_FRAME, 'The names of the types of health workers ("officers")'),
        'Appt_Types_Table': Parameter(Types.DATA_FRAME, 'The names of the type of appointments with the health system'),
        'Appt_Offered_By_Facility_Level': Parameter(
            Types.DATA_FRAME, 'Table indicating whether or not each appointment is offered at each facility level.'),
        'Appt_Time_Table': Parameter(Types.DATA_FRAME,
                                     'The time taken for each appointment, according to officer and facility type.'),

        # Capabilities of the HealthSystem (under alternative assumptions)
        'Daily_Capabilities_actual': Parameter(
            Types.DATA_FRAME, 'The capabilities (minutes of time available of each type of officer in each facility) '
                              'based on the _estimated current_ number and distribution of staff estimated.'),
        'Daily_Capabilities_funded': Parameter(
            Types.DATA_FRAME, 'The capabilities (minutes of time available of each type of officer in each facility) '
                              'based on the _potential_ number and distribution of staff estimated (i.e. those '
                              'positions that can be funded).'),
        'Daily_Capabilities_funded_plus': Parameter(
            Types.DATA_FRAME, 'The capabilities (minutes of time available of each type of officer in each facility) '
                              'based on the _potential_ number and distribution of staff estimated, with adjustments '
                              'to permit each appointment type that should be run at facility level to do so in every '
                              'district.'),
        'use_funded_or_actual_staffing': Parameter(
            Types.STRING, "If `actual`, then use the numbers and distribution of staff estimated to be available"
                          " currently; If `funded`, then use the numbers and distribution of staff that are "
                          "potentially available. If 'funded_plus`, then use a dataset in which the allocation of "
                          "staff to facilities is tweaked so as to allow each appointment type to run at each "
                          "facility_level in each district for which it is defined. N.B. This parameter is "
                          "over-ridden if an argument is provided to the module initialiser.",
            # N.B. This could have been of type `Types.CATEGORICAL` but this made over-writing through `Scenario`
            # difficult, due to the requirement that the over-writing value and original value are of the same type
            # (enforced at line 376 of scenario.py).
        ),

        # Consumables
        'item_and_package_code_lookups': Parameter(
            Types.DATA_FRAME, 'Data imported from the OneHealth Tool on consumable items, packages and costs.'),
        'availability_estimates': Parameter(
            Types.DATA_FRAME, 'Estimated availability of consumables in the LMIS dataset.'),
        'cons_availability': Parameter(
            Types.STRING,
            "Availability of consumables. If 'default' then use the availability specified in the ResourceFile; if "
            "'none', then let no consumable be  ever be available; if 'all', then all consumables are always available."
            " When using 'all' or 'none', requests for consumables are not logged. NB. This parameter is over-ridden"
            "if an argument is provided to the module initialiser."),

        # Infrastructure and Equipment
        'BedCapacity': Parameter(
            Types.DATA_FRAME, "Data on the number of beds available of each type by facility_id"),
        'beds_availability': Parameter(
            Types.STRING,
            "Availability of beds. If 'default' then use the availability specified in the ResourceFile; if "
            "'none', then let no beds be  ever be available; if 'all', then all beds are always available. NB. This "
            "parameter is over-ridden if an argument is provided to the module initialiser."),

        # Service Availability
        'Service_Availability': Parameter(
            Types.LIST, 'List of services to be available. NB. This parameter is over-ridden if an argument is provided'
                        ' to the module initialiser.'),

        'policy_name': Parameter(
            Types.STRING, "Name of priority policy assumed to have been adopted until policy switch"),
        'year_mode_switch': Parameter(
            Types.INT, "Year in which mode switch in enforced"),

        'priority_rank': Parameter(
            Types.DICT, "Data on the priority ranking of each of the Treatment_IDs to be adopted by "
                        " the queueing system under different policies, where the lower the number the higher"
                        " the priority, and on which categories of individuals classify for fast-tracking "
                        " for specific treatments"),

        'tclose_overwrite': Parameter(
            Types.INT, "Decide whether to overwrite tclose variables assigned by disease modules"),

        'tclose_days_offset_overwrite': Parameter(
            Types.INT, "Offset in days from topen at which tclose will be set by the healthsystem for all HSIs"
                       "if tclose_overwrite is set to True."),

        # Mode Appt Constraints
        'mode_appt_constraints': Parameter(
            Types.INT, 'Integer code in `{0, 1, 2}` determining mode of constraints with regards to officer numbers '
                       'and time - 0: no constraints, all HSI events run with no squeeze factor, 1: elastic constraints'
                       ', all HSI events run with squeeze factor, 2: hard constraints, only HSI events with no squeeze '
                       'factor run. N.B. This parameter is over-ridden if an argument is provided'
                       ' to the module initialiser.',
        ),
        'mode_appt_constraints_postSwitch': Parameter(
            Types.INT, 'Mode considered after a mode switch in year_mode_switch.')
    }

    PROPERTIES = {
        'hs_is_inpatient': Property(
            Types.BOOL, 'Whether or not the person is currently an in-patient at any medical facility'
        ),
    }

    def __init__(
        self,
        name: Optional[str] = None,
        resourcefilepath: Optional[Path] = None,
        service_availability: Optional[List[str]] = None,
        mode_appt_constraints: Optional[int] = None,
        cons_availability: Optional[str] = None,
        beds_availability: Optional[str] = None,
        randomise_queue: bool = True,
        ignore_priority: bool = False,
        policy_name: Optional[str] = None,
        capabilities_coefficient: Optional[float] = None,
        use_funded_or_actual_staffing: Optional[str] = None,
        disable: bool = False,
        disable_and_reject_all: bool = False,
        compute_squeeze_factor_to_district_level: bool = True,
        hsi_event_count_log_period: Optional[str] = "month",
    ):
        """
        :param name: Name to use for module, defaults to module class name if ``None``.
        :param resourcefilepath: Path to directory containing resource files.
        :param service_availability: A list of treatment IDs to allow.
        :param mode_appt_constraints: Integer code in ``{0, 1, 2}`` determining mode of
            constraints with regards to officer numbers and time - 0: no constraints,
            all HSI events run with no squeeze factor, 1: elastic constraints, all HSI
            events run with squeeze factor, 2: hard constraints, only HSI events with
            no squeeze factor run.
        :param cons_availability: If 'default' then use the availability specified in the ResourceFile; if 'none', then
        let no consumable be ever be available; if 'all', then all consumables are always available. When using 'all'
        or 'none', requests for consumables are not logged.
        :param beds_availability: If 'default' then use the availability specified in the ResourceFile; if 'none', then
        let no beds be ever be available; if 'all', then all beds are always available.
        :param randomise_queue ensure that the queue is not model-dependent, i.e. properly randomised for equal topen
            and priority
        :param ignore_priority: If ``True`` do not use the priority information in HSI
            event to schedule
        :param policy_name: Name of priority policy that will be adopted if any
        :param capabilities_coefficient: Multiplier for the capabilities of health
            officers, if ``None`` set to ratio of initial population to estimated 2010
            population.
        :param use_funded_or_actual_staffing: If `actual`, then use the numbers and distribution of staff estimated to
            be available currently; If `funded`, then use the numbers and distribution of staff that are potentially
            available. If 'funded_plus`, then use a dataset in which the allocation of staff to facilities is tweaked
            so as to allow each appointment type to run at each facility_level in each district for which it is defined.
        :param disable: If ``True``, disables the health system (no constraints and no
            logging) and every HSI event runs.
        :param disable_and_reject_all: If ``True``, disable health system and no HSI
            events run
        :param compute_squeeze_factor_to_district_level: Whether to compute squeeze_factors to the district level, or
            the national level (which effectively pools the resources across all districts).
        :param hsi_event_count_log_period: Period over which to accumulate counts of HSI
            events that have run before logging and reseting counters. Should be on of
            strings ``'day'``, ``'month'``, ``'year'``. ``'simulation'`` to log at the
            end of each day, end of each calendar month, end of each calendar year or
            the end of the simulation respectively, or ``None`` to not track the HSI
            event details and frequencies.
        """

        super().__init__(name)
        self.resourcefilepath = resourcefilepath

        assert isinstance(disable, bool)
        assert isinstance(disable_and_reject_all, bool)
        assert not (disable and disable_and_reject_all), (
            'Cannot have both disable and disable_and_reject_all selected'
        )
        assert not (ignore_priority and policy_name is not None), (
            'Cannot adopt a priority policy if the priority will be then ignored'
        )

        self.disable = disable
        self.disable_and_reject_all = disable_and_reject_all

        self.mode_appt_constraints = None  # Will be the final determination of the `mode_appt_constraints'
        if mode_appt_constraints is not None:
            assert mode_appt_constraints in {0, 1, 2}
        self.arg_mode_appt_constraints = mode_appt_constraints

        self.rng_for_hsi_queue = None  # Will be a dedicated RNG for the purpose of randomising the queue
        self.rng_for_dx = None  # Will be a dedicated RNG for the purpose of determining Dx Test results

        self.randomise_queue = randomise_queue

        self.ignore_priority = ignore_priority

        # This default value will be overwritten if assumed policy is not None
        self.lowest_priority_considered = 2

        # Check that the name of policy being evaluated is included
        self.priority_policy = None
        if policy_name is not None:
            assert policy_name in ['', 'Default', 'Test', 'Test Mode 1', 'Random', 'Naive', 'RMNCH',
                                       'VerticalProgrammes', 'ClinicallyVulnerable', 'EHP_III',
                                       'LCOA_EHP']
        self.arg_policy_name = policy_name

        self.tclose_overwrite = None
        self.tclose_days_offset_overwrite = None

        # Store the fast tracking channels that will be relevant for policy given the modules included
        self.list_fasttrack = []  # provided so that there is a default even before simulation is run

        # Store the argument provided for service_availability
        self.arg_service_availability = service_availability
        self.service_availability = ['*']  # provided so that there is a default even before simulation is run

        # Check that the capabilities coefficient is correct
        if capabilities_coefficient is not None:
            assert capabilities_coefficient >= 0
            assert isinstance(capabilities_coefficient, float)
        self.capabilities_coefficient = capabilities_coefficient

        # Find which set of assumptions to use - those for the actual staff available or the funded staff available
        if use_funded_or_actual_staffing is not None:
            assert use_funded_or_actual_staffing in ['actual', 'funded', 'funded_plus']
        self.arg_use_funded_or_actual_staffing = use_funded_or_actual_staffing

        # Define (empty) list of registered disease modules (filled in at `initialise_simulation`)
        self.recognised_modules_names = []

        # Define the container for calls for health system interaction events
        self.HSI_EVENT_QUEUE = []
        self.hsi_event_queue_counter = 0  # Counter to help with the sorting in the heapq

        # Store the argument provided for cons_availability
        assert cons_availability in (None, 'default', 'all', 'none')
        self.arg_cons_availability = cons_availability

        assert beds_availability in (None, 'default', 'all', 'none')
        self.arg_beds_availability = beds_availability

        # `compute_squeeze_factor_to_district_level` is a Boolean indicating whether the computation of squeeze_factors
        # should be specific to each district (when `True`), or if the computation of squeeze_factors should be on the
        # basis that resources from all districts can be effectively "pooled" (when `False).
        assert isinstance(compute_squeeze_factor_to_district_level, bool)
        self.compute_squeeze_factor_to_district_level = compute_squeeze_factor_to_district_level

        # Create the Diagnostic Test Manager to store and manage all Diagnostic Test
        self.dx_manager = DxManager(self)

        # Create the pointer that will be to the instance of BedDays used to track in-patient bed days
        self.bed_days = None

        # Create the pointer that will be to the instance of Consumables used to determine availability of consumables.
        self.consumables = None

        # Create pointer for the HealthSystemScheduler event
        self.healthsystemscheduler = None

        # Create pointer to the `HealthSystemSummaryCounter` helper class
        self._summary_counter = HealthSystemSummaryCounter()

        # Create counter for the running total of footprint of all the HSIs being run today
        self.running_total_footprint: Counter = Counter()

        self._hsi_event_count_log_period = hsi_event_count_log_period
        if hsi_event_count_log_period in {"day", "month", "year", "simulation"}:
            # Counters for binning HSI events run (by unique integer keys) over
            # simulation period specified by hsi_event_count_log_period and cumulative
            # counts over previous log periods
            self._hsi_event_counts_log_period = Counter()
            self._hsi_event_counts_cumulative = Counter()
            # Dictionary mapping from HSI event details to unique integer keys
            self._hsi_event_details = dict()

            # Counters for binning HSI events that never ran (by unique integer keys) over
            # simulation period specified by hsi_event_count_log_period and cumulative
            # counts over previous log periods
            self._never_ran_hsi_event_counts_log_period = Counter()
            self._never_ran_hsi_event_counts_cumulative = Counter()
            # Dictionary mapping from HSI event details to unique integer keys
            self._never_ran_hsi_event_details = dict()

        elif hsi_event_count_log_period is not None:
            raise ValueError(
                "hsi_event_count_log_period argument should be one of 'day', 'month' "
                "'year', 'simulation' or None."
            )

    def read_parameters(self, data_folder):

        path_to_resourcefiles_for_healthsystem = Path(self.resourcefilepath) / 'healthsystem'

        # Read parameters for overall performance of the HealthSystem
        self.load_parameters_from_dataframe(pd.read_csv(
            path_to_resourcefiles_for_healthsystem / 'ResourceFile_HealthSystem_parameters.csv'
        ))

        # Load basic information about the organization of the HealthSystem
        self.parameters['Master_Facilities_List'] = pd.read_csv(
            path_to_resourcefiles_for_healthsystem / 'organisation' / 'ResourceFile_Master_Facilities_List.csv')

        # Load ResourceFiles that define appointment and officer types
        self.parameters['Officer_Types_Table'] = pd.read_csv(
            path_to_resourcefiles_for_healthsystem / 'human_resources' / 'definitions' /
            'ResourceFile_Officer_Types_Table.csv')
        self.parameters['Appt_Types_Table'] = pd.read_csv(
            path_to_resourcefiles_for_healthsystem / 'human_resources' / 'definitions' /
            'ResourceFile_Appt_Types_Table.csv')
        self.parameters['Appt_Offered_By_Facility_Level'] = pd.read_csv(
            path_to_resourcefiles_for_healthsystem / 'human_resources' / 'definitions' /
            'ResourceFile_ApptType_By_FacLevel.csv')
        self.parameters['Appt_Time_Table'] = pd.read_csv(
            path_to_resourcefiles_for_healthsystem / 'human_resources' / 'definitions' /
            'ResourceFile_Appt_Time_Table.csv')

        # Load 'Daily_Capabilities' (for both actual and funded)
        for _i in ['actual', 'funded', 'funded_plus']:
            self.parameters[f'Daily_Capabilities_{_i}'] = pd.read_csv(
                path_to_resourcefiles_for_healthsystem / 'human_resources' / f'{_i}' /
                'ResourceFile_Daily_Capabilities.csv')

        # Read in ResourceFile_Consumables
        self.parameters['item_and_package_code_lookups'] = pd.read_csv(
            path_to_resourcefiles_for_healthsystem / 'consumables' / 'ResourceFile_Consumables_Items_and_Packages.csv')
        self.parameters['availability_estimates'] = pd.read_csv(
            path_to_resourcefiles_for_healthsystem / 'consumables' / 'ResourceFile_Consumables_availability_small.csv')

        # Data on the number of beds available of each type by facility_id
        self.parameters['BedCapacity'] = pd.read_csv(
            path_to_resourcefiles_for_healthsystem / 'infrastructure_and_equipment' / 'ResourceFile_Bed_Capacity.csv')

        # Data on the priority of each Treatment_ID that should be adopted in the queueing system according to different
        # priority policies. Load all policies at this stage, and decide later which one to adopt.
        self.parameters['priority_rank'] = pd.read_excel(path_to_resourcefiles_for_healthsystem / 'priority_policies' /
                                                         'ResourceFile_PriorityRanking_ALLPOLICIES.xlsx',
                                                         sheet_name=None)

    def pre_initialise_population(self):
        """Generate the accessory classes used by the HealthSystem and pass to them the data that has been read."""
        # Create dedicated RNGs for separate functions done by the HealthSystem module
        self.rng_for_hsi_queue = np.random.RandomState(self.rng.randint(2 ** 31 - 1))
        self.rng_for_dx = np.random.RandomState(self.rng.randint(2 ** 31 - 1))
        rng_for_consumables = np.random.RandomState(self.rng.randint(2 ** 31 - 1))

        # Determine mode_appt_constraints
        self.mode_appt_constraints = self.get_mode_appt_constraints()

        # Determine service_availability
        self.service_availability = self.get_service_availability()

        self.process_human_resources_files(
            use_funded_or_actual_staffing=self.get_use_funded_or_actual_staffing()
        )

        # Initialise the BedDays class
        self.bed_days = BedDays(hs_module=self,
                                availability=self.get_beds_availability())
        self.bed_days.pre_initialise_population()

        # Initialise the Consumables class
        self.consumables = Consumables(
            data=self.update_consumables_availability_to_represent_merging_of_levels_1b_and_2(
                self.parameters['availability_estimates']),
            rng=rng_for_consumables,
            availability=self.get_cons_availability()
        )

        self.tclose_overwrite = self.parameters['tclose_overwrite']
        self.tclose_days_offset_overwrite = self.parameters['tclose_days_offset_overwrite']

        # Ensure name of policy we want to consider before/after switch is among the policies loaded
        # in the self.parameters['priority_rank']
        assert self.parameters['policy_name'] in self.parameters['priority_rank']

        # Set up framework for considering a priority policy
        self.setup_priority_policy()

    def initialise_population(self, population):
        self.bed_days.initialise_population(population.props)

    def initialise_simulation(self, sim):
        # If capabilities coefficient was not explicitly specified, use initial population scaling factor
        if self.capabilities_coefficient is None:
            self.capabilities_coefficient = self.sim.modules['Demography'].initial_model_to_data_popsize_ratio

        # Set the tracker in preparation for the simulation
        self.bed_days.initialise_beddays_tracker(
            model_to_data_popsize_ratio=self.sim.modules['Demography'].initial_model_to_data_popsize_ratio
        )

        # Set the consumables modules in preparation for the simulation
        self.consumables.on_start_of_day(sim.date)

        # Capture list of disease modules:
        self.recognised_modules_names = [
            m.name for m in self.sim.modules.values() if Metadata.USES_HEALTHSYSTEM in m.METADATA
        ]

        # Check that set of districts of residence in population are subset of districts from
        # `self._facilities_for_each_district`, which is derived from self.parameters['Master_Facilities_List']
        df = self.sim.population.props
        districts_of_residence = set(df.loc[df.is_alive, "district_of_residence"].cat.categories)
        assert all(
            districts_of_residence.issubset(per_level_facilities.keys())
            for per_level_facilities in self._facilities_for_each_district.values()
        ), (
            "At least one district_of_residence value in population not present in "
            "self._facilities_for_each_district resource file"
        )

        # Launch the healthsystem scheduler (a regular event occurring each day) [if not disabled]
        if not (self.disable or self.disable_and_reject_all):
            self.healthsystemscheduler = HealthSystemScheduler(self)
            sim.schedule_event(self.healthsystemscheduler, sim.date)

        # Schedule a mode_appt_constraints change
        sim.schedule_event(HealthSystemChangeMode(self),
                           Date(self.parameters["year_mode_switch"], 1, 1))

    def on_birth(self, mother_id, child_id):
        self.bed_days.on_birth(self.sim.population.props, mother_id, child_id)

    def on_simulation_end(self):
        """Put out to the log the information from the tracker of the last day of the simulation"""
        self.bed_days.on_simulation_end()
        self.consumables.on_simulation_end()
        if self._hsi_event_count_log_period == "simulation":
            self._write_hsi_event_counts_to_log_and_reset()
            self._write_never_ran_hsi_event_counts_to_log_and_reset()
        if self._hsi_event_count_log_period is not None:
            logger_summary.info(
                key="hsi_event_details",
                description="Map from integer keys to hsi event detail dictionaries",
                data={
                    "hsi_event_key_to_event_details": {
                        k: d._asdict() for d, k in self._hsi_event_details.items()
                    }
                }
            )
            logger_summary.info(
                key="never_ran_hsi_event_details",
                description="Map from integer keys to never ran hsi event detail dictionaries",
                data={
                    "never_ran_hsi_event_key_to_event_details": {
                        k: d._asdict() for d, k in self._never_ran_hsi_event_details.items()
                    }
                }
            )

    def setup_priority_policy(self):

        # Determine name of policy to be considered **at the start of the simulation**.
        self.priority_policy = self.get_priority_policy_initial()

        # If adopting a policy, initialise here all other relevant variables.
        # Use of blank instead of None is not ideal, however couldn't seem to recover actual
        # None from parameter file.
        self.load_priority_policy(self.priority_policy)

        # Initialise the fast-tracking routes.
        # The attributes that can be looked up to determine whether a person might be eligible
        # for fast-tracking, as well as the corresponding fast-tracking channels, depend on the modules
        # included in the simulation. Store the attributes&channels pairs allowed given the modules included
        # to avoid having to recheck which modules are saved every time an HSI_Event is scheduled.
        self.list_fasttrack.append(('age_exact_years', 'FT_if_5orUnder'))
        if 'Contraception' in self.sim.modules or 'SimplifiedBirths' in self.sim.modules:
            self.list_fasttrack.append(('is_pregnant', 'FT_if_pregnant'))
        if 'Hiv' in self.sim.modules:
            self.list_fasttrack.append(('hv_diagnosed', 'FT_if_Hivdiagnosed'))
        if 'Tb' in self.sim.modules:
            self.list_fasttrack.append(('tb_diagnosed', 'FT_if_tbdiagnosed'))

    def process_human_resources_files(self, use_funded_or_actual_staffing: str):
        """Create the data-structures needed from the information read into the parameters."""

        # * Define Facility Levels
        self._facility_levels = set(self.parameters['Master_Facilities_List']['Facility_Level']) - {'5'}
        assert self._facility_levels == {'0', '1a', '1b', '2', '3', '4'}  # todo soft code this?

        # * Define Appointment Types
        self._appointment_types = set(self.parameters['Appt_Types_Table']['Appt_Type_Code'])

        # * Define the Officers Needed For Each Appointment
        # (Store data as dict of dicts, with outer-dict indexed by string facility level and
        # inner-dict indexed by string type code with values corresponding to list of (named)
        # tuples of appointment officer type codes and time taken.)
        appt_time_data = self.parameters['Appt_Time_Table']
        appt_times_per_level_and_type = {_facility_level: defaultdict(list) for _facility_level in
                                         self._facility_levels}
        for appt_time_tuple in appt_time_data.itertuples():
            appt_times_per_level_and_type[
                appt_time_tuple.Facility_Level
            ][
                appt_time_tuple.Appt_Type_Code
            ].append(
                AppointmentSubunit(
                    officer_type=appt_time_tuple.Officer_Category,
                    time_taken=appt_time_tuple.Time_Taken_Mins
                )
            )
        assert (
            sum(
                len(appt_info_list)
                for level in self._facility_levels
                for appt_info_list in appt_times_per_level_and_type[level].values()
            ) == len(appt_time_data)
        )
        self._appt_times = appt_times_per_level_and_type

        # * Define Which Appointments Are Possible At Each Facility Level
        appt_type_per_level_data = self.parameters['Appt_Offered_By_Facility_Level']
        self._appt_type_by_facLevel = {
            _facility_level: set(
                appt_type_per_level_data['Appt_Type_Code'][
                    appt_type_per_level_data[f'Facility_Level_{_facility_level}']
                ]
            )
            for _facility_level in self._facility_levels
        }

        # Also store data as dict of dicts, with outer-dict indexed by string facility level and
        # inner-dict indexed by district name with values corresponding to (named) tuples of
        # facility ID and name
        # Get look-up of the districts (by name) in each region (by name)
        districts_in_region = self.sim.modules['Demography'].parameters['districts_in_region']
        all_districts = set(self.sim.modules['Demography'].parameters['district_num_to_district_name'].values())

        facilities_per_level_and_district = {_facility_level: {} for _facility_level in self._facility_levels}
        facilities_by_facility_id = dict()
        for facility_tuple in self.parameters['Master_Facilities_List'].itertuples():
            _facility_info = FacilityInfo(id=facility_tuple.Facility_ID,
                                          name=facility_tuple.Facility_Name,
                                          level=facility_tuple.Facility_Level,
                                          region=facility_tuple.Region
                                          )

            facilities_by_facility_id[facility_tuple.Facility_ID] = _facility_info

            if pd.notnull(facility_tuple.District):
                # A facility that is specific to a district:
                facilities_per_level_and_district[facility_tuple.Facility_Level][facility_tuple.District] = \
                    _facility_info

            elif pd.isnull(facility_tuple.District) and pd.notnull(facility_tuple.Region):
                # A facility that is specific to region (and not a district):
                for _district in districts_in_region[facility_tuple.Region]:
                    facilities_per_level_and_district[facility_tuple.Facility_Level][_district] = _facility_info

            elif (
                pd.isnull(facility_tuple.District) and
                pd.isnull(facility_tuple.Region) and
                (facility_tuple.Facility_Level != '5')
            ):
                # A facility that is National (not specific to a region or a district) (ignoring level 5 (headquarters))
                for _district in all_districts:
                    facilities_per_level_and_district[facility_tuple.Facility_Level][_district] = _facility_info

        # Check that there is facility of every level for every district:
        assert all(
            all_districts == facilities_per_level_and_district[_facility_level].keys()
            for _facility_level in self._facility_levels
        ), "There is not one of each facility type available to each district."

        self._facility_by_facility_id = facilities_by_facility_id
        self._facilities_for_each_district = facilities_per_level_and_district

        # * Store 'DailyCapabilities' in correct format and using the specified underlying assumptions
        self._daily_capabilities = self.format_daily_capabilities(use_funded_or_actual_staffing)

        # Also, store the set of officers with non-zero daily availability
        # (This is used for checking that scheduled HSI events do not make appointment requiring officers that are
        # never available.)
        self._officers_with_availability = set(self._daily_capabilities.index[self._daily_capabilities > 0])

    def format_daily_capabilities(self, use_funded_or_actual_staffing: str) -> pd.Series:
        """
        This will updates the dataframe for the self.parameters['Daily_Capabilities'] so as to include
        every permutation of officer_type_code and facility_id, with zeros against permutations where no capacity
        is available.

        It also give the dataframe an index that is useful for merging on (based on Facility_ID and Officer Type)

        (This is so that its easier to track where demands are being placed where there is no capacity)
        """

        # Get the capabilities data imported (according to the specified underlying assumptions).
        capabilities = pool_capabilities_at_levels_1b_and_2(
            self.parameters[f'Daily_Capabilities_{use_funded_or_actual_staffing}'])
        capabilities = capabilities.rename(columns={'Officer_Category': 'Officer_Type_Code'})  # neaten

        # Create dataframe containing background information about facility and officer types
        facility_ids = self.parameters['Master_Facilities_List']['Facility_ID'].values
        officer_type_codes = set(self.parameters['Officer_Types_Table']['Officer_Category'].values)
        # todo - <-- avoid use of the file or define differently?

        # # naming to be not with _ within the name of an oficer
        facs = list()
        officers = list()
        for f in facility_ids:
            for o in officer_type_codes:
                facs.append(f)
                officers.append(o)

        capabilities_ex = pd.DataFrame(data={'Facility_ID': facs, 'Officer_Type_Code': officers})

        # Merge in information about facility from Master Facilities List
        mfl = self.parameters['Master_Facilities_List']
        capabilities_ex = capabilities_ex.merge(mfl, on='Facility_ID', how='left')

        # Merge in information about officers
        # officer_types = self.parameters['Officer_Types_Table'][['Officer_Type_Code', 'Officer_Type']]
        # capabilities_ex = capabilities_ex.merge(officer_types, on='Officer_Type_Code', how='left')

        # Merge in the capabilities (minutes available) for each officer type (inferring zero minutes where
        # there is no entry in the imported capabilities table)
        capabilities_ex = capabilities_ex.merge(
            capabilities[['Facility_ID', 'Officer_Type_Code', 'Total_Mins_Per_Day']],
            on=['Facility_ID', 'Officer_Type_Code'],
            how='left',
        )
        capabilities_ex = capabilities_ex.fillna(0)

        # Give the standard index:
        capabilities_ex = capabilities_ex.set_index(
            'FacilityID_'
            + capabilities_ex['Facility_ID'].astype(str)
            + '_Officer_'
            + capabilities_ex['Officer_Type_Code']
        )

        # Rename 'Total_Minutes_Per_Day'
        capabilities_ex = capabilities_ex.rename(columns={'Total_Mins_Per_Day': 'Total_Minutes_Per_Day'})

        # Checks
        assert abs(capabilities_ex['Total_Minutes_Per_Day'].sum() - capabilities['Total_Mins_Per_Day'].sum()) < 1e-7
        assert len(capabilities_ex) == len(facility_ids) * len(officer_type_codes)

        # return the pd.Series of `Total_Minutes_Per_Day' indexed for each type of officer at each facility
        return capabilities_ex['Total_Minutes_Per_Day']

    def update_consumables_availability_to_represent_merging_of_levels_1b_and_2(self, df_original):
        """To represent that facility levels '1b' and '2' are merged together under the label '2', we replace the
        availability of consumables at level 2 with new values."""

        # get master facilities list
        mfl = self.parameters['Master_Facilities_List']

        # merge in facility level
        dfx = df_original.merge(
            mfl[['Facility_ID', 'District', 'Facility_Level']],
            left_on='Facility_ID',
            right_on='Facility_ID',
            how='left'
        )

        # compute the updated availability at the merged level '1b' and '2'
        availability_at_1b_and_2 = \
            dfx.drop(dfx.index[~dfx['Facility_Level'].isin(AVAILABILITY_OF_CONSUMABLES_AT_MERGED_LEVELS_1B_AND_2)]) \
               .groupby(by=['District', 'month', 'item_code'])['available_prop'] \
               .mean() \
               .reset_index()\
               .assign(Facility_Level=LABEL_FOR_MERGED_FACILITY_LEVELS_1B_AND_2)

        # assign facility_id
        availability_at_1b_and_2 = availability_at_1b_and_2.merge(
            mfl[['Facility_ID', 'District', 'Facility_Level']],
            left_on=['District', 'Facility_Level'],
            right_on=['District', 'Facility_Level'],
            how='left'
        )

        # assign these availabilities to the corresponding level 2 facilities (dropping the original values)
        df_updated = pd.concat([
            dfx.drop(dfx.index[dfx['Facility_Level'] == LABEL_FOR_MERGED_FACILITY_LEVELS_1B_AND_2]),
            availability_at_1b_and_2[dfx.columns],
            ]
        ).drop(columns=['Facility_Level', 'District'])\
         .sort_values(['Facility_ID', 'month', 'item_code']).reset_index(drop=True)

        # check size/shape/dtypes preserved
        assert df_updated.shape == df_original.shape
        assert (df_updated.columns == df_original.columns).all()
        assert (df_updated.dtypes == df_original.dtypes).all()

        # check values the same for everything apart from the facility level '2' facilities
        facilities_with_any_differences = set(
            df_updated.loc[
                ~(df_original == df_updated).all(axis=1),
                'Facility_ID']
        )
        level2_facilities = set(
            mfl.loc[mfl['Facility_Level'] == '2', 'Facility_ID']
        )
        assert facilities_with_any_differences.issubset(level2_facilities)

        return df_updated

    def get_service_availability(self) -> List[str]:
        """Returns service availability. (Should be equal to what is specified by the parameter, but overwrite with what
        was provided in argument if an argument was specified -- provided for backward compatibility/debugging.)"""

        if self.arg_service_availability is None:
            service_availability = self.parameters['Service_Availability']
        else:
            service_availability = self.arg_service_availability

        assert isinstance(service_availability, list)

        # Log the service_availability
        logger.info(key="message",
                    data=f"Running Health System With the Following Service Availability: "
                         f"{self.service_availability}"
                    )
        return service_availability

    def get_cons_availability(self) -> str:
        """Returns consumables availability. (Should be equal to what is specified by the parameter, but overwrite with
        what was provided in argument if an argument was specified -- provided for backward compatibility/debugging.)"""

        if self.arg_cons_availability is None:
            _cons_availability = self.parameters['cons_availability']
        else:
            _cons_availability = self.arg_cons_availability

        # Log the service_availability
        logger.info(key="message",
                    data=f"Running Health System With the Following Consumables Availability: "
                         f"{_cons_availability}"
                    )

        return _cons_availability

    def get_beds_availability(self) -> str:
        """Returns beds availability. (Should be equal to what is specified by the parameter, but overwrite with
        what was provided in argument if an argument was specified -- provided for backward compatibility/debugging.)"""

        if self.arg_beds_availability is None:
            _beds_availability = self.parameters['beds_availability']
        else:
            _beds_availability = self.arg_beds_availability

        # For logical consistency, when the HealthSystem is disabled, beds_availability should be 'all', irrespective of
        # what arguments/parameters are provided.
        if self.disable:
            _beds_availability = 'all'

        # Log the service_availability
        logger.info(key="message",
                    data=f"Running Health System With the Following Beds Availability: "
                         f"{_beds_availability}"
                    )

        return _beds_availability

    def schedule_to_call_never_ran_on_date(self, hsi_event: 'HSI_Event', tdate: datetime.datetime):
        """Function to schedule never_ran being called on a given date"""
        self.sim.schedule_event(HSIEventWrapper(hsi_event=hsi_event, run_hsi=False), tdate)

    def get_mode_appt_constraints(self) -> int:
        """Returns `mode_appt_constraints`. (Should be equal to what is specified by the parameter, but overwrite with
        what was provided in argument if an argument was specified -- provided for backward compatibility/debugging.)"""
        return self.parameters['mode_appt_constraints'] \
            if self.arg_mode_appt_constraints is None \
            else self.arg_mode_appt_constraints

    def get_use_funded_or_actual_staffing(self) -> str:
        """Returns `use_funded_or_actual_staffing`. (Should be equal to what is specified by the parameter, but
        overwrite with what was provided in argument if an argument was specified -- provided for backward
        compatibility/debugging.)"""
        return self.parameters['use_funded_or_actual_staffing'] \
            if self.arg_use_funded_or_actual_staffing is None \
            else self.arg_use_funded_or_actual_staffing

    def get_priority_policy_initial(self) -> str:
        """Returns `priority_policy`. (Should be equal to what is specified by the parameter, but
        overwrite with what was provided in argument if an argument was specified -- provided for backward
        compatibility/debugging.)"""
        return self.parameters['policy_name'] \
            if self.arg_policy_name is None \
            else self.arg_policy_name

    def load_priority_policy(self, policy):

        if policy != "":
            # Select the chosen policy from dictionary of all possible policies
            Policy_df = self.parameters['priority_rank'][policy]

            # If a policy is adopted, following variable *must* always be taken from policy.
            # Over-write any other values here.
            self.lowest_priority_considered = Policy_df.loc[
                Policy_df['Treatment'] == 'lowest_priority_considered',
                'Priority'
            ].iloc[0]

            # Convert policy dataframe into dictionary to speed-up look-up process.
            self.priority_rank_dict = \
                Policy_df.set_index("Treatment", drop=True).to_dict(orient="index")
            del self.priority_rank_dict["lowest_priority_considered"]

    def schedule_hsi_event(
        self,
        hsi_event: 'HSI_Event',
        priority: int,
        topen: datetime.datetime,
        tclose: Optional[datetime.datetime] = None,
        do_hsi_event_checks: bool = True
    ):
        """
        Schedule a health system interaction (HSI) event.

        :param hsi_event: The HSI event to be scheduled.
        :param priority: The priority for the HSI event: 0 (highest), 1 or 2 (lowest)
        :param topen: The earliest date at which the HSI event should run.
        :param tclose: The latest date at which the HSI event should run. Set to one week after ``topen`` if ``None``.
        :param do_hsi_event_checks: Whether to perform sanity checks on the passed ``hsi_event`` argument to check that
         it constitutes a valid HSI event. This is intended for allowing disabling of these checks when scheduling
         multiple HSI events of the same ``HSI_Event`` subclass together, in which case typically performing these
         checks for each individual HSI event of the shared type will be redundant.
        """
        # If there is no specified tclose time then set this to a week after topen.
        # This should be a boolean, not int! Still struggling to get a boolean variable from resource file

        DEFAULT_DAYS_OFFSET_VALUE_FOR_TCLOSE_IF_NONE_SPECIFIED = 7

        # Clinical time-constraints are embedded in tclose for these modules, do not overwrite their tclose
        if hsi_event.module.name in ('CareOfWomenDuringPregnancy', 'Labour', 'PostnatalSupervisor', 'NewbornOutcomes'):
            if tclose is None:
                tclose = topen + DateOffset(days=DEFAULT_DAYS_OFFSET_VALUE_FOR_TCLOSE_IF_NONE_SPECIFIED)
        else:
            if self.tclose_overwrite == 1:
                tclose = topen + pd.to_timedelta(self.tclose_days_offset_overwrite, unit='D')
            elif tclose is None:
                tclose = topen + DateOffset(days=DEFAULT_DAYS_OFFSET_VALUE_FOR_TCLOSE_IF_NONE_SPECIFIED)

        # Check topen is not in the past
        assert topen >= self.sim.date

        # Check that topen is strictly before tclose
        assert topen < tclose

        # If ignoring the priority in scheduling, then over-write the provided priority information with 0.
        if self.ignore_priority:
            priority = 0

        # Use of "" not ideal, see note in initialise_population
        if self.priority_policy != "":
            # Look-up priority ranking of this treatment_ID in the policy adopted
            priority = self.enforce_priority_policy(hsi_event=hsi_event)

        # Check that priority is in valid range
        assert priority >= 0

        # If priority of HSI_Event lower than the lowest one considered, ignore event in scheduling under mode 2
        if (self.mode_appt_constraints == 2) and (priority > self.lowest_priority_considered):
            self.schedule_to_call_never_ran_on_date(hsi_event=hsi_event, tdate=tclose)  # Call this on tclose
            return

        # Check if healthsystem is disabled/disable_and_reject_all and, if so, schedule a wrapped event:
        if self.disable and (not self.disable_and_reject_all):
            # If healthsystem is disabled (meaning that HSI can still run), schedule for the `run` method on `topen`.
            self.sim.schedule_event(HSIEventWrapper(hsi_event=hsi_event, run_hsi=True), topen)
            return

        if self.disable_and_reject_all:
            # If healthsystem is disabled the HSI will never run: schedule for the `never_ran` method on `tclose`.
            self.schedule_to_call_never_ran_on_date(hsi_event=hsi_event, tdate=tclose)  # Call this on tclose
            return

        # Check that this is a legitimate health system interaction (HSI) event.
        # These checks are only performed when the flag `do_hsi_event_checks` is set to ``True`` to allow disabling
        # when the checks are redundant for example when scheduling multiple HSI events of same `HSI_Event` subclass.
        if do_hsi_event_checks:
            self.check_hsi_event_is_valid(hsi_event)

        # Check that this request is allowable under current policy (i.e. included in service_availability).
        if not self.is_treatment_id_allowed(hsi_event.TREATMENT_ID, self.service_availability):
            # HSI is not allowable under the services_available parameter: run the HSI's 'never_ran' method on the date
            # of tclose.
            self.sim.schedule_event(HSIEventWrapper(hsi_event=hsi_event, run_hsi=False), tclose)

        else:
            # The HSI is allowed and will be added to the HSI_EVENT_QUEUE.
            # Let the HSI gather information about itself (facility_id and appt-footprint time requirements):
            hsi_event.initialise()

            self._add_hsi_event_queue_item_to_hsi_event_queue(
                priority=priority, topen=topen, tclose=tclose, hsi_event=hsi_event)

    def _add_hsi_event_queue_item_to_hsi_event_queue(self, priority, topen, tclose, hsi_event) -> None:
        """Add an event to the HSI_EVENT_QUEUE."""
        # Create HSIEventQueue Item, including a counter for the number of HSI_Events, to assist with sorting in the
        # queue (NB. the sorting is done ascending and by the order of the items in the tuple).

        self.hsi_event_queue_counter += 1

        if self.randomise_queue:
            # Might be best to use float here, and if rand_queue is off just assign it a fixed value (?)
            rand_queue = self.rng_for_hsi_queue.randint(0, 1000000)
        else:
            rand_queue = self.hsi_event_queue_counter

        _new_item: HSIEventQueueItem = HSIEventQueueItem(
            priority, topen, rand_queue, self.hsi_event_queue_counter, tclose, hsi_event)

        # Add to queue:
        hp.heappush(self.HSI_EVENT_QUEUE, _new_item)

    # This is where the priority policy is enacted
    def enforce_priority_policy(self, hsi_event) -> int:
        """Return priority for HSI_Event based on policy under consideration """

        pr = self.priority_rank_dict
        pdf = self.sim.population.props

        if hsi_event.TREATMENT_ID in pr:
            _priority_ranking = pr[hsi_event.TREATMENT_ID]['Priority']

            # Check whether fast-tracking routes are available for this treatment. If person qualifies for one
            # don't check remaining.

            # Look up relevant attributes for HSI_Event's target
            list_targets = [_t[0] for _t in self.list_fasttrack]
            target_attributes = pdf.loc[hsi_event.target, list_targets]

            # Warning: here assuming that the first fast-tracking eligibility encountered
            # will determine the priority to be used. If different fast-tracking channels have
            # different priorities for the same treatment, this will be a problem!
            # First item in Lists is age-related, therefore need to invoke different logic.
            if (
                (pr[hsi_event.TREATMENT_ID][self.list_fasttrack[0][1]] > -1)
                and (target_attributes['age_exact_years'] <= 5)
            ):
                return pr[hsi_event.TREATMENT_ID][self.list_fasttrack[0][1]]

            # All other attributes are looked up the same way, so can do this in for loop
            for i in range(1, len(self.list_fasttrack)):
                if (
                    (pr[hsi_event.TREATMENT_ID][self.list_fasttrack[i][1]] > - 1)
                    and target_attributes[i]
                ):
                    return pr[hsi_event.TREATMENT_ID][self.list_fasttrack[i][1]]

            return _priority_ranking

        else:  # If treatment is not ranked in the policy, issue a warning and assign priority=3 by default
            warnings.warn(UserWarning(f"Couldn't find priority ranking for TREATMENT_ID \n"
                                      f"{hsi_event.TREATMENT_ID}"))
            return self.lowest_priority_considered

    def check_hsi_event_is_valid(self, hsi_event):
        """Check the integrity of an HSI_Event."""
        assert isinstance(hsi_event, HSI_Event)

        # Check that non-empty treatment ID specified
        assert hsi_event.TREATMENT_ID != ''

        if not isinstance(hsi_event.target, tlo.population.Population):
            # This is an individual-scoped HSI event.
            # It must have EXPECTED_APPT_FOOTPRINT, BEDDAYS_FOOTPRINT and ACCEPTED_FACILITY_LEVELS.

            # Correct formatted EXPECTED_APPT_FOOTPRINT
            assert self.appt_footprint_is_valid(hsi_event.EXPECTED_APPT_FOOTPRINT), \
                f"the incorrectly formatted appt_footprint is {hsi_event.EXPECTED_APPT_FOOTPRINT}"

            # That it has an acceptable 'ACCEPTED_FACILITY_LEVEL' attribute
            assert hsi_event.ACCEPTED_FACILITY_LEVEL in self._facility_levels, \
                f"In the HSI with TREATMENT_ID={hsi_event.TREATMENT_ID}, the ACCEPTED_FACILITY_LEVEL (=" \
                f"{hsi_event.ACCEPTED_FACILITY_LEVEL}) is not recognised."

            self.bed_days.check_beddays_footprint_format(hsi_event.BEDDAYS_FOOTPRINT)

            # Check that this can accept the squeeze argument
            assert _accepts_argument(hsi_event.run, 'squeeze_factor')

            # Check that the event does not request an appointment at a facility
            # level which is not possible
            appt_type_to_check_list = hsi_event.EXPECTED_APPT_FOOTPRINT.keys()
            facility_appt_types = self._appt_type_by_facLevel[
                hsi_event.ACCEPTED_FACILITY_LEVEL
            ]
            assert facility_appt_types.issuperset(appt_type_to_check_list), (
                f"An appointment type has been requested at a facility level for "
                f"which it is not possible: TREATMENT_ID={hsi_event.TREATMENT_ID}"
            )

    @staticmethod
    def is_treatment_id_allowed(treatment_id: str, service_availability: list) -> bool:
        """Determine if a treatment_id (specified as a string) can be run (i.e., is within the allowable set of
         treatments, given by `self.service_availability`. The rules are as follows:
          * An empty list means nothing is allowed
          * A list that contains only an asteriks ['*'] means run anything
          * If the list is not empty, then a treatment_id with a first part "FirstAttendance_" is also allowed
          * An entry in the list of the form "A_B_C" means a treatment_id that matches exactly is allowed
          * An entry in the list of the form "A_B_*" means that a treatment_id that begins "A_B_" or "A_B" is allowed
        """
        def _treatment_matches_pattern(_treatment_id, _service_availability):
            """Check if treatment_id matches any services specified with wildcard * patterns"""

            def _matches_this_pattern(_treatment_id, _s):
                """Returns True if this treatment_id is consistent with this component of service_availability"""
                if '*' in _s:
                    assert _s[-1] == '*', f"Component of service_availability has an asteriks not at the end: {_s}"
                    _s_split = _s.split('_')  # split the matching pattern at '_' knowing that the last component is '*'
                    _treatment_id_split = _treatment_id.split('_', len(_s_split) - 1)  # split treatment_id at '_' into
                    # as many component as there as non-asteriks component of _s.
                    # Check if all the components (that are not asteriks) are the same:
                    return all(
                        [(a == b) or (b == "*") for a, b in itertools.zip_longest(_treatment_id_split, _s_split)]
                    )
                else:
                    # If not "*", comparison is ordinary match between strings
                    return _treatment_id == _s

            for _s in service_availability:
                if _matches_this_pattern(_treatment_id, _s):
                    return True
            return False

        if not service_availability:
            # Empty list --> nothing is allowable
            return False

        if service_availability == ['*']:
            # Wildcard --> everything is allowed
            return True
        elif treatment_id in service_availability:
            # Explicit inclusion of this treatment_id --> allowed
            return True
        elif treatment_id.startswith('FirstAttendance_'):
            # FirstAttendance* --> allowable
            return True
        else:
            if _treatment_matches_pattern(treatment_id, service_availability):
                return True
        return False

    def schedule_batch_of_individual_hsi_events(
        self, hsi_event_class, person_ids, priority, topen, tclose=None, **event_kwargs
    ):
        """Schedule a batch of individual-scoped HSI events of the same type.

        Only performs sanity checks on the HSI event for the first scheduled event
        thus removing the overhead of multiple redundant checks.

        :param hsi_event_class: The ``HSI_Event`` subclass of the events to schedule.
        :param person_ids: A sequence of person ID index values to use as the targets
            of the HSI events being scheduled.
        :param priority: The priority for the HSI events: 0 (highest), 1 or 2 (lowest).
            Either a single value for all events or an iterable of per-target values.
        :param topen: The earliest date at which the HSI events should run. Either a
            single value for all events or an iterable of per-target values.
        :param tclose: The latest date at which the HSI events should run. Set to one
           week after ``topen`` if ``None``. Either a single value for all events or an
           iterable of per-target values.
        :param event_kwargs: Any additional keyword arguments to pass to the
            ``hsi_event_class`` initialiser in addition to ``person_id``.
        """
        # If any of {priority, topen, tclose} are iterable assume correspond to per-
        # target values for corresponding arguments of schedule_hsi_event otherwise
        # use same value for all calls
        priorities = priority if isinstance(priority, Iterable) else repeat(priority)
        topens = topen if isinstance(topen, Iterable) else repeat(topen)
        tcloses = tclose if isinstance(tclose, Iterable) else repeat(tclose)
        for i, (person_id, priority, topen, tclose) in enumerate(
            zip(person_ids, priorities, topens, tcloses)
        ):
            self.schedule_hsi_event(
                hsi_event=hsi_event_class(person_id=person_id, **event_kwargs),
                priority=priority,
                topen=topen,
                tclose=tclose,
                # Only perform checks for first event
                do_hsi_event_checks=(i == 0)
            )

    def appt_footprint_is_valid(self, appt_footprint):
        """
        Checks an appointment footprint to ensure it is in the correct format.
        :param appt_footprint: Appointment footprint to check.
        :return: True if valid and False otherwise.
        """
        # Check that all keys known appointment types and all values non-negative
        return isinstance(appt_footprint, dict) and all(
            k in self._appointment_types and v >= 0
            for k, v in appt_footprint.items()
        )

    @property
    def capabilities_today(self) -> pd.Series:
        """
        Returns the capabilities of the health system today.
        returns: pd.Series giving minutes available for each officer type in each facility type

        Functions can go in here in the future that could expand the time available,
        simulating increasing efficiency (the concept of a productivity ratio raised
        by Martin Chalkley).

        For now this method only multiplies the estimated minutes available by the `capabilities_coefficient` scale
        factor.
        """
        return self._daily_capabilities * self.capabilities_coefficient

    def get_blank_appt_footprint(self):
        """
        This is a helper function so that disease modules can easily create their appt_footprints.
        It returns an empty Counter instance.

        """
        return Counter()

    def get_facility_info(self, hsi_event) -> FacilityInfo:
        """Helper function to find the facility at which an HSI event will take place based on their district of
        residence and the level of the facility of the HSI."""
        the_district = self.sim.population.props.at[hsi_event.target, 'district_of_residence']
        the_level = hsi_event.ACCEPTED_FACILITY_LEVEL
        return self._facilities_for_each_district[the_level][the_district]

    def get_appt_footprint_as_time_request(self, facility_info: FacilityInfo, appt_footprint: dict):
        """
        This will take an APPT_FOOTPRINT and return the required appointments in terms of the
        time required of each Officer Type in each Facility ID.
        The index will identify the Facility ID and the Officer Type in the same format
        as is used in Daily_Capabilities.
        :params facility_info: The FacilityInfo describing the facility at which the appointment occurs
        :param appt_footprint: The actual appt footprint (optional) if different to that in the HSI event.
        :return: A Counter that gives the times required for each officer-type in each facility_ID, where this time
         is non-zero.
        """
        # Accumulate appointment times for specified footprint using times from appointment times table.
        appt_footprint_times = Counter()
        for appt_type in appt_footprint:
            try:
                appt_info_list = self._appt_times[facility_info.level][appt_type]
            except KeyError as e:
                raise KeyError(
                    f"The time needed for an appointment is not defined for the specified facility level: "
                    f"appt_type={appt_type}, "
                    f"facility_level={facility_info.level}."
                ) from e

            for appt_info in appt_info_list:
                appt_footprint_times[
                    f"FacilityID_{facility_info.id}_Officer_{appt_info.officer_type}"
                ] += appt_info.time_taken

        return appt_footprint_times

    def get_squeeze_factors(self, footprints_per_event, total_footprint, current_capabilities,
                            compute_squeeze_factor_to_district_level: bool
                            ):
        """
        This will compute the squeeze factors for each HSI event from the list of all
        the calls on health system resources for the day.
        The squeeze factor is defined as (call/available - 1). ie. the highest
        fractional over-demand among any type of officer that is called-for in the
        appt_footprint of an HSI event.
        A value of 0.0 signifies that there is no squeezing (sufficient resources for
        the EXPECTED_APPT_FOOTPRINT).

        :param footprints_per_event: List, one entry per HSI event, containing the
            minutes required from each health officer in each health facility as a
            Counter (using the standard index)
        :param total_footprint: Counter, containing the total minutes required from
            each health officer in each health facility when non-zero, (using the
            standard index)
        :param current_capabilities: Series giving the amount of time available for
            each health officer in each health facility (using the standard index)
        :param compute_squeeze_factor_to_district_level: Boolean indicating whether
            the computation of squeeze_factors should be specific to each district
            (when `True`), or if the computation of squeeze_factors should be on
            the basis that resources from all districts can be effectively "pooled"
            (when `False).

        :return: squeeze_factors: an array of the squeeze factors for each HSI event
            (position in array matches that in the all_call_today list).
        """

        def get_total_minutes_of_this_officer_in_this_district(_officer):
            """Returns the minutes of current capabilities for the officer identified (this officer type in this
            facility_id)."""
            return current_capabilities.get(_officer)

        def get_total_minutes_of_this_officer_in_all_district(_officer):
            """Returns the minutes of current capabilities for the officer identified in all districts (this officer
            type in this all facilities of the same level in all districts)."""

            def split_officer_compound_string(cs) -> Tuple[int, str]:
                """Returns (facility_id, officer_type) for the officer identified in the string of the form:
                 'FacilityID_{facility_id}_Officer_{officer_type}'."""
                _, _facility_id, _, _officer_type = cs.split('_', 3)  # (NB. Some 'officer_type' include "_")
                return int(_facility_id), _officer_type

            def _match(_this_officer, facility_ids: List[int], officer_type: str):
                """Returns True if the officer identified is of the identified officer_type and is in one of the
                facility_ids."""
                this_facility_id, this_officer_type = split_officer_compound_string(_this_officer)
                return (this_officer_type == officer_type) and (this_facility_id in facility_ids)

            facility_id, officer_type = split_officer_compound_string(_officer)
            facility_level = self._facility_by_facility_id[int(facility_id)].level
            facilities_of_same_level_in_all_district = [
                _fac.id for _fac in self._facilities_for_each_district[facility_level].values()
            ]

            officers_in_the_same_level_in_all_districts = [
                _officer for _officer in current_capabilities.keys() if
                _match(_officer, facility_ids=facilities_of_same_level_in_all_district, officer_type=officer_type)
            ]

            return sum(current_capabilities.get(_o) for _o in officers_in_the_same_level_in_all_districts)

        # 1) Compute the load factors for each officer type at each facility that is
        # called-upon in this list of HSIs
        load_factor = {}
        for officer, call in total_footprint.items():
            if compute_squeeze_factor_to_district_level:
                availability = get_total_minutes_of_this_officer_in_this_district(officer)
            else:
                availability = get_total_minutes_of_this_officer_in_all_district(officer)

            # If officer does not exist in the relevant facility, log warning and proceed as if availability = 0
            if availability is None:
                logger.warning(
                    key="message",
                    data=(f"Requested officer {officer} is not contemplated by health system. ")
                )
                availability = 0

            if availability == 0:
                load_factor[officer] = float('inf')
            else:
                load_factor[officer] = max(call / availability - 1, 0.0)

        # 2) Convert these load-factors into an overall 'squeeze' signal for each HSI,
        # based on the load-factor of the officer with the largest time requirement for that
        # event (or zero if event has an empty footprint)
        squeeze_factor_per_hsi_event = []
        for footprint in footprints_per_event:
            if len(footprint) > 0:
                # If any of the required officers are not available at the facility, set overall squeeze to inf
                require_missing_officer = any([load_factor[officer] == float('inf') for officer in footprint])

                if require_missing_officer:
                    squeeze_factor_per_hsi_event.append(float('inf'))
                else:
                    squeeze_factor_per_hsi_event.append(max(load_factor[footprint.most_common()[0][0]], 0.))
            else:
                squeeze_factor_per_hsi_event.append(0.0)
        squeeze_factor_per_hsi_event = np.array(squeeze_factor_per_hsi_event)

        assert (squeeze_factor_per_hsi_event >= 0).all()

        return squeeze_factor_per_hsi_event

    def record_hsi_event(self, hsi_event, actual_appt_footprint=None, squeeze_factor=None, did_run=True, priority=None):
        """
        Record the processing of an HSI event.
        If this is an individual-level HSI_Event, it will also record the actual appointment footprint
        :param hsi_event: The HSI_Event (containing the initial expectations of footprints)
        :param actual_appt_footprint: The actual Appointment Footprint (if individual event)
        :param squeeze_factor: The squeeze factor (if individual event)
        """

        if isinstance(hsi_event.target, tlo.population.Population):
            # Population HSI-Event (N.B. This is not actually logged.)
            log_info = dict()
            log_info['TREATMENT_ID'] = hsi_event.TREATMENT_ID
            log_info['Number_By_Appt_Type_Code'] = 'Population'  # remove the appt-types with zeros
            log_info['Person_ID'] = -1  # Junk code
            log_info['Squeeze_Factor'] = 0
            log_info['did_run'] = did_run
            log_info['priority'] = priority

        else:
            # Individual HSI-Event
            _squeeze_factor = squeeze_factor if squeeze_factor != np.inf else 100.0
            self.write_to_hsi_log(
                event_details=hsi_event.as_namedtuple(actual_appt_footprint),
                person_id=hsi_event.target,
                facility_id=hsi_event.facility_info.id,
                squeeze_factor=_squeeze_factor,
                did_run=did_run,
                priority=priority,
            )

    def write_to_hsi_log(
        self,
        event_details: HSIEventDetails,
        person_id: int,
        facility_id: Optional[int],
        squeeze_factor: float,
        did_run: bool,
        priority: int,
    ):
        """Write the log `HSI_Event` and add to the summary counter."""
        logger.debug(
            key="HSI_Event",
            data={
                'Event_Name': event_details.event_name,
                'TREATMENT_ID': event_details.treatment_id,
                'Number_By_Appt_Type_Code': dict(event_details.appt_footprint),
                'Person_ID': person_id,
                'Squeeze_Factor': squeeze_factor,
                'priority': priority,
                'did_run': did_run,
                'Facility_Level': event_details.facility_level if event_details.facility_level is not None else -99,
                'Facility_ID': facility_id if facility_id is not None else -99,
            },
            description="record of each HSI event"
        )
        if did_run:
            if self._hsi_event_count_log_period is not None:
                event_details_key = self._hsi_event_details.setdefault(
                    event_details, len(self._hsi_event_details)
                )
                self._hsi_event_counts_log_period[event_details_key] += 1
            self._summary_counter.record_hsi_event(
                treatment_id=event_details.treatment_id,
                hsi_event_name=event_details.event_name,
                squeeze_factor=squeeze_factor,
                appt_footprint=event_details.appt_footprint,
                level=event_details.facility_level,
            )

    def call_and_record_never_ran_hsi_event(self, hsi_event, priority=None):
        """
        Record the fact that an HSI event was never ran.
        If this is an individual-level HSI_Event, it will also record the actual appointment footprint
        :param hsi_event: The HSI_Event (containing the initial expectations of footprints)
        """
        # Invoke never ran function here
        hsi_event.never_ran()

        if hsi_event.facility_info is not None:
            # Fully-defined HSI Event
            self.write_to_never_ran_hsi_log(
                 event_details=hsi_event.as_namedtuple(),
                 person_id=hsi_event.target,
                 facility_id=hsi_event.facility_info.id,
                 priority=priority,
                 )
        else:
            self.write_to_never_ran_hsi_log(
                 event_details=hsi_event.as_namedtuple(),
                 person_id=-1,
                 facility_id=-1,
                 priority=priority,
                 )

    def write_to_never_ran_hsi_log(
        self,
        event_details: HSIEventDetails,
        person_id: int,
        facility_id: Optional[int],
        priority: int,
    ):
        """Write the log `HSI_Event` and add to the summary counter."""
        logger.debug(
            key="Never_ran_HSI_Event",
            data={
                'Event_Name': event_details.event_name,
                'TREATMENT_ID': event_details.treatment_id,
                'Number_By_Appt_Type_Code': dict(event_details.appt_footprint),
                'Person_ID': person_id,
                'priority': priority,
                'Facility_Level': event_details.facility_level if event_details.facility_level is not None else -99,
                'Facility_ID': facility_id if facility_id is not None else -99,
            },
            description="record of each HSI event that never ran"
        )
        if self._hsi_event_count_log_period is not None:
            event_details_key = self._never_ran_hsi_event_details.setdefault(
                event_details, len(self._never_ran_hsi_event_details)
            )
            self._never_ran_hsi_event_counts_log_period[event_details_key] += 1
        self._summary_counter.record_never_ran_hsi_event(
            treatment_id=event_details.treatment_id,
            hsi_event_name=event_details.event_name,
            appt_footprint=event_details.appt_footprint,
            level=event_details.facility_level,
        )

    def log_current_capabilities_and_usage(self):
        """
        This will log the percentage of the current capabilities that is used at each Facility Type, according the
        `runnning_total_footprint`.
        """
        current_capabilities = self.capabilities_today
        total_footprint = self.running_total_footprint

        # Combine the current_capabilities and total_footprint per-officer totals
        comparison = pd.DataFrame(index=current_capabilities.index)
        comparison['Total_Minutes_Per_Day'] = current_capabilities
        comparison['Minutes_Used'] = pd.Series(total_footprint, dtype='float64')
        comparison['Minutes_Used'] = comparison['Minutes_Used'].fillna(0.0)
        assert len(comparison) == len(current_capabilities)

        # Compute Fraction of Time Used Overall
        total_available = comparison['Total_Minutes_Per_Day'].sum()
        fraction_time_used_overall = (
            comparison['Minutes_Used'].sum() / total_available if total_available > 0 else 0
        )

        # Compute Fraction of Time Used In Each Facility
        facility_id = [_f.split('_')[1] for _f in comparison.index]
        summary_by_fac_id = comparison.groupby(by=facility_id)[['Total_Minutes_Per_Day', 'Minutes_Used']].sum()
        summary_by_fac_id['Fraction_Time_Used'] = (
            summary_by_fac_id['Minutes_Used'] / summary_by_fac_id['Total_Minutes_Per_Day']
        ).replace([np.inf, -np.inf, np.nan], 0.0)

        # Compute Fraction of Time For Each Officer and level
        officer = [_f.rsplit('Officer_')[1] for _f in comparison.index]
        level = [self._facility_by_facility_id[int(_fac_id)].level for _fac_id in facility_id]
        level = list(map(lambda x: x.replace('1b', '2'), level))
        summary_by_officer = comparison.groupby(by=[officer, level])[['Total_Minutes_Per_Day', 'Minutes_Used']].sum()
        summary_by_officer['Fraction_Time_Used'] = (
            summary_by_officer['Minutes_Used'] / summary_by_officer['Total_Minutes_Per_Day']
        ).replace([np.inf, -np.inf, np.nan], 0.0)
        summary_by_officer.index.names = ['Officer_Type', 'Facility_Level']

        logger.info(key='Capacity',
                    data={
                        'Frac_Time_Used_Overall': fraction_time_used_overall,
                        'Frac_Time_Used_By_Facility_ID': summary_by_fac_id['Fraction_Time_Used'].to_dict(),
                        'Frac_Time_Used_By_OfficerType':  flatten_multi_index_series_into_dict_for_logging(
                            summary_by_officer['Fraction_Time_Used']
                        ),
                    },
                    description='daily summary of utilisation and capacity of health system resources')

        self._summary_counter.record_hs_status(
            fraction_time_used_across_all_facilities=fraction_time_used_overall)

    def remove_beddays_footprint(self, person_id):
        # removing bed_days from a particular individual if any
        self.bed_days.remove_beddays_footprint(person_id=person_id)

    def find_events_for_person(self, person_id: int):
        """Find the events in the HSI_EVENT_QUEUE for a particular person.
        :param person_id: the person_id of interest
        :returns list of tuples (date_of_event, event) for that person_id in the HSI_EVENT_QUEUE.

        NB. This is for debugging and testing only - not for use in real simulations as it is slow
        """
        list_of_events = list()

        for ev_tuple in self.HSI_EVENT_QUEUE:
            date = ev_tuple.topen
            event = ev_tuple.hsi_event
            if isinstance(event.target, (int, np.integer)):
                if event.target == person_id:
                    list_of_events.append((date, event))

        return list_of_events

    def reset_queue(self):
        """Set the HSI event queue to be empty"""
        self.HSI_EVENT_QUEUE = []
        self.hsi_event_queue_counter = 0

    def get_item_codes_from_package_name(self, package: str) -> dict:
        """Helper function to provide the item codes and quantities in a dict of the form {<item_code>:<quantity>} for
         a given package name."""
        return get_item_codes_from_package_name(self.parameters['item_and_package_code_lookups'], package)

    def get_item_code_from_item_name(self, item: str) -> int:
        """Helper function to provide the item_code (an int) when provided with the name of the item"""
        return get_item_code_from_item_name(self.parameters['item_and_package_code_lookups'], item)

    def override_availability_of_consumables(self, item_codes) -> None:
        """Over-ride the availability (for all months and all facilities) of certain consumables item_codes.
        :param item_codes: Dictionary of the form {<item_code>: probability_that_item_is_available}
        :return: None
        """
        self.consumables.override_availability(item_codes)

    def _write_hsi_event_counts_to_log_and_reset(self):
        logger_summary.info(
            key="hsi_event_counts",
            description=(
                f"Counts of the HSI events that have run in this "
                f"{self._hsi_event_count_log_period} with keys corresponding to integer"
                f" keys recorded in dictionary in hsi_event_details log entry."
            ),
            data={"hsi_event_key_to_counts": dict(self._hsi_event_counts_log_period)},
        )
        self._hsi_event_counts_cumulative += self._hsi_event_counts_log_period
        self._hsi_event_counts_log_period.clear()

    def _write_never_ran_hsi_event_counts_to_log_and_reset(self):
        logger_summary.info(
            key="never_ran_hsi_event_counts",
            description=(
                f"Counts of the HSI events that never ran in this "
                f"{self._hsi_event_count_log_period} with keys corresponding to integer"
                f" keys recorded in dictionary in hsi_event_details log entry."
            ),
            data={"never_ran_hsi_event_key_to_counts": dict(self._never_ran_hsi_event_counts_log_period)},
        )
        self._never_ran_hsi_event_counts_cumulative += self._never_ran_hsi_event_counts_log_period
        self._never_ran_hsi_event_counts_log_period.clear()

    def on_end_of_day(self) -> None:
        """Do jobs to be done at the end of the day (after all HSI run)"""
        self.bed_days.on_end_of_day()
        if self._hsi_event_count_log_period == "day":
            self._write_hsi_event_counts_to_log_and_reset()
            self._write_never_ran_hsi_event_counts_to_log_and_reset()

    def on_end_of_month(self) -> None:
        """Do jobs to be done at the end of the month (after all HSI run)"""
        if self._hsi_event_count_log_period == "month":
            self._write_hsi_event_counts_to_log_and_reset()
            self._write_never_ran_hsi_event_counts_to_log_and_reset()

    def on_end_of_year(self) -> None:
        """Write to log the current states of the summary counters and reset them."""
        self._summary_counter.write_to_log_and_reset_counters()
        self.consumables.on_end_of_year()
        self.bed_days.on_end_of_year()
        if self._hsi_event_count_log_period == "year":
            self._write_hsi_event_counts_to_log_and_reset()
            self._write_never_ran_hsi_event_counts_to_log_and_reset()

    def run_population_level_events(self, _list_of_population_hsi_event_tuples: List[HSIEventQueueItem]) -> None:
        """Run a list of population level events."""
        while len(_list_of_population_hsi_event_tuples) > 0:
            pop_level_hsi_event_tuple = _list_of_population_hsi_event_tuples.pop()
            pop_level_hsi_event = pop_level_hsi_event_tuple.hsi_event
            pop_level_hsi_event.run(squeeze_factor=0)
            self.record_hsi_event(hsi_event=pop_level_hsi_event)

    def run_individual_level_events_in_mode_0_or_1(self,
                                                   _list_of_individual_hsi_event_tuples:
                                                   List[HSIEventQueueItem]) -> List:
        """Run a list of individual level events. Returns: list of events that did not run (maybe an empty list)."""
        _to_be_held_over = list()
        assert self.mode_appt_constraints in (0, 1)

        if _list_of_individual_hsi_event_tuples:
            # Examine total call on health officers time from the HSI events in the list:

            # For all events in the list, expand the appt-footprint of the event to give the demands on each
            # officer-type in each facility_id.
            footprints_of_all_individual_level_hsi_event = [
                event_tuple.hsi_event.expected_time_requests
                for event_tuple in _list_of_individual_hsi_event_tuples
            ]

            # Compute total appointment footprint across all events
            for footprint in footprints_of_all_individual_level_hsi_event:
                # Counter.update method when called with dict-like argument adds counts
                # from argument to Counter object called from
                self.running_total_footprint.update(footprint)

            # Estimate Squeeze-Factors for today
            if self.mode_appt_constraints == 0:
                # For Mode 0 (no Constraints), the squeeze factors are all zero.
                squeeze_factor_per_hsi_event = np.zeros(
                    len(footprints_of_all_individual_level_hsi_event))
            else:
                # For Other Modes, the squeeze factors must be computed
                squeeze_factor_per_hsi_event = self.get_squeeze_factors(
                    footprints_per_event=footprints_of_all_individual_level_hsi_event,
                    total_footprint=self.running_total_footprint,
                    current_capabilities=self.capabilities_today,
                    compute_squeeze_factor_to_district_level=self.compute_squeeze_factor_to_district_level,
                )

            for ev_num, event in enumerate(_list_of_individual_hsi_event_tuples):
                _priority = event.priority
                event = event.hsi_event
                squeeze_factor = squeeze_factor_per_hsi_event[ev_num]                  # todo use zip here!

                # store appt_footprint before running
                _appt_footprint_before_running = event.EXPECTED_APPT_FOOTPRINT

                # Mode 0: All HSI Event run, with no squeeze
                # Mode 1: All HSI Events run with squeeze provided latter is not inf
                ok_to_run = True

                if self.mode_appt_constraints == 1 and squeeze_factor == float('inf'):
                    ok_to_run = False

                if ok_to_run:

                    # Compute the bed days that are allocated to this HSI and provide this information to the HSI
                    if sum(event.BEDDAYS_FOOTPRINT.values()):
                        event._received_info_about_bed_days = \
                            self.bed_days.issue_bed_days_according_to_availability(
                                facility_id=self.bed_days.get_facility_id_for_beds(persons_id=event.target),
                                footprint=event.BEDDAYS_FOOTPRINT
                            )

                    # Check that a facility has been assigned to this HSI
                    assert event.facility_info is not None, \
                        f"Cannot run HSI {event.TREATMENT_ID} without facility_info being defined."

                    # Run the HSI event (allowing it to return an updated appt_footprint)
                    actual_appt_footprint = event.run(squeeze_factor=squeeze_factor)

                    # Check if the HSI event returned updated appt_footprint
                    if actual_appt_footprint is not None:
                        # The returned footprint is different to the expected footprint: so must update load factors

                        # check its formatting:
                        assert self.appt_footprint_is_valid(actual_appt_footprint)

                        # Update load factors:
                        updated_call = self.get_appt_footprint_as_time_request(
                            facility_info=event.facility_info,
                            appt_footprint=actual_appt_footprint
                        )
                        original_call = footprints_of_all_individual_level_hsi_event[ev_num]
                        footprints_of_all_individual_level_hsi_event[ev_num] = updated_call
                        self.running_total_footprint -= original_call
                        self.running_total_footprint += updated_call

                        # Don't recompute for mode=0
                        if self.mode_appt_constraints != 0:
                            squeeze_factor_per_hsi_event = self.get_squeeze_factors(
                                footprints_per_event=footprints_of_all_individual_level_hsi_event,
                                total_footprint=self.running_total_footprint,
                                current_capabilities=self.capabilities_today,
                                compute_squeeze_factor_to_district_level=self.
                                compute_squeeze_factor_to_district_level,
                            )

                    else:
                        # no actual footprint is returned so take the expected initial declaration as the actual,
                        # as recorded before the HSI event run
                        actual_appt_footprint = _appt_footprint_before_running

                    # Write to the log
                    self.record_hsi_event(
                        hsi_event=event,
                        actual_appt_footprint=actual_appt_footprint,
                        squeeze_factor=squeeze_factor,
                        did_run=True,
                        priority=_priority
                    )

                # if not ok_to_run
                else:
                    # Do not run,
                    # Call did_not_run for the hsi_event
                    rtn_from_did_not_run = event.did_not_run()

                    # If received no response from the call to did_not_run, or a True signal, then
                    # add to the hold-over queue.
                    # Otherwise (disease module returns "FALSE") the event is not rescheduled and will not run.

                    if not (rtn_from_did_not_run is False):
                        # reschedule event
                        hp.heappush(_to_be_held_over, _list_of_individual_hsi_event_tuples[ev_num])

                    # Log that the event did not run
                    self.record_hsi_event(
                        hsi_event=event,
                        actual_appt_footprint=event.EXPECTED_APPT_FOOTPRINT,
                        squeeze_factor=squeeze_factor,
                        did_run=False,
                        priority=_priority
                    )

        return _to_be_held_over

    @property
    def hsi_event_counts(self) -> Counter:
        """Counts of details of HSI events which have run so far in simulation.

        Returns a ``Counter`` instance with keys ``HSIEventDetail`` named tuples
        corresponding to details of HSI events that have run over simulation so far.
        """
        if self._hsi_event_count_log_period is None:
            return Counter()
        else:
            # If in middle of log period _hsi_event_counts_log_period will not be empty
            # and so overall total counts is sums of counts in both
            # _hsi_event_counts_cumulative and _hsi_event_counts_log_period
            total_hsi_event_counts = (
                self._hsi_event_counts_cumulative + self._hsi_event_counts_log_period
            )
            return Counter(
                {
                    event_details: total_hsi_event_counts[event_details_key]
                    for event_details, event_details_key
                    in self._hsi_event_details.items()
                }
            )

    @property
    def never_ran_hsi_event_counts(self) -> Counter:
        """Counts of details of HSI events which never ran so far in simulation.

        Returns a ``Counter`` instance with keys ``HSIEventDetail`` named tuples
        corresponding to details of HSI events that have never ran over simulation so far.
        """
        if self._hsi_event_count_log_period is None:
            return Counter()
        else:
            # If in middle of log period _hsi_event_counts_log_period will not be empty
            # and so overall total counts is sums of counts in both
            # _hsi_event_counts_cumulative and _hsi_event_counts_log_period
            total_never_ran_hsi_event_counts = (
                self._never_ran_hsi_event_counts_cumulative + self._never_ran_hsi_event_counts_log_period
            )
            return Counter(
                {
                    event_details: total_never_ran_hsi_event_counts[event_details_key]
                    for event_details, event_details_key
                    in self._never_ran_hsi_event_details.items()
                }
            )


class HealthSystemScheduler(RegularEvent, PopulationScopeEventMixin):
    """
    This is the HealthSystemScheduler. It is an event that occurs every day and must be the LAST event of the day.
    It inspects the calls on the healthsystem and commissions event to occur that are consistent with the
    healthsystem's capabilities for the following day, given assumptions about how this decision is made.

    N.B. Events scheduled for the same day will occur that day, but after those which were scheduled on an earlier date.

        The overall Prioritization algorithm is:
        * Look at events in order (the order is set by the heapq: see `schedule_hsi_event`)
        * Ignore if the current data is before topen
        * Remove and do nothing if tclose has expired
        * Run any  population-level HSI events
        * For an individual-level HSI event, check if there are sufficient health system capabilities to run the event

    If the event is to be run, then the following events occur:
        * The HSI event itself is run.
        * The occurrence of the event is logged
        * The resources used are 'occupied' (if individual level HSI event)
        * Other disease modules are alerted of the occurrence of the HSI event (if individual level HSI event)

    Here is where we can have multiple types of assumption regarding how these capabilities are modelled.
    """

    def __init__(self, module: HealthSystem):
        super().__init__(module, frequency=DateOffset(days=1), priority=Priority.END_OF_DAY)

    @staticmethod
    def _is_last_day_of_the_year(date):
        return (date.month == 12) and (date.day == 31)

    @staticmethod
    def _is_last_day_of_the_month(date):
        return date.month != (date + pd.DateOffset(days=1)).month

    def _get_events_due_today(self,) -> Tuple[List, List]:
        """Interrogate the HSI_EVENT queue object to remove from it the events due today, and to return these in two
        lists:
         * list_of_individual_hsi_event_tuples_due_today
         * list_of_population_hsi_event_tuples_due_today
        """
        _list_of_individual_hsi_event_tuples_due_today = list()
        _list_of_population_hsi_event_tuples_due_today = list()
        _list_of_events_not_due_today = list()

        # To avoid repeated dataframe accesses in subsequent loop, assemble set of alive
        # person IDs as  one-off operation, exploiting the improved efficiency of
        # boolean-indexing of a Series compared to row-by-row access. From benchmarks
        # converting Series to list before converting to set is ~2x more performant than
        # direct conversion to set, while checking membership of set is ~10x quicker
        # than checking membership of Pandas Index object and ~25x quicker than checking
        # membership of list
        alive_persons = set(
            self.sim.population.props.index[self.sim.population.props.is_alive].to_list()
        )

        # Traverse the queue and split events into the three lists (due-individual, due-population, not_due)
        while len(self.module.HSI_EVENT_QUEUE) > 0:

            next_event_tuple = hp.heappop(self.module.HSI_EVENT_QUEUE)
            # Read the tuple and remove from heapq, and assemble into a dict 'next_event'

            event = next_event_tuple.hsi_event

            if self.sim.date > next_event_tuple.tclose:
                # The event has expired (after tclose) having never been run. Call the 'never_ran' function
                self.module.call_and_record_never_ran_hsi_event(
                      hsi_event=event,
                      priority=next_event_tuple.priority
                     )

            elif not (
                isinstance(event.target, tlo.population.Population)
                or event.target in alive_persons
            ):
                # if individual level event and the person who is the target is no longer alive, do nothing more,
                # i.e. remove from heapq
                pass

            elif self.sim.date < next_event_tuple.topen:
                # The event is not yet due (before topen)
                hp.heappush(_list_of_events_not_due_today, next_event_tuple)

<<<<<<< HEAD
=======
                if next_event_tuple.priority == self.module.lowest_priority_considered:
                    # Check the priority
                    # If the next event is not due and has the lowest allowed priority, then stop looking
                    # through the heapq as all other events will also not be due.
                    break

>>>>>>> 7c152da4
            else:
                # The event is now due to run today and the person is confirmed to be still alive
                # Add it to the list of events due today (individual or population level)
                # NB. These list is ordered by priority and then due date

                is_pop_level_hsi_event = isinstance(event.target, tlo.population.Population)
                if is_pop_level_hsi_event:
                    _list_of_population_hsi_event_tuples_due_today.append(next_event_tuple)
                else:
                    _list_of_individual_hsi_event_tuples_due_today.append(next_event_tuple)

        # add events from the _list_of_events_not_due_today back into the queue
        while len(_list_of_events_not_due_today) > 0:
            hp.heappush(self.module.HSI_EVENT_QUEUE, hp.heappop(_list_of_events_not_due_today))

        return _list_of_individual_hsi_event_tuples_due_today, _list_of_population_hsi_event_tuples_due_today

    def process_events_mode_0_and_1(self, hold_over: List[HSIEventQueueItem]) -> None:
        while True:
            # Get the events that are due today:
            (
                list_of_individual_hsi_event_tuples_due_today,
                list_of_population_hsi_event_tuples_due_today
             ) = self._get_events_due_today()

            if (
                (len(list_of_individual_hsi_event_tuples_due_today) == 0)
                and (len(list_of_population_hsi_event_tuples_due_today) == 0)
            ):
                break

            # Run the list of population-level HSI events
            self.module.run_population_level_events(list_of_population_hsi_event_tuples_due_today)

            # Run the list of individual-level events
            _to_be_held_over = self.module.run_individual_level_events_in_mode_0_or_1(
                list_of_individual_hsi_event_tuples_due_today,
            )
            hold_over.extend(_to_be_held_over)

    def process_events_mode_2(self, hold_over: List[HSIEventQueueItem]) -> None:

        capabilities_monitor = Counter(self.module.capabilities_today.to_dict())
        set_capabilities_still_available = {k for k, v in capabilities_monitor.items() if v > 0.0}

        # Here use different approach for appt_mode_constraints = 2: rather than collecting events
        # due today all at once, run event immediately at time of querying. This ensures that no
        # artificial "midday effects" are introduced when evaluating priority policies.

        # To avoid repeated dataframe accesses in subsequent loop, assemble set of alive
        # person IDs as one-off operation, exploiting the improved efficiency of
        # boolean-indexing of a Series compared to row-by-row access. From benchmarks
        # converting Series to list before converting to set is ~2x more performant than
        # direct conversion to set, while checking membership of set is ~10x quicker
        # than checking membership of Pandas Index object and ~25x quicker than checking
        # membership of list
        alive_persons = set(
            self.sim.population.props.index[self.sim.population.props.is_alive].to_list()
        )

        list_of_population_hsi_event_tuples_due_today = list()
        list_of_events_not_due_today = list()

        # Traverse the queue and run events due today until have capabilities still available
        while len(self.module.HSI_EVENT_QUEUE) > 0:

            # Check if any of the officers in the country are still available for today.
            # If not, no point in going through the queue any longer.
            # This will make things slower for tests/small simulations, but should be of significant help
            # in the case of large simulations in mode_appt_constraints = 2 where number of people in the
            # queue for today >> resources available for that day. This would be faster done by facility.
            if len(set_capabilities_still_available) > 0:

                next_event_tuple = hp.heappop(self.module.HSI_EVENT_QUEUE)
                # Read the tuple and remove from heapq, and assemble into a dict 'next_event'

                event = next_event_tuple.hsi_event

                if self.sim.date > next_event_tuple.tclose:
                    # The event has expired (after tclose) having never been run. Call the 'never_ran' function
                    self.module.call_and_record_never_ran_hsi_event(
                          hsi_event=event,
                          priority=next_event_tuple.priority
                         )

                elif not (
                    isinstance(event.target, tlo.population.Population)
                    or event.target in alive_persons
                ):
                    # if individual level event and the person who is the target is no longer alive,
                    # do nothing more, i.e. remove from heapq
                    pass

                elif self.sim.date < next_event_tuple.topen:
                    # The event is not yet due (before topen)
                    hp.heappush(list_of_events_not_due_today, next_event_tuple)

                    if next_event_tuple.priority == self.module.lowest_priority_considered:
                        # Check the priority
                        # If the next event is not due and has the lowest allowed priority, then stop looking
                        # through the heapq as all other events will also not be due.
                        break

                else:
                    # The event is now due to run today and the person is confirmed to be still alive.
                    # Add it to the list of events due today if at population level.
                    # Otherwise, run event immediately.
                    is_pop_level_hsi_event = isinstance(event.target, tlo.population.Population)
                    if is_pop_level_hsi_event:
                        list_of_population_hsi_event_tuples_due_today.append(next_event_tuple)
                    else:

                        # Retrieve officers&facility required for HSI
                        original_call = next_event_tuple.hsi_event.expected_time_requests
                        _priority = next_event_tuple.priority
                        # In this version of mode_appt_constraints = 2, do not have access to squeeze
                        # based on queue information, and we assume no squeeze ever takes place.
                        squeeze_factor = 0.

                        # Check if any of the officers required have run out.
                        out_of_resources = False
                        for officer, call in original_call.items():
                            # If any of the officers are not available, then out of resources
                            if officer not in set_capabilities_still_available:
                                out_of_resources = True
                        # If officers still available, run event. Note: in current logic, a little
                        # overtime is allowed to run last event of the day. This seems more realistic
                        # than medical staff leaving earlier than
                        # planned if seeing another patient would take them into overtime.

                        if out_of_resources:

                            # Do not run,
                            # Call did_not_run for the hsi_event
                            rtn_from_did_not_run = event.did_not_run()

                            # If received no response from the call to did_not_run, or a True signal, then
                            # add to the hold-over queue.
                            # Otherwise (disease module returns "FALSE") the event is not rescheduled and
                            # will not run.

                            if not (rtn_from_did_not_run is False):
                                # reschedule event
                                # Add the event to the queue:
                                hp.heappush(hold_over, next_event_tuple)

                            # Log that the event did not run
                            self.module.record_hsi_event(
                                hsi_event=event,
                                actual_appt_footprint=event.EXPECTED_APPT_FOOTPRINT,
                                squeeze_factor=squeeze_factor,
                                did_run=False,
                                priority=_priority
                            )

                        # Have enough capabilities left to run event
                        else:
                            # Notes-to-self: Shouldn't this be done after checking the footprint?
                            # Compute the bed days that are allocated to this HSI and provide this
                            # information to the HSI
                            if sum(event.BEDDAYS_FOOTPRINT.values()):
                                event._received_info_about_bed_days = \
                                    self.module.bed_days.issue_bed_days_according_to_availability(
                                        facility_id=self.module.bed_days.get_facility_id_for_beds(
                                                                           persons_id=event.target),
                                        footprint=event.BEDDAYS_FOOTPRINT
                                    )

                            # Check that a facility has been assigned to this HSI
                            assert event.facility_info is not None, \
                                f"Cannot run HSI {event.TREATMENT_ID} without facility_info being defined."

                            # Expected appt footprint before running event
                            _appt_footprint_before_running = event.EXPECTED_APPT_FOOTPRINT
                            # Run event & get actual footprint
                            actual_appt_footprint = event.run(squeeze_factor=squeeze_factor)

                            # Check if the HSI event returned updated_appt_footprint, and if so adjust original_call
                            if actual_appt_footprint is not None:

                                # check its formatting:
                                assert self.module.appt_footprint_is_valid(actual_appt_footprint)

                                # Update call that will be used to compute capabilities used
                                updated_call = self.module.get_appt_footprint_as_time_request(
                                    facility_info=event.facility_info,
                                    appt_footprint=actual_appt_footprint
                                )
                            else:
                                actual_appt_footprint = _appt_footprint_before_running
                                updated_call = original_call

                            # Recalculate call on officers based on squeeze factor.
                            for k in updated_call.keys():
                                updated_call[k] = updated_call[k]/(squeeze_factor + 1.)

                            # Subtract this from capabilities used so-far today
                            capabilities_monitor.subtract(updated_call)

                            # If any of the officers have run out of time by performing this hsi,
                            # remove them from list of available officers.
                            for officer, call in updated_call.items():
                                if capabilities_monitor[officer] <= 0:
                                    if officer in set_capabilities_still_available:
                                        set_capabilities_still_available.remove(officer)
                                    else:
                                        logger.warning(
                                            key="message",
                                            data=(f"{event.TREATMENT_ID} actual_footprint requires different"
                                                  f"officers than expected_footprint.")
                                        )

                            # Update today's footprint based on actual call and squeeze factor
                            self.module.running_total_footprint -= original_call
                            self.module.running_total_footprint += updated_call

                            # Write to the log
                            self.module.record_hsi_event(
                                hsi_event=event,
                                actual_appt_footprint=actual_appt_footprint,
                                squeeze_factor=squeeze_factor,
                                did_run=True,
                                priority=_priority
                            )

            # Don't have any capabilities at all left for today, no
            # point in going through the queue to check what's left to do today.
            else:
                break

        # In previous iteration, we stopped querying the queue once capabilities
<<<<<<< HEAD
        # were exhausted, so here we traverse the queue again to ensure that if any events expired were
        # left unchecked they are properly removed from the queue, and did_not_run() is invoked for all
        # postponed events. (This should still be more efficient than querying the queue as done in
        # mode_appt_constraints = 0 and 1 while ensuring mid-day effects are avoided.)
        # We also schedule a call_never_run for any HSI below the lowest_priority_considered,
        # in case any of them where left in the queue due to a transition from mode 0/1 to mode 2
=======
        # were exhausted, so here ensure if any events expired were left unchecked they are properly
        # removed from the queue, and did_not_run() is invoked for all postponed events.
        # (This should still be more efficient than querying the queue as done in mode_appt_constraints
        #  = 0 and 1 while ensuring midday effects are avoided.)
>>>>>>> 7c152da4
        while len(self.module.HSI_EVENT_QUEUE) > 0:

            next_event_tuple = hp.heappop(self.module.HSI_EVENT_QUEUE)
            # Read the tuple and remove from heapq, and assemble into a dict 'next_event'

            event = next_event_tuple.hsi_event

            # If the event is lower than lowest_priority_considered, schedule a call_never_ran on tclose
            # regardless of whether appt is due today or any other time
            if next_event_tuple.priority > self.module.lowest_priority_considered:
                self.module.schedule_to_call_never_ran_on_date(hsi_event=event,
                                                               tdate=next_event_tuple.tclose)

            elif self.sim.date > next_event_tuple.tclose:
                # The event has expired (after tclose) having never been run. Call the 'never_ran' function
                self.module.call_and_record_never_ran_hsi_event(
                      hsi_event=event,
                      priority=next_event_tuple.priority
                     )

            elif not (
                isinstance(event.target, tlo.population.Population)
                or event.target in alive_persons
            ):
                # if individual level event and the person who is the target is no longer alive,
                # do nothing more, i.e. remove from heapq
                pass

            elif self.sim.date < next_event_tuple.topen:
                # The event is not yet due (before topen). Do not stop querying the queue here if we have
                # reached the lowest_priority_considered, as we want to make sure HSIs with lower priority
                # (which may have been scheduled during a prior mode 0/1 period) are flushed from the queue.
                hp.heappush(list_of_events_not_due_today, next_event_tuple)

<<<<<<< HEAD
=======
                if next_event_tuple.priority == self.module.lowest_priority_considered:
                    # Check the priority
                    # If the next event is not due and has the lowest allowed priority, then stop looking
                    # through the heapq as all other events will also not be due.
                    break

>>>>>>> 7c152da4
            else:
                # Add it to the list of events due today if at population level.
                # Otherwise, run event immediately.
                is_pop_level_hsi_event = isinstance(event.target, tlo.population.Population)
                if is_pop_level_hsi_event:
                    list_of_population_hsi_event_tuples_due_today.append(next_event_tuple)
                else:
                    # In previous iteration, have already run all the events for today that could run
                    # given capabilities available, so put back any remaining events due today to the
                    # hold_over queue as it would not be possible to run them today.

                    # Do not run,
                    # Call did_not_run for the hsi_event
                    rtn_from_did_not_run = event.did_not_run()

                    # If received no response from the call to did_not_run, or a True signal, then
                    # add to the hold-over queue.
                    # Otherwise (disease module returns "FALSE") the event is not rescheduled and
                    # will not run.

                    if not (rtn_from_did_not_run is False):
                        # reschedule event
                        # Add the event to the queue:
                        hp.heappush(hold_over, next_event_tuple)

                    # Log that the event did not run
                    self.module.record_hsi_event(
                       hsi_event=event,
                       actual_appt_footprint=event.EXPECTED_APPT_FOOTPRINT,
                       squeeze_factor=0,
                       did_run=False,
                       priority=next_event_tuple.priority
                       )

        # add events from the list_of_events_not_due_today back into the queue
        while len(list_of_events_not_due_today) > 0:
            hp.heappush(self.module.HSI_EVENT_QUEUE, hp.heappop(list_of_events_not_due_today))

        # Run the list of population-level HSI events
        self.module.run_population_level_events(list_of_population_hsi_event_tuples_due_today)

    def apply(self, population):

        # Refresh information ready for new day:
        self.module.bed_days.on_start_of_day()
        self.module.consumables.on_start_of_day(self.sim.date)

        # Compute footprint that arise from in-patient bed-days
        inpatient_appts = self.module.bed_days.get_inpatient_appts()
        inpatient_footprints = Counter()
        for _fac_id, _footprint in inpatient_appts.items():
            inpatient_footprints.update(self.module.get_appt_footprint_as_time_request(
                facility_info=self.module._facility_by_facility_id[_fac_id], appt_footprint=_footprint)
            )

        # Write to the log that these in-patient appointments were needed:
        if len(inpatient_appts):
            for _fac_id, _inpatient_appts in inpatient_appts.items():
                self.module.write_to_hsi_log(
                    event_details=HSIEventDetails(
                        event_name='Inpatient_Care',
                        module_name='HealthSystem',
                        treatment_id='Inpatient_Care',
                        facility_level=self.module._facility_by_facility_id[_fac_id].level,
                        appt_footprint=tuple(sorted(_inpatient_appts.items())),
                        beddays_footprint=()
                    ),
                    person_id=-1,
                    facility_id=_fac_id,
                    squeeze_factor=0.0,
                    priority=-1,
                    did_run=True,
                )

        # Restart the total footprint of all calls today, beginning with those due to existing in-patients.
        self.module.running_total_footprint = inpatient_footprints

        # Create hold-over list. This will hold events that cannot occur today before they are added back to the queue.
        hold_over = list()

        if self.module.mode_appt_constraints in (0, 1):
            # Run all events due today, repeating the check for due events until none are due
            # (this allows for HSI that are added to the queue in the course of other HSI
            # for this today to be run this day).
            self.process_events_mode_0_and_1(hold_over)

        elif self.module.mode_appt_constraints == 2:
            self.process_events_mode_2(hold_over)

        # -- End-of-day activities --
        # Add back to the HSI_EVENT_QUEUE heapq all those events which are still eligible to run but which did not run
        while len(hold_over) > 0:
            hp.heappush(self.module.HSI_EVENT_QUEUE, hp.heappop(hold_over))

        # Log total usage of the facilities
        self.module.log_current_capabilities_and_usage()

        # Trigger jobs to be done at the end of the day (after all HSI run)
        self.module.on_end_of_day()

        # Do activities that are required at end of month (if last day of the month)
        if self._is_last_day_of_the_month(self.sim.date):
            self.module.on_end_of_month()

        # Do activities that are required at end of year (if last day of the year)
        if self._is_last_day_of_the_year(self.sim.date):
            self.module.on_end_of_year()

# ---------------------------------------------------------------------------
#   Logging
# ---------------------------------------------------------------------------


class HealthSystemSummaryCounter:
    """Helper class to keep running counts of HSI and the state of the HealthSystem and logging summaries."""

    def __init__(self):
        self._reset_internal_stores()

    def _reset_internal_stores(self) -> None:
        """Create empty versions of the data structures used to store a running records."""

        self._treatment_ids = defaultdict(int)  # Running record of the `TREATMENT_ID`s of `HSI_Event`s
        self._appts = defaultdict(int)  # Running record of the Appointments of `HSI_Event`s that have run
        self._appts_by_level = {_level: defaultdict(int) for _level in ('0', '1a', '1b', '2', '3', '4')}
        # <--Same as `self._appts` but also split by facility_level

        # Log HSI_Events that never ran to monitor shortcoming of Health System
        self._never_ran_treatment_ids = defaultdict(int)  # As above, but for `HSI_Event`s that never ran
        self._never_ran_appts = defaultdict(int)  # As above, but for `HSI_Event`s that have never ran
        self._never_ran_appts_by_level = {_level: defaultdict(int) for _level in ('0', '1a', '1b', '2', '3', '4')}

        self._frac_time_used_overall = []  # Running record of the usage of the healthcare system
        self._squeeze_factor_by_hsi_event_name = defaultdict(list)  # Running record the squeeze-factor applying to each
        #                                                           treatment_id. Key is of the form:
        #                                                           "<TREATMENT_ID>:<HSI_EVENT_NAME>"

    def record_hsi_event(self,
                         treatment_id: str,
                         hsi_event_name: str,
                         squeeze_factor: float,
                         appt_footprint: Counter,
                         level: str
                         ) -> None:
        """Add information about an `HSI_Event` to the running summaries."""

        # Count the treatment_id:
        self._treatment_ids[treatment_id] += 1

        # Add the squeeze-factor to the list
        self._squeeze_factor_by_hsi_event_name[
            f"{treatment_id}:{hsi_event_name}"
        ].append(squeeze_factor)

        # Count each type of appointment:
        for appt_type, number in appt_footprint:
            self._appts[appt_type] += number
            self._appts_by_level[level][appt_type] += number

    def record_never_ran_hsi_event(self,
                                   treatment_id: str,
                                   hsi_event_name: str,
                                   appt_footprint: Counter,
                                   level: str
                                   ) -> None:
        """Add information about a never-ran `HSI_Event` to the running summaries."""

        # Count the treatment_id:
        self._never_ran_treatment_ids[treatment_id] += 1

        # Count each type of appointment:
        for appt_type, number in appt_footprint:
            self._never_ran_appts[appt_type] += number
            self._never_ran_appts_by_level[level][appt_type] += number

    def record_hs_status(self, fraction_time_used_across_all_facilities: float) -> None:
        """Record a current status metric of the HealthSystem."""

        # The fraction of all healthcare worker time that is used:
        self._frac_time_used_overall.append(fraction_time_used_across_all_facilities)

    def write_to_log_and_reset_counters(self):
        """Log summary statistics reset the data structures."""

        logger_summary.info(
            key="HSI_Event",
            description="Counts of the HSI_Events that have occurred in this calendar year by TREATMENT_ID, "
                        "and counts of the 'Appt_Type's that have occurred in this calendar year,"
                        "and the average squeeze_factor for HSIs that have occurred in this calendar year.",
            data={
                "TREATMENT_ID": self._treatment_ids,
                "Number_By_Appt_Type_Code": self._appts,
                "Number_By_Appt_Type_Code_And_Level": self._appts_by_level,
                'squeeze_factor': {
                    k: sum(v) / len(v) for k, v in self._squeeze_factor_by_hsi_event_name.items()
                }
            },
        )

        # Log summary of HSI_Events that never ran
        logger_summary.info(
            key="Never_ran_HSI_Event",
            description="Counts of the HSI_Events that never ran in this calendar year by TREATMENT_ID, "
                        "and the respective 'Appt_Type's that have not occurred in this calendar year.",
            data={
                "TREATMENT_ID": self._never_ran_treatment_ids,
                "Number_By_Appt_Type_Code": self._never_ran_appts,
                "Number_By_Appt_Type_Code_And_Level": self._never_ran_appts_by_level,
            },
        )

        logger_summary.info(
            key="Capacity",
            description="The fraction of all the healthcare worker time that is used each day, averaged over this "
                        "calendar year.",
            data={
                "average_Frac_Time_Used_Overall": np.mean(self._frac_time_used_overall),
                # <-- leaving space here for additional summary measures that may be needed in the future.
            },
        )

        self._reset_internal_stores()


class HealthSystemChangeParameters(Event, PopulationScopeEventMixin):
    """Event that causes certain internal parameters of the HealthSystem to be changed; specifically:
        * `mode_appt_constraints`
        * `ignore_priority`
        * `capabilities_coefficient`
        * `cons_availability`
        * `beds_availability`
    Note that no checking is done here on the suitability of values of each parameter."""

    def __init__(self, module: HealthSystem, parameters: Dict):
        super().__init__(module)
        self._parameters = parameters
        assert isinstance(module, HealthSystem)

    def apply(self, population):
        if 'mode_appt_constraints' in self._parameters:
            self.module.mode_appt_constraints = self._parameters['mode_appt_constraints']

        if 'ignore_priority' in self._parameters:
            self.module.ignore_priority = self._parameters['ignore_priority']

        if 'capabilities_coefficient' in self._parameters:
            self.module.capabilities_coefficient = self._parameters['capabilities_coefficient']

        if 'cons_availability' in self._parameters:
            self.module.consumables = Consumables(data=self.module.parameters['availability_estimates'],
                                                  rng=self.module.rng,
                                                  availability=self._parameters['cons_availability'])
            self.module.consumables.on_start_of_day(self.module.sim.date)

        if 'beds_availability' in self._parameters:
            self.module.bed_days.availability = self._parameters['beds_availability']


class HealthSystemChangeMode(RegularEvent, PopulationScopeEventMixin):
    """ This event exists to change the priority policy adopted by the
    HealthSystem at a given year.    """

    def __init__(self, module):
        super().__init__(module, frequency=DateOffset(years=100))

    def apply(self, population):

        # Change mode_appt_constraints
        self.module.mode_appt_constraints = self.module.parameters["mode_appt_constraints_postSwitch"]

        logger.info(key="message",
                    data=f"Switched mode at sim date: "
                         f"{self.sim.date}"
                         f"Now using mode: "
                         f"{self.module.mode_appt_constraints}"
                    )<|MERGE_RESOLUTION|>--- conflicted
+++ resolved
@@ -2256,15 +2256,6 @@
                 # The event is not yet due (before topen)
                 hp.heappush(_list_of_events_not_due_today, next_event_tuple)
 
-<<<<<<< HEAD
-=======
-                if next_event_tuple.priority == self.module.lowest_priority_considered:
-                    # Check the priority
-                    # If the next event is not due and has the lowest allowed priority, then stop looking
-                    # through the heapq as all other events will also not be due.
-                    break
-
->>>>>>> 7c152da4
             else:
                 # The event is now due to run today and the person is confirmed to be still alive
                 # Add it to the list of events due today (individual or population level)
@@ -2496,19 +2487,12 @@
                 break
 
         # In previous iteration, we stopped querying the queue once capabilities
-<<<<<<< HEAD
         # were exhausted, so here we traverse the queue again to ensure that if any events expired were
         # left unchecked they are properly removed from the queue, and did_not_run() is invoked for all
         # postponed events. (This should still be more efficient than querying the queue as done in
         # mode_appt_constraints = 0 and 1 while ensuring mid-day effects are avoided.)
         # We also schedule a call_never_run for any HSI below the lowest_priority_considered,
         # in case any of them where left in the queue due to a transition from mode 0/1 to mode 2
-=======
-        # were exhausted, so here ensure if any events expired were left unchecked they are properly
-        # removed from the queue, and did_not_run() is invoked for all postponed events.
-        # (This should still be more efficient than querying the queue as done in mode_appt_constraints
-        #  = 0 and 1 while ensuring midday effects are avoided.)
->>>>>>> 7c152da4
         while len(self.module.HSI_EVENT_QUEUE) > 0:
 
             next_event_tuple = hp.heappop(self.module.HSI_EVENT_QUEUE)
@@ -2543,15 +2527,6 @@
                 # (which may have been scheduled during a prior mode 0/1 period) are flushed from the queue.
                 hp.heappush(list_of_events_not_due_today, next_event_tuple)
 
-<<<<<<< HEAD
-=======
-                if next_event_tuple.priority == self.module.lowest_priority_considered:
-                    # Check the priority
-                    # If the next event is not due and has the lowest allowed priority, then stop looking
-                    # through the heapq as all other events will also not be due.
-                    break
-
->>>>>>> 7c152da4
             else:
                 # Add it to the list of events due today if at population level.
                 # Otherwise, run event immediately.
