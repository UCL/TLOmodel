"""
Todo:   - speed up
        - phase-out use of facility_name and replace with facility_id
        - re-organised resource files: bring in one united file, and then decompose following read_parameters
        - bed days parameterisation
        - let the level of the appointment be in the log
        - move things to the hsi base class
        - let the logger give times of each hcw
"""

import heapq as hp
import inspect
from collections import Counter, defaultdict
from pathlib import Path
from typing import NamedTuple

import numpy as np
import pandas as pd

import tlo
from tlo import DateOffset, Module, Parameter, Property, Types, logging
from tlo.events import Event, PopulationScopeEventMixin, RegularEvent
from tlo.methods import Metadata
from tlo.methods.dxmanager import DxManager

logger = logging.getLogger(__name__)
logger.setLevel(logging.INFO)


class FacilityInfo(NamedTuple):
    """Information about a specific health facility."""
    id: int
    name: str


class AppointmentSubunit(NamedTuple):
    """Component of an appointment relating to a specific officer type."""
    officer_type: str
    time_taken: float


class HealthSystem(Module):
    """
    This is the Health System Module
    Version: September 2019
    The execution of all health systems interactions are controlled through this module.
    """

    # Define the types of bed that exist. The order give the sequences of bed that are used
    # (i.e. in descending order of intensiveness)
    bed_types = [
        "high_dependency_bed",
        "general_bed",
        "non_bed_space",
    ]

    PARAMETERS = {
        'Officer_Types': Parameter(Types.DATA_FRAME, 'The names of the types of health workers ("officers")'),
        'Daily_Capabilities': Parameter(
            Types.DATA_FRAME, 'The capabilities by facility and officer type available each day'
        ),
        'Appt_Types_Table': Parameter(Types.DATA_FRAME, 'The names of the type of appointments with the health system'),
        'Appt_Time_Table': Parameter(
            Types.DICT, 'The time taken for each appointment, according to officer and facility type.'
        ),
        'ApptType_By_FacLevel': Parameter(
            Types.DATA_FRAME, 'Indicates whether an appointment type can occur at a facility level.'
        ),
        'Master_Facilities_List': Parameter(Types.DATA_FRAME, 'Listing of all health facilities.'),
        'Facilities_For_Each_District': Parameter(
            Types.DICT,
            'Mapping between a district and all of the health facilities to which its \
                      population have access.',
        ),
        'BedCapacity': Parameter(Types.DATA_FRAME, 'Bed-days capacity by facility'),
        'Consumables': Parameter(Types.DATA_FRAME, 'List of consumables used in each intervention and their costs.'),
        'Consumables_Cost_List': Parameter(Types.DATA_FRAME, 'List of each consumable item and it' 's cost'),
        'Service_Availability': Parameter(Types.LIST, 'List of services to be available.')
    }

    PROPERTIES = {
        'hs_dist_to_facility': Property(
            Types.REAL, 'The distance for each person to their nearest clinic (of any type)'
        ),
        'hs_is_inpatient': Property(
            Types.BOOL, 'Whether or not the person is currently an in-patient at any medical facility'
        ),
    }

    # add in internal properties for entry/exit to different types of bed
    for bed_type in bed_types:
        PROPERTIES[f"hs_next_first_day_in_bed_{bed_type}"] = Property(
            Types.DATE, f"Date when person will next enter bed_type {bed_type}. (pd.NaT) is nothing scheduled")
        PROPERTIES[f"hs_next_last_day_in_bed_{bed_type}"] = Property(
            Types.DATE, f"Date of the last day in the next stay in bed_type {bed_type}. (pd.NaT) is nothing scheduled")

    def __init__(
        self,
        name=None,
        resourcefilepath=None,
        service_availability=None,  # must be a list of treatment_ids to allow
        mode_appt_constraints=0,  # mode of constraints to do with officer numbers and time
        ignore_cons_constraints=False,  # mode for consumable constraints (if ignored, all consumables available)
        ignore_priority=False,  # do not use the priority information in HSI event to schedule
        capabilities_coefficient=1.0,  # multiplier for the capabilities of health officers
        disable=False,  # disables the healthsystem (no constraints and no logging) and every HSI runs
        disable_and_reject_all=False,  # disable healthsystem and no HSI runs
        store_hsi_events_that_have_run=False  # convenience function for debugging
    ):

        super().__init__(name)
        self.resourcefilepath = resourcefilepath

        assert type(ignore_cons_constraints) is bool
        self.ignore_cons_constraints = ignore_cons_constraints

        assert type(disable) is bool
        assert type(disable_and_reject_all) is bool
        assert not (disable and disable_and_reject_all), 'Cannot have both disable and disable_and_reject_all selected'
        self.disable = disable
        self.disable_and_reject_all = disable_and_reject_all

        assert mode_appt_constraints in [0, 1, 2]  # Mode of constraints
        # 0: no constraints -- all HSI Events run with no squeeze factor
        # 1: elastic -- all HSI Events run - with squeeze factor
        # 2: hard -- only HSI events with no squeeze factor run

        self.mode_appt_constraints = mode_appt_constraints

        self.ignore_priority = ignore_priority

        # Store the argument provided for service_availability
        self.arg_service_availabily = service_availability
        self.service_availability = ['*']  # provided so that there is a default even before simulation is run

        # Check that the capabilities coefficient is correct
        assert capabilities_coefficient >= 0
        assert type(capabilities_coefficient) is float
        self.capabilities_coefficient = capabilities_coefficient

        # Define (empty) list of registered disease modules (filled in at `initialise_simulation`)
        self.recognised_modules_names = []

        # Define the container for calls for health system interaction events
        self.HSI_EVENT_QUEUE = []
        self.hsi_event_queue_counter = 0  # Counter to help with the sorting in the heapq

        # Check 'store_hsi_events_that_have_run': will store a running list of HSI events that have run
        # (for debugging)
        assert isinstance(store_hsi_events_that_have_run, bool)
        self.store_hsi_events_that_have_run = store_hsi_events_that_have_run
        if self.store_hsi_events_that_have_run:
            self.store_of_hsi_events_that_have_run = list()

        # Create store for ending in-patient status
        self.list_of_cols_with_internal_dates = dict()
        self.list_of_cols_with_internal_dates['entries'] = [
            f"hs_next_first_day_in_bed_{bed_type}" for bed_type in self.bed_types]
        self.list_of_cols_with_internal_dates['exits'] = [
            f"hs_next_last_day_in_bed_{bed_type}" for bed_type in self.bed_types]
        self.list_of_cols_with_internal_dates['all'] = \
            self.list_of_cols_with_internal_dates['entries'] + self.list_of_cols_with_internal_dates['exits']

        # Create the Diagnostic Test Manager to store and manage all Diagnostic Test
        self.dx_manager = DxManager(self)

    def read_parameters(self, data_folder):

        self.parameters['Officer_Types_Table'] = pd.read_csv(
            Path(self.resourcefilepath) / 'ResourceFile_Officer_Types_Table.csv'
        )

        self.parameters['Appt_Types_Table'] = pd.read_csv(
            Path(self.resourcefilepath) / 'ResourceFile_Appt_Types_Table.csv'
        )

        appt_time_data = pd.read_csv(
            Path(self.resourcefilepath) / 'ResourceFile_Appt_Time_Table.csv'
        )
        facility_levels = set(appt_time_data['Facility_Level'].unique())
        # Check that facility levels are consecutive integers starting from 0
        assert facility_levels == set(range(len(facility_levels)))
        # Store facility levels in module for check in schedule_hsi_event and for
        # check against levels in facilities per district resource file
        self._facility_levels = facility_levels
        # Store data as tuple of dicts, with tuple indexed by integer facility level and
        # dict indexed by string type code with values corresponding to list of (named)
        # tuples of appointment officer type codes and time takens
        appt_times_per_level_and_type = tuple(defaultdict(list) for _ in facility_levels)
        for appt_time_tuple in appt_time_data.itertuples():
            appt_times_per_level_and_type[
                appt_time_tuple.Facility_Level
            ][
                appt_time_tuple.Appt_Type_Code
            ].append(
                AppointmentSubunit(
                    officer_type=appt_time_tuple.Officer_Type_Code,
                    time_taken=appt_time_tuple.Time_Taken
                )
            )
        assert (
            sum(
                len(appt_info_list)
                for level in facility_levels
                for appt_info_list in appt_times_per_level_and_type[level].values()
            ) == len(appt_time_data)
        )
        self.parameters['Appt_Time_Table'] = appt_times_per_level_and_type

        self.parameters['ApptType_By_FacLevel'] = pd.read_csv(
            Path(self.resourcefilepath) / 'ResourceFile_ApptType_By_FacLevel.csv'
        )

        mfl = pd.read_csv(Path(self.resourcefilepath) / 'ResourceFile_Master_Facilities_List.csv')
        self.parameters['Master_Facilities_List'] = mfl.iloc[:, 1:]  # get rid of extra column

        facilities_per_district_data = pd.read_csv(
            Path(self.resourcefilepath) / 'ResourceFile_Facilities_For_Each_District.csv'
        )
        districts = set(facilities_per_district_data['District'].unique())
        facility_levels = set(facilities_per_district_data['Facility_Level'].unique())
        # Check facility levels match those from appointment time table
        assert facility_levels == self._facility_levels, (
            "Mismatch between facility levels in Facilities_For_Each_District "
            "resource file and Appt_Time_Table resource files"
        )
        # Store data as tuple of dicts, with tuple indexed by integer facility level and
        # dict indexed by district name with values corresponding to (named) tuples of
        # facility ID and name
        facilities_per_level_and_district = tuple({} for _ in facility_levels)
        for facility_tuple in facilities_per_district_data.itertuples():
            facilities_per_level_and_district[
                facility_tuple.Facility_Level
            ][
                facility_tuple.District
            ] = FacilityInfo(
                id=facility_tuple.Facility_ID,
                name=facility_tuple.Facility_Name
            )
        assert all(d.keys() == districts for d in facilities_per_level_and_district), (
            "Facilities_For_Each_District resource file does not contain facilities "
            "at all levels for all districts"
        )
        self.parameters['Facilities_For_Each_District'] = facilities_per_level_and_district

        caps = pd.read_csv(Path(self.resourcefilepath) / 'ResourceFile_Daily_Capabilities.csv')
        self.parameters['Daily_Capabilities'] = caps.iloc[:, 1:]
        self.reformat_daily_capabilities()  # Reformats this table to include zero where capacity is not available

        # Read in ResourceFile_Consumables and then process it to create the data structures needed
        # NB. Modules can use this to look-up what consumables they need.
        self.parameters['Consumables'] = pd.read_csv(Path(self.resourcefilepath) / 'ResourceFile_Consumables.csv')
        self.process_consumables_file()

        # Read in in-patient capacity
        self.parameters['BedCapacity'] = pd.read_csv(
            Path(self.resourcefilepath) / 'ResourceFile_Bed_Capacity.csv'
        ).iloc[:, 1:].set_index('Facility_Name')
        assert all([bed_type in self.parameters['BedCapacity'].columns for bed_type in self.bed_types])

        # Set default parameter for Service Availablity (everthing available)
        self.parameters['Service_Availability'] = ['*']

    def process_consumables_file(self):
        """Helper function for processing the consumables data (stored as self.parameters['Consumables'])
        * Creates ```parameters['Consumables']```
        * Creates ```df_mapping_pkg_code_to_intv_code```
        * Creates ```prob_item_code_available```
        * Creates ```parameters['Consumables_Cost_List]```
        """
        # Load the 'raw' ResourceFile_Consumabes that is loaded in to self.parameters['Consumables']
        raw = self.parameters['Consumables']

        # -------------------------------------------------------------------------------------------------
        # Create a pd.DataFrame that maps pkg code (as index) to item code:
        # This is used to quickly look-up which items are required in each package
        df = raw[['Intervention_Pkg_Code', 'Item_Code', 'Expected_Units_Per_Case']]
        df = df.set_index('Intervention_Pkg_Code')
        self.df_mapping_pkg_code_to_intv_code = df

        # -------------------------------------------------------------------------------------------------
        # Make ```prob_item_codes_available```
        # This is a data-frame that organise the probabilities of individual consumables items being available
        # (by the item codes)
        unique_item_codes = pd.DataFrame(data={'Item_Code': pd.unique(raw['Item_Code'])})

        # merge in probabilities of being available
        filter_col = [col for col in raw if col.startswith('Available_Facility_Level_')]
        filter_col.append('Item_Code')
        prob_item_codes_available = unique_item_codes.merge(
            raw.drop_duplicates(['Item_Code'])[filter_col], on='Item_Code', how='inner'
        )
        assert len(prob_item_codes_available) == len(unique_item_codes)

        # set the index as the Item_Code and save
        self.prob_item_codes_available = prob_item_codes_available.set_index('Item_Code', drop=True)

        # -------------------------------------------------------------------------------------------------
        # Create ```parameters['Consumables_Cost_List]```
        # This is a pd.Series, with index item_code, giving the cost of each item.
        self.parameters['Consumables_Cost_List'] = pd.Series(
            raw[['Item_Code', 'Unit_Cost']].drop_duplicates().set_index('Item_Code')['Unit_Cost']
        )

    def initialise_population(self, population):
        df = population.props

        # Assign hs_dist_to_facility'
        # (For now, let this be a random number, but in future it may be properly informed based on \
        #  population density distribitions)
        # Note that this characteritic is inherited from mother to child.
        df.loc[df.is_alive, 'hs_dist_to_facility'] = self.rng.uniform(0.01, 5.00, df.is_alive.sum())
        df.loc[df.is_alive, 'hs_is_inpatient'] = False

        # Put pd.NaT for all the properties concerned with entry/exit of different types of bed.
        df.loc[df.is_alive, self.list_of_cols_with_internal_dates['all']] = pd.NaT

    def initialise_simulation(self, sim):

        # Capture list of disease modules:
        self.recognised_modules_names = [
            m.name for m in self.sim.modules.values() if Metadata.USES_HEALTHSYSTEM in m.METADATA
        ]

        # Check that set of districts of residence in population are subset o districts from
        # Facilities_For_Each_District resource file
        pop = self.sim.population.props
<<<<<<< HEAD
        fac_per_district = self.parameters['Facilities_For_Each_District']
        mfl = self.parameters['Master_Facilities_List']
        self.Facility_Levels = pd.unique(mfl['Facility_Level'])

        for person_id in pop.index[pop.is_alive]:
            my_district_num = pop.at[person_id, 'district_num_of_residence']
            my_district_name = self.sim.modules['Demography'].parameters['district_num_to_district_name'][
                my_district_num]
            my_health_facilities = fac_per_district.loc[fac_per_district['District'] == my_district_name]
            # todo use lookup instead
            my_health_facility_level = pd.unique(my_health_facilities.Facility_Level)
            assert len(my_health_facilities) == len(self.Facility_Levels)
            assert set(my_health_facility_level) == set(self.Facility_Levels)
=======
        districts_of_residence = set(pop[pop.is_alive]["district_of_residence"].unique())
        assert all(
            districts_of_residence.issubset(per_level_facilities.keys())
            for per_level_facilities in self.parameters["Facilities_For_Each_District"]
        ), (
            "At least one district_of_residence value in population not present in "
            "Facilities_For_Each_District resource file"
        )
>>>>>>> bcb6f9f0

        # Launch the healthsystem scheduler (a regular event occurring each day) [if not disabled]
        if not (self.disable or self.disable_and_reject_all):
            sim.schedule_event(HealthSystemScheduler(self), sim.date)

        # Update consumables available today:
        self.determine_availability_of_consumables_today()

        # Initialise the bed-days-tracker:
        self.initialise_beddays_tracker()

        # Schedule the first (repeating) event to update status of hs_is_in_patient
        sim.schedule_event(RefreshInPatient(self), sim.date)

        # Determine service_availability
        self.set_service_availability()

    def set_service_availability(self):
        """Set service availability. (Should be equal to what is specified by the parameter, but overwrite with what was
         provided in arguement if an argument was specified -- provided for backward compatibility.)"""

        if self.arg_service_availabily is None:
            service_availability = self.parameters['Service_Availability']
        else:
            service_availability = self.arg_service_availabily

        assert type(service_availability) is list
        self.service_availability = service_availability

        # Log the service_availability
        logger.info(key="message",
                    data=f"Running Health System With the Following Service Availability: "
                         f"{self.service_availability}"
                    )

    def on_birth(self, mother_id, child_id):

        # New child inherits the hs_dist_to_facility of the mother
        df = self.sim.population.props
        df.at[child_id, 'hs_dist_to_facility'] = df.at[mother_id, 'hs_dist_to_facility']
        df.at[child_id, 'hs_is_inpatient'] = False
        df.loc[child_id, self.list_of_cols_with_internal_dates['all']] = pd.NaT

    def register_disease_module(self, new_disease_module):
        """
        This is now deprecated. Disease modules do not need to register with the health system.
        """
        raise NotImplementedError

    def schedule_hsi_event(self, hsi_event, priority, topen, tclose=None):
        """
        Schedule the health system interaction event

        :param hsi_event: the hsi_event to be scheduled
        :param priority: the priority for the hsi event (0 (highest), 1 or 2 (lowest)
        :param topen: the earliest date at which the hsi event should run
        :param tclose: the latest date at which the hsi event should run
        """

        logger.debug(
            key='message',
            data=f"HealthSystem.schedule_event >> "
                 f"Logging a request for an HSI: {hsi_event.TREATMENT_ID} for person: {hsi_event.target}"
        )

        assert isinstance(hsi_event, HSI_Event)

        # 0) Check if healthsystem is disabled
        if self.disable and (not self.disable_and_reject_all):
            # If healthsystem is disabled (but HSI can still run), ...
            #   ... put this event straight into the normal simulation scheduler.
            wrapped_hsi_event = HSIEventWrapper(hsi_event=hsi_event)
            self.sim.schedule_event(wrapped_hsi_event, topen)
            return  # Terminate this functional call
        elif self.disable_and_reject_all:
            # If healthsystem is disabled and HSI should not run, do nothing.
            return

        # 1) Check that this is a legitimate health system interaction (HSI) event

        if isinstance(hsi_event.target, tlo.population.Population):  # check if hsi_event is population-scoped
            # This is a population-scoped HSI event...
            # ... So it only needs TREATMENT_ID (the other items are ignored)
            assert ('TREATMENT_ID' in dir(hsi_event)) and (hsi_event.TREATMENT_ID != '')

        else:
            # This is an individual-scoped HSI event.
            # It must have EXPECTED_APPT_FOOTPRINT, BEDDAYS_FOOTPRINT, ACCEPTED_FACILITY_LEVELS and
            # ALERT_OTHER_DISEASES defined

            # Correctly formatted footprint
            assert ('TREATMENT_ID' in dir(hsi_event)) and (hsi_event.TREATMENT_ID != '')

            # Correct formated EXPECTED_APPT_FOOTPRINT
            assert 'EXPECTED_APPT_FOOTPRINT' in dir(hsi_event)
            self.check_appt_footprint_format(hsi_event.EXPECTED_APPT_FOOTPRINT)

            # That it has an 'ACCEPTED_FACILITY_LEVEL' attribute
            # (Integer specificying the facility level at which HSI_Event must occur)
            assert 'ACCEPTED_FACILITY_LEVEL' in dir(hsi_event)
            assert type(hsi_event.ACCEPTED_FACILITY_LEVEL) is int
            assert hsi_event.ACCEPTED_FACILITY_LEVEL in self._facility_levels

            assert 'BEDDAYS_FOOTPRINT' in dir(hsi_event)
            self.check_beddays_footrpint_format(hsi_event.BEDDAYS_FOOTPRINT)

            # That it has a list for the other disease that will be alerted when it is run and that this make sense
            assert 'ALERT_OTHER_DISEASES' in dir(hsi_event)
            assert type(hsi_event.ALERT_OTHER_DISEASES) is list

            if len(hsi_event.ALERT_OTHER_DISEASES) > 0:
                if not (hsi_event.ALERT_OTHER_DISEASES[0] == '*'):
                    for d in hsi_event.ALERT_OTHER_DISEASES:
                        assert d in self.recognised_modules_names

            # Check that this can accept the squeeze argument
            assert 'squeeze_factor' in inspect.getfullargspec(hsi_event.run).args

        # 2) Check that topen, tclose and priority are valid

        # If there is no specified tclose time then set this to the later of (i) the day after the end of the
        # simulation, (ii) the day after topen
        if tclose is None:
            tclose = max(self.sim.end_date + DateOffset(days=1), topen + DateOffset(days=1))

        # Check topen is not in the past
        assert topen >= self.sim.date

        # Check that topen is before tclose are not the same date
        assert topen < tclose

        # Check that priority is either 0, 1 or 2
        assert priority in {0, 1, 2}

        # 3) Check that this request is allowable under current policy (i.e. included in service_availability)
        allowed = False
        if not self.service_availability:  # it's an empty list
            allowed = False
        elif self.service_availability[0] == '*':  # it's the overall wild-card, do anything
            allowed = True
        elif hsi_event.TREATMENT_ID in self.service_availability:
            allowed = True
        elif hsi_event.TREATMENT_ID is None:
            allowed = True  # (if no treatment_id it can pass)
        elif hsi_event.TREATMENT_ID.startswith('GenericFirstAppt'):
            allowed = True  # allow all GenericFirstAppts
        else:
            # check to see if anything provided given any wildcards
            for s in self.service_availability:
                if '*' in s:
                    stub = s.split('*')[0]
                    if hsi_event.TREATMENT_ID.startswith(stub):
                        allowed = True
                        break

        # Further checks for HSI which are not population level events:
        if type(hsi_event.target) is not tlo.population.Population:

            # 4) Check that at least one type of appointment is required
            assert any(value > 0 for value in hsi_event.EXPECTED_APPT_FOOTPRINT.values()), \
                'No appointment types required in the EXPECTED_APPT_FOOTPRINT'

            # 5) Check that the event does not request an appointment at a facility level which is not possible
            appt_type_to_check_list = [k for k, v in hsi_event.EXPECTED_APPT_FOOTPRINT.items() if v > 0]
            assert all([self.parameters['ApptType_By_FacLevel'].loc[
                            self.parameters['ApptType_By_FacLevel']['Appt_Type_Code'] == appt_type_to_check,
                            self.parameters['ApptType_By_FacLevel'].columns.str.contains(
                                str(hsi_event.ACCEPTED_FACILITY_LEVEL))].all().all()
                        for appt_type_to_check in appt_type_to_check_list
                        ]), \
                "An appointment type has been requested at a facility level for which is it not possibe: " \
                + hsi_event.TREATMENT_ID

            # 6) Check that event (if individual level) is able to run with this configuration of officers
            # (ie. Check that this does not demand officers that are never available at a particular facility)
            caps = self.parameters['Daily_Capabilities']
            footprint = self.get_appt_footprint_as_time_request(hsi_event=hsi_event)

            footprint_is_possible = (len(footprint) > 0) & (
                caps.loc[caps.index.isin(footprint.index), 'Total_Minutes_Per_Day'] > 0).all()
            if not footprint_is_possible:
                logger.warning(key="message",
                               data=f"The expected footprint is not possible with the configuration of officers: "
                                    f"{hsi_event.TREATMENT_ID}.")

        #  Manipulate the priority level if needed
        # If ignoring the priority in scheduling, then over-write the provided priority information
        if self.ignore_priority:
            priority = 0  # set all event to priority 0
        # This is where could attach a different priority score according to the treatment_id (and other things)
        # in order to examine the influence of the prioritisation score.

        # If all is correct and the hsi event is allowed then add this request to the queue of HSI_EVENT_QUEUE
        if allowed:

            # Create a tuple to go into the heapq
            # (NB. the sorting is done ascending and by the order of the items in the tuple)
            # Pos 0: priority,
            # Pos 1: topen,
            # Pos 2: hsi_event_queue_counter,
            # Pos 3: tclose,
            # Pos 4: the hsi_event itself

            new_request = (priority, topen, self.hsi_event_queue_counter, tclose, hsi_event)
            self.hsi_event_queue_counter += 1

            hp.heappush(self.HSI_EVENT_QUEUE, new_request)

            logger.debug(
                key="message",
                data=f"HealthSystem.schedule_event >> "
                     f"HSI has been added to the queue: {hsi_event.TREATMENT_ID} for person: {hsi_event.target}"
            )

        else:
            # HSI is not available under the services_available parameter: call the hsi's not_available() method if it
            # exists:
            try:
                hsi_event.not_available()
                # TODO: should the healthsystem call this at the time that the HSI was intended to be run (i.e topen)?

            except AttributeError:
                pass

            logger.debug(
                key="message",
                data=f"A request was made for a service but it was not included in the service_availability list:"
                     f" {hsi_event.TREATMENT_ID}"
            )

    def check_appt_footprint_format(self, appt_footprint):
        """
        This function runs some checks on the appt_footprint to ensure it is the right format
        :return: None
        """

        assert set(appt_footprint.keys()) == set(self.parameters['Appt_Types_Table']['Appt_Type_Code'])
        # All sensible numbers for the number of appointments requested (no negative and at least one appt required)

        assert all(np.asarray([(appt_footprint[k]) for k in appt_footprint.keys()]) >= 0)

        assert not all(value == 0 for value in appt_footprint.values())

    def broadcast_healthsystem_interaction(self, hsi_event):
        """
        This will alert disease modules than a treatment_id is occurring to a particular person.
        :param hsi_event: the health system interaction event
        """

        if not hsi_event.ALERT_OTHER_DISEASES:  # it's an empty list
            # There are no disease modules to alert, so do nothing
            pass

        else:
            # Alert some disease modules

            if hsi_event.ALERT_OTHER_DISEASES[0] == '*':
                alert_modules = self.recognised_modules_names
            else:
                alert_modules = hsi_event.ALERT_OTHER_DISEASES

            # Alert each of the modules
            for module_name in alert_modules:
                # Don't notify originating module
                if not hsi_event.module.name == module_name:
                    self.sim.modules[module_name].on_hsi_alert(
                        person_id=hsi_event.target, treatment_id=hsi_event.TREATMENT_ID
                    )

    def reformat_daily_capabilities(self):
        """
        This will updates the dataframe for the self.parameters['Daily_Capabilities'] so as to include
        every permutation of officer_type_code and facility_id, with zeros against permuations where no capacity
        is available.

        It also give the dataframe an index that is useful for merging on (based on Facility_ID and Officer Type)

        (This is so that its easier to track where demands are being placed where there is no capacity)
        """

        # Get the capabilities data as they are imported
        capabilities = self.parameters['Daily_Capabilities']

        # apply the capabilities_coefficient
        capabilities['Total_Minutes_Per_Day'] = capabilities['Total_Minutes_Per_Day'] * self.capabilities_coefficient

        # Create dataframe containing background information about facility and officer types
        facility_ids = self.parameters['Master_Facilities_List']['Facility_ID'].values
        officer_type_codes = self.parameters['Officer_Types_Table']['Officer_Type_Code'].values

        facs = list()
        officers = list()
        for f in facility_ids:
            for o in officer_type_codes:
                facs.append(f)
                officers.append(o)

        capabilities_ex = pd.DataFrame(data={'Facility_ID': facs, 'Officer_Type_Code': officers})

        # Merge in information about facility from Master Facilities List
        mfl = self.parameters['Master_Facilities_List']
        capabilities_ex = capabilities_ex.merge(mfl, on='Facility_ID', how='left')

        # Merge in information about officers
        officer_types = self.parameters['Officer_Types_Table'][['Officer_Type_Code', 'Officer_Type']]
        capabilities_ex = capabilities_ex.merge(officer_types, on='Officer_Type_Code', how='left')

        # Merge in the capabilities (minutes available) for each officer type (inferring zero minutes where
        # there is no entry in the imported capabilities table)
        capabilities_ex = capabilities_ex.merge(
            capabilities[['Facility_ID', 'Officer_Type_Code', 'Total_Minutes_Per_Day']],
            on=['Facility_ID', 'Officer_Type_Code'],
            how='left',
        )
        capabilities_ex = capabilities_ex.fillna(0)

        # Give the standard index:
        capabilities_ex = capabilities_ex.set_index(
            'FacilityID_'
            + capabilities_ex['Facility_ID'].astype(str)
            + '_Officer_'
            + capabilities_ex['Officer_Type_Code']
        )

        # Checks
        assert abs(capabilities_ex['Total_Minutes_Per_Day'].sum() - capabilities['Total_Minutes_Per_Day'].sum()) < 1e-7
        assert len(capabilities_ex) == len(facility_ids) * len(officer_type_codes)

        # Updates the capabilities table with the reformatted version
        self.parameters['Daily_Capabilities'] = capabilities_ex

    def get_capabilities_today(self):
        """
        Get the capabilities of the health system today
        returns: DataFrame giving minutes available for each officer type in each facility type

        Functions can go in here in the future that could expand the time available, simulating increasing efficiency.
        (The concept of a productivitiy ratio raised by Martin Chalkley). For now just have a single scaling value,
        named capabilities_coefficient.
        """

        # Get the capabilities data as they are imported
        capabilities_today = self.parameters['Daily_Capabilities']

        # apply the capabilities_coefficient
        capabilities_today['Total_Minutes_Per_Day'] = (
            capabilities_today['Total_Minutes_Per_Day'] * self.capabilities_coefficient
        )

        return capabilities_today

    def get_blank_appt_footprint(self):
        """
        This is a helper function so that disease modules can easily create their appt_footprints.
        It returns a dataframe containing the appointment footprint information in the format that /
        the HealthSystemScheduler expects.

        """

        keys = self.parameters['Appt_Types_Table']['Appt_Type_Code']
        values = np.zeros(len(keys))
        blank_footprint = dict(zip(keys, values))
        return blank_footprint

    def get_blank_cons_footprint(self):
        """
        This is a helper function so that disease modules can easily create their cons_footprints.
        It returns a dictionary containing the consumables information in the format that the /
        HealthSystemScheduler expects.

        Format is as follows:
            * dict with two keys; Intervention_Package_Code and Item_Code
            * the value for each is a dict of the form (package_code or item_code): quantity
            * the codes within each list must be unique and valid codes; quantities must be integer values >0

            e.g.
            cons_req_as_footprint = {
                        'Intervention_Package_Code': {my_pkg_code: 1},
                        'Item_Code': {my_item_code: 10, another_item_code: 1}
            }
        """

        blank_footprint = {'Intervention_Package_Code': {}, 'Item_Code': {}}
        return blank_footprint

    def get_prob_seek_care(self, person_id, symptom_code=0):
        """
        This is depracted. Report onset of generic acute symptoms to the symptom mananger.
        HealthSeekingBehaviour module will schedule a generic hsi.
        """
        raise Exception('Do not use get_prob_seek_care().')

    def get_facility_info(self, hsi_event) -> FacilityInfo:
        """Helper function to find the facility at which an HSI event will take place"""
        # Gather information about the HSI event
<<<<<<< HEAD
        the_person_id = hsi_event.target
        the_district = self.sim.modules['Demography'].parameters['district_num_to_district_name'][
            df.at[the_person_id, 'district_num_of_residence']]

        # Get the (one) health_facility available to this person (based on their district), which is accepted by the
        # hsi_event.ACCEPTED_FACILITY_LEVEL:
        the_facility_info = fac_per_district.loc[
            (fac_per_district['District'] == the_district)
            & (fac_per_district['Facility_Level'] == hsi_event.ACCEPTED_FACILITY_LEVEL),
            ['Facility_ID', 'Facility_Name'],
        ].iloc[0]

        the_facility_id = the_facility_info.Facility_ID
        the_facility_name = the_facility_info.Facility_Name
=======
        the_district = self.sim.population.props.at[
            hsi_event.target, 'district_of_residence']
        the_level = hsi_event.ACCEPTED_FACILITY_LEVEL
>>>>>>> bcb6f9f0

        # Return the (one) health_facility available to this person (based on their
        # district), which is accepted by the hsi_event.ACCEPTED_FACILITY_LEVEL
        return self.parameters["Facilities_For_Each_District"][the_level][the_district]

    def get_appt_footprint_as_time_request(self, hsi_event, actual_appt_footprint=None):
        """
        This will take an HSI event and return the required appointments in terms of the time required of each
        Officer Type in each Facility ID.
        The index will identify the Facility ID and the Officer Type in the same format as is used in
        Daily_Capabilities.

        :param hsi_event: The HSI event
        :param actual_appt_footprint: The actual appt footprint (optional) if different to that in the HSI_event
        :return: A series that gives the time required for each officer-type in each facility_ID
        """

        # Gather useful information
        appt_types = self.parameters['Appt_Types_Table']['Appt_Type_Code'].values
        appt_times = self.parameters['Appt_Time_Table']

        # Gather information about the HSI event
        the_facility_level = hsi_event.ACCEPTED_FACILITY_LEVEL

        # Get the appt_footprint
        if actual_appt_footprint is None:
            # use the appt_footprint in the hsi_event
            the_appt_footprint = hsi_event.EXPECTED_APPT_FOOTPRINT
        else:
            # use the actual_appt_provided
            the_appt_footprint = actual_appt_footprint

        # Get the (one) health_facility available to this person (based on their
        # district), which is accepted by the hsi_event.ACCEPTED_FACILITY_LEVEL:
        the_facility = self.get_facility_info(hsi_event)

        # Transform the treatment footprint into a demand for time for officers of each
        # type, for this facility level (it varies by facility level)
        appts_with_duration = [
            appt_type for appt_type in appt_types if the_appt_footprint[appt_type] > 0
        ]
        appt_footprint_times = Counter()
        for appt_type in appts_with_duration:
            try:
                appt_info_list = appt_times[the_facility_level][appt_type]
            except KeyError as e:
                raise KeyError(
                    f"The time needed for this appointment is not defined for this "
                    f"specified facility level in the Appt_Time_Table. "
                    f"Event treatment ID: {hsi_event.TREATMENT_ID}"
                ) from e
            for appt_info in appt_info_list:
                appt_footprint_times[
                    f"FacilityID_{the_facility.id}_Officer_{appt_info.officer_type}"
                ] += appt_info.time_taken

        return pd.Series(appt_footprint_times)

    def get_squeeze_factors(self, all_calls_today, current_capabilities):
        """
        This will compute the squeeze factors for each HSI event from the dataframe that lists all the calls on health
        system resources for the day.
        The squeeze factor is defined as (call/available - 1). ie. the highest fractional over-demand among any type of
        officer that is called-for in the appt_footprint of an HSI event.
        A value of 0.0 signifies that there is no squeezeing (sufficient resources for the EXPECTED_APPT_FOOTPRINT).
        A value of 99.99 signifies that the call is for an officer_type in a health-facility that is not available.

        :param all_calls_today: Dataframe, one column per HSI event, containing the minutes required from each health
            officer in each health facility (using the standard index)
        :param current_capabilities: Dataframe giving the amount of time available from each health officer in each
            health facility (using the standard index)

        :return: squeeze_factors: a list of the squeeze factors for each HSI event
            (position in list matches column number in the all_call_today dataframe).
        """

        # 1) Compute the load factors
        total_call = all_calls_today.sum(axis=1)
        total_available = current_capabilities['Total_Minutes_Per_Day']

        load_factor = (total_call / total_available) - 1
        load_factor.loc[pd.isnull(load_factor)] = 99.99
        load_factor = load_factor.where(load_factor > 0, 0)

        # 5) Convert these load-factors into an overall 'squeeze' signal for each appointment_type requested
        squeeze_factor_per_hsi_event = list()  # The "squeeze factor" for each HSI event
        # [based on the highest load-factor of any officer required]

        for col_num in np.arange(0, len(all_calls_today.columns)):
            load_factor_per_officer_needed = list()
            officers_needed = all_calls_today.loc[all_calls_today[col_num] > 0, col_num].index.astype(str)
            assert len(officers_needed) > 0
            for officer in officers_needed:
                load_factor_per_officer_needed.append(load_factor.loc[officer])
            squeeze_factor_per_hsi_event.append(max(load_factor_per_officer_needed))

        assert len(squeeze_factor_per_hsi_event) == len(all_calls_today.columns)
        assert (np.asarray(squeeze_factor_per_hsi_event) >= 0).all()

        return squeeze_factor_per_hsi_event

    def request_consumables(self, hsi_event, cons_req_as_footprint, to_log=True):
        """
        This is where HSI events can check access to and log use of consumables.
        The healthsystem module will check if that consumable is available
        at this time and at that facility and return a True/False response. If a package is requested, it is considered
        to be available only if all of the constituent items are available.
        All requests are logged and, by default, it is assumed that if a requested consumable is available then it
        is used. Alternatively, HSI Events can just query if a
        consumable is available (without using it) by setting to_log=False.

        :param cons_req: The consumable that is requested, in the format specified in 'get_blank_cons_footprint()'
        :param to_log: Indicator to show whether this should not be logged (defualt: True)
        :return: In the same format of the provided footprint, giving a bool for each package or item returned
        """

        # ~~~~~~~~~~~~~~~~~~~~~~~~~~~~~~~~~~~~~~~~~~~~~~~~~~~~~~~~~~~~~~~~~~~~~~~~~~~~~~~~~
        # Could check the format of the cons_req_as_footprint
        # It is removed as this is a time-consuming check that is rarely required
        # self.check_consumables_footprint_format(cons_req_as_footprint)

        # ~~~~~~~~~~~~~~~~~~~~~~~~~~~~~~~~~~~~~~~~~~~~~~~~~~~~~~~~~~~~~~~~~~~~~~~~~~~~~~~~~
        # If the healthsystem module is disabled, return True for all consumables without checking or logging
        if self.disable:
            return {
                'Intervention_Package_Code': dict(zip(
                    cons_req_as_footprint['Intervention_Package_Code'].keys(),
                    [True] * len(cons_req_as_footprint['Intervention_Package_Code'].keys()
                                 ))),
                'Item_Code': dict(zip(
                    cons_req_as_footprint['Item_Code'].keys(),
                    [True] * len(cons_req_as_footprint['Item_Code'].keys()
                                 )))
                }

        # ~~~~~~~~~~~~~~~~~~~~~~~~~~~~~~~~~~~~~~~~~~~~~~~~~~~~~~~~~~~~~~~~~~~~~~~~~~~~~~~~~
        # Determine availability of each item and package:
        select_col = f'Available_Facility_Level_{hsi_event.ACCEPTED_FACILITY_LEVEL}'
        available = {
            'Intervention_Package_Code': self.cons_available_today['Intervention_Package_Code'].loc[
                cons_req_as_footprint['Intervention_Package_Code'].keys(), select_col].to_dict(),
            'Item_Code': self.cons_available_today['Item_Code'].loc[
                cons_req_as_footprint['Item_Code'].keys(), select_col].to_dict()
        }

        # ~~~~~~~~~~~~~~~~~~~~~~~~~~~~~~~~~~~~~~~~~~~~~~~~~~~~~~~~~~~~~~~~~~~~~~~~~~~~~~~~~

        # Logging:
        if to_log:
            treatment_id = hsi_event.TREATMENT_ID
            # NB. Casting the data to strings because logger complains with dict of varying sizes/keys
            logger.info(key='Consumables',
                        data={
                            'TREATMENT_ID': treatment_id,
                            'Item_Available': str({k: v for k, v in cons_req_as_footprint['Item_Code'].items()
                                                   if available['Item_Code'][k]}
                                                  ),
                            'Item_NotAvailable': str({k: v for k, v in cons_req_as_footprint['Item_Code'].items()
                                                      if not available['Item_Code'][k]}
                                                     ),
                            'Package_Available': str({k: v for k, v in
                                                      cons_req_as_footprint['Intervention_Package_Code'].items()
                                                      if available['Intervention_Package_Code'][k]}
                                                     ),
                            'Package_NotAvailable': str({k: v for k, v in
                                                         cons_req_as_footprint['Intervention_Package_Code'].items()
                                                         if not available['Intervention_Package_Code'][k]}
                                                        )
                        },
                        description="record of each consumable item that is requested by in an HSI"
                        )

        # return the result of the check on availability
        return available

    def check_consumables_footprint_format(self, cons_req_as_footprint):
        """
        This function runs some check on the cons_req_as_footprint to ensure its in the right format
        :param cons_req_as_footprint:
        :return:
        """
        # Format is as follows:
        #     * dict with two keys; Intervention_Package_Code and Item_Code
        #     * For each, there is list of dicts, each dict giving code (i.e. package_code or item_code):quantity
        #     * the codes within each list must be unique and valid codes, quantities must be integer values >0
        #     e.g.
        #     cons_req_as_footprint = {
        #                 'Intervention_Package_Code': {my_pkg_code: 1},
        #                 'Item_Code': {my_item_code: 10}, {another_item_code: 1}
        #     }

        # check basic formatting
        format_error_str = 'The consumable_footprint is not in the right format. ' \
                           'See check_consumables_footprint_format.'
        assert type(cons_req_as_footprint) is dict
        assert 'Intervention_Package_Code' in cons_req_as_footprint, format_error_str
        assert 'Item_Code' in cons_req_as_footprint, format_error_str
        assert type(cons_req_as_footprint['Intervention_Package_Code']) is dict, format_error_str
        assert type(cons_req_as_footprint['Item_Code']) is dict, format_error_str

        # Check that consumables being required are in the database

        # Check packages
        all_pkgs = self.df_mapping_pkg_code_to_intv_code.index.values
        for pkg_code, pkg_quant in cons_req_as_footprint['Intervention_Package_Code'].items():
            assert pkg_code in all_pkgs, f'Intervention_Package_Code {pkg_code} not recognised'
            assert pkg_code != -99, 'Intervention_Package_Code cannot be -99'
            assert pkg_quant > 0, format_error_str

        # Check items
        all_items = pd.unique(self.df_mapping_pkg_code_to_intv_code['Item_Code'])
        for itm_code, itm_quant in cons_req_as_footprint['Item_Code'].items():
            assert itm_code in all_items, f'Item_Code {itm_code} not recognised'
            assert itm_quant > 0, format_error_str

    def get_consumables_as_individual_items(self, cons_req_as_footprint):
        """
        Helper function to decompose a ```cons_req_as_footprint``` and return a pd.Series with the individual items
        (as the index) and the quantity needed (as the value).
        """

        # Unpack package_code (repeat package code if the package is required multiple times)
        pkgs = list()
        for k, v in cons_req_as_footprint['Intervention_Package_Code'].items():
            for i in range(v):
                pkgs.append(k)

        # Get the corresponding item codes and flip in to a series with index of Item_Code
        x = self.df_mapping_pkg_code_to_intv_code.loc[pkgs].set_index('Item_Code')['Expected_Units_Per_Case']

        # Add in individual consumables in one go as a pd.Series
        x = x.append(pd.Series(cons_req_as_footprint['Item_Code']))

        # Return de-duplicated Series (index=Item_Code, value=quantity)
        return x.groupby(x.index).sum()

    def determine_availability_of_consumables_today(self):
        """Helper function to determine availability of all items and packages"""

        # Determine the availability of the consumables *items* today
        if not self.ignore_cons_constraints:
            # Random draws: assume that availability of the same item is independent between different facility levels
            random_draws = self.rng.rand(
                len(self.prob_item_codes_available), len(self.prob_item_codes_available.columns)
            )
            items = self.prob_item_codes_available > random_draws
        else:
            # Make all true if ignoring consumables constraints
            items = self.prob_item_codes_available > 0.0

        # Determine the availability of packages today
        # (packages are made-up of the individual items: if one item is not available, the package is not available)
        pkgs = self.df_mapping_pkg_code_to_intv_code.merge(items, left_on='Item_Code', right_index=True)
        pkgs = pkgs.groupby(level=0)[pkgs.columns[pkgs.columns.str.startswith('Available_Facility_Level')]].all()

        self.cons_available_today = {
            "Item_Code": items,
            "Intervention_Package_Code": pkgs
        }

    def get_blank_beddays_footprint(self):
        """
        Helper function to generate a blank footprint for the bed-days required by an HSI
        :return: a footprint of the correct format, specifying no bed days
        """
        return dict(zip(self.bed_types, [0] * len(self.bed_types)))

    def check_beddays_footrpint_format(self, beddays_footprint):
        """Check that the format of the beddays footprint (provided by an HSI) is correct"""
        assert type(beddays_footprint) is dict
        assert len(self.bed_types) == len(beddays_footprint)
        assert all([(bed_type in beddays_footprint) for bed_type in self.bed_types])
        assert all([((v >= 0) and (type(v) is int)) for v in beddays_footprint.values()])
        assert beddays_footprint['non_bed_space'] == 0, "A request cannot be made for this type of bed"

    def log_hsi_event(self, hsi_event, actual_appt_footprint=None, squeeze_factor=None, did_run=True):
        """
        This will write to the log with a record that this HSI event has occured.
        If this is an individual-level HSI event, it will also record the actual appointment footprint
        :param hsi_event: The hsi event (containing the initial expectations of footprints)
        :param actual_appt_footprint: The actual appt footprint to log (if individual event)
        :param squeeze_factor: The squueze factor (if individual event)
        """

        if isinstance(hsi_event.target, tlo.population.Population):
            # Population HSI-Event
            log_info = dict()
            log_info['TREATMENT_ID'] = hsi_event.TREATMENT_ID
            log_info['Number_By_Appt_Type_Code'] = 'Population'  # remove the appt-types with zeros
            log_info['Person_ID'] = -1  # Junk code
            log_info['Squeeze_Factor'] = 0

        else:
            # Individual HSI-Event:
            assert actual_appt_footprint is not None
            assert squeeze_factor is not None

            appts = actual_appt_footprint
            log_info = dict()
            log_info['TREATMENT_ID'] = hsi_event.TREATMENT_ID
            # key appointment types that are non-zero
            log_info['Number_By_Appt_Type_Code'] = {
                key: val for key, val in appts.items() if val
            }
            log_info['Person_ID'] = hsi_event.target

            if squeeze_factor == np.inf:
                log_info['Squeeze_Factor'] = 100.0  # arbitrarily high value to replace infinity
            else:
                log_info['Squeeze_Factor'] = squeeze_factor

        log_info['did_run'] = did_run

        logger.info(key="HSI_Event",
                    data=log_info,
                    description="record of each HSI event")

        if self.store_hsi_events_that_have_run:
            log_info['date'] = self.sim.date
            self.store_of_hsi_events_that_have_run.append(log_info)

    def log_current_capabilities(self, current_capabilities, all_calls_today):
        """
        This will log the percentage of the current capabilities that is used at each Facility Type
        NB. To get this per Officer_Type_Code, it would be possible to simply log the entire current_capabilities df.
        :param current_capabilities: the current_capabilities of the health system.
        :param all_calls_today: dataframe of all the HSI events that ran
        """

        # Combine the current_capabiliites and the sum-across-columns of all_calls_today
        comparison = current_capabilities[['Facility_ID', 'Total_Minutes_Per_Day']].merge(
            all_calls_today.sum(axis=1).to_frame(), left_index=True, right_index=True, how='inner'
        )
        comparison = comparison.rename(columns={0: 'Minutes_Used'})
        assert len(comparison) == len(current_capabilities)
        assert (
            abs(comparison['Minutes_Used'].sum() - all_calls_today.sum().sum()) <= 0.0001 * all_calls_today.sum().sum()
        )

        # Sum within each Facility_ID using groupby (Index of 'summary' is Facility_ID)
        summary = comparison.groupby('Facility_ID')[['Total_Minutes_Per_Day', 'Minutes_Used']].sum()

        # Compute Fraction of Time Used Across All Facilities
        fraction_time_used_across_all_facilities = 0.0  # no capabilities or nan arising
        if summary['Total_Minutes_Per_Day'].sum() > 0:
            fraction_time_used_across_all_facilities = (
                summary['Minutes_Used'].sum() / summary['Total_Minutes_Per_Day'].sum()
            )

        # Compute Fraction of Time Used In Each Facility
        summary['Fraction_Time_Used'] = summary['Minutes_Used'] / summary['Total_Minutes_Per_Day']
        summary['Fraction_Time_Used'].replace([np.inf, -np.inf, np.nan], 0.0, inplace=True)

        log_capacity = dict()
        log_capacity['Frac_Time_Used_Overall'] = fraction_time_used_across_all_facilities
        log_capacity['Frac_Time_Used_By_Facility_ID'] = summary['Fraction_Time_Used'].to_dict()

        logger.info(key='Capacity',
                    data=log_capacity,
                    description='daily summary of utilisation and capacity of health system resources')

    def find_events_for_person(self, person_id: int):
        """Find the events in the HSI_EVENT_QUEUE for a particular person.
        :param person_id: the person_id of interest
        :returns list of tuples (date_of_event, event) for that person_id in the HSI_EVENT_QUEUE.

        NB. This is for debugging and testing only - not for use in real simulations as it is slow
        """
        list_of_events = list()

        for ev_tuple in self.HSI_EVENT_QUEUE:
            date = ev_tuple[1]   # this is the 'topen' value
            event = ev_tuple[4]
            if isinstance(event.target, (int, np.integer)):
                if event.target == person_id:
                    list_of_events.append((date, event))

        return list_of_events

    def initialise_beddays_tracker(self):
        """Initialise the bed days tracker.
        Create a dataframe for each type of beds that give the total number of beds currently available in each facility
         (rows) by the date during the simulation (columns).

        It is decremented by 1 for each person occupying a bed for one day.

        The current implementation assumes that bed capacity is held constant throughout the simulation; but it could be
         changed through modifications here.
        """
        self.bed_tracker = dict()
        for bed_type in self.bed_types:
            df = pd.DataFrame(
                index=pd.date_range(self.sim.start_date, self.sim.end_date, freq='D'),
                columns=self.parameters['BedCapacity'].index,
                data=1
            )
            df = df.mul(self.parameters['BedCapacity'][bed_type], axis=1)
            assert not df.isna().any().any()
            self.bed_tracker[bed_type] = df

    def impose_beddays_footprint(self, hsi_event):
        """This is called to reflect that a new occupany of bed-days should be recorded:
        * Cause to be reflected in the bed_tracker that an hsi_event is being run that will cause bed to be
         occupied.
        * Update the property ```hs_is_inpatient``` to show that this person is now an in-patient

         NB. If multiple bed types are required, then it is assumed that these run in the sequence given in
         ```bed_types```.
         """
        df = self.sim.population.props
        new_footprint = hsi_event.BEDDAYS_FOOTPRINT

        if not type(hsi_event.target) is int:
            # If this is a population level event, do nothing
            return

        person_id = hsi_event.target

        def apply_footprint(footprint):
            """Edit the internal properties in the dataframe to reflect this in-patient stay"""
            # reset all internal properties about dates of transition between bed use states:
            df.loc[person_id, self.list_of_cols_with_internal_dates['all']] = pd.NaT

            # compute the entry/exit dates of bed use states:
            dates_of_bed_use = self.compute_dates_of_bed_use(footprint)

            # record these dates in the internal properties:
            df.loc[person_id, dates_of_bed_use.keys()] = dates_of_bed_use.values()

            # enter these to tracker
            self.edit_bed_tracker(
                dates_of_bed_use=dates_of_bed_use,
                person_id=person_id,
                add_footprint=True
            )

        if not df.at[person_id, 'hs_is_inpatient']:
            # apply the new footprint if the person is not already an in-patient
            apply_footprint(new_footprint)
            # cause_of_death person as an in-patient
            df.at[person_id, 'hs_is_inpatient'] = True

        else:
            # if person is already an in-patient:
            # calculate how much time left in each bed remains for the person who is already an in-patient
            remaining_footprint = self.get_remaining_footprint(person_id)

            # combine the remaining footprint with the new footprint, with days in each bed-type running concurrently:
            combo_footprint = {bed_type: max(new_footprint[bed_type], remaining_footprint[bed_type])
                               for bed_type in self.bed_types
                               }

            # remove the old footprint and apply the combined footprint
            self.remove_beddays_footprint(person_id)
            apply_footprint(combo_footprint)

    def edit_bed_tracker(self, dates_of_bed_use, person_id, add_footprint=True):
        """Helper function to record the usage (or freeing-up) of beds in the bed-tracker
        dates_of_bed_use: the dates of entry/exit from beds of each type
        person_id: used to find the facility to use
        add_footprint: whether the footprint should be added (i.e. consume a bed), or the reversed (i.e. free a bed).
            The latter is used to when a footprint is removed when a person dies or before a new footprint is added.
        """
        # Exit silently if bed_tracker has not been initialised
        if 'bed_tracker' not in dir(self):
            return

        # determine the facility_id
        the_facility_name = 'National Hospital'  # todo - make this specific to the district/region using person_id
        operation = -1 if add_footprint else 1

        for bed_type in self.bed_types:
            date_start_this_bed = dates_of_bed_use[f"hs_next_first_day_in_bed_{bed_type}"]
            date_end_this_bed = dates_of_bed_use[f"hs_next_last_day_in_bed_{bed_type}"]
            self.bed_tracker[bed_type].loc[date_start_this_bed: date_end_this_bed, the_facility_name] += operation

    def compute_dates_of_bed_use(self, footprint):
        """Helper function to compute the dates of entry/exit from beds of each type according to a bed-days footprint
         (which provides information in terms of number of whole days).
        NB. It is always assumed that the footprint begins with today's date. """

        now = self.sim.date
        start_allbeds = now
        end_allbeds = now + pd.DateOffset(days=sum(footprint.values()) - 1)

        dates_of_bed_use = dict()

        start_this_bed = start_allbeds
        for bed_type in self.bed_types:
            if footprint[bed_type] > 0:
                end_this_bed = start_this_bed + pd.DateOffset(days=footprint[bed_type] - 1)

                # record these dates:
                dates_of_bed_use[f"hs_next_first_day_in_bed_{bed_type}"] = start_this_bed
                dates_of_bed_use[f"hs_next_last_day_in_bed_{bed_type}"] = end_this_bed

                # get ready for next bed type:
                start_this_bed = end_this_bed + pd.DateOffset(days=1)
            else:
                dates_of_bed_use[f"hs_next_first_day_in_bed_{bed_type}"] = pd.NaT
                dates_of_bed_use[f"hs_next_last_day_in_bed_{bed_type}"] = pd.NaT

        # check that dates run as expected
        assert (start_this_bed - pd.DateOffset(days=1)) == end_allbeds

        return dates_of_bed_use

    def get_remaining_footprint(self, person_id):
        """Helper function to work out how many days remaining in each bed-type of current stay for a given person."""
        df = self.sim.population.props
        now = self.sim.date

        d = df.loc[person_id, self.list_of_cols_with_internal_dates['all']]
        remaining_footprint = self.get_blank_beddays_footprint()

        for bed_type in self.bed_types:
            if d[f'hs_next_last_day_in_bed_{bed_type}'] >= now:
                remaining_footprint[bed_type] = 1 + \
                                                (
                                                    d[f'hs_next_last_day_in_bed_{bed_type}']
                                                    - max(now, d[f'hs_next_first_day_in_bed_{bed_type}'])
                                                ).days
                # NB. The '+1' accounts for the fact that 'today' is included

        return remaining_footprint

    def remove_beddays_footprint(self, person_id):
        """Helper function that will remove from the bed-days tracker the days of bed-days remaining for a person.
        This is called when the person dies or when a new footprint is imposed"""
        remaining_footprint = self.get_remaining_footprint(person_id)
        dates_of_bed_use = self.compute_dates_of_bed_use(remaining_footprint)
        self.edit_bed_tracker(
            dates_of_bed_use=dates_of_bed_use,
            person_id=person_id,
            add_footprint=False
        )

    def on_simulation_end(self):
        """Dump the record of the bed_tracker to the log"""
        for bed_type in self.bed_tracker:
            for index, row in self.bed_tracker[bed_type].iterrows():
                row.index = row.index.astype(str)
                row['Facility_Name'] = index

                logger.info(
                    key=f'bed_tracker_{bed_type}',
                    data=row,
                    description=f'dataframe of bed_tracker of type {bed_type}, broken down by day and facility'
                )


class RefreshInPatient(RegularEvent, PopulationScopeEventMixin):
    """Refresh the hs_in_patient status. This event runs every day"""
    def __init__(self, module: HealthSystem):
        super().__init__(module, frequency=DateOffset(days=1))

    def apply(self, population):
        df = self.sim.population.props
        exit_cols = self.module.list_of_cols_with_internal_dates['exits']

        # if any "date of last day in bed" in not null and in the future, then the person is an in-patient:
        df.loc[df.is_alive, "hs_is_inpatient"] = \
            ((~df.loc[df.is_alive, exit_cols].isnull()) & ~(df.loc[df.is_alive, exit_cols] < self.sim.date)).any(axis=1)


class HealthSystemScheduler(RegularEvent, PopulationScopeEventMixin):
    """
    This is the HealthSystemScheduler. It is an event that occurs every day, inspects the calls on the healthsystem
    and commissions event to occur that are consistent with the healthsystem's capabilities for the following day, given
    assumptions about how this decision is made.
    The overall Prioritation algorithm is:
        * Look at events in order (the order is set by the heapq: see schedule_event
        * Ignore is the current data is before topen
        * Remove and do nothing if tclose has expired
        * Run any  population-level HSI events
        * For an individual-level HSI event, check if there are sufficient health system capabilities to run the event

    If the event is to be run, then the following events occur:
        * The HSI event itself is run.
        * The occurence of the event is logged
        * The resources used are 'occupied' (if individual level HSI event)
        * Other disease modules are alerted of the occurence of the HSI event (if individual level HSI event)

    Here is where we can have multiple types of assumption regarding how these capabilities are modelled.
    """

    def __init__(self, module: HealthSystem):
        super().__init__(module, frequency=DateOffset(days=1))

    def apply(self, population):

        # 0) Determine the availability of consumables today based on their probabilities
        self.module.determine_availability_of_consumables_today()

        # Create hold-over list (will become a heapq).
        # This will hold events that cannot occur today before they are added back to the heapq
        hold_over = list()

        # 1) Get the events that are due today:
        list_of_individual_hsi_event_tuples_due_today = list()
        list_of_population_hsi_event_tuples_due_today = list()

        while len(self.module.HSI_EVENT_QUEUE) > 0:

            next_event_tuple = hp.heappop(self.module.HSI_EVENT_QUEUE)
            # Read the tuple and assemble into a dict 'next_event'

            # Structure of tuple is:
            # Pos 0: priority,
            # Pos 1: topen,
            # Pos 2: hsi_event_queue_counter,
            # Pos 3: tclose,
            # Pos 4: the hsi_event itself

            event = next_event_tuple[4]

            if self.sim.date > next_event_tuple[3]:
                # The event has expired (after tclose) having never been run. Call the 'never_ran' function
                event.never_ran()

            elif (type(event.target) is not tlo.population.Population) \
                    and (not self.sim.population.props.at[event.target, 'is_alive']):
                # if individual level event and the person who is the target is no longer alive, do nothing more
                pass

            elif self.sim.date < next_event_tuple[1]:
                # The event is not yet due (before topen), add to the hold-over list
                hp.heappush(hold_over, next_event_tuple)

                if next_event_tuple[0] == 2:
                    # Check the priority
                    # If the next event is not due and has low priority, then stop looking through the heapq
                    # as all other events will also not be due.
                    break

            else:
                # The event is now due to run today and the person is confirmed to be still alive
                # Add it to the list of events due today (individual or population level)
                # NB. These list is ordered by priority and then due date

                is_pop_level_hsi_event = type(event.target) is tlo.population.Population
                if is_pop_level_hsi_event:
                    list_of_population_hsi_event_tuples_due_today.append(next_event_tuple)
                else:
                    list_of_individual_hsi_event_tuples_due_today.append(next_event_tuple)

        # 2) Run all population-level HSI events
        while len(list_of_population_hsi_event_tuples_due_today) > 0:
            pop_level_hsi_event_tuple = list_of_population_hsi_event_tuples_due_today.pop()

            pop_level_hsi_event = pop_level_hsi_event_tuple[4]
            pop_level_hsi_event.run(squeeze_factor=0)
            self.module.log_hsi_event(hsi_event=pop_level_hsi_event)

        # 3) Get the capabilities that are available today and prepare dataframe to store all the calls for today
        current_capabilities = self.module.get_capabilities_today()

        if not list_of_individual_hsi_event_tuples_due_today:
            # empty dataframe for logging
            df_footprints_of_all_individual_level_hsi_event = pd.DataFrame(index=current_capabilities.index)
        else:
            # 4) Examine total call on health officers time from the HSI events that are due today

            # For all events in 'list_of_individual_hsi_event_tuples_due_today',
            # expand the appt-footprint of the event into give the demands on
            # each officer-type in each facility_id. [Name of columns is the position in the list of event_due_today)

            footprints_of_all_individual_level_hsi_event = {
                event_number: self.module.get_appt_footprint_as_time_request(hsi_event=(event_tuple[4]))
                for event_number, event_tuple in enumerate(list_of_individual_hsi_event_tuples_due_today)
            }

            # dataframe to store all the calls to the healthsystem today
            df_footprints_of_all_individual_level_hsi_event = pd.DataFrame(
                footprints_of_all_individual_level_hsi_event, index=current_capabilities.index
            )
            df_footprints_of_all_individual_level_hsi_event.fillna(0, inplace=True)

            assert len(df_footprints_of_all_individual_level_hsi_event.columns) == len(
                list_of_individual_hsi_event_tuples_due_today
            )
            assert df_footprints_of_all_individual_level_hsi_event.index.equals(current_capabilities.index)

            # 5) Estimate Squeeze-Factors for today
            if self.module.mode_appt_constraints == 0:
                # For Mode 0 (no Constraints), the squeeze factors are all zero.
                squeeze_factor_per_hsi_event = [0] * len(df_footprints_of_all_individual_level_hsi_event.columns)
            else:
                # For Other Modes, the squeeze factors must be computed
                squeeze_factor_per_hsi_event = self.module.get_squeeze_factors(
                    all_calls_today=df_footprints_of_all_individual_level_hsi_event,
                    current_capabilities=current_capabilities,
                )

            # 6) For each event, determine if run or not, and run if so.
            for ev_num in range(len(list_of_individual_hsi_event_tuples_due_today)):
                event = list_of_individual_hsi_event_tuples_due_today[ev_num][4]
                squeeze_factor = squeeze_factor_per_hsi_event[ev_num]

                ok_to_run = (
                    (self.module.mode_appt_constraints == 0)
                    or (self.module.mode_appt_constraints == 1)
                    or ((self.module.mode_appt_constraints == 2) and (squeeze_factor == 0.0))
                )

                # Mode 0: All HSI Event run, with no squeeze
                # Mode 1: All Run With Squeeze
                # Mode 2: Only if squeeze <1

                if ok_to_run:

                    # Compute the fraction of the bed-days in the footprint that is available and log the usage:
                    # todo - this provides exactly the beddays that were requested,
                    #  ... but this will be where the check on availability is gated
                    event._received_info_about_bed_days = event.BEDDAYS_FOOTPRINT

                    # Run the HSI event (allowing it to return an updated appt_footprint)
                    actual_appt_footprint = event.run(
                        squeeze_factor=squeeze_factor
                    )

                    # Check if the HSI event returned updated appt_footprint
                    if actual_appt_footprint is not None:
                        # The returned footprint is different to the expected footprint: so must update load factors

                        # check its formatting:
                        self.module.check_appt_footprint_format(actual_appt_footprint)

                        # Update load factors:
                        updated_call = self.module.get_appt_footprint_as_time_request(event, actual_appt_footprint)
                        df_footprints_of_all_individual_level_hsi_event.loc[updated_call.index, ev_num] = updated_call
                        squeeze_factor_per_hsi_event = self.module.get_squeeze_factors(
                            all_calls_today=df_footprints_of_all_individual_level_hsi_event,
                            current_capabilities=current_capabilities,
                        )
                    else:
                        # no actual footprint is returned so take the expected initial declaration as the actual
                        actual_appt_footprint = event.EXPECTED_APPT_FOOTPRINT

                    # Write to the log
                    self.module.log_hsi_event(
                        hsi_event=event,
                        actual_appt_footprint=actual_appt_footprint,
                        squeeze_factor=squeeze_factor,
                        did_run=True,
                    )

                else:
                    # Do not run,
                    # Call did_not_run for the hsi_event
                    rtn_from_did_not_run = event.did_not_run()

                    # If received no response from the call to did_not_run, or a True signal, then
                    # add to the hold-over queue.
                    # Otherwise (disease module returns "FALSE") the event is not rescheduled and will not run.

                    if not (rtn_from_did_not_run is False):
                        # reschedule event
                        hp.heappush(hold_over, list_of_individual_hsi_event_tuples_due_today[ev_num])

                    # Log that the event did not run
                    self.module.log_hsi_event(
                        hsi_event=event,
                        actual_appt_footprint=event.EXPECTED_APPT_FOOTPRINT,
                        squeeze_factor=squeeze_factor,
                        did_run=False,
                    )

        # 7) Add back to the HSI_EVENT_QUEUE heapq all those events
        # which are still eligible to run but which did not run
        while len(hold_over) > 0:
            hp.heappush(self.module.HSI_EVENT_QUEUE, hp.heappop(hold_over))

        # 8) After completing routine for the day, log total usage of the facilities
        self.module.log_current_capabilities(
            current_capabilities=current_capabilities, all_calls_today=df_footprints_of_all_individual_level_hsi_event
        )


class HSI_Event:
    """Base HSI event class, from which all others inherit.

    Concrete subclasses should also inherit from one of the EventMixin classes
    defined below, and implement at least an `apply` and `did_not_run` method.
    """

    def __init__(self, module, *args, **kwargs):
        """Create a new event.

        Note that just creating an event does not schedule it to happen; that
        must be done by calling Simulation.schedule_event.

        :param module: the module that created this event.
            All subclasses of Event take this as the first argument in their
            constructor, but may also take further keyword arguments.
        """
        self.module = module
        self.sim = module.sim
        self.target = None  # Overwritten by the mixin
        # This is needed so mixin constructors are called
        super().__init__(*args, **kwargs)

        # Defaults for the HSI information:
        self.TREATMENT_ID = ''
        self.EXPECTED_APPT_FOOTPRINT = self.make_appt_footprint({})
        self.ACCEPTED_FACILITY_LEVEL = None
        self.ALERT_OTHER_DISEASES = []
        self.BEDDAYS_FOOTPRINT = self.make_beddays_footprint({})
        self._received_info_about_bed_days = None

    @property
    def bed_days_allocated_to_this_event(self):
        if self._received_info_about_bed_days is None:
            # default to the footprint if no information about bed-days is received
            return self.BEDDAYS_FOOTPRINT
        else:
            return self._received_info_about_bed_days

    def apply(self, squeeze_factor=0.0, *args, **kwargs):
        """Apply this event to the population.

        Must be implemented by subclasses.

        """
        raise NotImplementedError

    def did_not_run(self, *args, **kwargs):
        """Called when this event is due but it is not run. Return False to prevent the event being rescheduled, or True
        to allow the rescheduling. This is called each time that the event is tried to be run but it cannot be.
        """
        logger.debug(key="message", data=f"{self.__class__.__name__}: did not run.")
        return True

    def never_ran(self):
        """Called when this event is was entered to the HSI Event Queue, but was never run.
        """
        logger.debug(key="message", data=f"{self.__class__.__name__}: was never run.")

    def not_available(self):
        """Called when this event is passed to schedule_hsi_event but the TREATMENT_ID is not permitted by the
         parameter service_availability.
        """
        logger.debug(key="message", data=f"{self.__class__.__name__}: was not admitted to the HSI queue because the "
                                         f"service is not available.")
        pass

    def post_apply_hook(self):
        """Do any required processing after apply() completes."""
        # Impose the bed-days footprint:
        self.module.sim.modules['HealthSystem'].impose_beddays_footprint(self)

    def run(self, squeeze_factor):
        """Make the event happen."""
        self.apply(self.target, squeeze_factor)
        self.post_apply_hook()

    def get_all_consumables(self, item_codes=None, pkg_codes=None, footprint=None):
        """Helper function to allow for getting and checking of entire set of consumables.
        It accepts a footprint, or an item_code, or a package_code, and returns True/False for whether all the items
         are available. It avoids the use of consumables 'footprints'."""

        # Turn the input arguments into the usual consumables footprint if it's not already provided as a footprint:
        if footprint is None:
            # Item Codes provided:
            if item_codes is not None:
                if not isinstance(item_codes, list):
                    item_codes = [item_codes]
                # turn into 'consumable footprint':
                footprint_items = dict(zip(item_codes, [1]*len(item_codes)))
            else:
                footprint_items = {}

            # Package Codes provided:
            if pkg_codes is not None:
                if not isinstance(pkg_codes, list):
                    pkg_codes = [pkg_codes]
                footprint_pkgs = dict(zip(pkg_codes, [1]*len(pkg_codes)))
            else:
                footprint_pkgs = {}

            # Make the total footprint
            footprint = {
                'Item_Code': footprint_items,
                'Intervention_Package_Code': footprint_pkgs,
            }
        else:
            self.sim.modules['HealthSystem'].check_consumables_footprint_format(footprint)

        # Check availability of consumables
        rtn_from_health_system = self.sim.modules['HealthSystem'].request_consumables(self, footprint)

        all_available = all(
            rtn_from_health_system['Intervention_Package_Code'].values()
        ) and all(
            rtn_from_health_system['Item_Code'].values()
        )

        return all_available

    def make_beddays_footprint(self, dict_of_beddays):
        """Helper function to make a correctly-formed 'bed-days footprint'"""
        # get blank footprint
        footprint = self.sim.modules['HealthSystem'].get_blank_beddays_footprint()

        # do checks
        assert type(dict_of_beddays) is dict
        assert all([(k in footprint.keys()) for k in dict_of_beddays.keys()])
        assert all([type(v) in (float, int) for v in dict_of_beddays.values()])

        # make footprint (defaulting to zero where a type of bed-days is not specified)
        for k, v in dict_of_beddays.items():
            footprint[k] = v

        return footprint

    def is_all_beddays_allocated(self):
        """Check if the entire footprint requested is allocated"""
        return all(
            [self.bed_days_allocated_to_this_event[k] == self.BEDDAYS_FOOTPRINT[k] for k in self.BEDDAYS_FOOTPRINT]
        )

    def make_appt_footprint(self, dict_of_appts):
        """Helper function to make an appt_footprint. Create the full appt_footprint that is expected from a dictionary
        only giving the types of appointments needed."""

        # get blank footprint
        footprint = self.sim.modules['HealthSystem'].get_blank_appt_footprint()

        # do checks
        assert isinstance(dict_of_appts, dict)
        assert all([(k in footprint.keys()) for k in dict_of_appts.keys()])
        assert all([isinstance(v, (float, int)) for v in dict_of_appts.values()])

        # make footprint (defaulting to zero where a type of appointment is not specified)
        footprint.update(dict_of_appts)

        return footprint


class HSIEventWrapper(Event):
    """This is wrapper that contains an HSI event.

    It is used when the healthsystem is 'disabled' and all HSI events sent to the health system scheduler should
    be passed to the main simulation scheduler.
    When this event is run (by the simulation scheduler) it runs the HSI event with squeeze_factor=0.0
    """
    def __init__(self, hsi_event, *args, **kwargs):
        super().__init__(hsi_event.module, *args, **kwargs)
        self.hsi_event = hsi_event
        self.target = hsi_event.target

    def run(self):
        # check that the person is still alive
        # (this check normally happens in the HealthSystemScheduler and silently do not run the HSI event)

        if isinstance(self.hsi_event.target, tlo.population.Population) \
                or (self.hsi_event.module.sim.population.props.at[self.hsi_event.target, 'is_alive']):

            # Run the event (with 0 squeeze_factor) and ignore the output
            _ = self.hsi_event.run(squeeze_factor=0.0)<|MERGE_RESOLUTION|>--- conflicted
+++ resolved
@@ -325,21 +325,6 @@
         # Check that set of districts of residence in population are subset o districts from
         # Facilities_For_Each_District resource file
         pop = self.sim.population.props
-<<<<<<< HEAD
-        fac_per_district = self.parameters['Facilities_For_Each_District']
-        mfl = self.parameters['Master_Facilities_List']
-        self.Facility_Levels = pd.unique(mfl['Facility_Level'])
-
-        for person_id in pop.index[pop.is_alive]:
-            my_district_num = pop.at[person_id, 'district_num_of_residence']
-            my_district_name = self.sim.modules['Demography'].parameters['district_num_to_district_name'][
-                my_district_num]
-            my_health_facilities = fac_per_district.loc[fac_per_district['District'] == my_district_name]
-            # todo use lookup instead
-            my_health_facility_level = pd.unique(my_health_facilities.Facility_Level)
-            assert len(my_health_facilities) == len(self.Facility_Levels)
-            assert set(my_health_facility_level) == set(self.Facility_Levels)
-=======
         districts_of_residence = set(pop[pop.is_alive]["district_of_residence"].unique())
         assert all(
             districts_of_residence.issubset(per_level_facilities.keys())
@@ -348,7 +333,6 @@
             "At least one district_of_residence value in population not present in "
             "Facilities_For_Each_District resource file"
         )
->>>>>>> bcb6f9f0
 
         # Launch the healthsystem scheduler (a regular event occurring each day) [if not disabled]
         if not (self.disable or self.disable_and_reject_all):
@@ -744,26 +728,9 @@
     def get_facility_info(self, hsi_event) -> FacilityInfo:
         """Helper function to find the facility at which an HSI event will take place"""
         # Gather information about the HSI event
-<<<<<<< HEAD
-        the_person_id = hsi_event.target
-        the_district = self.sim.modules['Demography'].parameters['district_num_to_district_name'][
-            df.at[the_person_id, 'district_num_of_residence']]
-
-        # Get the (one) health_facility available to this person (based on their district), which is accepted by the
-        # hsi_event.ACCEPTED_FACILITY_LEVEL:
-        the_facility_info = fac_per_district.loc[
-            (fac_per_district['District'] == the_district)
-            & (fac_per_district['Facility_Level'] == hsi_event.ACCEPTED_FACILITY_LEVEL),
-            ['Facility_ID', 'Facility_Name'],
-        ].iloc[0]
-
-        the_facility_id = the_facility_info.Facility_ID
-        the_facility_name = the_facility_info.Facility_Name
-=======
         the_district = self.sim.population.props.at[
             hsi_event.target, 'district_of_residence']
         the_level = hsi_event.ACCEPTED_FACILITY_LEVEL
->>>>>>> bcb6f9f0
 
         # Return the (one) health_facility available to this person (based on their
         # district), which is accepted by the hsi_event.ACCEPTED_FACILITY_LEVEL
@@ -1203,7 +1170,7 @@
         if not df.at[person_id, 'hs_is_inpatient']:
             # apply the new footprint if the person is not already an in-patient
             apply_footprint(new_footprint)
-            # cause_of_death person as an in-patient
+            # label person as an in-patient
             df.at[person_id, 'hs_is_inpatient'] = True
 
         else:
