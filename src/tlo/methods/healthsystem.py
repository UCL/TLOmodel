--- conflicted
+++ resolved
@@ -492,12 +492,8 @@
         adopt_priority_policy: bool = False,
         include_fasttrack_routes: bool = False,
         list_fasttrack: Optional[List[str]] = None,
-<<<<<<< HEAD
         max_squeeze_by_priority: dict = None,
-        lowest_priority_considered: int = 10,
-=======
         lowest_priority_considered: int = 2,
->>>>>>> ca299fab
         capabilities_coefficient: Optional[float] = None,
         use_funded_or_actual_staffing: Optional[str] = None,
         disable: bool = False,
