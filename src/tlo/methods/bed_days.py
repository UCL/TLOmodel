--- conflicted
+++ resolved
@@ -1,21 +1,17 @@
 from __future__ import annotations
 
 from collections import defaultdict
-<<<<<<< HEAD
 from dataclasses import dataclass
 from typing import TYPE_CHECKING, Any, Dict, Iterable, List, Literal, Optional, Tuple
-=======
-from typing import Dict, Literal, Tuple
->>>>>>> 625b4d91
 
 import numpy as np
 import pandas as pd
 
-<<<<<<< HEAD
 from tlo import Date
 
 if TYPE_CHECKING:
     from tlo.logging.core import Logger
+
 
 @dataclass
 class BedOccupancy:
@@ -56,9 +52,6 @@
     available beds in the simulation. After instantiation, no additional
     keys may be added to the object, but the number of days the beds are
     requested for may be updated, if necessary.
-=======
-from tlo import Date, Property, Types, logging
->>>>>>> 625b4d91
 
     It is necessary for footprints to track 0-day bed requests so that when
     it comes to allocating bed days, higher-priority bed requests that
@@ -295,7 +288,9 @@
         summary_logger: Optional[Logger] = None,
     ) -> None:
         self._logger = logger
-        self._raw_max_capacities = bed_capacities.set_index("Facility_ID", inplace=False)
+        self._raw_max_capacities = bed_capacities.set_index(
+            "Facility_ID", inplace=False
+        )
         self.bed_types = tuple(x for x in bed_capacities.columns if x != "Facility_ID")
 
         # Note that the simulation may not have setup the initial population
@@ -335,7 +330,11 @@
                 " Provide a numeric value, 'all' (1.0), or 'none' (0.0)."
             )
         # Update new effective bed capacities
-        self.max_capacities = (self._raw_max_capacities * capacity_scaling_factor).apply(np.ceil).astype(int)
+        self.max_capacities = (
+            (self._raw_max_capacities * capacity_scaling_factor)
+            .apply(np.ceil)
+            .astype(int)
+        )
 
     def is_inpatient(self, patient_id: int) -> List[BedOccupancy]:
         """
@@ -373,111 +372,9 @@
         for o in occupancies:
             self.occupancies.remove(o)
 
-<<<<<<< HEAD
     def schedule_occupancies(self, *occupancies: BedOccupancy) -> None:
         """
         Bulk schedule the provided bed occupancies.
-=======
-        for bed_type in self.bed_types:
-            df = pd.DataFrame(
-                index=date_range,  # <- Days in the simulation
-                columns=self._scaled_capacity.index,  # <- Facility_ID
-                data=1
-            )
-            df = df.mul(self._scaled_capacity[bed_type], axis=1)
-            assert not df.isna().any().any()
-            self.bed_tracker[bed_type] = df
-
-    def switch_beddays_availability(
-        self,
-        new_availability: Literal["all", "none", "default"],
-        effective_on_and_from: Date,
-        model_to_data_popsize_ratio: float = 1.0,
-    ) -> None:
-        """
-        Action to be taken if the beddays availability changes in the middle
-        of the simulation.
-
-        If bed capacities are reduced below the currently scheduled occupancy,
-        inpatients are not evicted from beds and are allowed to remain in the
-        bed until they are scheduled to leave. Obviously, no new patients will
-        be admitted if there is no room in the new capacities.
-
-        :param new_availability: The new bed availability. See __init__ for details.
-        :param effective_on_and_from: First day from which the new capacities will be imposed.
-        :param model_to_data_popsize_ratio: As in initialise_population.
-        """
-        # Store new bed availability
-        self.availability = new_availability
-        # Before we update the bed capacity, we need to store its old values
-        # This is because we will need to update the trackers to reflect the new#
-        # maximum capacities for each bed type.
-        old_max_capacities: pd.DataFrame = self._scaled_capacity.copy()
-        # Set the new capacity for beds
-        self.set_scaled_capacity(model_to_data_popsize_ratio)
-        # Compute the difference between the new max capacities and the old max capacities
-        difference_in_max = self._scaled_capacity - old_max_capacities
-        # For each tracker, after the effective date, impose the difference on the max
-        # number of beds
-        for bed_type, tracker in self.bed_tracker.items():
-            tracker.loc[effective_on_and_from:] += difference_in_max[bed_type]
-
-    def on_start_of_day(self):
-        """Things to do at the start of each new day:
-        * Refresh inpatient status
-        * Log yesterday's usage of beds
-        * Move the tracker by one day
-        * Schedule an HSI for today that represents the care of in-patients
-        """
-        # Refresh the hs_in_patient status
-        self.refresh_in_patient_status()
-
-        # Move tracker by one day
-        # NB. This is skipped on the first day of the simulation as there is nothing to log from yesterday and the
-        # tracker is already set.
-        if self.hs_module.sim.date != self.hs_module.sim.start_date:
-            self.move_each_tracker_by_one_day()
-
-    def move_each_tracker_by_one_day(self):
-
-        for bed_type, tracker in self.bed_tracker.items():
-            start_date = min(tracker.index)
-
-            # reset all the columns for the start_date with the values of `bed_capacity` - this row is going to become
-            # the new day (at the end of the tracker)
-            tracker.loc[start_date] = self._scaled_capacity[bed_type]
-
-            # make new index
-            end_date = max(tracker.index)  # get the latest day in the dataframe
-            new_day = end_date + pd.DateOffset(days=1)  # the new day is the next day after the last in the tracker
-            new_index = list(tracker.index)
-            new_index[0] = new_day  # the earliest day is replaced with the next day
-            new_index = pd.DatetimeIndex(new_index)
-
-            # update the index and sort the index (will put the 'new_day' at the end of the index).
-            tracker = tracker.set_index(new_index).sort_index()
-
-            # save the updated tracker
-            self.bed_tracker[bed_type] = tracker
-
-    def on_end_of_day(self):
-        """Do the actions required at the end of each day"""
-        self.log_todays_info_from_all_bed_trackers()
-
-    def log_todays_info_from_all_bed_trackers(self):
-        """Log the occupancy of beds for today."""
-        today = self.hs_module.sim.date
-
-        # 1) Dump today's status of bed-day tracker to the debugging log
-        for bed_type, tracker in self.bed_tracker.items():
-            occupancy_info = tracker.loc[today].to_dict()
-
-            logger.info(
-                key=f'bed_tracker_{bed_type}',
-                data=occupancy_info,
-                description=f'Use of bed_type {bed_type}, by day and facility'
-            )
->>>>>>> 625b4d91
 
         This method does not check that there is capacity for the
         occupancies provided to be scheduled. Use the `assert_valid_footprint`
@@ -502,7 +399,7 @@
         """
         Find all occupancies in the current list of occupancies that match the
         criteria given. Unspecified criteria are ignored.
-        
+
         Multiple criteria will be combined using logical AND. This behaviour can
         be toggled with the logical_or argument.
 
@@ -536,8 +433,10 @@
                     [
                         patient_id is not None and o.patient_id in patient_id,
                         facility is not None and o.facility in facility,
-                        start_on_or_after is not None and o.start_date >= start_on_or_after,
-                        end_on_or_before is not None and o.freed_date <= end_on_or_before,
+                        start_on_or_after is not None
+                        and o.start_date >= start_on_or_after,
+                        end_on_or_before is not None
+                        and o.freed_date <= end_on_or_before,
                         on_date is not None and o.start_date <= on_date <= o.freed_date,
                         occurs_between_dates is not None
                         and self.date_ranges_overlap(
@@ -581,7 +480,7 @@
         This is, in general, not a safe cast and should only be used to complement
         cases where the user is confident none of the "information loss" scenarios
         below may cause errors.
-        
+
         Note that casting from occupancies to a single footprint results in
         irrecoverable loss of information, including:
         - Loss of patient ID and facility. There is no check that all the
@@ -613,6 +512,32 @@
             )
             footprint[o.bed_type] += bed_type_stay_length
         return footprint
+
+    def switch_beddays_availability(
+        self,
+        capacity_scaling_factor: Literal["all", "none"],
+        fallback_value: float = 1.0,
+    ) -> None:
+        """
+        Action to be taken if the beddays availability changes in the middle
+        of the simulation.
+
+        If bed capacities are reduced below the currently scheduled occupancy,
+        inpatients are not evicted from beds and are allowed to remain in the
+        bed until they are scheduled to leave. Obviously, no new patients will
+        be admitted if there is no room in the new capacities.
+
+        Switch takes place effective IMMEDIATELY upon calling this method. This
+        means that if this event is in the middle of a day, max bed capacities
+        will update in the middle of the day which might deny people treatment.
+
+        :param new_availability: The new bed availability. See __init__ for details.
+        :param model_to_data_popsize_ratio: As in initialise_population.
+        """
+        self.set_max_capacities(
+            capacity_scaling_factor=capacity_scaling_factor,
+            fallback_value=fallback_value,
+        )
 
     def forecast_availability(
         self,
@@ -930,8 +855,8 @@
             )
             conflicting_occupancies = self.find_occupancies(
                 logical_or=True,
-                start_on_or_after=first_day, # Occupancies yet to happen
-                end_on_or_before=first_day, # Occupancies we are partway through
+                start_on_or_after=first_day,  # Occupancies yet to happen
+                end_on_or_before=first_day,  # Occupancies we are partway through
                 occupancies=is_inpatient,
             )
             # This person is already an inpatient, resolve occupancy conflicts.
@@ -1078,6 +1003,7 @@
         """
         self._summary_counter.write_to_log_and_reset_counters()
 
+
 class BedDaysSummaryCounter:
     """
     Helper class to keep running counts of bed-days used.
@@ -1101,7 +1027,9 @@
         self._bed_days_used = defaultdict(int)
         self._bed_days_available = defaultdict(int)
 
-    def record_usage_of_beds(self, bed_days_used: Dict[str, int], max_capacities: Dict[str, int]) -> None:
+    def record_usage_of_beds(
+        self, bed_days_used: Dict[str, int], max_capacities: Dict[str, int]
+    ) -> None:
         """
         Record the use of beds, provided as a dictionary.
 
