--- conflicted
+++ resolved
@@ -362,10 +362,6 @@
 # todo - this below should be instead dealt with by people with seizures presenting and then being
 # todo   diagnosed and put on anti-epileptics
 
-<<<<<<< HEAD
-
-=======
->>>>>>> 22459fe2
         # def start_antiep(ep_seiz_stat, probability):
         #     """start individuals with seiz status on antiep with given probability"""
         #     idx = df.index[df.is_alive & (df.ep_seiz_stat == ep_seiz_stat) & ~df.ep_antiep]
