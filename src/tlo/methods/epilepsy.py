--- conflicted
+++ resolved
@@ -153,11 +153,7 @@
         """
         # Update parameters from the resource dataframe
         dfd = read_csv_files(Path(self.resourcefilepath) / 'epilepsy' / 'ResourceFile_Epilepsy',
-<<<<<<< HEAD
-                             files='parameter_values')
-=======
                             files='parameter_values')
->>>>>>> f0d351b8
         self.load_parameters_from_dataframe(dfd)
 
         p = self.parameters
@@ -651,7 +647,7 @@
                     'phenytoin': 27_393}  # 300mg per day - 3 months
 
             self.get_consumables({self.module.item_codes[best_available_medicine]:
-                                      dose[best_available_medicine]})
+                                  dose[best_available_medicine]})
 
             # Update this person's properties to show that they are currently on medication
             df.at[person_id, 'ep_antiep'] = True
@@ -718,10 +714,10 @@
             # The medicine is available, so request it
             dose = {'phenobarbitone_3_mnths': 9131, 'phenobarbitone_12_mnths': 36_525,  # 100mg per day - 3/12 months
                     'carbamazepine_3_mnths': 91_311, 'carbamazepine_12_mnths': 365_250,  # 1000mg per day - 3/12 months
-                    'phenytoin_3_mnths': 27_393, 'phenytoin_12_mnths': 109_575}  # 300mg per day - 3/12 months
+                    'phenytoin_3_mnths': 27_393,  'phenytoin_12_mnths': 109_575}  # 300mg per day - 3/12 months
 
             self.get_consumables({self.module.item_codes[best_available_medicine]:
-                                      dose[f'{best_available_medicine}_{fu_mnths}_mnths']})
+                                  dose[f'{best_available_medicine}_{fu_mnths}_mnths']})
 
             # Reset counter of "failed attempts" and put the appointment for the next occurrence to the usual
             self._counter_of_failed_attempts_due_to_unavailable_medicines = 0
