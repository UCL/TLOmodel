from pathlib import Path

import numpy as np
import pandas as pd

from tlo import DateOffset, Module, Parameter, Property, Types, logging
from tlo.events import IndividualScopeEventMixin, PopulationScopeEventMixin, RegularEvent
from tlo.methods import Metadata
from tlo.methods.causes import Cause
from tlo.methods.demography import InstantaneousDeath
from tlo.methods.healthsystem import HSI_Event
from tlo.methods.symptommanager import Symptom

# todo: note this code is becoming very depracated and does not include health interactions


logger = logging.getLogger(__name__)
logger.setLevel(logging.INFO)


class Epilepsy(Module):
    def __init__(self, name=None, resourcefilepath=None):
        super().__init__(name)
        self.resourcefilepath = resourcefilepath
        self.item_codes = dict()

    INIT_DEPENDENCIES = {'Demography', 'HealthBurden', 'HealthSystem', 'SymptomManager'}

    # Declare Metadata
    METADATA = {
        Metadata.DISEASE_MODULE,
        Metadata.USES_SYMPTOMMANAGER,
        Metadata.USES_HEALTHSYSTEM,
        Metadata.USES_HEALTHBURDEN
    }

    # Declare Causes of Death
    CAUSES_OF_DEATH = {
        'Epilepsy': Cause(gbd_causes='Idiopathic epilepsy', label='Epilepsy'),
    }

    # Declare Causes of Disability
    CAUSES_OF_DISABILITY = {
        'Epilepsy': Cause(gbd_causes='Idiopathic epilepsy', label='Epilepsy'),
    }

    # Module parameters
    PARAMETERS = {
        'init_epil_seiz_status': Parameter(Types.LIST, 'Proportions in each seizure status category at baseline'),
        'init_prop_antiepileptic_seiz_stat_1': Parameter(
            Types.REAL, 'initial proportions on antiepileptic by if seizure status = 1'
        ),
        'init_prop_antiepileptic_seiz_stat_2': Parameter(
            Types.REAL, 'initial proportions on antiepileptic by if seizure status = 2'
        ),
        'init_prop_antiepileptic_seiz_stat_3': Parameter(
            Types.REAL, 'initial proportions on antiepileptic by if seizure status = 3'
        ),
        'base_3m_prob_epilepsy': Parameter(Types.REAL, 'base probability of epilepsy per 3 month period if age < 20'),
        'rr_epilepsy_age_ge20': Parameter(Types.REAL, 'relative rate of epilepsy if age over 20'),
        'prop_inc_epilepsy_seiz_freq': Parameter(
            Types.REAL, 'proportion of incident epilepsy cases with frequent seizures'
        ),
        'base_prob_3m_seiz_stat_freq_infreq': Parameter(
            Types.REAL, 'base probability per 3 months of seizure status frequent if current infrequent'
        ),
        'rr_effectiveness_antiepileptics': Parameter(
            Types.REAL, 'relative rate of seizure status frequent if current infrequent if on antiepileptic'
        ),
        'base_prob_3m_seiz_stat_infreq_freq': Parameter(
            Types.REAL, 'base probability per 3 months of seizure status infrequent if current frequent'
        ),
        'base_prob_3m_seiz_stat_infreq_none': Parameter(
            Types.REAL, 'base probability per 3 months of seizure status infrequent if current nonenow'
        ),
        'base_prob_3m_seiz_stat_none_freq': Parameter(
            Types.REAL, 'base probability per 3 months of seizure status nonenow if current frequent'
        ),
        'base_prob_3m_seiz_stat_none_infreq': Parameter(
            Types.REAL, 'base probability per 3 months of seizure status nonenow if current infrequent'
        ),
        'base_prob_3m_stop_antiepileptic': Parameter(
            Types.REAL, 'base probability per 3 months of stopping antiepileptic, if nonenow seizures'
        ),
        'rr_stop_antiepileptic_seiz_infreq_or_freq': Parameter(
            Types.REAL, 'relative rate of stopping antiepileptic if infrequent or frequent seizures'
        ),
        'base_prob_3m_epi_death': Parameter(Types.REAL, 'base probability per 3 months of epilepsy death'),
        # these definitions for disability weights are the ones in the global burden of disease list (Salomon)
        'daly_wt_epilepsy_severe': Parameter(
            Types.REAL, 'disability weight for severe epilepsy' 'controlled phase - code 860'
        ),
        'daly_wt_epilepsy_less_severe': Parameter(
            Types.REAL, 'disability weight for less severe epilepsy' 'controlled phase - code 861'
        ),
        'daly_wt_epilepsy_seizure_free': Parameter(
            Types.REAL, 'disability weight for less severe epilepsy' 'controlled phase - code 862'
        ),
    }

    """
    860,Severe epilepsy,'Epilepsy, seizures >= once a month','has sudden seizures one or more times
    each month, with violent muscle contractions and stiffness, loss of consciousness, and loss of
    urine or bowel control. Between seizures the person has memory loss and difficulty concentrating.
    ',0.552,0.375,0.71

    861,Less severe epilepsy,'Epilepsy, seizures 1-11 per year','has sudden seizures two to five times
    a year, with violent muscle contractions and stiffness, loss of consciousness, and loss of urine
    or bowel control.',0.263,0.173,0.367

    862,'Seizure-free, treated epilepsy',Generic uncomplicated disease: worry and daily medication,
    has a chronic disease that requires medication every day and causes some worry but minimal
    interference with daily activities.,0.049,0.031,0.072
    """

    # Properties of individuals 'owned' by this module
    PROPERTIES = {
        'ep_seiz_stat': Property(
            Types.CATEGORICAL,
            '(0 = never epilepsy, 1 = previous seizures none now, 2 = infrequent seizures, 3 = frequent seizures)',
            categories=['0', '1', '2', '3'],
        ),
        'ep_antiep': Property(Types.BOOL, 'on antiepileptic'),
        'ep_epi_death': Property(Types.BOOL, 'epilepsy death this 3 month period'),
        'ep_unified_symptom_code': Property(Types.CATEGORICAL, '', categories=['0', '1', '2', '3']),
        'ep_disability': Property(Types.REAL, 'disability weight for current 3 month period'),
    }

    # Declaration of how we will refer to any treatments that are related to this disease.
    TREATMENT_ID = 'antiepileptic'

    def read_parameters(self, data_folder):
        """Read parameter values from file, if required.

        Here we just assign parameter values explicitly.

        :param data_folder: path of a folder supplied to the Simulation containing data files.
          Typically modules would read a particular file within here.
        """
        # Update parameters from the resource dataframe
        dfd = pd.read_excel(Path(self.resourcefilepath) / 'ResourceFile_Epilepsy.xlsx', sheet_name='parameter_values')
        self.load_parameters_from_dataframe(dfd)

        p = self.parameters

        if 'HealthBurden' in self.sim.modules.keys():
            # get the DALY weight - 860-862 are the sequale codes for epilepsy
            p['daly_wt_epilepsy_severe'] = self.sim.modules['HealthBurden'].get_daly_weight(sequlae_code=860)
            p['daly_wt_epilepsy_less_severe'] = self.sim.modules['HealthBurden'].get_daly_weight(sequlae_code=861)
            p['daly_wt_epilepsy_seizure_free'] = self.sim.modules['HealthBurden'].get_daly_weight(sequlae_code=862)

        # Register Symptom that this module will use
        self.sim.modules['SymptomManager'].register_symptom(
            Symptom("seizures", emergency_in_children=True, emergency_in_adults=True))

    def initialise_population(self, population):
        """Set our property values for the initial population.

        This method is called by the simulation when creating the initial population, and is
        responsible for assigning initial values, for every individual, of those properties
        'owned' by this module, i.e. those declared in the PROPERTIES dictionary above.
        """

        df = population.props  # a shortcut to the data-frame storing data for individuals
        p = self.parameters
        rng = self.rng

        df.loc[df.is_alive, 'ep_seiz_stat'] = '0'
        df.loc[df.is_alive, 'ep_antiep'] = False
        df.loc[df.is_alive, 'ep_epi_death'] = False
        df.loc[df.is_alive, 'ep_disability'] = 0

        # allocate initial ep_seiz_stat
        alive_idx = df.index[df.is_alive]
        df.loc[alive_idx, 'ep_seiz_stat'] = self.rng.choice(['0', '1', '2', '3'], size=len(alive_idx),
                                                            p=self.parameters['init_epil_seiz_status'])
        # Assign those with epilepsy seizure status 2 and 3 the seizure symptom at the start of the simulation
        dfg = df.index[df.is_alive & ((df.ep_seiz_stat == '2') | (df.ep_seiz_stat == '3'))]
        self.sim.modules['SymptomManager'].change_symptom(
            person_id=dfg.to_list(),
            symptom_string='seizures',
            add_or_remove='+',
            disease_module=self
        )

        def allocate_antiepileptic(status, probability):
            mask = (df.is_alive & (df.ep_seiz_stat == status))
            random_draw = rng.random_sample(size=mask.sum())
            df.loc[mask, 'ep_antiep'] = random_draw < probability

        # allocate initial on antiepileptic seiz status 1, 2 and 3
        allocate_antiepileptic('1', p['init_prop_antiepileptic_seiz_stat_1'])
        allocate_antiepileptic('2', p['init_prop_antiepileptic_seiz_stat_2'])
        allocate_antiepileptic('3', p['init_prop_antiepileptic_seiz_stat_3'])

    def initialise_simulation(self, sim):
        """Get ready for simulation start.

        This method is called just before the main simulation loop begins, and after all
        modules have read their parameters and the initial population has been created.
        It is a good place to add initial events to the event queue.

        Here we add our three-monthly event to poll the population for epilepsy starting
        or stopping.
        """
        epilepsy_poll = EpilepsyEvent(self)
        sim.schedule_event(epilepsy_poll, sim.date + DateOffset(months=3))

        event = EpilepsyLoggingEvent(self)
        sim.schedule_event(event, sim.date + DateOffset(months=0))

        # Get item_codes for the consumables used in the HSI
        hs = self.sim.modules['HealthSystem']
        self.item_codes = dict()
        self.item_codes['phenobarbitone'] = hs.get_item_code_from_item_name("Phenobarbital, 100 mg")
        self.item_codes['carbamazepine'] = hs.get_item_code_from_item_name('Carbamazepine 200mg_1000_CMST')
        self.item_codes['phenytoin'] = hs.get_item_code_from_item_name('Phenytoin sodium 100mg_1000_CMST')

    def on_birth(self, mother_id, child_id):
        """Initialise our properties for a newborn individual.

        This is called by the simulation whenever a new person is born.

        :param mother: the mother for this child
        :param child: the new child
        """

        df = self.sim.population.props

        df.at[child_id, 'ep_seiz_stat'] = '0'
        df.at[child_id, 'ep_antiep'] = False
        df.at[child_id, 'ep_epi_death'] = False
        df.at[child_id, 'ep_disability'] = 0

    def on_hsi_alert(self, person_id, treatment_id):
        """
        This is called whenever there is an HSI event commissioned by one of the other disease modules.
        """
        logger.debug(key='debug',
                     data=f'This is Epilepsy, being alerted about a health system interaction '
                          f'by person {person_id} for: {treatment_id}')

    def report_daly_values(self):
        # This must send back a pd.Series or pd.DataFrame that reports on the average daly-weights that have been
        # experienced by persons in the previous month. Only rows for alive-persons must be returned.
        # The names of the series of columns is taken to be the label of the cause of this disability.
        # It will be recorded by the healthburden module as <ModuleName>_<Cause>.
        logger.debug(key='debug', data='This is Epilepsy reporting my health values')

        df = self.sim.population.props  # shortcut to population properties dataframe
        disability_series_for_alive_persons = df.loc[df.is_alive, 'ep_disability']
        return disability_series_for_alive_persons

    def transition_seizure_stat(self):
        """
        This function handles all transitions in epilepsy seizure status, for those on and off anti epileptics. The
        function determines the current seizure status of those with epilepsy and based on their original status,
        and whether they are on anti epileptics determines a new seizure status
        :return:
        """
        # Get the parameters used to determine transitions between seizure states
        p = self.sim.modules['Epilepsy'].parameters
        prop_transition_1_2 = p['base_prob_3m_seiz_stat_infreq_none']
        prop_transition_2_1 = p['base_prob_3m_seiz_stat_none_infreq']
        prop_transition_2_3 = p['base_prob_3m_seiz_stat_freq_infreq']
        prop_transition_3_1 = p['base_prob_3m_seiz_stat_none_freq']
        prop_transition_3_2 = p['base_prob_3m_seiz_stat_infreq_freq']
        rr_effectiveness_antiepileptics = p['rr_effectiveness_antiepileptics']
        # get the population and the current seizure status of those with epilepsy and those who are on anti epileptics
        df = self.sim.population.props
        population_with_seizure_status_1 = df.index[df.is_alive & (df.ep_seiz_stat == '1')]
        seizure_status_1_on_anti_epileptics = df.index[df.is_alive & (df.ep_seiz_stat == '1') & df.ep_antiep]
        population_with_seizure_status_2 = df.index[df.is_alive & (df.ep_seiz_stat == '2')]
        seizure_status_2_on_anti_epileptics = df.index[df.is_alive & (df.ep_seiz_stat == '2') & df.ep_antiep]
        population_with_seizure_status_3 = df.index[df.is_alive & (df.ep_seiz_stat == '3')]
        seizure_status_3_on_anti_epileptics = df.index[df.is_alive & (df.ep_seiz_stat == '3') & df.ep_antiep]
        # Determine who will transition from seizure status 1 to 2, first create a random number to determine likelihood
        # of transition
        random_draw_1_2 = self.rng.random_sample(size=len(population_with_seizure_status_1))
        # Get the base probability of transitioning from state 1 to state 2
        probability_of_transition_1_2 = pd.DataFrame([prop_transition_1_2] * len(random_draw_1_2), columns=['prob'],
                                                     index=population_with_seizure_status_1)
        # Reduce the risk of worsening seizures if on anti epileptics
        probability_of_transition_1_2.loc[seizure_status_1_on_anti_epileptics, 'prob'] /= \
            rr_effectiveness_antiepileptics
        # determine who will transition between seizure state 1 to 2
        changing_1_2 = population_with_seizure_status_1[probability_of_transition_1_2['prob'] > random_draw_1_2]
        # update seizure status
        df.loc[changing_1_2, 'ep_seiz_stat'] = '2'
        # Determine if those with seizure status 2 increase or decrease in severity, first get random draws for each
        # transition state
        random_draw_2_1 = self.rng.random_sample(size=len(population_with_seizure_status_2))
        random_draw_2_3 = self.rng.random_sample(size=len(population_with_seizure_status_2))
        # create a dataframe for the transition probabilities
        probability_of_transition_2 = pd.DataFrame({'prob_down': [prop_transition_2_1] * len(random_draw_2_1),
                                                    'prob_up': [prop_transition_2_3] * len(random_draw_2_1)},
                                                   index=population_with_seizure_status_2)
        # Increase the likelihood of reducing seizure status for those on anti epileptics
        probability_of_transition_2.loc[seizure_status_2_on_anti_epileptics, 'prob_down'] *= \
            rr_effectiveness_antiepileptics
        # Decrease the likelihood of reducing seizure status for those on anti epileptics
        probability_of_transition_2.loc[seizure_status_2_on_anti_epileptics, 'prob_up'] /= \
            rr_effectiveness_antiepileptics
        # Establish who has a changing seizure status
        changing_2_1 = population_with_seizure_status_2[probability_of_transition_2['prob_down'] > random_draw_2_1]
        changing_2_3 = population_with_seizure_status_2[probability_of_transition_2['prob_up'] > random_draw_2_3]
        # If someone with seizure status 2 has been selected to both increase and decrease in severity, choose a
        # transition direction based on the likelihood of transitioning states
        both_up_down_seiz_stat_2 = changing_2_1.intersection(changing_2_3)
        if len(both_up_down_seiz_stat_2) > 0:
            for person in both_up_down_seiz_stat_2:
                chosen_direction = self.rng.choice(
                    ['1', '3'],
                    p=np.divide([prop_transition_2_1, prop_transition_2_3],
                                sum([prop_transition_2_1, prop_transition_2_3]))
                )
                df.loc[person, 'ep_seiz_stat'] = chosen_direction
        # Drop those who have already had their seizure status changed from the indexs changing_2_1 and changing_2_3
        changing_2_1 = changing_2_1.drop(both_up_down_seiz_stat_2)
        changing_2_3 = changing_2_3.drop(both_up_down_seiz_stat_2)
        df.loc[changing_2_1, 'ep_seiz_stat'] = '1'
        df.loc[changing_2_3, 'ep_seiz_stat'] = '3'
        # Determine if those with seizure status 3 decrease in severity and by how much, first get random draws for each
        # transition state
        random_draw_3_1 = self.rng.random_sample(size=len(population_with_seizure_status_3))
        random_draw_3_2 = self.rng.random_sample(size=len(population_with_seizure_status_3))
        # create a dataframe for the transition probabilities
        probability_of_transition_3 = pd.DataFrame({'prob_down_1': [prop_transition_3_2] * len(random_draw_3_2),
                                                    'prob_down_2': [prop_transition_3_1] * len(random_draw_3_1)},
                                                   index=population_with_seizure_status_3)
        # Increase the likelihood of reducing seizure status for those on anti epileptics
        probability_of_transition_3.loc[seizure_status_3_on_anti_epileptics, 'prob_down_1'] *= \
            rr_effectiveness_antiepileptics
        # Decrease the likelihood of reducing seizure status for those on anti epileptics
        probability_of_transition_3.loc[seizure_status_3_on_anti_epileptics, 'prob_down_2'] /= \
            rr_effectiveness_antiepileptics
        # Establish who has a changing seizure status
        changing_3_2 = population_with_seizure_status_3[probability_of_transition_3['prob_down_1'] > random_draw_3_2]
        changing_3_1 = population_with_seizure_status_3[probability_of_transition_3['prob_down_2'] > random_draw_3_1]
        # If someone with seizure status 2 has been selected to both increase and decrease in severity, choose a
        # transition direction based on the likelihood of transitioning states
        both_down_seiz_stat_3 = changing_3_1.intersection(changing_3_2)
        if len(both_down_seiz_stat_3) > 0:
            for person in both_down_seiz_stat_3:
                chosen_direction = self.rng.choice(
                    ['1', '2'],
                    p=np.divide([prop_transition_3_1, prop_transition_3_2],
                                sum([prop_transition_3_1, prop_transition_3_2]))
                )
                df.loc[person, 'ep_seiz_stat'] = chosen_direction
        # Drop those who have already had their seizure status changed from the indexs changing_2_1 and changing_2_3
        changing_3_1 = changing_3_1.drop(both_down_seiz_stat_3)
        changing_3_2 = changing_3_2.drop(both_down_seiz_stat_3)
        df.loc[changing_3_1, 'ep_seiz_stat'] = '1'
        df.loc[changing_3_2, 'ep_seiz_stat'] = '2'

    def stop_antiep(self, indices, probability):
        """stop individuals on antiep with given probability"""
        df = self.sim.population.props
        df.loc[indices, 'ep_antiep'] = probability < self.rng.random_sample(size=len(indices))


class EpilepsyEvent(RegularEvent, PopulationScopeEventMixin):
    """The regular event that actually changes individuals' epilepsy status

    Regular events automatically reschedule themselves at a fixed frequency,
    and thus implement discrete timestep type behaviour. The frequency is
    specified when calling the base class constructor in our __init__ method.
    """

    def __init__(self, module):
        """Create a new depr event.

        We need to pass the frequency at which we want to occur to the base class
        constructor using super(). We also pass the module that created this event,
        so that random number generators can be scoped per-module.

        :param module: the module that created this event
        """
        super().__init__(module, frequency=DateOffset(months=3))
        p = module.parameters

        self.base_3m_prob_epilepsy = p['base_3m_prob_epilepsy']
        self.rr_epilepsy_age_ge20 = p['rr_epilepsy_age_ge20']
        self.prop_inc_epilepsy_seiz_freq = p['prop_inc_epilepsy_seiz_freq']
        self.base_prob_3m_stop_antiepileptic = p['base_prob_3m_stop_antiepileptic']
        self.rr_stop_antiepileptic_seiz_infreq_or_freq = p['rr_stop_antiepileptic_seiz_infreq_or_freq']
        self.base_prob_3m_epi_death = p['base_prob_3m_epi_death']
        self.daly_wt_epilepsy_severe = p['daly_wt_epilepsy_severe']
        self.daly_wt_epilepsy_less_severe = p['daly_wt_epilepsy_less_severe']
        self.daly_wt_epilepsy_seizure_free = p['daly_wt_epilepsy_seizure_free']

    def apply(self, population):
        """Apply this event to the population.

        For efficiency, we use pandas operations to scan the entire population in bulk.

        :param population: the current population
        """
        ep = self.module
        df = population.props

        # Declaration of how we will refer to any treatments that are related to this disease.
        # TREATMENT_ID = 'antiepileptic'

        # set ep_epi_death back to False after death
        df.loc[~df.is_alive & df.ep_epi_death, 'ep_epi_death'] = False
        df.loc[df.is_alive, 'ep_disability'] = 0

        # update ep_seiz_stat for people ep_seiz_stat = 0
        # Find who does not have epilepsy
        alive_seiz_stat_0_idx = df.index[df.is_alive & (df.ep_seiz_stat == '0')]
        # Find who does not have epilepsy and is 20 & over
        ge20_seiz_stat_0_idx = df.index[df.is_alive & (df.ep_seiz_stat == '0') & (df.age_years >= 20)]
        # Create a pandas series of the length of people who are alive, this is the basic probability of people
        # developing epilepsy
        eff_prob_epilepsy = pd.Series(self.base_3m_prob_epilepsy, index=alive_seiz_stat_0_idx)
        # Find the indexes of people who are aged 20 and above and increase their risk of developing epilepsy
        eff_prob_epilepsy.loc[ge20_seiz_stat_0_idx] *= self.rr_epilepsy_age_ge20
        # Create a list of random numbers, one per person, to determine who will develop epilepsy
        random_draw_01 = self.module.rng.random_sample(size=len(alive_seiz_stat_0_idx))
        # If a person's number is less than their likelihood of developing epilepsy, then they will now have epilepsy
        epi_now = eff_prob_epilepsy > random_draw_01
        # For those who have developed epilepsy, we need to work out what their seizure status will be, create another
        # list of random numbers to determine their seizure status
        random_draw_02 = self.module.rng.random_sample(size=len(alive_seiz_stat_0_idx))
        # if a person's random number is less than the probability of frequent seizures, then update they will have a
        # seizure status of 2 assigned to them
        seiz_stat_3_idx = alive_seiz_stat_0_idx[epi_now & (self.prop_inc_epilepsy_seiz_freq > random_draw_02)]
        # if a person's random number is greater than the probability of frequent seizures, then update they will have a
        # seizure status of 1 assigned to them
        seiz_stat_2_idx = alive_seiz_stat_0_idx[epi_now & (self.prop_inc_epilepsy_seiz_freq <= random_draw_02)]
        # based on the above predictions, update each person's seizure status
        df.loc[seiz_stat_3_idx, 'ep_seiz_stat'] = '3'
        df.loc[seiz_stat_2_idx, 'ep_seiz_stat'] = '2'
        # Calculate & log the incidence of epilepsy
        n_incident_epilepsy = epi_now.sum()
        n_alive = df.is_alive.sum()

        incidence_epilepsy = (n_incident_epilepsy * 4 * 100000) / n_alive if n_alive > 0 else 0

        logger.info(
            key='inc_epilepsy',
            data={
                'incidence_epilepsy': incidence_epilepsy,
                'n_incident_epilepsy': n_incident_epilepsy,
                'n_alive': n_alive
            }
        )
        # For those who are not on anti epileptics, determine whether their seizure status changes in severity
        ep.transition_seizure_stat()
        # save all individuals that are currently on anti-epileptics (seizure status: 2 & 3 or 1)
        alive_seiz_stat_1_antiep_idx = df.index[df.is_alive & (df.ep_seiz_stat == '1') & df.ep_antiep]
        alive_seiz_stat_2_or_3_antiep_idx = df.index[df.is_alive & (df.ep_seiz_stat.isin(['2', '3'])) & df.ep_antiep]

        # rate of stop ep_antiep if ep_seiz_stat = 1
        ep.stop_antiep(alive_seiz_stat_1_antiep_idx, self.base_prob_3m_stop_antiepileptic)

        # rate of stop ep_antiep if ep_seiz_stat = 2 or 3
        ep.stop_antiep(alive_seiz_stat_2_or_3_antiep_idx,
                       self.base_prob_3m_stop_antiepileptic * self.rr_stop_antiepileptic_seiz_infreq_or_freq)

        # disability

        # note disability weights from gbd do not map fully onto epilepsy states in model - could re-visit
        # this proposed mapping below
        df.loc[df.is_alive & (df.ep_seiz_stat == '1'), 'ep_disability'] = self.daly_wt_epilepsy_seizure_free
        df.loc[df.is_alive & (df.ep_seiz_stat == '2'), 'ep_disability'] = self.daly_wt_epilepsy_less_severe
        df.loc[df.is_alive & (df.ep_seiz_stat == '3'), 'ep_disability'] = self.daly_wt_epilepsy_severe

        # Work out who is having seizures which may lead to death
        alive_seiz_stat_2_or_3_idx = df.index[df.is_alive & (df.ep_seiz_stat.isin(['2', '3']))]
        # determine if those having seizures will die as a result of epilepsy
        chosen = self.base_prob_3m_epi_death > self.module.rng.random_sample(size=len(alive_seiz_stat_2_or_3_idx))
        # update the ep_epi_death property
        df.loc[alive_seiz_stat_2_or_3_idx, 'ep_epi_death'] = chosen
        # schedule any deaths
        for individual_id in alive_seiz_stat_2_or_3_idx[chosen]:
            self.sim.schedule_event(
                InstantaneousDeath(self.module, individual_id, 'Epilepsy'), self.sim.date
            )

        # -------------------- UPDATING OF SYMPTOM OF seizures OVER TIME --------------------------------

        dfg = df.index[df.is_alive & ((df.ep_seiz_stat == '2') | (df.ep_seiz_stat == '3'))]
        self.sim.modules['SymptomManager'].change_symptom(
            person_id=dfg.to_list(),
            symptom_string='seizures',
            add_or_remove='+',
            disease_module=self.module
        )

        dfh = df.index[df.is_alive & ((df.ep_seiz_stat == '0') | (df.ep_seiz_stat == '1'))]
        self.sim.modules['SymptomManager'].change_symptom(
            person_id=dfh.to_list(),
            symptom_string='seizures',
            add_or_remove='-',
            disease_module=self.module
        )

# todo: seizures while not on on anti-epileptic leads to call HSI_Epilepsy_Start_Anti_Epileptic


class EpilepsyLoggingEvent(RegularEvent, PopulationScopeEventMixin):
    def __init__(self, module):
        # run this event every 3 month
        self.repeat = 3
        super().__init__(module, frequency=DateOffset(months=self.repeat))

    def apply(self, population):
        # get some summary statistics
        df = population.props

        status_groups = df.groupby('ep_seiz_stat').sum()

        n_seiz_stat_1_3 = sum(status_groups.iloc[1:].is_alive)
        n_seiz_stat_2_3 = sum(status_groups.iloc[2:].is_alive)

        n_antiep = (df.is_alive & df.ep_antiep).sum()

        n_epi_death = df.ep_epi_death.sum()

        status_groups['prop_seiz_stats'] = status_groups.is_alive / sum(status_groups.is_alive)

        status_groups['prop_seiz_stat_on_anti_ep'] = status_groups['ep_antiep'] / status_groups.is_alive
        status_groups['prop_seiz_stat_on_anti_ep'] = status_groups['prop_seiz_stat_on_anti_ep'].fillna(0)
        epi_death_rate = \
            (n_epi_death * 4 * 1000) / n_seiz_stat_2_3 if n_seiz_stat_2_3 > 0 else 0

        cum_deaths = (~df.is_alive).sum()

        logger.info(key='epilepsy_logging',
                    data={
                        'prop_seiz_stat_0': status_groups['prop_seiz_stats'].iloc[0],
                        'prop_seiz_stat_1': status_groups['prop_seiz_stats'].iloc[1],
                        'prop_seiz_stat_2': status_groups['prop_seiz_stats'].iloc[2],
                        'prop_seiz_stat_3': status_groups['prop_seiz_stats'].iloc[3],
                        'prop_antiepilep_seiz_stat_0': status_groups['prop_seiz_stat_on_anti_ep'].iloc[0],
                        'prop_antiepilep_seiz_stat_1': status_groups['prop_seiz_stat_on_anti_ep'].iloc[1],
                        'prop_antiepilep_seiz_stat_2': status_groups['prop_seiz_stat_on_anti_ep'].iloc[2],
                        'prop_antiepilep_seiz_stat_3': status_groups['prop_seiz_stat_on_anti_ep'].iloc[3],
                        'n_epi_death': n_epi_death,
                        'cum_deaths': cum_deaths,
                        'epi_death_rate': epi_death_rate,
                        'n_seiz_stat_1_3': n_seiz_stat_1_3,
                        'n_seiz_stat_2_3': n_seiz_stat_2_3,
                        'n_antiep': n_antiep
                    })

        individual = df.loc[[5]]

        logger.info(key='individual_check', data=individual, description='following an individual through simulation')


class HSI_Epilepsy_Start_Anti_Epileptic(HSI_Event, IndividualScopeEventMixin):
    """
    This is a Health System Interaction Event.
    """

    def __init__(self, module, person_id):
        super().__init__(module, person_id=person_id)

<<<<<<< HEAD
        # Define the necessary information for an HSI
        self.TREATMENT_ID = 'Epilepsy_Start_Anti-Epileptics'
=======
        self.TREATMENT_ID = 'Epilepsy_Treatment'
>>>>>>> 68ec601f
        self.EXPECTED_APPT_FOOTPRINT = self.make_appt_footprint({'Over5OPD': 1})
        self.ACCEPTED_FACILITY_LEVEL = '1b'

    def apply(self, person_id, squeeze_factor):
        df = self.sim.population.props
        hs = self.sim.modules["HealthSystem"]
        # Check what drugs are available, to_log is set to false in order to not actually request the consumables from
        # the health system before we know what is available
        available_treatments = {
            'phenobarbitone': self.get_consumables(
                self.module.item_codes['phenobarbitone'],
                to_log=False
            ),
            'carbamazepine': self.get_consumables(
                self.module.item_codes['carbamazepine'],
                to_log=False
            ),
            'phenytoin': self.get_consumables(
                self.module.item_codes['phenytoin'],
                to_log=False
            ),
        }
        # Now we know which treatments are available, we will request the best treatment from the health system.
        # Determine the most preferable treatment by finding the index in available_treatments of the first True value:
        best_option_index = next((i for i, j in enumerate(available_treatments.values()) if j), None)
        # If at least one of the medicines is available, request the medicine from the health system
        if best_option_index is not None:
            # Get the name of the most preferable medicine currently available
            best_available_medicine = list(available_treatments.keys())[best_option_index]
            # Request the medicine from the health system, with to_log set to True to actually consume the medicine
            # from the health system
            self.get_consumables(
                self.module.item_codes[best_available_medicine],
                to_log=True
            )
            # Update this person's properties to show that they are currently on medication
            df.at[person_id, 'ep_antiep'] = True
            # Log the successful treatment
            logger.debug(key='debug', data='@@@@@@@@@@ STARTING TREATMENT FOR SOMEONE!!!!!!!')
        else:
            self.module.sim.modules['HealthSystem'].schedule_hsi_event(hsi_event=self,
                                                                       topen=self.sim.date + pd.DateOffset(days=1),
                                                                       tclose=None,
                                                                       priority=2)

        # Schedule a follow-up for 3 months:
        hs.schedule_hsi_event(
            hsi_event=HSI_Epilepsy_Follow_Up(
                module=self.module,
                person_id=person_id,
            ),
            topen=self.sim.date + DateOffset(months=3),
            tclose=None,
            priority=0
        )


class HSI_Epilepsy_Follow_Up(HSI_Event, IndividualScopeEventMixin):

    def __init__(self, module, person_id):
        super().__init__(module, person_id=person_id)

        self.TREATMENT_ID = "Epilepsy_Treatment"
        self.EXPECTED_APPT_FOOTPRINT = self.make_appt_footprint({'Over5OPD': 1})
        self.ACCEPTED_FACILITY_LEVEL = '1b'

    def apply(self, person_id, squeeze_factor):
        df = self.sim.population.props
        hs = self.sim.modules["HealthSystem"]

        if not df.at[person_id, 'is_alive']:
            return hs.get_blank_appt_footprint()

        # Schedule a follow-up for 3 months:
        hs.schedule_hsi_event(
            hsi_event=HSI_Epilepsy_Follow_Up(
                module=self.module,
                person_id=person_id,
            ),
            topen=self.sim.date + DateOffset(months=3),
            tclose=None,
            priority=0
        )

    def did_not_run(self):
        pass<|MERGE_RESOLUTION|>--- conflicted
+++ resolved
@@ -560,12 +560,8 @@
     def __init__(self, module, person_id):
         super().__init__(module, person_id=person_id)
 
-<<<<<<< HEAD
         # Define the necessary information for an HSI
         self.TREATMENT_ID = 'Epilepsy_Start_Anti-Epileptics'
-=======
-        self.TREATMENT_ID = 'Epilepsy_Treatment'
->>>>>>> 68ec601f
         self.EXPECTED_APPT_FOOTPRINT = self.make_appt_footprint({'Over5OPD': 1})
         self.ACCEPTED_FACILITY_LEVEL = '1b'
 
