--- conflicted
+++ resolved
@@ -123,7 +123,6 @@
         'prob_delivery_modes_spe': Parameter(
             Types.LIST, 'probabilities that a woman admitted with severe pre-eclampsia will deliver normally, via '
                         'caesarean or via assisted vaginal delivery'),
-        # todo changed to REAL instead of list
         'prob_pregnant_woman_starts_prep': Parameter(
             Types.REAL,'Probability that a pregnant women who will start on PrEP'),
 
@@ -1517,12 +1516,10 @@
             # If HIV test is positive, flag as diagnosed and refer to ART
             if hiv_test_result is True:
                 df.at[person_id, "hv_diagnosed"] = True
-<<<<<<< HEAD
                 self.sim.modules["Hiv"].do_when_hiv_diagnosed(person_id=person_id)
 
             else:
             # If HIV test is negative, initiate prep
-            # df.at[person_id, "hv_is_on_prep"] = True
 
             # Determine if this appointment is actually attended by the person who has already started on PrEP
                  params = self.module.parameters
@@ -1537,30 +1534,6 @@
                     tclose=self.sim.date + pd.DateOffset(months=1),
                     priority=0,
                 )
-=======
-                # todo need to refer this person for ART
-                self.sim.modules["Hiv"].do_when_hiv_diagnosed(person_id=person_id)
-
-            else:
-                # If HIV test is negative, initiate prep
-                # todo don't change property here - HSI event will do this if the consumables are available
-                # df.at[person_id, "hv_is_on_prep"] = True
-
-                # Determine if this appointment is actually attended by the person who has already started on PrEP
-                params = self.module.parameters
-
-                if (
-                    (self.sim.date.year >= params["prep_for_pregnant_woman_start_year"])
-                    & (self.module.rng.random_sample() < params['prob_pregnant_woman_starts_prep'])
-                ):
-                    self.sim.modules["HealthSystem"].schedule_hsi_event(
-                        HSI_Hiv_StartOrContinueOnPrep(person_id=person_id, module=self.sim.modules["Hiv"]),
-                        topen=self.sim.date,
-                        tclose=self.sim.date + pd.DateOffset(months=1),
-                        priority=0,
-                    )
-
->>>>>>> 5ebe7c9c
             # If the woman presents after 20 weeks she is provided interventions she has missed by presenting late
             if mother.ps_gestational_age_in_weeks > 19:
                 self.module.point_of_care_hb_testing(hsi_event=self)
