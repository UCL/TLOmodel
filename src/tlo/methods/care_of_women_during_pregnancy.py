from pathlib import Path

import numpy as np
import pandas as pd

from tlo import DateOffset, Module, Parameter, Property, Types, logging
from tlo.events import IndividualScopeEventMixin, PopulationScopeEventMixin, RegularEvent
from tlo.methods import Metadata, pregnancy_helper_functions
from tlo.methods.dxmanager import DxTest
from tlo.methods.epi import HSI_TdVaccine
from tlo.methods.hsi_event import HSI_Event
from tlo.methods.labour import LabourOnsetEvent
from tlo.methods.malaria import HSI_MalariaIPTp
from tlo.methods.tb import HSI_Tb_ScreeningAndRefer

logger = logging.getLogger(__name__)
logger.setLevel(logging.INFO)


class CareOfWomenDuringPregnancy(Module):
    """This is the CareOfWomenDuringPregnancy module which contains health system interaction events relevant to
     pregnancy and pregnancy loss including:

     1.) HSI_CareOfWomenDuringPregnancy_AntenatalCareContact (1-8) representing all 8 routine antenatal care contacts
        (ANC) recommended during pregnancy (with sequential scheduling of each event occurring within the HSI)

     2.) HSI_CareOfWomenDuringPregnancy_FocusedANCVisit which replicates the pre 2016 structure of ANC (focused ANC)
         used in some analysis scripts

     3.) HSI_CareOfWomenDuringPregnancy_PostAbortionCaseManagement representing treatment for complications following
         abortion (post abortion care of PAC) for women seeking care from the community

     4.) HSI_CareOfWomenDuringPregnancy_TreatmentForEctopicPregnancy representing treatment for ectopic pregnancy for
         women seeking care from the community

     5.) HSI_CareOfWomenDuringPregnancy_AntenatalWardInpatientCare which represents antenatal inpatient care for women
         who require admission following complications of pregnancy, detected via ANC or following care seeking from the
         community including treatment and/or referral for (hypertension, diabetes, antepartum haemorrhage, anaemia,
         premature of membranes, chorioamnionitis)

    Additionally, the module stores a number of HSIs which represent follow up for women who are scheduled for
    additional testing following an admission and initiation of treatment (i.e. anaemia or gestational diabetes).
    Individual interventions are stored as functions within the module to prevent repetition.
    """

    def __init__(self, name=None, resourcefilepath=None):
        super().__init__(name)
        self.resourcefilepath = resourcefilepath

        # First we define dictionaries which will store the current parameters of interest (to allow parameters to
        # change between 2010 and 2020)
        self.current_parameters = dict()

        # and then define a dictionary which will hold the required consumables for each intervention
        self.item_codes_preg_consumables = dict()

        # Finally set up a counter for ANC visits.
        self.anc_counter = dict()

    INIT_DEPENDENCIES = {'Demography', 'HealthSystem', 'PregnancySupervisor'}

    ADDITIONAL_DEPENDENCIES = {'Contraception', 'Labour', 'Lifestyle'}

    METADATA = {
        Metadata.USES_HEALTHSYSTEM,
    }

    PARAMETERS = {

        # n.b. Parameters are stored as LIST variables due to containing values to match both 2010 and 2015 data.

        # CARE SEEKING...
        'prob_seek_anc2': Parameter(
            Types.LIST, 'Probability a woman who is not predicted to attended four or more ANC visits will attend '
                        'ANC2'),
        'prob_seek_anc3': Parameter(
            Types.LIST, 'Probability a woman who is not predicted to attended four or more ANC visits will attend '
                        'ANC3'),
        'prob_seek_anc5': Parameter(
            Types.LIST, 'Probability a woman who is predicted to attend four or more ANC visits will attend ANC5'),
        'prob_seek_anc6': Parameter(
            Types.LIST, 'Probability a woman who is predicted to attend four or more ANC visits will attend ANC6'),
        'prob_seek_anc7': Parameter(
            Types.LIST, 'Probability a woman who is predicted to attend four or more ANC visits will attend ANC7'),
        'prob_seek_anc8': Parameter(
            Types.LIST, 'Probability a woman who is predicted to attend four or more ANC visits will attend ANC8'),

        # TREATMENT EFFECTS...
        'effect_of_ifa_for_resolving_anaemia': Parameter(
            Types.LIST, 'treatment effectiveness of starting iron and folic acid on resolving anaemia'),
        'treatment_effect_blood_transfusion_anaemia': Parameter(
            Types.LIST, 'treatment effectiveness of blood transfusion for anaemia in pregnancy'),

        # INTERVENTION PROBABILITIES...
        'prob_intervention_delivered_urine_ds': Parameter(
            Types.LIST, 'probability a woman will receive the intervention "urine dipstick" given that the HSI has ran '
                        'and the consumables are available (proxy for clinical quality)'),
        'prob_intervention_delivered_bp': Parameter(
            Types.LIST, 'probability a woman will receive the intervention "blood pressure measurement" given that the '
                        'HSI has ran and the consumables are available (proxy for clinical quality)'),
        'prob_adherent_ifa': Parameter(
            Types.LIST, 'probability a woman who is given iron and folic acid will adhere to the treatment for their'
                        ' pregnancy'),
        'prob_intervention_delivered_syph_test': Parameter(
            Types.LIST, 'probability a woman will receive the intervention "Syphilis test" given that the HSI has ran '
                        'and the consumables are available (proxy for clinical quality)'),
        'prob_intervention_delivered_gdm_test': Parameter(
            Types.LIST, 'probability a woman will receive the intervention "GDM screening" given that the HSI has ran '
                        'and the consumables are available (proxy for clinical quality)'),
        'prob_delivery_modes_ec': Parameter(
            Types.LIST, 'probabilities that a woman admitted with eclampsia will deliver normally, via caesarean or '
                        'via assisted vaginal delivery'),
        'prob_delivery_modes_spe': Parameter(
            Types.LIST, 'probabilities that a woman admitted with severe pre-eclampsia will deliver normally, via '
                        'caesarean or via assisted vaginal delivery'),

        # ASSESSMENT SENSITIVITIES/SPECIFICITIES...
        'sensitivity_bp_monitoring': Parameter(
            Types.LIST, 'sensitivity of blood pressure monitoring to detect hypertension'),
        'specificity_bp_monitoring': Parameter(
            Types.LIST, 'specificity of blood pressure monitoring to detect hypertension'),
        'sensitivity_urine_protein_1_plus': Parameter(
            Types.LIST, 'sensitivity of a urine dipstick test to detect proteinuria at 1+'),
        'specificity_urine_protein_1_plus': Parameter(
            Types.LIST, 'specificity of a urine dipstick test to detect proteinuria at 1+'),
        'sensitivity_poc_hb_test': Parameter(
            Types.LIST, 'sensitivity of a point of care Hb test to detect anaemia'),
        'specificity_poc_hb_test': Parameter(
            Types.LIST, 'specificity of a point of care Hb test to detect anaemia'),
        'sensitivity_fbc_hb_test': Parameter(
            Types.LIST, 'sensitivity of a Full Blood Count test to detect anaemia'),
        'specificity_fbc_hb_test': Parameter(
            Types.LIST, 'specificity of a Full Blood Count test to detect anaemia'),
        'sensitivity_blood_test_glucose': Parameter(
            Types.LIST, 'sensitivity of a blood test to detect raised blood glucose'),
        'specificity_blood_test_glucose': Parameter(
            Types.LIST, 'specificity of a blood test to detect raised blood glucose'),
        'sensitivity_blood_test_syphilis': Parameter(
            Types.LIST, 'sensitivity of a blood test to detect syphilis'),
        'specificity_blood_test_syphilis': Parameter(
            Types.LIST, 'specificity of a blood test to detect syphilis'),

    }

    PROPERTIES = {
        'ac_total_anc_visits_current_pregnancy': Property(Types.INT, 'rolling total of antenatal visits this woman has '
                                                                     'attended during her pregnancy'),
        'ac_date_next_contact': Property(Types.DATE, 'Date on which this woman is scheduled to return for her next '
                                                     'ANC contact'),
        'ac_to_be_admitted': Property(Types.BOOL, 'Whether this woman requires admission following an ANC visit'),
        'ac_receiving_iron_folic_acid': Property(Types.BOOL, 'whether this woman is receiving daily iron & folic acid '
                                                             'supplementation'),
        'ac_receiving_bep_supplements': Property(Types.BOOL, 'whether this woman is receiving daily balanced energy '
                                                             'and protein supplementation'),
        'ac_receiving_calcium_supplements': Property(Types.BOOL, 'whether this woman is receiving daily calcium '
                                                                 'supplementation'),
        'ac_gest_htn_on_treatment': Property(Types.BOOL, 'Whether this woman has been initiated on treatment for '
                                                         'gestational hypertension'),
        'ac_gest_diab_on_treatment': Property(Types.CATEGORICAL, 'Treatment this woman is receiving for gestational '
                                                                 'diabetes', categories=['none', 'diet_exercise',
                                                                                         'orals', 'insulin']),
        'ac_ectopic_pregnancy_treated': Property(Types.BOOL, 'Whether this woman has received treatment for an ectopic '
                                                             'pregnancy'),
        'ac_received_post_abortion_care': Property(Types.BOOL, 'bitset list of interventions delivered to a woman '
                                                               'undergoing post abortion care'),
        'ac_received_abx_for_prom': Property(Types.BOOL, 'Whether this woman has received antibiotics as treatment for '
                                                         'premature rupture of membranes'),
        'ac_mag_sulph_treatment': Property(Types.BOOL, 'Whether this woman has received magnesium sulphate for '
                                                       'treatment of severe pre-eclampsia/eclampsia'),
        'ac_iv_anti_htn_treatment': Property(Types.BOOL, 'Whether this woman has received intravenous antihypertensive '
                                                         'drugs for treatment of severe hypertension'),
        'ac_admitted_for_immediate_delivery': Property(Types.CATEGORICAL, 'Admission type for women needing urgent '
                                                                          'delivery in the antenatal period',
                                                       categories=['none', 'induction_now', 'induction_future',
                                                                   'caesarean_now', 'caesarean_future', 'avd_now']),
    }

    def read_parameters(self, data_folder):
        parameter_dataframe = pd.read_excel(Path(self.resourcefilepath) / 'ResourceFile_AntenatalCare.xlsx',
                                            sheet_name='parameter_values')
        self.load_parameters_from_dataframe(parameter_dataframe)

    def initialise_population(self, population):
        df = population.props

        df.loc[df.is_alive, 'ac_total_anc_visits_current_pregnancy'] = 0
        df.loc[df.is_alive, 'ac_date_next_contact'] = pd.NaT
        df.loc[df.is_alive, 'ac_to_be_admitted'] = False
        df.loc[df.is_alive, 'ac_receiving_iron_folic_acid'] = False
        df.loc[df.is_alive, 'ac_receiving_bep_supplements'] = False
        df.loc[df.is_alive, 'ac_receiving_calcium_supplements'] = False
        df.loc[df.is_alive, 'ac_gest_htn_on_treatment'] = False
        df.loc[df.is_alive, 'ac_gest_diab_on_treatment'] = 'none'
        df.loc[df.is_alive, 'ac_ectopic_pregnancy_treated'] = False
        df.loc[df.is_alive, 'ac_received_post_abortion_care'] = False
        df.loc[df.is_alive, 'ac_received_abx_for_prom'] = False
        df.loc[df.is_alive, 'ac_mag_sulph_treatment'] = False
        df.loc[df.is_alive, 'ac_iv_anti_htn_treatment'] = False
        df.loc[df.is_alive, 'ac_admitted_for_immediate_delivery'] = 'none'

    def get_and_store_pregnancy_item_codes(self):
        """
        This function defines the required consumables for each intervention delivered during this module and stores
        them in a module level dictionary called within HSIs
        """
        ic = self.sim.modules['HealthSystem'].get_item_code_from_item_name

<<<<<<< HEAD
        # ---------------------------------- BLOOD TEST CONSUMABLES --------------------------------------------------
        self.item_codes_preg_consumables['blood_test_cons'] = \
            get_list_of_items(self, ['Blood collecting tube, 5 ml',
                                     'Cannula iv  (winged with injection pot) 18_each_CMST',
                                     'Disposables gloves, powder free, 100 pieces per box'])

        # ---------------------------------- IV DRUG ADMIN CONSUMABLES  -----------------------------------------------
        self.item_codes_preg_consumables['iv_drug_cons'] = \
            get_list_of_items(self, ['Cannula iv  (winged with injection pot) 18_each_CMST',
                                     'Giving set iv administration + needle 15 drops/ml_each_CMST',
                                     'Disposables gloves, powder free, 100 pieces per box'])
=======
        # First we store the item codes for the consumables for which their quantity varies for individuals based on
        # length of pregnancy
        # ---------------------------------- BLOOD TEST EQUIPMENT ---------------------------------------------------
        self.item_codes_preg_consumables['blood_test_equipment'] = \
            {ic('Blood collecting tube, 5 ml'): 1,
             ic('Cannula iv  (winged with injection pot) 18_each_CMST'): 1,
             ic('Disposables gloves, powder free, 100 pieces per box'): 1
             }
        # ---------------------------------- IV DRUG ADMIN EQUIPMENT  -------------------------------------------------
        self.item_codes_preg_consumables['iv_drug_equipment'] = \
            {ic('Giving set iv administration + needle 15 drops/ml_each_CMST'): 1,
             ic('Cannula iv  (winged with injection pot) 18_each_CMST'): 1,
             ic('Disposables gloves, powder free, 100 pieces per box'): 1
             }
>>>>>>> 6af737a8

        # -------------------------------------------- ECTOPIC PREGNANCY ---------------------------------------------
        self.item_codes_preg_consumables['ectopic_pregnancy_core'] = \
            {ic('Halothane (fluothane)_250ml_CMST'): 100}

        self.item_codes_preg_consumables['ectopic_pregnancy_optional'] = \
            {ic('Scalpel blade size 22 (individually wrapped)_100_CMST'): 1,
             ic('Sodium chloride, injectable solution, 0,9 %, 500 ml'): 2000,
             ic('Paracetamol, tablet, 500 mg'): 8000,
             ic('Pethidine, 50 mg/ml, 2 ml ampoule'): 6,
             ic('Suture pack'): 1,
             ic('Gauze, absorbent 90cm x 40m_each_CMST'): 30,
             ic('Cannula iv  (winged with injection pot) 18_each_CMST'): 1,
             ic('Giving set iv administration + needle 15 drops/ml_each_CMST'): 1,
             ic('Disposables gloves, powder free, 100 pieces per box'): 1,
             }

        # ------------------------------------------- POST ABORTION CARE - GENERAL  -----------------------------------
        self.item_codes_preg_consumables['post_abortion_care_core'] = \
            {ic('Misoprostol, tablet, 200 mcg'): 600}

        self.item_codes_preg_consumables['post_abortion_care_optional'] = \
            {ic('Complete blood count'): 1,
             ic('Blood collecting tube, 5 ml'): 1,
             ic('Paracetamol, tablet, 500 mg'): 8000,
             ic('Gauze, absorbent 90cm x 40m_each_CMST'): 30,
             ic('Cannula iv  (winged with injection pot) 18_each_CMST'): 1,
             ic('Giving set iv administration + needle 15 drops/ml_each_CMST'): 1,
             ic('Disposables gloves, powder free, 100 pieces per box'): 1,
             }

        # ------------------------------------------- POST ABORTION CARE - SEPSIS -------------------------------------
        self.item_codes_preg_consumables['post_abortion_care_sepsis_core'] = \
            {ic('Benzathine benzylpenicillin, powder for injection, 2.4 million IU'): 8,
             ic('Gentamycin, injection, 40 mg/ml in 2 ml vial'): 6,
             }

        self.item_codes_preg_consumables['post_abortion_care_sepsis_optional'] = \
            {ic('Sodium chloride, injectable solution, 0,9 %, 500 ml'): 2000,
             ic('Cannula iv  (winged with injection pot) 18_each_CMST'): 1,
             ic('Giving set iv administration + needle 15 drops/ml_each_CMST'): 1,
             ic('Disposables gloves, powder free, 100 pieces per box'): 1,
             ic('Oxygen, 1000 liters, primarily with oxygen cylinders'): 23_040,
             }

        # ------------------------------------------- POST ABORTION CARE - SHOCK ------------------------------------
        self.item_codes_preg_consumables['post_abortion_care_shock'] = \
            {ic('Sodium chloride, injectable solution, 0,9 %, 500 ml'): 2000,
             ic('Oxygen, 1000 liters, primarily with oxygen cylinders'): 23_040,
             }

        self.item_codes_preg_consumables['post_abortion_care_shock_optional'] = \
            {ic('Cannula iv  (winged with injection pot) 18_each_CMST'): 1,
             ic('Giving set iv administration + needle 15 drops/ml_each_CMST'): 1,
             ic('Disposables gloves, powder free, 100 pieces per box'): 1,
             }
        # ---------------------------------- URINE DIPSTICK ----------------------------------------------------------
        self.item_codes_preg_consumables['urine_dipstick'] = {ic('Urine analysis'): 1}

        # ---------------------------------- IRON AND FOLIC ACID ------------------------------------------------------
        # Dose changes at run time
        self.item_codes_preg_consumables['iron_folic_acid'] = \
            {ic('Ferrous Salt + Folic Acid, tablet, 200 + 0.25 mg'): 1}  # TODO: update con requested here

        # --------------------------------- BALANCED ENERGY AND PROTEIN ----------------------------------------------
        # Dose changes at run time
        self.item_codes_preg_consumables['balanced_energy_protein'] = \
            {ic('Dietary supplements (country-specific)'): 1}

        # --------------------------------- INSECTICIDE TREATED NETS ------------------------------------------------
        self.item_codes_preg_consumables['itn'] = {ic('Insecticide-treated net'): 1}

        # --------------------------------- CALCIUM SUPPLEMENTS -----------------------------------------------------
        self.item_codes_preg_consumables['calcium'] = {ic('Calcium, tablet, 600 mg'): 1}

        # -------------------------------- HAEMOGLOBIN TESTING -------------------------------------------------------
        self.item_codes_preg_consumables['hb_test'] = {ic('Haemoglobin test (HB)'): 1}

        # ------------------------------------------- ALBENDAZOLE -----------------------------------------------------
        self.item_codes_preg_consumables['albendazole'] = {ic('Albendazole 200mg_1000_CMST'): 400}

        # ------------------------------------------- HEP B TESTING ---------------------------------------------------
        self.item_codes_preg_consumables['hep_b_test'] = {ic('Hepatitis B test kit-Dertemine_100 tests_CMST'): 1}

        # ------------------------------------------- SYPHILIS TESTING ------------------------------------------------
        self.item_codes_preg_consumables['syphilis_test'] = {ic('Test, Rapid plasma reagin (RPR)'): 1}

        # ------------------------------------------- SYPHILIS TREATMENT ----------------------------------------------
        self.item_codes_preg_consumables['syphilis_treatment'] =\
            {ic('Benzathine benzylpenicillin, powder for injection, 2.4 million IU'): 1}

        # ----------------------------------------------- GDM TEST ----------------------------------------------------
        self.item_codes_preg_consumables['gdm_test'] = {ic('Blood glucose level test'): 1}

        # ------------------------------------------ FULL BLOOD COUNT -------------------------------------------------
        self.item_codes_preg_consumables['full_blood_count'] = {ic('Complete blood count'): 1}

        # ---------------------------------------- BLOOD TRANSFUSION -------------------------------------------------
        self.item_codes_preg_consumables['blood_transfusion'] = {ic('Blood, one unit'): 2}

        # --------------------------------------- ORAL ANTIHYPERTENSIVES ---------------------------------------------
        # Dose changes at run time
        self.item_codes_preg_consumables['oral_antihypertensives'] = {ic('Methyldopa 250mg_1000_CMST'): 1}

        # -------------------------------------  INTRAVENOUS ANTIHYPERTENSIVES ---------------------------------------
        self.item_codes_preg_consumables['iv_antihypertensives'] = \
            {ic('Hydralazine, powder for injection, 20 mg ampoule'): 1}

        # ---------------------------------------- MAGNESIUM SULPHATE ------------------------------------------------
        self.item_codes_preg_consumables['magnesium_sulfate'] = \
            {ic('Magnesium sulfate, injection, 500 mg/ml in 10-ml ampoule'): 2}

        # ---------------------------------------- MANAGEMENT OF ECLAMPSIA --------------------------------------------
        self.item_codes_preg_consumables['eclampsia_management_optional'] = \
            {ic('Sodium chloride, injectable solution, 0,9 %, 500 ml'): 2000,
             ic('Cannula iv  (winged with injection pot) 18_each_CMST'): 1,
             ic('Giving set iv administration + needle 15 drops/ml_each_CMST'): 1,
             ic('Disposables gloves, powder free, 100 pieces per box'): 1,
             ic('Oxygen, 1000 liters, primarily with oxygen cylinders'): 23_040,
             ic('Complete blood count'): 1,
             ic('Blood collecting tube, 5 ml'): 1,
             ic('Foley catheter'): 1,
             ic('Bag, urine, collecting, 2000 ml'): 1,
             }

        # -------------------------------------- ANTIBIOTICS FOR PROM ------------------------------------------------
        self.item_codes_preg_consumables['abx_for_prom'] = \
            {ic('Benzathine benzylpenicillin, powder for injection, 2.4 million IU'): 8}

        # ----------------------------------- ORAL DIABETIC MANAGEMENT -----------------------------------------------
        # Dose changes at run time
        self.item_codes_preg_consumables['oral_diabetic_treatment'] = \
            {ic('Glibenclamide 5mg_1000_CMST'): 1}

        # ---------------------------------------- INSULIN ----------------------------------------------------------
        # Dose changes at run time
        self.item_codes_preg_consumables['insulin_treatment'] = \
            {ic('Insulin soluble 100 IU/ml, 10ml_each_CMST'): 1}

    def initialise_simulation(self, sim):

        # We call the following function to store the required consumables for the simulation run within the appropriate
        # dictionary
        self.get_and_store_pregnancy_item_codes()

        # set up anc counter
        self.anc_counter = {1: 0, 2: 0, 3: 0, 4: 0, 5: 0, 6: 0, 7: 0, 8: 0}

        # Schedule logging event
        sim.schedule_event(CareOfWomenDuringPregnancyLoggingEvent(self), sim.date + DateOffset(days=364))

        # For the first period (2010-2015) we use the first value in each list as a parameter
        pregnancy_helper_functions.update_current_parameter_dictionary(self, list_position=0)

        # ==================================== REGISTERING DX_TESTS =================================================
        params = self.current_parameters

        # Next we register the relevant dx_tests used within this module...
        self.sim.modules['HealthSystem'].dx_manager.register_dx_test(

            # This test represents measurement of blood pressure used in ANC screening to detect hypertension in
            # pregnancy
            blood_pressure_measurement=DxTest(
                property='ps_htn_disorders',
                target_categories=['gest_htn', 'mild_pre_eclamp', 'severe_gest_htn', 'severe_pre_eclamp', 'eclampsia'],
                sensitivity=params['sensitivity_bp_monitoring'],
                specificity=params['specificity_bp_monitoring']),

            # This test represents a urine dipstick which is used to measuring the presence and amount of protein in a
            # woman's urine, proteinuria being indicative of pre-eclampsia/eclampsia
            urine_dipstick_protein=DxTest(
                property='ps_htn_disorders',
                target_categories=['mild_pre_eclamp', 'severe_pre_eclamp', 'eclampsia'],
                sensitivity=params['sensitivity_urine_protein_1_plus'],
                specificity=params['specificity_urine_protein_1_plus']),


            # This test represents point of care haemoglobin testing used in ANC to detect anaemia (all-severity)
            point_of_care_hb_test=DxTest(
                property='ps_anaemia_in_pregnancy',
                target_categories=['mild', 'moderate', 'severe'],
                sensitivity=params['sensitivity_poc_hb_test'],
                specificity=params['specificity_poc_hb_test']),

            # This test represents laboratory based full blood count testing used in hospitals to determine severity of
            # anaemia via Hb levels
            full_blood_count_hb=DxTest(
                property='ps_anaemia_in_pregnancy',
                target_categories=['mild', 'moderate', 'severe'],
                sensitivity=params['sensitivity_fbc_hb_test'],
                specificity=params['specificity_fbc_hb_test']),

            # This test represents point of care glucose testing used in ANC to detect hyperglycemia, associated with
            # gestational diabetes
            blood_test_glucose=DxTest(
                property='ps_gest_diab',
                target_categories=['uncontrolled'],
                sensitivity=params['sensitivity_blood_test_glucose'],
                specificity=params['specificity_blood_test_glucose']),

            # This test represents point of care testing for syphilis
            blood_test_syphilis=DxTest(
                property='ps_syphilis',
                sensitivity=params['sensitivity_blood_test_syphilis'],
                specificity=params['specificity_blood_test_syphilis']))

        if 'Hiv' not in self.sim.modules:
            logger.debug(key='message', data='HIV module is not registered in this simulation run and therefore HIV '
                                             'testing will not happen in antenatal care')

    def care_of_women_in_pregnancy_property_reset(self, id_or_index):
        """
        This function is called following birth/pregnancy loss to reset the variables stored in this module. This
        prevents women experiencing the effects of these properties in future pregnancies
        :param id_or_index: individual id OR set of indexes to change the properties
        :return:
        """
        df = self.sim.population.props

        df.loc[id_or_index, 'ac_total_anc_visits_current_pregnancy'] = 0
        df.loc[id_or_index, 'ac_to_be_admitted'] = False
        df.loc[id_or_index, 'ac_date_next_contact'] = pd.NaT
        df.loc[id_or_index, 'ac_receiving_iron_folic_acid'] = False
        df.loc[id_or_index, 'ac_receiving_bep_supplements'] = False
        df.loc[id_or_index, 'ac_receiving_calcium_supplements'] = False
        df.loc[id_or_index, 'ac_gest_htn_on_treatment'] = False
        df.loc[id_or_index, 'ac_gest_diab_on_treatment'] = 'none'
        df.loc[id_or_index, 'ac_ectopic_pregnancy_treated'] = False
        df.loc[id_or_index, 'ac_received_post_abortion_care'] = False
        df.loc[id_or_index, 'ac_received_abx_for_prom'] = False
        df.loc[id_or_index, 'ac_mag_sulph_treatment'] = False
        df.loc[id_or_index, 'ac_iv_anti_htn_treatment'] = False
        df.loc[id_or_index, 'ac_admitted_for_immediate_delivery'] = 'none'

    def on_birth(self, mother_id, child_id):
        df = self.sim.population.props

        df.at[child_id, 'ac_total_anc_visits_current_pregnancy'] = 0
        df.at[child_id, 'ac_to_be_admitted'] = False
        df.at[child_id, 'ac_date_next_contact'] = pd.NaT
        df.at[child_id, 'ac_receiving_iron_folic_acid'] = False
        df.at[child_id, 'ac_receiving_bep_supplements'] = False
        df.at[child_id, 'ac_receiving_calcium_supplements'] = False
        df.at[child_id, 'ac_gest_htn_on_treatment'] = False
        df.at[child_id, 'ac_gest_diab_on_treatment'] = 'none'
        df.at[child_id, 'ac_ectopic_pregnancy_treated'] = False
        df.at[child_id, 'ac_received_post_abortion_care'] = False
        df.at[child_id, 'ac_received_abx_for_prom'] = False
        df.at[child_id, 'ac_mag_sulph_treatment'] = False
        df.at[child_id, 'ac_iv_anti_htn_treatment'] = False
        df.at[child_id, 'ac_admitted_for_immediate_delivery'] = 'none'

    def further_on_birth_care_of_women_in_pregnancy(self, mother_id):
        """
        This function is called by the on_birth function of NewbornOutcomes module following a live birth or the Labour
         module following an intrapartum stillbirth . This function contains additional code related to the antenatal
         care module that should be ran following all births/late stillbirths - this is to ensure each modules
         (pregnancy,antenatal care, labour, newborn, postnatal) on_birth code is ran in the correct sequence
        :param mother_id: mothers individual id
        """
        df = self.sim.population.props
        mni = self.sim.modules['PregnancySupervisor'].mother_and_newborn_info

        if df.at[mother_id, 'is_alive']:

            #  run a check at birth to make sure no women exceed 8 visits
            if df.at[mother_id, 'ac_total_anc_visits_current_pregnancy'] > 9:
                logger.info(key='error', data=f'Mother {mother_id} attended >8 ANC visits during her pregnancy')

            # We log the total number of ANC contacts a woman has undergone at the time of birth via this dictionary
            if 'ga_anc_one' in mni[mother_id]:
                ga_anc_one = mni[mother_id]['ga_anc_one']
            else:
                ga_anc_one = 0

            total_anc_visit_count = {'person_id': mother_id,
                                     'total_anc': df.at[mother_id, 'ac_total_anc_visits_current_pregnancy'],
                                     'ga_anc_one': ga_anc_one}

            logger.info(key='anc_count_on_birth', data=total_anc_visit_count,
                        description='A dictionary containing the number of ANC visits each woman has on birth')

    def on_hsi_alert(self, person_id, treatment_id):
        logger.debug(key='message', data=f'This is CareOfWomenDuringPregnancy, being alerted about a health system '
                                         f'interaction person {person_id} for: {treatment_id}')

    #  ================================ ADDITIONAL ANTENATAL HELPER FUNCTIONS =========================================
    def get_approx_days_of_pregnancy(self, person_id):
        """
        This function calculates the approximate number of days remaining in a woman's pregnancy - assuming all
         pregnancies go to full term (40 weeks gestational age)
        :param person_id: Mothers individual id
        :return: Approximate number of days left in a term pregnancy
        """
        df = self.sim.population.props

        approx_days = (40 - df.at[person_id, 'ps_gestational_age_in_weeks']) * 7

        # Ensure only a positive number of days is returned
        if approx_days <= 1:
            approx_days = 7

        return round(approx_days)

    def determine_gestational_age_for_next_contact(self, person_id):
        """
        This function is called by each of the ANC HSIs to determine the number of weeks before a woman is required to
        return for her next ANC contact in the schedule
        :param person_id: individual_id
        """
        df = self.sim.population.props
        mother = df.loc[person_id]

        # The recommended ANC schedule (gestational age in weeks at which it is recommended women attend) is
        # ANC1 - 12wks, ANC2 - 20wks, ANC3 - 26wks, ANC4 - 30wks, ANC5 - 34wks, ANC6 - 36wks, ANC7 - 38wks,
        # ANC8 - 40 wks

        # Using a woman's gestational age at the time of her current visit, we calculate how many weeks in the future
        # until she should return for her next visit in the schedule
        if mother.ps_gestational_age_in_weeks < 20:
            recommended_gestation_next_anc = 20

        elif 20 <= mother.ps_gestational_age_in_weeks < 26:
            recommended_gestation_next_anc = 26

        elif 26 <= mother.ps_gestational_age_in_weeks < 30:
            recommended_gestation_next_anc = 30

        elif 30 <= mother.ps_gestational_age_in_weeks < 34:
            recommended_gestation_next_anc = 34

        elif 34 <= mother.ps_gestational_age_in_weeks < 36:
            recommended_gestation_next_anc = 36

        elif 36 <= mother.ps_gestational_age_in_weeks < 38:
            recommended_gestation_next_anc = 38

        elif 38 <= mother.ps_gestational_age_in_weeks < 40:
            recommended_gestation_next_anc = 40

        # We schedule women who present very late for ANC to return in two weeks
        elif 42 > mother.ps_gestational_age_in_weeks >= 40:
            recommended_gestation_next_anc = 42

        # Return a gestation beyond the normal length of pregnancy. This wont be used for scheduling because women
        # arent scheduled ANC past 42 weeks (see next function)
        else:
            recommended_gestation_next_anc = 50

        return recommended_gestation_next_anc

    def antenatal_care_scheduler(self, individual_id, visit_to_be_scheduled, recommended_gestation_next_anc):
        """
        This function is responsible for scheduling a woman's next ANC contact in the schedule if she chooses to seek
        care again.  It is called by each of the ANC HSIs.
        :param individual_id: individual_id
        :param visit_to_be_scheduled: Number if next visit in the schedule (2-8)
        :param recommended_gestation_next_anc: Gestational age in weeks a woman should be for the next visit in her
        schedule
        """
        df = self.sim.population.props
        params = self.current_parameters

        # Prevent women returning to ANC at very late gestational age
        if df.at[individual_id, 'ps_gestational_age_in_weeks'] >= 42:
            return

        # We check that women will only be scheduled for the next ANC contact in the schedule
        if df.at[individual_id, 'ps_gestational_age_in_weeks'] > recommended_gestation_next_anc:
            logger.info(key='error', data=f'Attempted to schedule an ANC visit for mother {individual_id} at a'
                                          f' gestation lower than her current gestation')
            return

        # Define possible ANC HSIs
        visit_dict = {2: HSI_CareOfWomenDuringPregnancy_SecondAntenatalCareContact(self, person_id=individual_id),
                      3: HSI_CareOfWomenDuringPregnancy_ThirdAntenatalCareContact(self, person_id=individual_id),
                      4: HSI_CareOfWomenDuringPregnancy_FourthAntenatalCareContact(self, person_id=individual_id),
                      5: HSI_CareOfWomenDuringPregnancy_FifthAntenatalCareContact(self, person_id=individual_id),
                      6: HSI_CareOfWomenDuringPregnancy_SixthAntenatalCareContact(self, person_id=individual_id),
                      7: HSI_CareOfWomenDuringPregnancy_SeventhAntenatalCareContact(self, person_id=individual_id),
                      8: HSI_CareOfWomenDuringPregnancy_EighthAntenatalCareContact(self, person_id=individual_id)}

        if self.sim.modules['PregnancySupervisor'].current_parameters['anc_service_structure'] == 8:
            visit = visit_dict[visit_to_be_scheduled]
        else:
            visit = HSI_CareOfWomenDuringPregnancy_FocusedANCVisit(self, person_id=individual_id,
                                                                   visit_number=visit_to_be_scheduled)

        def calculate_visit_date_and_schedule_visit(visit):
            # We subtract this woman's current gestational age from the recommended gestational age for the next
            # contact
            weeks_due_next_visit = int(recommended_gestation_next_anc - df.at[individual_id,
                                                                              'ps_gestational_age_in_weeks'])

            # And use this value as the number of weeks until she is required to return for her next ANC
            visit_date = self.sim.date + DateOffset(weeks=weeks_due_next_visit)
            self.sim.modules['HealthSystem'].schedule_hsi_event(visit,
                                                                priority=0,
                                                                topen=visit_date,
                                                                tclose=visit_date + DateOffset(days=7))

            # We store the date of her next visit and use this date as part of a check when the ANC HSIs run
            df.at[individual_id, 'ac_date_next_contact'] = visit_date

        # If this woman has attended less than 4 visits, and is predicted to attend > 4 (as determined via the
        # PregnancySupervisor module when ANC1 is scheduled) her subsequent ANC appointment is automatically
        # scheduled
        if (visit_to_be_scheduled <= 4) and df.at[individual_id, 'ps_anc4']:
            calculate_visit_date_and_schedule_visit(visit)

        elif ((visit_to_be_scheduled < 4) and not df.at[individual_id, 'ps_anc4']) or (visit_to_be_scheduled > 4):
            if self.rng.random_sample() < params[f'prob_seek_anc{visit_to_be_scheduled}']:
                calculate_visit_date_and_schedule_visit(visit)

    def schedule_admission(self, individual_id):
        """
        This function is called within each of the ANC HSIs for women who require admission due to a complication
        detected during ANC
        :param individual_id: individual_id
        """
        df = self.sim.population.props

        # Check correct women have been sent for admission
        if not df.at[individual_id, 'ac_to_be_admitted']:
            logger.info(key='error', data=f'Mother {individual_id} was scheduled for admission despite not requiring'
                                          f' it')
            return

        logger.info(key='anc_interventions', data={'mother': individual_id, 'intervention': 'admission'})

        # Schedule the appropriate event
        inpatient = HSI_CareOfWomenDuringPregnancy_AntenatalWardInpatientCare(
            self.sim.modules['CareOfWomenDuringPregnancy'], person_id=individual_id)

        self.sim.modules['HealthSystem'].schedule_hsi_event(inpatient, priority=0,
                                                            topen=self.sim.date,
                                                            tclose=self.sim.date + DateOffset(days=1))

        # Reset the variable to prevent future scheduling errors
        df.at[individual_id, 'ac_to_be_admitted'] = False

    def call_if_maternal_emergency_assessment_cant_run(self, hsi_event):
        """
        This function is called if HSI_CareOfWomenDuringPregnancy_MaternalEmergencyAssessment is unable to run to ensure
         women still experience risk of death associated with the complication they had sought treatment for (as risk of
        death is applied following treatment within the HSI)
        :param hsi_event: HSI event in which the function has been called:
        """
        df = self.sim.population.props
        individual_id = hsi_event.target

        if df.at[individual_id, 'is_pregnant'] and not df.at[individual_id, 'la_currently_in_labour']:
            logger.debug(key='message', data=f'HSI_CareOfWomenDuringPregnancy_MaternalEmergencyAssessment: did not'
                                             f' run for person {individual_id}')

            self.sim.modules['PregnancySupervisor'].apply_risk_of_death_from_monthly_complications(individual_id)

    # ================================= INTERVENTIONS DELIVERED DURING ANC ============================================
    # The following functions contain the interventions that are delivered as part of routine ANC contacts. Functions
    # are called from within the ANC HSIs. Which interventions are called depends on the mothers gestation and the
    # number of visits she has attended at the time each HSI runs (see ANC HSIs)

    def check_intervention_should_run_and_update_mni(self, person_id, int_1, int2):
        """
        This function is called to check if specific interventions within the ANC matrix should run for an individual.
        If the individual has received the intervention the appropriate amount of times per pregnancy then the
        intervention wont run again
        :param person_id: individual id
        :param int_1: first intervention (i.e. first tetanus vaccine)
        :param int2: second intervention (i.e. second tetanus vaccine)
        :return BOOL (should the intervention be delivered)
        """
        mni = self.sim.modules['PregnancySupervisor'].mother_and_newborn_info

        # If both of the interventions have been delivered, return false to prevent the intervention being delivered
        # again
        if int_1 and int2 in mni[person_id]['anc_ints']:
            return False

        # If the first intervention hasn't already been given, store within the mni, return True so the intervention is
        # delivered
        elif (int_1 not in mni[person_id]['anc_ints']) and (int2 not in mni[person_id]['anc_ints']):
            mni[person_id]['anc_ints'].append(int_1)
            return True

        # If the second intervention hasn't already been given, store within the mni, return True so the intervention is
        # delivered
        elif (int_1 in mni[person_id]['anc_ints']) and int2 not in mni[person_id]['anc_ints']:
            mni[person_id]['anc_ints'].append(int2)
            return True

        else:
            # If no conditions are met return true to prevent interventions not running
            return True

    def screening_interventions_delivered_at_every_contact(self, hsi_event):
        """
        This function contains the screening interventions which are delivered at every ANC contact regardless of the
        woman's gestational age and include blood pressure measurement and urine dipstick testing
        :param hsi_event: HSI event in which the function has been called:
        """
        person_id = hsi_event.target
        df = self.sim.population.props
        params = self.current_parameters
        mni = self.sim.modules['PregnancySupervisor'].mother_and_newborn_info

        hypertension_diagnosed = False
        proteinuria_diagnosed = False

        # Delivery of the intervention is conditioned on a random draw against a probability that the intervention
        # would be delivered (used to calibrate to SPA data - acts as proxy for clinical quality)
        if self.rng.random_sample() < params['prob_intervention_delivered_urine_ds']:

            # check consumables
            avail = pregnancy_helper_functions.return_cons_avail(
                self, hsi_event, cons=self.item_codes_preg_consumables['urine_dipstick'], opt_cons=None)

            # If the intervention will be delivered the dx_manager runs, returning True if the consumables are
            # available and the test detects protein in the urine
            if avail and self.sim.modules['HealthSystem'].dx_manager.run_dx_test(
                         dx_tests_to_run='urine_dipstick_protein', hsi_event=hsi_event):

                # We use a temporary variable to store if proteinuria is detected
                proteinuria_diagnosed = True
                logger.info(key='anc_interventions', data={'mother': person_id, 'intervention': 'dipstick'})

        # The process is repeated for blood pressure monitoring
        if self.rng.random_sample() < params['prob_intervention_delivered_bp']:
            hsi_event.add_equipment({'Sphygmomanometer'})

            if self.sim.modules['HealthSystem'].dx_manager.run_dx_test(dx_tests_to_run='blood_pressure_measurement',
                                                                       hsi_event=hsi_event):
                hypertension_diagnosed = True
                logger.info(key='anc_interventions', data={'mother': person_id, 'intervention': 'bp_measurement'})

                if not df.at[person_id, 'ac_gest_htn_on_treatment'] and\
                    (df.at[person_id, 'ps_htn_disorders'] != 'none') and pd.isnull(mni[person_id]['hypertension'
                                                                                                  '_onset']):

                    # We store date of onset to calculate dalys- only women who are aware of diagnosis experience DALYs
                    # (see daly weight for hypertension)
                    pregnancy_helper_functions.store_dalys_in_mni(person_id, mni, 'hypertension_onset', self.sim.date)

        # If either high blood pressure or proteinuria are detected (or both) we assume this woman needs to be admitted
        # for further treatment following this ANC contact

        # Only women who are not on treatment OR are determined to have severe disease whilst on treatment are admitted
        if hypertension_diagnosed or proteinuria_diagnosed:
            if (df.at[person_id, 'ps_htn_disorders'] == 'severe_pre_eclamp') or\
                (df.at[person_id, 'ps_htn_disorders'] == 'eclampsia') or \
               not df.at[person_id, 'ac_gest_htn_on_treatment']:

                df.at[person_id, 'ac_to_be_admitted'] = True

        # Here we conduct screening and initiate treatment for depression as needed
        if 'Depression' in self.sim.modules:
            logger.info(key='anc_interventions', data={'mother': person_id, 'intervention': 'depression_screen'})

            self.sim.modules['Depression'].do_on_presentation_to_care(person_id=person_id,
                                                                      hsi_event=hsi_event)

    def iron_and_folic_acid_supplementation(self, hsi_event):
        """This function contains the intervention iron and folic acid supplementation delivered during ANC.
        :param hsi_event: HSI event in which the function has been called
        """
        df = self.sim.population.props
        person_id = hsi_event.target
        params = self.current_parameters
        mni = self.sim.modules['PregnancySupervisor'].mother_and_newborn_info

        if not df.at[person_id, 'ac_receiving_iron_folic_acid']:

            # check consumable availability - dose is total days of pregnancy x 2 tablets
            days = self.get_approx_days_of_pregnancy(person_id)
            updated_cons = {k: v*(days*2) for (k, v) in self.item_codes_preg_consumables['iron_folic_acid'].items()}

            avail = pregnancy_helper_functions.return_cons_avail(
                self, hsi_event, cons=updated_cons, opt_cons=None)

            if avail:
                logger.info(key='anc_interventions', data={'mother': person_id, 'intervention': 'iron_folic_acid'})

                # Importantly, only women who will be adherent to iron will experience the benefits of the
                # treatment effect
                if self.rng.random_sample() < params['prob_adherent_ifa']:
                    df.at[person_id, 'ac_receiving_iron_folic_acid'] = True

                    # Women started on IFA at this stage may already be anaemic, we here apply a probability that
                    # starting on a course of IFA will correct anaemia prior to follow up
                    if self.rng.random_sample() < params['effect_of_ifa_for_resolving_anaemia']:

                        # Store date of resolution for daly calculations
                        pregnancy_helper_functions.store_dalys_in_mni(
                            person_id, mni, f'{df.at[person_id, "ps_anaemia_in_pregnancy"]}_anaemia_resolution',
                            self.sim.date)

                        df.at[person_id, 'ps_anaemia_in_pregnancy'] = 'none'

    def balance_energy_and_protein_supplementation(self, hsi_event):
        """This function contains the intervention balance energy and protein supplementation delivered during ANC.
        :param hsi_event: HSI event in which the function has been called
        """
        df = self.sim.population.props
        person_id = hsi_event.target

        # Check the woman is not already receiving the supplements
        if not df.at[person_id, 'ac_receiving_bep_supplements']:

            # If the consumables are available...
            days = self.get_approx_days_of_pregnancy(person_id)
            updated_cons = {k: v*days for (k, v) in
                            self.item_codes_preg_consumables['balanced_energy_protein'].items()}

            avail = pregnancy_helper_functions.return_cons_avail(
                self, hsi_event, cons=updated_cons, opt_cons=None)

            # And she is deemed to be at risk (i.e. BMI < 18) she is started on supplements
            if avail and (df.at[person_id, 'li_bmi'] == 1):
                df.at[person_id, 'ac_receiving_bep_supplements'] = True
                logger.info(key='anc_interventions', data={'mother': person_id, 'intervention': 'b_e_p'})

    def insecticide_treated_bed_net(self, hsi_event):
        """This function simply logs a consumable request for insecticide treated bed nets. Coverage of ITN and its
        effect is managed through the malaria module's calculation of malaria incidence.
        :param hsi_event: HSI event in which the function has been called
        """

        hsi_event.get_consumables(item_codes=self.item_codes_preg_consumables['itn'])

    def tb_screening(self, hsi_event):
        """
        This function schedules HSI_TbScreening which represents screening for TB. Screening is only scheduled if
        if the TB module is registered.
        :param hsi_event: HSI event in which the function has been called
        """

        # Currently we schedule women to the TB screening HSI in the TB module
        if 'Tb' in self.sim.modules:
            tb_screen = HSI_Tb_ScreeningAndRefer(
                module=self.sim.modules['Tb'], person_id=hsi_event.target)

            self.sim.modules['HealthSystem'].schedule_hsi_event(tb_screen, priority=0,
                                                                topen=self.sim.date,
                                                                tclose=self.sim.date + DateOffset(days=1))

    def tetanus_vaccination(self, hsi_event):
        """
        This function contains the intervention tetanus vaccination. A booster dose of the vaccine is given to all women
         during ANC. Effect of vaccination is managed by the EPI module and therefore here we just capture consumables
         and number of doses
        :param hsi_event: HSI event in which the function has been called
        """
        person_id = hsi_event.target

        if 'Epi' in self.sim.modules:

            # Define the HSI in which the vaccine is delivered
            vaccine_hsi = HSI_TdVaccine(self.sim.modules['Epi'], person_id=person_id,
                                        suppress_footprint=True)

            self.sim.modules['HealthSystem'].schedule_hsi_event(vaccine_hsi, priority=0,
                                                                topen=self.sim.date)

    def calcium_supplementation(self, hsi_event):
        """This function contains the intervention calcium supplementation delivered during ANC.
        :param hsi_event: HSI event in which the function has been called
        """
        df = self.sim.population.props
        person_id = hsi_event.target

        # If the woman is not already receiving supplements AND has been designated as high risk for pre-eclampsia
        # (as defined by ANC guidelines) then she will receive the interventions, conditional on consumables
        if not df.at[person_id, 'ac_receiving_calcium_supplements'] and ((df.at[person_id, 'la_parity'] == 0)
                                                                         or (df.at[person_id, 'la_parity'] > 4)):

            days = self.get_approx_days_of_pregnancy(person_id) * 3
            updated_cons = {k: v * days for (k, v) in
                            self.item_codes_preg_consumables['calcium'].items()}

            avail = pregnancy_helper_functions.return_cons_avail(
                self, hsi_event, cons=updated_cons, opt_cons=None)

            if avail:
                df.at[person_id, 'ac_receiving_calcium_supplements'] = True
                logger.info(key='anc_interventions', data={'mother': person_id, 'intervention': 'calcium'})

    def point_of_care_hb_testing(self, hsi_event):
        """
        This function contains the intervention point of care haemoglobin testing provided to women during ANC1/ANC6
        to detect anaemia during pregnancy
        :param hsi_event: HSI event in which the function has been called
        """
        person_id = hsi_event.target
        df = self.sim.population.props

        # If this woman has already had her Hb checked twice during pregnancy she will not receive another Hb test
        if not self.check_intervention_should_run_and_update_mni(person_id, 'hb_1', 'hb_2'):
            return

        logger.info(key='anc_interventions', data={'mother': person_id, 'intervention': 'hb_screen'})

        # Run check against probability of testing being delivered
        avail = pregnancy_helper_functions.return_cons_avail(
<<<<<<< HEAD
            self, hsi_event, self.item_codes_preg_consumables, core='hb_test', optional='blood_test_cons')
        hsi_event.add_equipment({'Haemoglobinometer'})
=======
            self, hsi_event,
            cons=self.item_codes_preg_consumables['hb_test'],
            opt_cons=self.item_codes_preg_consumables['blood_test_equipment'])
>>>>>>> 6af737a8

        # We run the test through the dx_manager and if a woman has anaemia and its detected she will be admitted
        # for further care
        if avail and self.sim.modules['HealthSystem'].dx_manager.run_dx_test(dx_tests_to_run='point_of_care_hb_test',
                                                                             hsi_event=hsi_event):
            df.at[person_id, 'ac_to_be_admitted'] = True

    def albendazole_administration(self, hsi_event):
        """
        This function contains the intervention albendazole administration (de-worming) and is provided to women during
         ANC
        :param hsi_event: HSI event in which the function has been called
        """
        person_id = hsi_event.target
        mni = self.sim.modules['PregnancySupervisor'].mother_and_newborn_info

        # If this woman has already had deworming the intervention is not delivered again
        if 'albend' in mni[person_id]['anc_ints']:
            return

        mni[person_id]['anc_ints'].append('albend')

        # We run this function to store the associated consumables with albendazole administration. This
        # intervention has no effect in the model due to limited evidence

        # If the consumables are available and the HCW will provide the tablets, the intervention is given
        avail = hsi_event.get_consumables(item_codes=self.item_codes_preg_consumables['albendazole'])

        if avail:
            logger.info(key='anc_interventions', data={'mother': person_id, 'intervention': 'albendazole'})

    def hep_b_testing(self, hsi_event):
        """
        This function contains the intervention Hepatitis B testing and is provided to women during ANC. As Hepatitis
        B is not modelled currently this intervention just maps consumables used during ANC
        :param hsi_event: HSI event in which the function has been called
        """
        person_id = hsi_event.target
        cons = self.item_codes_preg_consumables

        # If this woman has already been tested for hep b twice in her pregnancy the intervention will not run
        if not self.check_intervention_should_run_and_update_mni(person_id, 'hep_b_1', 'hep_b_2'):
            return

        # This intervention is a place holder prior to the Hepatitis B module being coded
        # Define the consumables
        avail = hsi_event.get_consumables(item_codes=cons['hep_b_test'],
                                          optional_item_codes=cons['blood_test_cons'])

        # We log all the consumables required above but we only condition the event test happening on the
        # availability of the test itself
        if avail:
            logger.info(key='anc_interventions', data={'mother': person_id, 'intervention': 'hep_b'})

    def syphilis_screening_and_treatment(self, hsi_event):
        """
        This function contains the intervention Syphilis testing and is provided to women during ANC. As Syphilis is
        not modelled currently this intervention just maps consumables used during ANC
        :param hsi_event: HSI event in which the function has been called
        """
        params = self.current_parameters
        person_id = hsi_event.target
        df = self.sim.population.props

        # If this woman has already been screened twice for syphilis then the intervention will not run
        if not self.check_intervention_should_run_and_update_mni(person_id, 'syph_1', 'syph_2'):
            return

        # See if she will receive testing
        if self.rng.random_sample() < params['prob_intervention_delivered_syph_test']:
            logger.info(key='anc_interventions', data={'mother': person_id, 'intervention': 'syphilis_test'})

            avail = pregnancy_helper_functions.return_cons_avail(
<<<<<<< HEAD
                self, hsi_event, self.item_codes_preg_consumables, core='syphilis_test',
                optional='blood_test_cons')
=======
                self, hsi_event,
                cons=self.item_codes_preg_consumables['syphilis_test'],
                opt_cons=self.item_codes_preg_consumables['blood_test_equipment'])
>>>>>>> 6af737a8

            test = self.sim.modules['HealthSystem'].dx_manager.run_dx_test(
                         dx_tests_to_run='blood_test_syphilis', hsi_event=hsi_event)

            # If the testing occurs and detects syphilis she will get treatment (if consumables are available)
            if avail and test:

                avail = pregnancy_helper_functions.return_cons_avail(
<<<<<<< HEAD
                    self, hsi_event, self.item_codes_preg_consumables, core='syphilis_treatment',
                    optional='blood_test_cons')
=======
                    self, hsi_event,
                    cons=self.item_codes_preg_consumables['syphilis_treatment'],
                    opt_cons=self.item_codes_preg_consumables['blood_test_equipment'])
>>>>>>> 6af737a8

                if avail:
                    # We assume that treatment is 100% effective at curing infection
                    df.at[person_id, 'ps_syphilis'] = False
                    logger.info(key='anc_interventions', data={'mother': person_id, 'intervention': 'syphilis_treat'})

    def hiv_testing(self, hsi_event):
        """
        This function contains the scheduling for HIV testing and is provided to women during ANC.
        :param hsi_event: HSI event in which the function has been called
        """
        person_id = hsi_event.target
        mni = self.sim.modules['PregnancySupervisor'].mother_and_newborn_info

        # If she has already been tested for HIV she will not be tested again during ANC
        if 'hiv' in mni[person_id]['anc_ints']:
            return

        if 'Hiv' in self.sim.modules:
            # The decision of whether the woman gets a test is determined by the Hiv module
            test_scheduled = self.sim.modules['Hiv'].decide_whether_hiv_test_for_mother(
                person_id, referred_from="care_of_women_during_pregnancy")

            if test_scheduled:
                mni[person_id]['anc_ints'].append('hiv')

            logger.info(key='anc_interventions', data={'mother': person_id, 'intervention': 'hiv_screen'})

    def iptp_administration(self, hsi_event):
        """
        This function schedules HSI_MalariaIPTp for women who should receive IPTp during pregnancy (if the malaria
        module is registered)
        :param hsi_event: HSI event in which the function has been called
        """
        person_id = hsi_event.target

        # If the Malaria module is registered women are scheduled to receive IPTp via this HSI event
        if 'Malaria' in self.sim.modules:
            self.sim.modules['HealthSystem'].schedule_hsi_event(
                HSI_MalariaIPTp(person_id=person_id,
                                module=self.sim.modules['Malaria']), topen=self.sim.date, tclose=None, priority=0)

    def gdm_screening(self, hsi_event):
        """This function contains intervention of gestational diabetes screening during ANC. Screening is only conducted
         on women with pre-specified risk factors for the disease.
        :param hsi_event: HSI event in which the function has been called
        """
        df = self.sim.population.props
        params = self.current_parameters
        person_id = hsi_event.target
        mni = self.sim.modules['PregnancySupervisor'].mother_and_newborn_info

        # Women already screened will not be screened again
        if 'gdm_screen' in mni[person_id]['anc_ints']:
            return

        # We check if this woman has any of the key risk factors, if so they are sent for additional blood tests
        if df.at[person_id, 'li_bmi'] >= 4 or df.at[person_id, 'ps_prev_gest_diab'] or df.at[person_id,
                                                                                             'ps_prev_stillbirth']:

            # If they are available, the test is conducted
            if self.rng.random_sample() < params['prob_intervention_delivered_gdm_test']:

                avail = pregnancy_helper_functions.return_cons_avail(
<<<<<<< HEAD
                    self, hsi_event, self.item_codes_preg_consumables, core='gdm_test', optional='blood_test_cons')
=======
                    self, hsi_event,
                    cons=self.item_codes_preg_consumables['gdm_test'],
                    opt_cons=self.item_codes_preg_consumables['blood_test_equipment'])
>>>>>>> 6af737a8

                # If the test accurately detects a woman has gestational diabetes the consumables are recorded and
                # she is referred for treatment
                if avail:

                    hsi_event.add_equipment({'Glucometer'})

                    if self.sim.modules['HealthSystem'].dx_manager.run_dx_test(
                             dx_tests_to_run='blood_test_glucose', hsi_event=hsi_event):

                        logger.info(key='anc_interventions', data={'mother': person_id, 'intervention': 'gdm_screen'})
                        mni[person_id]['anc_ints'].append('gdm_screen')

                        # We assume women with a positive GDM screen will be admitted (if they are not already receiving
                        # outpatient care)
                        if df.at[person_id, 'ac_gest_diab_on_treatment'] == 'none':

                            # Store onset after diagnosis as daly weight is tied to diagnosis
                            pregnancy_helper_functions.store_dalys_in_mni(person_id, mni, 'gest_diab_onset',
                                                                          self.sim.date)
                            df.at[person_id, 'ac_to_be_admitted'] = True

    def interventions_delivered_each_visit_from_anc2(self, hsi_event):
        """This function contains a collection of interventions that are delivered to women every time they attend ANC
        from ANC visit 2
        :param hsi_event: HSI event in which the function has been called
        """
        self.screening_interventions_delivered_at_every_contact(hsi_event=hsi_event)
        self.iron_and_folic_acid_supplementation(hsi_event=hsi_event)
        self.balance_energy_and_protein_supplementation(hsi_event=hsi_event)
        self.calcium_supplementation(hsi_event=hsi_event)

    def check_anc1_can_run(self, individual_id, gest_age_next_contact):
        """
        This function is called by the first ANC contact and runs a series of checks to determine if the HSI should run
        on the date it has been scheduled for
        :param individual_id: individual id
        :param gest_age_next_contact: gestational age, in weeks, this woman is due to return for her next ANC
        :returns True/False as to whether the event can run
        """
        df = self.sim.population.props
        mother = df.loc[individual_id]

        visit = HSI_CareOfWomenDuringPregnancy_FirstAntenatalCareContact(
            self.sim.modules['CareOfWomenDuringPregnancy'],
            person_id=individual_id)

        # Calculate the difference between the current date and when anc1 was scheduled for this woman at the start of
        # pregnancy
        date_difference = self.sim.date - df.at[individual_id, 'ps_date_of_anc1']

        # Only women who are alive, still pregnant and not in labour can attend ANC1
        if not mother.is_alive or not mother.is_pregnant or mother.la_currently_in_labour:
            return False

        # Here we block the event from running for previously scheduled ANC1 HSIs for women who have lost a pregnancy
        # and become pregnant again
        if (
            (date_difference > pd.to_timedelta(7, unit='D')) or
            (df.at[individual_id, 'ac_total_anc_visits_current_pregnancy'] > 0) or
            (df.at[individual_id, 'ps_gestational_age_in_weeks'] < 7)
             ):
            return False

        # If the woman is an inpatient when ANC1 is scheduled, she will try and return at the next appropriate
        # gestational age
        if df.at[individual_id, 'hs_is_inpatient']:

            # We assume that she will return for her first appointment at the next gestation in the schedule
            logger.debug(key='message', data=f'mother {individual_id} is scheduled to attend ANC today but is '
                                             f'currently an inpatient- she will be scheduled to arrive at her next '
                                             f'visit instead no interventions will be delivered here')

            weeks_due_next_visit = int(gest_age_next_contact - df.at[individual_id, 'ps_gestational_age_in_weeks'])
            visit_date = self.sim.date + DateOffset(weeks=weeks_due_next_visit)

            self.sim.modules['HealthSystem'].schedule_hsi_event(visit, priority=0,
                                                                topen=visit_date,
                                                                tclose=visit_date + DateOffset(days=7))
            df.at[individual_id, 'ps_date_of_anc1'] = visit_date
            return False

        return True

    def check_subsequent_anc_can_run(self, individual_id, this_visit_number, gest_age_next_contact):
        """
        This function is called by the subsequent ANC contacts and runs a series of checks to determine if the HSI
        should run on the date it has been scheduled for
        :param individual_id: individual id
        :param this_visit_number: Number of the next ANC contact in the schedule
        :param gest_age_next_contact: gestational age, in weeks, this woman is due to return for her next ANC
        :returns True/False as to whether the event can run
        """

        df = self.sim.population.props

        date_difference = self.sim.date - df.at[individual_id, 'ac_date_next_contact']

        ga_for_anc_dict = {2: 20, 3: 26, 4: 30, 5: 34, 6: 36, 7: 38, 8: 40}

        # If women have died, are no longer pregnant, are in labour, are postnatal, are pregnant but with a gestational
        # age lower than required for this anc visit or are 'late' to attend this visit (usually for visits scheduled in
        # one pregnancy but running in a subsequent one) it will not run
        if (not df.at[individual_id, 'is_alive'] or
            not df.at[individual_id, 'is_pregnant'] or
            df.at[individual_id, 'la_currently_in_labour'] or
            df.at[individual_id, 'la_is_postpartum'] or
            (df.at[individual_id, 'ps_gestational_age_in_weeks'] < ga_for_anc_dict[this_visit_number]) or
            (date_difference > pd.to_timedelta(7, unit='D') or
             not df.at[individual_id, 'ac_total_anc_visits_current_pregnancy'] == (this_visit_number - 1))):
            return False

        # If the woman is currently an inpatient then she will return at the next point in the contact schedule but
        # receive the care she has missed in this visit
        if df.at[individual_id, 'hs_is_inpatient']:
            self.antenatal_care_scheduler(individual_id, visit_to_be_scheduled=this_visit_number,
                                          recommended_gestation_next_anc=gest_age_next_contact)
            return False

        return True

    # =============================== INTERVENTIONS DELIVERED DURING INPATIENT CARE ===================================
    # The following functions contain code for the interventions which are called by antenatal HSIs (not including
    # routine ANC) this includes post abortion/ectopic care and antenatal inpatient care

    def full_blood_count_testing(self, hsi_event):
        """This function contains the intervention 'full blood count testing' and represents blood testing requiring a
        laboratory. It is called by HSI_CareOfWomenDuringPregnancy_AntenatalWardInpatientCare for women admitted due to
        anaemia
        :param hsi_event: HSI event in which the function has been called
        :returns: result of the FBC ['none', 'mild_mod', 'severe'] (STR)
        """
        df = self.sim.population.props
        person_id = hsi_event.target

        # Run dx_test for anaemia...
        # If a woman is not truly anaemic but the FBC returns a result of anaemia, due to tests specificity, we
        # assume the reported anaemia is mild
        hsi_event.get_consumables(item_codes=self.item_codes_preg_consumables['blood_test_cons'])
        hsi_event.add_equipment({'Analyser, Haematology'})

        test_result = self.sim.modules['HealthSystem'].dx_manager.run_dx_test(
                dx_tests_to_run='full_blood_count_hb', hsi_event=hsi_event)

        if test_result and (df.at[person_id, 'ps_anaemia_in_pregnancy'] == 'none'):
            return 'non_severe'

        # If the test correctly identifies a woman's anaemia we assume it correctly identifies its severity
        if test_result and (df.at[person_id, 'ps_anaemia_in_pregnancy'] != 'none'):
            return df.at[person_id, 'ps_anaemia_in_pregnancy']

        # We return a none value if no anaemia was detected
        return 'none'

    def antenatal_blood_transfusion(self, individual_id, hsi_event):
        """
        This function contains the intervention 'blood transfusion'. It is called by either
        HSI_CareOfWomenDuringPregnancy_AntenatalWardInpatientCare or HSI_CareOfWomenDuringPregnancy_PostAbortionCase
        Management for women requiring blood for either haemorrhage or severe anaemia.
        given iron and folic acid supplements during ANC
        :param individual_id: individual_id
        :param hsi_event: HSI event in which the function has been called
        """
        df = self.sim.population.props
        params = self.current_parameters
        store_dalys_in_mni = pregnancy_helper_functions.store_dalys_in_mni
        mni = self.sim.modules['PregnancySupervisor'].mother_and_newborn_info

        # Check for consumables
        avail = pregnancy_helper_functions.return_cons_avail(
<<<<<<< HEAD
            self, hsi_event, self.item_codes_preg_consumables, core='blood_transfusion', number=2,
            optional='iv_drug_cons')
=======
            self, hsi_event,
            cons=self.item_codes_preg_consumables['blood_transfusion'],
            opt_cons=self.item_codes_preg_consumables['iv_drug_equipment'])
>>>>>>> 6af737a8

        sf_check = pregnancy_helper_functions.check_emonc_signal_function_will_run(self.sim.modules['Labour'],
                                                                                   sf='blood_tran',
                                                                                   hsi_event=hsi_event)

        # If the blood is available we assume the intervention can be delivered
        if avail and sf_check:
            pregnancy_helper_functions.log_met_need(self, 'blood_tran', hsi_event)

            hsi_event.add_equipment({'Drip stand', 'Infusion pump'})

            # If the woman is receiving blood due to anaemia we apply a probability that a transfusion of 2 units
            # RBCs will correct this woman's severe anaemia
            if params['treatment_effect_blood_transfusion_anaemia'] > self.rng.random_sample():
                store_dalys_in_mni(individual_id, mni, 'severe_anaemia_resolution', self.sim.date)
                df.at[individual_id, 'ps_anaemia_in_pregnancy'] = 'none'

    def initiate_maintenance_anti_hypertensive_treatment(self, individual_id, hsi_event):
        """
        This function contains initiation of oral antihypertensive medication for women with high blood pressure. It is
        called by HSI_CareOfWomenDuringPregnancy_AntenatalWardInpatientCare for women who have been identified as having
         high blood pressure in pregnancy but are not yet receiving treatment
        :param individual_id: individual_id
        :param hsi_event: HSI event in which the function has been called
        """
        df = self.sim.population.props

        # Calculate the approximate dose for the remainder of pregnancy and check availability
        days = self.get_approx_days_of_pregnancy(individual_id) * 4
        updated_cons = {k: v * days for (k, v) in
                        self.item_codes_preg_consumables['oral_antihypertensives'].items()}

        avail = pregnancy_helper_functions.return_cons_avail(
            self, hsi_event, cons=updated_cons, opt_cons=None)

        # If the consumables are available then the woman is started on treatment
        if avail:
            df.at[individual_id, 'ac_gest_htn_on_treatment'] = True

    def initiate_treatment_for_severe_hypertension(self, individual_id, hsi_event):
        """
        This function contains initiation of intravenous antihypertensive medication for women with severely high blood
        pressure. It is called by HSI_CareOfWomenDuringPregnancy_AntenatalWardInpatientCare for women who have been
        admitted due to severely high blood pressure (severe gestational hypertension, severe pre-eclampsia or
        eclampsia)
        :param individual_id: individual_id
        :param hsi_event: HSI event in which the function has been called
        """
        df = self.sim.population.props

        # Define the consumables and check their availability
        avail = pregnancy_helper_functions.return_cons_avail(
<<<<<<< HEAD
            self, hsi_event, self.item_codes_preg_consumables, core='iv_antihypertensives',
            optional='iv_drug_cons')
=======
            self, hsi_event,
            cons=self.item_codes_preg_consumables['iv_antihypertensives'],
            opt_cons=self.item_codes_preg_consumables['iv_drug_equipment'])
>>>>>>> 6af737a8

        # If they are available then the woman is started on treatment
        if avail:
            pregnancy_helper_functions.log_met_need(self, 'iv_htns', hsi_event)
            hsi_event.add_equipment({'Drip stand', 'Infusion pump'})

            # We assume women treated with antihypertensives would no longer be severely hypertensive- meaning they
            # are not at risk of death from severe gestational hypertension in the PregnancySupervisor event
            if df.at[individual_id, 'ps_htn_disorders'] == 'severe_gest_htn':
                df.at[individual_id, 'ps_htn_disorders'] = 'gest_htn'

            # We dont assume antihypertensives convert severe pre-eclampsia/eclampsia to a more mild version of the
            # disease (as the disease is multi-system and hypertension is only one contributing factor to mortality) but
            # instead use this property to reduce risk of acute death from this episode of disease
            if (df.at[individual_id, 'ps_htn_disorders'] == 'severe_pre_eclamp') or (df.at[individual_id,
                                                                                           'ps_htn_disorders'] ==
                                                                                     'eclampsia'):
                df.at[individual_id, 'ac_iv_anti_htn_treatment'] = True

    def treatment_for_severe_pre_eclampsia_or_eclampsia(self, individual_id, hsi_event):
        """
        This function contains initiation of intravenous magnesium sulphate medication for women with severely
        pre-eclampsia/eclampsia It is called by HSI_CareOfWomenDuringPregnancy_AntenatalWardInpatientCare for women who
        have been admitted with those conditions
        :param individual_id: individual_id
        :param hsi_event: HSI event in which the function has been called
        """
        df = self.sim.population.props

        avail = pregnancy_helper_functions.return_cons_avail(
            self, hsi_event,
            cons=self.item_codes_preg_consumables['magnesium_sulfate'],
            opt_cons=self.item_codes_preg_consumables['eclampsia_management_optional'])

        # check HCW will deliver intervention
        sf_check = pregnancy_helper_functions.check_emonc_signal_function_will_run(self.sim.modules['Labour'],
                                                                                   sf='anticonvulsant',
                                                                                   hsi_event=hsi_event)

        # If available deliver the treatment
        if avail and sf_check:
            df.at[individual_id, 'ac_mag_sulph_treatment'] = True
            pregnancy_helper_functions.log_met_need(self, 'mag_sulph', hsi_event)
            hsi_event.add_equipment({'Drip stand', 'Infusion pump'})

    def antibiotics_for_prom(self, individual_id, hsi_event):
        """
        This function contains initiation of antibiotics for women with who have been admitted following premature
        rupture of membranes .It is called by HSI_CareOfWomenDuringPregnancy_AntenatalWardInpatientCare
        :param individual_id: individual_id
        :param hsi_event: HSI event in which the function has been called
        """
        df = self.sim.population.props

        # check consumables and whether HCW are available to deliver the intervention
        avail = pregnancy_helper_functions.return_cons_avail(
<<<<<<< HEAD
            self, hsi_event, self.item_codes_preg_consumables, core='abx_for_prom',
            optional='iv_drug_cons')
=======
            self, hsi_event,
            cons=self.item_codes_preg_consumables['abx_for_prom'],
            opt_cons=self.item_codes_preg_consumables['iv_drug_equipment'])
>>>>>>> 6af737a8

        sf_check = pregnancy_helper_functions.check_emonc_signal_function_will_run(self.sim.modules['Labour'],
                                                                                   sf='iv_abx',
                                                                                   hsi_event=hsi_event)

        if avail and sf_check:
            df.at[individual_id, 'ac_received_abx_for_prom'] = True
            hsi_event.add_equipment({'Drip stand', 'Infusion pump'})

    def ectopic_pregnancy_treatment_doesnt_run(self, hsi_event):
        """
        This function is called within HSI_CareOfWomenDuringPregnancy_TreatmentForEctopicPregnancy if the event cannot
        run/the intervention cannot be delivered. This ensures that women with ectopic pregnancies that haven't ruptured
        will experience rupture and risk of death without treatment
        :param hsi_event: HSI event in which the function has been called
        """
        individual_id = hsi_event.target
        df = self.sim.population.props

        logger.debug(key='message', data='HSI_CareOfWomenDuringPregnancy_TreatmentForEctopicPregnancy: did not run')

        from tlo.methods.pregnancy_supervisor import EctopicPregnancyRuptureEvent

        # If this event cannot run we ensure all women will eventually experience rupture due to untreated ectopic
        if df.at[individual_id, 'ps_ectopic_pregnancy'] == 'not_ruptured':
            self.sim.schedule_event(EctopicPregnancyRuptureEvent(
                self.sim.modules['PregnancySupervisor'], individual_id), self.sim.date + DateOffset(days=7))

    def calculate_beddays(self, individual_id):
        """
        This function is called by HSI_CareOfWomenDuringPregnancy_AntenatalWardInpatientCare to calculate the number of
        beddays required by a women following admission. This is determined according to the reason for her admission
        and her gestation
        :param individual_id: individual_id
        :return:
        """
        df = self.sim.population.props
        mother = df.loc[individual_id]

        # Women with abruption, praevia or chorioamnionitis prior to 28 weeks will not be delivered until they have
        # reached that gestation
        if (mother.ps_placental_abruption or
            ((mother.ps_placenta_praevia and (mother.ps_antepartum_haemorrhage == 'severe')) or
             mother.ps_chorioamnionitis)) and (mother.ps_gestational_age_in_weeks < 28):
            beddays = int((28 * 7) - (mother.ps_gestational_age_in_weeks * 7))

        # Similarly more mild bleeding or PROM without infection occuring prior to 37 weeks will not be delivered until
        # they have reached that gestation
        elif ((mother.ps_placenta_praevia and (mother.ps_antepartum_haemorrhage == 'mild_moderate')) or
              (mother.ps_premature_rupture_of_membranes and not mother.ps_chorioamnionitis)) and \
             (mother.ps_gestational_age_in_weeks < 37):
            beddays = int((37 * 7) - (mother.ps_gestational_age_in_weeks * 7))

        else:
            beddays = 1

        return beddays


class HSI_CareOfWomenDuringPregnancy_FirstAntenatalCareContact(HSI_Event, IndividualScopeEventMixin):
    """ This is the  HSI_CareOfWomenDuringPregnancy_FirstAntenatalCareContact which represents the first routine
    antenatal care contact (ANC1). It is scheduled by the PregnancySupervisor Event for women who choose to seek
    routine antenatal care during their pregnancy. It is recommended that this visit occur before 12 weeks gestation.
    This event delivers the interventions to women which are part of ANC1. Additionally interventions that should be
    offered in the early ANC contacts are provided to women who present to ANC1 later in their pregnancy. Scheduling
    the next ANC contact in the occurs during this HSI along with admission to antenatal inpatient ward in the
    case of complications """

    def __init__(self, module, person_id):
        super().__init__(module, person_id=person_id)
        assert isinstance(module, CareOfWomenDuringPregnancy)

        self.TREATMENT_ID = 'AntenatalCare_Outpatient'
        self.EXPECTED_APPT_FOOTPRINT = self.make_appt_footprint({'AntenatalFirst': 1})
        self.ACCEPTED_FACILITY_LEVEL = '1a'

    def apply(self, person_id, squeeze_factor):
        df = self.sim.population.props
        mother = df.loc[person_id]
        mni = self.sim.modules['PregnancySupervisor'].mother_and_newborn_info

        # Calculate when this woman should return for her next visit
        gest_age_next_contact = self.module.determine_gestational_age_for_next_contact(person_id)

        # Check this visit can run
        can_anc1_run = self.module.check_anc1_can_run(person_id, gest_age_next_contact)

        if can_anc1_run:
            self.module.anc_counter[1] += 1

            # store GA at first visit
            mni[person_id]['ga_anc_one'] = df.at[person_id, 'ps_gestational_age_in_weeks']

            # We add a visit to a rolling total of ANC visits in this pregnancy
            df.at[person_id, 'ac_total_anc_visits_current_pregnancy'] += 1

            #  =================================== INTERVENTIONS ====================================================
            # Add equipment used during first ANC visit not directly related to interventions
            self.add_equipment(self.healthcare_system.equipment.from_pkg_names('ANC'))
            self.add_equipment(
                {'Height Pole (Stadiometer)', 'MUAC tape',
                 'Ultrasound, combined 2/4 pole interferential with vacuum and dual frequency 1-3MHZ'})

            # First all women, regardless of ANC contact or gestation, undergo urine and blood pressure measurement
            # and depression screening
            self.module.screening_interventions_delivered_at_every_contact(hsi_event=self)

            # Next, all women attending their first ANC receive the following interventions, regardless of gestational
            # age at presentation
            self.module.iron_and_folic_acid_supplementation(hsi_event=self)
            self.module.balance_energy_and_protein_supplementation(hsi_event=self)
            self.module.insecticide_treated_bed_net(hsi_event=self)
            self.module.tb_screening(hsi_event=self)
            self.module.hiv_testing(hsi_event=self)
            self.module.hep_b_testing(hsi_event=self)
            self.module.syphilis_screening_and_treatment(hsi_event=self)
            self.module.point_of_care_hb_testing(hsi_event=self)
            self.module.tetanus_vaccination(hsi_event=self)

            # If the woman presents after 20 weeks she is provided interventions she has missed by presenting late
            if mother.ps_gestational_age_in_weeks > 19:
                self.add_equipment({'Stethoscope, foetal, monaural, Pinard, plastic'})

                self.module.point_of_care_hb_testing(hsi_event=self)
                self.module.albendazole_administration(hsi_event=self)
                self.module.iptp_administration(hsi_event=self)
                self.module.calcium_supplementation(hsi_event=self)

            # Any women presenting for ANC1 after 26 week are also required to have a GDM screen
            if mother.ps_gestational_age_in_weeks >= 26:
                self.module.gdm_screening(hsi_event=self)

            # Then we determine if this woman will return for her next ANC visit
            if mother.ps_gestational_age_in_weeks < 40:
                self.module.antenatal_care_scheduler(person_id, visit_to_be_scheduled=2,
                                                     recommended_gestation_next_anc=gest_age_next_contact)

            # If the woman has had any complications detected during ANC she is admitted for treatment to be initiated
            if df.at[person_id, 'ac_to_be_admitted']:
                self.module.schedule_admission(person_id)

            return  # return nothing implies that the footprint used matches the EXPECTED_APPT_FOOTPRINT

        else:
            # return a blank footprint as the appointment could not run as intended
            return self.sim.modules["HealthSystem"].get_blank_appt_footprint()

    def did_not_run(self):
        logger.debug(key='message', data='HSI_CareOfWomenDuringPregnancy_FirstAntenatalCareVisit: did not run')

    def not_available(self):
        logger.debug(key='message', data='HSI_CareOfWomenDuringPregnancy_FirstAntenatalCareVisit: cannot not run with '
                                         'this configuration')


class HSI_CareOfWomenDuringPregnancy_SecondAntenatalCareContact(HSI_Event, IndividualScopeEventMixin):
    """This is the  HSI_CareOfWomenDuringPregnancy_SecondAntenatalCareContact which represents the second routine
    antenatal care contact (ANC2). It is scheduled by the HSI_CareOfWomenDuringPregnancy_FirstAntenatalCareContact for
    women who choose to seek additional ANC after their previous visit. It is recommended that this visit occur at 20
    weeks gestation. This event delivers the interventions to women which are part of ANC2. Additionally interventions
    that should be delivered according to a woman's gestational age and position in her ANC schedule are delivered.
    Finally scheduling the next ANC contact in the occurs during this HSI along with admission to antenatal inpatient
    ward in the case of complications"""

    def __init__(self, module, person_id):
        super().__init__(module, person_id=person_id)
        assert isinstance(module, CareOfWomenDuringPregnancy)

        self.TREATMENT_ID = 'AntenatalCare_Outpatient'
        self.EXPECTED_APPT_FOOTPRINT = self.make_appt_footprint({'ANCSubsequent': 1})
        self.ACCEPTED_FACILITY_LEVEL = '1a'

    def apply(self, person_id, squeeze_factor):
        df = self.sim.population.props
        mother = df.loc[person_id]

        # Run the check
        gest_age_next_contact = self.module.determine_gestational_age_for_next_contact(person_id)
        can_anc_run = self.module.check_subsequent_anc_can_run(individual_id=person_id,
                                                               this_visit_number=2,
                                                               gest_age_next_contact=gest_age_next_contact)

        if can_anc_run:
            self.module.anc_counter[2] += 1
            df.at[person_id, 'ac_total_anc_visits_current_pregnancy'] += 1

            #  =================================== INTERVENTIONS ====================================================
            # Add equipment used during  ANC visit not directly related to interventions
            self.add_equipment(self.healthcare_system.equipment.from_pkg_names('ANC'))
            self.add_equipment(
                {'Ultrasound, combined 2/4 pole interferential with vacuum and dual frequency 1-3MHZ'})

            # First we administer the interventions all women will receive at this contact regardless of
            # gestational age
            self.module.interventions_delivered_each_visit_from_anc2(hsi_event=self)
            self.module.tetanus_vaccination(hsi_event=self)

            # And we schedule the next ANC appointment
            if mother.ps_gestational_age_in_weeks < 40:
                self.module.antenatal_care_scheduler(person_id, visit_to_be_scheduled=3,
                                                     recommended_gestation_next_anc=gest_age_next_contact)

            # Then we administer interventions that are due to be delivered at this woman's gestational age, which may
            # be in addition to intervention delivered in ANC2
            if mother.ps_gestational_age_in_weeks < 26:
                self.module.albendazole_administration(hsi_event=self)
                self.module.iptp_administration(hsi_event=self)

            elif mother.ps_gestational_age_in_weeks < 30:
                self.module.iptp_administration(hsi_event=self)
                self.module.gdm_screening(hsi_event=self)

            elif mother.ps_gestational_age_in_weeks < 34:
                self.module.iptp_administration(hsi_event=self)

            elif mother.ps_gestational_age_in_weeks < 36:
                self.module.iptp_administration(hsi_event=self)
                self.module.hep_b_testing(hsi_event=self)
                self.module.syphilis_screening_and_treatment(hsi_event=self)

            elif mother.ps_gestational_age_in_weeks < 38:
                self.module.point_of_care_hb_testing(hsi_event=self)

            elif mother.ps_gestational_age_in_weeks < 40:
                self.module.iptp_administration(hsi_event=self)

            elif mother.ps_gestational_age_in_weeks >= 40:
                pass

            if df.at[person_id, 'ac_to_be_admitted']:
                self.module.schedule_admission(person_id)

            return  # return nothing implies that the footprint used matches the EXPECTED_APPT_FOOTPRINT

        else:
            # return a blank footprint as the appointment could not run as intended
            return self.sim.modules["HealthSystem"].get_blank_appt_footprint()

    def did_not_run(self):
        logger.debug(key='message', data='HSI_CareOfWomenDuringPregnancy_SecondAntenatalCareVisit: did not run')

    def not_available(self):
        logger.debug(key='message', data='HSI_CareOfWomenDuringPregnancy_SecondAntenatalCareVisit: cannot not run with '
                                         'this configuration')


class HSI_CareOfWomenDuringPregnancy_ThirdAntenatalCareContact(HSI_Event, IndividualScopeEventMixin):
    """This is the  HSI_CareOfWomenDuringPregnancy_ThirdAntenatalCareContact which represents the third routine
    antenatal care contact (ANC3). It is scheduled by the HSI_CareOfWomenDuringPregnancy_SecondAntenatalCareContact for
    women who choose to seek additional ANC after their previous visit. It is recommended that this visit occur at 26
    weeks gestation. This event delivers the interventions to women which are part of ANC3. Additionally interventions
    that should be delivered according to a woman's gestational age and position in her ANC schedule are delivered.
    Finally scheduling the next ANC contact in the occurs during this HSI along with admission to antenatal inpatient
    ward in the case of complications"""

    def __init__(self, module, person_id):
        super().__init__(module, person_id=person_id)
        assert isinstance(module, CareOfWomenDuringPregnancy)

        self.TREATMENT_ID = 'AntenatalCare_Outpatient'
        self.EXPECTED_APPT_FOOTPRINT = self.make_appt_footprint({'ANCSubsequent': 1})
        self.ACCEPTED_FACILITY_LEVEL = '1a'

    def apply(self, person_id, squeeze_factor):
        df = self.sim.population.props
        mother = df.loc[person_id]

        # Run the check
        gest_age_next_contact = self.module.determine_gestational_age_for_next_contact(person_id)
        can_anc_run = self.module.check_subsequent_anc_can_run(person_id, 3, gest_age_next_contact)

        if can_anc_run:
            self.module.anc_counter[3] += 1
            df.at[person_id, 'ac_total_anc_visits_current_pregnancy'] += 1

            #  =================================== INTERVENTIONS ====================================================
            self.add_equipment(self.healthcare_system.equipment.from_pkg_names('ANC'))

            gest_age_next_contact = self.module.determine_gestational_age_for_next_contact(person_id)
            self.module.interventions_delivered_each_visit_from_anc2(hsi_event=self)

            if mother.ps_gestational_age_in_weeks < 40:
                self.module.antenatal_care_scheduler(person_id, visit_to_be_scheduled=4,
                                                     recommended_gestation_next_anc=gest_age_next_contact)

            if mother.ps_gestational_age_in_weeks < 30:
                self.module.iptp_administration(hsi_event=self)
                self.module.gdm_screening(hsi_event=self)

            elif mother.ps_gestational_age_in_weeks < 34:
                self.module.iptp_administration(hsi_event=self)

            elif mother.ps_gestational_age_in_weeks < 36:
                self.module.iptp_administration(hsi_event=self)
                self.module.hep_b_testing(hsi_event=self)
                self.module.syphilis_screening_and_treatment(hsi_event=self)

            elif mother.ps_gestational_age_in_weeks < 38:
                self.module.point_of_care_hb_testing(hsi_event=self)

            elif mother.ps_gestational_age_in_weeks < 40:
                self.module.iptp_administration(hsi_event=self)

            if df.at[person_id, 'ac_to_be_admitted']:
                self.module.schedule_admission(person_id)

            return  # return nothing implies that the footprint used matches the EXPECTED_APPT_FOOTPRINT

        else:
            # return a blank footprint as the appointment could not run as intended
            return self.sim.modules["HealthSystem"].get_blank_appt_footprint()

    def did_not_run(self):
        logger.debug(key='message', data='HSI_CareOfWomenDuringPregnancy_ThirdAntenatalCareContact: did not run')

    def not_available(self):
        logger.debug(key='message', data='HSI_CareOfWomenDuringPregnancy_ThirdAntenatalCareContact: cannot not run '
                                         'with this configuration')


class HSI_CareOfWomenDuringPregnancy_FourthAntenatalCareContact(HSI_Event, IndividualScopeEventMixin):
    """This is the  HSI_CareOfWomenDuringPregnancy_FourthAntenatalCareContact which represents the fourth routine
    antenatal care contact (ANC4). It is scheduled by the HSI_CareOfWomenDuringPregnancy_ThirdAntenatalCareContact for
    women who choose to seek additional ANC after their previous visit. It is recommended that this visit occur at 30
    weeks gestation. This event delivers the interventions to women which are part of ANC4. Additionally interventions
    that should be delivered according to a woman's gestational age and position in her ANC schedule are delivered.
    Finally scheduling the next ANC contact in the occurs during this HSI along with admission to antenatal inpatient
    ward in the case of complications"""

    def __init__(self, module, person_id):
        super().__init__(module, person_id=person_id)
        assert isinstance(module, CareOfWomenDuringPregnancy)

        self.TREATMENT_ID = 'AntenatalCare_Outpatient'
        self.EXPECTED_APPT_FOOTPRINT = self.make_appt_footprint({'ANCSubsequent': 1})
        self.ACCEPTED_FACILITY_LEVEL = '1a'

    def apply(self, person_id, squeeze_factor):
        df = self.sim.population.props
        mother = df.loc[person_id]

        # Run the check
        gest_age_next_contact = self.module.determine_gestational_age_for_next_contact(person_id)
        can_anc_run = self.module.check_subsequent_anc_can_run(person_id, 4, gest_age_next_contact)

        if can_anc_run:
            self.module.anc_counter[4] += 1
            df.at[person_id, 'ac_total_anc_visits_current_pregnancy'] += 1

            #  =================================== INTERVENTIONS ====================================================
            self.add_equipment(self.healthcare_system.equipment.from_pkg_names('ANC'))

            gest_age_next_contact = self.module.determine_gestational_age_for_next_contact(person_id)
            self.module.interventions_delivered_each_visit_from_anc2(hsi_event=self)

            if mother.ps_gestational_age_in_weeks < 40:
                self.module.antenatal_care_scheduler(person_id, visit_to_be_scheduled=5,
                                                     recommended_gestation_next_anc=gest_age_next_contact)

            if mother.ps_gestational_age_in_weeks < 34:
                self.module.iptp_administration(hsi_event=self)

            elif df.at[person_id, 'ps_gestational_age_in_weeks'] < 36:
                self.module.iptp_administration(hsi_event=self)
                self.module.hep_b_testing(hsi_event=self)
                self.module.syphilis_screening_and_treatment(hsi_event=self)

            elif df.at[person_id, 'ps_gestational_age_in_weeks'] < 38:
                self.module.point_of_care_hb_testing(hsi_event=self)

            elif df.at[person_id, 'ps_gestational_age_in_weeks'] < 40:
                self.module.iptp_administration(hsi_event=self)

            if df.at[person_id, 'ac_to_be_admitted']:
                self.module.schedule_admission(person_id)

            return  # return nothing implies that the footprint used matches the EXPECTED_APPT_FOOTPRINT

        else:
            # return a blank footprint as the appointment could not run as intended
            return self.sim.modules["HealthSystem"].get_blank_appt_footprint()

    def did_not_run(self):
        logger.debug(key='message', data='HSI_CareOfWomenDuringPregnancy_FourthAntenatalCareContact: did not run')

    def not_available(self):
        logger.debug(key='message', data='HSI_CareOfWomenDuringPregnancy_FourthAntenatalCareContact: cannot not run '
                                         'with this configuration')


class HSI_CareOfWomenDuringPregnancy_FifthAntenatalCareContact(HSI_Event, IndividualScopeEventMixin):
    """This is the  HSI_CareOfWomenDuringPregnancy_FifthAntenatalCareContact which represents the fifth routine
    antenatal care contact (ANC5). It is scheduled by the HSI_CareOfWomenDuringPregnancy_FourthAntenatalCareContact for
    women who choose to seek additional ANC after their previous visit. It is recommended that this visit occur at 34
    weeks gestation. This event delivers the interventions to women which are part of ANC5. Additionally, interventions
    that should be delivered according to a woman's gestational age and position in her ANC schedule are delivered.
    Finally scheduling the next ANC contact in the occurs during this HSI along with admission to antenatal inpatient
    ward in the case of complications"""

    def __init__(self, module, person_id):
        super().__init__(module, person_id=person_id)
        assert isinstance(module, CareOfWomenDuringPregnancy)

        self.TREATMENT_ID = 'AntenatalCare_Outpatient'
        self.EXPECTED_APPT_FOOTPRINT = self.make_appt_footprint({'ANCSubsequent': 1})
        self.ACCEPTED_FACILITY_LEVEL = '1a'

    def apply(self, person_id, squeeze_factor):
        df = self.sim.population.props
        mother = df.loc[person_id]

        # Run the check
        gest_age_next_contact = self.module.determine_gestational_age_for_next_contact(person_id)
        can_anc_run = self.module.check_subsequent_anc_can_run(person_id, 5, gest_age_next_contact)

        if can_anc_run:
            self.module.anc_counter[5] += 1
            df.at[person_id, 'ac_total_anc_visits_current_pregnancy'] += 1

            #  =================================== INTERVENTIONS ===================================================
            self.add_equipment(self.healthcare_system.equipment.from_pkg_names('ANC'))
            self.add_equipment(
                {'Ultrasound, combined 2/4 pole interferential with vacuum and dual frequency 1-3MHZ'})

            gest_age_next_contact = self.module.determine_gestational_age_for_next_contact(person_id)
            self.module.interventions_delivered_each_visit_from_anc2(hsi_event=self)

            if mother.ps_gestational_age_in_weeks < 40:
                self.module.antenatal_care_scheduler(person_id, visit_to_be_scheduled=6,
                                                     recommended_gestation_next_anc=gest_age_next_contact)

            if mother.ps_gestational_age_in_weeks < 36:
                self.module.iptp_administration(hsi_event=self)
                self.module.hep_b_testing(hsi_event=self)
                self.module.syphilis_screening_and_treatment(hsi_event=self)

            elif mother.ps_gestational_age_in_weeks < 38:
                self.module.point_of_care_hb_testing(hsi_event=self)

            elif mother.ps_gestational_age_in_weeks < 40:
                self.module.iptp_administration(hsi_event=self)

            if df.at[person_id, 'ac_to_be_admitted']:
                self.module.schedule_admission(person_id)

            return  # return nothing implies that the footprint used matches the EXPECTED_APPT_FOOTPRINT

        else:
            # return a blank footprint as the appointment could not run as intended
            return self.sim.modules["HealthSystem"].get_blank_appt_footprint()

    def did_not_run(self):
        logger.debug(key='message', data='HSI_CareOfWomenDuringPregnancy_FifthAntenatalCareContact: did not run')

    def not_available(self):
        logger.debug(key='message', data='HSI_CareOfWomenDuringPregnancy_FifthAntenatalCareContact: cannot not run '
                                         'with this configuration')


class HSI_CareOfWomenDuringPregnancy_SixthAntenatalCareContact(HSI_Event, IndividualScopeEventMixin):
    """This is the  HSI_CareOfWomenDuringPregnancy_SixthAntenatalCareContact which represents the sixth routine
    antenatal care contact (ANC6). It is scheduled by the HSI_CareOfWomenDuringPregnancy_FifthAntenatalCareContact for
    women who choose to seek additional ANC after their previous visit. It is recommended that this visit occur at 36
    weeks gestation. This event delivers the interventions to women which are part of ANC6. Additionally, interventions
    that should be delivered according to a woman's gestational age and position in her ANC schedule are delivered.
    Finally scheduling the next ANC contact in the occurs during this HSI along with admission to antenatal inpatient
    ward in the case of complications"""

    def __init__(self, module, person_id):
        super().__init__(module, person_id=person_id)
        assert isinstance(module, CareOfWomenDuringPregnancy)

        self.TREATMENT_ID = 'AntenatalCare_Outpatient'
        self.EXPECTED_APPT_FOOTPRINT = self.make_appt_footprint({'ANCSubsequent': 1})
        self.ACCEPTED_FACILITY_LEVEL = '1a'

    def apply(self, person_id, squeeze_factor):
        df = self.sim.population.props
        mother = df.loc[person_id]

        # Run the check
        gest_age_next_contact = self.module.determine_gestational_age_for_next_contact(person_id)
        can_anc_run = self.module.check_subsequent_anc_can_run(person_id, 6, gest_age_next_contact)

        if can_anc_run:
            self.module.anc_counter[6] += 1
            df.at[person_id, 'ac_total_anc_visits_current_pregnancy'] += 1

            gest_age_next_contact = self.module.determine_gestational_age_for_next_contact(person_id)

            #  =================================== INTERVENTIONS ====================================================
            self.add_equipment({'Weighing scale', 'Measuring tapes',
                                   'Stethoscope, foetal, monaural, Pinard, plastic'})

            self.module.interventions_delivered_each_visit_from_anc2(hsi_event=self)

            if mother.ps_gestational_age_in_weeks < 40:
                self.module.antenatal_care_scheduler(person_id, visit_to_be_scheduled=7,
                                                     recommended_gestation_next_anc=gest_age_next_contact)

            if mother.ps_gestational_age_in_weeks < 38:
                self.module.point_of_care_hb_testing(hsi_event=self)

            elif mother.ps_gestational_age_in_weeks < 40:
                self.module.iptp_administration(hsi_event=self)

            if df.at[person_id, 'ac_to_be_admitted']:
                self.module.schedule_admission(person_id)

            return  # return nothing implies that the footprint used matches the EXPECTED_APPT_FOOTPRINT

        else:
            # return a blank footprint as the appointment could not run as intended
            return self.sim.modules["HealthSystem"].get_blank_appt_footprint()

    def did_not_run(self):
        logger.debug(key='message', data='HSI_CareOfWomenDuringPregnancy_SixthAntenatalCareContact: did not run')

    def not_available(self):
        logger.debug(key='message', data='HSI_CareOfWomenDuringPregnancy_SixthAntenatalCareContact: cannot not run with'
                                         'this configuration')


class HSI_CareOfWomenDuringPregnancy_SeventhAntenatalCareContact(HSI_Event, IndividualScopeEventMixin):
    """"This is the  HSI_CareOfWomenDuringPregnancy_SeventhAntenatalCareContact which represents the seventh routine
    antenatal care contact (ANC7). It is scheduled by the HSI_CareOfWomenDuringPregnancy_SixthAntenatalCareContact for
    women who choose to seek additional ANC after their previous visit. It is recommended that this visit occur at 36
    weeks gestation. This event delivers the interventions to women which are part of ANC7. Additionally, interventions
    that should be delivered according to a woman's gestational age and position in her ANC schedule are delivered.
    Finally scheduling the next ANC contact in the occurs during this HSI along with admission to antenatal inpatient
    ward in the case of complications"""

    def __init__(self, module, person_id):
        super().__init__(module, person_id=person_id)
        assert isinstance(module, CareOfWomenDuringPregnancy)

        self.TREATMENT_ID = 'AntenatalCare_Outpatient'
        self.EXPECTED_APPT_FOOTPRINT = self.make_appt_footprint({'ANCSubsequent': 1})
        self.ACCEPTED_FACILITY_LEVEL = '1a'

    def apply(self, person_id, squeeze_factor):
        df = self.sim.population.props
        mother = df.loc[person_id]

        # Run the check
        gest_age_next_contact = self.module.determine_gestational_age_for_next_contact(person_id)
        can_anc_run = self.module.check_subsequent_anc_can_run(person_id, 7, gest_age_next_contact)

        if can_anc_run:
            self.module.anc_counter[7] += 1
            df.at[person_id, 'ac_total_anc_visits_current_pregnancy'] += 1

            #  =================================== INTERVENTIONS ====================================================
            self.add_equipment(self.healthcare_system.equipment.from_pkg_names('ANC'))

            gest_age_next_contact = self.module.determine_gestational_age_for_next_contact(person_id)
            self.module.interventions_delivered_each_visit_from_anc2(hsi_event=self)

            if mother.ps_gestational_age_in_weeks < 40:
                self.module.iptp_administration(hsi_event=self)
                self.module.antenatal_care_scheduler(person_id, visit_to_be_scheduled=8,
                                                     recommended_gestation_next_anc=gest_age_next_contact)

            if df.at[person_id, 'ac_to_be_admitted']:
                self.module.schedule_admission(person_id)

            return  # return nothing implies that the footprint used matches the EXPECTED_APPT_FOOTPRINT

        else:
            # return a blank footprint as the appointment could not run as intended
            return self.sim.modules["HealthSystem"].get_blank_appt_footprint()

    def did_not_run(self):
        logger.debug(key='message', data='HSI_CareOfWomenDuringPregnancy_SeventhAntenatalCareContact: did not run')

    def not_available(self):
        logger.debug(key='message', data='HSI_CareOfWomenDuringPregnancy_SeventhAntenatalCareContact: cannot not run'
                                         ' with this configuration')


class HSI_CareOfWomenDuringPregnancy_EighthAntenatalCareContact(HSI_Event, IndividualScopeEventMixin):
    """This is the  HSI_CareOfWomenDuringPregnancy_EighthAntenatalCareContact which represents the eighth routine
    antenatal care contact (ANC8). It is scheduled by the HSI_CareOfWomenDuringPregnancy_SeventhAntenatalCareContact for
    women who choose to seek additional ANC after their previous visit. It is recommended that this visit occur at 36
    weeks gestation. This event delivers the interventions to women which are part of ANC8. Additionally, interventions
    that should be delivered according to a woman's gestational age and position in her ANC schedule are delivered.
    Finally scheduling the next ANC contact in the occurs during this HSI along with admission to antenatal inpatient
    ward in the case of complications."""

    def __init__(self, module, person_id):
        super().__init__(module, person_id=person_id)
        assert isinstance(module, CareOfWomenDuringPregnancy)

        self.TREATMENT_ID = 'AntenatalCare_Outpatient'
        self.EXPECTED_APPT_FOOTPRINT = self.make_appt_footprint({'ANCSubsequent': 1})
        self.ACCEPTED_FACILITY_LEVEL = '1a'

    def apply(self, person_id, squeeze_factor):
        df = self.sim.population.props

        # Run the check
        gest_age_next_contact = self.module.determine_gestational_age_for_next_contact(person_id)
        can_anc_run = self.module.check_subsequent_anc_can_run(person_id, 8, gest_age_next_contact)

        if can_anc_run:
            self.module.anc_counter[8] += 1
            df.at[person_id, 'ac_total_anc_visits_current_pregnancy'] += 1

            self.add_equipment(self.healthcare_system.equipment.from_pkg_names('ANC'))

            self.module.interventions_delivered_each_visit_from_anc2(hsi_event=self)

            if df.at[person_id, 'ac_to_be_admitted']:
                self.module.schedule_admission(person_id)

            return  # return nothing implies that the footprint used matches the EXPECTED_APPT_FOOTPRINT

        else:
            # return a blank footprint as the appointment could not run as intended
            return self.sim.modules["HealthSystem"].get_blank_appt_footprint()

    def did_not_run(self):
        logger.debug(key='message', data='HSI_CareOfWomenDuringPregnancy_EighthAntenatalCareContact: did not run')

    def not_available(self):
        logger.debug(key='message', data='HSI_CareOfWomenDuringPregnancy_EighthAntenatalCareContact: cannot not run'
                                         ' with this configuration')


class HSI_CareOfWomenDuringPregnancy_FocusedANCVisit(HSI_Event, IndividualScopeEventMixin):
    """
     This is HSI_CareOfWomenDuringPregnancy_FocusedANCVisit which is scheduled by the PregnancySupervisor if the
     parameter 'anc_service_structure' == 4. This HSI replicates the ANC service structured used within Malawi prior
     to 2016. We use this HSI to replicate the Focused ANC service structure (4 visits at approx 16, 22, 30, 36 weeks)
     within some analyses as the scheduled of interventions per visit is different from the ANC8 structure. This event
     represents all four ANC visits.
     """
    def __init__(self, module, person_id, visit_number):
        super().__init__(module, person_id=person_id)
        assert isinstance(module, CareOfWomenDuringPregnancy)

        self.visit_number = visit_number

        self.TREATMENT_ID = 'AntenatalCare_Outpatient'
        self.EXPECTED_APPT_FOOTPRINT = self.make_appt_footprint({('AntenatalFirst' if (self.visit_number == 1)
                                                                  else 'ANCSubsequent'): 1})
        self.ACCEPTED_FACILITY_LEVEL = '1a'

    def apply(self, person_id, squeeze_factor):


        df = self.sim.population.props
        mother = df.loc[person_id]
        mni = self.sim.modules['PregnancySupervisor'].mother_and_newborn_info

        # First we determine at what point in this woman's pregnancy should she return for another visit
        if mother.ps_gestational_age_in_weeks < 22:
            recommended_gestation_next_anc = 22
        elif 22 <= mother.ps_gestational_age_in_weeks < 30:
            recommended_gestation_next_anc = 30
        elif 30 <= mother.ps_gestational_age_in_weeks < 36:
            recommended_gestation_next_anc = 36
        else:
            recommended_gestation_next_anc = 50

        # We calculate the difference between today's date and the date this event should run
        if self.visit_number == 1:
            date_difference = self.sim.date - df.at[person_id, 'ps_date_of_anc1']
        else:
            date_difference = self.sim.date - df.at[person_id, 'ac_date_next_contact']

        # Only women who are alive, still pregnant, not in labour, less than a week 'over due' for the event, have
        # attended less than four visits and are greater than 7 weeks pregnant will undergo the HSI
        if (
            not df.at[person_id, 'is_alive'] or
            not df.at[person_id, 'is_pregnant'] or
            df.at[person_id, 'la_currently_in_labour'] or
            (date_difference > pd.to_timedelta(7, unit='D')) or
            (df.at[person_id, 'ac_total_anc_visits_current_pregnancy'] >= 4) or
            (df.at[person_id, 'ps_gestational_age_in_weeks'] < 7) or
            self.visit_number > 4 or
            self.visit_number != (df.at[person_id, 'ac_total_anc_visits_current_pregnancy'] + 1)
        ):
            # return blank footprint as the appointment did not run as intended.
            return self.sim.modules["HealthSystem"].get_blank_appt_footprint()

        # Women who are inpatients at the time the HSI should run will return at the next recommended point in
        # pregnancy
        elif df.at[person_id, 'hs_is_inpatient'] and (df.at[person_id, 'ps_gestational_age_in_weeks'] < 37):
            weeks_due_next_visit = int(recommended_gestation_next_anc - df.at[person_id, 'ps_gestational_age_in_weeks'])
            visit_date = self.sim.date + DateOffset(weeks=weeks_due_next_visit)
            self.sim.modules['HealthSystem'].schedule_hsi_event(self, priority=0,
                                                                topen=visit_date,
                                                                tclose=visit_date + DateOffset(days=7))

            if self.visit_number == 1:
                df.at[person_id, 'ps_date_of_anc1'] = visit_date
            else:
                df.at[person_id, 'ac_date_next_contact'] = visit_date

            # return blank footprint as the appointment did not run as intended.
            return self.sim.modules["HealthSystem"].get_blank_appt_footprint()

        else:
            self.module.anc_counter[self.visit_number] += 1

            # updated mni with GA at first visit
            if self.visit_number == 1:
                mni[person_id]['ga_anc_one'] = df.at[person_id, 'ps_gestational_age_in_weeks']

            # We add a visit to a rolling total of ANC visits in this pregnancy used for logging
            df.at[person_id, 'ac_total_anc_visits_current_pregnancy'] += 1

            # Next interventions are delivered according to gestational age and visit number
            self.module.screening_interventions_delivered_at_every_contact(hsi_event=self)
            self.module.iron_and_folic_acid_supplementation(hsi_event=self)
            self.module.iptp_administration(hsi_event=self)

            if self.visit_number == 1:
                self.module.tb_screening(hsi_event=self)
                self.module.hiv_testing(hsi_event=self)
                self.module.syphilis_screening_and_treatment(hsi_event=self)
                self.module.point_of_care_hb_testing(hsi_event=self)
                self.module.tetanus_vaccination(hsi_event=self)

            elif (self.visit_number == 2) or ((mother.ps_gestational_age_in_weeks > 20) and (self.visit_number == 1)):
                self.module.albendazole_administration(hsi_event=self)
                self.module.tetanus_vaccination(hsi_event=self)

            elif self.visit_number == 3 or ((mother.ps_gestational_age_in_weeks > 30) and (self.visit_number == 1)):
                self.module.point_of_care_hb_testing(hsi_event=self)

            # Following this the woman's next visit is scheduled (if she hasn't already attended 4 visits)
            if self.visit_number < 4:

                # update the visit number for the event scheduling
                self.visit_number = self.visit_number + 1

                # schedule the next event
                self.module.antenatal_care_scheduler(individual_id=person_id,
                                                     visit_to_be_scheduled=self.visit_number,
                                                     recommended_gestation_next_anc=recommended_gestation_next_anc)

            # If the woman has had any complications detected during ANC she is admitted for treatment to be initiated
            if df.at[person_id, 'ac_to_be_admitted']:
                self.module.schedule_admission(person_id)


class HSI_CareOfWomenDuringPregnancy_PresentsForInductionOfLabour(HSI_Event, IndividualScopeEventMixin):
    """
    This is HSI_CareOfWomenDuringPregnancy_PresentsForInductionOfLabour. It is schedule by the PregnancySupervisor Event
    for women who present to the health system for induction as their labour has progressed longer than expected.
    """

    def __init__(self, module, person_id):
        super().__init__(module, person_id=person_id)
        assert isinstance(module, CareOfWomenDuringPregnancy)

        self.TREATMENT_ID = 'AntenatalCare_Inpatient'
        self.EXPECTED_APPT_FOOTPRINT = self.make_appt_footprint({})
        self.BEDDAYS_FOOTPRINT = self.make_beddays_footprint({'maternity_bed': 1})
        self.ACCEPTED_FACILITY_LEVEL = '1a'

    def apply(self, person_id, squeeze_factor):
        df = self.sim.population.props

        # If the woman is no longer alive, pregnant is in labour or is an inpatient already then the event doesnt run
        if not df.at[person_id, 'is_alive'] or not df.at[person_id, 'is_pregnant'] or \
           df.at[person_id, 'la_currently_in_labour'] or df.at[person_id, 'hs_is_inpatient']:
            return

        # We set this admission property to show shes being admitted for induction of labour and hand her over to the
        # labour events
        df.at[person_id, 'ac_admitted_for_immediate_delivery'] = 'induction_now'
        logger.debug(key='message', data=f'Mother {person_id} will move to labour ward for '
                                         f'{df.at[person_id, "ac_admitted_for_immediate_delivery"]} today')

        self.sim.schedule_event(LabourOnsetEvent(self.sim.modules['Labour'], person_id), self.sim.date)


class HSI_CareOfWomenDuringPregnancy_AntenatalWardInpatientCare(HSI_Event, IndividualScopeEventMixin):
    """
    This is HSI_CareOfWomenDuringPregnancy_AntenatalWardInpatientCare. This HSI can be scheduled by any of the ANC HSIs
    for women who have been identified as having complications or by HSI_CareOfWomenDuringPregnancy_
    MaternalEmergencyAssessment or HSI_CareOfWomenDuringPregnancy_AntenatalOutpatientFollowUp.This HSI represents the
    antenatal ward which would deliver care to women experiencing complications associated with their pregnancy
    including anaemia, hypertension, gestational diabetes, antepartum haemorrhage, premature rupture of membranes or
    chorioamnionitis. For women whom delivery is indicated as part of treatment for a complications they are scheduled
    to the LabourOnset Event
    """

    def __init__(self, module, person_id):
        super().__init__(module, person_id=person_id)

        assert isinstance(module, CareOfWomenDuringPregnancy)

        self.TREATMENT_ID = 'AntenatalCare_Inpatient'
        self.EXPECTED_APPT_FOOTPRINT = self.make_appt_footprint({})
        self.ACCEPTED_FACILITY_LEVEL = '1b'

        beddays = self.module.calculate_beddays(person_id)
        self.BEDDAYS_FOOTPRINT = self.make_beddays_footprint({'maternity_bed': beddays})

    def apply(self, person_id, squeeze_factor):
        df = self.sim.population.props
        params = self.module.current_parameters
        mother = df.loc[person_id]
        mni = self.sim.modules['PregnancySupervisor'].mother_and_newborn_info

        if not mother.is_alive:
            return

        if not (mother.is_pregnant and not mother.la_currently_in_labour and not mother.hs_is_inpatient):
            return

        # store the GA at which CS will most likely be scheduled for in those for which it is indicated
        assumed_weeks_till_delivery = 37

        # The event represents inpatient care delivered within the antenatal ward at a health facility. Therefore
        # it is assumed that women with a number of different complications could be sent to this HSI for treatment.

        # ================================= INITIATE TREATMENT FOR ANAEMIA ========================================
        # Women who are referred from ANC or an outpatient appointment following point of care Hb which detected
        # anaemia first have a full blood count test to determine the severity of their anaemia
        if mother.ps_anaemia_in_pregnancy != 'none':

            # This test returns one of a number of possible outcomes as seen below...
            fbc_result = self.module.full_blood_count_testing(self)
            if fbc_result not in ('none', 'mild', 'moderate', 'severe'):
                logger.info(key='error', data='FBC result error')

            # If the FBC detected non severe anaemia (Hb >7) she is treated
            if fbc_result in ('mild', 'moderate'):

                # Women are started on daily iron and folic acid supplementation (if they are not already receiving
                # supplements) as treatment for mild/moderate anaemia
                if not mother.ac_receiving_iron_folic_acid:
                    self.module.iron_and_folic_acid_supplementation(self)

            elif fbc_result == 'severe':
                # In the case of severe anaemia (Hb <7) then, in addition to the above treatments, this woman
                # should receive a blood transfusion to correct her anaemia
                self.module.antenatal_blood_transfusion(person_id, self)
                if not mother.ac_receiving_iron_folic_acid:
                    self.module.iron_and_folic_acid_supplementation(self)

            if fbc_result in ('mild', 'moderate', 'severe'):
                # Women treated for anaemia will need follow up to ensure the treatment has been effective. Clinical
                # guidelines suggest follow up one month after treatment

                # To avoid issues with scheduling of events we assume women who are not scheduled to return to
                # routine ANC OR their next ANC appointment is more than a month away will be asked to routine for
                # follow up
                follow_up_date = self.sim.date + DateOffset(days=28)
                if pd.isnull(mother.ac_date_next_contact) or ((mother.ac_date_next_contact - self.sim.date) >
                                                              pd.to_timedelta(28, unit='D')):

                    outpatient_checkup = HSI_CareOfWomenDuringPregnancy_AntenatalOutpatientManagementOfAnaemia(
                        self.sim.modules['CareOfWomenDuringPregnancy'], person_id=person_id)

                    self.sim.modules['HealthSystem'].schedule_hsi_event(outpatient_checkup, priority=0,
                                                                        topen=follow_up_date,
                                                                        tclose=follow_up_date + DateOffset(days=7))

        # ======================== INITIATE TREATMENT FOR GESTATIONAL DIABETES (case management) ==================
        # Women admitted with gestational diabetes are given dietary and exercise advice as first line treatment
        if (mother.ps_gest_diab == 'uncontrolled') and (mother.ac_gest_diab_on_treatment == 'none'):
            df.at[person_id, 'ac_gest_diab_on_treatment'] = 'diet_exercise'
            df.at[person_id, 'ps_gest_diab'] = 'controlled'

            # We then schedule GestationalDiabetesGlycaemicControlEvent which determines if this treatment will be
            # effective in controlling this woman's blood sugar prior to her next check up
            from tlo.methods.pregnancy_supervisor import GestationalDiabetesGlycaemicControlEvent
            self.sim.schedule_event(GestationalDiabetesGlycaemicControlEvent(
                self.sim.modules['PregnancySupervisor'], person_id), self.sim.date + DateOffset(days=7))

            # We then schedule this woman to return for blood sugar testing to evaluate the effectiveness of her
            # treatment and potentially move to second line treatment
            check_up_date = self.sim.date + DateOffset(days=28)

            outpatient_checkup = HSI_CareOfWomenDuringPregnancy_AntenatalOutpatientManagementOfGestationalDiabetes(
                self.sim.modules['CareOfWomenDuringPregnancy'], person_id=person_id)
            self.sim.modules['HealthSystem'].schedule_hsi_event(outpatient_checkup, priority=0,
                                                                topen=check_up_date,
                                                                tclose=check_up_date + DateOffset(days=3))

        # =============================== INITIATE TREATMENT FOR HYPERTENSION =====================================
        # Treatment delivered to mothers with hypertension is dependent on severity. Women admitted due to more mild
        # hypertension are started on regular oral antihypertensives therapy (reducing risk of progression to more
        # severe hypertension)

        if mother.ps_htn_disorders in ('gest_htn', 'mild_pre_eclamp') and not mother.ac_gest_htn_on_treatment:
            self.module.initiate_maintenance_anti_hypertensive_treatment(person_id, self)

        # Women with severe gestational hypertension are also started on routine oral antihypertensives (if not
        # already receiving- this will prevent progression once this episode of severe hypertension has been
        # rectified)
        elif mother.ps_htn_disorders == 'severe_gest_htn':
            if not mother.ac_gest_htn_on_treatment:
                self.module.initiate_maintenance_anti_hypertensive_treatment(person_id, self)

            # In addition, women with more severe disease are given intravenous anti hypertensives to reduce risk
            # of death
            self.module.initiate_treatment_for_severe_hypertension(person_id, self)

        # Treatment guidelines dictate that women with severe forms of pre-eclampsia should be admitted for delivery
        # to reduce risk of death and pregnancy loss
        elif mother.ps_htn_disorders in ('severe_pre_eclamp', 'eclampsia'):

            # Women are started on oral antihypertensives
            if not mother.ac_gest_htn_on_treatment:
                self.module.initiate_maintenance_anti_hypertensive_treatment(person_id, self)

            # And are given intravenous magnesium sulfate which reduces risk of death from eclampsia and reduces a
            # woman's risk of progressing from severe pre-eclampsia to eclampsia during the intrapartum period
            self.module.treatment_for_severe_pre_eclampsia_or_eclampsia(person_id,
                                                                        hsi_event=self)
            # intravenous antihypertensives are also given
            self.module.initiate_treatment_for_severe_hypertension(person_id, self)

            # Finally This property stores what type of delivery this woman is being admitted for
            delivery_mode = ['induction_now', 'avd_now', 'caesarean_now']

            # Mode of delivery is dependent on individual case severity. We use a probability weighted random draw
            # to determine mode of delivery here
            if mother.ps_htn_disorders == 'eclampsia':
                df.at[person_id, 'ac_admitted_for_immediate_delivery'] = self.module.rng.choice(
                    delivery_mode,  p=params['prob_delivery_modes_ec'])

            elif mother.ps_htn_disorders == 'severe_pre_eclamp':
                df.at[person_id, 'ac_admitted_for_immediate_delivery'] = self.module.rng.choice(
                    delivery_mode, p=params['prob_delivery_modes_spe'])

            # Log the indication for any caesarean deliveries
            if df.at[person_id, 'ac_admitted_for_immediate_delivery'] in ('caesarean_now', 'caesarean_future'):
                mni[person_id]['cs_indication'] = 'spe_ec'

        # ========================= INITIATE TREATMENT FOR ANTEPARTUM HAEMORRHAGE =================================
        # Treatment delivered to mothers due to haemorrhage in the antepartum period is dependent on the underlying
        # etiology of the bleeding (in this model, whether a woman is experiencing a placental abruption or
        # placenta praevia)

        if mother.ps_antepartum_haemorrhage != 'none':
            # ---------------------- APH SECONDARY TO PLACENTAL ABRUPTION -----------------------------------------
            if mother.ps_placental_abruption and mother.ps_gestational_age_in_weeks >= 28:
                # Women experiencing placenta abruption at are admitted for immediate
                # caesarean delivery due to high risk of mortality/morbidity
                df.at[person_id, 'ac_admitted_for_immediate_delivery'] = 'caesarean_now'
                mni[person_id]['cs_indication'] = 'an_aph_pa'

            elif mother.ps_placental_abruption and mother.ps_gestational_age_in_weeks < 28:
                df.at[person_id, 'ac_admitted_for_immediate_delivery'] = 'caesarean_future'
                mni[person_id]['cs_indication'] = 'an_aph_pa'
                assumed_weeks_till_delivery = 28

            # ---------------------- APH SECONDARY TO PLACENTA PRAEVIA -----------------------------------------
            if mother.ps_placenta_praevia:
                # The treatment plan for a woman with placenta praevia is dependent on both the severity of the
                # bleed and her current gestation at the time of bleeding

                if ((mother.ps_antepartum_haemorrhage == 'severe') and mother.ps_gestational_age_in_weeks >= 28) or \
                   (mother.ps_gestational_age_in_weeks >= 37):
                    # Women experiencing severe bleeding are admitted immediately for caesarean section
                    df.at[person_id, 'ac_admitted_for_immediate_delivery'] = 'caesarean_now'
                    mni[person_id]['cs_indication'] = 'an_aph_pp'

                elif (mother.ps_antepartum_haemorrhage == 'severe') and (mother.ps_gestational_age_in_weeks <= 28):
                    df.at[person_id, 'ac_admitted_for_immediate_delivery'] = 'caesarean_future'
                    mni[person_id]['cs_indication'] = 'an_aph_pp'
                    assumed_weeks_till_delivery = 28

                elif (mother.ps_antepartum_haemorrhage != 'severe') and (mother.ps_gestational_age_in_weeks < 37):
                    df.at[person_id, 'ac_admitted_for_immediate_delivery'] = 'caesarean_future'
                    mni[person_id]['cs_indication'] = 'an_aph_pp'
                    assumed_weeks_till_delivery = 37

            if df.at[person_id, 'ac_admitted_for_immediate_delivery'] == 'none':
                logger.info(key='error', data=f'Mother {person_id} was not admitted for delivery following APH')

        # ===================================== INITIATE TREATMENT FOR PROM =======================================
        # Treatment for women with premature rupture of membranes is dependent upon a woman's gestational age and if
        # she also has an infection of membrane surrounding the foetus (the chorion)

        if mother.ps_premature_rupture_of_membranes and not mother.ps_chorioamnionitis:
            # If the woman has PROM but no infection, she is given prophylactic antibiotics which will reduce
            # the risk of maternal and neonatal infection
            self.module.antibiotics_for_prom(person_id, self)

            # Guidelines suggest women over 34 weeks of gestation should be admitted for induction to to
            # increased risk of morbidity and mortality
            if mother.ps_gestational_age_in_weeks >= 37:
                df.at[person_id, 'ac_admitted_for_immediate_delivery'] = 'induction_now'

            # Otherwise they may stay as an inpatient until their gestation as increased prior to delivery
            elif mother.ps_gestational_age_in_weeks < 37:
                df.at[person_id, 'ac_admitted_for_immediate_delivery'] = 'induction_future'
                assumed_weeks_till_delivery = 37

        # ============================== INITIATE TREATMENT FOR CHORIOAMNIONITIS ==================================
        # Women with chorioamnionitis are admitted for delivery (and will receive antibiotics in the labour module)
        if mother.ps_chorioamnionitis:
            if mother.ps_gestational_age_in_weeks >= 28:
                df.at[person_id, 'ac_admitted_for_immediate_delivery'] = 'induction_now'

            elif mother.ps_gestational_age_in_weeks <= 28:
                df.at[person_id, 'ac_admitted_for_immediate_delivery'] = 'induction_future'
                assumed_weeks_till_delivery = 28

        # ======================== ADMISSION FOR DELIVERY (INDUCTION) ========================================
        # Women for whom immediate delivery is indicated are schedule to move straight to the labour model where
        # they will have the appropriate properties set and facility delivery at a hospital scheduled (mode of
        # delivery will match the recommended mode here)
        if df.at[person_id, 'ac_admitted_for_immediate_delivery'] in ('induction_now', 'caesarean_now'):
            self.sim.schedule_event(LabourOnsetEvent(self.sim.modules['Labour'], person_id), self.sim.date)

        # Women who require delivery BUT are not in immediate risk of morbidity/mortality will remain as
        # inpatients until they can move to the labour model. Currently it is possible for women to go into
        # labour whilst as an inpatient - it is assumed they are delivered via the mode recommended here
        # (i.e induction/caesarean)
        elif df.at[person_id, 'ac_admitted_for_immediate_delivery'] in ('caesarean_future', 'induction_future'):

            # Here we calculate how many days this woman needs to remain on the antenatal ward before she can go
            # for delivery (assuming delivery is indicated to occur at 37 weeks)
            if mother.ps_gestational_age_in_weeks < assumed_weeks_till_delivery:
                days_until_safe_for_cs = int((assumed_weeks_till_delivery * 7) -
                                             (mother.ps_gestational_age_in_weeks * 7))
            else:
                days_until_safe_for_cs = 1

            # We schedule the LabourOnset event for this woman will be able to progress for delivery
            admission_date = self.sim.date + DateOffset(days=days_until_safe_for_cs)

            logger.debug(key='message', data=f'Mother {person_id} will move to labour ward for '
                                             f'{df.at[person_id, "ac_admitted_for_immediate_delivery"]} on '
                                             f'{admission_date}')

            self.sim.schedule_event(LabourOnsetEvent(self.sim.modules['Labour'], person_id),
                                    admission_date)

    def did_not_run(self):
        logger.debug(key='message', data='HSI_CareOfWomenDuringPregnancy_AntenatalWardInpatientCare: did not run')
        return False

    def not_available(self):
        logger.debug(key='message', data='HSI_CareOfWomenDuringPregnancy_AntenatalWardInpatientCare: cannot not run'
                                         ' with this configuration')


class HSI_CareOfWomenDuringPregnancy_AntenatalOutpatientManagementOfAnaemia(HSI_Event, IndividualScopeEventMixin):
    """
    HSI_CareOfWomenDuringPregnancy_AntenatalManagementOfAnaemia. It is scheduled by HSI_CareOfWomenDuringPregnancy_
    AntenatalWardInpatientCare for women who have developed anaemia during pregnancy. This event manages repeat blood
    testing for women who were found to be anaemic and treated. If the woman remains anaemic she is readmitted to the
    inpatient ward for further care.
    """

    def __init__(self, module, person_id):
        super().__init__(module, person_id=person_id)
        assert isinstance(module, CareOfWomenDuringPregnancy)

        self.TREATMENT_ID = 'AntenatalCare_FollowUp'
        self.EXPECTED_APPT_FOOTPRINT = self.make_appt_footprint({'Over5OPD': 1})
        self.ACCEPTED_FACILITY_LEVEL = '1a'
        self.ALERT_OTHER_DISEASES = []

    def apply(self, person_id, squeeze_factor):
        df = self.sim.population.props
        mother = df.loc[person_id]

        if not mother.is_alive or not mother.is_pregnant:
            return

        # We only run the event if the woman is not already in labour or already admitted due to something else
        if not mother.la_currently_in_labour and not mother.hs_is_inpatient:

            # Health care worker performs a full blood count
            fbc_result = self.module.full_blood_count_testing(self)

            # If she is determined to still be anaemic she is admitted for additional treatment via the inpatient event
            if fbc_result in ('mild', 'moderate', 'severe'):

                admission = HSI_CareOfWomenDuringPregnancy_AntenatalWardInpatientCare(
                    self.sim.modules['CareOfWomenDuringPregnancy'], person_id=person_id)

                self.sim.modules['HealthSystem'].schedule_hsi_event(admission, priority=0,
                                                                    topen=self.sim.date,
                                                                    tclose=self.sim.date + DateOffset(days=1))

    def did_not_run(self):
        logger.debug(key='message', data='HSI_CareOfWomenDuringPregnancy_AntenatalOutpatientManagementOfAnaemia: did '
                                         'not run')

    def not_available(self):
        logger.debug(key='message', data='HSI_CareOfWomenDuringPregnancy_AntenatalOutpatientManagementOfAnaemia: '
                                         'cannot not run with this configuration')


class HSI_CareOfWomenDuringPregnancy_AntenatalOutpatientManagementOfGestationalDiabetes(HSI_Event,
                                                                                        IndividualScopeEventMixin):
    """
     This is HSI_CareOfWomenDuringPregnancy_AntenatalOutpatientManagementOfGestationalDiabetes. It is scheduled by
     HSI_CareOfWomenDuringPregnancy_AntenatalWardInpatientCare for women who have developed gestational diabetes during
     pregnancy. This event manages repeat blood testing for women who were found to have GDM and treated. If the woman
     remains hyperglycaemic she is moved to the next line treatment and scheduled to return for follow up.
    """
    def __init__(self, module, person_id):
        super().__init__(module, person_id=person_id)
        assert isinstance(module, CareOfWomenDuringPregnancy)

        self.TREATMENT_ID = 'AntenatalCare_FollowUp'
        self.EXPECTED_APPT_FOOTPRINT = self.make_appt_footprint({'Over5OPD': 1})
        self.ACCEPTED_FACILITY_LEVEL = '1a'
        self.ALERT_OTHER_DISEASES = []

    def apply(self, person_id, squeeze_factor):
        df = self.sim.population.props
        mother = df.loc[person_id]

        from tlo.methods.pregnancy_supervisor import GestationalDiabetesGlycaemicControlEvent

        if not mother.is_alive or not mother.is_pregnant:
            return

        if not mother.la_currently_in_labour and not mother.hs_is_inpatient and mother.ps_gest_diab != 'none' \
                and (mother.ac_gest_diab_on_treatment != 'none') and (mother.ps_gestational_age_in_weeks > 21):

            est_length_preg = self.module.get_approx_days_of_pregnancy(person_id)

            def schedule_gdm_event_and_checkup():
                # Schedule GestationalDiabetesGlycaemicControlEvent which determines if this new treatment will
                # effectively control blood glucose prior to next follow up
                self.sim.schedule_event(GestationalDiabetesGlycaemicControlEvent(
                    self.sim.modules['PregnancySupervisor'], person_id), self.sim.date + DateOffset(days=7))

                # Schedule follow-up
                check_up_date = self.sim.date + DateOffset(days=28)

                outpatient_checkup = \
                    HSI_CareOfWomenDuringPregnancy_AntenatalOutpatientManagementOfGestationalDiabetes(
                        self.sim.modules['CareOfWomenDuringPregnancy'], person_id=person_id)
                self.sim.modules['HealthSystem'].schedule_hsi_event(outpatient_checkup, priority=0,
                                                                    topen=check_up_date,
                                                                    tclose=check_up_date + DateOffset(days=3))

            # If the treatment a woman was started on has not controlled her hyperglycemia she will be started on the
            # next treatment
            if mother.ps_gest_diab == 'uncontrolled':

                # Women for whom diet and exercise was not effective in controlling hyperglycemia are started on oral
                # meds
                if mother.ac_gest_diab_on_treatment == 'diet_exercise':

                    days = est_length_preg * 10
                    updated_cons = {k: v * days for (k, v) in
                                    self.module.item_codes_preg_consumables['oral_diabetic_treatment'].items()}

                    avail = pregnancy_helper_functions.return_cons_avail(
                        self.module, self,  cons=updated_cons, opt_cons=None)

                    # If the meds are available women are started on that treatment
                    if avail:
                        df.at[person_id, 'ac_gest_diab_on_treatment'] = 'orals'

                        # Assume new treatment is effective in controlling blood glucose on initiation
                        df.at[person_id, 'ps_gest_diab'] = 'controlled'

                        # schedule followup
                        schedule_gdm_event_and_checkup()

                # This process is repeated for mothers for whom oral medication is not effectively controlling their
                # blood sugar- they are started on insulin
                if mother.ac_gest_diab_on_treatment == 'orals':

                    # Dose is (avg.) 0.8 units per KG per day. Average weight is an appoximation
                    required_units_per_preg = 65 * (0.8 * est_length_preg)
                    required_vials = np.ceil(required_units_per_preg/1000)

                    updated_cons = {k: v * required_vials for (k, v) in
                                    self.module.item_codes_preg_consumables['insulin_treatment'].items()}

                    avail = pregnancy_helper_functions.return_cons_avail(
                        self.module, self, cons=updated_cons, opt_cons=None)

                    if avail:
                        df.at[person_id, 'ac_gest_diab_on_treatment'] = 'insulin'
                        df.at[person_id, 'ps_gest_diab'] = 'controlled'

    def did_not_run(self):
        logger.debug(key='message', data='HSI_CareOfWomenDuringPregnancy_AntenatalOutpatientManagementOfGestational'
                                         'Diabetes: did '
                                         'not run')

    def not_available(self):
        logger.debug(key='message', data='HSI_CareOfWomenDuringPregnancy_AntenatalOutpatientManagementOfGestational'
                                         'Diabetes: cannot not run with this configuration')


class HSI_CareOfWomenDuringPregnancy_PostAbortionCaseManagement(HSI_Event, IndividualScopeEventMixin):
    """
    This is HSI_CareOfWomenDuringPregnancy_PostAbortionCaseManagement. It is scheduled by
    HSI_GenericEmergencyFirstApptAtFacilityLevel1 for women who have presented to hospital due to the complications of
    either induced or spontaneous abortion. This event manages interventions delivered for women who are experiencing
    either sepsis, haemorrhage or injury post-abortion.
    """

    def __init__(self, module, person_id):
        super().__init__(module, person_id=person_id)
        assert isinstance(module, CareOfWomenDuringPregnancy)

        self.TREATMENT_ID = 'AntenatalCare_PostAbortion'
        self.EXPECTED_APPT_FOOTPRINT = self.make_appt_footprint({})
        self.ACCEPTED_FACILITY_LEVEL = '1b'  # any hospital?
        self.BEDDAYS_FOOTPRINT = self.make_beddays_footprint({'maternity_bed': 3})  # todo: check with TC

    def apply(self, person_id, squeeze_factor):
        df = self.sim.population.props
        mother = df.loc[person_id]
        abortion_complications = self.sim.modules['PregnancySupervisor'].abortion_complications

        if not mother.is_alive or not abortion_complications.has_any([person_id], 'sepsis', 'haemorrhage', 'injury',
                                                                     'other', first=True):
            return

        # Request baseline PAC consumables
        baseline_cons = pregnancy_helper_functions.return_cons_avail(
            self.module, self,
            cons=self.module.item_codes_preg_consumables['post_abortion_care_core'],
            opt_cons=self.module.item_codes_preg_consumables['post_abortion_care_optional'])

        # Check HCW availability to deliver surgical removal of retained products
        sf_check = pregnancy_helper_functions.check_emonc_signal_function_will_run(self.sim.modules['Labour'],
                                                                                   sf='retained_prod',
                                                                                   hsi_event=self)

        # Add used equipment if intervention can happen
        if baseline_cons and sf_check:
            self.add_equipment({'D&C set', 'Suction Curettage machine', 'Drip stand', 'Infusion pump'})

        # Then we determine if a woman gets treatment for her complication depending on availability of the baseline
        # consumables (misoprostol) or a HCW who can conduct MVA/DC (we dont model equipment) and additional
        # consumables for management of her specific complication
        if abortion_complications.has_any([person_id], 'sepsis', first=True):

            cons_for_sepsis_pac = pregnancy_helper_functions.return_cons_avail(
                self.module, self,
                cons=self.module.item_codes_preg_consumables['post_abortion_care_sepsis_core'],
                opt_cons=self.module.item_codes_preg_consumables['post_abortion_care_sepsis_optional'])

            if cons_for_sepsis_pac and (baseline_cons or sf_check):
                df.at[person_id, 'ac_received_post_abortion_care'] = True

        elif abortion_complications.has_any([person_id], 'haemorrhage', first=True):
            cons_for_haemorrhage = pregnancy_helper_functions.return_cons_avail(
<<<<<<< HEAD
                self.module, self, self.module.item_codes_preg_consumables, core='blood_transfusion', number=2,
                optional='iv_drug_cons')
=======
                self.module, self,
                cons=self.module.item_codes_preg_consumables['blood_transfusion'],
                opt_cons=self.module.item_codes_preg_consumables['iv_drug_equipment'])
>>>>>>> 6af737a8

            cons_for_shock = pregnancy_helper_functions.return_cons_avail(
                self.module, self,
                cons=self.module.item_codes_preg_consumables['post_abortion_care_shock'],
                opt_cons=self.module.item_codes_preg_consumables['post_abortion_care_shock_optional'])

            if cons_for_haemorrhage and cons_for_shock and (baseline_cons or sf_check):
                df.at[person_id, 'ac_received_post_abortion_care'] = True

        elif abortion_complications.has_any([person_id], 'injury', first=True):
            cons_for_shock = pregnancy_helper_functions.return_cons_avail(
                self.module, self,
                cons=self.module.item_codes_preg_consumables['post_abortion_care_shock'],
                opt_cons=self.module.item_codes_preg_consumables['post_abortion_care_shock_optional'])

            if cons_for_shock and (baseline_cons or sf_check):
                df.at[person_id, 'ac_received_post_abortion_care'] = True

        elif abortion_complications.has_any([person_id], 'other', first=True) and (baseline_cons or sf_check):
            df.at[person_id, 'ac_received_post_abortion_care'] = True

        if df.at[person_id, 'ac_received_post_abortion_care']:
            pregnancy_helper_functions.log_met_need(self.module, 'pac', self)

    def did_not_run(self):
        logger.debug(key='message', data='HSI_CareOfWomenDuringPregnancy_PostAbortionCaseManagement: did not run')
        return False

    def not_available(self):
        logger.debug(key='message', data='HSI_CareOfWomenDuringPregnancy_PostAbortionCaseManagement: cannot not run '
                                         'with this configuration')


class HSI_CareOfWomenDuringPregnancy_TreatmentForEctopicPregnancy(HSI_Event, IndividualScopeEventMixin):
    """
    This is HSI_CareOfWomenDuringPregnancy_TreatmentForEctopicPregnancy. It is scheduled by
    HSI_GenericEmergencyFirstApptAtFacilityLevel1 for women who have presented to hospital due to ectopic pregnancy.
    This event manages interventions delivered as part of the case management of ectopic pregnancy
    """

    def __init__(self, module, person_id):
        super().__init__(module, person_id=person_id)
        assert isinstance(module, CareOfWomenDuringPregnancy)

        self.TREATMENT_ID = 'AntenatalCare_PostEctopicPregnancy'
        self.EXPECTED_APPT_FOOTPRINT = self.make_appt_footprint({'MajorSurg': 1})
        self.ACCEPTED_FACILITY_LEVEL = '1b'
        self.BEDDAYS_FOOTPRINT = self.make_beddays_footprint({'maternity_bed': 5})  # todo: check with TC

    def apply(self, person_id, squeeze_factor):
        df = self.sim.population.props
        mother = df.loc[person_id]

        if not mother.is_alive or (mother.ps_ectopic_pregnancy == 'none'):
            return

        # We define the required consumables and check their availability
        avail = pregnancy_helper_functions.return_cons_avail(
            self.module, self,
            cons=self.module.item_codes_preg_consumables['ectopic_pregnancy_core'],
            opt_cons=self.module.item_codes_preg_consumables['ectopic_pregnancy_optional'])

        # If they are available then treatment can go ahead
        if avail:
            self.sim.modules['PregnancySupervisor'].mother_and_newborn_info[person_id]['delete_mni'] = True
            pregnancy_helper_functions.log_met_need(self.module, 'ep_case_mang', self)
            self.add_equipment({'Laparotomy Set'})

            # For women who have sought care after they have experienced rupture we use this treatment variable to
            # reduce risk of death (women who present prior to rupture do not pass through the death event as we assume
            # rupture is on the causal pathway to death - hence no treatment property)
            if mother.ps_ectopic_pregnancy == 'ruptured':
                df.at[person_id, 'ac_ectopic_pregnancy_treated'] = True

        else:
            # However if treatment cant be delivered for women who have not yet experienced rupture (due to lack of
            # consumables) we schedule these women to arrive at the rupture event as they have not received treatment
            if df.at[person_id, 'ps_ectopic_pregnancy'] == 'not_ruptured':
                self.module.ectopic_pregnancy_treatment_doesnt_run(self)

    def never_ran(self):
        self.module.ectopic_pregnancy_treatment_doesnt_run(self)

    def did_not_run(self):
        self.module.ectopic_pregnancy_treatment_doesnt_run(self)
        return False

    def not_available(self):
        self.module.ectopic_pregnancy_treatment_doesnt_run(self)


class CareOfWomenDuringPregnancyLoggingEvent(RegularEvent, PopulationScopeEventMixin):
    """This is CareOfWomenDuringPregnancyLoggingEvent. It runs yearly to capture the number of ANC visits which
    have ran (and interventions are delivered) for women during pregnancy."""

    def __init__(self, module):
        self.repeat = 12
        super().__init__(module, frequency=DateOffset(months=self.repeat))

    def apply(self, population):

        yearly_counts = self.module.anc_counter
        logger.info(key='anc_visits_which_ran', data=yearly_counts)
        self.module.anc_counter = {1: 0, 2: 0, 3: 0, 4: 0, 5: 0, 6: 0, 7: 0, 8: 0}<|MERGE_RESOLUTION|>--- conflicted
+++ resolved
@@ -205,19 +205,6 @@
         """
         ic = self.sim.modules['HealthSystem'].get_item_code_from_item_name
 
-<<<<<<< HEAD
-        # ---------------------------------- BLOOD TEST CONSUMABLES --------------------------------------------------
-        self.item_codes_preg_consumables['blood_test_cons'] = \
-            get_list_of_items(self, ['Blood collecting tube, 5 ml',
-                                     'Cannula iv  (winged with injection pot) 18_each_CMST',
-                                     'Disposables gloves, powder free, 100 pieces per box'])
-
-        # ---------------------------------- IV DRUG ADMIN CONSUMABLES  -----------------------------------------------
-        self.item_codes_preg_consumables['iv_drug_cons'] = \
-            get_list_of_items(self, ['Cannula iv  (winged with injection pot) 18_each_CMST',
-                                     'Giving set iv administration + needle 15 drops/ml_each_CMST',
-                                     'Disposables gloves, powder free, 100 pieces per box'])
-=======
         # First we store the item codes for the consumables for which their quantity varies for individuals based on
         # length of pregnancy
         # ---------------------------------- BLOOD TEST EQUIPMENT ---------------------------------------------------
@@ -232,7 +219,6 @@
              ic('Cannula iv  (winged with injection pot) 18_each_CMST'): 1,
              ic('Disposables gloves, powder free, 100 pieces per box'): 1
              }
->>>>>>> 6af737a8
 
         # -------------------------------------------- ECTOPIC PREGNANCY ---------------------------------------------
         self.item_codes_preg_consumables['ectopic_pregnancy_core'] = \
@@ -936,14 +922,9 @@
 
         # Run check against probability of testing being delivered
         avail = pregnancy_helper_functions.return_cons_avail(
-<<<<<<< HEAD
-            self, hsi_event, self.item_codes_preg_consumables, core='hb_test', optional='blood_test_cons')
-        hsi_event.add_equipment({'Haemoglobinometer'})
-=======
             self, hsi_event,
             cons=self.item_codes_preg_consumables['hb_test'],
             opt_cons=self.item_codes_preg_consumables['blood_test_equipment'])
->>>>>>> 6af737a8
 
         # We run the test through the dx_manager and if a woman has anaemia and its detected she will be admitted
         # for further care
@@ -991,7 +972,7 @@
         # This intervention is a place holder prior to the Hepatitis B module being coded
         # Define the consumables
         avail = hsi_event.get_consumables(item_codes=cons['hep_b_test'],
-                                          optional_item_codes=cons['blood_test_cons'])
+                                          optional_item_codes=cons['blood_test_equipment'])
 
         # We log all the consumables required above but we only condition the event test happening on the
         # availability of the test itself
@@ -1017,14 +998,9 @@
             logger.info(key='anc_interventions', data={'mother': person_id, 'intervention': 'syphilis_test'})
 
             avail = pregnancy_helper_functions.return_cons_avail(
-<<<<<<< HEAD
-                self, hsi_event, self.item_codes_preg_consumables, core='syphilis_test',
-                optional='blood_test_cons')
-=======
                 self, hsi_event,
                 cons=self.item_codes_preg_consumables['syphilis_test'],
                 opt_cons=self.item_codes_preg_consumables['blood_test_equipment'])
->>>>>>> 6af737a8
 
             test = self.sim.modules['HealthSystem'].dx_manager.run_dx_test(
                          dx_tests_to_run='blood_test_syphilis', hsi_event=hsi_event)
@@ -1033,14 +1009,9 @@
             if avail and test:
 
                 avail = pregnancy_helper_functions.return_cons_avail(
-<<<<<<< HEAD
-                    self, hsi_event, self.item_codes_preg_consumables, core='syphilis_treatment',
-                    optional='blood_test_cons')
-=======
                     self, hsi_event,
                     cons=self.item_codes_preg_consumables['syphilis_treatment'],
                     opt_cons=self.item_codes_preg_consumables['blood_test_equipment'])
->>>>>>> 6af737a8
 
                 if avail:
                     # We assume that treatment is 100% effective at curing infection
@@ -1105,23 +1076,19 @@
             if self.rng.random_sample() < params['prob_intervention_delivered_gdm_test']:
 
                 avail = pregnancy_helper_functions.return_cons_avail(
-<<<<<<< HEAD
-                    self, hsi_event, self.item_codes_preg_consumables, core='gdm_test', optional='blood_test_cons')
-=======
                     self, hsi_event,
                     cons=self.item_codes_preg_consumables['gdm_test'],
                     opt_cons=self.item_codes_preg_consumables['blood_test_equipment'])
->>>>>>> 6af737a8
 
                 # If the test accurately detects a woman has gestational diabetes the consumables are recorded and
                 # she is referred for treatment
                 if avail:
-
                     hsi_event.add_equipment({'Glucometer'})
 
-                    if self.sim.modules['HealthSystem'].dx_manager.run_dx_test(
-                             dx_tests_to_run='blood_test_glucose', hsi_event=hsi_event):
-
+                    if (
+                        self.sim.modules['HealthSystem'].dx_manager.run_dx_test(
+                            dx_tests_to_run='blood_test_glucose', hsi_event=hsi_event)
+                    ):
                         logger.info(key='anc_interventions', data={'mother': person_id, 'intervention': 'gdm_screen'})
                         mni[person_id]['anc_ints'].append('gdm_screen')
 
@@ -1250,7 +1217,7 @@
         # Run dx_test for anaemia...
         # If a woman is not truly anaemic but the FBC returns a result of anaemia, due to tests specificity, we
         # assume the reported anaemia is mild
-        hsi_event.get_consumables(item_codes=self.item_codes_preg_consumables['blood_test_cons'])
+        hsi_event.get_consumables(item_codes=self.item_codes_preg_consumables['blood_test_equipment'])
         hsi_event.add_equipment({'Analyser, Haematology'})
 
         test_result = self.sim.modules['HealthSystem'].dx_manager.run_dx_test(
@@ -1282,14 +1249,9 @@
 
         # Check for consumables
         avail = pregnancy_helper_functions.return_cons_avail(
-<<<<<<< HEAD
-            self, hsi_event, self.item_codes_preg_consumables, core='blood_transfusion', number=2,
-            optional='iv_drug_cons')
-=======
             self, hsi_event,
             cons=self.item_codes_preg_consumables['blood_transfusion'],
             opt_cons=self.item_codes_preg_consumables['iv_drug_equipment'])
->>>>>>> 6af737a8
 
         sf_check = pregnancy_helper_functions.check_emonc_signal_function_will_run(self.sim.modules['Labour'],
                                                                                    sf='blood_tran',
@@ -1342,14 +1304,9 @@
 
         # Define the consumables and check their availability
         avail = pregnancy_helper_functions.return_cons_avail(
-<<<<<<< HEAD
-            self, hsi_event, self.item_codes_preg_consumables, core='iv_antihypertensives',
-            optional='iv_drug_cons')
-=======
             self, hsi_event,
             cons=self.item_codes_preg_consumables['iv_antihypertensives'],
             opt_cons=self.item_codes_preg_consumables['iv_drug_equipment'])
->>>>>>> 6af737a8
 
         # If they are available then the woman is started on treatment
         if avail:
@@ -1406,14 +1363,9 @@
 
         # check consumables and whether HCW are available to deliver the intervention
         avail = pregnancy_helper_functions.return_cons_avail(
-<<<<<<< HEAD
-            self, hsi_event, self.item_codes_preg_consumables, core='abx_for_prom',
-            optional='iv_drug_cons')
-=======
             self, hsi_event,
             cons=self.item_codes_preg_consumables['abx_for_prom'],
             opt_cons=self.item_codes_preg_consumables['iv_drug_equipment'])
->>>>>>> 6af737a8
 
         sf_check = pregnancy_helper_functions.check_emonc_signal_function_will_run(self.sim.modules['Labour'],
                                                                                    sf='iv_abx',
@@ -1536,7 +1488,6 @@
             # If the woman presents after 20 weeks she is provided interventions she has missed by presenting late
             if mother.ps_gestational_age_in_weeks > 19:
                 self.add_equipment({'Stethoscope, foetal, monaural, Pinard, plastic'})
-
                 self.module.point_of_care_hb_testing(hsi_event=self)
                 self.module.albendazole_administration(hsi_event=self)
                 self.module.iptp_administration(hsi_event=self)
@@ -2063,8 +2014,6 @@
         self.ACCEPTED_FACILITY_LEVEL = '1a'
 
     def apply(self, person_id, squeeze_factor):
-
-
         df = self.sim.population.props
         mother = df.loc[person_id]
         mni = self.sim.modules['PregnancySupervisor'].mother_and_newborn_info
@@ -2667,14 +2616,9 @@
 
         elif abortion_complications.has_any([person_id], 'haemorrhage', first=True):
             cons_for_haemorrhage = pregnancy_helper_functions.return_cons_avail(
-<<<<<<< HEAD
-                self.module, self, self.module.item_codes_preg_consumables, core='blood_transfusion', number=2,
-                optional='iv_drug_cons')
-=======
                 self.module, self,
                 cons=self.module.item_codes_preg_consumables['blood_transfusion'],
                 opt_cons=self.module.item_codes_preg_consumables['iv_drug_equipment'])
->>>>>>> 6af737a8
 
             cons_for_shock = pregnancy_helper_functions.return_cons_avail(
                 self.module, self,
