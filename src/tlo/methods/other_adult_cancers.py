"""
Other_adult Cancer Disease Module

Limitations to note:
* Footprints of HSI -- pending input from expert on resources required.
"""
from __future__ import annotations

from pathlib import Path
from typing import TYPE_CHECKING, List

import pandas as pd

from tlo import DateOffset, Module, Parameter, Property, Types, logging
from tlo.events import IndividualScopeEventMixin, PopulationScopeEventMixin, RegularEvent
from tlo.lm import LinearModel, LinearModelType, Predictor
from tlo.methods import Metadata
from tlo.methods.cancer_consumables import get_consumable_item_codes_cancers
from tlo.methods.causes import Cause
from tlo.methods.demography import InstantaneousDeath
from tlo.methods.dxmanager import DxTest
from tlo.methods.hsi_event import HSI_Event
from tlo.methods.hsi_generic_first_appts import GenericFirstAppointmentsMixin
from tlo.methods.symptommanager import Symptom

if TYPE_CHECKING:
    from tlo.methods.hsi_generic_first_appts import HSIEventScheduler
    from tlo.population import IndividualProperties

logger = logging.getLogger(__name__)
logger.setLevel(logging.INFO)


class OtherAdultCancer(Module, GenericFirstAppointmentsMixin):
    """Other Adult Cancers Disease Module"""

    def __init__(self, name=None, resourcefilepath=None):
        super().__init__(name)
        self.resourcefilepath = resourcefilepath
        self.linear_models_for_progession_of_oac_status = dict()
        self.lm_onset_early_other_adult_ca_symptom = None
        self.daly_wts = dict()
        self.item_codes_other_can = dict()

    INIT_DEPENDENCIES = {'Demography', 'HealthSystem', 'SymptomManager'}

    OPTIONAL_INIT_DEPENDENCIES = {'HealthBurden', 'Hiv'}

    METADATA = {
        Metadata.DISEASE_MODULE,
        Metadata.USES_SYMPTOMMANAGER,
        Metadata.USES_HEALTHSYSTEM,
        Metadata.USES_HEALTHBURDEN
    }

    gbd_causes_of_cancer_represented_in_this_module = [
        'Other malignant neoplasms',
        'Nasopharynx cancer',
        'Other pharynx cancer',
        'Gallbladder and biliary tract cancer',
        'Pancreatic cancer',
        'Malignant skin melanoma',
        'Non-melanoma skin cancer',
        'Ovarian cancer',
        'Testicular cancer',
        'Kidney cancer',
        # 'Brain and central nervous system cancer',
        'Thyroid cancer',
        'Mesothelioma',
        'Hodgkin lymphoma',
        'Non-Hodgkin lymphoma',
        'Multiple myeloma',
        'Leukemia',
        'Other neoplasms',
        'Cervical cancer',
        'Uterine cancer',
        'Colon and rectum cancer',
        'Lip and oral cavity cancer',
        'Stomach cancer',
        'Liver cancer']

    # Declare Causes of Death
    CAUSES_OF_DEATH = {
        'OtherAdultCancer': Cause(gbd_causes=gbd_causes_of_cancer_represented_in_this_module, label='Cancer (Other)')
    }

    # Declare Causes of Disability
    CAUSES_OF_DISABILITY = {
        'OtherAdultCancer': Cause(gbd_causes=gbd_causes_of_cancer_represented_in_this_module, label='Cancer (Other)')
    }

    PARAMETERS = {
        "init_prop_early_other_adult_ca_symptom_other_adult_cancer_by_stage": Parameter(
            Types.LIST, "initial proportions of those with other adult cancer categories that have other "
                        "adult_ca_symptom"
        ),
        "in_prop_other_adult_cancer_stage": Parameter(
            Types.LIST,
            "initial proportions in other adult cancer stages for person aged 15-29"
        ),
        "init_prop_with_early_other_adult_ca_symptom_diagnosed_by_stage": Parameter(
            Types.LIST, "initial proportions of people that have symptom of other_adult_ca_symptom that "
                        "have been diagnosed"
        ),
        "init_prop_treatment_status_other_adult_cancer": Parameter(
            Types.LIST, "initial proportions of people with other_adult cancer previously given treatment"
        ),
        "init_prob_palliative_care": Parameter(
            Types.REAL, "initial probability of being under palliative care if in metastatic"
        ),
        "r_site_confined_none": Parameter(
            Types.REAL,
            "probabilty per 3 months of incident site_confined other_adult cancer amongst people age 15-29 with no "
            "other adult cancer",
        ),
        "rr_site_confined_age3049": Parameter(
            Types.REAL, "rate ratio for site-confined other_adult cancer for age 30-49"
        ),
        "rr_site_confined_age5069": Parameter(
            Types.REAL, "rate ratio for site-confined other_adult cancer for age 50-69"
        ),
        "rr_site_confined_agege70": Parameter(
            Types.REAL, "rate ratio for site-confined other_adult cancer for age ge 70"
        ),
        "rr_site_confined_hiv": Parameter(
            Types.REAL, "rate ratio for site-confined other_adult_cancer if infected with HIV"
        ),
        "r_local_ln_site_confined_other_adult_ca": Parameter(
            Types.REAL,
            "probabilty per 3 months of local ln other_adult cancer amongst people with site confined",
        ),
        "rr_local_ln_other_adult_ca_undergone_curative_treatment": Parameter(
            Types.REAL,
            "rate ratio for local_ln for people with site_confined "
            "if had curative treatment at site_confined stage",
        ),
        "r_metastatic_local_ln": Parameter(
            Types.REAL, "probabilty per 3 months of metastatic other_adult cancer amongst people with local_ln"
        ),
        "rr_metastatic_undergone_curative_treatment": Parameter(
            Types.REAL,
            "rate ratio for metastatic Other_adult cancer for people with local_ln"
            "Other_adult cancer if had curative treatment at local_ln",
        ),
        "r_death_other_adult_cancer": Parameter(
            Types.REAL,
            "probabilty per 3 months of death from other adult cancer mongst people with metastatic other_adult cancer",
        ),
        "r_early_other_adult_ca_symptom_site_confined_other_adult_ca": Parameter(
            Types.REAL,
            "probability per 3 months of other_adult_ca_symptom in a person with site confined other_adult cancer"
        ),
        "rr_early_other_adult_ca_symptom_local_ln_other_adult_ca": Parameter(
            Types.REAL, "rate ratio for other_adult_ca_symptom if have high grade other_adult cancer"
        ),
        "rr_early_other_adult_ca_symptom_metastatic_other_adult_ca": Parameter(
            Types.REAL, "rate ratio for other_adult_ca_symptom if have metastatic other_adult cancer"
        ),
        "rp_other_adult_cancer_age3049": Parameter(
            Types.REAL, "relative prevalence at baseline of bladder cancer/cancer age 30-49"
        ),
        "rp_other_adult_cancer_age5069": Parameter(
            Types.REAL, "relative prevalence at baseline of bladder cancer/cancer age 50-69"
        ),
        "rp_other_adult_cancer_agege70": Parameter(
            Types.REAL, "relative prevalence at baseline of bladder cancer/cancer age 70+"
        ),
        "sensitivity_of_diagnostic_device_for_other_adult_cancer_with_other_adult_ca_site_confined": Parameter(
            Types.REAL, "sensitivity of diagnostic_device_for diagnosis of other_adult cancer for those with "
                        "other_adult_ca_site-confined"
        ),
        "sensitivity_of_diagnostic_device_for_other_adult_cancer_with_other_adult_ca_local_ln": Parameter(
            Types.REAL, "sensitivity of diagnostic_device_for diagnosis of other_adult cancer for those with "
                        "other_adult_local_ln"
        ),
        "sensitivity_of_diagnostic_device_for_other_adult_cancer_with_other_adult_ca_metastatic": Parameter(
            Types.REAL, "sensitivity of diagnostic_device_for diagnosis of other_adult cancer for those with "
                        "other_adult_ca metastatic"
        )
    }

    PROPERTIES = {
        "oac_status": Property(
            Types.CATEGORICAL,
            "Current status of the health condition, other_adult cancer",
            categories=["none", "site_confined", "local_ln", "metastatic"],
        ),

        "oac_date_diagnosis": Property(
            Types.DATE,
            "the date of diagnosis of the other_adult_cancer (pd.NaT if never diagnosed)"
        ),

        "oac_date_treatment": Property(
            Types.DATE,
            "date of first receiving attempted curative treatment (pd.NaT if never started treatment)"
        ),

        "oac_stage_at_which_treatment_given": Property(
            Types.CATEGORICAL,
            "the cancer stage at which treatment is given (because the treatment only has an effect during the stage"
            "at which it is given.",
            categories=["none", "site_confined", "local_ln", "metastatic"],
        ),
        "oac_date_palliative_care": Property(
            Types.DATE,
            "date of first receiving palliative care (pd.NaT is never had palliative care)"
        ),
        "oac_date_death": Property(
            Types.DATE,
            "date of oac death"
        )
    }

    def read_parameters(self, data_folder):
        """Setup parameters used by the module, now including disability weights"""

        # Update parameters from the resourcefile
        self.load_parameters_from_dataframe(
            pd.read_excel(Path(self.resourcefilepath) / "ResourceFile_Other_Adult_Cancers.xlsx",
                          sheet_name="parameter_values")
        )

        # Register Symptom that this module will use
        self.sim.modules['SymptomManager'].register_symptom(
            Symptom(name='early_other_adult_ca_symptom',
                    odds_ratio_health_seeking_in_adults=4.00,
                    no_healthcareseeking_in_children=True)
        )

    def initialise_population(self, population):
        """Set property values for the initial population."""
        df = population.props  # a shortcut to the data-frame
        p = self.parameters

        # defaults
        df.loc[df.is_alive, "oac_status"] = "none"
        df.loc[df.is_alive, "oac_date_diagnosis"] = pd.NaT
        df.loc[df.is_alive, "oac_date_treatment"] = pd.NaT
        df.loc[df.is_alive, "oac_stage_at_which_treatment_given"] = "none"
        df.loc[df.is_alive, "oac_date_palliative_care"] = pd.NaT
        df.loc[df.is_alive, "oac_date_death"] = pd.NaT

        # -------------------- oac_status -----------
        # Determine who has cancer at ANY cancer stage:
        # check parameters are sensible: probability of having any cancer stage cannot exceed 1.0
        assert sum(p['in_prop_other_adult_cancer_stage']) <= 1.0

        lm_init_oac_status_any_stage = LinearModel(
            LinearModelType.MULTIPLICATIVE,
            sum(p['in_prop_other_adult_cancer_stage']),
            Predictor('age_years', conditions_are_mutually_exclusive=True)
            .when('.between(30,49)', p['rp_other_adult_cancer_age3049'])
            .when('.between(50,69)', p['rp_other_adult_cancer_age5069'])
            .when('.between(70,120)', p['rp_other_adult_cancer_agege70'])
            .when('.between(0,14)', 0.0)
        )

        oac_status_ = lm_init_oac_status_any_stage.predict(df.loc[df.is_alive], self.rng)

        # Determine the stage of the cancer for those who do have a cancer:
        if sum(oac_status_):
            sum_probs = sum(p['in_prop_other_adult_cancer_stage'])
            if sum_probs > 0:
                prob_by_stage_of_cancer_if_cancer = [i/sum_probs for i in p['in_prop_other_adult_cancer_stage']]
                assert (sum(prob_by_stage_of_cancer_if_cancer) - 1.0) < 1e-10
                df.loc[oac_status_, "oac_status"] = self.rng.choice(
                    [val for val in df.oac_status.cat.categories if val != 'none'],
                    size=sum(oac_status_),
                    p=prob_by_stage_of_cancer_if_cancer
                )

        # -------------------- SYMPTOMS -----------
        # ----- Impose the symptom of random sample of those in each cancer stage to have the symptom of
        # other_adult_ca_symptom:
        lm_init_early_other_adult_ca_symptom = LinearModel.multiplicative(
            Predictor(
                'oac_status',
                conditions_are_mutually_exclusive=True,
                conditions_are_exhaustive=True,
            )
            .when("none", 0.0)
            .when(
                "site_confined",
                p['init_prop_early_other_adult_ca_symptom_other_adult_cancer_by_stage'][0]
            )
            .when(
                "local_ln",
                p['init_prop_early_other_adult_ca_symptom_other_adult_cancer_by_stage'][1]
            )
            .when(
                "metastatic",
                p['init_prop_early_other_adult_ca_symptom_other_adult_cancer_by_stage'][2]
            )
        )
        has_early_other_adult_ca_symptom_at_init = lm_init_early_other_adult_ca_symptom.predict(
            df.loc[df.is_alive], self.rng
        )
        self.sim.modules['SymptomManager'].change_symptom(
            person_id=has_early_other_adult_ca_symptom_at_init.index[has_early_other_adult_ca_symptom_at_init].tolist(),
            symptom_string='early_other_adult_ca_symptom',
            add_or_remove='+',
            disease_module=self
        )

        # -------------------- oac_date_diagnosis -----------
        lm_init_diagnosed = LinearModel.multiplicative(
            Predictor(
                'oac_status',
                conditions_are_mutually_exclusive=True,
                conditions_are_exhaustive=True,
            )
            .when("none", 0.0)
            .when(
                "site_confined",
                p['init_prop_with_early_other_adult_ca_symptom_diagnosed_by_stage'][0]
            )
            .when(
                "local_ln",
                p['init_prop_with_early_other_adult_ca_symptom_diagnosed_by_stage'][1]
            )
            .when(
                "metastatic",
                p['init_prop_with_early_other_adult_ca_symptom_diagnosed_by_stage'][2]
            )
        )
        ever_diagnosed = lm_init_diagnosed.predict(df.loc[df.is_alive], self.rng)

        # ensure that persons who have not ever had the symptom other_adult_ca_symptom are diagnosed:
        ever_diagnosed.loc[~has_early_other_adult_ca_symptom_at_init] = False

        # For those that have been diagnosed, set data of diagnosis to today's date
        df.loc[ever_diagnosed, "oac_date_diagnosis"] = self.sim.date

        # -------------------- oac_date_treatment -----------
        lm_init_treatment_for_those_diagnosed = LinearModel.multiplicative(
            Predictor(
                'oac_status',
                conditions_are_mutually_exclusive=True,
                conditions_are_exhaustive=True,
            )
            .when("none", 0.0)
            .when("site_confined", p['init_prop_treatment_status_other_adult_cancer'][0])
            .when("local_ln", p['init_prop_treatment_status_other_adult_cancer'][1])
            .when("metastatic", p['init_prop_treatment_status_other_adult_cancer'][2])
        )
        treatment_initiated = lm_init_treatment_for_those_diagnosed.predict(df.loc[df.is_alive], self.rng)

        # prevent treatment having been initiated for anyone who is not yet diagnosed
        treatment_initiated.loc[pd.isnull(df.oac_date_diagnosis)] = False

        # assume that the stage at which treatment is begun is site_confined;
        df.loc[treatment_initiated, "oac_stage_at_which_treatment_given"] = "site_confined"

        # set date at which treatment began: same as diagnosis (NB. no HSI is established for this)
        df.loc[treatment_initiated, "oac_date_treatment"] = df.loc[treatment_initiated, "oac_date_diagnosis"]

        # -------------------- oac_date_palliative_care -----------
        in_metastatic_diagnosed = df.index[
            df.is_alive & (df.oac_status == 'metastatic') & ~pd.isnull(df.oac_date_diagnosis)
            ]

        select_for_care = self.rng.random_sample(size=len(in_metastatic_diagnosed)) < p['init_prob_palliative_care']
        select_for_care = in_metastatic_diagnosed[select_for_care]

        # set date of palliative care being initiated: same as diagnosis (NB. future HSI will be scheduled for this)
        df.loc[select_for_care, "oac_date_palliative_care"] = df.loc[select_for_care, "oac_date_diagnosis"]

    def initialise_simulation(self, sim):
        """
        * Schedule the main polling event
        * Schedule the main logging event
        * Define the LinearModels
        * Define the Diagnostic used
        * Define the Disability-weights
        * Schedule the palliative care appointments for those that are on palliative care at initiation
        """
        # We call the following function to store the required consumables for the simulation run within the appropriate
        # dictionary
        self.item_codes_other_can = get_consumable_item_codes_cancers(self)

        # ----- SCHEDULE LOGGING EVENTS -----
        # Schedule logging event to happen immediately
        sim.schedule_event(OtherAdultCancerLoggingEvent(self), sim.date + DateOffset(months=0))

        # ----- SCHEDULE MAIN POLLING EVENTS -----
        # Schedule main polling event to happen immediately
        sim.schedule_event(OtherAdultCancerMainPollingEvent(self), sim.date + DateOffset(months=1))

        # ----- LINEAR MODELS -----
        # Define LinearModels for the progression of cancer, in each 3 month period
        # NB. The effect being produced is that treatment only has the effect for during the stage at which the
        # treatment was received.

        df = sim.population.props
        p = self.parameters
        lm = self.linear_models_for_progession_of_oac_status

        predictors = [
            Predictor('age_years', conditions_are_mutually_exclusive=True)
            .when('.between(30,49)', p['rr_site_confined_age3049'])
            .when('.between(50,69)', p['rr_site_confined_age5069'])
            .when('.between(0,14)', 0.0)
            .when('.between(70,120)', p['rr_site_confined_agege70']),
            Predictor('oac_status').when('none', 1.0).otherwise(0.0)
        ]

        conditional_predictors = [
            Predictor().when(
                'hv_inf & '
                '(hv_art != "on_VL_suppressed")',
                p["rr_site_confined_hiv"]),
        ] if "Hiv" in self.sim.modules else []

        lm['site_confined'] = LinearModel(
            LinearModelType.MULTIPLICATIVE,
            p['r_site_confined_none'],
            *(predictors + conditional_predictors)
        )

        lm['local_ln'] = LinearModel(
            LinearModelType.MULTIPLICATIVE,
            p['r_local_ln_site_confined_other_adult_ca'],
            Predictor('had_treatment_during_this_stage',
                      external=True).when(True, p['rr_local_ln_other_adult_ca_undergone_curative_treatment']),
            Predictor('oac_status').when('site_confined', 1.0)
                                   .otherwise(0.0)
        )

        lm['metastatic'] = LinearModel(
            LinearModelType.MULTIPLICATIVE,
            p['r_metastatic_local_ln'],
            Predictor('had_treatment_during_this_stage',
                      external=True).when(True, p['rr_metastatic_undergone_curative_treatment']),
            Predictor('oac_status').when('local_ln', 1.0)
                                   .otherwise(0.0)
        )

        # Check that the dict labels are correct as these are used to set the value of oac_status
        assert set(lm).union({'none'}) == set(df.oac_status.cat.categories)

        # Linear Model for the onset of other_adult_ca_symptom, in each 3 month period
        self.lm_onset_early_other_adult_ca_symptom = LinearModel.multiplicative(
            Predictor(
                'oac_status',
                conditions_are_mutually_exclusive=True,
                conditions_are_exhaustive=True,
            )
            .when(
                'site_confined',
                p['r_early_other_adult_ca_symptom_site_confined_other_adult_ca']
            )
            .when(
                'local_ln',
                p['rr_early_other_adult_ca_symptom_local_ln_other_adult_ca'] *
                p['r_early_other_adult_ca_symptom_site_confined_other_adult_ca']
            )
            .when(
                'metastatic',
                p['rr_early_other_adult_ca_symptom_metastatic_other_adult_ca'] *
                p['r_early_other_adult_ca_symptom_site_confined_other_adult_ca']
            )
            .when('none', 0.0)
        )

        # ----- DX TESTS -----
        # Create the diagnostic test representing the use of an diagnostic_device to oac_status
        # This properties of conditional on the test being done only to persons with the Symptom,
        # 'early_other_adult_ca_symptom'.
        # todo: note dependent on underlying status not symptoms + add for other stages
        self.sim.modules['HealthSystem'].dx_manager.register_dx_test(
             diagnostic_device_for_other_adult_cancer_given_other_adult_ca_symptom=DxTest(
                property='oac_status',
                sensitivity=self.parameters['sensitivity_of_diagnostic_device_for_other_adult_cancer_with_other_'
                                            'adult_ca_site_confined'],
                target_categories=["site_confined", "local_ln", "metastatic"]
             )
        )

        # ----- DISABILITY-WEIGHT -----
        if "HealthBurden" in self.sim.modules:
            # For those with cancer (any stage prior to metastatic) and never treated
            self.daly_wts["site_confined_local_ln"] = self.sim.modules["HealthBurden"].get_daly_weight(
                sequlae_code=550
                #  todo: maybe this is too high for early cancer
                # "Diagnosis and primary therapy phase of esophageal cancer":
                #  "Cancer, diagnosis and primary therapy ","has pain, nausea, fatigue, weight loss and high anxiety."
            )

            # For those with cancer (any stage prior to metastatic) and has been treated
            self.daly_wts["site_confined_local_ln_treated"] = self.sim.modules["HealthBurden"].get_daly_weight(
                sequlae_code=547
                # "Controlled phase of cancer,Generic uncomplicated disease":
                # "worry and daily medication,has a chronic disease that requires medication every day and causes some
                #   worry but minimal interference with daily activities".
            )

            # For those in metastatic: no palliative care
            self.daly_wts["metastatic"] = self.sim.modules["HealthBurden"].get_daly_weight(
                sequlae_code=549
                # "Metastatic phase of cancer:
                # "Cancer, metastatic","has severe pain, extreme fatigue, weight loss and high anxiety."
            )

            # For those in metastatic: with palliative care
            self.daly_wts["metastatic_palliative_care"] = self.daly_wts["site_confined_local_ln_treated"]
            # By assumption, we say that that the weight for those in metastatic with palliative care is the same as
            # that for those with site confined local ln cancers

        # ----- HSI FOR PALLIATIVE CARE -----
        on_palliative_care_at_initiation = df.index[df.is_alive & ~pd.isnull(df.oac_date_palliative_care)]
        for person_id in on_palliative_care_at_initiation:
            self.sim.modules['HealthSystem'].schedule_hsi_event(
                hsi_event=HSI_OtherAdultCancer_PalliativeCare(module=self, person_id=person_id),
                priority=0,
                topen=self.sim.date + DateOffset(months=1),
                tclose=self.sim.date + DateOffset(months=1) + DateOffset(weeks=1)
            )

    def on_birth(self, mother_id, child_id):
        """Initialise properties for a newborn individual.
        :param mother_id: the mother for this child
        :param child_id: the new child
        """
        df = self.sim.population.props
        df.at[child_id, "oac_status"] = "none"
        df.at[child_id, "oac_date_diagnosis"] = pd.NaT
        df.at[child_id, "oac_date_treatment"] = pd.NaT
        df.at[child_id, "oac_stage_at_which_treatment_given"] = "none"
        df.at[child_id, "oac_date_palliative_care"] = pd.NaT
        df.at[child_id, "oac_date_death"] = pd.NaT

    def on_hsi_alert(self, person_id, treatment_id):
        pass

    def report_daly_values(self):
        # This must send back a dataframe that reports on the HealthStates for all individuals over
        # the past month

        df = self.sim.population.props  # shortcut to population properties dataframe for alive persons

        disability_series_for_alive_persons = pd.Series(index=df.index[df.is_alive], data=0.0)

        # Assign daly_wt to those with cancer stages before metastatic and have either never been treated or are no
        # longer in the stage in which they were treated
        disability_series_for_alive_persons.loc[
            (
                (df.oac_status == "site_confined") |
                (df.oac_status == "local_ln")
            )
        ] = self.daly_wts['site_confined_local_ln']

        # Assign daly_wt to those with cancer stages before metastatic and who have been treated and who are still in
        # the stage in which they were treated.
        disability_series_for_alive_persons.loc[
            (
                ~pd.isnull(df.oac_date_treatment) & (
                    (df.oac_status == "site_confined") |
                    (df.oac_status == "local_ln")
                ) & (df.oac_status == df.oac_stage_at_which_treatment_given)
            )
        ] = self.daly_wts['site_confined_local_ln_treated']

        # Assign daly_wt to those in metastatic cancer (who have not had palliative care)
        disability_series_for_alive_persons.loc[
            (df.oac_status == "metastatic") &
            (pd.isnull(df.oac_date_palliative_care))
            ] = self.daly_wts['metastatic']

        # Assign daly_wt to those in metastatic cancer, who have had palliative care
        disability_series_for_alive_persons.loc[
            (df.oac_status == "metastatic") &
            (~pd.isnull(df.oac_date_palliative_care))
            ] = self.daly_wts['metastatic_palliative_care']

        return disability_series_for_alive_persons
    def report_prevalence(self):
        # This returns dataframe that reports on the prevalence of other adult cancer for all individuals
        df = self.sim.population.props
        total_prev = len(
            df[(df['is_alive']) & (df['oac_status'] != 'none')]
        ) / len(df[df['is_alive']])

<<<<<<< HEAD
        return total_prev
=======
        return {'Other Adult Cancers': total_prev}
>>>>>>> 0901eb30

    def do_at_generic_first_appt(
        self,
        person_id: int,
        individual_properties: IndividualProperties,
        symptoms: List[str],
        schedule_hsi_event: HSIEventScheduler,
        **kwargs
    ) -> None:
        if individual_properties["age_years"] > 5 and "early_other_adult_ca_symptom" in symptoms:
            event = HSI_OtherAdultCancer_Investigation_Following_early_other_adult_ca_symptom(
                person_id=person_id,
                module=self,
            )
            schedule_hsi_event(event, priority=0, topen=self.sim.date)


# ---------------------------------------------------------------------------------------------------------
#   DISEASE MODULE EVENTS
# ---------------------------------------------------------------------------------------------------------

class OtherAdultCancerMainPollingEvent(RegularEvent, PopulationScopeEventMixin):
    """
    Regular event that updates all Other_adult cancer properties for population:
    * Acquisition and progression of Other_adult Cancer
    * Symptom Development according to stage of Other_adult Cancer
    * Deaths from Other_adult Cancer for those in metastatic
    """

    def __init__(self, module):
        super().__init__(module, frequency=DateOffset(months=1))
        # scheduled to run every 1 month : do not change as this is hard-wired into the values of all the parameters.

    def apply(self, population):
        df = population.props  # shortcut to dataframe
        m = self.module
        rng = m.rng

        # -------------------- ACQUISITION AND PROGRESSION OF CANCER (oac_status) -----------------------------------

        # determine if the person had a treatment during this stage of cancer (nb. treatment only has an effect on
        #  reducing progression risk during the stage at which is received.

        # todo: people can move through more than one stage per month (this event runs every month)
        # todo: I am guessing this is somehow a consequence of this way of looping through the stages
        # todo: I imagine this issue is the same for bladder cancer and oesophageal cancer

        had_treatment_during_this_stage = \
            df.is_alive & ~pd.isnull(df.oac_date_treatment) & \
            (df.oac_status == df.oac_stage_at_which_treatment_given)

        for stage, lm in self.module.linear_models_for_progession_of_oac_status.items():
            gets_new_stage = lm.predict(df.loc[df.is_alive], rng,
                                        had_treatment_during_this_stage=had_treatment_during_this_stage)
            idx_gets_new_stage = gets_new_stage[gets_new_stage].index
            df.loc[idx_gets_new_stage, 'oac_status'] = stage

        # -------------------- UPDATING OF SYMPTOM OF early_other_adult_ca_symptom OVER TIME ---------------------------
        # Each time this event is called (event 3 months) individuals may develop the symptom of other_adult_ca_symptom.
        # Once the symptom is developed it never resolves naturally. It may trigger health-care-seeking behaviour.
        onset_early_other_adult_ca_symptom = self.module.lm_onset_early_other_adult_ca_symptom.predict(
            df.loc[df.is_alive], rng
        )
        self.sim.modules['SymptomManager'].change_symptom(
            person_id=onset_early_other_adult_ca_symptom[onset_early_other_adult_ca_symptom].index.tolist(),
            symptom_string='early_other_adult_ca_symptom',
            add_or_remove='+',
            disease_module=self.module
        )

        # -------------------- DEATH FROM Other_adult CANCER ---------------------------------------
        # There is a risk of death for those in metastatic only. Death is assumed to go instantly.
        metastatic_idx = df.index[df.is_alive & (df.oac_status == "metastatic")]
        selected_to_die = metastatic_idx[
            rng.random_sample(size=len(metastatic_idx)) < self.module.parameters['r_death_other_adult_cancer']]

        for person_id in selected_to_die:
            self.sim.schedule_event(
                    InstantaneousDeath(self.module, person_id, "OtherAdultCancer"), self.sim.date
            )
        df.loc[selected_to_die, 'oac_date_death'] = self.sim.date


# ---------------------------------------------------------------------------------------------------------
#   HEALTH SYSTEM INTERACTION EVENTS
# ---------------------------------------------------------------------------------------------------------

class HSI_OtherAdultCancer_Investigation_Following_early_other_adult_ca_symptom(HSI_Event, IndividualScopeEventMixin):
    """
    This event is scheduled by HSI_GenericFirstApptAtFacilityLevel1 following presentation for care with the symptom
    other_adult_ca_symptom.
    This event begins the investigation that may result in diagnosis of Other_adult Cancer and the scheduling of
    treatment or palliative care.
    It is for people with the symptom other_adult_ca_symptom.
    """
    def __init__(self, module, person_id):
        super().__init__(module, person_id=person_id)

        self.TREATMENT_ID = "OtherAdultCancer_Investigation"
        self.EXPECTED_APPT_FOOTPRINT = self.make_appt_footprint({"Over5OPD": 1})
        self.ACCEPTED_FACILITY_LEVEL = '1b'

    def apply(self, person_id, squeeze_factor):
        df = self.sim.population.props
        hs = self.sim.modules["HealthSystem"]

        # Ignore this event if the person is no longer alive:
        if not df.at[person_id, 'is_alive']:
            return hs.get_blank_appt_footprint()

        # Check that this event has been called for someone with the symptom other_adult_ca_symptom
        assert 'early_other_adult_ca_symptom' in self.sim.modules['SymptomManager'].has_what(person_id=person_id)

        # If the person is already diagnosed, then take no action:
        if not pd.isnull(df.at[person_id, "oac_date_diagnosis"]):
            return hs.get_blank_appt_footprint()

        # Check consumables are available
        cons_avail = self.get_consumables(item_codes=self.module.item_codes_other_can['screening_biopsy_core'],
                                          optional_item_codes=
                                          self.module.item_codes_other_can[
                                              'screening_biopsy_endoscopy_cystoscopy_optional'])

        if cons_avail:
            # If consumables are available add used equipment and run the dx_test representing the biopsy
            self.add_equipment({'Ultrasound scanning machine', 'Ordinary Microscope'})

            # Use a diagnostic_device to diagnose whether the person has other adult cancer:
            dx_result = hs.dx_manager.run_dx_test(
                dx_tests_to_run='diagnostic_device_for_other_adult_cancer_given_other_adult_ca_symptom',
                hsi_event=self
            )

            if dx_result:
                # record date of diagnosis:
                df.at[person_id, 'oac_date_diagnosis'] = self.sim.date

                # Check if is in metastatic:
                in_metastatic = df.at[person_id, 'oac_status'] == 'metastatic'
                # If the diagnosis does detect cancer, it is assumed that the classification as metastatic is
                # made accurately.

                if not in_metastatic:
                    # start treatment:
                    hs.schedule_hsi_event(
                        hsi_event=HSI_OtherAdultCancer_StartTreatment(
                            module=self.module,
                            person_id=person_id
                        ),
                        priority=0,
                        topen=self.sim.date,
                        tclose=None
                    )

                else:
                    # start palliative care:
                    hs.schedule_hsi_event(
                        hsi_event=HSI_OtherAdultCancer_PalliativeCare(
                            module=self.module,
                            person_id=person_id
                        ),
                        priority=0,
                        topen=self.sim.date,
                        tclose=None
                    )


class HSI_OtherAdultCancer_StartTreatment(HSI_Event, IndividualScopeEventMixin):
    """
    This event is scheduled by HSI_OtherAdultCancer_Investigation_Following_other_adult_ca_symptom following a diagnosis
    of Other_adult Cancer. It initiates the treatment of Other_adult Cancer.
    It is only for persons with a cancer that is not in metastatic and who have been diagnosed.
    """

    def __init__(self, module, person_id):
        super().__init__(module, person_id=person_id)

        self.TREATMENT_ID = "OtherAdultCancer_Treatment"
        self.EXPECTED_APPT_FOOTPRINT = self.make_appt_footprint({"MajorSurg": 1})
        self.ACCEPTED_FACILITY_LEVEL = '3'
        self.BEDDAYS_FOOTPRINT = self.make_beddays_footprint({"general_bed": 5})

    def apply(self, person_id, squeeze_factor):
        df = self.sim.population.props
        hs = self.sim.modules["HealthSystem"]

        if not df.at[person_id, 'is_alive']:
            return hs.get_blank_appt_footprint()

        if df.at[person_id, "oac_status"] == 'metastatic':
            logger.warning(key="warning", data="Cancer is metastatic- aborting HSI_OtherAdultCancer_StartTreatment,"
                                               "scheduling HSI_OtherAdultCancer_PalliativeCare")

            hs.schedule_hsi_event(
                hsi_event=HSI_OtherAdultCancer_PalliativeCare(
                    module=self.module,
                    person_id=person_id,
                ),
                topen=self.sim.date,
                tclose=None,
                priority=0
            )
            return self.make_appt_footprint({})
        # Check that the person has cancer, not in metastatic, has been diagnosed and is not on treatment
        assert not df.at[person_id, "oac_status"] == 'none'
        assert not pd.isnull(df.at[person_id, "oac_date_diagnosis"])
        assert pd.isnull(df.at[person_id, "oac_date_treatment"])

        cons_available = self.get_consumables(
            item_codes=self.module.item_codes_other_can['treatment_surgery_core'],
            optional_item_codes=self.module.item_codes_other_can['treatment_surgery_optional'],
        )

        if cons_available:
            # If consumables are available and the treatment will go ahead - update the equipment
            self.add_equipment(self.healthcare_system.equipment.from_pkg_names('Major Surgery'))

            # Record date and stage of starting treatment
            df.at[person_id, "oac_date_treatment"] = self.sim.date
            df.at[person_id, "oac_stage_at_which_treatment_given"] = df.at[person_id, "oac_status"]

            # Schedule a post-treatment check for 12 months:
            hs.schedule_hsi_event(
                hsi_event=HSI_OtherAdultCancer_PostTreatmentCheck(
                    module=self.module,
                    person_id=person_id,
                ),
                topen=self.sim.date + DateOffset(months=3),
                tclose=None,
                priority=0
            )

    def did_not_run(self):
        pass


class HSI_OtherAdultCancer_PostTreatmentCheck(HSI_Event, IndividualScopeEventMixin):
    """
    This event is scheduled by HSI_OtherAdultCancer_StartTreatment and itself.
    It is only for those who have undergone treatment for Other_adult Cancer.
    If the person has developed cancer to metastatic, the patient is initiated on palliative care; otherwise a further
    appointment is scheduled for one year.
    """

    def __init__(self, module, person_id):
        super().__init__(module, person_id=person_id)

        self.TREATMENT_ID = "OtherAdultCancer_Treatment"
        self.EXPECTED_APPT_FOOTPRINT = self.make_appt_footprint({"Over5OPD": 1})
        self.ACCEPTED_FACILITY_LEVEL = '3'

    def apply(self, person_id, squeeze_factor):
        df = self.sim.population.props
        hs = self.sim.modules["HealthSystem"]

        if not df.at[person_id, 'is_alive']:
            return hs.get_blank_appt_footprint()

        # Check that the person is has cancer and is on treatment
        assert not df.at[person_id, "oac_status"] == 'none'
        assert not pd.isnull(df.at[person_id, "oac_date_diagnosis"])
        assert not pd.isnull(df.at[person_id, "oac_date_treatment"])

        if df.at[person_id, 'oac_status'] == 'metastatic':
            # If has progressed to metastatic, then start Palliative Care immediately:
            hs.schedule_hsi_event(
                hsi_event=HSI_OtherAdultCancer_PalliativeCare(
                    module=self.module,
                    person_id=person_id
                ),
                topen=self.sim.date,
                tclose=None,
                priority=0
            )

        else:
            # Schedule another HSI_OtherAdultCancer_PostTreatmentCheck event in one month
            hs.schedule_hsi_event(
                hsi_event=HSI_OtherAdultCancer_PostTreatmentCheck(
                    module=self.module,
                    person_id=person_id
                ),
                topen=self.sim.date + DateOffset(months=3),
                tclose=None,
                priority=0
            )

    def did_not_run(self):
        pass


class HSI_OtherAdultCancer_PalliativeCare(HSI_Event, IndividualScopeEventMixin):
    """
    This is the event for palliative care. It does not affect the patients progress but does affect the disability
     weight and takes resources from the healthsystem.
    This event is scheduled by either:
    * HSI_OtherAdultCancer_Investigation_Following_other_adult_ca_symptom following a diagnosis of Other_adult Cancer
      at metastatic.
    * HSI_OtherAdultCancer_PostTreatmentCheck following progression to metastatic during treatment.
    * Itself for the continuance of care.
    It is only for persons with a cancer in metastatic.
    """

    def __init__(self, module, person_id):
        super().__init__(module, person_id=person_id)

        self.TREATMENT_ID = "OtherAdultCancer_PalliativeCare"
        self.EXPECTED_APPT_FOOTPRINT = self.make_appt_footprint({})
        self.ACCEPTED_FACILITY_LEVEL = '2'
        self.BEDDAYS_FOOTPRINT = self.make_beddays_footprint({'general_bed': 15})

    def apply(self, person_id, squeeze_factor):
        df = self.sim.population.props
        hs = self.sim.modules["HealthSystem"]

        if not df.at[person_id, 'is_alive']:
            return hs.get_blank_appt_footprint()

        # Check that the person is in metastatic
        assert df.at[person_id, "oac_status"] == 'metastatic'

        # Check consumables are available
        cons_available = self.get_consumables(
            item_codes=self.module.item_codes_other_can['palliation'])

        if cons_available:
            # If consumables are available and the treatment will go ahead - update the equipment
            self.add_equipment({'Infusion pump', 'Drip stand'})

            # Record the start of palliative care if this is first appointment
            if pd.isnull(df.at[person_id, "oac_date_palliative_care"]):
                df.at[person_id, "oac_date_palliative_care"] = self.sim.date

            # Schedule another instance of the event for one month
            hs.schedule_hsi_event(
                hsi_event=HSI_OtherAdultCancer_PalliativeCare(
                    module=self.module,
                    person_id=person_id
                ),
                topen=self.sim.date + DateOffset(months=1),
                tclose=None,
                priority=0
            )

    def did_not_run(self):
        pass


# ---------------------------------------------------------------------------------------------------------
#   LOGGING EVENTS
# ---------------------------------------------------------------------------------------------------------

class OtherAdultCancerLoggingEvent(RegularEvent, PopulationScopeEventMixin):
    """The only logging event for this module"""

    def __init__(self, module):
        """schedule logging to repeat every 1 month
        """
        self.repeat = 30
        super().__init__(module, frequency=DateOffset(days=self.repeat))

    def apply(self, population):
        """Compute statistics regarding the current status of persons and output to the logger
        """
        df = population.props

        # CURRENT STATUS COUNTS
        # Create dictionary for each subset, adding prefix to key name, and adding to make a flat dict for logging.
        out = {}

        # Current counts, total
        out.update({
            f'total_{k}': v for k, v in df.loc[df.is_alive].oac_status.value_counts().items()})

        # Current counts, undiagnosed
        out.update({f'undiagnosed_{k}': v for k, v in df.loc[df.is_alive].loc[
            pd.isnull(df.oac_date_diagnosis), 'oac_status'].value_counts().items()})

        # Current counts, diagnosed
        out.update({f'diagnosed_{k}': v for k, v in df.loc[df.is_alive].loc[
            ~pd.isnull(df.oac_date_diagnosis), 'oac_status'].value_counts().items()})

        # Current counts, on treatment (excl. palliative care)
        out.update({f'treatment_{k}': v for k, v in df.loc[df.is_alive].loc[(~pd.isnull(
            df.oac_date_treatment) & pd.isnull(
            df.oac_date_palliative_care)), 'oac_status'].value_counts().items()})

        # Current counts, on palliative care
        out.update({f'palliative_{k}': v for k, v in df.loc[df.is_alive].loc[
            ~pd.isnull(df.oac_date_palliative_care), 'oac_status'].value_counts().items()})

        # Counts of those that have been diagnosed, started treatment or started palliative care since last logging
        # event:
        date_now = self.sim.date
        date_lastlog = self.sim.date - pd.DateOffset(days=29)

        n_ge15 = (df.is_alive & (df.age_years >= 15)).sum()

        # todo: the .between function I think includes the two dates so events on these dates counted twice
        # todo:_ I think we need to replace with date_lastlog <= x < date_now
        n_newly_diagnosed_site_confined = (
                df.oac_date_diagnosis.between(date_lastlog, date_now) & (df.oac_status == 'site_confined1')).sum()
        n_newly_diagnosed_local_ln = (
                df.oac_date_diagnosis.between(date_lastlog, date_now) & (df.oac_status == 'local_ln')).sum()
        n_newly_diagnosed_metastatic = (
                df.oac_date_diagnosis.between(date_lastlog, date_now) & (df.oac_status == 'metastatic')).sum()

        n_sy_early_other_adult_ca_symptom = (df.is_alive & (df.sy_early_other_adult_ca_symptom >= 1)).sum()

        n_diagnosed_age_15_29 = (df.is_alive & (df.age_years >= 15) & (df.age_years < 30)
                                 & ~pd.isnull(df.oac_date_diagnosis)).sum()
        n_diagnosed_age_30_49 = (df.is_alive & (df.age_years >= 30) & (df.age_years < 50)
                                 & ~pd.isnull(df.oac_date_diagnosis)).sum()
        n_diagnosed_age_50p = (df.is_alive & (df.age_years >= 50) & ~pd.isnull(df.oac_date_diagnosis)).sum()

        n_diagnosed = (df.is_alive & ~pd.isnull(df.oac_date_diagnosis)).sum()

        out.update({
            'diagnosed_since_last_log': df.oac_date_diagnosis.between(date_lastlog, date_now).sum(),
            'treated_since_last_log': df.oac_date_treatment.between(date_lastlog, date_now).sum(),
            'palliative_since_last_log': df.oac_date_palliative_care.between(date_lastlog, date_now).sum(),
            'death_other_adult_cancer_since_last_log': df.oac_date_death.between(date_lastlog, date_now).sum(),
            'n age 15+': n_ge15,
            'n_newly_diagnosed_site_confined': n_newly_diagnosed_site_confined,
            'n_newly_diagnosed_local_ln': n_newly_diagnosed_local_ln,
            'n_newly_diagnosed_metastatic': n_newly_diagnosed_metastatic,
            'n_diagnosed_age_15_29': n_diagnosed_age_15_29,
            'n_diagnosed_age_30_49': n_diagnosed_age_30_49,
            'n_diagnosed_age_50p': n_diagnosed_age_50p,
            'n_sy_early_other_adult_ca_symptom': n_sy_early_other_adult_ca_symptom,
            'n_diagnosed': n_diagnosed
        })

        # logger.info('%s|summary_stats|%s', self.sim.date, out)
        logger.info(key='summary_stats',
                    data=out,
                    description='The summary information for the other adult cancer modules')
#       logger.info('%s|person_one|%s',
#                        self.sim.date,
#                       df.loc[3].to_dict())<|MERGE_RESOLUTION|>--- conflicted
+++ resolved
@@ -581,11 +581,7 @@
             df[(df['is_alive']) & (df['oac_status'] != 'none')]
         ) / len(df[df['is_alive']])
 
-<<<<<<< HEAD
-        return total_prev
-=======
         return {'Other Adult Cancers': total_prev}
->>>>>>> 0901eb30
 
     def do_at_generic_first_appt(
         self,
