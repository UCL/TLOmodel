--- conflicted
+++ resolved
@@ -587,7 +587,7 @@
         sim.schedule_event(MalariaLoggingEvent(self), sim.date + DateOffset(years=1))
         sim.schedule_event(MalariaTxLoggingEvent(self), sim.date + DateOffset(years=1))
         # todo reinstate if needed
-        sim.schedule_event(MalariaPrevDistrictLoggingEvent(self), sim.date + DateOffset(years=1))
+        # sim.schedule_event(MalariaPrevDistrictLoggingEvent(self), sim.date + DateOffset(years=1))
 
         # Optional: Schedule the scale-up of programs
         if self.parameters["type_of_scaleup"] != 'none':
@@ -1236,20 +1236,14 @@
         whether drugs were available"""
 
         # non-complicated malaria
-        # paracetamol liquid 5ml, 3x per day, 3 days
         if age_of_person < 5:
             # Formulation for young children
             # 5–14kg: 1 tablet(120mg Lumefantrine / 20mg Artemether) every 12 hours for 3 days
             # paracetamol syrup in 1ml doses, 10ml 4x per day, 3 days
             drugs_available = self.get_consumables(
                 item_codes={self.module.item_codes_for_consumables_required['malaria_uncomplicated_young_children']: 6},
-<<<<<<< HEAD
-                optional_item_codes={self.module.item_codes_for_consumables_required['paracetamol_syrup']: 45,
-                self.module.item_codes_for_consumables_required['malaria_rdt']: 1}
-=======
                 optional_item_codes={self.module.item_codes_for_consumables_required['paracetamol_syrup']: 120,
                                      self.module.item_codes_for_consumables_required['malaria_rdt']: 1}
->>>>>>> f0d351b8
             )
 
         elif 5 <= age_of_person <= 15:
@@ -1257,13 +1251,8 @@
             # 35–44 kg: 4 tablets every 12 hours for 3 days
             # paracetamol syrup in 1ml doses, 15ml 4x per day, 3 days
             drugs_available = self.get_consumables(
-<<<<<<< HEAD
-                item_codes={self.module.item_codes_for_consumables_required['malaria_uncomplicated_older_children']: 12},
-                optional_item_codes={self.module.item_codes_for_consumables_required['paracetamol_syrup']: 45,
-=======
                 item_codes={self.module.item_codes_for_consumables_required['malaria_uncomplicated_older_children']: 24},
                 optional_item_codes={self.module.item_codes_for_consumables_required['paracetamol_syrup']: 180,
->>>>>>> f0d351b8
                                      self.module.item_codes_for_consumables_required['malaria_rdt']: 1}
             )
 
@@ -1762,8 +1751,7 @@
 
 class MalariaPrevDistrictLoggingEvent(RegularEvent, PopulationScopeEventMixin):
     def __init__(self, module):
-        # todo make monthly if needed
-        self.repeat = 12
+        self.repeat = 1
         super().__init__(module, frequency=DateOffset(months=self.repeat))
 
     def apply(self, population):
