"""
this is the malaria module which assigns malaria infections to the population: asymptomatic, clinical and severe
it also holds the hsi events pertaining to malaria testing and treatment
including the malaria RDT using DxTest

"""
from __future__ import annotations

from pathlib import Path
from typing import TYPE_CHECKING, List, Literal, Optional, Union

import pandas as pd

from tlo import Date, DateOffset, Module, Parameter, Property, Types, logging
from tlo.events import Event, IndividualScopeEventMixin, PopulationScopeEventMixin, RegularEvent
from tlo.lm import LinearModel, Predictor
from tlo.methods import Metadata
from tlo.methods.causes import Cause
from tlo.methods.dxmanager import DxTest
from tlo.methods.hsi_event import HSI_Event
from tlo.methods.hsi_generic_first_appts import GenericFirstAppointmentsMixin
from tlo.methods.symptommanager import Symptom
from tlo.util import random_date, read_csv_files

if TYPE_CHECKING:
    from tlo.methods.hsi_generic_first_appts import DiagnosisFunction, HSIEventScheduler
    from tlo.population import IndividualProperties

logger = logging.getLogger(__name__)
logger.setLevel(logging.INFO)


class Malaria(Module, GenericFirstAppointmentsMixin):
    def __init__(self, name=None):
        """Create instance of Malaria module

        :param name: Name of this module (optional, defaults to name of class)
        :param resourcefilepath: Path to the TLOmodel `resources` directory
        """
        super().__init__(name)

        # cleaned coverage values for IRS and ITN (populated in `read_parameters`)
        self.itn_irs = None
        self.all_inc = None
        self.item_codes_for_consumables_required = dict()
        self.lm = dict()

    INIT_DEPENDENCIES = {
        'Contraception', 'Demography', 'HealthSystem', 'SymptomManager'
    }

    OPTIONAL_INIT_DEPENDENCIES = {'HealthBurden', 'Hiv'}

    METADATA = {
        Metadata.DISEASE_MODULE,
        Metadata.USES_HEALTHSYSTEM,
        Metadata.USES_HEALTHBURDEN,
        Metadata.USES_SYMPTOMMANAGER
    }

    # Declare Causes of Death
    CAUSES_OF_DEATH = {
        'Malaria': Cause(gbd_causes='Malaria', label='Malaria'),
    }

    # Declare Causes of Disability
    CAUSES_OF_DISABILITY = {
        'Malaria': Cause(gbd_causes='Malaria', label='Malaria')
    }

    PARAMETERS = {
        'itn_district': Parameter(
            Types.REAL, 'data frame of ITN usage rates by district'
        ),
        'irs_district': Parameter(
            Types.REAL, 'data frame of IRS usage rates by district'
        ),
        'sev_symp_prob': Parameter(
            Types.REAL, 'probabilities of each symptom for severe malaria cases'
        ),
        'sensitivity_rdt': Parameter(Types.REAL, 'Sensitivity of rdt'),
        'cfr': Parameter(Types.REAL, 'case-fatality rate for severe malaria'),
        'dur_asym': Parameter(Types.REAL, 'duration (days) of asymptomatic malaria'),
        'dur_clin': Parameter(
            Types.REAL, 'duration (days) of clinical symptoms of malaria'
        ),
        'dur_clin_para': Parameter(
            Types.REAL, 'duration (days) of parasitaemia for clinical malaria cases'
        ),
        'treatment_adjustment': Parameter(
            Types.REAL, 'probability of death from severe malaria if on treatment'
        ),
        'p_sev_anaemia_preg': Parameter(
            Types.REAL,
            'probability of severe anaemia in pregnant women with clinical malaria',
        ),
        'itn_proj': Parameter(
            Types.REAL, 'coverage of ITN for projections 2020 onwards'
        ),
        'mortality_adjust': Parameter(
            Types.REAL, 'adjustment of case-fatality rate to match WHO/MAP'
        ),
        'data_end': Parameter(
            Types.REAL, 'final year of ICL malaria model outputs, after 2018 = projections'
        ),
        'irs_rates_boundary': Parameter(
            Types.REAL, 'threshold for indoor residual spraying coverage'
        ),
        'irs_rates_upper': Parameter(
            Types.REAL, 'indoor residual spraying high coverage'
        ),
        'irs_rates_lower': Parameter(
            Types.REAL, 'indoor residual spraying low coverage'
        ),
        'prob_malaria_case_tests': Parameter(
            Types.REAL, 'probability that a malaria case will have a scheduled rdt'
        ),
        'itn': Parameter(
            Types.REAL, 'projected future itn coverage'
        ),
        'rdt_testing_rates': Parameter(
            Types.REAL,
            'per capita rdt testing rate of general population',
        ),
        'scaling_factor_for_rdt_availability': Parameter(
            Types.REAL,
            'scaling factor applied to the reports of rdt usage to compensate for'
            'non-availability of rdts at some facilities'
        ),
        'duration_iptp_protection_weeks': Parameter(
            Types.REAL,
            'duration of protection against clinical malaria conferred by each dose of IPTp'
        ),
        'rr_clinical_malaria_hiv_under5': Parameter(
            Types.REAL,
            'relative risk of clinical malaria if HIV+ and aged under 5 years'
        ),
        'rr_clinical_malaria_hiv_over5': Parameter(
            Types.REAL,
            'relative risk of clinical malaria if HIV+ and aged over 5 years'
        ),
        'rr_clinical_malaria_hiv_pregnant': Parameter(
            Types.REAL,
            'relative risk of clinical malaria if HIV+ and pregnant'
        ),
        'rr_clinical_malaria_cotrimoxazole': Parameter(
            Types.REAL,
            'relative risk of clinical malaria if on cotrimoxazole'
        ),
        'rr_clinical_malaria_art': Parameter(
            Types.REAL,
            'relative risk of clinical malaria if HIV+ and on ART and virally suppressed'
        ),
        'rr_clinical_malaria_iptp': Parameter(
            Types.REAL,
            'relative risk of clinical malaria with each dose of IPTp'
        ),
        'rr_severe_malaria_hiv_under5': Parameter(
            Types.REAL,
            'relative risk of severe malaria if HIV+ and aged under 5 years'
        ),
        'rr_severe_malaria_hiv_over5': Parameter(
            Types.REAL,
            'relative risk of severe malaria if HIV+ and aged over 5 years'
        ),
        'rr_severe_malaria_hiv_pregnant': Parameter(
            Types.REAL,
            'relative risk of clinical malaria if HIV+ and pregnant'
        ),
        'rr_severe_malaria_iptp': Parameter(
            Types.REAL,
            'relative risk of severe malaria with each dose of IPTp'
        ),
        'prob_of_treatment_success': Parameter(
            Types.REAL,
            'probability that treatment will clear malaria symptoms'
        ),
        "type_of_scaleup": Parameter(
            Types.STRING, "argument to determine type scale-up of program which will be implemented, "
                          "can be 'none', 'target' or 'max'",
        ),
        "scaleup_start_year": Parameter(
            Types.INT,
            "the year when the scale-up starts (it will occur on 1st January of that year)"
        ),
        "scaleup_parameters": Parameter(
            Types.DATA_FRAME,
            "the parameters and values changed in scenario analysis"
        )
    }

    PROPERTIES = {
        'ma_is_infected': Property(
            Types.BOOL, 'Current status of malaria, infected with malaria parasitaemia'
        ),
        'ma_date_infected': Property(Types.DATE, 'Date of latest infection'),
        'ma_date_symptoms': Property(
            Types.DATE, 'Date of symptom start for clinical infection'
        ),
        'ma_date_death': Property(Types.DATE, 'Date of death due to malaria'),
        'ma_tx': Property(Types.CATEGORICAL, 'Type of anti-malarial treatment person is currently using',
                          categories=['none', 'uncomplicated', 'complicated']),
        'ma_date_tx': Property(
            Types.DATE, 'Date treatment started for most recent malaria episode'
        ),
        'ma_inf_type': Property(
            Types.CATEGORICAL,
            'specific symptoms with malaria infection',
            categories=['none', 'asym', 'clinical', 'severe'],
        ),
        'ma_age_edited': Property(
            Types.REAL, 'age values redefined to match with malaria data'
        ),
        'ma_clinical_counter': Property(
            Types.INT, 'annual counter for malaria clinical episodes'
        ),
        'ma_dx_counter': Property(
            Types.INT, 'annual counter for malaria diagnoses'
        ),
        'ma_tx_counter': Property(
            Types.INT, 'annual counter for malaria treatment episodes'
        ),
        'ma_clinical_preg_counter': Property(
            Types.INT, 'annual counter for malaria clinical episodes in pregnant women'
        ),
        'ma_iptp': Property(Types.BOOL, 'if woman has IPTp in current pregnancy'),
    }

<<<<<<< HEAD
    def read_parameters(self, resourcefilepath=None):
        workbook = pd.read_excel(Path(resourcefilepath) / 'malaria' / 'ResourceFile_malaria.xlsx', sheet_name=None)
=======
    def read_parameters(self, data_folder):
        # workbook = pd.read_excel(self.resourcefilepath / 'malaria' / 'ResourceFile_malaria.xlsx', sheet_name=None)
        workbook = read_csv_files(self.resourcefilepath / 'malaria' / 'ResourceFile_malaria', files=None)
>>>>>>> b94f99e9
        self.load_parameters_from_dataframe(workbook['parameters'])

        p = self.parameters

        # baseline characteristics
        p['itn_district'] = workbook['MAP_ITNrates']
        p['irs_district'] = workbook['MAP_IRSrates']

        p['sev_symp_prob'] = workbook['severe_symptoms']
        p['rdt_testing_rates'] = workbook['WHO_TestData2023']
        p['highrisk_districts'] = workbook['highrisk_districts']

<<<<<<< HEAD
        p['inf_inc'] = pd.read_csv(Path(resourcefilepath) / 'malaria' / 'ResourceFile_malaria_InfInc_expanded.csv')
        p['clin_inc'] = pd.read_csv(Path(resourcefilepath) / 'malaria' / 'ResourceFile_malaria_ClinInc_expanded.csv')
        p['sev_inc'] = pd.read_csv(Path(resourcefilepath) / 'malaria' / 'ResourceFile_malaria_SevInc_expanded.csv')
=======
        inf_inc_sheet = pd.read_csv(self.resourcefilepath / 'malaria' / 'ResourceFile_malaria_InfInc_expanded.csv')
        clin_inc_sheet = pd.read_csv(self.resourcefilepath / 'malaria' / 'ResourceFile_malaria_ClinInc_expanded.csv')
        sev_inc_sheet = pd.read_csv(self.resourcefilepath / 'malaria' / 'ResourceFile_malaria_SevInc_expanded.csv')
>>>>>>> b94f99e9

        # load parameters for scale-up projections
        p['scaleup_parameters'] = workbook["scaleup_parameters"]

        # check itn projected values are <=0.7 and rounded to 1dp for matching to incidence tables
        p['itn'] = round(p['itn'], 1)
        assert (p['itn'] <= 0.7)

        # ===============================================================================
        # single dataframe for itn and irs district/year data; set index for fast lookup
        # ===============================================================================
        itn_curr = p['itn_district']
        itn_curr.rename(columns={'itn_rates': 'itn_rate'}, inplace=True)
        itn_curr['itn_rate'] = itn_curr['itn_rate'].round(decimals=1)
        # maximum itn is 0.7; see comment https://github.com/UCL/TLOmodel/pull/165#issuecomment-699625290
        itn_curr.loc[itn_curr.itn_rate > 0.7, 'itn_rate'] = 0.7
        itn_curr = itn_curr.set_index(['District', 'Year'])

        irs_curr = p['irs_district']
        irs_curr.rename(columns={'irs_rates': 'irs_rate'}, inplace=True)
        irs_curr.drop(['Region'], axis=1, inplace=True)
        irs_curr['irs_rate'] = irs_curr['irs_rate'].round(decimals=1)
        irs_curr.loc[irs_curr.irs_rate > p['irs_rates_boundary'], 'irs_rate'] = p['irs_rates_upper']
        irs_curr.loc[irs_curr.irs_rate <= p['irs_rates_boundary'], 'irs_rate'] = p['irs_rates_lower']
        irs_curr = irs_curr.set_index(['District', 'Year'])

        itn_irs = pd.concat([itn_curr, irs_curr], axis=1)

        # Substitute District Num for District Name
        mapper_district_name_to_num = \
            {v: k for k, v in self.sim.modules['Demography'].parameters['district_num_to_district_name'].items()}
        self.itn_irs = itn_irs.reset_index().assign(
            District_Num=lambda x: x['District'].map(mapper_district_name_to_num)
        ).drop(columns=['District']).set_index(['District_Num', 'Year'])

        # ===============================================================================
        # put the all incidence data into single table with month/admin/llin/irs index
        # ===============================================================================
        inf_inc = inf_inc_sheet.set_index(['month', 'admin', 'llin', 'irs', 'age'])
        inf_inc = inf_inc.loc[:, ['monthly_prob_inf']]

        clin_inc = clin_inc_sheet.set_index(['month', 'admin', 'llin', 'irs', 'age'])
        clin_inc = clin_inc.loc[:, ['monthly_prob_clin']]

        sev_inc = sev_inc_sheet.set_index(['month', 'admin', 'llin', 'irs', 'age'])
        sev_inc = sev_inc.loc[:, ['monthly_prob_sev']]

        all_inc = pd.concat([inf_inc, clin_inc, sev_inc], axis=1)
        # we don't want age to be part of index
        all_inc = all_inc.reset_index()

        all_inc['district_num'] = all_inc['admin'].map(mapper_district_name_to_num)
        assert not all_inc['district_num'].isna().any()

        self.all_inc = all_inc.drop(columns=['admin']).set_index(['month', 'district_num', 'llin', 'irs'])

        # get the DALY weight that this module will use from the weight database
        if 'HealthBurden' in self.sim.modules:
            p['daly_wt_clinical'] = self.sim.modules['HealthBurden'].get_daly_weight(218)
            p['daly_wt_severe'] = self.sim.modules['HealthBurden'].get_daly_weight(213)

        # ----------------------------------- DECLARE THE SYMPTOMS -------------------------------------------
        self.sim.modules['SymptomManager'].register_symptom(
            Symptom('severe_anaemia'),  # nb. will cause care seeking as much as a typical symptom
            Symptom.emergency('severe_malaria'),  # emergency
        )

    def pre_initialise_population(self):
        """Do things required before the population is created
        * Build the LinearModels"""
        self._build_linear_models()

    def _build_linear_models(self):
        """Establish the Linear Models

        if HIV is registered, the conditional predictors will apply
        otherwise only IPTp will affect risk of clinical/severe malaria
        """
        p = self.parameters

        # ---- LINEAR MODELS -----
        # LinearModel for the relative risk of clinical malaria infection
        predictors = [
            Predictor("ma_iptp").when(True, p["rr_clinical_malaria_iptp"]),
        ]

        # people with HIV
        conditional_predictors = [
            Predictor().when('(hv_inf == True) & (age_years <= 5) & (is_pregnant == False)',
                             p['rr_clinical_malaria_hiv_under5']),
            Predictor().when('(hv_inf == True) & (age_years > 5) & (is_pregnant == False)',
                             p['rr_clinical_malaria_hiv_over5']),
            Predictor().when('(hv_inf == True) & (is_pregnant == True)',
                             p['rr_clinical_malaria_hiv_pregnant']),
            # treatment effects
            # assume same effect of cotrim if pregnant
            Predictor("hv_art").when('on_VL_suppressed', p["rr_clinical_malaria_art"]).otherwise(1.0),
            Predictor("hv_on_cotrimoxazole").when(True, p["rr_clinical_malaria_cotrimoxazole"]),
        ] if "Hiv" in self.sim.modules else []

        self.lm["rr_of_clinical_malaria"] = LinearModel.multiplicative(
            *(predictors + conditional_predictors))

        # LinearModel for the relative risk of severe malaria infection
        predictors = [
            Predictor("ma_iptp").when(True, p["rr_severe_malaria_iptp"]),
        ]

        # people with HIV
        conditional_predictors = [
            Predictor().when('(hv_inf == True) & (age_years <= 5) & (is_pregnant == False)',
                             p['rr_severe_malaria_hiv_under5']),
            Predictor().when('(hv_inf == True) & (age_years > 5) & (is_pregnant == False)',
                             p['rr_severe_malaria_hiv_over5']),
            Predictor().when('(hv_inf == True) & (is_pregnant == True)',
                             p['rr_severe_malaria_hiv_pregnant']),
        ] if "Hiv" in self.sim.modules else []

        self.lm["rr_of_severe_malaria"] = LinearModel.multiplicative(
            *(predictors + conditional_predictors))

    def initialise_population(self, population):
        df = population.props

        # ----------------------------------- INITIALISE THE POPULATION-----------------------------------
        # Set default for properties
        df.loc[df.is_alive, 'ma_is_infected'] = False
        df.loc[df.is_alive, 'ma_date_infected'] = pd.NaT
        df.loc[df.is_alive, 'ma_date_symptoms'] = pd.NaT
        df.loc[df.is_alive, 'ma_date_death'] = pd.NaT
        df.loc[df.is_alive, 'ma_tx'] = 'none'
        df.loc[df.is_alive, 'ma_date_tx'] = pd.NaT
        df.loc[df.is_alive, 'ma_inf_type'] = 'none'
        df.loc[df.is_alive, 'ma_age_edited'] = 0.0

        df.loc[df.is_alive, 'ma_clinical_counter'] = 0
        df.loc[df.is_alive, 'ma_dx_counter'] = 0
        df.loc[df.is_alive, 'ma_tx_counter'] = 0
        df.loc[df.is_alive, 'ma_clinical_preg_counter'] = 0
        df.loc[df.is_alive, 'ma_iptp'] = False

    def malaria_poll2(self, population):
        df = population.props
        p = self.parameters
        now = self.sim.date
        rng = self.rng

        # ----------------------------------- DISTRICT INTERVENTION COVERAGE -----------------------------------
        # fix values for 2018 onwards
        current_year = min(now.year, p['data_end'])

        # get itn_irs rows for current year; slice multiindex for all districts & current_year
        itn_irs_curr = self.itn_irs.loc[pd.IndexSlice[:, current_year], :]
        itn_irs_curr = itn_irs_curr.reset_index().drop('Year', axis=1)  # we don't use the year column
        itn_irs_curr.insert(0, 'month', now.month)  # add current month for the incidence index lookup

        # replace itn coverage with projected coverage levels from 2019 onwards
        if now.year > p['data_end']:
            itn_irs_curr['itn_rate'] = self.parameters['itn']

        month_districtnum_itn_irs_lookup = [
            tuple(r) for r in itn_irs_curr.values]  # every row is a key in incidence table

        # ----------------------------------- DISTRICT INCIDENCE ESTIMATES -----------------------------------
        # get all corresponding rows from the incidence table; drop unneeded column; set new index
        curr_inc = self.all_inc.loc[month_districtnum_itn_irs_lookup]
        curr_inc = curr_inc.reset_index().drop(['month', 'llin', 'irs'], axis=1).set_index(['district_num', 'age'])

        # ----------------------------------- DISTRICT NEW INFECTIONS -----------------------------------
        def _draw_incidence_for(_col, _where):
            """a helper function to perform random draw for selected individuals on column of probabilities"""
            # create an index from the individuals to lookup entries in the current incidence table
            district_age_lookup = (
                df[_where]
                .set_index(['district_num_of_residence', 'ma_age_edited'])
                .index
            )
            # get the monthly incidence probabilities for these individuals
            monthly_prob = curr_inc.loc[district_age_lookup, _col]
            # update the index so it's the same as the original population dataframe for these individuals
            monthly_prob = monthly_prob.set_axis(df.index[_where])

            # the linear models only apply to clinical and severe malaria risk
            if _col == 'monthly_prob_inf':
                # select individuals for infection
                random_draw = rng.random_sample(_where.sum()) < monthly_prob

            else:
                linear_model = self.lm["rr_of_clinical_malaria"] if _col == 'monthly_prob_clin' else self.lm[
                    "rr_of_severe_malaria"]

                # apply linear model to get individual risk
                individual_risk = linear_model.predict(
                    df.loc[_where]
                )

                random_draw = rng.random_sample(_where.sum()) < (monthly_prob * individual_risk)

            selected = _where & random_draw

            return selected

        # we don't have incidence data for over 80s
        alive = df.is_alive & (df.age_years < 80)

        alive_over_one = alive & (df.age_exact_years >= 1)
        df.loc[alive & df.age_exact_years.between(0, 0.5), 'ma_age_edited'] = 0.0
        df.loc[alive & df.age_exact_years.between(0.5, 1), 'ma_age_edited'] = 0.5
        df.loc[alive_over_one, 'ma_age_edited'] = df.loc[alive_over_one, 'age_years'].astype(float)

        # select new infections
        # eligible: uninfected or asym
        alive_uninfected = alive & df.ma_inf_type.isin(['none', 'asym'])
        now_infected = _draw_incidence_for('monthly_prob_inf', alive_uninfected)
        df.loc[now_infected, 'ma_inf_type'] = 'asym'

        # draw from currently asymptomatic to allocate clinical cases
        # this can include people who became infected/asym in previous polls
        alive_infected_asym = alive & (df.ma_inf_type == 'asym')
        now_clinical = _draw_incidence_for('monthly_prob_clin', alive_infected_asym)
        df.loc[now_clinical, 'ma_inf_type'] = 'clinical'

        # draw from clinical cases to allocate severe cases - draw from all currently clinical cases
        alive_infected_clinical = alive & (df.ma_inf_type == 'clinical')
        now_severe = _draw_incidence_for('monthly_prob_sev', alive_infected_clinical)
        df.loc[now_severe, 'ma_inf_type'] = 'severe'

        # ----------------------------------- ASSIGN INFECTION DATES -----------------------------------

        # index now_clinical does not always include now_severe
        # new severe infections may have been drawn from those assigned clinical in previous poll
        new_clinical = df.loc[now_clinical].index
        new_severe = df.loc[now_severe].index
        new_infections = df.loc[now_infected].index

        # create list of all new infections
        all_new_infections = list(new_infections)
        all_new_infections.extend(x for x in new_clinical if x not in all_new_infections)
        all_new_infections.extend(x for x in new_severe if x not in all_new_infections)

        # scatter infection dates across the month
        # now_infected includes all new infections this month
        # join all indices (some clinical infections drawn from asymptomatic infections from previous months)
        for idx in all_new_infections:
            date_of_infection = now + pd.DateOffset(days=self.rng.randint(1, 30))
            df.at[idx, 'ma_date_infected'] = date_of_infection

        assert (df.loc[all_new_infections, 'ma_date_infected'] >= self.sim.date).all()

        # assign date of symptom onset
        df.loc[new_clinical, 'ma_date_symptoms'] = df.loc[new_clinical, 'ma_date_infected'] + DateOffset(days=7)
        df.loc[new_severe, 'ma_date_symptoms'] = df.loc[new_severe, 'ma_date_infected'] + DateOffset(days=7)

        # ----------------------------------- CLINICAL MALARIA SYMPTOMS -----------------------------------

        # check symptom onset occurs in one week
        if len(new_clinical):
            assert (df.loc[new_clinical, 'ma_date_infected'] < df.loc[new_clinical, 'ma_date_symptoms']).all()
            assert not pd.isnull(df.loc[new_clinical, 'ma_date_symptoms']).all()

        # ----------------------------------- SCHEDULED DEATHS -----------------------------------
        # schedule deaths within the next week
        # Assign time of infections across the month

        # the cfr applies to all severe malaria
        random_draw = rng.random_sample(size=len(new_severe))
        death = df.index[new_severe][random_draw < (p['cfr'] * p['mortality_adjust'])]

        for person in death:
            logger.debug(key='message',
                         data=f'MalariaEvent: scheduling malaria death for person {person}')

            # death occurs 1-7 days after symptom onset
            date_death = df.at[person, 'ma_date_symptoms'] + DateOffset(days=rng.randint(low=1, high=7))

            death_event = MalariaDeathEvent(
                self, person_id=person, cause='Malaria'
            )  # make that death event
            self.sim.schedule_event(
                death_event, date_death
            )  # schedule the death

    def general_population_rdt_scheduler(self, population):
        """
        schedule rdt for general population - performed in the community by DCSAs
        independent of any current symptoms
        rates are set to match rdt usage reports from WHO / NMCP
        """
        df = population.props
        rng = self.rng
        p = self.parameters

        # extract annual testing rates from NMCP reports
        # this is the # rdts issued divided by population size
        year = self.sim.date.year if self.sim.date.year <= 2024 else 2024

        test_rates = (
            p['rdt_testing_rates'].set_index('Year')['Rate_rdt_testing'].dropna()
        )
        rdt_rate = test_rates.loc[min(test_rates.index.max(), year)] / 12

        # adjust rdt usage reported rate to reflect consumables availability
        rdt_rate = rdt_rate * p['scaling_factor_for_rdt_availability']

        # testing trends independent of any demographic characteristics
        # no rdt offered if currently on anti-malarials
        random_draw = rng.random_sample(size=len(df))
        will_test_idx = df.loc[df.is_alive & (df.ma_tx == 'none') & (random_draw < rdt_rate)].index

        for person_id in will_test_idx:
            date_test = self.sim.date + pd.DateOffset(
                days=self.rng.randint(0, 30)
            )
            self.sim.modules['HealthSystem'].schedule_hsi_event(
                hsi_event=HSI_Malaria_rdt_community(person_id=person_id, module=self),
                priority=1,
                topen=date_test,
                tclose=date_test + pd.DateOffset(days=7),
            )

    def initialise_simulation(self, sim):
        """
        * 1) Schedule the Main Regular Polling Events
        * 2) Define the DxTests
        * 3) Look-up and save the codes for consumables
        """

        # 1) ----------------------------------- REGULAR EVENTS -----------------------------------

        sim.schedule_event(MalariaPollingEventDistrict(self), sim.date + DateOffset(days=0))

        sim.schedule_event(MalariaUpdateEvent(self), sim.date + DateOffset(days=0))
        sim.schedule_event(MalariaParasiteClearanceEvent(self), sim.date + DateOffset(months=1))

        if 'CareOfWomenDuringPregnancy' not in self.sim.modules:
            sim.schedule_event(MalariaIPTp(self), sim.date + DateOffset(days=30.5))

        # add logger events
        sim.schedule_event(MalariaLoggingEvent(self), sim.date + DateOffset(years=1))
        sim.schedule_event(MalariaTxLoggingEvent(self), sim.date + DateOffset(years=1))
        sim.schedule_event(MalariaPrevDistrictLoggingEvent(self), sim.date + DateOffset(months=1))

        # Optional: Schedule the scale-up of programs
        if self.parameters["type_of_scaleup"] != 'none':
            scaleup_start_date = Date(self.parameters["scaleup_start_year"], 1, 1)
            assert scaleup_start_date >= self.sim.start_date, f"Date {scaleup_start_date} is before simulation starts."
            sim.schedule_event(MalariaScaleUpEvent(self), scaleup_start_date)

        # 2) ----------------------------------- DIAGNOSTIC TESTS -----------------------------------
        # Create the diagnostic test representing the use of RDT for malaria diagnosis
        # and registers it with the Diagnostic Test Manager

        self.sim.modules['HealthSystem'].dx_manager.register_dx_test(
            malaria_rdt=DxTest(
                property='ma_is_infected',
                item_codes=self.sim.modules['HealthSystem'].get_item_code_from_item_name('Malaria test kit (RDT)'),
                sensitivity=self.parameters['sensitivity_rdt'],
            )
        )

        # 3) ----------------------------------- CONSUMABLES -----------------------------------
        get_item_code = self.sim.modules['HealthSystem'].get_item_code_from_item_name

        # malaria rdt
        self.item_codes_for_consumables_required['malaria_rdt'] = get_item_code('Malaria test kit (RDT)')

        # malaria treatment uncomplicated children <15kg
        self.item_codes_for_consumables_required['malaria_uncomplicated_young_children'] = get_item_code(
            'Lumefantrine 120mg/Artemether 20mg,  30x18_540_CMST')

        self.item_codes_for_consumables_required['paracetamol_syrup'] = get_item_code(
            'Paracetamol syrup 120mg/5ml_0.0119047619047619_CMST')

        # malaria treatment uncomplicated children >15kg
        self.item_codes_for_consumables_required['malaria_uncomplicated_older_children'] = get_item_code(
            'Lumefantrine 120mg/Artemether 20mg,  30x18_540_CMST')

        # malaria treatment uncomplicated adults >36kg
        self.item_codes_for_consumables_required['malaria_uncomplicated_adult'] = get_item_code(
            'Lumefantrine 120mg/Artemether 20mg,  30x18_540_CMST')

        self.item_codes_for_consumables_required['paracetamol'] = get_item_code('Paracetamol 500mg_1000_CMST')

        # malaria treatment complicated - same consumables for adults and children
        self.item_codes_for_consumables_required['malaria_complicated_artesunate'] = get_item_code('Injectable artesunate')

        self.item_codes_for_consumables_required['malaria_complicated_optional_items'] = [
            get_item_code('Malaria test kit (RDT)'),
            get_item_code('Cannula iv  (winged with injection pot) 18_each_CMST'),
            get_item_code('Disposables gloves, powder free, 100 pieces per box'),
            get_item_code('Gauze, absorbent 90cm x 40m_each_CMST'),
            get_item_code('Water for injection, 10ml_Each_CMST')
        ]

        # malaria IPTp for pregnant women
        self.item_codes_for_consumables_required['malaria_iptp'] = get_item_code(
            'Fansidar (sulphadoxine / pyrimethamine tab)'
        )

    def update_parameters_for_program_scaleup(self):
        """ options for program scale-up are 'target' or 'max' """
        p = self.parameters
        scaled_params_workbook = p["scaleup_parameters"]

        if p['type_of_scaleup'] == 'target':
            scaled_params = scaled_params_workbook.set_index('parameter')['target_value'].to_dict()
        else:
            scaled_params = scaled_params_workbook.set_index('parameter')['max_value'].to_dict()

        # scale-up malaria program
        # increase testing
        # prob_malaria_case_tests=0.4 default
        p["prob_malaria_case_tests"] = scaled_params["prob_malaria_case_tests"]

        # gen pop testing rates
        # annual Rate_rdt_testing=0.64 at 2023
        p["rdt_testing_rates"]["Rate_rdt_testing"] = scaled_params["rdt_testing_rates"]

        # treatment reaches XX
        # no default between testing and treatment, governed by tx availability

        # coverage IPTp reaches XX
        # given during ANC visits and MalariaIPTp Event which selects ALL eligible women

        # treatment success reaches 1 - default is currently 1 also
        p["prob_of_treatment_success"] = scaled_params["prob_of_treatment_success"]

        # bednet and ITN coverage
        # set IRS for 4 high-risk districts
        # lookup table created in malaria read_parameters
        # produces self.itn_irs called by malaria poll to draw incidence
        # need to overwrite this
        highrisk_distr_num = p["highrisk_districts"]["district_num"]

        # Find indices where District_Num is in highrisk_distr_num
        mask = self.itn_irs['irs_rate'].index.get_level_values('District_Num').isin(
            highrisk_distr_num)

        # IRS values can be 0 or 0.8 - no other value in lookup table
        self.itn_irs['irs_rate'].loc[mask] = scaled_params["irs_district"]

        # set ITN for all districts
        # Set these values to 0.7 - this is the max value possible in lookup table
        # equivalent to 0.7 of all pop sleeping under bednet
        # household coverage could be 100%, but not everyone in household sleeping under bednet
        self.itn_irs['itn_rate'] = scaled_params["itn_district"]

        # itn rates for 2019 onwards
        p["itn"] = scaled_params["itn"]

        # update exising linear models to use new scaled-up parameters
        self._build_linear_models()

    def on_birth(self, mother_id, child_id):
        df = self.sim.population.props
        df.at[child_id, 'ma_is_infected'] = False
        df.at[child_id, 'ma_date_infected'] = pd.NaT
        df.at[child_id, 'ma_date_symptoms'] = pd.NaT
        df.at[child_id, 'ma_date_death'] = pd.NaT
        df.at[child_id, 'ma_tx'] = 'none'
        df.at[child_id, 'ma_date_tx'] = pd.NaT
        df.at[child_id, 'ma_inf_type'] = 'none'
        df.at[child_id, 'ma_age_edited'] = 0.0
        df.at[child_id, 'ma_clinical_counter'] = 0
        df.at[child_id, 'ma_clinical_preg_counter'] = 0
        df.at[child_id, 'ma_dx_counter'] = 0
        df.at[child_id, 'ma_tx_counter'] = 0
        df.at[child_id, 'ma_iptp'] = False

        # reset mother's IPTp status to False
        if mother_id >= 0:  # exclude direct births
            df.at[mother_id, 'ma_iptp'] = False

    def report_daly_values(self):
        # This must send back a pd.Series or pd.DataFrame that reports on the average daly-weights that have been
        # experienced by persons in the previous month. Only rows for alive-persons must be returned.
        # The names of the series of columns is taken to be the label of the cause of this disability.
        # It will be recorded by the healthburden module as <ModuleName>_<Cause>.

        logger.debug(key='message',
                     data='This is malaria reporting my health values')

        df = self.sim.population.props  # shortcut to population properties dataframe
        p = self.parameters

        health_values = df.loc[df.is_alive, 'ma_inf_type'].map(
            {
                'none': 0,
                'asym': 0,
                'clinical': p['daly_wt_clinical'],
                'severe': p['daly_wt_severe'],
            }
        )
        health_values.name = 'Malaria'  # label the cause of this disability

        return health_values.loc[df.is_alive]  # returns the series

    def check_if_fever_is_caused_by_malaria(
        self,
        true_malaria_infection_type: str,
        diagnosis_function: DiagnosisFunction,
        person_id: Optional[int] = None,
        fever_is_a_symptom: Optional[bool] = True,
        patient_age: Optional[Union[int, float]] = None,
        facility_level: Optional[str] = None,
        treatment_id: Optional[str] = None,
    ) -> Literal["severe_malaria", "clinical_malaria", "negative_malaria_test"]:
        """
        Run by an HSI when an adult presents with fever.
        Determine if the cause is malaria.

        Optional arguments are used by the logger,
        and are not needed in the diagnosis.
        """
        # Call the DxTest RDT to diagnose malaria
        dx_result = diagnosis_function('malaria_rdt')

        # Log the test: line-list of summary information about each test
        logger.info(
            key="rdt_log",
            data=_data_for_rdt_log(
                person_id=person_id,
                age=patient_age,
                fever_is_a_symptom=fever_is_a_symptom,
                dx_result=dx_result,
                facility_level=facility_level,
                treatment_id=treatment_id
            )
        )

        # Severe malaria infection always returns positive RDT
        if true_malaria_infection_type == 'severe':
            return 'severe_malaria'
        elif dx_result and true_malaria_infection_type in ('clinical', 'asym'):
            return 'clinical_malaria'
        else:
            return 'negative_malaria_test'

    def do_at_generic_first_appt(
        self,
        person_id: int,
        individual_properties: IndividualProperties,
        symptoms: List[str],
        schedule_hsi_event: HSIEventScheduler,
        diagnosis_function: DiagnosisFunction,
        facility_level: str,
        treatment_id: str,
        **kwargs,
    ) -> None:
        malaria_associated_symptoms = {
            "fever",
            "headache",
            "stomachache",
            "diarrhoea",
            "vomiting",
        }
        if (
            bool(set(symptoms) & malaria_associated_symptoms)
            and individual_properties["ma_tx"] == "none"
        ):
            malaria_test_result = self.check_if_fever_is_caused_by_malaria(
                true_malaria_infection_type=individual_properties["ma_inf_type"],
                diagnosis_function=diagnosis_function,
                person_id=person_id,
                fever_is_a_symptom="fever" in symptoms,
                patient_age=individual_properties["age_years"],
                facility_level=facility_level,
                treatment_id=treatment_id,
            )
            # Treat / refer based on diagnosis
            if malaria_test_result == "severe_malaria":
                individual_properties["ma_dx_counter"] += 1
                event = HSI_Malaria_Treatment_Complicated(person_id=person_id, module=self)
                schedule_hsi_event(
                    event, priority=0, topen=self.sim.date
                )

            # return type 'clinical_malaria' includes asymptomatic infection
            elif malaria_test_result == "clinical_malaria":
                individual_properties["ma_dx_counter"] += 1
                event = HSI_Malaria_Treatment(person_id=person_id, module=self)
                schedule_hsi_event(
                    event, priority=1, topen=self.sim.date
                )

    def do_at_generic_first_appt_emergency(
        self,
        person_id: int,
        individual_properties: IndividualProperties,
        symptoms: List[str],
        schedule_hsi_event: HSIEventScheduler,
        diagnosis_function: DiagnosisFunction,
        facility_level: str,
        treatment_id: str,
        **kwargs,
    ) -> None:
        # This is called for a person (of any age) that attends an
        # emergency generic HSI and has a fever.
        # (Quick diagnosis algorithm - just perfectly recognises the
        # symptoms of severe malaria.)
        if 'severe_malaria' in symptoms:
            if individual_properties["ma_tx"] == 'none':
                # Check if malaria parasitaemia:
                malaria_test_result = self.check_if_fever_is_caused_by_malaria(
                    true_malaria_infection_type=individual_properties["ma_inf_type"],
                    diagnosis_function=diagnosis_function,
                    person_id=person_id,
                    fever_is_a_symptom="fever" in symptoms,
                    patient_age=individual_properties["age_years"],
                    facility_level=facility_level,
                    treatment_id=treatment_id,
                )

                # if any symptoms indicative of malaria and they have parasitaemia (would return a positive rdt)
                if malaria_test_result in ('severe_malaria', 'clinical_malaria'):
                    individual_properties['ma_dx_counter'] += 1

                    # Launch the HSI for treatment for Malaria, HSI_Malaria_Treatment will determine correct treatment
                    event = HSI_Malaria_Treatment_Complicated(
                        person_id=person_id, module=self,
                    )
                    schedule_hsi_event(
                        event, priority=0, topen=self.sim.date
                    )


class MalariaPollingEventDistrict(RegularEvent, PopulationScopeEventMixin):
    """
    this calls functions to assign new malaria infections
    and schedules rdt at a community level (non-symptom driven)
    """

    def __init__(self, module):
        super().__init__(module, frequency=DateOffset(months=1))

    def apply(self, population):
        logger.debug(key='message', data='MalariaEvent: tracking the disease progression of the population')

        # assigns new malaria infections
        self.module.malaria_poll2(population)

        # schedule rdt for general population, rate increases over time
        self.module.general_population_rdt_scheduler(population)


class MalariaScaleUpEvent(Event, PopulationScopeEventMixin):
    """ This event exists to change parameters or functions
    depending on the scenario for projections which has been set
    It only occurs once on date: scaleup_start_date,
    called by initialise_simulation
    """

    def __init__(self, module):
        super().__init__(module)

    def apply(self, population):

        self.module.update_parameters_for_program_scaleup()


class MalariaIPTp(RegularEvent, PopulationScopeEventMixin):
    """
    malaria prophylaxis for pregnant women
    """

    def __init__(self, module):
        super().__init__(module, frequency=DateOffset(months=1))

    def apply(self, population):
        df = population.props
        now = self.sim.date

        # select currently pregnant women without IPTp, malaria-negative, not on cotrimoxazole
        p1_condition = (
            df.is_alive
            & df.is_pregnant
            & ~df.ma_is_infected
            & ~df.ma_iptp
            & (
                ~df.hv_on_cotrimoxazole
                if 'Hiv' in self.sim.modules
                else True
            )
        )

        p1 = df.index[p1_condition]

        for person_index in p1:
            logger.debug(key='message',
                         data=f'MalariaIPTp: scheduling HSI_Malaria_IPTp for person {person_index}')

            event = HSI_MalariaIPTp(self.module, person_id=person_index)
            self.sim.modules['HealthSystem'].schedule_hsi_event(
                event, priority=1, topen=now, tclose=None
            )


class MalariaEndIPTpProtection(Event, IndividualScopeEventMixin):
    """
    This resets the properties of a person on IPTp
    the protective effects ends after 6 weeks and so the property is reset to prevent the
    malaria poll assuming that this person still has reduced susceptibility to malaria infection
    """

    def __init__(self, module, person_id, ):
        super().__init__(module, person_id=person_id)

    def apply(self, person_id):
        df = self.sim.population.props

        if not df.at[person_id, 'is_alive'] or not df.at[person_id, 'ma_iptp']:
            return

        # reset the IPTp property
        df.at[person_id, 'ma_iptp'] = False


class MalariaDeathEvent(Event, IndividualScopeEventMixin):
    """
    Performs the Death operation on an individual and logs it.
    """

    def __init__(self, module, person_id, cause):
        super().__init__(module, person_id=person_id)
        self.cause = cause

    def apply(self, person_id):
        df = self.sim.population.props

        if not df.at[person_id, 'is_alive'] or (df.at[person_id, 'ma_inf_type'] == 'none'):
            return

        # if on treatment for severe malaria, will reduce probability of death
        # use random number generator - currently param treatment_adjustment set to 0.5
        if df.at[person_id, 'ma_tx'] == 'complicated':

            prob = self.module.rng.rand()

            # if draw -> death
            if prob < self.module.parameters['treatment_adjustment']:
                self.sim.modules['Demography'].do_death(
                    individual_id=person_id, cause=self.cause, originating_module=self.module)

                df.at[person_id, 'ma_date_death'] = self.sim.date

            # else if draw does not result in death -> cure
            else:
                df.at[person_id, 'ma_tx'] = 'none'
                df.at[person_id, 'ma_inf_type'] = 'none'
                df.at[person_id, 'ma_is_infected'] = False

                # clear symptoms
                self.sim.modules['SymptomManager'].clear_symptoms(
                    person_id=person_id, disease_module=self.module
                )

        # if not on treatment - death will occur
        else:
            self.sim.modules['Demography'].do_death(
                individual_id=person_id, cause=self.cause, originating_module=self.module)

            df.at[person_id, 'ma_date_death'] = self.sim.date


# ---------------------------------------------------------------------------------
# Health System Interaction Events
# ---------------------------------------------------------------------------------


class HSI_Malaria_rdt(HSI_Event, IndividualScopeEventMixin):
    """
    this is a point-of-care malaria rapid diagnostic test, with results within 2 minutes
    default facility level is 1a unless specified
    """

    def __init__(self, module, person_id, facility_level='1a'):

        super().__init__(module, person_id=person_id)
        assert isinstance(module, Malaria)

        self.TREATMENT_ID = 'Malaria_Test'
        self.facility_level = facility_level

        df = self.sim.population.props
        person_age_years = df.at[self.target, 'age_years']
        self.EXPECTED_APPT_FOOTPRINT = self.make_appt_footprint({
            'Under5OPD' if person_age_years < 5 else 'Over5OPD': 1}
        )
        self.ACCEPTED_FACILITY_LEVEL = '1a' if (self.facility_level == '1a') else '1b'

    def apply(self, person_id, squeeze_factor):

        df = self.sim.population.props
        hs = self.sim.modules['HealthSystem']

        # Ignore this event if the person is no longer alive or already on treatment
        if not df.at[person_id, 'is_alive'] or (df.at[person_id, 'ma_tx'] != 'none'):
            return hs.get_blank_appt_footprint()

        district = df.at[person_id, 'district_num_of_residence']
        logger.debug(key='message',
                     data=f'HSI_Malaria_rdt: rdt test for person {person_id} '
                          f'in district num {district}')

        # call the DxTest RDT to diagnose malaria
        dx_result = hs.dx_manager.run_dx_test(
            dx_tests_to_run='malaria_rdt',
            hsi_event=self
        )

        # Log the test: line-list of summary information about each test
        fever_present = 'fever' in self.sim.modules["SymptomManager"].has_what(person_id=person_id)
        person_details_for_test = _data_for_rdt_log(
            person_id=person_id,
            age=df.at[person_id, 'age_years'],
            fever_is_a_symptom=fever_present,
            dx_result=dx_result,
            facility_level=self.ACCEPTED_FACILITY_LEVEL,
            treatment_id=self.TREATMENT_ID,
        )
        logger.info(key='rdt_log', data=person_details_for_test)

        if dx_result:
            # ----------------------------------- SEVERE MALARIA -----------------------------------

            df.at[person_id, 'ma_dx_counter'] += 1

            # if severe malaria, treat for complicated malaria
            if df.at[person_id, 'ma_inf_type'] == 'severe':

                logger.debug(key='message',
                             data=f'HSI_Malaria_rdt: scheduling HSI_Malaria_Treatment_Complicated {person_id}'
                                  f'on date {self.sim.date}')

                treat = HSI_Malaria_Treatment_Complicated(
                    self.sim.modules['Malaria'], person_id=person_id
                )
                self.sim.modules['HealthSystem'].schedule_hsi_event(
                    treat, priority=0, topen=self.sim.date, tclose=None
                )

            # ----------------------------------- TREATMENT CLINICAL DISEASE -----------------------------------

            # clinical malaria - not severe
            # this will allow those with asym malaria (positive RDT) to also be treated
            else:
                logger.debug(key='message',
                             data=f'HSI_Malaria_rdt scheduling HSI_Malaria_Treatment for person {person_id}'
                                  f'on date {self.sim.date}')

                treat = HSI_Malaria_Treatment(self.module, person_id=person_id)
                self.sim.modules['HealthSystem'].schedule_hsi_event(
                    treat, priority=1, topen=self.sim.date, tclose=None
                )

        elif dx_result is None:

            # repeat appt for rdt and move to level 1b regardless of current facility level
            self.sim.modules['HealthSystem'].schedule_hsi_event(
                HSI_Malaria_rdt(person_id=person_id, module=self.module, facility_level='1b'),
                topen=self.sim.date + pd.DateOffset(days=1),
                tclose=None,
                priority=0,
            )
            # Test was not possible, set blank footprint and schedule another test
            ACTUAL_APPT_FOOTPRINT = self.make_appt_footprint({})

            return ACTUAL_APPT_FOOTPRINT


class HSI_Malaria_rdt_community(HSI_Event, IndividualScopeEventMixin):
    """
    this is a point-of-care malaria rapid diagnostic test, with results within 2 minutes
    this is performed in the community at facility level 0 by a DCSA
    positive result will schedule a referral to HSI_Malaria_rdt at facility level 1a
    where a confirmatory rdt will be performed and treatment will be scheduled
    """

    def __init__(self, module, person_id):

        super().__init__(module, person_id=person_id)
        assert isinstance(module, Malaria)

        self.TREATMENT_ID = 'Malaria_Test'
        self.EXPECTED_APPT_FOOTPRINT = self.make_appt_footprint({'ConWithDCSA': 1})
        self.ACCEPTED_FACILITY_LEVEL = '0'

    def apply(self, person_id, squeeze_factor):

        df = self.sim.population.props
        hs = self.sim.modules['HealthSystem']

        # Ignore this event if the person is no longer alive or already on treatment
        if not df.at[person_id, 'is_alive'] or not (df.at[person_id, 'ma_tx'] == 'none'):
            return hs.get_blank_appt_footprint()

        # call the DxTest RDT to diagnose malaria
        dx_result = hs.dx_manager.run_dx_test(
            dx_tests_to_run='malaria_rdt',
            hsi_event=self
        )

        # Log the test: line-list of summary information about each test
        fever_present = 'fever' in self.sim.modules["SymptomManager"].has_what(person_id=person_id)
        person_details_for_test = _data_for_rdt_log(
            person_id=person_id,
            age=df.at[person_id, 'age_years'],
            fever_is_a_symptom=fever_present,
            dx_result=dx_result,
            facility_level=self.ACCEPTED_FACILITY_LEVEL,
            treatment_id=self.TREATMENT_ID,
        )

        logger.info(key='rdt_log', data=person_details_for_test)

        # if positive, refer for a confirmatory test at level 1a
        if dx_result:
            self.sim.modules['HealthSystem'].schedule_hsi_event(
                hsi_event=HSI_Malaria_rdt(person_id=person_id, module=self.module, facility_level='1a'),
                priority=1,
                topen=self.sim.date,
                tclose=self.sim.date + pd.DateOffset(days=1),
            )


class HSI_Malaria_Treatment(HSI_Event, IndividualScopeEventMixin):
    """
    this is anti-malarial treatment for all ages. Includes treatment plus one rdt
    """

    def __init__(self, module, person_id):
        super().__init__(module, person_id=person_id)
        assert isinstance(module, Malaria)

        self.TREATMENT_ID = 'Malaria_Treatment'

        self.EXPECTED_APPT_FOOTPRINT = self.make_appt_footprint({
            ('Under5OPD' if self.sim.population.props.at[person_id, "age_years"] < 5 else 'Over5OPD'): 1})
        self.ACCEPTED_FACILITY_LEVEL = '1a'

    def apply(self, person_id, squeeze_factor):

        df = self.sim.population.props
        person = df.loc[person_id]

        # if not on treatment already - request treatment
        if person['ma_tx'] == 'none':

            logger.debug(key='message',
                         data=f'HSI_Malaria_Treatment: requesting malaria treatment for {person_id}')

            # Check if drugs are available, and provide drugs:
            drugs_available = self.get_drugs(age_of_person=person['age_years'])

            if drugs_available:

                logger.debug(key='message',
                             data=f'HSI_Malaria_Treatment: giving malaria treatment for {person_id}')

                if df.at[person_id, 'is_alive']:
                    df.at[person_id, 'ma_tx'] = 'uncomplicated'
                    df.at[person_id, 'ma_date_tx'] = self.sim.date
                    df.at[person_id, 'ma_tx_counter'] += 1

                # rdt is offered as part of the treatment package
                # Log the test: line-list of summary information about each test
                fever_present = 'fever' in self.sim.modules["SymptomManager"].has_what(person_id=person_id)
                person_details_for_test = _data_for_rdt_log(
                    person_id=person_id,
                    age=df.at[person_id, 'age_years'],
                    fever_is_a_symptom=fever_present,
                    dx_result=True,
                    facility_level=self.ACCEPTED_FACILITY_LEVEL,
                    treatment_id=self.TREATMENT_ID,
                )
                logger.info(key='rdt_log', data=person_details_for_test)

    def get_drugs(self, age_of_person):
        """
        :param age_of_person:
        :return:

        Helper function to get treatment according to the age of the person being treated. Returns bool to indicate
        whether drugs were available"""

        # non-complicated malaria
        if age_of_person < 5:
            # Formulation for young children
            # 5–14kg: 1 tablet(120mg Lumefantrine / 20mg Artemether) every 12 hours for 3 days
            # paracetamol syrup in 1ml doses, 10ml 4x per day, 3 days
            drugs_available = self.get_consumables(
                item_codes={self.module.item_codes_for_consumables_required['malaria_uncomplicated_young_children']: 6},
                optional_item_codes={self.module.item_codes_for_consumables_required['paracetamol_syrup']: 120,
                                     self.module.item_codes_for_consumables_required['malaria_rdt']: 1}
            )

        elif 5 <= age_of_person <= 15:
            # Formulation for older children
            # 35–44 kg: 4 tablets every 12 hours for 3 days
            # paracetamol syrup in 1ml doses, 15ml 4x per day, 3 days
            drugs_available = self.get_consumables(
                item_codes={self.module.item_codes_for_consumables_required['malaria_uncomplicated_older_children']: 24},
                optional_item_codes={self.module.item_codes_for_consumables_required['paracetamol_syrup']: 180,
                                     self.module.item_codes_for_consumables_required['malaria_rdt']: 1}
            )

        else:
            # Formulation for adults
            # 4 tablets every 12 hours for 3 day
            # paracetamol in 1 mg doses, 4g per day for 3 days
            drugs_available = self.get_consumables(
                item_codes={self.module.item_codes_for_consumables_required['malaria_uncomplicated_adult']: 24},
                optional_item_codes={self.module.item_codes_for_consumables_required['paracetamol']: 12_000,
                                     self.module.item_codes_for_consumables_required['malaria_rdt']: 1}
            )

        return drugs_available

    def did_not_run(self):
        logger.debug(key='message',
                     data='HSI_Malaria_Treatment: did not run')
        pass


class HSI_Malaria_Treatment_Complicated(HSI_Event, IndividualScopeEventMixin):
    """
    this is anti-malarial treatment for complicated malaria in all ages
    """

    def __init__(self, module, person_id):
        super().__init__(module, person_id=person_id)
        assert isinstance(module, Malaria)

        self.TREATMENT_ID = 'Malaria_Treatment_Complicated'
        self.EXPECTED_APPT_FOOTPRINT = self.make_appt_footprint({
            ('Under5OPD' if self.sim.population.props.at[person_id, "age_years"] < 5 else 'Over5OPD'): 1})
        self.ACCEPTED_FACILITY_LEVEL = '1b'
        self.BEDDAYS_FOOTPRINT = self.make_beddays_footprint({'general_bed': 5})

    def apply(self, person_id, squeeze_factor):

        df = self.sim.population.props

        # if person is not on treatment and still alive
        if (df.at[person_id, 'ma_tx'] == 'none') and df.at[person_id, 'is_alive']:

            logger.debug(key='message',
                         data=f'HSI_Malaria_Treatment_Complicated: requesting complicated malaria treatment for '
                              f' {person_id}')

            # dosage in 60mg artesunate ampoules
            # First dose: 2.4 mg/kg × 25 kg = 60 mg (administered IV or IM).
            # Repeat 60 mg after 12 hours and then again at 24 hours.
            if self.get_consumables(
                item_codes={self.module.item_codes_for_consumables_required['malaria_complicated_artesunate']: 3},
                optional_item_codes=self.module.item_codes_for_consumables_required[
                    'malaria_complicated_optional_items']
            ):
                logger.debug(key='message',
                             data=f'HSI_Malaria_Treatment_Complicated: giving complicated malaria treatment for '
                                  f' {person_id}')

                df.at[person_id, 'ma_tx'] = 'complicated'
                df.at[person_id, 'ma_date_tx'] = self.sim.date
                df.at[person_id, 'ma_tx_counter'] += 1

                # Add used equipment
                self.add_equipment({'Drip stand', 'Haemoglobinometer',
                                       'Analyser, Combined Chemistry and Electrolytes'})

                # rdt is offered as part of the treatment package
                # Log the test: line-list of summary information about each test
                fever_present = 'fever' in self.sim.modules["SymptomManager"].has_what(person_id=person_id)
                person_details_for_test = _data_for_rdt_log(
                    person_id=person_id,
                    age=df.at[person_id, 'age_years'],
                    fever_is_a_symptom=fever_present,
                    dx_result=True,
                    facility_level=self.ACCEPTED_FACILITY_LEVEL,
                    treatment_id=self.TREATMENT_ID,
                )
                logger.info(key='rdt_log', data=person_details_for_test)

                # schedule ACT to follow inpatient care, this is delivered through outpatient facility
                continue_to_treat = HSI_Malaria_Treatment(self.module, person_id=person_id)
                self.sim.modules['HealthSystem'].schedule_hsi_event(
                    continue_to_treat, priority=1, topen=self.sim.date, tclose=None
                )

    def did_not_run(self):
        logger.debug(key='message',
                     data='HSI_Malaria_Treatment_Complicated: did not run')


class HSI_MalariaIPTp(HSI_Event, IndividualScopeEventMixin):
    """
    this is IPTp for pregnant women
    """

    def __init__(self, module, person_id):
        super().__init__(module, person_id=person_id)
        assert isinstance(module, Malaria)

        self.TREATMENT_ID = 'Malaria_Prevention_Iptp'
        self.EXPECTED_APPT_FOOTPRINT = self.make_appt_footprint({'Over5OPD': 1})
        self.ACCEPTED_FACILITY_LEVEL = '1a'

    def apply(self, person_id, squeeze_factor):

        df = self.sim.population.props
        p = self.module.parameters

        if not df.at[person_id, 'is_alive'] or (df.at[person_id, 'ma_tx'] != 'none'):
            return

        # IPTp contra-indicated if currently on cotrimoxazole
        if 'Hiv' in self.sim.modules and df.at[person_id, "hv_on_cotrimoxazole"]:
            return

        logger.debug(key='message',
                     data=f'HSI_MalariaIPTp: requesting IPTp for person {person_id}')

        # request the treatment
        # dosage is one tablet
        if self.get_consumables(self.module.item_codes_for_consumables_required['malaria_iptp']):
            logger.debug(key='message',
                         data=f'HSI_MalariaIPTp: giving IPTp for person {person_id}')

            df.at[person_id, 'ma_iptp'] = True

            # if currently infected, IPTp will clear the infection
            df.at[person_id, 'ma_is_infected'] = False
            df.at[person_id, 'ma_inf_type'] = 'none'

            # clear any symptoms
            self.sim.modules['SymptomManager'].clear_symptoms(
                person_id=person_id, disease_module=self.module
            )

            # If person has been placed/continued on IPTp, schedule end of protective period
            self.sim.schedule_event(
                MalariaEndIPTpProtection(
                    person_id=person_id, module=self.module
                ),
                self.sim.date + pd.DateOffset(days=7 * p["duration_iptp_protection_weeks"]),
            )

    def did_not_run(self):

        logger.debug(key='message',
                     data='HSI_MalariaIPTp: did not run')
        pass


# ---------------------------------------------------------------------------------
# Recovery Events
# ---------------------------------------------------------------------------------
class MalariaUpdateEvent(RegularEvent, PopulationScopeEventMixin):
    def __init__(self, module):
        super().__init__(module, frequency=DateOffset(days=1))

    def apply(self, population):
        """
        this is a regular event for clinical and severe cases which:
        * assigns symptoms
        * schedules rdt
        * cures people currently on treatment for malaria
        * clears symptoms for those not on treatment but self-cured
        * clears parasites if treated
        """

        logger.debug(key='message', data='MalariaUpdateEvent')

        df = self.sim.population.props
        p = self.module.parameters
        now = self.sim.date

        # assign symptoms
        # find those with schedule date of symptoms = today
        new_symptomatic_clinical = df.loc[
            df.is_alive
            & (df.ma_inf_type == 'clinical')
            & (df.ma_date_symptoms == now)].index

        new_symptomatic_severe = df.loc[
            df.is_alive
            & (df.ma_inf_type == 'severe')
            & (df.ma_date_symptoms == now)].index

        new_symptomatic_pregnant = df.loc[
            df.is_alive
            & ((df.ma_inf_type == 'clinical') | (df.ma_inf_type == 'severe'))
            & df.is_pregnant
            & (df.ma_date_symptoms == now)].index

        # assign clinical symptoms
        self.sim.modules['SymptomManager'].change_symptom(
            person_id=new_symptomatic_clinical,
            symptom_string=['fever', 'headache', 'vomiting', 'stomachache'],
            add_or_remove='+',
            disease_module=self.module,
            date_of_onset=now,
            duration_in_days=None,  # remove duration as symptoms cleared by MalariaCureEvent
        )

        # assign symptoms if pregnant
        self.sim.modules['SymptomManager'].change_symptom(
            person_id=new_symptomatic_pregnant,
            symptom_string='severe_anaemia',
            add_or_remove='+',
            disease_module=self.module,
            date_of_onset=now,
            duration_in_days=None,  # remove duration as symptoms cleared by MalariaCureEvent
        )

        # assign severe symptom
        self.sim.modules['SymptomManager'].change_symptom(
            person_id=new_symptomatic_severe,
            symptom_string='severe_malaria',
            add_or_remove='+',
            disease_module=self.module,
            date_of_onset=now,
            duration_in_days=None,  # remove duration as symptoms cleared by MalariaCureEvent
        )

        # create list of all new symptomatic cases
        all_new_infections = sorted(set(new_symptomatic_clinical).union(new_symptomatic_severe))

        # clinical counter
        df.loc[all_new_infections, 'ma_clinical_counter'] += 1
        df.loc[all_new_infections, 'ma_is_infected'] = True

        # sample those scheduled for rdt
        eligible_for_rdt = df.loc[df.is_alive & (df.ma_date_symptoms == now)].index
        selected_for_rdt = self.module.rng.random_sample(size=len(eligible_for_rdt)) < p['prob_malaria_case_tests']

        for idx in eligible_for_rdt[selected_for_rdt]:
            self.sim.modules['HealthSystem'].schedule_hsi_event(
                HSI_Malaria_rdt(self.module, person_id=idx, facility_level='1a'),
                priority=1,
                topen=random_date(now + DateOffset(days=1),
                                  now + DateOffset(days=4),
                                  self.module.rng),
                tclose=None
            )

        # TREATED
        # select people with clinical malaria and treatment for at least 5 days
        # if treated, will clear symptoms and parasitaemia
        # this will also clear parasitaemia for asymptomatic cases picked up by routine rdt
        random_draw = self.module.rng.random_sample(size=len(df))

        clinical_and_treated = df.index[
            df.is_alive
            & (df.ma_date_tx < (self.sim.date - DateOffset(days=5)))
            & (df.ma_inf_type == 'clinical')
            & (random_draw < p['prob_of_treatment_success'])
        ]

        # select people with severe malaria and treatment for at least 7 days
        severe_and_treated = df.index[
            df.is_alive
            & (df.ma_date_tx < (self.sim.date - DateOffset(days=7)))
            & (df.ma_inf_type == 'severe')
            & (random_draw < p['prob_of_treatment_success'])
        ]

        # create list of all cases to be resolved through treatment
        infections_to_clear = sorted(set(clinical_and_treated).union(severe_and_treated))

        self.sim.modules['SymptomManager'].clear_symptoms(
            person_id=infections_to_clear, disease_module=self.module
        )

        # change properties
        df.loc[infections_to_clear, 'ma_tx'] = 'none'
        df.loc[infections_to_clear, 'ma_is_infected'] = False
        df.loc[infections_to_clear, 'ma_inf_type'] = 'none'

        # UNTREATED or TREATMENT FAILURE
        # if not treated or treatment failed, self-cure occurs after 6 days of symptoms
        # but parasites remain in blood
        clinical_not_treated = df.index[
            df.is_alive
            & (df.ma_inf_type == 'clinical')
            & (df.ma_date_symptoms < (self.sim.date - DateOffset(days=6)))
        ]

        self.sim.modules['SymptomManager'].clear_symptoms(
            person_id=clinical_not_treated, disease_module=self.module
        )

        # change properties
        df.loc[clinical_not_treated, 'ma_inf_type'] = 'asym'


class MalariaParasiteClearanceEvent(RegularEvent, PopulationScopeEventMixin):
    def __init__(self, module):
        super().__init__(module, frequency=DateOffset(days=30.5))

    def apply(self, population):
        logger.debug(key='message', data='MalariaParasiteClearanceEvent: parasite clearance for malaria cases')

        df = self.sim.population.props
        p = self.module.parameters

        # select people infected at least a period ago equal to the duration of asymptomatic infection
        asym_inf = df.index[df.is_alive &
                            (df.ma_inf_type == 'asym') &
                            (df.ma_date_infected < (self.sim.date - DateOffset(days=p['dur_asym'])))]

        df.loc[asym_inf, 'ma_inf_type'] = 'none'
        df.loc[asym_inf, 'ma_is_infected'] = False


# ---------------------------------------------------------------------------------
# Logging
# ---------------------------------------------------------------------------------

class MalariaLoggingEvent(RegularEvent, PopulationScopeEventMixin):
    def __init__(self, module):
        self.repeat = 12
        super().__init__(module, frequency=DateOffset(months=self.repeat))

    def apply(self, population):
        # get some summary statistics
        df = population.props
        now = self.sim.date

        # ------------------------------------ INCIDENCE ------------------------------------

        # infected in the last time-step, clinical and severe cases only
        # incidence rate per 1000 person-years
        # include those cases that have died in the case load
        tmp = len(
            df.loc[(df.ma_date_symptoms > (now - DateOffset(months=self.repeat)))]
        )
        pop = len(df[df.is_alive])

        inc_1000py = ((tmp / pop) * 1000) if pop else 0

        # incidence rate clinical (inc severe) in 2-10 yr olds
        tmp2 = len(
            df.loc[
                (df.age_years.between(2, 10))
                & (df.ma_date_symptoms > (now - DateOffset(months=self.repeat)))
                ]
        )

        pop2_10 = len(df[df.is_alive & (df.age_years.between(2, 10))])
        inc_1000py_2_10 = ((tmp2 / pop2_10) * 1000) if pop2_10 else 0

        inc_1000py_hiv = 0  # if running without hiv/tb

        # using clinical counter
        # sum all the counters for previous year
        clin_episodes = df[
            'ma_clinical_counter'
        ].sum()  # clinical episodes (inc severe)
        inc_counter_1000py = (clin_episodes / pop) * 1000

        clin_preg_episodes = df[
            'ma_clinical_preg_counter'
        ].sum()  # clinical episodes in pregnant women (inc severe)

        summary = {
            'number_new_cases': tmp,
            'population': pop,
            'inc_1000py': inc_1000py,
            'inc_1000py_hiv': inc_1000py_hiv,
            'new_cases_2_10': tmp2,
            'population2_10': pop2_10,
            'inc_1000py_2_10': inc_1000py_2_10,
            'inc_clin_counter': inc_counter_1000py,
            'clinical_preg_counter': clin_preg_episodes,
        }

        logger.info(key='incidence',
                    data=summary,
                    description='Summary of incident malaria cases')

        # ------------------------------------ RUNNING COUNTS ------------------------------------

        counts = {'none': 0, 'asym': 0, 'clinical': 0, 'severe': 0}
        counts.update(df.loc[df.is_alive, 'ma_inf_type'].value_counts().to_dict())

        logger.info(key='status_counts',
                    data=counts,
                    description='Running counts of incident malaria cases')

        # ------------------------------------ PARASITE PREVALENCE BY AGE ------------------------------------

        # includes all parasite positive cases: some may have low parasitaemia (undetectable)
        child2_10_inf = len(
            df[df.is_alive & (df.ma_inf_type != 'none') & (df.age_years.between(2, 10))]
        )

        # population size - children
        child2_10_pop = len(df[df.is_alive & (df.age_years.between(2, 10))])

        # prevalence in children aged 2-10
        child_prev = child2_10_inf / child2_10_pop if child2_10_pop else 0

        # prevalence of clinical including severe in all ages
        total_clin = len(
            df[
                df.is_alive
                & ((df.ma_inf_type == 'clinical') | (df.ma_inf_type == 'severe'))
                ]
        )
        pop2 = len(df[df.is_alive])
        prev_clin = total_clin / pop2

        prev = {
            'child2_10_prev': child_prev,
            'clinical_prev': prev_clin,
        }

        logger.info(key='prevalence',
                    data=prev,
                    description='Prevalence malaria cases')

        # ------------------------------------ CO-INFECTION PREVALENCE ------------------------------------
        if "Hiv" in self.sim.modules:
            # number of people with both HIV and clinical/severe malaria
            # output is malaria prevalence in HIV pop
            coinfection_num = len(
                df[df.is_alive & (df.ma_inf_type != 'none') & df.hv_inf]
            )

            # hiv population
            hiv_infected = len(
                df[df.is_alive & df.hv_inf]
            )

            # prevalence of malaria in HIV population
            prev_malaria_in_hiv_population = coinfection_num / hiv_infected if hiv_infected else 0

            # proportion of malaria cases with concurrent HIV infection
            malaria_infected = len(
                df[df.is_alive & (df.ma_inf_type != 'none')]
            )

            prop_malaria_cases_with_hiv = coinfection_num / malaria_infected if malaria_infected else 0

            coinfection_prevalence = {
                'coinfection_num': coinfection_num,
                'prev_malaria_in_hiv_population': prev_malaria_in_hiv_population,
                'prop_malaria_cases_with_hiv': prop_malaria_cases_with_hiv,
            }

            logger.info(key='coinfection_prevalence',
                        data=coinfection_prevalence,
                        description='Co-infection prevalence')


class MalariaTxLoggingEvent(RegularEvent, PopulationScopeEventMixin):
    def __init__(self, module):
        self.repeat = 12
        super().__init__(module, frequency=DateOffset(months=self.repeat))

    def apply(self, population):
        # get some summary statistics
        df = population.props

        # ------------------------------------ TREATMENT COVERAGE ------------------------------------
        # prop clinical episodes which had treatment, all ages

        # sum all the counters for previous year
        dx = df['ma_dx_counter'].sum()  # treatment (inc severe)
        tx = df['ma_tx_counter'].sum()  # treatment (inc severe)
        clin = df['ma_clinical_counter'].sum()  # clinical episodes (inc severe)

        dx_coverage = dx / clin if clin else 0
        tx_coverage = tx / clin if clin else 0

        treatment = {
            'number_diagnosed': dx,
            'number_treated': tx,
            'number_clinical episodes': clin,
            'proportion_diagnosed': dx_coverage,
            'treatment_coverage': tx_coverage,
        }

        logger.info(key='tx_coverage',
                    data=treatment,
                    description='Treatment of malaria cases')

        # reset all counters
        logger.debug(key='message',
                     data=f'Resetting the malaria counter {self.sim.date}')

        df['ma_clinical_counter'] = 0
        df['ma_tx_counter'] = 0
        df['ma_dx_counter'] = 0
        df['ma_clinical_preg_counter'] = 0


class MalariaPrevDistrictLoggingEvent(RegularEvent, PopulationScopeEventMixin):
    def __init__(self, module):
        self.repeat = 1
        super().__init__(module, frequency=DateOffset(months=self.repeat))

    def apply(self, population):
        # get some summary statistics
        df = population.props

        # ------------------------------------ PREVALENCE OF INFECTION ------------------------------------
        infected = (
            df[df.is_alive & df.ma_is_infected].groupby('district_num_of_residence').size()
        )
        pop = df[df.is_alive].groupby('district_num_of_residence').size()
        prev = infected / pop
        prev_ed = prev.fillna(0)
        assert prev_ed.all() >= 0  # checks
        assert prev_ed.all() <= 1

        logger.info(key='prev_district',
                    data=prev_ed.to_dict(),
                    description='District estimates of malaria prevalence')

        logger.info(key='pop_district',
                    data=pop.to_dict(),
                    description='District population sizes')


def _data_for_rdt_log(
    person_id: int,
    age: int,
    fever_is_a_symptom: bool,
    dx_result: Union[bool, None],
    facility_level: str,
    treatment_id: str,
):
    return {
        "person_id": person_id,
        "age": age,
        "fever_present": fever_is_a_symptom,
        "rdt_result": pd.array([dx_result], dtype="boolean"),
        "facility_level": facility_level,
        "called_by": treatment_id,
    }<|MERGE_RESOLUTION|>--- conflicted
+++ resolved
@@ -226,14 +226,9 @@
         'ma_iptp': Property(Types.BOOL, 'if woman has IPTp in current pregnancy'),
     }
 
-<<<<<<< HEAD
     def read_parameters(self, resourcefilepath=None):
-        workbook = pd.read_excel(Path(resourcefilepath) / 'malaria' / 'ResourceFile_malaria.xlsx', sheet_name=None)
-=======
-    def read_parameters(self, data_folder):
-        # workbook = pd.read_excel(self.resourcefilepath / 'malaria' / 'ResourceFile_malaria.xlsx', sheet_name=None)
-        workbook = read_csv_files(self.resourcefilepath / 'malaria' / 'ResourceFile_malaria', files=None)
->>>>>>> b94f99e9
+        # workbook = pd.read_excel(resourcefilepath / 'malaria' / 'ResourceFile_malaria.xlsx', sheet_name=None)
+        workbook = read_csv_files(Path(resourcefilepath) / 'malaria' / 'ResourceFile_malaria', files=None)
         self.load_parameters_from_dataframe(workbook['parameters'])
 
         p = self.parameters
@@ -246,15 +241,9 @@
         p['rdt_testing_rates'] = workbook['WHO_TestData2023']
         p['highrisk_districts'] = workbook['highrisk_districts']
 
-<<<<<<< HEAD
-        p['inf_inc'] = pd.read_csv(Path(resourcefilepath) / 'malaria' / 'ResourceFile_malaria_InfInc_expanded.csv')
-        p['clin_inc'] = pd.read_csv(Path(resourcefilepath) / 'malaria' / 'ResourceFile_malaria_ClinInc_expanded.csv')
-        p['sev_inc'] = pd.read_csv(Path(resourcefilepath) / 'malaria' / 'ResourceFile_malaria_SevInc_expanded.csv')
-=======
-        inf_inc_sheet = pd.read_csv(self.resourcefilepath / 'malaria' / 'ResourceFile_malaria_InfInc_expanded.csv')
-        clin_inc_sheet = pd.read_csv(self.resourcefilepath / 'malaria' / 'ResourceFile_malaria_ClinInc_expanded.csv')
-        sev_inc_sheet = pd.read_csv(self.resourcefilepath / 'malaria' / 'ResourceFile_malaria_SevInc_expanded.csv')
->>>>>>> b94f99e9
+        inf_inc_sheet = pd.read_csv(Path(resourcefilepath) / 'malaria' / 'ResourceFile_malaria_InfInc_expanded.csv')
+        clin_inc_sheet = pd.read_csv(Path(resourcefilepath) / 'malaria' / 'ResourceFile_malaria_ClinInc_expanded.csv')
+        sev_inc_sheet = pd.read_csv(Path(resourcefilepath) / 'malaria' / 'ResourceFile_malaria_SevInc_expanded.csv')
 
         # load parameters for scale-up projections
         p['scaleup_parameters'] = workbook["scaleup_parameters"]
