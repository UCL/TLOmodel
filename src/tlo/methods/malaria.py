--- conflicted
+++ resolved
@@ -9,7 +9,6 @@
 import pandas as pd
 
 from tlo import DateOffset, Module, Parameter, Property, Types, logging
-from tlo.core import Cause
 from tlo.events import Event, IndividualScopeEventMixin, PopulationScopeEventMixin, RegularEvent
 from tlo.methods import Metadata, demography
 from tlo.methods.causes import Cause
@@ -439,7 +438,7 @@
     def report_daly_values(self):
         # This must send back a pd.Series or pd.DataFrame that reports on the average daly-weights that have been
         # experienced by persons in the previous month. Only rows for alive-persons must be returned.
-        # The names of the series of columns is taken to be the cause_of_death of the cause of this disability.
+        # The names of the series of columns is taken to be the label of the cause of this disability.
         # It will be recorded by the healthburden module as <ModuleName>_<Cause>.
 
         logger.debug(key='message',
@@ -456,11 +455,7 @@
                 "severe": p["daly_wt_severe"],
             }
         )
-<<<<<<< HEAD
-        health_values.name = "Malaria"  # cause_of_death the cause of this disability
-=======
         health_values.name = "Malaria"  # label the cause of this disability
->>>>>>> 821715d0
 
         return health_values.loc[df.is_alive]  # returns the series
 
