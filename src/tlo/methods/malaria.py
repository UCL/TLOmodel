"""
this is the malaria module which assigns malaria infections to the population: asymptomatic, clinical and severe
it also holds the hsi events pertaining to malaria testing and treatment
including the malaria RDT using DxTest

"""
from __future__ import annotations

from pathlib import Path
from typing import TYPE_CHECKING, List, Literal, Optional, Union

import pandas as pd

from tlo import DateOffset, Module, Parameter, Property, Types, logging
from tlo.core import DiagnosisFunction, IndividualPropertyUpdates
from tlo.events import Event, IndividualScopeEventMixin, PopulationScopeEventMixin, RegularEvent
from tlo.lm import LinearModel, Predictor
from tlo.methods import Metadata
from tlo.methods.causes import Cause
from tlo.methods.dxmanager import DxTest
from tlo.methods.hsi_event import HSI_Event
from tlo.methods.symptommanager import Symptom
from tlo.util import random_date

if TYPE_CHECKING:
    from tlo.population import PatientDetails

logger = logging.getLogger(__name__)
logger.setLevel(logging.INFO)


class Malaria(Module):
    def __init__(self, name=None, resourcefilepath=None):
        """Create instance of Malaria module

        :param name: Name of this module (optional, defaults to name of class)
        :param resourcefilepath: Path to the TLOmodel `resources` directory
        """
        super().__init__(name)
        self.resourcefilepath = Path(resourcefilepath)

        # cleaned coverage values for IRS and ITN (populated in `read_parameters`)
        self.itn_irs = None
        self.all_inc = None
        self.item_codes_for_consumables_required = dict()
        self.lm = dict()

    INIT_DEPENDENCIES = {
        "Contraception",
        "Demography",
        "HealthSystem",
        "SymptomManager",
    }

    OPTIONAL_INIT_DEPENDENCIES = {"HealthBurden"}

    METADATA = {
        Metadata.DISEASE_MODULE,
        Metadata.USES_HEALTHSYSTEM,
        Metadata.USES_HEALTHBURDEN,
        Metadata.USES_SYMPTOMMANAGER,
    }

    # Declare Causes of Death
    CAUSES_OF_DEATH = {
        "Malaria": Cause(gbd_causes="Malaria", label="Malaria"),
    }

    # Declare Causes of Disability
    CAUSES_OF_DISABILITY = {"Malaria": Cause(gbd_causes="Malaria", label="Malaria")}

    PARAMETERS = {
        "interv": Parameter(Types.REAL, "data frame of intervention coverage by year"),
        "clin_inc": Parameter(
            Types.REAL,
            "data frame of clinical incidence by age, district, intervention coverage",
        ),
        "inf_inc": Parameter(
            Types.REAL,
            "data frame of infection incidence by age, district, intervention coverage",
        ),
        "sev_inc": Parameter(
            Types.REAL,
            "data frame of severe case incidence by age, district, intervention coverage",
        ),
        "itn_district": Parameter(
            Types.REAL, "data frame of ITN usage rates by district"
        ),
        "irs_district": Parameter(
            Types.REAL, "data frame of IRS usage rates by district"
        ),
        "sev_symp_prob": Parameter(
            Types.REAL, "probabilities of each symptom for severe malaria cases"
        ),
        "sensitivity_rdt": Parameter(Types.REAL, "Sensitivity of rdt"),
        "cfr": Parameter(Types.REAL, "case-fatality rate for severe malaria"),
        "dur_asym": Parameter(Types.REAL, "duration (days) of asymptomatic malaria"),
        "dur_clin": Parameter(
            Types.REAL, "duration (days) of clinical symptoms of malaria"
        ),
        "dur_clin_para": Parameter(
            Types.REAL, "duration (days) of parasitaemia for clinical malaria cases"
        ),
        "treatment_adjustment": Parameter(
            Types.REAL, "probability of death from severe malaria if on treatment"
        ),
        "p_sev_anaemia_preg": Parameter(
            Types.REAL,
            "probability of severe anaemia in pregnant women with clinical malaria",
        ),
        "itn_proj": Parameter(
            Types.REAL, "coverage of ITN for projections 2020 onwards"
        ),
        "mortality_adjust": Parameter(
            Types.REAL, "adjustment of case-fatality rate to match WHO/MAP"
        ),
        "data_end": Parameter(
            Types.REAL,
            "final year of ICL malaria model outputs, after 2018 = projections",
        ),
        "irs_rates_boundary": Parameter(
            Types.REAL, "threshold for indoor residual spraying coverage"
        ),
        "irs_rates_upper": Parameter(
            Types.REAL, "indoor residual spraying high coverage"
        ),
        "irs_rates_lower": Parameter(
            Types.REAL, "indoor residual spraying low coverage"
        ),
        "prob_malaria_case_tests": Parameter(
            Types.REAL, "probability that a malaria case will have a scheduled rdt"
        ),
        "itn": Parameter(Types.REAL, "projected future itn coverage"),
        "rdt_testing_rates": Parameter(
            Types.REAL,
            "per capita rdt testing rate of general population",
        ),
        "scaling_factor_for_rdt_availability": Parameter(
            Types.REAL,
            "scaling factor applied to the reports of rdt usage to compensate for"
            "non-availability of rdts at some facilities",
        ),
        "duration_iptp_protection_weeks": Parameter(
            Types.REAL,
            "duration of protection against clinical malaria conferred by each dose of IPTp",
        ),
        "rr_clinical_malaria_hiv_under5": Parameter(
            Types.REAL,
            "relative risk of clinical malaria if HIV+ and aged under 5 years",
        ),
        "rr_clinical_malaria_hiv_over5": Parameter(
            Types.REAL,
            "relative risk of clinical malaria if HIV+ and aged over 5 years",
        ),
        "rr_clinical_malaria_hiv_pregnant": Parameter(
            Types.REAL, "relative risk of clinical malaria if HIV+ and pregnant"
        ),
        "rr_clinical_malaria_cotrimoxazole": Parameter(
            Types.REAL, "relative risk of clinical malaria if on cotrimoxazole"
        ),
        "rr_clinical_malaria_art": Parameter(
            Types.REAL,
            "relative risk of clinical malaria if HIV+ and on ART and virally suppressed",
        ),
        "rr_clinical_malaria_iptp": Parameter(
            Types.REAL, "relative risk of clinical malaria with each dose of IPTp"
        ),
        "rr_severe_malaria_hiv_under5": Parameter(
            Types.REAL, "relative risk of severe malaria if HIV+ and aged under 5 years"
        ),
        "rr_severe_malaria_hiv_over5": Parameter(
            Types.REAL, "relative risk of severe malaria if HIV+ and aged over 5 years"
        ),
        "rr_severe_malaria_hiv_pregnant": Parameter(
            Types.REAL, "relative risk of clinical malaria if HIV+ and pregnant"
        ),
        "rr_severe_malaria_iptp": Parameter(
            Types.REAL, "relative risk of severe malaria with each dose of IPTp"
        ),
        "prob_of_treatment_success": Parameter(
            Types.REAL, "probability malaria treatment cures and clears parasitaemia"
        ),
    }

    PROPERTIES = {
<<<<<<< HEAD
        'ma_is_infected': Property(Types.BOOL, 'Currently has clinical or severe malaria'),
        'ma_date_infected': Property(Types.DATE, 'Date of latest infection'),
        'ma_date_symptoms': Property(
            Types.DATE, 'Date of symptom start for clinical infection'
=======
        "ma_is_infected": Property(
            Types.BOOL, "Current status of malaria, infected with malaria parasitaemia"
>>>>>>> a1f0da9d
        ),
        "ma_date_infected": Property(Types.DATE, "Date of latest infection"),
        "ma_date_symptoms": Property(
            Types.DATE, "Date of symptom start for clinical infection"
        ),
        "ma_date_death": Property(Types.DATE, "Date of death due to malaria"),
        "ma_tx": Property(
            Types.CATEGORICAL,
            "Type of anti-malarial treatment person is currently using",
            categories=["none", "uncomplicated", "complicated"],
        ),
        "ma_date_tx": Property(
            Types.DATE, "Date treatment started for most recent malaria episode"
        ),
        "ma_inf_type": Property(
            Types.CATEGORICAL,
            "specific symptoms with malaria infection",
            categories=["none", "asym", "clinical", "severe"],
        ),
        "ma_age_edited": Property(
            Types.REAL, "age values redefined to match with malaria data"
        ),
        "ma_clinical_counter": Property(
            Types.INT, "annual counter for malaria clinical episodes"
        ),
        "ma_dx_counter": Property(Types.INT, "annual counter for malaria diagnoses"),
        "ma_tx_counter": Property(
            Types.INT, "annual counter for malaria treatment episodes"
        ),
        "ma_clinical_preg_counter": Property(
            Types.INT, "annual counter for malaria clinical episodes in pregnant women"
        ),
        "ma_iptp": Property(Types.BOOL, "if woman has IPTp in current pregnancy"),
    }

    def read_parameters(self, data_folder):
        workbook = pd.read_excel(self.resourcefilepath / "malaria" / "ResourceFile_malaria.xlsx", sheet_name=None)

        self.load_parameters_from_dataframe(workbook["parameters"])

        p = self.parameters

        # baseline characteristics
        p["interv"] = workbook["interventions"]
        p["itn_district"] = workbook["MAP_ITNrates"]
        p["irs_district"] = workbook["MAP_IRSrates"]

        p["sev_symp_prob"] = workbook["severe_symptoms"]
        p["rdt_testing_rates"] = workbook["WHO_TestData2023"]

        p["inf_inc"] = pd.read_csv(self.resourcefilepath / "malaria" / "ResourceFile_malaria_InfInc_expanded.csv")
        p["clin_inc"] = pd.read_csv(self.resourcefilepath / "malaria" / "ResourceFile_malaria_ClinInc_expanded.csv")
        p["sev_inc"] = pd.read_csv(self.resourcefilepath / "malaria" / "ResourceFile_malaria_SevInc_expanded.csv")

        # check itn projected values are <=0.7 and rounded to 1dp for matching to incidence tables
        p["itn"] = round(p["itn"], 1)
        assert p["itn"] <= 0.7

        # ===============================================================================
        # single dataframe for itn and irs district/year data; set index for fast lookup
        # ===============================================================================
        itn_curr = p["itn_district"]
        itn_curr.rename(columns={"itn_rates": "itn_rate"}, inplace=True)
        itn_curr["itn_rate"] = itn_curr["itn_rate"].round(decimals=1)
        # maximum itn is 0.7; see comment https://github.com/UCL/TLOmodel/pull/165#issuecomment-699625290
        itn_curr.loc[itn_curr.itn_rate > 0.7, "itn_rate"] = 0.7
        itn_curr = itn_curr.set_index(["District", "Year"])

        irs_curr = p["irs_district"]
        irs_curr.rename(columns={"irs_rates": "irs_rate"}, inplace=True)
        irs_curr.drop(["Region"], axis=1, inplace=True)
        irs_curr["irs_rate"] = irs_curr["irs_rate"].round(decimals=1)
        irs_curr.loc[irs_curr.irs_rate > p["irs_rates_boundary"], "irs_rate"] = p[
            "irs_rates_upper"
        ]
        irs_curr.loc[irs_curr.irs_rate <= p["irs_rates_boundary"], "irs_rate"] = p[
            "irs_rates_lower"
        ]
        irs_curr = irs_curr.set_index(["District", "Year"])

        itn_irs = pd.concat([itn_curr, irs_curr], axis=1)

        # Substitute District Num for District Name
        mapper_district_name_to_num = {
            v: k
            for k, v in self.sim.modules["Demography"]
            .parameters["district_num_to_district_name"]
            .items()
        }
        self.itn_irs = (
            itn_irs.reset_index()
            .assign(
                District_Num=lambda x: x["District"].map(mapper_district_name_to_num)
            )
            .drop(columns=["District"])
            .set_index(["District_Num", "Year"])
        )

        # ===============================================================================
        # put the all incidence data into single table with month/admin/llin/irs index
        # ===============================================================================
        inf_inc = p["inf_inc"].set_index(["month", "admin", "llin", "irs", "age"])
        inf_inc = inf_inc.loc[:, ["monthly_prob_inf"]]

        clin_inc = p["clin_inc"].set_index(["month", "admin", "llin", "irs", "age"])
        clin_inc = clin_inc.loc[:, ["monthly_prob_clin"]]

        sev_inc = p["sev_inc"].set_index(["month", "admin", "llin", "irs", "age"])
        sev_inc = sev_inc.loc[:, ["monthly_prob_sev"]]

        all_inc = pd.concat([inf_inc, clin_inc, sev_inc], axis=1)
        # we don"t want age to be part of index
        all_inc = all_inc.reset_index()

        all_inc["district_num"] = all_inc["admin"].map(mapper_district_name_to_num)
        assert not all_inc["district_num"].isna().any()

        self.all_inc = all_inc.drop(columns=["admin"]).set_index(
            ["month", "district_num", "llin", "irs"]
        )

        # get the DALY weight that this module will use from the weight database
        if "HealthBurden" in self.sim.modules:
            p["daly_wt_clinical"] = self.sim.modules["HealthBurden"].get_daly_weight(
                218
            )
            p["daly_wt_severe"] = self.sim.modules["HealthBurden"].get_daly_weight(213)

        # ----------------------------------- DECLARE THE SYMPTOMS -------------------------------------------
        self.sim.modules["SymptomManager"].register_symptom(
            Symptom(
                "severe_anaemia"
            ),  # nb. will cause care seeking as much as a typical symptom
            Symptom.emergency("severe_malaria"),  # emergency
        )

    def pre_initialise_population(self):
        """
        * Establish the Linear Models

        if HIV is registered, the conditional predictors will apply
        otherwise only IPTp will affect risk of clinical/severe malaria
        """

        p = self.parameters

        # ---- LINEAR MODELS -----
        # LinearModel for the relative risk of clinical malaria infection
        predictors = [
            Predictor("ma_iptp").when(True, p["rr_clinical_malaria_iptp"]),
        ]

        # people with HIV
        conditional_predictors = (
            [
                Predictor().when(
                    "(hv_inf == True) & (age_years <= 5) & (is_pregnant == False)",
                    p["rr_clinical_malaria_hiv_under5"],
                ),
                Predictor().when(
                    "(hv_inf == True) & (age_years > 5) & (is_pregnant == False)",
                    p["rr_clinical_malaria_hiv_over5"],
                ),
                Predictor().when(
                    "(hv_inf == True) & (is_pregnant == True)",
                    p["rr_clinical_malaria_hiv_pregnant"],
                ),
                # treatment effects
                # assume same effect of cotrim if pregnant
                Predictor("hv_art")
                .when("on_VL_suppressed", p["rr_clinical_malaria_art"])
                .otherwise(1.0),
                Predictor("hv_on_cotrimoxazole").when(
                    True, p["rr_clinical_malaria_cotrimoxazole"]
                ),
            ]
            if "Hiv" in self.sim.modules
            else []
        )

        self.lm["rr_of_clinical_malaria"] = LinearModel.multiplicative(
            *(predictors + conditional_predictors)
        )

        # LinearModel for the relative risk of severe malaria infection
        predictors = [
            Predictor("ma_iptp").when(True, p["rr_severe_malaria_iptp"]),
        ]

        # people with HIV
        conditional_predictors = (
            [
                Predictor().when(
                    "(hv_inf == True) & (age_years <= 5) & (is_pregnant == False)",
                    p["rr_severe_malaria_hiv_under5"],
                ),
                Predictor().when(
                    "(hv_inf == True) & (age_years > 5) & (is_pregnant == False)",
                    p["rr_severe_malaria_hiv_over5"],
                ),
                Predictor().when(
                    "(hv_inf == True) & (is_pregnant == True)",
                    p["rr_severe_malaria_hiv_pregnant"],
                ),
            ]
            if "hiv" in self.sim.modules
            else []
        )

        self.lm["rr_of_severe_malaria"] = LinearModel.multiplicative(
            *(predictors + conditional_predictors)
        )

    def initialise_population(self, population):
        df = population.props

        # ----------------------------------- INITIALISE THE POPULATION-----------------------------------
        # Set default for properties
        df.loc[df.is_alive, "ma_is_infected"] = False
        df.loc[df.is_alive, "ma_date_infected"] = pd.NaT
        df.loc[df.is_alive, "ma_date_symptoms"] = pd.NaT
        df.loc[df.is_alive, "ma_date_death"] = pd.NaT
        df.loc[df.is_alive, "ma_tx"] = "none"
        df.loc[df.is_alive, "ma_date_tx"] = pd.NaT
        df.loc[df.is_alive, "ma_inf_type"] = "none"
        df.loc[df.is_alive, "ma_age_edited"] = 0.0

        df.loc[df.is_alive, "ma_clinical_counter"] = 0
        df.loc[df.is_alive, "ma_dx_counter"] = 0
        df.loc[df.is_alive, "ma_tx_counter"] = 0
        df.loc[df.is_alive, "ma_clinical_preg_counter"] = 0
        df.loc[df.is_alive, "ma_iptp"] = False

    def malaria_poll2(self, population):
        df = population.props
        p = self.parameters
        now = self.sim.date
        rng = self.rng

        # ----------------------------------- DISTRICT INTERVENTION COVERAGE -----------------------------------
        # fix values for 2018 onwards
        current_year = min(now.year, p["data_end"])

        # get itn_irs rows for current year; slice multiindex for all districts & current_year
        itn_irs_curr = self.itn_irs.loc[pd.IndexSlice[:, current_year], :]
        itn_irs_curr = itn_irs_curr.reset_index().drop(
            "Year", axis=1
        )  # we don"t use the year column
        itn_irs_curr.insert(
            0, "month", now.month
        )  # add current month for the incidence index lookup

        # replace itn coverage with projected coverage levels from 2019 onwards
        if now.year > p["data_end"]:
            itn_irs_curr["itn_rate"] = self.parameters["itn"]

        month_districtnum_itn_irs_lookup = [
            tuple(r) for r in itn_irs_curr.values
        ]  # every row is a key in incidence table

        # ----------------------------------- DISTRICT INCIDENCE ESTIMATES -----------------------------------
        # get all corresponding rows from the incidence table; drop unneeded column; set new index
        curr_inc = self.all_inc.loc[month_districtnum_itn_irs_lookup]
        curr_inc = (
            curr_inc.reset_index()
            .drop(["month", "llin", "irs"], axis=1)
            .set_index(["district_num", "age"])
        )

        # ----------------------------------- DISTRICT NEW INFECTIONS -----------------------------------
        def _draw_incidence_for(_col, _where):
            """a helper function to perform random draw for selected individuals on column of probabilities"""
            # create an index from the individuals to lookup entries in the current incidence table
            district_age_lookup = (
                df[_where]
                .set_index(["district_num_of_residence", "ma_age_edited"])
                .index
            )
            # get the monthly incidence probabilities for these individuals
            monthly_prob = curr_inc.loc[district_age_lookup, _col]
            # update the index so it's the same as the original population dataframe for these individuals
            monthly_prob = monthly_prob.set_axis(df.index[_where])

            # the linear models only apply to clinical and severe malaria risk
            if _col == "monthly_prob_inf":
                # select individuals for infection
                random_draw = rng.random_sample(_where.sum()) < monthly_prob

            else:
                linear_model = (
                    self.lm["rr_of_clinical_malaria"]
                    if _col == "monthly_prob_clin"
                    else self.lm["rr_of_severe_malaria"]
                )

                # apply linear model to get individual risk
                individual_risk = linear_model.predict(df.loc[_where])

                random_draw = (
                    rng.random_sample(_where.sum()) < monthly_prob * individual_risk
                )

            selected = _where & random_draw

            return selected

        # we don"t have incidence data for over 80s
        alive = df.is_alive & (df.age_years < 80)

        alive_over_one = alive & (df.age_exact_years >= 1)
        df.loc[alive & df.age_exact_years.between(0, 0.5), "ma_age_edited"] = 0.0
        df.loc[alive & df.age_exact_years.between(0.5, 1), "ma_age_edited"] = 0.5
        df.loc[alive_over_one, "ma_age_edited"] = df.loc[
            alive_over_one, "age_years"
        ].astype(float)

        # select new infections
<<<<<<< HEAD
        # some may have future clinical/severe infections scheduled, don't over-write with asym infection
        alive_uninfected = alive & ~df.ma_inf_type.isin(["clinical", "severe"])
        now_infected = _draw_incidence_for('monthly_prob_inf', alive_uninfected)
        df.loc[now_infected, 'ma_inf_type'] = 'asym'
=======
        # eligible: uninfected or asym
        alive_uninfected = alive & df.ma_inf_type.isin(["none", "asym"])
        now_infected = _draw_incidence_for("monthly_prob_inf", alive_uninfected)
        df.loc[now_infected, "ma_inf_type"] = "asym"
>>>>>>> a1f0da9d

        # draw from currently asymptomatic to allocate clinical cases
        # this can include people who became infected/asym in previous polls
        alive_infected_asym = alive & (df.ma_inf_type == "asym")
        now_clinical = _draw_incidence_for("monthly_prob_clin", alive_infected_asym)
        df.loc[now_clinical, "ma_inf_type"] = "clinical"

        # draw from clinical cases to allocate severe cases - draw from all currently clinical cases
        alive_infected_clinical = alive & (df.ma_inf_type == "clinical")
        now_severe = _draw_incidence_for("monthly_prob_sev", alive_infected_clinical)
        df.loc[now_severe, "ma_inf_type"] = "severe"

        # ----------------------------------- ASSIGN INFECTION DATES -----------------------------------

        # index now_clinical does not always include now_severe
        # new severe infections may have been drawn from those assigned clinical in previous poll
        new_clinical = df.loc[now_clinical].index
        new_severe = df.loc[now_severe].index
        new_infections = df.loc[now_infected].index

        # create list of all new infections
        all_new_infections = list(new_infections)
        all_new_infections.extend(
            x for x in new_clinical if x not in all_new_infections
        )
        all_new_infections.extend(x for x in new_severe if x not in all_new_infections)

        # scatter infection dates across the month
        # now_infected includes all new infections this month
        # join all indices (some clinical infections drawn from asymptomatic infections from previous months)
        for idx in all_new_infections:
            date_of_infection = now + pd.DateOffset(days=self.rng.randint(1, 30))
            df.at[idx, "ma_date_infected"] = date_of_infection

        assert (df.loc[all_new_infections, "ma_date_infected"] >= self.sim.date).all()

        # ----------------------------------- ASSIGN SYMPTOM DATES -----------------------------------

        # assign date of symptom onset
<<<<<<< HEAD
        # there is some overlap between the clinical and severe cases
        # as severe cases are sampled from existing or new clinical cases
        new_clinical_no_dups = list(set(new_clinical) - set(new_severe))

        df.loc[new_clinical_no_dups, 'ma_date_symptoms'] = (df.loc[new_clinical_no_dups, 'ma_date_infected'] +
                                                            DateOffset(days=7))
        df.loc[new_severe, 'ma_date_symptoms'] = df.loc[new_severe, 'ma_date_infected'] + DateOffset(days=7)
=======
        df.loc[new_clinical, "ma_date_symptoms"] = df.loc[
            new_clinical, "ma_date_infected"
        ] + DateOffset(days=7)
        df.loc[new_severe, "ma_date_symptoms"] = df.loc[
            new_severe, "ma_date_infected"
        ] + DateOffset(days=7)
>>>>>>> a1f0da9d

        # ----------------------------------- CLINICAL MALARIA SYMPTOMS -----------------------------------

        # check symptom onset occurs in one week
        if len(new_clinical):
<<<<<<< HEAD
            assert (df.loc[new_clinical, 'ma_date_infected'] < df.loc[new_clinical, 'ma_date_symptoms']).all()
            assert not pd.isnull(df.loc[new_clinical, 'ma_date_symptoms']).all()
            selected_inf_types = df.loc[new_clinical]['ma_inf_type']
            assert selected_inf_types.isin(['clinical', 'severe']).all(), "Not all 'inf_type' values are 'clinical' or 'severe'."
=======
            assert (
                df.loc[new_clinical, "ma_date_infected"]
                < df.loc[new_clinical, "ma_date_symptoms"]
            ).all()
            assert not pd.isnull(df.loc[new_clinical, "ma_date_symptoms"]).all()
>>>>>>> a1f0da9d

        # ----------------------------------- SCHEDULED DEATHS -----------------------------------
        # schedule deaths within the next week
        # Assign time of infections across the month

        # the cfr applies to all severe malaria
        random_draw = rng.random_sample(size=len(new_severe))
        death = df.index[new_severe][random_draw < (p["cfr"] * p["mortality_adjust"])]

        for person in death:
            logger.debug(
                key="message",
                data=f"MalariaEvent: scheduling malaria death for person {person}",
            )

            # death occurs 1-7 days after symptom onset
            date_death = df.at[person, "ma_date_symptoms"] + DateOffset(
                days=rng.randint(low=1, high=7)
            )

            death_event = MalariaDeathEvent(
                self, person_id=person, cause="Malaria"
            )  # make that death event
            self.sim.schedule_event(death_event, date_death)  # schedule the death

    def general_population_rdt_scheduler(self, population):
        """
        schedule rdt for general population - performed in the community by DCSAs
        independent of any current symptoms
        rates are set to match rdt usage reports from WHO / NMCP
        """
        df = population.props
        rng = self.rng
        p = self.parameters

        # extract annual testing rates from NMCP reports
        # this is the # rdts issued divided by population size
        test_rates = (
            p["rdt_testing_rates"].set_index("Year")["Rate_rdt_testing"].dropna()
        )
        rdt_rate = test_rates.loc[min(test_rates.index.max(), self.sim.date.year)] / 12

        # adjust rdt usage reported rate to reflect consumables availability
        rdt_rate = rdt_rate * p["scaling_factor_for_rdt_availability"]

        # testing trends independent of any demographic characteristics
        # no rdt offered if currently on anti-malarials
        random_draw = rng.random_sample(size=len(df))
        will_test_idx = df.loc[
            df.is_alive & (df.ma_tx == "none") & (random_draw < rdt_rate)
        ].index

        for person_id in will_test_idx:
            date_test = self.sim.date + pd.DateOffset(days=self.rng.randint(0, 30))
            self.sim.modules["HealthSystem"].schedule_hsi_event(
                hsi_event=HSI_Malaria_rdt_community(person_id=person_id, module=self),
                priority=1,
                topen=date_test,
                tclose=date_test + pd.DateOffset(days=7),
            )

    def initialise_simulation(self, sim):
        """
        * 1) Schedule the Main Regular Polling Events
        * 2) Define the DxTests
        * 3) Look-up and save the codes for consumables
        """

        # 1) ----------------------------------- REGULAR EVENTS -----------------------------------

        sim.schedule_event(
            MalariaPollingEventDistrict(self), sim.date + DateOffset(days=0)
        )

        sim.schedule_event(MalariaUpdateEvent(self), sim.date + DateOffset(days=0))
        sim.schedule_event(
            MalariaParasiteClearanceEvent(self), sim.date + DateOffset(months=1)
        )

        if "CareOfWomenDuringPregnancy" not in self.sim.modules:
            sim.schedule_event(MalariaIPTp(self), sim.date + DateOffset(days=30.5))

        # add logger events
        sim.schedule_event(MalariaLoggingEvent(self), sim.date + DateOffset(years=1))
        sim.schedule_event(MalariaTxLoggingEvent(self), sim.date + DateOffset(years=1))
        sim.schedule_event(
            MalariaPrevDistrictLoggingEvent(self), sim.date + DateOffset(months=1)
        )

        # 2) ----------------------------------- DIAGNOSTIC TESTS -----------------------------------
        # Create the diagnostic test representing the use of RDT for malaria diagnosis
        # and registers it with the Diagnostic Test Manager

        self.sim.modules["HealthSystem"].dx_manager.register_dx_test(
            malaria_rdt=DxTest(
                property="ma_is_infected",
                item_codes=self.sim.modules[
                    "HealthSystem"
                ].get_item_code_from_item_name("Malaria test kit (RDT)"),
                sensitivity=self.parameters["sensitivity_rdt"],
            )
        )

        # 3) ----------------------------------- CONSUMABLES -----------------------------------
        get_item_code = self.sim.modules["HealthSystem"].get_item_code_from_item_name

        # malaria rdt
        self.item_codes_for_consumables_required["malaria_rdt"] = get_item_code(
            "Malaria test kit (RDT)"
        )

        # malaria treatment uncomplicated children <15kg
        self.item_codes_for_consumables_required[
            "malaria_uncomplicated_young_children"
        ] = get_item_code("Lumefantrine 120mg/Artemether 20mg,  30x18_540_CMST")

        self.item_codes_for_consumables_required["paracetamol_syrup"] = get_item_code(
            "Paracetamol syrup 120mg/5ml_0.0119047619047619_CMST"
        )

        # malaria treatment uncomplicated children >15kg
        self.item_codes_for_consumables_required[
            "malaria_uncomplicated_older_children"
        ] = get_item_code("Lumefantrine 120mg/Artemether 20mg,  30x18_540_CMST")

        # malaria treatment uncomplicated adults >36kg
        self.item_codes_for_consumables_required["malaria_uncomplicated_adult"] = (
            get_item_code("Lumefantrine 120mg/Artemether 20mg,  30x18_540_CMST")
        )

        self.item_codes_for_consumables_required["paracetamol"] = get_item_code(
            "Paracetamol 500mg_1000_CMST"
        )

        # malaria treatment complicated - same consumables for adults and children
        self.item_codes_for_consumables_required["malaria_complicated"] = get_item_code(
            "Injectable artesunate"
        )

        self.item_codes_for_consumables_required[
            "malaria_complicated_optional_items"
        ] = [
            get_item_code("Malaria test kit (RDT)"),
            get_item_code("Cannula iv  (winged with injection pot) 18_each_CMST"),
            get_item_code("Disposables gloves, powder free, 100 pieces per box"),
            get_item_code("Gauze, absorbent 90cm x 40m_each_CMST"),
            get_item_code("Water for injection, 10ml_Each_CMST"),
        ]

        # malaria IPTp for pregnant women
        self.item_codes_for_consumables_required["malaria_iptp"] = get_item_code(
            "Sulfamethoxazole + trimethropin, tablet 400 mg + 80 mg"
        )

    def on_birth(self, mother_id, child_id):
        df = self.sim.population.props
        df.at[child_id, "ma_is_infected"] = False
        df.at[child_id, "ma_date_infected"] = pd.NaT
        df.at[child_id, "ma_date_symptoms"] = pd.NaT
        df.at[child_id, "ma_date_death"] = pd.NaT
        df.at[child_id, "ma_tx"] = "none"
        df.at[child_id, "ma_date_tx"] = pd.NaT
        df.at[child_id, "ma_inf_type"] = "none"
        df.at[child_id, "ma_age_edited"] = 0.0
        df.at[child_id, "ma_clinical_counter"] = 0
        df.at[child_id, "ma_clinical_preg_counter"] = 0
        df.at[child_id, "ma_dx_counter"] = 0
        df.at[child_id, "ma_tx_counter"] = 0
        df.at[child_id, "ma_iptp"] = False

        # reset mother's IPTp status to False
        if mother_id >= 0:  # exclude direct births
            df.at[mother_id, "ma_iptp"] = False

    def report_daly_values(self):
        # This must send back a pd.Series or pd.DataFrame that reports on the average daly-weights that have been
        # experienced by persons in the previous month. Only rows for alive-persons must be returned.
        # The names of the series of columns is taken to be the label of the cause of this disability.
        # It will be recorded by the healthburden module as <ModuleName>_<Cause>.

        logger.debug(key="message", data="This is malaria reporting my health values")

        df = self.sim.population.props  # shortcut to population properties dataframe
        p = self.parameters

        health_values = df.loc[df.is_alive, "ma_inf_type"].map(
            {
                "none": 0,
                "asym": 0,
                "clinical": p["daly_wt_clinical"],
                "severe": p["daly_wt_severe"],
            }
        )
        health_values.name = "Malaria"  # label the cause of this disability

        return health_values.loc[df.is_alive]  # returns the series

    def check_if_fever_is_caused_by_malaria(
        self,
        true_malaria_infection_type: str,
        diagnosis_function: DiagnosisFunction,
        patient_id: Optional[int] = None,
        fever_is_a_symptom: Optional[bool] = True,
        patient_age: Optional[Union[int, float]] = None,
        facility_level: Optional[str] = None,
        treatment_id: Optional[str] = None,
    ) -> Literal["severe_malaria", "clinical_malaria", "negative_malaria_test"]:
        """
        Run by an HSI when an adult presents with fever.
        Determine if the cause is malaria.

        Optional arguments are used by the logger,
        and are not needed in the diagnosis.
        """
        
        # Call the DxTest RDT to diagnose malaria
        dx_result = diagnosis_function('malaria_rdt')

        # Log the test: line-list of summary information about each test
        logger.info(
            key="rdt_log",
            data={
                "person_id": patient_id,
                "age": patient_age,
                "fever_present": fever_is_a_symptom,
                "rdt_result": dx_result,
                "facility_level": facility_level,
                "called_by": treatment_id,
            },
        )

        # Severe malaria infection always returns positive RDT
        if true_malaria_infection_type == 'severe':
            return 'severe_malaria'
        elif dx_result and true_malaria_infection_type in ('clinical', 'asym'):
            return 'clinical_malaria'
        else:
            return "negative_malaria_test"
          
    def do_at_generic_first_appt(
        self,
        patient_id: int,
        patient_details: PatientDetails,
        symptoms: List[str],
        diagnosis_function: DiagnosisFunction,
        facility_level: str,
        treatment_id: str,
        **kwargs,
    ) -> IndividualPropertyUpdates:
        patient_details_updates = {}

        malaria_associated_symptoms = {
            "fever",
            "headache",
            "stomachache",
            "diarrhoea",
            "vomiting",
        }
        if (
            bool(set(symptoms) & malaria_associated_symptoms)
            and patient_details.ma_tx == "none"
        ):
            malaria_test_result = self.check_if_fever_is_caused_by_malaria(
                true_malaria_infection_type=patient_details.ma_inf_type,
                diagnosis_function=diagnosis_function,
                patient_id=patient_id,
                fever_is_a_symptom="fever" in symptoms,
                patient_age=patient_details.age_years,
                facility_level=facility_level,
                treatment_id=treatment_id,
            )
            # Treat / refer based on diagnosis
            if malaria_test_result == "severe_malaria":
                patient_details_updates["ma_dx_counter"] = patient_details.ma_dx_counter + 1
                event = HSI_Malaria_Treatment_Complicated(person_id=patient_id, module=self)
                self.healthsystem.schedule_hsi_event(
                    event, priority=0, topen=self.sim.date
                )

            # return type 'clinical_malaria' includes asymptomatic infection
            elif malaria_test_result == "clinical_malaria":
                patient_details_updates["ma_dx_counter"] = patient_details.ma_dx_counter + 1
                event = HSI_Malaria_Treatment(person_id=patient_id, module=self)
                self.healthsystem.schedule_hsi_event(
                    event, priority=1, topen=self.sim.date
                )
        return patient_details_updates

    def do_at_generic_first_appt_emergency(
        self,
        patient_id: int,
        patient_details: PatientDetails,
        symptoms: List[str],
        diagnosis_function: DiagnosisFunction,
        facility_level: str,
        treatment_id: str,
        **kwargs,
    ) -> IndividualPropertyUpdates:
        # This is called for a person (of any age) that attends an
        # emergency generic HSI and has a fever.
        # (Quick diagnosis algorithm - just perfectly recognises the
        # symptoms of severe malaria.)
        patient_details_updates = {}

        if 'severe_malaria' in symptoms:
            if patient_details.ma_tx == 'none':
                # Check if malaria parasitaemia:
                malaria_test_result = self.check_if_fever_is_caused_by_malaria(
                    true_malaria_infection_type=patient_details.ma_inf_type,
                    diagnosis_function=diagnosis_function,
                    patient_id=patient_id,
                    fever_is_a_symptom="fever" in symptoms,
                    patient_age=patient_details.age_years,
                    facility_level=facility_level,
                    treatment_id=treatment_id,
                )

                # if any symptoms indicative of malaria and they have parasitaemia (would return a positive rdt)
                if malaria_test_result in ('severe_malaria', 'clinical_malaria'):
                    patient_details_updates['ma_dx_counter'] = patient_details.ma_dx_counter + 1

                    # Launch the HSI for treatment for Malaria, HSI_Malaria_Treatment will determine correct treatment
                    event = HSI_Malaria_Treatment_Complicated(
                        person_id=patient_id, module=self,
                    )
                    self.healthsystem.schedule_hsi_event(
                        event, priority=0, topen=self.sim.date
                    )
        return patient_details_updates

class MalariaPollingEventDistrict(RegularEvent, PopulationScopeEventMixin):
    """
    this calls functions to assign new malaria infections
    and schedules rdt at a community level (non-symptom driven)
    """

    def __init__(self, module):
        super().__init__(module, frequency=DateOffset(months=1))

    def apply(self, population):
        logger.debug(
            key="message",
            data="MalariaEvent: tracking the disease progression of the population",
        )

        # assigns new malaria infections
        self.module.malaria_poll2(population)

        # schedule rdt for general population, rate increases over time
        self.module.general_population_rdt_scheduler(population)


class MalariaIPTp(RegularEvent, PopulationScopeEventMixin):
    """
    malaria prophylaxis for pregnant women
    """

    def __init__(self, module):
        super().__init__(module, frequency=DateOffset(months=1))

    def apply(self, population):
        df = population.props
        now = self.sim.date

        # select currently pregnant women without IPTp, malaria-negative, not on cotrimoxazole
        p1_condition = (
            df.is_alive
            & df.is_pregnant
            & ~df.ma_is_infected
            & ~df.ma_iptp
            & (
                ~df.hv_on_cotrimoxazole
                if "Hiv" in self.sim.modules
                else True
            )
        )

        p1 = df.index[p1_condition]

        for person_index in p1:
            logger.debug(
                key="message",
                data=f"MalariaIPTp: scheduling HSI_Malaria_IPTp for person {person_index}",
            )

            event = HSI_MalariaIPTp(self.module, person_id=person_index)
            self.sim.modules["HealthSystem"].schedule_hsi_event(
                event, priority=1, topen=now, tclose=None
            )


class MalariaEndIPTpProtection(Event, IndividualScopeEventMixin):
    """
    This resets the properties of a person on IPTp
    the protective effects ends after 6 weeks and so the property is reset to prevent the
    malaria poll assuming that this person still has reduced susceptibility to malaria infection
    """

    def __init__(
        self,
        module,
        person_id,
    ):
        super().__init__(module, person_id=person_id)

    def apply(self, person_id):
        df = self.sim.population.props

        if not df.at[person_id, "is_alive"] or not df.at[person_id, "ma_iptp"]:
            return

        # reset the IPTp property
        df.at[person_id, "ma_iptp"] = False


class MalariaDeathEvent(Event, IndividualScopeEventMixin):
    """
    Performs the Death operation on an individual and logs it.
    """

    def __init__(self, module, person_id, cause):
        super().__init__(module, person_id=person_id)
        self.cause = cause

    def apply(self, person_id):
        df = self.sim.population.props

        if not df.at[person_id, "is_alive"] or (
            df.at[person_id, "ma_inf_type"] == "none"
        ):
            return

        # if on treatment for severe malaria, will reduce probability of death
        # use random number generator - currently param treatment_adjustment set to 0.5
        if df.at[person_id, "ma_tx"] == "complicated":
            prob = self.module.rng.rand()

            # if draw -> death
            if prob < self.module.parameters["treatment_adjustment"]:
                self.sim.modules["Demography"].do_death(
                    individual_id=person_id,
                    cause=self.cause,
                    originating_module=self.module,
                )

                df.at[person_id, "ma_date_death"] = self.sim.date

            # else if draw does not result in death -> cure
            else:
                df.at[person_id, "ma_tx"] = "none"
                df.at[person_id, "ma_inf_type"] = "none"
                df.at[person_id, "ma_is_infected"] = False

                # clear symptoms
                self.sim.modules["SymptomManager"].clear_symptoms(
                    person_id=person_id, disease_module=self.module
                )

        # if not on treatment - death will occur
        else:
            self.sim.modules["Demography"].do_death(
                individual_id=person_id,
                cause=self.cause,
                originating_module=self.module,
            )

            df.at[person_id, "ma_date_death"] = self.sim.date


# ---------------------------------------------------------------------------------
# Health System Interaction Events
# ---------------------------------------------------------------------------------


class HSI_Malaria_rdt(HSI_Event, IndividualScopeEventMixin):
    """
    this is a point-of-care malaria rapid diagnostic test, with results within 2 minutes
    default facility level is 1a unless specified
    """

    def __init__(self, module, person_id, facility_level="1a"):

        super().__init__(module, person_id=person_id)
        assert isinstance(module, Malaria)

        self.TREATMENT_ID = "Malaria_Test"
        self.facility_level = facility_level

        df = self.sim.population.props
        person_age_years = df.at[self.target, "age_years"]
        self.EXPECTED_APPT_FOOTPRINT = self.make_appt_footprint(
            {"Under5OPD" if person_age_years < 5 else "Over5OPD": 1}
        )
        self.ACCEPTED_FACILITY_LEVEL = "1a" if (self.facility_level == "1a") else "1b"

    def apply(self, person_id, squeeze_factor):

        df = self.sim.population.props
        hs = self.sim.modules["HealthSystem"]

        # Ignore this event if the person is no longer alive or already on treatment
        if not df.at[person_id, "is_alive"] or (df.at[person_id, "ma_tx"] != "none"):
            return hs.get_blank_appt_footprint()

        district = df.at[person_id, "district_num_of_residence"]
        logger.debug(
            key="message",
            data=f"HSI_Malaria_rdt: rdt test for person {person_id} "
            f"in district num {district}",
        )

        # call the DxTest RDT to diagnose malaria
        dx_result = hs.dx_manager.run_dx_test(
            dx_tests_to_run="malaria_rdt", hsi_event=self
        )

        # Log the test: line-list of summary information about each test
        fever_present = "fever" in self.sim.modules["SymptomManager"].has_what(
            person_id
        )
        person_details_for_test = {
            "person_id": person_id,
            "age": df.at[person_id, "age_years"],
            "fever_present": fever_present,
            "rdt_result": dx_result,
            "facility_level": self.ACCEPTED_FACILITY_LEVEL,
            "called_by": self.TREATMENT_ID,
        }
        logger.info(key="rdt_log", data=person_details_for_test)

        if dx_result:
            # ----------------------------------- SEVERE MALARIA -----------------------------------

            df.at[person_id, "ma_dx_counter"] += 1

            # if severe malaria, treat for complicated malaria
            if df.at[person_id, "ma_inf_type"] == "severe":

                logger.debug(
                    key="message",
                    data=f"HSI_Malaria_rdt: scheduling HSI_Malaria_Treatment_Complicated {person_id}"
                    f"on date {self.sim.date}",
                )

                treat = HSI_Malaria_Treatment_Complicated(
                    self.sim.modules["Malaria"], person_id=person_id
                )
                self.sim.modules["HealthSystem"].schedule_hsi_event(
                    treat, priority=0, topen=self.sim.date, tclose=None
                )

            # ----------------------------------- TREATMENT CLINICAL DISEASE -----------------------------------

            # clinical malaria - not severe
            # this will allow those with asym malaria (positive RDT) to also be treated
            else:
                logger.debug(
                    key="message",
                    data=f"HSI_Malaria_rdt scheduling HSI_Malaria_Treatment for person {person_id}"
                    f"on date {self.sim.date}",
                )

                treat = HSI_Malaria_Treatment(self.module, person_id=person_id)
                self.sim.modules["HealthSystem"].schedule_hsi_event(
                    treat, priority=1, topen=self.sim.date, tclose=None
                )

        elif dx_result is None:

            # repeat appt for rdt and move to level 1b regardless of current facility level
            self.sim.modules["HealthSystem"].schedule_hsi_event(
                HSI_Malaria_rdt(
                    person_id=person_id, module=self.module, facility_level="1b"
                ),
                topen=self.sim.date + pd.DateOffset(days=1),
                tclose=None,
                priority=0,
            )
            # Test was not possible, set blank footprint and schedule another test
            ACTUAL_APPT_FOOTPRINT = self.make_appt_footprint({})

            return ACTUAL_APPT_FOOTPRINT


class HSI_Malaria_rdt_community(HSI_Event, IndividualScopeEventMixin):
    """
    this is a point-of-care malaria rapid diagnostic test, with results within 2 minutes
    this is performed in the community at facility level 0 by a DCSA
    positive result will schedule a referral to HSI_Malaria_rdt at facility level 1a
    where a confirmatory rdt will be performed and treatment will be scheduled
    """

    def __init__(self, module, person_id):

        super().__init__(module, person_id=person_id)
        assert isinstance(module, Malaria)

        self.TREATMENT_ID = "Malaria_Test"
        self.EXPECTED_APPT_FOOTPRINT = self.make_appt_footprint({"ConWithDCSA": 1})
        self.ACCEPTED_FACILITY_LEVEL = "0"

    def apply(self, person_id, squeeze_factor):

        df = self.sim.population.props
        hs = self.sim.modules["HealthSystem"]

        # Ignore this event if the person is no longer alive or already on treatment
        if not df.at[person_id, "is_alive"] or not (
            df.at[person_id, "ma_tx"] == "none"
        ):
            return hs.get_blank_appt_footprint()

        # call the DxTest RDT to diagnose malaria
        dx_result = hs.dx_manager.run_dx_test(
            dx_tests_to_run="malaria_rdt", hsi_event=self
        )

        # Log the test: line-list of summary information about each test
        fever_present = "fever" in self.sim.modules["SymptomManager"].has_what(
            person_id
        )
        person_details_for_test = {
            "person_id": person_id,
            "age": df.at[person_id, "age_years"],
            "fever_present": fever_present,
            "rdt_result": dx_result,
            "facility_level": self.ACCEPTED_FACILITY_LEVEL,
            "called_by": self.TREATMENT_ID,
        }
        logger.info(key="rdt_log", data=person_details_for_test)

        # if positive, refer for a confirmatory test at level 1a
        if dx_result:
            self.sim.modules["HealthSystem"].schedule_hsi_event(
                hsi_event=HSI_Malaria_rdt(
                    person_id=person_id, module=self.module, facility_level="1a"
                ),
                priority=1,
                topen=self.sim.date,
                tclose=self.sim.date + pd.DateOffset(days=1),
            )


class HSI_Malaria_Treatment(HSI_Event, IndividualScopeEventMixin):
    """
    this is anti-malarial treatment for all ages. Includes treatment plus one rdt
    """

    def __init__(self, module, person_id):
        super().__init__(module, person_id=person_id)
        assert isinstance(module, Malaria)

        self.TREATMENT_ID = "Malaria_Treatment"

        self.EXPECTED_APPT_FOOTPRINT = self.make_appt_footprint(
            {
                (
                    "Under5OPD"
                    if self.sim.population.props.at[person_id, "age_years"] < 5
                    else "Over5OPD"
                ): 1
            }
        )
        self.ACCEPTED_FACILITY_LEVEL = "1a"

    def apply(self, person_id, squeeze_factor):

        df = self.sim.population.props
        person = df.loc[person_id]

        # if not on treatment already - request treatment
        if person["ma_tx"] == "none":

            logger.debug(
                key="message",
                data=f"HSI_Malaria_Treatment: requesting malaria treatment for {person_id}",
            )

            # Check if drugs are available, and provide drugs:
            drugs_available = self.get_drugs(age_of_person=person["age_years"])

            if drugs_available:

                logger.debug(
                    key="message",
                    data=f"HSI_Malaria_Treatment: giving malaria treatment for {person_id}",
                )

                if df.at[person_id, "is_alive"]:
                    df.at[person_id, "ma_tx"] = "uncomplicated"
                    df.at[person_id, "ma_date_tx"] = self.sim.date
                    df.at[person_id, "ma_tx_counter"] += 1

                # rdt is offered as part of the treatment package
                # Log the test: line-list of summary information about each test
                fever_present = "fever" in self.sim.modules["SymptomManager"].has_what(
                    person_id
                )
                person_details_for_test = {
                    "person_id": person_id,
                    "age": df.at[person_id, "age_years"],
                    "fever_present": fever_present,
                    "rdt_result": True,
                    "facility_level": self.ACCEPTED_FACILITY_LEVEL,
                    "called_by": self.TREATMENT_ID,
                }
                logger.info(key="rdt_log", data=person_details_for_test)

    def get_drugs(self, age_of_person):
        """
        :param age_of_person:
        :return:

        Helper function to get treatment according to the age of the person being treated. Returns bool to indicate
        whether drugs were available"""

        # non-complicated malaria
        if age_of_person < 5:
            # Formulation for young children
            drugs_available = self.get_consumables(
                item_codes=self.module.item_codes_for_consumables_required[
                    "malaria_uncomplicated_young_children"
                ],
                optional_item_codes=[
                    self.module.item_codes_for_consumables_required[
                        "paracetamol_syrup"
                    ],
                    self.module.item_codes_for_consumables_required["malaria_rdt"],
                ],
            )

        elif 5 <= age_of_person <= 15:
            # Formulation for older children
            drugs_available = self.get_consumables(
                item_codes=self.module.item_codes_for_consumables_required[
                    "malaria_uncomplicated_older_children"
                ],
                optional_item_codes=[
                    self.module.item_codes_for_consumables_required[
                        "paracetamol_syrup"
                    ],
                    self.module.item_codes_for_consumables_required["malaria_rdt"],
                ],
            )

        else:
            # Formulation for adults
            drugs_available = self.get_consumables(
                item_codes=self.module.item_codes_for_consumables_required[
                    "malaria_uncomplicated_adult"
                ],
                optional_item_codes=[
                    self.module.item_codes_for_consumables_required["paracetamol"],
                    self.module.item_codes_for_consumables_required["malaria_rdt"],
                ],
            )

        return drugs_available

    def did_not_run(self):
        logger.debug(key="message", data="HSI_Malaria_Treatment: did not run")
        pass


class HSI_Malaria_Treatment_Complicated(HSI_Event, IndividualScopeEventMixin):
    """
    this is anti-malarial treatment for complicated malaria in all ages
    """

    def __init__(self, module, person_id):
        super().__init__(module, person_id=person_id)
        assert isinstance(module, Malaria)

        self.TREATMENT_ID = "Malaria_Treatment_Complicated"
        self.EXPECTED_APPT_FOOTPRINT = self.make_appt_footprint(
            {
                (
                    "Under5OPD"
                    if self.sim.population.props.at[person_id, "age_years"] < 5
                    else "Over5OPD"
                ): 1
            }
        )
        self.ACCEPTED_FACILITY_LEVEL = "1b"
        self.BEDDAYS_FOOTPRINT = self.make_beddays_footprint({"general_bed": 5})

    def apply(self, person_id, squeeze_factor):

        df = self.sim.population.props

        # if person is not on treatment and still alive
        if (df.at[person_id, "ma_tx"] == "none") and df.at[person_id, "is_alive"]:

            logger.debug(
                key="message",
                data=f"HSI_Malaria_Treatment_Complicated: requesting complicated malaria treatment for "
                f" {person_id}",
            )

            if self.get_consumables(
                item_codes=self.module.item_codes_for_consumables_required[
                    "malaria_complicated"
                ],
                optional_item_codes=self.module.item_codes_for_consumables_required[
                    "malaria_complicated_optional_items"
                ],
            ):
                logger.debug(
                    key="message",
                    data=f"HSI_Malaria_Treatment_Complicated: giving complicated malaria treatment for "
                    f" {person_id}",
                )

                df.at[person_id, "ma_tx"] = "complicated"
                df.at[person_id, "ma_date_tx"] = self.sim.date
                df.at[person_id, "ma_tx_counter"] += 1

                # rdt is offered as part of the treatment package
                # Log the test: line-list of summary information about each test
                fever_present = "fever" in self.sim.modules["SymptomManager"].has_what(
                    person_id
                )
                person_details_for_test = {
                    "person_id": person_id,
                    "age": df.at[person_id, "age_years"],
                    "fever_present": fever_present,
                    "rdt_result": True,
                    "facility_level": self.ACCEPTED_FACILITY_LEVEL,
                    "called_by": self.TREATMENT_ID,
                }
                logger.info(key="rdt_log", data=person_details_for_test)

    def did_not_run(self):
        logger.debug(
            key="message", data="HSI_Malaria_Treatment_Complicated: did not run"
        )


class HSI_MalariaIPTp(HSI_Event, IndividualScopeEventMixin):
    """
    this is IPTp for pregnant women
    """

    def __init__(self, module, person_id):
        super().__init__(module, person_id=person_id)
        assert isinstance(module, Malaria)

        self.TREATMENT_ID = "Malaria_Prevention_Iptp"
        self.EXPECTED_APPT_FOOTPRINT = self.make_appt_footprint({"Over5OPD": 1})
        self.ACCEPTED_FACILITY_LEVEL = "1a"

    def apply(self, person_id, squeeze_factor):

        df = self.sim.population.props
        p = self.module.parameters

        if not df.at[person_id, "is_alive"] or (df.at[person_id, "ma_tx"] != "none"):
            return

        # IPTp contra-indicated if currently on cotrimoxazole
        if "Hiv" in self.sim.modules and df.at[person_id, "hv_on_cotrimoxazole"]:
            return

        logger.debug(
            key="message",
            data=f"HSI_MalariaIPTp: requesting IPTp for person {person_id}",
        )

        # request the treatment
        if self.get_consumables(
            self.module.item_codes_for_consumables_required["malaria_iptp"]
        ):
            logger.debug(
                key="message",
                data=f"HSI_MalariaIPTp: giving IPTp for person {person_id}",
            )

            df.at[person_id, "ma_iptp"] = True

            # if currently infected, IPTp will clear the infection
            df.at[person_id, "ma_is_infected"] = False
            df.at[person_id, "ma_inf_type"] = "none"

            # clear any symptoms
            self.sim.modules["SymptomManager"].clear_symptoms(
                person_id=person_id, disease_module=self.module
            )

            # If person has been placed/continued on IPTp, schedule end of protective period
            self.sim.schedule_event(
                MalariaEndIPTpProtection(person_id=person_id, module=self.module),
                self.sim.date
                + pd.DateOffset(days=7 * p["duration_iptp_protection_weeks"]),
            )

    def did_not_run(self):

        logger.debug(key="message", data="HSI_MalariaIPTp: did not run")
        pass


# ---------------------------------------------------------------------------------
# Recovery Events
# ---------------------------------------------------------------------------------
class MalariaUpdateEvent(RegularEvent, PopulationScopeEventMixin):
    def __init__(self, module):
        super().__init__(module, frequency=DateOffset(days=1))

    def apply(self, population):
        """
        this is a regular event for clinical and severe cases which:
        * assigns symptoms
        * schedules rdt
        * cures people currently on treatment for malaria
        * clears symptoms for those not on treatment but self-cured
        * clears parasites if treated
        """

        logger.debug(key="message", data="MalariaUpdateEvent")

        df = self.sim.population.props
        p = self.module.parameters
        now = self.sim.date

        # assign symptoms
        # find those with schedule date of symptoms = today
        new_symptomatic_clinical = df.loc[
            df.is_alive & (df.ma_inf_type == "clinical") & (df.ma_date_symptoms == now)
        ].index

        new_symptomatic_severe = df.loc[
            df.is_alive & (df.ma_inf_type == "severe") & (df.ma_date_symptoms == now)
        ].index

        new_symptomatic_pregnant = df.loc[
            df.is_alive
            & ((df.ma_inf_type == "clinical") | (df.ma_inf_type == "severe"))
            & df.is_pregnant
            & (df.ma_date_symptoms == now)
        ].index

        # assign clinical symptoms
        self.sim.modules["SymptomManager"].change_symptom(
            person_id=new_symptomatic_clinical,
            symptom_string=["fever", "headache", "vomiting", "stomachache"],
            add_or_remove="+",
            disease_module=self.module,
            date_of_onset=now,
            duration_in_days=None,  # remove duration as symptoms cleared by MalariaCureEvent
        )

        # assign symptoms if pregnant
        self.sim.modules["SymptomManager"].change_symptom(
            person_id=new_symptomatic_pregnant,
            symptom_string="severe_anaemia",
            add_or_remove="+",
            disease_module=self.module,
            date_of_onset=now,
            duration_in_days=None,  # remove duration as symptoms cleared by MalariaCureEvent
        )

        # assign severe symptom
        self.sim.modules["SymptomManager"].change_symptom(
            person_id=new_symptomatic_severe,
            symptom_string="severe_malaria",
            add_or_remove="+",
            disease_module=self.module,
            date_of_onset=now,
            duration_in_days=None,  # remove duration as symptoms cleared by MalariaCureEvent
        )

        # create list of all new symptomatic cases
        all_new_infections = sorted(
            set(new_symptomatic_clinical).union(new_symptomatic_severe)
        )

        # clinical counter
<<<<<<< HEAD
        df.loc[all_new_infections, 'ma_clinical_counter'] += 1  # moved to malaria_poll2
        df.loc[all_new_infections, 'ma_is_infected'] = True
=======
        df.loc[all_new_infections, "ma_clinical_counter"] += 1
        df.loc[all_new_infections, "ma_is_infected"] = True
>>>>>>> a1f0da9d

        # ----------------------- sample those scheduled for rdt
        eligible_for_rdt = df.loc[df.is_alive & (df.ma_date_symptoms == now)].index
        selected_for_rdt = (
            self.module.rng.random_sample(size=len(eligible_for_rdt))
            < p["prob_malaria_case_tests"]
        )

        for idx in eligible_for_rdt[selected_for_rdt]:
            self.sim.modules["HealthSystem"].schedule_hsi_event(
                HSI_Malaria_rdt(self.module, person_id=idx, facility_level="1a"),
                priority=1,
                topen=random_date(
                    now + DateOffset(days=1), now + DateOffset(days=4), self.module.rng
                ),
                tclose=None,
            )

        # ----------------------- TREATED
        # select people with clinical malaria and treatment for at least 5 days
        # if treated, will clear symptoms and parasitaemia
        # this will also clear parasitaemia for asymptomatic cases picked up by routine rdt
<<<<<<< HEAD
        # treatment must have been for at least 5 days and no more than 10 days ago
        # as treatment for earlier episodes should not clear current infection
        clinical_and_treated = df.index[df.is_alive &
                                        (df.ma_date_tx < (self.sim.date - DateOffset(days=5))) &
                                        (df.ma_date_tx > df.ma_date_infected) &
                                        (df.ma_inf_type == 'clinical')]

        # select people with severe malaria and treatment for at least 7 days
        severe_and_treated = df.index[df.is_alive &
                                      (df.ma_date_tx < (self.sim.date - DateOffset(days=7))) &
                                      (df.ma_date_tx > df.ma_date_infected) &
                                      (df.ma_inf_type == 'severe')]
=======
        random_draw = self.module.rng.random_sample(size=len(df))

        clinical_and_treated = df.index[
            df.is_alive
            & (df.ma_date_tx < (self.sim.date - DateOffset(days=5)))
            & (df.ma_inf_type == "clinical")
            & (random_draw < p["prob_of_treatment_success"])
        ]

        # select people with severe malaria and treatment for at least 7 days
        severe_and_treated = df.index[
            df.is_alive
            & (df.ma_date_tx < (self.sim.date - DateOffset(days=7)))
            & (df.ma_inf_type == "severe")
            & (random_draw < p["prob_of_treatment_success"])
        ]
>>>>>>> a1f0da9d

        # create list of all cases to be resolved through treatment
        infections_to_clear = sorted(
            set(clinical_and_treated).union(severe_and_treated)
        )

        self.sim.modules["SymptomManager"].clear_symptoms(
            person_id=infections_to_clear, disease_module=self.module
        )

        # change properties
<<<<<<< HEAD
        # clear treatment status as it's now had its effect
        # to prevent is clearing future infections
        df.loc[infections_to_clear, 'ma_tx'] = 'none'
        df.loc[infections_to_clear, 'ma_date_tx'] = pd.NaT
        df.loc[infections_to_clear, 'ma_is_infected'] = False
        df.loc[infections_to_clear, 'ma_inf_type'] = 'none'

        # ----------------------- UNTREATED
        # if not treated, self-cure occurs after 6 days of symptoms
=======
        df.loc[infections_to_clear, "ma_tx"] = "none"
        df.loc[infections_to_clear, "ma_is_infected"] = False
        df.loc[infections_to_clear, "ma_inf_type"] = "none"

        # UNTREATED or TREATMENT FAILURE
        # if not treated or treatment failed, self-cure occurs after 6 days of symptoms
>>>>>>> a1f0da9d
        # but parasites remain in blood
        clinical_not_treated = df.index[
            df.is_alive
            & (df.ma_inf_type == "clinical")
            & (df.ma_date_symptoms < (self.sim.date - DateOffset(days=6)))
        ]

        self.sim.modules["SymptomManager"].clear_symptoms(
            person_id=clinical_not_treated, disease_module=self.module
        )

        # change properties
        df.loc[clinical_not_treated, "ma_inf_type"] = "asym"


class MalariaParasiteClearanceEvent(RegularEvent, PopulationScopeEventMixin):
    def __init__(self, module):
        super().__init__(module, frequency=DateOffset(days=30.5))

    def apply(self, population):
        logger.debug(
            key="message",
            data="MalariaParasiteClearanceEvent: parasite clearance for malaria cases",
        )

        df = self.sim.population.props
        p = self.module.parameters

        # select people infected at least a period ago equal to the duration of asymptomatic infection
        asym_inf = df.index[
            df.is_alive
            & (df.ma_inf_type == "asym")
            & (df.ma_date_infected < (self.sim.date - DateOffset(days=p["dur_asym"])))
        ]

        df.loc[asym_inf, "ma_inf_type"] = "none"
        df.loc[asym_inf, "ma_is_infected"] = False


# ---------------------------------------------------------------------------------
# Logging
# ---------------------------------------------------------------------------------


class MalariaLoggingEvent(RegularEvent, PopulationScopeEventMixin):
    def __init__(self, module):
        self.repeat = 12
        super().__init__(module, frequency=DateOffset(months=self.repeat))

    def apply(self, population):
        # get some summary statistics
        df = population.props
        now = self.sim.date

        # ------------------------------------ INCIDENCE ------------------------------------

        # infected in the last time-step, clinical and severe cases only
        # incidence rate per 1000 person-years
        # include those cases that have died in the case load
        # also exclude those scheduled to have symptoms in future
        tmp = len(
            df.loc[(df.ma_date_symptoms >= (now - DateOffset(months=self.repeat)))
            & (df.ma_date_symptoms < now)]
        )
        pop = len(df[df.is_alive])

        inc_1000py = (tmp / pop) * 1000

        # incidence rate clinical (inc severe) in 2-10 yr olds
        tmp2 = len(
            df.loc[
                (df.age_years.between(2, 10))
<<<<<<< HEAD
                & (df.ma_date_symptoms >= (now - DateOffset(months=self.repeat)))
                & (df.ma_date_symptoms < now)]

=======
                & (df.ma_date_symptoms > (now - DateOffset(months=self.repeat)))
            ]
>>>>>>> a1f0da9d
        )

        pop2_10 = len(df[df.is_alive & (df.age_years.between(2, 10))])
        inc_1000py_2_10 = (tmp2 / pop2_10) * 1000

        inc_1000py_hiv = 0  # if running without hiv/tb

        # using clinical counter
        # sum all the counters for previous year
        clin_episodes = df[
            "ma_clinical_counter"
        ].sum()  # clinical episodes (inc severe)
        inc_counter_1000py = (clin_episodes / pop) * 1000

        clin_preg_episodes = df[
            "ma_clinical_preg_counter"
        ].sum()  # clinical episodes in pregnant women (inc severe)

        summary = {
            "number_new_cases": tmp,
            "population": pop,
            "inc_1000py": inc_1000py,
            "inc_1000py_hiv": inc_1000py_hiv,
            "new_cases_2_10": tmp2,
            "population2_10": pop2_10,
            "inc_1000py_2_10": inc_1000py_2_10,
            "inc_clin_counter": inc_counter_1000py,
            "clinical_preg_counter": clin_preg_episodes,
        }

        logger.info(
            key="incidence",
            data=summary,
            description="Summary of incident malaria cases",
        )

        # ------------------------------------ RUNNING COUNTS ------------------------------------

        counts = {"none": 0, "asym": 0, "clinical": 0, "severe": 0}
        counts.update(df.loc[df.is_alive, "ma_inf_type"].value_counts().to_dict())

        logger.info(
            key="status_counts",
            data=counts,
            description="Running counts of incident malaria cases",
        )

        # ------------------------------------ PARASITE PREVALENCE BY AGE ------------------------------------

        # includes all parasite positive cases: some may have low parasitaemia (undetectable)
        child2_10_inf = len(
            df[df.is_alive & (df.ma_inf_type != "none") & (df.age_years.between(2, 10))]
        )

        # population size - children
        child2_10_pop = len(df[df.is_alive & (df.age_years.between(2, 10))])

        # prevalence in children aged 2-10
        child_prev = child2_10_inf / child2_10_pop if child2_10_pop else 0

        # prevalence of clinical including severe in all ages
        total_clin = len(
            df[
                df.is_alive
                & ((df.ma_inf_type == "clinical") | (df.ma_inf_type == "severe"))
            ]
        )
        pop2 = len(df[df.is_alive])
        prev_clin = total_clin / pop2

        prev = {
            "child2_10_prev": child_prev,
            "clinical_prev": prev_clin,
        }

        logger.info(key="prevalence", data=prev, description="Prevalence malaria cases")

        # ------------------------------------ CO-INFECTION PREVALENCE ------------------------------------
        if "Hiv" in self.sim.modules:
            # number of people with both HIV and clinical/severe malaria
            # output is malaria prevalence in HIV pop
            coinfection_num = len(
                df[df.is_alive & (df.ma_inf_type != "none") & df.hv_inf]
            )

            # hiv population
            hiv_infected = len(df[df.is_alive & df.hv_inf])

            # prevalence of malaria in HIV population
            prev_malaria_in_hiv_population = coinfection_num / hiv_infected

            # proportion of malaria cases with concurrent HIV infection
            malaria_infected = len(df[df.is_alive & (df.ma_inf_type != "none")])

            prop_malaria_cases_with_hiv = coinfection_num / malaria_infected

            coinfection_prevalence = {
                "coinfection_num": coinfection_num,
                "prev_malaria_in_hiv_population": prev_malaria_in_hiv_population,
                "prop_malaria_cases_with_hiv": prop_malaria_cases_with_hiv,
            }

            logger.info(
                key="coinfection_prevalence",
                data=coinfection_prevalence,
                description="Co-infection prevalence",
            )


class MalariaTxLoggingEvent(RegularEvent, PopulationScopeEventMixin):
    def __init__(self, module):
        self.repeat = 12
        super().__init__(module, frequency=DateOffset(months=self.repeat))

    def apply(self, population):
        # get some summary statistics
        df = population.props

        # ------------------------------------ TREATMENT COVERAGE ------------------------------------
        # prop clinical episodes which had treatment, all ages

        # sum all the counters for previous year
        dx = df["ma_dx_counter"].sum()  # treatment (inc severe)
        tx = df["ma_tx_counter"].sum()  # treatment (inc severe)
        clin = df["ma_clinical_counter"].sum()  # clinical episodes (inc severe)

        dx_coverage = dx / clin if clin else 0
        tx_coverage = tx / clin if clin else 0

        treatment = {
            "number_diagnosed": dx,
            "number_treated": tx,
            "number_clinical episodes": clin,
            "proportion_diagnosed": dx_coverage,
            "treatment_coverage": tx_coverage,
        }

        logger.info(
            key="tx_coverage", data=treatment, description="Treatment of malaria cases"
        )

        # reset all counters
        logger.debug(
            key="message", data=f"Resetting the malaria counter {self.sim.date}"
        )

        df["ma_clinical_counter"] = 0
        df["ma_tx_counter"] = 0
        df["ma_dx_counter"] = 0
        df["ma_clinical_preg_counter"] = 0


class MalariaPrevDistrictLoggingEvent(RegularEvent, PopulationScopeEventMixin):
    def __init__(self, module):
        self.repeat = 1
        super().__init__(module, frequency=DateOffset(months=self.repeat))

    def apply(self, population):
        # get some summary statistics
        df = population.props

        # ------------------------------------ PREVALENCE OF INFECTION ------------------------------------
        infected = (
            df[df.is_alive & df.ma_is_infected]
            .groupby("district_num_of_residence")
            .size()
        )
        pop = df[df.is_alive].groupby("district_num_of_residence").size()
        prev = infected / pop
        prev_ed = prev.fillna(0)
        assert prev_ed.all() >= 0  # checks
        assert prev_ed.all() <= 1

        logger.info(
            key="prev_district",
            data=prev_ed.to_dict(),
            description="District estimates of malaria prevalence",
        )

        logger.info(
            key="pop_district",
            data=pop.to_dict(),
            description="District population sizes",
        )<|MERGE_RESOLUTION|>--- conflicted
+++ resolved
@@ -183,15 +183,8 @@
     }
 
     PROPERTIES = {
-<<<<<<< HEAD
-        'ma_is_infected': Property(Types.BOOL, 'Currently has clinical or severe malaria'),
-        'ma_date_infected': Property(Types.DATE, 'Date of latest infection'),
-        'ma_date_symptoms': Property(
-            Types.DATE, 'Date of symptom start for clinical infection'
-=======
         "ma_is_infected": Property(
             Types.BOOL, "Current status of malaria, infected with malaria parasitaemia"
->>>>>>> a1f0da9d
         ),
         "ma_date_infected": Property(Types.DATE, "Date of latest infection"),
         "ma_date_symptoms": Property(
@@ -509,17 +502,10 @@
         ].astype(float)
 
         # select new infections
-<<<<<<< HEAD
-        # some may have future clinical/severe infections scheduled, don't over-write with asym infection
-        alive_uninfected = alive & ~df.ma_inf_type.isin(["clinical", "severe"])
-        now_infected = _draw_incidence_for('monthly_prob_inf', alive_uninfected)
-        df.loc[now_infected, 'ma_inf_type'] = 'asym'
-=======
         # eligible: uninfected or asym
         alive_uninfected = alive & df.ma_inf_type.isin(["none", "asym"])
         now_infected = _draw_incidence_for("monthly_prob_inf", alive_uninfected)
         df.loc[now_infected, "ma_inf_type"] = "asym"
->>>>>>> a1f0da9d
 
         # draw from currently asymptomatic to allocate clinical cases
         # this can include people who became infected/asym in previous polls
@@ -559,7 +545,6 @@
         # ----------------------------------- ASSIGN SYMPTOM DATES -----------------------------------
 
         # assign date of symptom onset
-<<<<<<< HEAD
         # there is some overlap between the clinical and severe cases
         # as severe cases are sampled from existing or new clinical cases
         new_clinical_no_dups = list(set(new_clinical) - set(new_severe))
@@ -567,31 +552,15 @@
         df.loc[new_clinical_no_dups, 'ma_date_symptoms'] = (df.loc[new_clinical_no_dups, 'ma_date_infected'] +
                                                             DateOffset(days=7))
         df.loc[new_severe, 'ma_date_symptoms'] = df.loc[new_severe, 'ma_date_infected'] + DateOffset(days=7)
-=======
-        df.loc[new_clinical, "ma_date_symptoms"] = df.loc[
-            new_clinical, "ma_date_infected"
-        ] + DateOffset(days=7)
-        df.loc[new_severe, "ma_date_symptoms"] = df.loc[
-            new_severe, "ma_date_infected"
-        ] + DateOffset(days=7)
->>>>>>> a1f0da9d
 
         # ----------------------------------- CLINICAL MALARIA SYMPTOMS -----------------------------------
 
         # check symptom onset occurs in one week
         if len(new_clinical):
-<<<<<<< HEAD
             assert (df.loc[new_clinical, 'ma_date_infected'] < df.loc[new_clinical, 'ma_date_symptoms']).all()
             assert not pd.isnull(df.loc[new_clinical, 'ma_date_symptoms']).all()
             selected_inf_types = df.loc[new_clinical]['ma_inf_type']
             assert selected_inf_types.isin(['clinical', 'severe']).all(), "Not all 'inf_type' values are 'clinical' or 'severe'."
-=======
-            assert (
-                df.loc[new_clinical, "ma_date_infected"]
-                < df.loc[new_clinical, "ma_date_symptoms"]
-            ).all()
-            assert not pd.isnull(df.loc[new_clinical, "ma_date_symptoms"]).all()
->>>>>>> a1f0da9d
 
         # ----------------------------------- SCHEDULED DEATHS -----------------------------------
         # schedule deaths within the next week
@@ -806,7 +775,7 @@
         Optional arguments are used by the logger,
         and are not needed in the diagnosis.
         """
-        
+
         # Call the DxTest RDT to diagnose malaria
         dx_result = diagnosis_function('malaria_rdt')
 
@@ -830,7 +799,7 @@
             return 'clinical_malaria'
         else:
             return "negative_malaria_test"
-          
+
     def do_at_generic_first_appt(
         self,
         patient_id: int,
@@ -1569,15 +1538,10 @@
         )
 
         # clinical counter
-<<<<<<< HEAD
-        df.loc[all_new_infections, 'ma_clinical_counter'] += 1  # moved to malaria_poll2
+        df.loc[all_new_infections, 'ma_clinical_counter'] += 1
         df.loc[all_new_infections, 'ma_is_infected'] = True
-=======
-        df.loc[all_new_infections, "ma_clinical_counter"] += 1
-        df.loc[all_new_infections, "ma_is_infected"] = True
->>>>>>> a1f0da9d
-
-        # ----------------------- sample those scheduled for rdt
+
+        # sample those scheduled for rdt
         eligible_for_rdt = df.loc[df.is_alive & (df.ma_date_symptoms == now)].index
         selected_for_rdt = (
             self.module.rng.random_sample(size=len(eligible_for_rdt))
@@ -1594,41 +1558,30 @@
                 tclose=None,
             )
 
-        # ----------------------- TREATED
+        # TREATED
         # select people with clinical malaria and treatment for at least 5 days
         # if treated, will clear symptoms and parasitaemia
         # this will also clear parasitaemia for asymptomatic cases picked up by routine rdt
-<<<<<<< HEAD
         # treatment must have been for at least 5 days and no more than 10 days ago
         # as treatment for earlier episodes should not clear current infection
+        random_draw = self.module.rng.random_sample(size=len(df))
+
         clinical_and_treated = df.index[df.is_alive &
                                         (df.ma_date_tx < (self.sim.date - DateOffset(days=5))) &
                                         (df.ma_date_tx > df.ma_date_infected) &
-                                        (df.ma_inf_type == 'clinical')]
+                                        (df.ma_inf_type == 'clinical')
+                                        & (random_draw < p["prob_of_treatment_success"])
+        ]
 
         # select people with severe malaria and treatment for at least 7 days
         severe_and_treated = df.index[df.is_alive &
                                       (df.ma_date_tx < (self.sim.date - DateOffset(days=7))) &
                                       (df.ma_date_tx > df.ma_date_infected) &
-                                      (df.ma_inf_type == 'severe')]
-=======
-        random_draw = self.module.rng.random_sample(size=len(df))
-
-        clinical_and_treated = df.index[
-            df.is_alive
-            & (df.ma_date_tx < (self.sim.date - DateOffset(days=5)))
-            & (df.ma_inf_type == "clinical")
-            & (random_draw < p["prob_of_treatment_success"])
+                                      (df.ma_inf_type == 'severe')
+                                    & (random_draw < p["prob_of_treatment_success"])
         ]
 
-        # select people with severe malaria and treatment for at least 7 days
-        severe_and_treated = df.index[
-            df.is_alive
-            & (df.ma_date_tx < (self.sim.date - DateOffset(days=7)))
-            & (df.ma_inf_type == "severe")
-            & (random_draw < p["prob_of_treatment_success"])
-        ]
->>>>>>> a1f0da9d
+
 
         # create list of all cases to be resolved through treatment
         infections_to_clear = sorted(
@@ -1640,7 +1593,6 @@
         )
 
         # change properties
-<<<<<<< HEAD
         # clear treatment status as it's now had its effect
         # to prevent is clearing future infections
         df.loc[infections_to_clear, 'ma_tx'] = 'none'
@@ -1648,16 +1600,8 @@
         df.loc[infections_to_clear, 'ma_is_infected'] = False
         df.loc[infections_to_clear, 'ma_inf_type'] = 'none'
 
-        # ----------------------- UNTREATED
-        # if not treated, self-cure occurs after 6 days of symptoms
-=======
-        df.loc[infections_to_clear, "ma_tx"] = "none"
-        df.loc[infections_to_clear, "ma_is_infected"] = False
-        df.loc[infections_to_clear, "ma_inf_type"] = "none"
-
         # UNTREATED or TREATMENT FAILURE
         # if not treated or treatment failed, self-cure occurs after 6 days of symptoms
->>>>>>> a1f0da9d
         # but parasites remain in blood
         clinical_not_treated = df.index[
             df.is_alive
@@ -1730,14 +1674,9 @@
         tmp2 = len(
             df.loc[
                 (df.age_years.between(2, 10))
-<<<<<<< HEAD
                 & (df.ma_date_symptoms >= (now - DateOffset(months=self.repeat)))
                 & (df.ma_date_symptoms < now)]
 
-=======
-                & (df.ma_date_symptoms > (now - DateOffset(months=self.repeat)))
-            ]
->>>>>>> a1f0da9d
         )
 
         pop2_10 = len(df[df.is_alive & (df.age_years.between(2, 10))])
