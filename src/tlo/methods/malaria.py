--- conflicted
+++ resolved
@@ -791,11 +791,7 @@
         # Define the necessary information for an HSI
         self.TREATMENT_ID = "Malaria_RDT"
         self.EXPECTED_APPT_FOOTPRINT = the_appt_footprint
-<<<<<<< HEAD
-        self.ACCEPTED_FACILITY_LEVEL = '1a'
-=======
         self.ACCEPTED_FACILITY_LEVEL = '0'
->>>>>>> 7ea09ed2
         self.ALERT_OTHER_DISEASES = []
 
     def apply(self, person_id, squeeze_factor):
@@ -923,11 +919,7 @@
         # Define the necessary information for an HSI
         self.TREATMENT_ID = "Malaria_treatment_child0_5"
         self.EXPECTED_APPT_FOOTPRINT = the_appt_footprint
-<<<<<<< HEAD
-        self.ACCEPTED_FACILITY_LEVEL = '1a'
-=======
         self.ACCEPTED_FACILITY_LEVEL = '0'
->>>>>>> 7ea09ed2
         self.ALERT_OTHER_DISEASES = []
 
     def apply(self, person_id, squeeze_factor):
@@ -1058,11 +1050,7 @@
         # Define the necessary information for an HSI
         self.TREATMENT_ID = "Malaria_treatment_complicated_child"
         self.EXPECTED_APPT_FOOTPRINT = the_appt_footprint
-<<<<<<< HEAD
-        self.ACCEPTED_FACILITY_LEVEL = '1a'
-=======
         self.ACCEPTED_FACILITY_LEVEL = '1b'
->>>>>>> 7ea09ed2
         self.ALERT_OTHER_DISEASES = []
 
     def apply(self, person_id, squeeze_factor):
@@ -1105,11 +1093,7 @@
         # Define the necessary information for an HSI
         self.TREATMENT_ID = "Malaria_treatment_complicated_adult"
         self.EXPECTED_APPT_FOOTPRINT = the_appt_footprint
-<<<<<<< HEAD
-        self.ACCEPTED_FACILITY_LEVEL = '1a'
-=======
         self.ACCEPTED_FACILITY_LEVEL = '1b'
->>>>>>> 7ea09ed2
         self.ALERT_OTHER_DISEASES = []
 
     def apply(self, person_id, squeeze_factor):
