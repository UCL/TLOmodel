"""
this is the malaria module which assigns malaria infections to the population: asymptomatic, clinical and severe
it also holds the hsi events pertaining to malaria testing and treatment
including the malaria RDT using DxTest

"""

from pathlib import Path

import pandas as pd

from tlo import DateOffset, Module, Parameter, Property, Types, logging
from tlo.events import Event, IndividualScopeEventMixin, PopulationScopeEventMixin, RegularEvent
from tlo.lm import LinearModel, Predictor
from tlo.methods import Metadata
from tlo.methods.causes import Cause
from tlo.methods.dxmanager import DxTest
from tlo.methods.healthsystem import HSI_Event
from tlo.methods.symptommanager import Symptom
from tlo.util import random_date

logger = logging.getLogger(__name__)
logger.setLevel(logging.INFO)


class Malaria(Module):
    def __init__(self, name=None, resourcefilepath=None):
        """Create instance of Malaria module

        :param name: Name of this module (optional, defaults to name of class)
        :param resourcefilepath: Path to the TLOmodel `resources` directory
        """
        super().__init__(name)
        self.resourcefilepath = Path(resourcefilepath)

        # cleaned coverage values for IRS and ITN (populated in `read_parameters`)
        self.itn_irs = None
        self.all_inc = None
        self.item_codes_for_consumables_required = dict()
        self.lm = dict()

    INIT_DEPENDENCIES = {
        'Contraception', 'Demography', 'HealthSystem', 'SymptomManager'
    }

    OPTIONAL_INIT_DEPENDENCIES = {'HealthBurden'}

    ADDITIONAL_DEPENDENCIES = {'Hiv', 'Tb'}

    METADATA = {
        Metadata.DISEASE_MODULE,
        Metadata.USES_HEALTHSYSTEM,
        Metadata.USES_HEALTHBURDEN,
        Metadata.USES_SYMPTOMMANAGER
    }

    # Declare Causes of Death
    CAUSES_OF_DEATH = {
        'Malaria': Cause(gbd_causes='Malaria', label='Malaria'),
    }

    # Declare Causes of Disability
    CAUSES_OF_DISABILITY = {
        'Malaria': Cause(gbd_causes='Malaria', label='Malaria')
    }

    PARAMETERS = {
        'interv': Parameter(Types.REAL, 'data frame of intervention coverage by year'),
        'clin_inc': Parameter(
            Types.REAL,
            'data frame of clinical incidence by age, district, intervention coverage',
        ),
        'inf_inc': Parameter(
            Types.REAL,
            'data frame of infection incidence by age, district, intervention coverage',
        ),
        'sev_inc': Parameter(
            Types.REAL,
            'data frame of severe case incidence by age, district, intervention coverage',
        ),
        'itn_district': Parameter(
            Types.REAL, 'data frame of ITN usage rates by district'
        ),
        'irs_district': Parameter(
            Types.REAL, 'data frame of IRS usage rates by district'
        ),
        'sev_symp_prob': Parameter(
            Types.REAL, 'probabilities of each symptom for severe malaria cases'
        ),
        'sensitivity_rdt': Parameter(Types.REAL, 'Sensitivity of rdt'),
        'cfr': Parameter(Types.REAL, 'case-fatality rate for severe malaria'),
        'dur_asym': Parameter(Types.REAL, 'duration (days) of asymptomatic malaria'),
        'dur_clin': Parameter(
            Types.REAL, 'duration (days) of clinical symptoms of malaria'
        ),
        'dur_clin_para': Parameter(
            Types.REAL, 'duration (days) of parasitaemia for clinical malaria cases'
        ),
        'treatment_adjustment': Parameter(
            Types.REAL, 'probability of death from severe malaria if on treatment'
        ),
        'p_sev_anaemia_preg': Parameter(
            Types.REAL,
            'probability of severe anaemia in pregnant women with clinical malaria',
        ),
        'itn_proj': Parameter(
            Types.REAL, 'coverage of ITN for projections 2020 onwards'
        ),
        'mortality_adjust': Parameter(
            Types.REAL, 'adjustment of case-fatality rate to match WHO/MAP'
        ),
        'data_end': Parameter(
            Types.REAL, 'final year of ICL malaria model outputs, after 2018 = projections'
        ),
        'irs_rates_boundary': Parameter(
            Types.REAL, 'threshold for indoor residual spraying coverage'
        ),
        'irs_rates_upper': Parameter(
            Types.REAL, 'indoor residual spraying high coverage'
        ),
        'irs_rates_lower': Parameter(
            Types.REAL, 'indoor residual spraying low coverage'
        ),
        'prob_malaria_case_tests': Parameter(
            Types.REAL, 'probability that a malaria case will have a scheduled rdt'
        ),
        'itn': Parameter(
            Types.REAL, 'projected future itn coverage'
        ),
        'rdt_testing_rates': Parameter(
            Types.REAL,
            'per capita rdt testing rate of general population',
        ),
        'scaling_factor_for_rdt_availability': Parameter(
            Types.REAL,
            'scaling factor applied to the reports of rdt usage to compensate for'
            'non-availability of rdts at some facilities'
        ),
        'duration_iptp_protection_weeks': Parameter(
            Types.REAL,
            'duration of protection against clinical malaria conferred by each dose of IPTp'
        ),
        'rr_clinical_malaria_hiv_under5': Parameter(
            Types.REAL,
            'relative risk of clinical malaria if HIV+ and aged under 5 years'
        ),
        'rr_clinical_malaria_hiv_over5': Parameter(
            Types.REAL,
            'relative risk of clinical malaria if HIV+ and aged over 5 years'
        ),
        'rr_clinical_malaria_hiv_pregnant': Parameter(
            Types.REAL,
            'relative risk of clinical malaria if HIV+ and pregnant'
        ),
        'rr_clinical_malaria_cotrimoxazole': Parameter(
            Types.REAL,
            'relative risk of clinical malaria if on cotrimoxazole'
        ),
        'rr_clinical_malaria_art': Parameter(
            Types.REAL,
            'relative risk of clinical malaria if HIV+ and on ART and virally suppressed'
        ),
        'rr_clinical_malaria_iptp': Parameter(
            Types.REAL,
            'relative risk of clinical malaria with each dose of IPTp'
        ),
        'rr_severe_malaria_hiv_under5': Parameter(
            Types.REAL,
            'relative risk of severe malaria if HIV+ and aged under 5 years'
        ),
        'rr_severe_malaria_hiv_over5': Parameter(
            Types.REAL,
            'relative risk of severe malaria if HIV+ and aged over 5 years'
        ),
        'rr_severe_malaria_hiv_pregnant': Parameter(
            Types.REAL,
            'relative risk of clinical malaria if HIV+ and pregnant'
        ),
        'rr_severe_malaria_iptp': Parameter(
            Types.REAL,
            'relative risk of severe malaria with each dose of IPTp'
        ),
        'prob_of_treatment_success': Parameter(
            Types.REAL,
            'probability that treatment will clear malaria symptoms'
        )

    }

    PROPERTIES = {
        'ma_is_infected': Property(Types.BOOL, 'Current status of malaria'),
        'ma_date_infected': Property(Types.DATE, 'Date of latest infection'),
        'ma_date_symptoms': Property(
            Types.DATE, 'Date of symptom start for clinical infection'
        ),
        'ma_date_death': Property(Types.DATE, 'Date of death due to malaria'),
        'ma_tx': Property(Types.CATEGORICAL, 'Type of anti-malarial treatment person is currently using',
                          categories=['none', 'uncomplicated', 'complicated']),
        'ma_date_tx': Property(
            Types.DATE, 'Date treatment started for most recent malaria episode'
        ),
        'ma_inf_type': Property(
            Types.CATEGORICAL,
            'specific symptoms with malaria infection',
            categories=['none', 'asym', 'clinical', 'severe'],
        ),
        'ma_age_edited': Property(
            Types.REAL, 'age values redefined to match with malaria data'
        ),
        'ma_clinical_counter': Property(
            Types.INT, 'annual counter for malaria clinical episodes'
        ),
        'ma_dx_counter': Property(
            Types.INT, 'annual counter for malaria diagnoses'
        ),
        'ma_tx_counter': Property(
            Types.INT, 'annual counter for malaria treatment episodes'
        ),
        'ma_clinical_preg_counter': Property(
            Types.INT, 'annual counter for malaria clinical episodes in pregnant women'
        ),
        'ma_iptp': Property(Types.BOOL, 'if woman has IPTp in current pregnancy'),
    }

    def read_parameters(self, data_folder):
        workbook = pd.read_excel(self.resourcefilepath / 'malaria' / 'ResourceFile_malaria.xlsx', sheet_name=None)
        self.load_parameters_from_dataframe(workbook['parameters'])

        p = self.parameters

        # baseline characteristics
        p['interv'] = workbook['interventions']
        p['itn_district'] = workbook['MAP_ITNrates']
        p['irs_district'] = workbook['MAP_IRSrates']

        p['sev_symp_prob'] = workbook['severe_symptoms']
        p['rdt_testing_rates'] = workbook['WHO_TestData2023']

        p['inf_inc'] = pd.read_csv(self.resourcefilepath / 'malaria' / 'ResourceFile_malaria_InfInc_expanded.csv')
        p['clin_inc'] = pd.read_csv(self.resourcefilepath / 'malaria' / 'ResourceFile_malaria_ClinInc_expanded.csv')
        p['sev_inc'] = pd.read_csv(self.resourcefilepath / 'malaria' / 'ResourceFile_malaria_SevInc_expanded.csv')

        # check itn projected values are <=0.7 and rounded to 1dp for matching to incidence tables
        p['itn'] = round(p['itn'], 1)
        assert (p['itn'] <= 0.7)

        # ===============================================================================
        # single dataframe for itn and irs district/year data; set index for fast lookup
        # ===============================================================================
        itn_curr = p['itn_district']
        itn_curr.rename(columns={'itn_rates': 'itn_rate'}, inplace=True)
        itn_curr['itn_rate'] = itn_curr['itn_rate'].round(decimals=1)
        # maximum itn is 0.7; see comment https://github.com/UCL/TLOmodel/pull/165#issuecomment-699625290
        itn_curr.loc[itn_curr.itn_rate > 0.7, 'itn_rate'] = 0.7
        itn_curr = itn_curr.set_index(['District', 'Year'])

        irs_curr = p['irs_district']
        irs_curr.rename(columns={'irs_rates': 'irs_rate'}, inplace=True)
        irs_curr.drop(['Region'], axis=1, inplace=True)
        irs_curr['irs_rate'] = irs_curr['irs_rate'].round(decimals=1)
        irs_curr.loc[irs_curr.irs_rate > p['irs_rates_boundary'], 'irs_rate'] = p['irs_rates_upper']
        irs_curr.loc[irs_curr.irs_rate <= p['irs_rates_boundary'], 'irs_rate'] = p['irs_rates_lower']
        irs_curr = irs_curr.set_index(['District', 'Year'])

        itn_irs = pd.concat([itn_curr, irs_curr], axis=1)

        # Substitute District Num for District Name
        mapper_district_name_to_num = \
            {v: k for k, v in self.sim.modules['Demography'].parameters['district_num_to_district_name'].items()}
        self.itn_irs = itn_irs.reset_index().assign(
            District_Num=lambda x: x['District'].map(mapper_district_name_to_num)
        ).drop(columns=['District']).set_index(['District_Num', 'Year'])

        # ===============================================================================
        # put the all incidence data into single table with month/admin/llin/irs index
        # ===============================================================================
        inf_inc = p['inf_inc'].set_index(['month', 'admin', 'llin', 'irs', 'age'])
        inf_inc = inf_inc.loc[:, ['monthly_prob_inf']]

        clin_inc = p['clin_inc'].set_index(['month', 'admin', 'llin', 'irs', 'age'])
        clin_inc = clin_inc.loc[:, ['monthly_prob_clin']]

        sev_inc = p['sev_inc'].set_index(['month', 'admin', 'llin', 'irs', 'age'])
        sev_inc = sev_inc.loc[:, ['monthly_prob_sev']]

        all_inc = pd.concat([inf_inc, clin_inc, sev_inc], axis=1)
        # we don't want age to be part of index
        all_inc = all_inc.reset_index()

        all_inc['district_num'] = all_inc['admin'].map(mapper_district_name_to_num)
        assert not all_inc['district_num'].isna().any()

        self.all_inc = all_inc.drop(columns=['admin']).set_index(['month', 'district_num', 'llin', 'irs'])

        # get the DALY weight that this module will use from the weight database
        if 'HealthBurden' in self.sim.modules:
            p['daly_wt_clinical'] = self.sim.modules['HealthBurden'].get_daly_weight(218)
            p['daly_wt_severe'] = self.sim.modules['HealthBurden'].get_daly_weight(213)

        # ----------------------------------- DECLARE THE SYMPTOMS -------------------------------------------
        self.sim.modules['SymptomManager'].register_symptom(
            Symptom('severe_anaemia'),  # nb. will cause care seeking as much as a typical symptom
            Symptom.emergency('severe_malaria'),  # emergency
        )

    def pre_initialise_population(self):
        """
        * Establish the Linear Models

        if HIV is registered, the conditional predictors will apply
        otherwise only IPTp will affect risk of clinical/severe malaria
        """

        p = self.parameters

        # ---- LINEAR MODELS -----
        # LinearModel for the relative risk of clinical malaria infection
        predictors = [
            Predictor("ma_iptp").when(True, p["rr_clinical_malaria_iptp"]),
        ]

        # people with HIV
        conditional_predictors = [
            Predictor().when('(hv_inf == True) & (age_years <= 5) & (is_pregnant == False)',
                             p['rr_clinical_malaria_hiv_under5']),
            Predictor().when('(hv_inf == True) & (age_years > 5) & (is_pregnant == False)',
                             p['rr_clinical_malaria_hiv_over5']),
            Predictor().when('(hv_inf == True) & (is_pregnant == True)',
                             p['rr_clinical_malaria_hiv_pregnant']),
            # treatment effects
            # assume same effect of cotrim if pregnant
            Predictor("hv_art").when('on_VL_suppressed', p["rr_clinical_malaria_art"]).otherwise(1.0),
            Predictor("hv_on_cotrimoxazole").when(True, p["rr_clinical_malaria_cotrimoxazole"]),
        ] if "Hiv" in self.sim.modules else []

        self.lm["rr_of_clinical_malaria"] = LinearModel.multiplicative(
            *(predictors + conditional_predictors))

        # LinearModel for the relative risk of severe malaria infection
        predictors = [
            Predictor("ma_iptp").when(True, p["rr_severe_malaria_iptp"]),
        ]

        # people with HIV
        conditional_predictors = [
            Predictor().when('(hv_inf == True) & (age_years <= 5) & (is_pregnant == False)',
                             p['rr_severe_malaria_hiv_under5']),
            Predictor().when('(hv_inf == True) & (age_years > 5) & (is_pregnant == False)',
                             p['rr_severe_malaria_hiv_over5']),
            Predictor().when('(hv_inf == True) & (is_pregnant == True)',
                             p['rr_severe_malaria_hiv_pregnant']),
        ] if "hiv" in self.sim.modules else []

        self.lm["rr_of_severe_malaria"] = LinearModel.multiplicative(
            *(predictors + conditional_predictors))

    def initialise_population(self, population):
        df = population.props

        # ----------------------------------- INITIALISE THE POPULATION-----------------------------------
        # Set default for properties
        df.loc[df.is_alive, 'ma_is_infected'] = False
        df.loc[df.is_alive, 'ma_date_infected'] = pd.NaT
        df.loc[df.is_alive, 'ma_date_symptoms'] = pd.NaT
        df.loc[df.is_alive, 'ma_date_death'] = pd.NaT
        df.loc[df.is_alive, 'ma_tx'] = 'none'
        df.loc[df.is_alive, 'ma_date_tx'] = pd.NaT
        df.loc[df.is_alive, 'ma_inf_type'] = 'none'
        df.loc[df.is_alive, 'ma_age_edited'] = 0.0

        df.loc[df.is_alive, 'ma_clinical_counter'] = 0
        df.loc[df.is_alive, 'ma_dx_counter'] = 0
        df.loc[df.is_alive, 'ma_tx_counter'] = 0
        df.loc[df.is_alive, 'ma_clinical_preg_counter'] = 0
        df.loc[df.is_alive, 'ma_iptp'] = False

    def malaria_poll2(self, population):
        df = population.props
        p = self.parameters
        now = self.sim.date
        rng = self.rng

        # ----------------------------------- DISTRICT INTERVENTION COVERAGE -----------------------------------
        # fix values for 2018 onwards
        current_year = min(now.year, p['data_end'])

        # get itn_irs rows for current year; slice multiindex for all districts & current_year
        itn_irs_curr = self.itn_irs.loc[pd.IndexSlice[:, current_year], :]
        itn_irs_curr = itn_irs_curr.reset_index().drop('Year', axis=1)  # we don't use the year column
        itn_irs_curr.insert(0, 'month', now.month)  # add current month for the incidence index lookup

        # replace itn coverage with projected coverage levels from 2019 onwards
        if now.year > p['data_end']:
            itn_irs_curr['itn_rate'] = self.parameters['itn']

        month_districtnum_itn_irs_lookup = [
            tuple(r) for r in itn_irs_curr.values]  # every row is a key in incidence table

        # ----------------------------------- DISTRICT INCIDENCE ESTIMATES -----------------------------------
        # get all corresponding rows from the incidence table; drop unneeded column; set new index
        curr_inc = self.all_inc.loc[month_districtnum_itn_irs_lookup]
        curr_inc = curr_inc.reset_index().drop(['month', 'llin', 'irs'], axis=1).set_index(['district_num', 'age'])

        # ----------------------------------- DISTRICT NEW INFECTIONS -----------------------------------
        def _draw_incidence_for(_col, _where):
            """a helper function to perform random draw for selected individuals on column of probabilities"""
            # create an index from the individuals to lookup entries in the current incidence table
            district_age_subset = df.loc[_where, ['district_num_of_residence', 'ma_age_edited']]
            district_age_subset.set_index(district_age_subset.columns.to_list(), inplace=True)
            district_age_lookup = district_age_subset.index
            # get the monthly incidence probabilities for these individuals
            monthly_prob = curr_inc.loc[district_age_lookup, _col]
            # update the index so it's the same as the original population dataframe for these individuals
            monthly_prob = monthly_prob.set_axis(df.index[_where])

            # the linear models only apply to clinical and severe malaria risk
            if _col == 'monthly_prob_inf':
                # select individuals for infection
                random_draw = rng.random_sample(_where.sum()) < monthly_prob

            else:
                linear_model = self.lm["rr_of_clinical_malaria"] if _col == 'monthly_prob_clin' else self.lm[
                    "rr_of_severe_malaria"]

                # apply linear model to get individual risk
                individual_risk = linear_model.predict(
                    df.loc[_where]
                )

                random_draw = rng.random_sample(_where.sum()) < monthly_prob * individual_risk

            selected = _where & random_draw

            return selected

        # we don't have incidence data for over 80s
        alive = df.is_alive & (df.age_years < 80)

        alive_over_one = alive & (df.age_exact_years >= 1)
        df.loc[alive & df.age_exact_years.between(0, 0.5), 'ma_age_edited'] = 0.0
        df.loc[alive & df.age_exact_years.between(0.5, 1), 'ma_age_edited'] = 0.5
        df.loc[alive_over_one, 'ma_age_edited'] = df.loc[alive_over_one, 'age_years'].astype(float)

        # select new infections
        alive_uninfected = alive & ~df.ma_is_infected
        now_infected = _draw_incidence_for('monthly_prob_inf', alive_uninfected)
        df.loc[now_infected, 'ma_inf_type'] = 'asym'

        # draw from currently asymptomatic to allocate clinical cases
        # this can include people who became infected/asym in previous polls
        alive_infected_asym = alive & (df.ma_inf_type == 'asym')
        now_clinical = _draw_incidence_for('monthly_prob_clin', alive_infected_asym)
        df.loc[now_clinical, 'ma_inf_type'] = 'clinical'

        # draw from clinical cases to allocate severe cases - draw from all currently clinical cases
        alive_infected_clinical = alive & (df.ma_inf_type == 'clinical')
        now_severe = _draw_incidence_for('monthly_prob_sev', alive_infected_clinical)
        df.loc[now_severe, 'ma_inf_type'] = 'severe'

        # ----------------------------------- ASSIGN INFECTION DATES -----------------------------------

        # index now_clinical does not always include now_severe
        # new severe infections may have been drawn from those assigned clinical in previous poll
        new_clinical = df.loc[now_clinical].index
        new_severe = df.loc[now_severe].index
        new_infections = df.loc[now_infected].index

        # create list of all new infections
        all_new_infections = list(new_infections)
        all_new_infections.extend(x for x in new_clinical if x not in all_new_infections)
        all_new_infections.extend(x for x in new_severe if x not in all_new_infections)

        # scatter infection dates across the month
        # now_infected includes all new infections this month
        # join all indices (some clinical infections drawn from asymptomatic infections from previous months)
        for idx in all_new_infections:
            date_of_infection = now + pd.DateOffset(days=self.rng.randint(1, 30))
            df.at[idx, 'ma_date_infected'] = date_of_infection

        assert (df.loc[all_new_infections, 'ma_date_infected'] >= self.sim.date).all()

        # assign date of symptom onset
        df.loc[new_clinical, 'ma_date_symptoms'] = df.loc[new_clinical, 'ma_date_infected'] + DateOffset(days=7)
        df.loc[new_severe, 'ma_date_symptoms'] = df.loc[new_severe, 'ma_date_infected'] + DateOffset(days=7)

        # ----------------------------------- CLINICAL MALARIA SYMPTOMS -----------------------------------

        # check symptom onset occurs in one week
        if len(new_clinical):
            assert (df.loc[new_clinical, 'ma_date_infected'] < df.loc[new_clinical, 'ma_date_symptoms']).all()
            assert not pd.isnull(df.loc[new_clinical, 'ma_date_symptoms']).all()

        # ----------------------------------- SCHEDULED DEATHS -----------------------------------
        # schedule deaths within the next week
        # Assign time of infections across the month

        # the cfr applies to all severe malaria
        random_draw = rng.random_sample(size=len(new_severe))
        death = df.index[new_severe][random_draw < (p['cfr'] * p['mortality_adjust'])]

        for person in death:
            logger.debug(key='message',
                         data=f'MalariaEvent: scheduling malaria death for person {person}')

            # death occurs 1-7 days after symptom onset
            date_death = df.at[person, 'ma_date_symptoms'] + DateOffset(days=rng.randint(low=1, high=7))

            death_event = MalariaDeathEvent(
                self, person_id=person, cause='Malaria'
            )  # make that death event
            self.sim.schedule_event(
                death_event, date_death
            )  # schedule the death

    def general_population_rdt_scheduler(self, population):
        """
        schedule rdt for general population - performed in the community by DCSAs
        independent of any current symptoms
        rates are set to match rdt usage reports from WHO / NMCP
        """
        df = population.props
        rng = self.rng
        p = self.parameters

        # extract annual testing rates from NMCP reports
        # this is the # rdts issued divided by population size
        test_rates = p['rdt_testing_rates'].set_index('Year')['Rate_rdt_testing'].dropna()
        rdt_rate = test_rates.loc[min(test_rates.index.max(), self.sim.date.year)] / 12

        # adjust rdt usage reported rate to reflect consumables availability
        rdt_rate = rdt_rate * p['scaling_factor_for_rdt_availability']

        # testing trends independent of any demographic characteristics
        # no rdt offered if currently on anti-malarials
        random_draw = rng.random_sample(size=len(df))
        will_test_idx = df.loc[df.is_alive & (df.ma_tx == 'none') & (random_draw < rdt_rate)].index

        for person_id in will_test_idx:
            date_test = self.sim.date + pd.DateOffset(
                days=self.rng.randint(0, 30)
            )
            self.sim.modules['HealthSystem'].schedule_hsi_event(
                hsi_event=HSI_Malaria_rdt_community(person_id=person_id, module=self),
                priority=1,
                topen=date_test,
                tclose=date_test + pd.DateOffset(days=7),
            )

    def initialise_simulation(self, sim):
        """
        * 1) Schedule the Main Regular Polling Events
        * 2) Define the DxTests
        * 3) Look-up and save the codes for consumables
        """

        # 1) ----------------------------------- REGULAR EVENTS -----------------------------------

        sim.schedule_event(MalariaPollingEventDistrict(self), sim.date + DateOffset(days=0))

        sim.schedule_event(MalariaUpdateEvent(self), sim.date + DateOffset(days=0))
        sim.schedule_event(MalariaParasiteClearanceEvent(self), sim.date + DateOffset(months=1))

        if 'CareOfWomenDuringPregnancy' not in self.sim.modules:
            sim.schedule_event(MalariaIPTp(self), sim.date + DateOffset(days=30.5))

        # add logger events
        sim.schedule_event(MalariaLoggingEvent(self), sim.date + DateOffset(years=1))
        sim.schedule_event(MalariaTxLoggingEvent(self), sim.date + DateOffset(years=1))
        sim.schedule_event(MalariaPrevDistrictLoggingEvent(self), sim.date + DateOffset(months=1))

        # 2) ----------------------------------- DIAGNOSTIC TESTS -----------------------------------
        # Create the diagnostic test representing the use of RDT for malaria diagnosis
        # and registers it with the Diagnostic Test Manager

        self.sim.modules['HealthSystem'].dx_manager.register_dx_test(
            malaria_rdt=DxTest(
                property='ma_is_infected',
                item_codes=self.sim.modules['HealthSystem'].get_item_code_from_item_name('Malaria test kit (RDT)'),
                sensitivity=self.parameters['sensitivity_rdt'],
            )
        )

        # 3) ----------------------------------- CONSUMABLES -----------------------------------
        get_item_code = self.sim.modules['HealthSystem'].get_item_code_from_item_name

        # malaria rdt
        self.item_codes_for_consumables_required['malaria_rdt'] = get_item_code('Malaria test kit (RDT)')

        # malaria treatment uncomplicated children <15kg
        self.item_codes_for_consumables_required['malaria_uncomplicated_young_children'] = get_item_code(
            'Lumefantrine 120mg/Artemether 20mg,  30x18_540_CMST')

        self.item_codes_for_consumables_required['paracetamol_syrup'] = get_item_code(
            'Paracetamol syrup 120mg/5ml_0.0119047619047619_CMST')

        # malaria treatment uncomplicated children >15kg
        self.item_codes_for_consumables_required['malaria_uncomplicated_older_children'] = get_item_code(
            'Lumefantrine 120mg/Artemether 20mg,  30x18_540_CMST')

        # malaria treatment uncomplicated adults >36kg
        self.item_codes_for_consumables_required['malaria_uncomplicated_adult'] = get_item_code(
            'Lumefantrine 120mg/Artemether 20mg,  30x18_540_CMST')

        self.item_codes_for_consumables_required['paracetamol'] = get_item_code('Paracetamol 500mg_1000_CMST')

        # malaria treatment complicated - same consumables for adults and children
        self.item_codes_for_consumables_required['malaria_complicated'] = get_item_code('Injectable artesunate')

        self.item_codes_for_consumables_required['malaria_complicated_optional_items'] = [
            get_item_code('Malaria test kit (RDT)'),
            get_item_code('Cannula iv  (winged with injection pot) 18_each_CMST'),
            get_item_code('Disposables gloves, powder free, 100 pieces per box'),
            get_item_code('Gauze, absorbent 90cm x 40m_each_CMST'),
            get_item_code('Water for injection, 10ml_Each_CMST')
        ]

        # malaria IPTp for pregnant women
        self.item_codes_for_consumables_required['malaria_iptp'] = get_item_code(
            'Sulfamethoxazole + trimethropin, tablet 400 mg + 80 mg')

    def on_birth(self, mother_id, child_id):
        df = self.sim.population.props
        df.at[child_id, 'ma_is_infected'] = False
        df.at[child_id, 'ma_date_infected'] = pd.NaT
        df.at[child_id, 'ma_date_symptoms'] = pd.NaT
        df.at[child_id, 'ma_date_death'] = pd.NaT
        df.at[child_id, 'ma_tx'] = 'none'
        df.at[child_id, 'ma_date_tx'] = pd.NaT
        df.at[child_id, 'ma_inf_type'] = 'none'
        df.at[child_id, 'ma_age_edited'] = 0.0
        df.at[child_id, 'ma_clinical_counter'] = 0
        df.at[child_id, 'ma_clinical_preg_counter'] = 0
        df.at[child_id, 'ma_dx_counter'] = 0
        df.at[child_id, 'ma_tx_counter'] = 0
        df.at[child_id, 'ma_iptp'] = False

        # reset mother's IPTp status to False
        if mother_id >= 0:  # exclude direct births
            df.at[mother_id, 'ma_iptp'] = False

    def report_daly_values(self):
        # This must send back a pd.Series or pd.DataFrame that reports on the average daly-weights that have been
        # experienced by persons in the previous month. Only rows for alive-persons must be returned.
        # The names of the series of columns is taken to be the label of the cause of this disability.
        # It will be recorded by the healthburden module as <ModuleName>_<Cause>.

        logger.debug(key='message',
                     data='This is malaria reporting my health values')

        df = self.sim.population.props  # shortcut to population properties dataframe
        p = self.parameters

        health_values = df.loc[df.is_alive, 'ma_inf_type'].map(
            {
                'none': 0,
                'asym': 0,
                'clinical': p['daly_wt_clinical'],
                'severe': p['daly_wt_severe'],
            }
        )
        health_values.name = 'Malaria'  # label the cause of this disability

        return health_values.loc[df.is_alive]  # returns the series

    def check_if_fever_is_caused_by_malaria(self, person_id, hsi_event):
        """Run by an HSI when an adult presents with fever"""

        # Call the DxTest RDT to diagnose malaria
        dx_result = self.sim.modules['HealthSystem'].dx_manager.run_dx_test(
            dx_tests_to_run='malaria_rdt',
            hsi_event=hsi_event
        )

        # Log the test: line-list of summary information about each test
        fever_present = 'fever' in self.sim.modules["SymptomManager"].has_what(person_id)
        person_details_for_test = {
            'person_id': person_id,
            'age': self.sim.population.props.at[person_id, 'age_years'],
            'fever_present': fever_present,
            'rdt_result': dx_result,
            'facility_level': hsi_event.ACCEPTED_FACILITY_LEVEL,
            'called_by': hsi_event.TREATMENT_ID
        }
        logger.info(key='rdt_log', data=person_details_for_test)

        # get facility level from hsi_event

        true_malaria_infection_type = self.sim.population.props.at[person_id, 'ma_inf_type']

        # severe malaria infection always returns positive RDT
        if true_malaria_infection_type == 'severe':
            return 'severe_malaria'

        elif dx_result and true_malaria_infection_type in ('clinical', 'asym'):
            return 'clinical_malaria'

        else:
            return 'negative_malaria_test'

    def do_for_suspected_malaria_case(self, person_id, hsi_event):
        """
        :param person_id:
        :param hsi_event:
        :return:

        This is called for a person (of any age) that attends non-emergency generic HSI and has
        any symptoms suggestive of malaria """

        df = self.sim.population.props

        if df.at[person_id, 'ma_tx'] == 'none':
            malaria_test_result = self.check_if_fever_is_caused_by_malaria(person_id=person_id, hsi_event=hsi_event)

            # Treat / refer based on diagnosis
            if malaria_test_result == 'severe_malaria':
                df.at[person_id, 'ma_dx_counter'] += 1
                self.sim.modules['HealthSystem'].schedule_hsi_event(
                    HSI_Malaria_Treatment_Complicated(
                        person_id=person_id,
                        module=self),
                    priority=0,
                    topen=self.sim.date,
                    tclose=None)

            # return type 'clinical_malaria' includes asymptomatic infection
            elif malaria_test_result == 'clinical_malaria':
                df.at[person_id, 'ma_dx_counter'] += 1
                self.sim.modules['HealthSystem'].schedule_hsi_event(
                    HSI_Malaria_Treatment(
                        person_id=person_id,
                        module=self),
                    priority=1,
                    topen=self.sim.date,
                    tclose=None)

    def do_on_emergency_presentation_with_severe_malaria(self, person_id, hsi_event):
        """This is called for a person (of any age) that attends an emergency generic HSI and has a fever.
        (Quick diagnosis algorithm - just perfectly recognises the symptoms of severe malaria.)
        """
        df = self.sim.population.props

        if df.at[person_id, 'ma_tx'] == 'none':
            # Check if malaria parasitaemia:
            malaria_test_result = self.check_if_fever_is_caused_by_malaria(person_id=person_id, hsi_event=hsi_event)

            # if any symptoms indicative of malaria and they have parasitaemia (would return a positive rdt)
            if malaria_test_result in ('severe_malaria', 'clinical_malaria'):
                df.at[person_id, 'ma_dx_counter'] += 1

                # Launch the HSI for treatment for Malaria, HSI_Malaria_Treatment will determine correct treatment
                self.sim.modules['HealthSystem'].schedule_hsi_event(
                    hsi_event=HSI_Malaria_Treatment_Complicated(
                        person_id=person_id,
                        module=self),
                    priority=0,
                    topen=self.sim.date,
                )


class MalariaPollingEventDistrict(RegularEvent, PopulationScopeEventMixin):
    """
    this calls functions to assign new malaria infections
    and schedules rdt at a community level (non-symptom driven)
    """

    def __init__(self, module):
        super().__init__(module, frequency=DateOffset(months=1))

    def apply(self, population):
        logger.debug(key='message', data='MalariaEvent: tracking the disease progression of the population')

        # assigns new malaria infections
        self.module.malaria_poll2(population)

        # schedule rdt for general population, rate increases over time
        self.module.general_population_rdt_scheduler(population)


class MalariaIPTp(RegularEvent, PopulationScopeEventMixin):
    """
    malaria prophylaxis for pregnant women
    """

    def __init__(self, module):
        super().__init__(module, frequency=DateOffset(months=1))

    def apply(self, population):
        df = population.props
        now = self.sim.date

        # select currently pregnant women without IPTp, malaria-negative, not on cotrimoxazole
        p1_condition = (
            df.is_alive
            & df.is_pregnant
            & ~df.ma_is_infected
            & ~df.ma_iptp
            & (
                ~df.hv_on_cotrimoxazole
                if 'Hiv' in self.sim.modules
                else True
            )
        )

        p1 = df.index[p1_condition]

        for person_index in p1:
            logger.debug(key='message',
                         data=f'MalariaIPTp: scheduling HSI_Malaria_IPTp for person {person_index}')

            event = HSI_MalariaIPTp(self.module, person_id=person_index)
            self.sim.modules['HealthSystem'].schedule_hsi_event(
                event, priority=1, topen=now, tclose=None
            )


class MalariaEndIPTpProtection(Event, IndividualScopeEventMixin):
    """
    This resets the properties of a person on IPTp
    the protective effects ends after 6 weeks and so the property is reset to prevent the
    malaria poll assuming that this person still has reduced susceptibility to malaria infection
    """

    def __init__(self, module, person_id, ):
        super().__init__(module, person_id=person_id)

    def apply(self, person_id):
        df = self.sim.population.props

        if not df.at[person_id, 'is_alive'] or not df.at[person_id, 'ma_iptp']:
            return

        # reset the IPTp property
        df.at[person_id, 'ma_iptp'] = False


class MalariaDeathEvent(Event, IndividualScopeEventMixin):
    """
    Performs the Death operation on an individual and logs it.
    """

    def __init__(self, module, person_id, cause):
        super().__init__(module, person_id=person_id)
        self.cause = cause

    def apply(self, person_id):
        df = self.sim.population.props

        if not df.at[person_id, 'is_alive'] or (df.at[person_id, 'ma_inf_type'] == 'none'):
            return

        # if on treatment for severe malaria, will reduce probability of death
        # use random number generator - currently param treatment_adjustment set to 0.5
<<<<<<< HEAD
        if df.at[individual_id, 'ma_tx'] == 'complicated':
=======
        if df.at[person_id, 'ma_tx']:
>>>>>>> 864fa9cd
            prob = self.module.rng.rand()

            # if draw -> death
            if prob < self.module.parameters['treatment_adjustment']:
                self.sim.modules['Demography'].do_death(
                    individual_id=person_id, cause=self.cause, originating_module=self.module)

                df.at[person_id, 'ma_date_death'] = self.sim.date

            # else if draw does not result in death -> cure
            else:
<<<<<<< HEAD
                df.at[individual_id, 'ma_tx'] = 'none'
                df.at[individual_id, 'ma_inf_type'] = 'none'
                df.at[individual_id, 'ma_is_infected'] = False
=======
                df.at[person_id, 'ma_tx'] = False
                df.at[person_id, 'ma_inf_type'] = 'none'
                df.at[person_id, 'ma_is_infected'] = False
>>>>>>> 864fa9cd

                # clear symptoms
                self.sim.modules['SymptomManager'].clear_symptoms(
                    person_id=person_id, disease_module=self.module
                )

        # if not on treatment - death will occur
        else:
            self.sim.modules['Demography'].do_death(
                individual_id=person_id, cause=self.cause, originating_module=self.module)

            df.at[person_id, 'ma_date_death'] = self.sim.date


# ---------------------------------------------------------------------------------
# Health System Interaction Events
# ---------------------------------------------------------------------------------


class HSI_Malaria_rdt(HSI_Event, IndividualScopeEventMixin):
    """
    this is a point-of-care malaria rapid diagnostic test, with results within 2 minutes
    default facility level is 1a unless specified
    """

    def __init__(self, module, person_id, facility_level='1a'):

        super().__init__(module, person_id=person_id)
        assert isinstance(module, Malaria)

        self.TREATMENT_ID = 'Malaria_Test'
        self.facility_level = facility_level

        df = self.sim.population.props
        person_age_years = df.at[self.target, 'age_years']
        self.EXPECTED_APPT_FOOTPRINT = self.make_appt_footprint({
            'Under5OPD' if person_age_years < 5 else 'Over5OPD': 1}
        )
        self.ACCEPTED_FACILITY_LEVEL = '1a' if (self.facility_level == '1a') else '1b'

    def apply(self, person_id, squeeze_factor):

        df = self.sim.population.props
        hs = self.sim.modules['HealthSystem']

        # Ignore this event if the person is no longer alive or already on treatment
        if not df.at[person_id, 'is_alive'] or (df.at[person_id, 'ma_tx'] != 'none'):
            return hs.get_blank_appt_footprint()

        district = df.at[person_id, 'district_num_of_residence']
        logger.debug(key='message',
                     data=f'HSI_Malaria_rdt: rdt test for person {person_id} '
                          f'in district num {district}')

        # call the DxTest RDT to diagnose malaria
        dx_result = hs.dx_manager.run_dx_test(
            dx_tests_to_run='malaria_rdt',
            hsi_event=self
        )

        # Log the test: line-list of summary information about each test
        fever_present = 'fever' in self.sim.modules["SymptomManager"].has_what(person_id)
        person_details_for_test = {
            'person_id': person_id,
            'age': df.at[person_id, 'age_years'],
            'fever_present': fever_present,
            'rdt_result': dx_result,
            'facility_level': self.ACCEPTED_FACILITY_LEVEL,
            'called_by': self.TREATMENT_ID
        }
        logger.info(key='rdt_log', data=person_details_for_test)

        if dx_result:
            # ----------------------------------- SEVERE MALARIA -----------------------------------

            df.at[person_id, 'ma_dx_counter'] += 1

            # if severe malaria, treat for complicated malaria
            if df.at[person_id, 'ma_inf_type'] == 'severe':

                logger.debug(key='message',
                             data=f'HSI_Malaria_rdt: scheduling HSI_Malaria_Treatment_Complicated {person_id}'
                                  f'on date {self.sim.date}')

                treat = HSI_Malaria_Treatment_Complicated(
                    self.sim.modules['Malaria'], person_id=person_id
                )
                self.sim.modules['HealthSystem'].schedule_hsi_event(
                    treat, priority=0, topen=self.sim.date, tclose=None
                )

            # ----------------------------------- TREATMENT CLINICAL DISEASE -----------------------------------

            # clinical malaria - not severe
            # this will allow those with asym malaria (positive RDT) to also be treated
            else:
                logger.debug(key='message',
                             data=f'HSI_Malaria_rdt scheduling HSI_Malaria_Treatment for person {person_id}'
                                  f'on date {self.sim.date}')

                treat = HSI_Malaria_Treatment(self.module, person_id=person_id)
                self.sim.modules['HealthSystem'].schedule_hsi_event(
                    treat, priority=1, topen=self.sim.date, tclose=None
                )

        elif dx_result is None:

            # repeat appt for rdt and move to level 1b regardless of current facility level
            self.sim.modules['HealthSystem'].schedule_hsi_event(
                HSI_Malaria_rdt(person_id=person_id, module=self.module, facility_level='1b'),
                topen=self.sim.date + pd.DateOffset(days=1),
                tclose=None,
                priority=0,
            )
            # Test was not possible, set blank footprint and schedule another test
            ACTUAL_APPT_FOOTPRINT = self.make_appt_footprint({})

            return ACTUAL_APPT_FOOTPRINT


class HSI_Malaria_rdt_community(HSI_Event, IndividualScopeEventMixin):
    """
    this is a point-of-care malaria rapid diagnostic test, with results within 2 minutes
    this is performed in the community at facility level 0 by a DCSA
    positive result will schedule a referral to HSI_Malaria_rdt at facility level 1a
    where a confirmatory rdt will be performed and treatment will be scheduled
    """

    def __init__(self, module, person_id):

        super().__init__(module, person_id=person_id)
        assert isinstance(module, Malaria)

        self.TREATMENT_ID = 'Malaria_Test'
        self.EXPECTED_APPT_FOOTPRINT = self.make_appt_footprint({'ConWithDCSA': 1})
        self.ACCEPTED_FACILITY_LEVEL = '0'

    def apply(self, person_id, squeeze_factor):

        df = self.sim.population.props
        hs = self.sim.modules['HealthSystem']

        # Ignore this event if the person is no longer alive or already on treatment
        if not df.at[person_id, 'is_alive'] or not (df.at[person_id, 'ma_tx'] == 'none'):
            return hs.get_blank_appt_footprint()

        # call the DxTest RDT to diagnose malaria
        dx_result = hs.dx_manager.run_dx_test(
            dx_tests_to_run='malaria_rdt',
            hsi_event=self
        )

        # Log the test: line-list of summary information about each test
        fever_present = 'fever' in self.sim.modules["SymptomManager"].has_what(person_id)
        person_details_for_test = {
            'person_id': person_id,
            'age': df.at[person_id, 'age_years'],
            'fever_present': fever_present,
            'rdt_result': dx_result,
            'facility_level': self.ACCEPTED_FACILITY_LEVEL,
            'called_by': self.TREATMENT_ID
        }
        logger.info(key='rdt_log', data=person_details_for_test)

        # if positive, refer for a confirmatory test at level 1a
        if dx_result:
            self.sim.modules['HealthSystem'].schedule_hsi_event(
                hsi_event=HSI_Malaria_rdt(person_id=person_id, module=self.module, facility_level='1a'),
                priority=1,
                topen=self.sim.date,
                tclose=self.sim.date + pd.DateOffset(days=1),
            )


class HSI_Malaria_Treatment(HSI_Event, IndividualScopeEventMixin):
    """
    this is anti-malarial treatment for all ages. Includes treatment plus one rdt
    """

    def __init__(self, module, person_id):
        super().__init__(module, person_id=person_id)
        assert isinstance(module, Malaria)

        self.TREATMENT_ID = 'Malaria_Treatment'

        self.EXPECTED_APPT_FOOTPRINT = self.make_appt_footprint({
            ('Under5OPD' if self.sim.population.props.at[person_id, "age_years"] < 5 else 'Over5OPD'): 1})
        self.ACCEPTED_FACILITY_LEVEL = '1a'

    def apply(self, person_id, squeeze_factor):

        df = self.sim.population.props
        person = df.loc[person_id]

        # if not on treatment already - request treatment
        if person['ma_tx'] == 'none':

            logger.debug(key='message',
                         data=f'HSI_Malaria_Treatment: requesting malaria treatment for {person_id}')

            # Check if drugs are available, and provide drugs:
            drugs_available = self.get_drugs(age_of_person=person['age_years'])

            if drugs_available:

                logger.debug(key='message',
                             data=f'HSI_Malaria_Treatment: giving malaria treatment for {person_id}')

                if df.at[person_id, 'is_alive']:
                    df.at[person_id, 'ma_tx'] = 'uncomplicated'
                    df.at[person_id, 'ma_date_tx'] = self.sim.date
                    df.at[person_id, 'ma_tx_counter'] += 1

                # rdt is offered as part of the treatment package
                # Log the test: line-list of summary information about each test
                fever_present = 'fever' in self.sim.modules["SymptomManager"].has_what(person_id)
                person_details_for_test = {
                    'person_id': person_id,
                    'age': df.at[person_id, 'age_years'],
                    'fever_present': fever_present,
                    'rdt_result': True,
                    'facility_level': self.ACCEPTED_FACILITY_LEVEL,
                    'called_by': self.TREATMENT_ID
                }
                logger.info(key='rdt_log', data=person_details_for_test)

    def get_drugs(self, age_of_person):
        """
        :param age_of_person:
        :return:

        Helper function to get treatment according to the age of the person being treated. Returns bool to indicate
        whether drugs were available"""

        # non-complicated malaria
        if age_of_person < 5:
            # Formulation for young children
            drugs_available = self.get_consumables(
                item_codes=self.module.item_codes_for_consumables_required['malaria_uncomplicated_young_children'],
                optional_item_codes=[self.module.item_codes_for_consumables_required['paracetamol_syrup'],
                                     self.module.item_codes_for_consumables_required['malaria_rdt']]
            )

        elif 5 <= age_of_person <= 15:
            # Formulation for older children
            drugs_available = self.get_consumables(
                item_codes=self.module.item_codes_for_consumables_required['malaria_uncomplicated_older_children'],
                optional_item_codes=[self.module.item_codes_for_consumables_required['paracetamol_syrup'],
                                     self.module.item_codes_for_consumables_required['malaria_rdt']]
            )

        else:
            # Formulation for adults
            drugs_available = self.get_consumables(
                item_codes=self.module.item_codes_for_consumables_required['malaria_uncomplicated_adult'],
                optional_item_codes=[self.module.item_codes_for_consumables_required['paracetamol'],
                                     self.module.item_codes_for_consumables_required['malaria_rdt']]
            )

        return drugs_available

    def did_not_run(self):
        logger.debug(key='message',
                     data='HSI_Malaria_Treatment: did not run')
        pass


class HSI_Malaria_Treatment_Complicated(HSI_Event, IndividualScopeEventMixin):
    """
    this is anti-malarial treatment for complicated malaria in all ages
    """

    def __init__(self, module, person_id):
        super().__init__(module, person_id=person_id)
        assert isinstance(module, Malaria)

        self.TREATMENT_ID = 'Malaria_Treatment_Complicated'
        self.EXPECTED_APPT_FOOTPRINT = self.make_appt_footprint({
            ('Under5OPD' if self.sim.population.props.at[person_id, "age_years"] < 5 else 'Over5OPD'): 1})
        self.ACCEPTED_FACILITY_LEVEL = '1b'
        self.BEDDAYS_FOOTPRINT = self.make_beddays_footprint({'general_bed': 5})

    def apply(self, person_id, squeeze_factor):

        df = self.sim.population.props

        # if person is not on treatment and still alive
        if (df.at[person_id, 'ma_tx'] == 'none') and df.at[person_id, 'is_alive']:

            logger.debug(key='message',
                         data=f'HSI_Malaria_Treatment_Complicated: requesting complicated malaria treatment for '
                              f' {person_id}')

            if self.get_consumables(
                item_codes=self.module.item_codes_for_consumables_required['malaria_complicated'],
                optional_item_codes=self.module.item_codes_for_consumables_required[
                    'malaria_complicated_optional_items']
            ):
                logger.debug(key='message',
                             data=f'HSI_Malaria_Treatment_Complicated: giving complicated malaria treatment for '
                                  f' {person_id}')

                df.at[person_id, 'ma_tx'] = 'complicated'
                df.at[person_id, 'ma_date_tx'] = self.sim.date
                df.at[person_id, 'ma_tx_counter'] += 1

                # rdt is offered as part of the treatment package
                # Log the test: line-list of summary information about each test
                fever_present = 'fever' in self.sim.modules["SymptomManager"].has_what(person_id)
                person_details_for_test = {
                    'person_id': person_id,
                    'age': df.at[person_id, 'age_years'],
                    'fever_present': fever_present,
                    'rdt_result': True,
                    'facility_level': self.ACCEPTED_FACILITY_LEVEL,
                    'called_by': self.TREATMENT_ID
                }
                logger.info(key='rdt_log', data=person_details_for_test)

    def did_not_run(self):
        logger.debug(key='message',
                     data='HSI_Malaria_Treatment_Complicated: did not run')


class HSI_MalariaIPTp(HSI_Event, IndividualScopeEventMixin):
    """
    this is IPTp for pregnant women
    """

    def __init__(self, module, person_id):
        super().__init__(module, person_id=person_id)
        assert isinstance(module, Malaria)

        self.TREATMENT_ID = 'Malaria_Prevention_Iptp'
        self.EXPECTED_APPT_FOOTPRINT = self.make_appt_footprint({'Over5OPD': 1})
        self.ACCEPTED_FACILITY_LEVEL = '1a'

    def apply(self, person_id, squeeze_factor):

        df = self.sim.population.props
        p = self.module.parameters

        if not df.at[person_id, 'is_alive'] or (df.at[person_id, 'ma_tx'] != 'none'):
            return

        # IPTp contra-indicated if currently on cotrimoxazole
        if 'Hiv' in self.sim.modules and df.at[person_id, "hv_on_cotrimoxazole"]:
            return

        logger.debug(key='message',
                     data=f'HSI_MalariaIPTp: requesting IPTp for person {person_id}')

        # request the treatment
        if self.get_consumables(self.module.item_codes_for_consumables_required['malaria_iptp']):
            logger.debug(key='message',
                         data=f'HSI_MalariaIPTp: giving IPTp for person {person_id}')

            df.at[person_id, 'ma_iptp'] = True

            # if currently infected, IPTp will clear the infection
            df.at[person_id, 'ma_is_infected'] = False
            df.at[person_id, 'ma_inf_type'] = 'none'

            # clear any symptoms
            self.sim.modules['SymptomManager'].clear_symptoms(
                person_id=person_id, disease_module=self.module
            )

            # If person has been placed/continued on IPTp, schedule end of protective period
            self.sim.schedule_event(
                MalariaEndIPTpProtection(
                    person_id=person_id, module=self.module
                ),
                self.sim.date + pd.DateOffset(days=7 * p["duration_iptp_protection_weeks"]),
            )

    def did_not_run(self):

        logger.debug(key='message',
                     data='HSI_MalariaIPTp: did not run')
        pass


# ---------------------------------------------------------------------------------
# Recovery Events
# ---------------------------------------------------------------------------------
class MalariaUpdateEvent(RegularEvent, PopulationScopeEventMixin):
    def __init__(self, module):
        super().__init__(module, frequency=DateOffset(days=1))

    def apply(self, population):
        """
        this is a regular event for clinical and severe cases which:
        * assigns symptoms
        * schedules rdt
        * cures people currently on treatment for malaria
        * clears symptoms for those not on treatment
        * clears parasites if treated
        """

        logger.debug(key='message', data='MalariaUpdateEvent')

        df = self.sim.population.props
        p = self.module.parameters
        now = self.sim.date

        # assign symptoms
        # find those with schedule date of symptoms = today
        new_symptomatic_clinical = df.loc[
            df.is_alive
            & (df.ma_inf_type == 'clinical')
            & (df.ma_date_symptoms == now)].index

        new_symptomatic_severe = df.loc[
            df.is_alive
            & (df.ma_inf_type == 'severe')
            & (df.ma_date_symptoms == now)].index

        new_symptomatic_pregnant = df.loc[
            df.is_alive
            & ((df.ma_inf_type == 'clinical') | (df.ma_inf_type == 'severe'))
            & df.is_pregnant
            & (df.ma_date_symptoms == now)].index

        # assign clinical symptoms
        self.sim.modules['SymptomManager'].change_symptom(
            person_id=new_symptomatic_clinical,
            symptom_string=['fever', 'headache', 'vomiting', 'stomachache'],
            add_or_remove='+',
            disease_module=self.module,
            date_of_onset=now,
            duration_in_days=None,  # remove duration as symptoms cleared by MalariaCureEvent
        )

        # assign symptoms if pregnant
        self.sim.modules['SymptomManager'].change_symptom(
            person_id=new_symptomatic_pregnant,
            symptom_string='severe_anaemia',
            add_or_remove='+',
            disease_module=self.module,
            date_of_onset=now,
            duration_in_days=None,  # remove duration as symptoms cleared by MalariaCureEvent
        )

        # assign severe symptom
        self.sim.modules['SymptomManager'].change_symptom(
            person_id=new_symptomatic_severe,
            symptom_string='severe_malaria',
            add_or_remove='+',
            disease_module=self.module,
            date_of_onset=now,
            duration_in_days=None,  # remove duration as symptoms cleared by MalariaCureEvent
        )

        # create list of all new symptomatic cases
        all_new_infections = sorted(set(new_symptomatic_clinical).union(new_symptomatic_severe))

        # clinical counter
        df.loc[all_new_infections, 'ma_clinical_counter'] += 1
        df.loc[all_new_infections, 'ma_is_infected'] = True

        # sample those scheduled for rdt
        eligible_for_rdt = df.loc[df.is_alive & (df.ma_date_symptoms == now)].index
        selected_for_rdt = self.module.rng.random_sample(size=len(eligible_for_rdt)) < p['prob_malaria_case_tests']

        for idx in eligible_for_rdt[selected_for_rdt]:
            self.sim.modules['HealthSystem'].schedule_hsi_event(
                HSI_Malaria_rdt(self.module, person_id=idx, facility_level='1a'),
                priority=1,
                topen=random_date(now + DateOffset(days=1),
                                  now + DateOffset(days=4),
                                  self.module.rng),
                tclose=None
            )

        # TREATED
        # select people with clinical malaria and treatment for at least 5 days
        # if treated, will clear symptoms and parasitaemia
        # this will also clear parasitaemia for asymptomatic cases picked up by routine rdt
        clinical_and_treated = df.index[df.is_alive &
                                        (df.ma_date_tx < (self.sim.date - DateOffset(days=5))) &
                                        (df.ma_inf_type == 'clinical')]

        # select people with severe malaria and treatment for at least 7 days
        severe_and_treated = df.index[df.is_alive &
                                      (df.ma_date_tx < (self.sim.date - DateOffset(days=7))) &
                                      (df.ma_inf_type == 'severe')]

        # create list of all cases to be resolved through treatment
        infections_to_clear = sorted(set(clinical_and_treated).union(severe_and_treated))

        self.sim.modules['SymptomManager'].clear_symptoms(
            person_id=infections_to_clear, disease_module=self.module
        )

        # change properties
        df.loc[infections_to_clear, 'ma_tx'] = 'none'
        df.loc[infections_to_clear, 'ma_is_infected'] = False
        df.loc[infections_to_clear, 'ma_inf_type'] = 'none'

        # UNTREATED
        # if not treated, self-cure occurs after 6 days of symptoms
        # but parasites remain in blood
        clinical_not_treated = df.index[df.is_alive &
                                        (df.ma_inf_type == 'clinical') &
                                        (df.ma_date_symptoms < (self.sim.date - DateOffset(days=6))) &
                                        (df.ma_tx == 'none')]

        self.sim.modules['SymptomManager'].clear_symptoms(
            person_id=clinical_not_treated, disease_module=self.module
        )

        # change properties
        df.loc[clinical_not_treated, 'ma_inf_type'] = 'asym'


class MalariaParasiteClearanceEvent(RegularEvent, PopulationScopeEventMixin):
    def __init__(self, module):
        super().__init__(module, frequency=DateOffset(days=30.5))

    def apply(self, population):
        logger.debug(key='message', data='MalariaParasiteClearanceEvent: parasite clearance for malaria cases')

        df = self.sim.population.props
        p = self.module.parameters

        # select people infected at least a period ago equal to the duration of asymptomatic infection
        asym_inf = df.index[df.is_alive &
                            (df.ma_inf_type == 'asym') &
                            (df.ma_date_infected < (self.sim.date - DateOffset(days=p['dur_asym'])))]

        df.loc[asym_inf, 'ma_inf_type'] = 'none'
        df.loc[asym_inf, 'ma_is_infected'] = False


# ---------------------------------------------------------------------------------
# Logging
# ---------------------------------------------------------------------------------

class MalariaLoggingEvent(RegularEvent, PopulationScopeEventMixin):
    def __init__(self, module):
        self.repeat = 12
        super().__init__(module, frequency=DateOffset(months=self.repeat))

    def apply(self, population):
        # get some summary statistics
        df = population.props
        now = self.sim.date

        # ------------------------------------ INCIDENCE ------------------------------------

        # infected in the last time-step, clinical and severe cases only
        # incidence rate per 1000 person-years
        # include those cases that have died in the case load
        tmp = len(
            df.loc[(df.ma_date_symptoms > (now - DateOffset(months=self.repeat)))]
        )
        pop = len(df[df.is_alive])

        inc_1000py = ((tmp / pop) * 1000) if pop else 0

        # incidence rate clinical (inc severe) in 2-10 yr olds
        tmp2 = len(
            df.loc[
                (df.age_years.between(2, 10))
                & (df.ma_date_symptoms > (now - DateOffset(months=self.repeat)))
                ]
        )

        pop2_10 = len(df[df.is_alive & (df.age_years.between(2, 10))])
        inc_1000py_2_10 = ((tmp2 / pop2_10) * 1000) if pop2_10 else 0

        inc_1000py_hiv = 0  # if running without hiv/tb

        # using clinical counter
        # sum all the counters for previous year
        clin_episodes = df[
            'ma_clinical_counter'
        ].sum()  # clinical episodes (inc severe)
        inc_counter_1000py = (clin_episodes / pop) * 1000

        clin_preg_episodes = df[
            'ma_clinical_preg_counter'
        ].sum()  # clinical episodes in pregnant women (inc severe)

        summary = {
            'number_new_cases': tmp,
            'population': pop,
            'inc_1000py': inc_1000py,
            'inc_1000py_hiv': inc_1000py_hiv,
            'new_cases_2_10': tmp2,
            'population2_10': pop2_10,
            'inc_1000py_2_10': inc_1000py_2_10,
            'inc_clin_counter': inc_counter_1000py,
            'clinical_preg_counter': clin_preg_episodes,
        }

        logger.info(key='incidence',
                    data=summary,
                    description='Summary of incident malaria cases')

        # ------------------------------------ RUNNING COUNTS ------------------------------------

        counts = {'none': 0, 'asym': 0, 'clinical': 0, 'severe': 0}
        counts.update(df.loc[df.is_alive, 'ma_inf_type'].value_counts().to_dict())

        logger.info(key='status_counts',
                    data=counts,
                    description='Running counts of incident malaria cases')

        # ------------------------------------ PARASITE PREVALENCE BY AGE ------------------------------------

        # includes all parasite positive cases: some may have low parasitaemia (undetectable)
        child2_10_inf = len(
            df[df.is_alive & (df.ma_inf_type != 'none') & (df.age_years.between(2, 10))]
        )

        # population size - children
        child2_10_pop = len(df[df.is_alive & (df.age_years.between(2, 10))])

        # prevalence in children aged 2-10
        child_prev = child2_10_inf / child2_10_pop if child2_10_pop else 0

        # prevalence of clinical including severe in all ages
        total_clin = len(
            df[
                df.is_alive
                & ((df.ma_inf_type == 'clinical') | (df.ma_inf_type == 'severe'))
                ]
        )
        pop2 = len(df[df.is_alive])
        prev_clin = total_clin / pop2

        prev = {
            'child2_10_prev': child_prev,
            'clinical_prev': prev_clin,
        }

        logger.info(key='prevalence',
                    data=prev,
                    description='Prevalence malaria cases')

        # ------------------------------------ CO-INFECTION PREVALENCE ------------------------------------
        if "Hiv" in self.sim.modules:
            # number of people with both HIV and clinical/severe malaria
            # output is malaria prevalence in HIV pop
            coinfection_num = len(
                df[df.is_alive & (df.ma_inf_type != 'none') & df.hv_inf]
            )

            # hiv population
            hiv_infected = len(
                df[df.is_alive & df.hv_inf]
            )

            # prevalence of malaria in HIV population
            prev_malaria_in_hiv_population = coinfection_num / hiv_infected if hiv_infected else 0

            # proportion of malaria cases with concurrent HIV infection
            malaria_infected = len(
                df[df.is_alive & (df.ma_inf_type != 'none')]
            )

            prop_malaria_cases_with_hiv = coinfection_num / malaria_infected if malaria_infected else 0

            coinfection_prevalence = {
                'coinfection_num': coinfection_num,
                'prev_malaria_in_hiv_population': prev_malaria_in_hiv_population,
                'prop_malaria_cases_with_hiv': prop_malaria_cases_with_hiv,
            }

            logger.info(key='coinfection_prevalence',
                        data=coinfection_prevalence,
                        description='Co-infection prevalence')


class MalariaTxLoggingEvent(RegularEvent, PopulationScopeEventMixin):
    def __init__(self, module):
        self.repeat = 12
        super().__init__(module, frequency=DateOffset(months=self.repeat))

    def apply(self, population):
        # get some summary statistics
        df = population.props

        # ------------------------------------ TREATMENT COVERAGE ------------------------------------
        # prop clinical episodes which had treatment, all ages

        # sum all the counters for previous year
        dx = df['ma_dx_counter'].sum()  # treatment (inc severe)
        tx = df['ma_tx_counter'].sum()  # treatment (inc severe)
        clin = df['ma_clinical_counter'].sum()  # clinical episodes (inc severe)

        dx_coverage = dx / clin if clin else 0
        tx_coverage = tx / clin if clin else 0

        treatment = {
            'number_diagnosed': dx,
            'number_treated': tx,
            'number_clinical episodes': clin,
            'proportion_diagnosed': dx_coverage,
            'treatment_coverage': tx_coverage,
        }

        logger.info(key='tx_coverage',
                    data=treatment,
                    description='Treatment of malaria cases')

        # reset all counters
        logger.debug(key='message',
                     data=f'Resetting the malaria counter {self.sim.date}')

        df['ma_clinical_counter'] = 0
        df['ma_tx_counter'] = 0
        df['ma_dx_counter'] = 0
        df['ma_clinical_preg_counter'] = 0


class MalariaPrevDistrictLoggingEvent(RegularEvent, PopulationScopeEventMixin):
    def __init__(self, module):
        self.repeat = 1
        super().__init__(module, frequency=DateOffset(months=self.repeat))

    def apply(self, population):
        # get some summary statistics
        df = population.props

        # ------------------------------------ PREVALENCE OF INFECTION ------------------------------------
        infected = (
            df[df.is_alive & df.ma_is_infected].groupby('district_num_of_residence').size()
        )
        pop = df[df.is_alive].groupby('district_num_of_residence').size()
        prev = infected / pop
        prev_ed = prev.fillna(0)
        assert prev_ed.all() >= 0  # checks
        assert prev_ed.all() <= 1

        logger.info(key='prev_district',
                    data=prev_ed.to_dict(),
                    description='District estimates of malaria prevalence')

        logger.info(key='pop_district',
                    data=pop.to_dict(),
                    description='District population sizes')<|MERGE_RESOLUTION|>--- conflicted
+++ resolved
@@ -850,11 +850,8 @@
 
         # if on treatment for severe malaria, will reduce probability of death
         # use random number generator - currently param treatment_adjustment set to 0.5
-<<<<<<< HEAD
         if df.at[individual_id, 'ma_tx'] == 'complicated':
-=======
-        if df.at[person_id, 'ma_tx']:
->>>>>>> 864fa9cd
+
             prob = self.module.rng.rand()
 
             # if draw -> death
@@ -866,15 +863,9 @@
 
             # else if draw does not result in death -> cure
             else:
-<<<<<<< HEAD
                 df.at[individual_id, 'ma_tx'] = 'none'
                 df.at[individual_id, 'ma_inf_type'] = 'none'
                 df.at[individual_id, 'ma_is_infected'] = False
-=======
-                df.at[person_id, 'ma_tx'] = False
-                df.at[person_id, 'ma_inf_type'] = 'none'
-                df.at[person_id, 'ma_is_infected'] = False
->>>>>>> 864fa9cd
 
                 # clear symptoms
                 self.sim.modules['SymptomManager'].clear_symptoms(
