"""
this is the malaria module which assigns malaria infections to the population: asymptomatic, clinical and severe
it also holds the hsi events pertaining to malaria testing and treatment
including the malaria RDT using DxTest

"""
from __future__ import annotations

from pathlib import Path
from typing import TYPE_CHECKING, List, Literal, Optional, Union

import pandas as pd

from tlo import DateOffset, Module, Parameter, Property, Types, logging
from tlo.core import DiagnosisFunction, IndividualPropertyUpdates
from tlo.events import Event, IndividualScopeEventMixin, PopulationScopeEventMixin, RegularEvent
from tlo.lm import LinearModel, Predictor
from tlo.methods import Metadata
from tlo.methods.causes import Cause
from tlo.methods.dxmanager import DxTest
from tlo.methods.hsi_event import HSI_Event
from tlo.methods.symptommanager import Symptom
from tlo.util import random_date

if TYPE_CHECKING:
    from tlo.population import PatientDetails

logger = logging.getLogger(__name__)
logger.setLevel(logging.INFO)


class Malaria(Module):
    def __init__(self, name=None, resourcefilepath=None):
        """Create instance of Malaria module

        :param name: Name of this module (optional, defaults to name of class)
        :param resourcefilepath: Path to the TLOmodel `resources` directory
        """
        super().__init__(name)
        self.resourcefilepath = Path(resourcefilepath)

        # cleaned coverage values for IRS and ITN (populated in `read_parameters`)
        self.itn_irs = None
        self.all_inc = None
        self.item_codes_for_consumables_required = dict()
        self.lm = dict()

    INIT_DEPENDENCIES = {
        'Contraception', 'Demography', 'HealthSystem', 'SymptomManager'
    }

    OPTIONAL_INIT_DEPENDENCIES = {'HealthBurden'}

    ADDITIONAL_DEPENDENCIES = {'Hiv', 'Tb'}

    METADATA = {
        Metadata.DISEASE_MODULE,
        Metadata.USES_HEALTHSYSTEM,
        Metadata.USES_HEALTHBURDEN,
        Metadata.USES_SYMPTOMMANAGER
    }

    # Declare Causes of Death
    CAUSES_OF_DEATH = {
        'Malaria': Cause(gbd_causes='Malaria', label='Malaria'),
    }

    # Declare Causes of Disability
    CAUSES_OF_DISABILITY = {
        'Malaria': Cause(gbd_causes='Malaria', label='Malaria')
    }

    PARAMETERS = {
        'interv': Parameter(Types.REAL, 'data frame of intervention coverage by year'),
        'clin_inc': Parameter(
            Types.REAL,
            'data frame of clinical incidence by age, district, intervention coverage',
        ),
        'inf_inc': Parameter(
            Types.REAL,
            'data frame of infection incidence by age, district, intervention coverage',
        ),
        'sev_inc': Parameter(
            Types.REAL,
            'data frame of severe case incidence by age, district, intervention coverage',
        ),
        'itn_district': Parameter(
            Types.REAL, 'data frame of ITN usage rates by district'
        ),
        'irs_district': Parameter(
            Types.REAL, 'data frame of IRS usage rates by district'
        ),
        'sev_symp_prob': Parameter(
            Types.REAL, 'probabilities of each symptom for severe malaria cases'
        ),
        'sensitivity_rdt': Parameter(Types.REAL, 'Sensitivity of rdt'),
        'cfr': Parameter(Types.REAL, 'case-fatality rate for severe malaria'),
        'dur_asym': Parameter(Types.REAL, 'duration (days) of asymptomatic malaria'),
        'dur_clin': Parameter(
            Types.REAL, 'duration (days) of clinical symptoms of malaria'
        ),
        'dur_clin_para': Parameter(
            Types.REAL, 'duration (days) of parasitaemia for clinical malaria cases'
        ),
        'treatment_adjustment': Parameter(
            Types.REAL, 'probability of death from severe malaria if on treatment'
        ),
        'p_sev_anaemia_preg': Parameter(
            Types.REAL,
            'probability of severe anaemia in pregnant women with clinical malaria',
        ),
        'itn_proj': Parameter(
            Types.REAL, 'coverage of ITN for projections 2020 onwards'
        ),
        'mortality_adjust': Parameter(
            Types.REAL, 'adjustment of case-fatality rate to match WHO/MAP'
        ),
        'data_end': Parameter(
            Types.REAL, 'final year of ICL malaria model outputs, after 2018 = projections'
        ),
        'irs_rates_boundary': Parameter(
            Types.REAL, 'threshold for indoor residual spraying coverage'
        ),
        'irs_rates_upper': Parameter(
            Types.REAL, 'indoor residual spraying high coverage'
        ),
        'irs_rates_lower': Parameter(
            Types.REAL, 'indoor residual spraying low coverage'
        ),
        'prob_malaria_case_tests': Parameter(
            Types.REAL, 'probability that a malaria case will have a scheduled rdt'
        ),
        'itn': Parameter(
            Types.REAL, 'projected future itn coverage'
        ),
        'rdt_testing_rates': Parameter(
            Types.REAL,
            'per capita rdt testing rate of general population',
        ),
        'scaling_factor_for_rdt_availability': Parameter(
            Types.REAL,
            'scaling factor applied to the reports of rdt usage to compensate for'
            'non-availability of rdts at some facilities'
        ),
        'duration_iptp_protection_weeks': Parameter(
            Types.REAL,
            'duration of protection against clinical malaria conferred by each dose of IPTp'
        ),
        'rr_clinical_malaria_hiv_under5': Parameter(
            Types.REAL,
            'relative risk of clinical malaria if HIV+ and aged under 5 years'
        ),
        'rr_clinical_malaria_hiv_over5': Parameter(
            Types.REAL,
            'relative risk of clinical malaria if HIV+ and aged over 5 years'
        ),
        'rr_clinical_malaria_hiv_pregnant': Parameter(
            Types.REAL,
            'relative risk of clinical malaria if HIV+ and pregnant'
        ),
        'rr_clinical_malaria_cotrimoxazole': Parameter(
            Types.REAL,
            'relative risk of clinical malaria if on cotrimoxazole'
        ),
        'rr_clinical_malaria_art': Parameter(
            Types.REAL,
            'relative risk of clinical malaria if HIV+ and on ART and virally suppressed'
        ),
        'rr_clinical_malaria_iptp': Parameter(
            Types.REAL,
            'relative risk of clinical malaria with each dose of IPTp'
        ),
        'rr_severe_malaria_hiv_under5': Parameter(
            Types.REAL,
            'relative risk of severe malaria if HIV+ and aged under 5 years'
        ),
        'rr_severe_malaria_hiv_over5': Parameter(
            Types.REAL,
            'relative risk of severe malaria if HIV+ and aged over 5 years'
        ),
        'rr_severe_malaria_hiv_pregnant': Parameter(
            Types.REAL,
            'relative risk of clinical malaria if HIV+ and pregnant'
        ),
        'rr_severe_malaria_iptp': Parameter(
            Types.REAL,
            'relative risk of severe malaria with each dose of IPTp'
        ),
        'prob_of_treatment_success': Parameter(
            Types.REAL,
            'probability that treatment will clear malaria symptoms'
        )

    }

    PROPERTIES = {
        'ma_is_infected': Property(Types.BOOL, 'Current status of malaria'),
        'ma_date_infected': Property(Types.DATE, 'Date of latest infection'),
        'ma_date_symptoms': Property(
            Types.DATE, 'Date of symptom start for clinical infection'
        ),
        'ma_date_death': Property(Types.DATE, 'Date of death due to malaria'),
        'ma_tx': Property(Types.CATEGORICAL, 'Type of anti-malarial treatment person is currently using',
                          categories=['none', 'uncomplicated', 'complicated']),
        'ma_date_tx': Property(
            Types.DATE, 'Date treatment started for most recent malaria episode'
        ),
        'ma_inf_type': Property(
            Types.CATEGORICAL,
            'specific symptoms with malaria infection',
            categories=['none', 'asym', 'clinical', 'severe'],
        ),
        'ma_age_edited': Property(
            Types.REAL, 'age values redefined to match with malaria data'
        ),
        'ma_clinical_counter': Property(
            Types.INT, 'annual counter for malaria clinical episodes'
        ),
        'ma_dx_counter': Property(
            Types.INT, 'annual counter for malaria diagnoses'
        ),
        'ma_tx_counter': Property(
            Types.INT, 'annual counter for malaria treatment episodes'
        ),
        'ma_clinical_preg_counter': Property(
            Types.INT, 'annual counter for malaria clinical episodes in pregnant women'
        ),
        'ma_iptp': Property(Types.BOOL, 'if woman has IPTp in current pregnancy'),
    }

    def read_parameters(self, data_folder):
        workbook = pd.read_excel(self.resourcefilepath / 'malaria' / 'ResourceFile_malaria.xlsx', sheet_name=None)
        self.load_parameters_from_dataframe(workbook['parameters'])

        p = self.parameters

        # baseline characteristics
        p['interv'] = workbook['interventions']
        p['itn_district'] = workbook['MAP_ITNrates']
        p['irs_district'] = workbook['MAP_IRSrates']

        p['sev_symp_prob'] = workbook['severe_symptoms']
        p['rdt_testing_rates'] = workbook['WHO_TestData2023']

        p['inf_inc'] = pd.read_csv(self.resourcefilepath / 'malaria' / 'ResourceFile_malaria_InfInc_expanded.csv')
        p['clin_inc'] = pd.read_csv(self.resourcefilepath / 'malaria' / 'ResourceFile_malaria_ClinInc_expanded.csv')
        p['sev_inc'] = pd.read_csv(self.resourcefilepath / 'malaria' / 'ResourceFile_malaria_SevInc_expanded.csv')

        # check itn projected values are <=0.7 and rounded to 1dp for matching to incidence tables
        p['itn'] = round(p['itn'], 1)
        assert (p['itn'] <= 0.7)

        # ===============================================================================
        # single dataframe for itn and irs district/year data; set index for fast lookup
        # ===============================================================================
        itn_curr = p['itn_district']
        itn_curr.rename(columns={'itn_rates': 'itn_rate'}, inplace=True)
        itn_curr['itn_rate'] = itn_curr['itn_rate'].round(decimals=1)
        # maximum itn is 0.7; see comment https://github.com/UCL/TLOmodel/pull/165#issuecomment-699625290
        itn_curr.loc[itn_curr.itn_rate > 0.7, 'itn_rate'] = 0.7
        itn_curr = itn_curr.set_index(['District', 'Year'])

        irs_curr = p['irs_district']
        irs_curr.rename(columns={'irs_rates': 'irs_rate'}, inplace=True)
        irs_curr.drop(['Region'], axis=1, inplace=True)
        irs_curr['irs_rate'] = irs_curr['irs_rate'].round(decimals=1)
        irs_curr.loc[irs_curr.irs_rate > p['irs_rates_boundary'], 'irs_rate'] = p['irs_rates_upper']
        irs_curr.loc[irs_curr.irs_rate <= p['irs_rates_boundary'], 'irs_rate'] = p['irs_rates_lower']
        irs_curr = irs_curr.set_index(['District', 'Year'])

        itn_irs = pd.concat([itn_curr, irs_curr], axis=1)

        # Substitute District Num for District Name
        mapper_district_name_to_num = \
            {v: k for k, v in self.sim.modules['Demography'].parameters['district_num_to_district_name'].items()}
        self.itn_irs = itn_irs.reset_index().assign(
            District_Num=lambda x: x['District'].map(mapper_district_name_to_num)
        ).drop(columns=['District']).set_index(['District_Num', 'Year'])

        # ===============================================================================
        # put the all incidence data into single table with month/admin/llin/irs index
        # ===============================================================================
        inf_inc = p['inf_inc'].set_index(['month', 'admin', 'llin', 'irs', 'age'])
        inf_inc = inf_inc.loc[:, ['monthly_prob_inf']]

        clin_inc = p['clin_inc'].set_index(['month', 'admin', 'llin', 'irs', 'age'])
        clin_inc = clin_inc.loc[:, ['monthly_prob_clin']]

        sev_inc = p['sev_inc'].set_index(['month', 'admin', 'llin', 'irs', 'age'])
        sev_inc = sev_inc.loc[:, ['monthly_prob_sev']]

        all_inc = pd.concat([inf_inc, clin_inc, sev_inc], axis=1)
        # we don't want age to be part of index
        all_inc = all_inc.reset_index()

        all_inc['district_num'] = all_inc['admin'].map(mapper_district_name_to_num)
        assert not all_inc['district_num'].isna().any()

        self.all_inc = all_inc.drop(columns=['admin']).set_index(['month', 'district_num', 'llin', 'irs'])

        # get the DALY weight that this module will use from the weight database
        if 'HealthBurden' in self.sim.modules:
            p['daly_wt_clinical'] = self.sim.modules['HealthBurden'].get_daly_weight(218)
            p['daly_wt_severe'] = self.sim.modules['HealthBurden'].get_daly_weight(213)

        # ----------------------------------- DECLARE THE SYMPTOMS -------------------------------------------
        self.sim.modules['SymptomManager'].register_symptom(
            Symptom('severe_anaemia'),  # nb. will cause care seeking as much as a typical symptom
            Symptom.emergency('severe_malaria'),  # emergency
        )

    def pre_initialise_population(self):
        """
        * Establish the Linear Models

        if HIV is registered, the conditional predictors will apply
        otherwise only IPTp will affect risk of clinical/severe malaria
        """

        p = self.parameters

        # ---- LINEAR MODELS -----
        # LinearModel for the relative risk of clinical malaria infection
        predictors = [
            Predictor("ma_iptp").when(True, p["rr_clinical_malaria_iptp"]),
        ]

        # people with HIV
        conditional_predictors = [
            Predictor().when('(hv_inf == True) & (age_years <= 5) & (is_pregnant == False)',
                             p['rr_clinical_malaria_hiv_under5']),
            Predictor().when('(hv_inf == True) & (age_years > 5) & (is_pregnant == False)',
                             p['rr_clinical_malaria_hiv_over5']),
            Predictor().when('(hv_inf == True) & (is_pregnant == True)',
                             p['rr_clinical_malaria_hiv_pregnant']),
            # treatment effects
            # assume same effect of cotrim if pregnant
            Predictor("hv_art").when('on_VL_suppressed', p["rr_clinical_malaria_art"]).otherwise(1.0),
            Predictor("hv_on_cotrimoxazole").when(True, p["rr_clinical_malaria_cotrimoxazole"]),
        ] if "Hiv" in self.sim.modules else []

        self.lm["rr_of_clinical_malaria"] = LinearModel.multiplicative(
            *(predictors + conditional_predictors))

        # LinearModel for the relative risk of severe malaria infection
        predictors = [
            Predictor("ma_iptp").when(True, p["rr_severe_malaria_iptp"]),
        ]

        # people with HIV
        conditional_predictors = [
            Predictor().when('(hv_inf == True) & (age_years <= 5) & (is_pregnant == False)',
                             p['rr_severe_malaria_hiv_under5']),
            Predictor().when('(hv_inf == True) & (age_years > 5) & (is_pregnant == False)',
                             p['rr_severe_malaria_hiv_over5']),
            Predictor().when('(hv_inf == True) & (is_pregnant == True)',
                             p['rr_severe_malaria_hiv_pregnant']),
        ] if "hiv" in self.sim.modules else []

        self.lm["rr_of_severe_malaria"] = LinearModel.multiplicative(
            *(predictors + conditional_predictors))

    def initialise_population(self, population):
        df = population.props

        # ----------------------------------- INITIALISE THE POPULATION-----------------------------------
        # Set default for properties
        df.loc[df.is_alive, 'ma_is_infected'] = False
        df.loc[df.is_alive, 'ma_date_infected'] = pd.NaT
        df.loc[df.is_alive, 'ma_date_symptoms'] = pd.NaT
        df.loc[df.is_alive, 'ma_date_death'] = pd.NaT
        df.loc[df.is_alive, 'ma_tx'] = 'none'
        df.loc[df.is_alive, 'ma_date_tx'] = pd.NaT
        df.loc[df.is_alive, 'ma_inf_type'] = 'none'
        df.loc[df.is_alive, 'ma_age_edited'] = 0.0

        df.loc[df.is_alive, 'ma_clinical_counter'] = 0
        df.loc[df.is_alive, 'ma_dx_counter'] = 0
        df.loc[df.is_alive, 'ma_tx_counter'] = 0
        df.loc[df.is_alive, 'ma_clinical_preg_counter'] = 0
        df.loc[df.is_alive, 'ma_iptp'] = False

    def malaria_poll2(self, population):
        df = population.props
        p = self.parameters
        now = self.sim.date
        rng = self.rng

        # ----------------------------------- DISTRICT INTERVENTION COVERAGE -----------------------------------
        # fix values for 2018 onwards
        current_year = min(now.year, p['data_end'])

        # get itn_irs rows for current year; slice multiindex for all districts & current_year
        itn_irs_curr = self.itn_irs.loc[pd.IndexSlice[:, current_year], :]
        itn_irs_curr = itn_irs_curr.reset_index().drop('Year', axis=1)  # we don't use the year column
        itn_irs_curr.insert(0, 'month', now.month)  # add current month for the incidence index lookup

        # replace itn coverage with projected coverage levels from 2019 onwards
        if now.year > p['data_end']:
            itn_irs_curr['itn_rate'] = self.parameters['itn']

        month_districtnum_itn_irs_lookup = [
            tuple(r) for r in itn_irs_curr.values]  # every row is a key in incidence table

        # ----------------------------------- DISTRICT INCIDENCE ESTIMATES -----------------------------------
        # get all corresponding rows from the incidence table; drop unneeded column; set new index
        curr_inc = self.all_inc.loc[month_districtnum_itn_irs_lookup]
        curr_inc = curr_inc.reset_index().drop(['month', 'llin', 'irs'], axis=1).set_index(['district_num', 'age'])

        # ----------------------------------- DISTRICT NEW INFECTIONS -----------------------------------
        def _draw_incidence_for(_col, _where):
            """a helper function to perform random draw for selected individuals on column of probabilities"""
            # create an index from the individuals to lookup entries in the current incidence table
            district_age_subset = df.loc[_where, ['district_num_of_residence', 'ma_age_edited']]
            district_age_subset.set_index(district_age_subset.columns.to_list(), inplace=True)
            district_age_lookup = district_age_subset.index
            # get the monthly incidence probabilities for these individuals
            monthly_prob = curr_inc.loc[district_age_lookup, _col]
            # update the index so it's the same as the original population dataframe for these individuals
            monthly_prob = monthly_prob.set_axis(df.index[_where])

            # the linear models only apply to clinical and severe malaria risk
            if _col == 'monthly_prob_inf':
                # select individuals for infection
                random_draw = rng.random_sample(_where.sum()) < monthly_prob

            else:
                linear_model = self.lm["rr_of_clinical_malaria"] if _col == 'monthly_prob_clin' else self.lm[
                    "rr_of_severe_malaria"]

                # apply linear model to get individual risk
                individual_risk = linear_model.predict(
                    df.loc[_where]
                )

                random_draw = rng.random_sample(_where.sum()) < monthly_prob * individual_risk

            selected = _where & random_draw

            return selected

        # we don't have incidence data for over 80s
        alive = df.is_alive & (df.age_years < 80)

        alive_over_one = alive & (df.age_exact_years >= 1)
        df.loc[alive & df.age_exact_years.between(0, 0.5), 'ma_age_edited'] = 0.0
        df.loc[alive & df.age_exact_years.between(0.5, 1), 'ma_age_edited'] = 0.5
        df.loc[alive_over_one, 'ma_age_edited'] = df.loc[alive_over_one, 'age_years'].astype(float)

        # select new infections
        alive_uninfected = alive & ~df.ma_is_infected
        now_infected = _draw_incidence_for('monthly_prob_inf', alive_uninfected)
        df.loc[now_infected, 'ma_inf_type'] = 'asym'

        # draw from currently asymptomatic to allocate clinical cases
        # this can include people who became infected/asym in previous polls
        alive_infected_asym = alive & (df.ma_inf_type == 'asym')
        now_clinical = _draw_incidence_for('monthly_prob_clin', alive_infected_asym)
        df.loc[now_clinical, 'ma_inf_type'] = 'clinical'

        # draw from clinical cases to allocate severe cases - draw from all currently clinical cases
        alive_infected_clinical = alive & (df.ma_inf_type == 'clinical')
        now_severe = _draw_incidence_for('monthly_prob_sev', alive_infected_clinical)
        df.loc[now_severe, 'ma_inf_type'] = 'severe'

        # ----------------------------------- ASSIGN INFECTION DATES -----------------------------------

        # index now_clinical does not always include now_severe
        # new severe infections may have been drawn from those assigned clinical in previous poll
        new_clinical = df.loc[now_clinical].index
        new_severe = df.loc[now_severe].index
        new_infections = df.loc[now_infected].index

        # create list of all new infections
        all_new_infections = list(new_infections)
        all_new_infections.extend(x for x in new_clinical if x not in all_new_infections)
        all_new_infections.extend(x for x in new_severe if x not in all_new_infections)

        # scatter infection dates across the month
        # now_infected includes all new infections this month
        # join all indices (some clinical infections drawn from asymptomatic infections from previous months)
        for idx in all_new_infections:
            date_of_infection = now + pd.DateOffset(days=self.rng.randint(1, 30))
            df.at[idx, 'ma_date_infected'] = date_of_infection

        assert (df.loc[all_new_infections, 'ma_date_infected'] >= self.sim.date).all()

        # assign date of symptom onset
        df.loc[new_clinical, 'ma_date_symptoms'] = df.loc[new_clinical, 'ma_date_infected'] + DateOffset(days=7)
        df.loc[new_severe, 'ma_date_symptoms'] = df.loc[new_severe, 'ma_date_infected'] + DateOffset(days=7)

        # ----------------------------------- CLINICAL MALARIA SYMPTOMS -----------------------------------

        # check symptom onset occurs in one week
        if len(new_clinical):
            assert (df.loc[new_clinical, 'ma_date_infected'] < df.loc[new_clinical, 'ma_date_symptoms']).all()
            assert not pd.isnull(df.loc[new_clinical, 'ma_date_symptoms']).all()

        # ----------------------------------- SCHEDULED DEATHS -----------------------------------
        # schedule deaths within the next week
        # Assign time of infections across the month

        # the cfr applies to all severe malaria
        random_draw = rng.random_sample(size=len(new_severe))
        death = df.index[new_severe][random_draw < (p['cfr'] * p['mortality_adjust'])]

        for person in death:
            logger.debug(key='message',
                         data=f'MalariaEvent: scheduling malaria death for person {person}')

            # death occurs 1-7 days after symptom onset
            date_death = df.at[person, 'ma_date_symptoms'] + DateOffset(days=rng.randint(low=1, high=7))

            death_event = MalariaDeathEvent(
                self, person_id=person, cause='Malaria'
            )  # make that death event
            self.sim.schedule_event(
                death_event, date_death
            )  # schedule the death

    def general_population_rdt_scheduler(self, population):
        """
        schedule rdt for general population - performed in the community by DCSAs
        independent of any current symptoms
        rates are set to match rdt usage reports from WHO / NMCP
        """
        df = population.props
        rng = self.rng
        p = self.parameters

        # extract annual testing rates from NMCP reports
        # this is the # rdts issued divided by population size
        test_rates = p['rdt_testing_rates'].set_index('Year')['Rate_rdt_testing'].dropna()
        rdt_rate = test_rates.loc[min(test_rates.index.max(), self.sim.date.year)] / 12

        # adjust rdt usage reported rate to reflect consumables availability
        rdt_rate = rdt_rate * p['scaling_factor_for_rdt_availability']

        # testing trends independent of any demographic characteristics
        # no rdt offered if currently on anti-malarials
        random_draw = rng.random_sample(size=len(df))
        will_test_idx = df.loc[df.is_alive & (df.ma_tx == 'none') & (random_draw < rdt_rate)].index

        for person_id in will_test_idx:
            date_test = self.sim.date + pd.DateOffset(
                days=self.rng.randint(0, 30)
            )
            self.sim.modules['HealthSystem'].schedule_hsi_event(
                hsi_event=HSI_Malaria_rdt_community(person_id=person_id, module=self),
                priority=1,
                topen=date_test,
                tclose=date_test + pd.DateOffset(days=7),
            )

    def initialise_simulation(self, sim):
        """
        * 1) Schedule the Main Regular Polling Events
        * 2) Define the DxTests
        * 3) Look-up and save the codes for consumables
        """

        # 1) ----------------------------------- REGULAR EVENTS -----------------------------------

        sim.schedule_event(MalariaPollingEventDistrict(self), sim.date + DateOffset(days=0))

        sim.schedule_event(MalariaUpdateEvent(self), sim.date + DateOffset(days=0))
        sim.schedule_event(MalariaParasiteClearanceEvent(self), sim.date + DateOffset(months=1))

        if 'CareOfWomenDuringPregnancy' not in self.sim.modules:
            sim.schedule_event(MalariaIPTp(self), sim.date + DateOffset(days=30.5))

        # add logger events
        sim.schedule_event(MalariaLoggingEvent(self), sim.date + DateOffset(years=1))
        sim.schedule_event(MalariaTxLoggingEvent(self), sim.date + DateOffset(years=1))
        sim.schedule_event(MalariaPrevDistrictLoggingEvent(self), sim.date + DateOffset(months=1))

        # 2) ----------------------------------- DIAGNOSTIC TESTS -----------------------------------
        # Create the diagnostic test representing the use of RDT for malaria diagnosis
        # and registers it with the Diagnostic Test Manager

        self.sim.modules['HealthSystem'].dx_manager.register_dx_test(
            malaria_rdt=DxTest(
                property='ma_is_infected',
                item_codes=self.sim.modules['HealthSystem'].get_item_code_from_item_name('Malaria test kit (RDT)'),
                sensitivity=self.parameters['sensitivity_rdt'],
            )
        )

        # 3) ----------------------------------- CONSUMABLES -----------------------------------
        get_item_code = self.sim.modules['HealthSystem'].get_item_code_from_item_name

        # malaria rdt
        self.item_codes_for_consumables_required['malaria_rdt'] = get_item_code('Malaria test kit (RDT)')

        # malaria treatment uncomplicated children <15kg
        self.item_codes_for_consumables_required['malaria_uncomplicated_young_children'] = get_item_code(
            'Lumefantrine 120mg/Artemether 20mg,  30x18_540_CMST')

        self.item_codes_for_consumables_required['paracetamol_syrup'] = get_item_code(
            'Paracetamol syrup 120mg/5ml_0.0119047619047619_CMST')

        # malaria treatment uncomplicated children >15kg
        self.item_codes_for_consumables_required['malaria_uncomplicated_older_children'] = get_item_code(
            'Lumefantrine 120mg/Artemether 20mg,  30x18_540_CMST')

        # malaria treatment uncomplicated adults >36kg
        self.item_codes_for_consumables_required['malaria_uncomplicated_adult'] = get_item_code(
            'Lumefantrine 120mg/Artemether 20mg,  30x18_540_CMST')

        self.item_codes_for_consumables_required['paracetamol'] = get_item_code('Paracetamol 500mg_1000_CMST')

        # malaria treatment complicated - same consumables for adults and children
        self.item_codes_for_consumables_required['malaria_complicated'] = get_item_code('Injectable artesunate')

        self.item_codes_for_consumables_required['malaria_complicated_optional_items'] = [
            get_item_code('Malaria test kit (RDT)'),
            get_item_code('Cannula iv  (winged with injection pot) 18_each_CMST'),
            get_item_code('Disposables gloves, powder free, 100 pieces per box'),
            get_item_code('Gauze, absorbent 90cm x 40m_each_CMST'),
            get_item_code('Water for injection, 10ml_Each_CMST')
        ]

        # malaria IPTp for pregnant women
        self.item_codes_for_consumables_required['malaria_iptp'] = get_item_code(
            'Sulfamethoxazole + trimethropin, tablet 400 mg + 80 mg')

    def on_birth(self, mother_id, child_id):
        df = self.sim.population.props
        df.at[child_id, 'ma_is_infected'] = False
        df.at[child_id, 'ma_date_infected'] = pd.NaT
        df.at[child_id, 'ma_date_symptoms'] = pd.NaT
        df.at[child_id, 'ma_date_death'] = pd.NaT
        df.at[child_id, 'ma_tx'] = 'none'
        df.at[child_id, 'ma_date_tx'] = pd.NaT
        df.at[child_id, 'ma_inf_type'] = 'none'
        df.at[child_id, 'ma_age_edited'] = 0.0
        df.at[child_id, 'ma_clinical_counter'] = 0
        df.at[child_id, 'ma_clinical_preg_counter'] = 0
        df.at[child_id, 'ma_dx_counter'] = 0
        df.at[child_id, 'ma_tx_counter'] = 0
        df.at[child_id, 'ma_iptp'] = False

        # reset mother's IPTp status to False
        if mother_id >= 0:  # exclude direct births
            df.at[mother_id, 'ma_iptp'] = False

    def report_daly_values(self):
        # This must send back a pd.Series or pd.DataFrame that reports on the average daly-weights that have been
        # experienced by persons in the previous month. Only rows for alive-persons must be returned.
        # The names of the series of columns is taken to be the label of the cause of this disability.
        # It will be recorded by the healthburden module as <ModuleName>_<Cause>.

        logger.debug(key='message',
                     data='This is malaria reporting my health values')

        df = self.sim.population.props  # shortcut to population properties dataframe
        p = self.parameters

        health_values = df.loc[df.is_alive, 'ma_inf_type'].map(
            {
                'none': 0,
                'asym': 0,
                'clinical': p['daly_wt_clinical'],
                'severe': p['daly_wt_severe'],
            }
        )
        health_values.name = 'Malaria'  # label the cause of this disability

        return health_values.loc[df.is_alive]  # returns the series

    def check_if_fever_is_caused_by_malaria(
        self,
        true_malaria_infection_type: str,
        diagnosis_function: DiagnosisFunction,
        patient_id: Optional[int] = None,
        fever_is_a_symptom: Optional[bool] = True,
        patient_age: Optional[Union[int, float]] = None,
        facility_level: Optional[str] = None,
        treatment_id: Optional[str] = None,
    ) -> Literal["severe_malaria", "clinical_malaria", "negative_malaria_test"]:
        """
        Run by an HSI when an adult presents with fever.
        Determine if the cause is malaria.

        Optional arguments are used by the logger,
        and are not needed in the diagnosis.
        """
        # Call the DxTest RDT to diagnose malaria
        dx_result = diagnosis_function('malaria_rdt')

        # Log the test: line-list of summary information about each test
        logger.info(
            key="rdt_log",
            data={
                "person_id": patient_id,
                "age": patient_age,
                "fever_present": fever_is_a_symptom,
                "rdt_result": dx_result,
                "facility_level": facility_level,
                "called_by": treatment_id,
            },
        )

        # Severe malaria infection always returns positive RDT
        if true_malaria_infection_type == 'severe':
            return 'severe_malaria'
        elif dx_result and true_malaria_infection_type in ('clinical', 'asym'):
            return 'clinical_malaria'
        else:
            return 'negative_malaria_test'

    def do_at_generic_first_appt(
        self,
        patient_id: int,
        patient_details: PatientDetails,
        symptoms: List[str],
        diagnosis_function: DiagnosisFunction,
        facility_level: str,
        treatment_id: str,
        **kwargs,
    ) -> IndividualPropertyUpdates:
        patient_details_updates = {}

        malaria_associated_symptoms = {
            "fever",
            "headache",
            "stomachache",
            "diarrhoea",
            "vomiting",
        }
        if (
            bool(set(symptoms) & malaria_associated_symptoms)
            and patient_details.ma_tx == "none"
        ):
            malaria_test_result = self.check_if_fever_is_caused_by_malaria(
                true_malaria_infection_type=patient_details.ma_inf_type,
                diagnosis_function=diagnosis_function,
                patient_id=patient_id,
                fever_is_a_symptom="fever" in symptoms,
                patient_age=patient_details.age_years,
                facility_level=facility_level,
                treatment_id=treatment_id,
            )
            # Treat / refer based on diagnosis
            if malaria_test_result == "severe_malaria":
                patient_details_updates["ma_dx_counter"] = patient_details.ma_dx_counter + 1
                event = HSI_Malaria_Treatment_Complicated(person_id=patient_id, module=self)
                self.healthsystem.schedule_hsi_event(
                    event, priority=0, topen=self.sim.date
                )

            # return type 'clinical_malaria' includes asymptomatic infection
            elif malaria_test_result == "clinical_malaria":
                patient_details_updates["ma_dx_counter"] = patient_details.ma_dx_counter + 1
                event = HSI_Malaria_Treatment(person_id=patient_id, module=self)
                self.healthsystem.schedule_hsi_event(
                    event, priority=1, topen=self.sim.date
<<<<<<< HEAD
=======
                )
        return patient_details_updates

    def do_at_generic_first_appt_emergency(
        self,
        patient_id: int,
        patient_details: PatientDetails,
        symptoms: List[str],
        diagnosis_function: DiagnosisFunction,
        facility_level: str,
        treatment_id: str,
        **kwargs,
    ) -> IndividualPropertyUpdates:
        # This is called for a person (of any age) that attends an
        # emergency generic HSI and has a fever.
        # (Quick diagnosis algorithm - just perfectly recognises the
        # symptoms of severe malaria.)
        patient_details_updates = {}

        if 'severe_malaria' in symptoms:
            if patient_details.ma_tx == 'none':
                # Check if malaria parasitaemia:
                malaria_test_result = self.check_if_fever_is_caused_by_malaria(
                    true_malaria_infection_type=patient_details.ma_inf_type,
                    diagnosis_function=diagnosis_function,
                    patient_id=patient_id,
                    fever_is_a_symptom="fever" in symptoms,
                    patient_age=patient_details.age_years,
                    facility_level=facility_level,
                    treatment_id=treatment_id,
>>>>>>> de94ffa1
                )
        return patient_details_updates

    def do_at_generic_first_appt_emergency(
        self,
        patient_id: int,
        patient_details: PatientDetails,
        symptoms: List[str],
        diagnosis_function: DiagnosisFunction,
        facility_level: str,
        treatment_id: str,
        **kwargs,
    ) -> IndividualPropertyUpdates:
        # This is called for a person (of any age) that attends an
        # emergency generic HSI and has a fever.
        # (Quick diagnosis algorithm - just perfectly recognises the
        # symptoms of severe malaria.)
        patient_details_updates = {}

        if "severe_malaria" in symptoms:
            if patient_details.ma_tx == "none":
                # Check if malaria parasitaemia:
                malaria_test_result = self.check_if_fever_is_caused_by_malaria(
                    true_malaria_infection_type=patient_details.ma_inf_type,
                    diagnosis_function=diagnosis_function,
                    patient_id=patient_id,
                    fever_is_a_symptom="fever" in symptoms,
                    patient_age=patient_details.age_years,
                    facility_level=facility_level,
                    treatment_id=treatment_id,
                )

                # if any symptoms indicative of malaria and they have parasitaemia (would return a positive rdt)
                if malaria_test_result in ('severe_malaria', 'clinical_malaria'):
                    patient_details_updates['ma_dx_counter'] = patient_details.ma_dx_counter + 1

                    # Launch the HSI for treatment for Malaria, HSI_Malaria_Treatment will determine correct treatment
                    event = HSI_Malaria_Treatment_Complicated(
                        person_id=patient_id,
                        module=self,
                    )
                    self.healthsystem.schedule_hsi_event(
                        event, priority=0, topen=self.sim.date
                    )
        return patient_details_updates

                # if any symptoms indicative of malaria and they have parasitaemia (would return a positive rdt)
                if malaria_test_result in ('severe_malaria', 'clinical_malaria'):
                    patient_details_updates['ma_dx_counter'] = patient_details.ma_dx_counter + 1

                    # Launch the HSI for treatment for Malaria, HSI_Malaria_Treatment will determine correct treatment
                    event = HSI_Malaria_Treatment_Complicated(
                        person_id=patient_id, module=self,
                    )
                    self.healthsystem.schedule_hsi_event(
                        event, priority=0, topen=self.sim.date
                    )
        return patient_details_updates

class MalariaPollingEventDistrict(RegularEvent, PopulationScopeEventMixin):
    """
    this calls functions to assign new malaria infections
    and schedules rdt at a community level (non-symptom driven)
    """

    def __init__(self, module):
        super().__init__(module, frequency=DateOffset(months=1))

    def apply(self, population):
        logger.debug(key='message', data='MalariaEvent: tracking the disease progression of the population')

        # assigns new malaria infections
        self.module.malaria_poll2(population)

        # schedule rdt for general population, rate increases over time
        self.module.general_population_rdt_scheduler(population)


class MalariaIPTp(RegularEvent, PopulationScopeEventMixin):
    """
    malaria prophylaxis for pregnant women
    """

    def __init__(self, module):
        super().__init__(module, frequency=DateOffset(months=1))

    def apply(self, population):
        df = population.props
        now = self.sim.date

        # select currently pregnant women without IPTp, malaria-negative, not on cotrimoxazole
        p1_condition = (
            df.is_alive
            & df.is_pregnant
            & ~df.ma_is_infected
            & ~df.ma_iptp
            & (
                ~df.hv_on_cotrimoxazole
                if 'Hiv' in self.sim.modules
                else True
            )
        )

        p1 = df.index[p1_condition]

        for person_index in p1:
            logger.debug(key='message',
                         data=f'MalariaIPTp: scheduling HSI_Malaria_IPTp for person {person_index}')

            event = HSI_MalariaIPTp(self.module, person_id=person_index)
            self.sim.modules['HealthSystem'].schedule_hsi_event(
                event, priority=1, topen=now, tclose=None
            )


class MalariaEndIPTpProtection(Event, IndividualScopeEventMixin):
    """
    This resets the properties of a person on IPTp
    the protective effects ends after 6 weeks and so the property is reset to prevent the
    malaria poll assuming that this person still has reduced susceptibility to malaria infection
    """

    def __init__(self, module, person_id, ):
        super().__init__(module, person_id=person_id)

    def apply(self, person_id):
        df = self.sim.population.props

        if not df.at[person_id, 'is_alive'] or not df.at[person_id, 'ma_iptp']:
            return

        # reset the IPTp property
        df.at[person_id, 'ma_iptp'] = False


class MalariaDeathEvent(Event, IndividualScopeEventMixin):
    """
    Performs the Death operation on an individual and logs it.
    """

    def __init__(self, module, person_id, cause):
        super().__init__(module, person_id=person_id)
        self.cause = cause

    def apply(self, person_id):
        df = self.sim.population.props

        if not df.at[person_id, 'is_alive'] or (df.at[person_id, 'ma_inf_type'] == 'none'):
            return

        # if on treatment for severe malaria, will reduce probability of death
        # use random number generator - currently param treatment_adjustment set to 0.5
        if df.at[person_id, 'ma_tx'] == 'complicated':

            prob = self.module.rng.rand()

            # if draw -> death
            if prob < self.module.parameters['treatment_adjustment']:
                self.sim.modules['Demography'].do_death(
                    individual_id=person_id, cause=self.cause, originating_module=self.module)

                df.at[person_id, 'ma_date_death'] = self.sim.date

            # else if draw does not result in death -> cure
            else:
                df.at[person_id, 'ma_tx'] = 'none'
                df.at[person_id, 'ma_inf_type'] = 'none'
                df.at[person_id, 'ma_is_infected'] = False

                # clear symptoms
                self.sim.modules['SymptomManager'].clear_symptoms(
                    person_id=person_id, disease_module=self.module
                )

        # if not on treatment - death will occur
        else:
            self.sim.modules['Demography'].do_death(
                individual_id=person_id, cause=self.cause, originating_module=self.module)

            df.at[person_id, 'ma_date_death'] = self.sim.date


# ---------------------------------------------------------------------------------
# Health System Interaction Events
# ---------------------------------------------------------------------------------


class HSI_Malaria_rdt(HSI_Event, IndividualScopeEventMixin):
    """
    this is a point-of-care malaria rapid diagnostic test, with results within 2 minutes
    default facility level is 1a unless specified
    """

    def __init__(self, module, person_id, facility_level='1a'):

        super().__init__(module, person_id=person_id)
        assert isinstance(module, Malaria)

        self.TREATMENT_ID = 'Malaria_Test'
        self.facility_level = facility_level

        df = self.sim.population.props
        person_age_years = df.at[self.target, 'age_years']
        self.EXPECTED_APPT_FOOTPRINT = self.make_appt_footprint({
            'Under5OPD' if person_age_years < 5 else 'Over5OPD': 1}
        )
        self.ACCEPTED_FACILITY_LEVEL = '1a' if (self.facility_level == '1a') else '1b'

    def apply(self, person_id, squeeze_factor):

        df = self.sim.population.props
        hs = self.sim.modules['HealthSystem']

        # Ignore this event if the person is no longer alive or already on treatment
        if not df.at[person_id, 'is_alive'] or (df.at[person_id, 'ma_tx'] != 'none'):
            return hs.get_blank_appt_footprint()

        district = df.at[person_id, 'district_num_of_residence']
        logger.debug(key='message',
                     data=f'HSI_Malaria_rdt: rdt test for person {person_id} '
                          f'in district num {district}')

        # call the DxTest RDT to diagnose malaria
        dx_result = hs.dx_manager.run_dx_test(
            dx_tests_to_run='malaria_rdt',
            hsi_event=self
        )

        # Log the test: line-list of summary information about each test
        fever_present = 'fever' in self.sim.modules["SymptomManager"].has_what(person_id)
        person_details_for_test = {
            'person_id': person_id,
            'age': df.at[person_id, 'age_years'],
            'fever_present': fever_present,
            'rdt_result': dx_result,
            'facility_level': self.ACCEPTED_FACILITY_LEVEL,
            'called_by': self.TREATMENT_ID
        }
        logger.info(key='rdt_log', data=person_details_for_test)

        if dx_result:
            # ----------------------------------- SEVERE MALARIA -----------------------------------

            df.at[person_id, 'ma_dx_counter'] += 1

            # if severe malaria, treat for complicated malaria
            if df.at[person_id, 'ma_inf_type'] == 'severe':

                logger.debug(key='message',
                             data=f'HSI_Malaria_rdt: scheduling HSI_Malaria_Treatment_Complicated {person_id}'
                                  f'on date {self.sim.date}')

                treat = HSI_Malaria_Treatment_Complicated(
                    self.sim.modules['Malaria'], person_id=person_id
                )
                self.sim.modules['HealthSystem'].schedule_hsi_event(
                    treat, priority=0, topen=self.sim.date, tclose=None
                )

            # ----------------------------------- TREATMENT CLINICAL DISEASE -----------------------------------

            # clinical malaria - not severe
            # this will allow those with asym malaria (positive RDT) to also be treated
            else:
                logger.debug(key='message',
                             data=f'HSI_Malaria_rdt scheduling HSI_Malaria_Treatment for person {person_id}'
                                  f'on date {self.sim.date}')

                treat = HSI_Malaria_Treatment(self.module, person_id=person_id)
                self.sim.modules['HealthSystem'].schedule_hsi_event(
                    treat, priority=1, topen=self.sim.date, tclose=None
                )

        elif dx_result is None:

            # repeat appt for rdt and move to level 1b regardless of current facility level
            self.sim.modules['HealthSystem'].schedule_hsi_event(
                HSI_Malaria_rdt(person_id=person_id, module=self.module, facility_level='1b'),
                topen=self.sim.date + pd.DateOffset(days=1),
                tclose=None,
                priority=0,
            )
            # Test was not possible, set blank footprint and schedule another test
            ACTUAL_APPT_FOOTPRINT = self.make_appt_footprint({})

            return ACTUAL_APPT_FOOTPRINT


class HSI_Malaria_rdt_community(HSI_Event, IndividualScopeEventMixin):
    """
    this is a point-of-care malaria rapid diagnostic test, with results within 2 minutes
    this is performed in the community at facility level 0 by a DCSA
    positive result will schedule a referral to HSI_Malaria_rdt at facility level 1a
    where a confirmatory rdt will be performed and treatment will be scheduled
    """

    def __init__(self, module, person_id):

        super().__init__(module, person_id=person_id)
        assert isinstance(module, Malaria)

        self.TREATMENT_ID = 'Malaria_Test'
        self.EXPECTED_APPT_FOOTPRINT = self.make_appt_footprint({'ConWithDCSA': 1})
        self.ACCEPTED_FACILITY_LEVEL = '0'

    def apply(self, person_id, squeeze_factor):

        df = self.sim.population.props
        hs = self.sim.modules['HealthSystem']

        # Ignore this event if the person is no longer alive or already on treatment
        if not df.at[person_id, 'is_alive'] or not (df.at[person_id, 'ma_tx'] == 'none'):
            return hs.get_blank_appt_footprint()

        # call the DxTest RDT to diagnose malaria
        dx_result = hs.dx_manager.run_dx_test(
            dx_tests_to_run='malaria_rdt',
            hsi_event=self
        )

        # Log the test: line-list of summary information about each test
        fever_present = 'fever' in self.sim.modules["SymptomManager"].has_what(person_id)
        person_details_for_test = {
            'person_id': person_id,
            'age': df.at[person_id, 'age_years'],
            'fever_present': fever_present,
            'rdt_result': dx_result,
            'facility_level': self.ACCEPTED_FACILITY_LEVEL,
            'called_by': self.TREATMENT_ID
        }
        logger.info(key='rdt_log', data=person_details_for_test)

        # if positive, refer for a confirmatory test at level 1a
        if dx_result:
            self.sim.modules['HealthSystem'].schedule_hsi_event(
                hsi_event=HSI_Malaria_rdt(person_id=person_id, module=self.module, facility_level='1a'),
                priority=1,
                topen=self.sim.date,
                tclose=self.sim.date + pd.DateOffset(days=1),
            )


class HSI_Malaria_Treatment(HSI_Event, IndividualScopeEventMixin):
    """
    this is anti-malarial treatment for all ages. Includes treatment plus one rdt
    """

    def __init__(self, module, person_id):
        super().__init__(module, person_id=person_id)
        assert isinstance(module, Malaria)

        self.TREATMENT_ID = 'Malaria_Treatment'

        self.EXPECTED_APPT_FOOTPRINT = self.make_appt_footprint({
            ('Under5OPD' if self.sim.population.props.at[person_id, "age_years"] < 5 else 'Over5OPD'): 1})
        self.ACCEPTED_FACILITY_LEVEL = '1a'

    def apply(self, person_id, squeeze_factor):

        df = self.sim.population.props
        person = df.loc[person_id]

        # if not on treatment already - request treatment
        if person['ma_tx'] == 'none':

            logger.debug(key='message',
                         data=f'HSI_Malaria_Treatment: requesting malaria treatment for {person_id}')

            # Check if drugs are available, and provide drugs:
            drugs_available = self.get_drugs(age_of_person=person['age_years'])

            if drugs_available:

                logger.debug(key='message',
                             data=f'HSI_Malaria_Treatment: giving malaria treatment for {person_id}')

                if df.at[person_id, 'is_alive']:
                    df.at[person_id, 'ma_tx'] = 'uncomplicated'
                    df.at[person_id, 'ma_date_tx'] = self.sim.date
                    df.at[person_id, 'ma_tx_counter'] += 1

                # rdt is offered as part of the treatment package
                # Log the test: line-list of summary information about each test
                fever_present = 'fever' in self.sim.modules["SymptomManager"].has_what(person_id)
                person_details_for_test = {
                    'person_id': person_id,
                    'age': df.at[person_id, 'age_years'],
                    'fever_present': fever_present,
                    'rdt_result': True,
                    'facility_level': self.ACCEPTED_FACILITY_LEVEL,
                    'called_by': self.TREATMENT_ID
                }
                logger.info(key='rdt_log', data=person_details_for_test)

    def get_drugs(self, age_of_person):
        """
        :param age_of_person:
        :return:

        Helper function to get treatment according to the age of the person being treated. Returns bool to indicate
        whether drugs were available"""

        # non-complicated malaria
        if age_of_person < 5:
            # Formulation for young children
            drugs_available = self.get_consumables(
                item_codes=self.module.item_codes_for_consumables_required['malaria_uncomplicated_young_children'],
                optional_item_codes=[self.module.item_codes_for_consumables_required['paracetamol_syrup'],
                                     self.module.item_codes_for_consumables_required['malaria_rdt']]
            )

        elif 5 <= age_of_person <= 15:
            # Formulation for older children
            drugs_available = self.get_consumables(
                item_codes=self.module.item_codes_for_consumables_required['malaria_uncomplicated_older_children'],
                optional_item_codes=[self.module.item_codes_for_consumables_required['paracetamol_syrup'],
                                     self.module.item_codes_for_consumables_required['malaria_rdt']]
            )

        else:
            # Formulation for adults
            drugs_available = self.get_consumables(
                item_codes=self.module.item_codes_for_consumables_required['malaria_uncomplicated_adult'],
                optional_item_codes=[self.module.item_codes_for_consumables_required['paracetamol'],
                                     self.module.item_codes_for_consumables_required['malaria_rdt']]
            )

        return drugs_available

    def did_not_run(self):
        logger.debug(key='message',
                     data='HSI_Malaria_Treatment: did not run')
        pass


class HSI_Malaria_Treatment_Complicated(HSI_Event, IndividualScopeEventMixin):
    """
    this is anti-malarial treatment for complicated malaria in all ages
    """

    def __init__(self, module, person_id):
        super().__init__(module, person_id=person_id)
        assert isinstance(module, Malaria)

        self.TREATMENT_ID = 'Malaria_Treatment_Complicated'
        self.EXPECTED_APPT_FOOTPRINT = self.make_appt_footprint({
            ('Under5OPD' if self.sim.population.props.at[person_id, "age_years"] < 5 else 'Over5OPD'): 1})
        self.ACCEPTED_FACILITY_LEVEL = '1b'
        self.BEDDAYS_FOOTPRINT = self.make_beddays_footprint({'general_bed': 5})

    def apply(self, person_id, squeeze_factor):

        df = self.sim.population.props

        # if person is not on treatment and still alive
        if (df.at[person_id, 'ma_tx'] == 'none') and df.at[person_id, 'is_alive']:

            logger.debug(key='message',
                         data=f'HSI_Malaria_Treatment_Complicated: requesting complicated malaria treatment for '
                              f' {person_id}')

            if self.get_consumables(
                item_codes=self.module.item_codes_for_consumables_required['malaria_complicated'],
                optional_item_codes=self.module.item_codes_for_consumables_required[
                    'malaria_complicated_optional_items']
            ):
                logger.debug(key='message',
                             data=f'HSI_Malaria_Treatment_Complicated: giving complicated malaria treatment for '
                                  f' {person_id}')

                df.at[person_id, 'ma_tx'] = 'complicated'
                df.at[person_id, 'ma_date_tx'] = self.sim.date
                df.at[person_id, 'ma_tx_counter'] += 1

                # rdt is offered as part of the treatment package
                # Log the test: line-list of summary information about each test
                fever_present = 'fever' in self.sim.modules["SymptomManager"].has_what(person_id)
                person_details_for_test = {
                    'person_id': person_id,
                    'age': df.at[person_id, 'age_years'],
                    'fever_present': fever_present,
                    'rdt_result': True,
                    'facility_level': self.ACCEPTED_FACILITY_LEVEL,
                    'called_by': self.TREATMENT_ID
                }
                logger.info(key='rdt_log', data=person_details_for_test)

    def did_not_run(self):
        logger.debug(key='message',
                     data='HSI_Malaria_Treatment_Complicated: did not run')


class HSI_MalariaIPTp(HSI_Event, IndividualScopeEventMixin):
    """
    this is IPTp for pregnant women
    """

    def __init__(self, module, person_id):
        super().__init__(module, person_id=person_id)
        assert isinstance(module, Malaria)

        self.TREATMENT_ID = 'Malaria_Prevention_Iptp'
        self.EXPECTED_APPT_FOOTPRINT = self.make_appt_footprint({'Over5OPD': 1})
        self.ACCEPTED_FACILITY_LEVEL = '1a'

    def apply(self, person_id, squeeze_factor):

        df = self.sim.population.props
        p = self.module.parameters

        if not df.at[person_id, 'is_alive'] or (df.at[person_id, 'ma_tx'] != 'none'):
            return

        # IPTp contra-indicated if currently on cotrimoxazole
        if 'Hiv' in self.sim.modules and df.at[person_id, "hv_on_cotrimoxazole"]:
            return

        logger.debug(key='message',
                     data=f'HSI_MalariaIPTp: requesting IPTp for person {person_id}')

        # request the treatment
        if self.get_consumables(self.module.item_codes_for_consumables_required['malaria_iptp']):
            logger.debug(key='message',
                         data=f'HSI_MalariaIPTp: giving IPTp for person {person_id}')

            df.at[person_id, 'ma_iptp'] = True

            # if currently infected, IPTp will clear the infection
            df.at[person_id, 'ma_is_infected'] = False
            df.at[person_id, 'ma_inf_type'] = 'none'

            # clear any symptoms
            self.sim.modules['SymptomManager'].clear_symptoms(
                person_id=person_id, disease_module=self.module
            )

            # If person has been placed/continued on IPTp, schedule end of protective period
            self.sim.schedule_event(
                MalariaEndIPTpProtection(
                    person_id=person_id, module=self.module
                ),
                self.sim.date + pd.DateOffset(days=7 * p["duration_iptp_protection_weeks"]),
            )

    def did_not_run(self):

        logger.debug(key='message',
                     data='HSI_MalariaIPTp: did not run')
        pass


# ---------------------------------------------------------------------------------
# Recovery Events
# ---------------------------------------------------------------------------------
class MalariaUpdateEvent(RegularEvent, PopulationScopeEventMixin):
    def __init__(self, module):
        super().__init__(module, frequency=DateOffset(days=1))

    def apply(self, population):
        """
        this is a regular event for clinical and severe cases which:
        * assigns symptoms
        * schedules rdt
        * cures people currently on treatment for malaria
        * clears symptoms for those not on treatment
        * clears parasites if treated
        """

        logger.debug(key='message', data='MalariaUpdateEvent')

        df = self.sim.population.props
        p = self.module.parameters
        now = self.sim.date

        # assign symptoms
        # find those with schedule date of symptoms = today
        new_symptomatic_clinical = df.loc[
            df.is_alive
            & (df.ma_inf_type == 'clinical')
            & (df.ma_date_symptoms == now)].index

        new_symptomatic_severe = df.loc[
            df.is_alive
            & (df.ma_inf_type == 'severe')
            & (df.ma_date_symptoms == now)].index

        new_symptomatic_pregnant = df.loc[
            df.is_alive
            & ((df.ma_inf_type == 'clinical') | (df.ma_inf_type == 'severe'))
            & df.is_pregnant
            & (df.ma_date_symptoms == now)].index

        # assign clinical symptoms
        self.sim.modules['SymptomManager'].change_symptom(
            person_id=new_symptomatic_clinical,
            symptom_string=['fever', 'headache', 'vomiting', 'stomachache'],
            add_or_remove='+',
            disease_module=self.module,
            date_of_onset=now,
            duration_in_days=None,  # remove duration as symptoms cleared by MalariaCureEvent
        )

        # assign symptoms if pregnant
        self.sim.modules['SymptomManager'].change_symptom(
            person_id=new_symptomatic_pregnant,
            symptom_string='severe_anaemia',
            add_or_remove='+',
            disease_module=self.module,
            date_of_onset=now,
            duration_in_days=None,  # remove duration as symptoms cleared by MalariaCureEvent
        )

        # assign severe symptom
        self.sim.modules['SymptomManager'].change_symptom(
            person_id=new_symptomatic_severe,
            symptom_string='severe_malaria',
            add_or_remove='+',
            disease_module=self.module,
            date_of_onset=now,
            duration_in_days=None,  # remove duration as symptoms cleared by MalariaCureEvent
        )

        # create list of all new symptomatic cases
        all_new_infections = sorted(set(new_symptomatic_clinical).union(new_symptomatic_severe))

        # clinical counter
        df.loc[all_new_infections, 'ma_clinical_counter'] += 1
        df.loc[all_new_infections, 'ma_is_infected'] = True

        # sample those scheduled for rdt
        eligible_for_rdt = df.loc[df.is_alive & (df.ma_date_symptoms == now)].index
        selected_for_rdt = self.module.rng.random_sample(size=len(eligible_for_rdt)) < p['prob_malaria_case_tests']

        for idx in eligible_for_rdt[selected_for_rdt]:
            self.sim.modules['HealthSystem'].schedule_hsi_event(
                HSI_Malaria_rdt(self.module, person_id=idx, facility_level='1a'),
                priority=1,
                topen=random_date(now + DateOffset(days=1),
                                  now + DateOffset(days=4),
                                  self.module.rng),
                tclose=None
            )

        # TREATED
        # select people with clinical malaria and treatment for at least 5 days
        # if treated, will clear symptoms and parasitaemia
        # this will also clear parasitaemia for asymptomatic cases picked up by routine rdt
        clinical_and_treated = df.index[df.is_alive &
                                        (df.ma_date_tx < (self.sim.date - DateOffset(days=5))) &
                                        (df.ma_inf_type == 'clinical')]

        # select people with severe malaria and treatment for at least 7 days
        severe_and_treated = df.index[df.is_alive &
                                      (df.ma_date_tx < (self.sim.date - DateOffset(days=7))) &
                                      (df.ma_inf_type == 'severe')]

        # create list of all cases to be resolved through treatment
        infections_to_clear = sorted(set(clinical_and_treated).union(severe_and_treated))

        self.sim.modules['SymptomManager'].clear_symptoms(
            person_id=infections_to_clear, disease_module=self.module
        )

        # change properties
        df.loc[infections_to_clear, 'ma_tx'] = 'none'
        df.loc[infections_to_clear, 'ma_is_infected'] = False
        df.loc[infections_to_clear, 'ma_inf_type'] = 'none'

        # UNTREATED
        # if not treated, self-cure occurs after 6 days of symptoms
        # but parasites remain in blood
        clinical_not_treated = df.index[df.is_alive &
                                        (df.ma_inf_type == 'clinical') &
                                        (df.ma_date_symptoms < (self.sim.date - DateOffset(days=6))) &
                                        (df.ma_tx == 'none')]

        self.sim.modules['SymptomManager'].clear_symptoms(
            person_id=clinical_not_treated, disease_module=self.module
        )

        # change properties
        df.loc[clinical_not_treated, 'ma_inf_type'] = 'asym'


class MalariaParasiteClearanceEvent(RegularEvent, PopulationScopeEventMixin):
    def __init__(self, module):
        super().__init__(module, frequency=DateOffset(days=30.5))

    def apply(self, population):
        logger.debug(key='message', data='MalariaParasiteClearanceEvent: parasite clearance for malaria cases')

        df = self.sim.population.props
        p = self.module.parameters

        # select people infected at least a period ago equal to the duration of asymptomatic infection
        asym_inf = df.index[df.is_alive &
                            (df.ma_inf_type == 'asym') &
                            (df.ma_date_infected < (self.sim.date - DateOffset(days=p['dur_asym'])))]

        df.loc[asym_inf, 'ma_inf_type'] = 'none'
        df.loc[asym_inf, 'ma_is_infected'] = False


# ---------------------------------------------------------------------------------
# Logging
# ---------------------------------------------------------------------------------

class MalariaLoggingEvent(RegularEvent, PopulationScopeEventMixin):
    def __init__(self, module):
        self.repeat = 12
        super().__init__(module, frequency=DateOffset(months=self.repeat))

    def apply(self, population):
        # get some summary statistics
        df = population.props
        now = self.sim.date

        # ------------------------------------ INCIDENCE ------------------------------------

        # infected in the last time-step, clinical and severe cases only
        # incidence rate per 1000 person-years
        # include those cases that have died in the case load
        tmp = len(
            df.loc[(df.ma_date_symptoms > (now - DateOffset(months=self.repeat)))]
        )
        pop = len(df[df.is_alive])

        inc_1000py = ((tmp / pop) * 1000) if pop else 0

        # incidence rate clinical (inc severe) in 2-10 yr olds
        tmp2 = len(
            df.loc[
                (df.age_years.between(2, 10))
                & (df.ma_date_symptoms > (now - DateOffset(months=self.repeat)))
                ]
        )

        pop2_10 = len(df[df.is_alive & (df.age_years.between(2, 10))])
        inc_1000py_2_10 = ((tmp2 / pop2_10) * 1000) if pop2_10 else 0

        inc_1000py_hiv = 0  # if running without hiv/tb

        # using clinical counter
        # sum all the counters for previous year
        clin_episodes = df[
            'ma_clinical_counter'
        ].sum()  # clinical episodes (inc severe)
        inc_counter_1000py = (clin_episodes / pop) * 1000

        clin_preg_episodes = df[
            'ma_clinical_preg_counter'
        ].sum()  # clinical episodes in pregnant women (inc severe)

        summary = {
            'number_new_cases': tmp,
            'population': pop,
            'inc_1000py': inc_1000py,
            'inc_1000py_hiv': inc_1000py_hiv,
            'new_cases_2_10': tmp2,
            'population2_10': pop2_10,
            'inc_1000py_2_10': inc_1000py_2_10,
            'inc_clin_counter': inc_counter_1000py,
            'clinical_preg_counter': clin_preg_episodes,
        }

        logger.info(key='incidence',
                    data=summary,
                    description='Summary of incident malaria cases')

        # ------------------------------------ RUNNING COUNTS ------------------------------------

        counts = {'none': 0, 'asym': 0, 'clinical': 0, 'severe': 0}
        counts.update(df.loc[df.is_alive, 'ma_inf_type'].value_counts().to_dict())

        logger.info(key='status_counts',
                    data=counts,
                    description='Running counts of incident malaria cases')

        # ------------------------------------ PARASITE PREVALENCE BY AGE ------------------------------------

        # includes all parasite positive cases: some may have low parasitaemia (undetectable)
        child2_10_inf = len(
            df[df.is_alive & (df.ma_inf_type != 'none') & (df.age_years.between(2, 10))]
        )

        # population size - children
        child2_10_pop = len(df[df.is_alive & (df.age_years.between(2, 10))])

        # prevalence in children aged 2-10
        child_prev = child2_10_inf / child2_10_pop if child2_10_pop else 0

        # prevalence of clinical including severe in all ages
        total_clin = len(
            df[
                df.is_alive
                & ((df.ma_inf_type == 'clinical') | (df.ma_inf_type == 'severe'))
                ]
        )
        pop2 = len(df[df.is_alive])
        prev_clin = total_clin / pop2

        prev = {
            'child2_10_prev': child_prev,
            'clinical_prev': prev_clin,
        }

        logger.info(key='prevalence',
                    data=prev,
                    description='Prevalence malaria cases')

        # ------------------------------------ CO-INFECTION PREVALENCE ------------------------------------
        if "Hiv" in self.sim.modules:
            # number of people with both HIV and clinical/severe malaria
            # output is malaria prevalence in HIV pop
            coinfection_num = len(
                df[df.is_alive & (df.ma_inf_type != 'none') & df.hv_inf]
            )

            # hiv population
            hiv_infected = len(
                df[df.is_alive & df.hv_inf]
            )

            # prevalence of malaria in HIV population
            prev_malaria_in_hiv_population = coinfection_num / hiv_infected if hiv_infected else 0

            # proportion of malaria cases with concurrent HIV infection
            malaria_infected = len(
                df[df.is_alive & (df.ma_inf_type != 'none')]
            )

            prop_malaria_cases_with_hiv = coinfection_num / malaria_infected if malaria_infected else 0

            coinfection_prevalence = {
                'coinfection_num': coinfection_num,
                'prev_malaria_in_hiv_population': prev_malaria_in_hiv_population,
                'prop_malaria_cases_with_hiv': prop_malaria_cases_with_hiv,
            }

            logger.info(key='coinfection_prevalence',
                        data=coinfection_prevalence,
                        description='Co-infection prevalence')


class MalariaTxLoggingEvent(RegularEvent, PopulationScopeEventMixin):
    def __init__(self, module):
        self.repeat = 12
        super().__init__(module, frequency=DateOffset(months=self.repeat))

    def apply(self, population):
        # get some summary statistics
        df = population.props

        # ------------------------------------ TREATMENT COVERAGE ------------------------------------
        # prop clinical episodes which had treatment, all ages

        # sum all the counters for previous year
        dx = df['ma_dx_counter'].sum()  # treatment (inc severe)
        tx = df['ma_tx_counter'].sum()  # treatment (inc severe)
        clin = df['ma_clinical_counter'].sum()  # clinical episodes (inc severe)

        dx_coverage = dx / clin if clin else 0
        tx_coverage = tx / clin if clin else 0

        treatment = {
            'number_diagnosed': dx,
            'number_treated': tx,
            'number_clinical episodes': clin,
            'proportion_diagnosed': dx_coverage,
            'treatment_coverage': tx_coverage,
        }

        logger.info(key='tx_coverage',
                    data=treatment,
                    description='Treatment of malaria cases')

        # reset all counters
        logger.debug(key='message',
                     data=f'Resetting the malaria counter {self.sim.date}')

        df['ma_clinical_counter'] = 0
        df['ma_tx_counter'] = 0
        df['ma_dx_counter'] = 0
        df['ma_clinical_preg_counter'] = 0


class MalariaPrevDistrictLoggingEvent(RegularEvent, PopulationScopeEventMixin):
    def __init__(self, module):
        self.repeat = 1
        super().__init__(module, frequency=DateOffset(months=self.repeat))

    def apply(self, population):
        # get some summary statistics
        df = population.props

        # ------------------------------------ PREVALENCE OF INFECTION ------------------------------------
        infected = (
            df[df.is_alive & df.ma_is_infected].groupby('district_num_of_residence').size()
        )
        pop = df[df.is_alive].groupby('district_num_of_residence').size()
        prev = infected / pop
        prev_ed = prev.fillna(0)
        assert prev_ed.all() >= 0  # checks
        assert prev_ed.all() <= 1

        logger.info(key='prev_district',
                    data=prev_ed.to_dict(),
                    description='District estimates of malaria prevalence')

        logger.info(key='pop_district',
                    data=pop.to_dict(),
                    description='District population sizes')<|MERGE_RESOLUTION|>--- conflicted
+++ resolved
@@ -755,8 +755,6 @@
                 event = HSI_Malaria_Treatment(person_id=patient_id, module=self)
                 self.healthsystem.schedule_hsi_event(
                     event, priority=1, topen=self.sim.date
-<<<<<<< HEAD
-=======
                 )
         return patient_details_updates
 
@@ -776,37 +774,6 @@
         # symptoms of severe malaria.)
         patient_details_updates = {}
 
-        if 'severe_malaria' in symptoms:
-            if patient_details.ma_tx == 'none':
-                # Check if malaria parasitaemia:
-                malaria_test_result = self.check_if_fever_is_caused_by_malaria(
-                    true_malaria_infection_type=patient_details.ma_inf_type,
-                    diagnosis_function=diagnosis_function,
-                    patient_id=patient_id,
-                    fever_is_a_symptom="fever" in symptoms,
-                    patient_age=patient_details.age_years,
-                    facility_level=facility_level,
-                    treatment_id=treatment_id,
->>>>>>> de94ffa1
-                )
-        return patient_details_updates
-
-    def do_at_generic_first_appt_emergency(
-        self,
-        patient_id: int,
-        patient_details: PatientDetails,
-        symptoms: List[str],
-        diagnosis_function: DiagnosisFunction,
-        facility_level: str,
-        treatment_id: str,
-        **kwargs,
-    ) -> IndividualPropertyUpdates:
-        # This is called for a person (of any age) that attends an
-        # emergency generic HSI and has a fever.
-        # (Quick diagnosis algorithm - just perfectly recognises the
-        # symptoms of severe malaria.)
-        patient_details_updates = {}
-
         if "severe_malaria" in symptoms:
             if patient_details.ma_tx == "none":
                 # Check if malaria parasitaemia:
@@ -834,19 +801,6 @@
                     )
         return patient_details_updates
 
-                # if any symptoms indicative of malaria and they have parasitaemia (would return a positive rdt)
-                if malaria_test_result in ('severe_malaria', 'clinical_malaria'):
-                    patient_details_updates['ma_dx_counter'] = patient_details.ma_dx_counter + 1
-
-                    # Launch the HSI for treatment for Malaria, HSI_Malaria_Treatment will determine correct treatment
-                    event = HSI_Malaria_Treatment_Complicated(
-                        person_id=patient_id, module=self,
-                    )
-                    self.healthsystem.schedule_hsi_event(
-                        event, priority=0, topen=self.sim.date
-                    )
-        return patient_details_updates
-
 class MalariaPollingEventDistrict(RegularEvent, PopulationScopeEventMixin):
     """
     this calls functions to assign new malaria infections
