--- conflicted
+++ resolved
@@ -767,11 +767,7 @@
         )
         total_prev = total_clin/ len(df[df.is_alive])
 
-<<<<<<< HEAD
-        return total_prev
-=======
         return {'Malaria': total_prev}
->>>>>>> 0901eb30
 
     def check_if_fever_is_caused_by_malaria(
         self,
