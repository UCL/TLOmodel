--- conflicted
+++ resolved
@@ -247,6 +247,7 @@
 
     def read_parameters(self, data_folder):
         """Read parameter values from files for condition onset, removal, deaths, and initial prevalence.
+
         ResourceFile_cmd_condition_onset.xlsx = parameters for onset of conditions
         ResourceFile_cmd_condition_removal.xlsx  = parameters for removal of conditions
         ResourceFile_cmd_condition_death.xlsx  = parameters for death rate from conditions
@@ -259,6 +260,7 @@
         ResourceFile_cmd_events_death.xlsx  = parameters for death rate from events
         ResourceFile_cmd_events_symptoms.xlsx  = symptoms for events
         ResourceFile_cmd_events_hsi.xlsx  = HSI parameters for events
+
         """
         cmd_path = Path(self.resourcefilepath) / "cmd"
         cond_onset = pd.read_excel(cmd_path / "ResourceFile_cmd_condition_onset.xlsx", sheet_name=None)
@@ -411,6 +413,7 @@
             sample_eligible_treatment_success(on_med, p_treatment_works, condition)
 
             # ----- Impose the symptom on random sample of those with each condition to have:
+            # TODO: @britta make linear model data-specific and add in needed complexity
             for symptom in self.prob_symptoms[condition].keys():
                 lm_init_symptoms = LinearModel(
                     LinearModelType.MULTIPLICATIVE,
@@ -899,6 +902,7 @@
 
     def __init__(self, module, interval_between_polls):
         """The Main Polling Event of the CardioMetabolicDisorders Module
+
         :param module: the module that created this event
         """
         super().__init__(module, frequency=DateOffset(months=interval_between_polls))
@@ -906,6 +910,7 @@
 
     def apply(self, population):
         """Apply this event to the population.
+
         :param population: the current population
         """
         df = population.props
@@ -1577,14 +1582,9 @@
         assert person[f'nc_{self.condition}_ever_diagnosed'], "The person is not diagnosed and so should not be " \
                                                               "receiving an HSI."
         # Check availability of medication for condition
-<<<<<<< HEAD
-        if self.get_all_consumables(item_codes=self.module.parameters[
-                f'{self.condition}_hsi'].get('medication_item_code')):
-=======
         if self.get_consumables(
             item_codes=self.module.parameters[f'{self.condition}_hsi'].get('medication_item_code').astype(int)
         ):
->>>>>>> 234a9561
             # If medication is available, flag as being on medication
             df.at[person_id, f'nc_{self.condition}_on_medication'] = True
             # Determine if the medication will work to prevent death
