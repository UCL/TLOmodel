"""
The joint Cardio-Metabolic Disorders model by Tim Hallett and Britta Jewell, October 2020

"""
import math
from itertools import combinations
from pathlib import Path

import numpy as np
import pandas as pd

from tlo import DateOffset, Module, Parameter, Property, Types, logging
from tlo.events import Event, IndividualScopeEventMixin, PopulationScopeEventMixin, RegularEvent
from tlo.lm import LinearModel, LinearModelType, Predictor
from tlo.methods import Metadata
from tlo.methods import demography as de
from tlo.methods.causes import Cause
from tlo.methods.demography import InstantaneousDeath

# from tlo.methods.healthsystem import HSI_Event


# ---------------------------------------------------------------------------------------------------------
#   MODULE DEFINITIONS
# ---------------------------------------------------------------------------------------------------------

logger = logging.getLogger(__name__)
logger.setLevel(logging.INFO)


class CardioMetabolicDisorders(Module):
    """
    CardioMetabolicDisorders module covers a subset of cardio-metabolic conditions and events. Conditions are binary
    and individuals experience a risk of acquiring or losing a condition based on annual probability and
    demographic/lifestyle risk factors.

    """
    # save a master list of the events that are covered in this module
    conditions = ['diabetes',
                  'hypertension',
                  'chronic_kidney_disease',
                  'chronic_lower_back_pain',
                  'chronic_ischemic_hd']

    # save a master list of the events that are covered in this module
    events = ['ever_stroke',
              'ever_heart_attack']

    # Declare Metadata (this is for a typical 'Disease Module')
    METADATA = {
        Metadata.DISEASE_MODULE,
        Metadata.USES_SYMPTOMMANAGER,
        Metadata.USES_HEALTHSYSTEM,
        Metadata.USES_HEALTHBURDEN
    }

    # Declare Causes of Death
    CAUSES_OF_DEATH = {
        'diabetes': Cause(
            gbd_causes='Diabetes mellitus', label='Diabetes'),
        'chronic_ischemic_hd': Cause(
            gbd_causes=['Ischemic heart disease', 'Hypertensive heart disease'], label='Heart Disease'),
        'heart_attack': Cause(
            gbd_causes=['Ischemic heart disease', 'Hypertensive heart disease'], label='Heart Disease'),
        'stroke': Cause(
            gbd_causes='Stroke', label='Stroke'),
        'chronic_kidney_disease': Cause(
            gbd_causes='Chronic kidney disease', label='Kidney Disease')
    }

    # Declare Causes of Disability #todo - to be updated when DALYS calc are completed
    CAUSES_OF_DISABILITY = {
        'any_ncd':
            Cause(gbd_causes=[
                'Diabetes mellitus',
                'Ischemic heart disease',
                'Hypertensive heart disease',
                'Stroke',
                'Chronic kidney disease'
            ],
                  label='NCD')
    }

    # create separate dicts for params for conditions and events
    onset_conditions_param_dicts = {
        f"{p}_onset": Parameter(Types.DICT, f"all the parameters that specify the linear models for onset of {p}")
        for p in conditions
    }
    removal_conditions_param_dicts = {
        f"{p}_removal": Parameter(Types.DICT, f"all the parameters that specify the linear models for removal of {p}")
        for p in conditions
    }
    onset_events_param_dicts = {
        f"{p}_onset": Parameter(Types.DICT, f"all the parameters that specify the linear models for onset of {p}")
        for p in events
    }
    death_conditions_param_dicts = {
        f"{p}_death": Parameter(Types.DICT, f"all the parameters that specify the linear models for death from {p}")
        for p in conditions
    }
    death_events_param_dicts = {
        f"{p}_death": Parameter(Types.DICT, f"all the parameters that specify the linear models for death from {p}")
        for p in events
    }
    initial_prev_param_dicts = {
        f"{p}_initial_prev": Parameter(Types.DICT, 'initial prevalence of condition') for p in conditions
    }
    other_params_dict = {
        'interval_between_polls': Parameter(Types.INT, 'months between the main polling event')
    }

    PARAMETERS = {**onset_conditions_param_dicts, **removal_conditions_param_dicts, **onset_events_param_dicts,
                  **death_conditions_param_dicts, **death_events_param_dicts, **initial_prev_param_dicts,
                  **other_params_dict
                  }

    # convert conditions and events to dicts and merge together into PROPERTIES
    condition_list = {
        f"nc_{p}": Property(Types.BOOL, f"Whether or not someone has {p}") for p in conditions
    }
    event_list = {
        f"nc_{p}": Property(Types.BOOL, f"Whether or not someone has had a {p}") for p in events}

    PROPERTIES = {
        **condition_list,
        **event_list,
        # 'nc_cancers': Property(Types.BOOL, 'whether or not the person currently has any form of cancer'),
        'nc_n_conditions': Property(Types.INT, 'how many cardio-metabolic conditions the person currently has'),
        'nc_condition_combos': Property(Types.BOOL, 'whether or not the person currently has a combination of conds')
    }

    # TODO: we will have to later gather from the others what the symptoms are in each state - for now leave blank
    SYMPTOMS = {}

    def __init__(self, name=None, resourcefilepath=None):
        # NB. Parameters passed to the module can be inserted in the __init__ definition.

        super().__init__(name)
        self.resourcefilepath = resourcefilepath

        self.conditions = CardioMetabolicDisorders.conditions
        self.events = CardioMetabolicDisorders.events

        # create list that includes conditions modelled by other modules
        self.condition_list = ['nc_' + cond for cond in CardioMetabolicDisorders.conditions] + ['de_depr']

        # retrieve age range categories from Demography module
        self.age_index = None

    def read_parameters(self, data_folder):
        """Read parameter values from files for condition onset, removal, deaths, and initial prevalence.

        ResourceFile_cmd_condition_onset.xlsx = parameters for onset of conditions
        ResourceFile_cmd_condition_removal.xlsx  = parameters for removal of conditions
        ResourceFile_cmd_condition_death.xlsx  = parameters for death rate from conditions
        ResourceFile_cmd_condition_prevalence.xlsx  = initial and target prevalence for conditions
        ResourceFile_cmd_events.xlsx  = parameters for occurrence of events
        ResourceFile_cmd_events_death.xlsx  = parameters for death rate from events

        """
        cmd_path = Path(self.resourcefilepath) / "cmd"
        cond_onset = pd.read_excel(cmd_path / "ResourceFile_cmd_condition_onset.xlsx", sheet_name=None)
        cond_removal = pd.read_excel(cmd_path / "ResourceFile_cmd_condition_removal.xlsx", sheet_name=None)
        cond_death = pd.read_excel(cmd_path / "ResourceFile_cmd_condition_death.xlsx", sheet_name=None)
        cond_prevalence = pd.read_excel(cmd_path / "ResourceFile_cmd_condition_prevalence.xlsx", sheet_name=None)
        events_onset = pd.read_excel(cmd_path / "ResourceFile_cmd_events.xlsx", sheet_name=None)
        events_death = pd.read_excel(cmd_path / "ResourceFile_cmd_events_death.xlsx", sheet_name=None)

        def get_values(params, value):
            """replaces nans in the 'value' key with specified value"""
            params['value'] = params['value'].replace(np.nan, value)
            params['value'] = params['value'].astype(float)
            return params.set_index('parameter_name')['value']

        p = self.parameters

        for condition in self.conditions:
            p[f'{condition}_onset'] = get_values(cond_onset[condition], 1)
            p[f'{condition}_removal'] = get_values(cond_removal[condition], 1)
            p[f'{condition}_death'] = get_values(cond_death[condition], 1)
            p[f'{condition}_initial_prev'] = get_values(cond_prevalence[condition], 0)

        for event in self.events:
            p[f'{event}_onset'] = get_values(events_onset[event], 1)
            p[f'{event}_death'] = get_values(events_death[event], 1)

        # Set the interval (in months) between the polls
        p['interval_between_polls'] = 3

        # Check that every value has been read-in successfully
        for param_name in self.PARAMETERS:
            assert self.parameters[param_name] is not None, f'Parameter "{param_name}" has not been set.'

    def initialise_population(self, population):
        """Set our property values for the initial population.
        """
        self.age_index = self.sim.modules['Demography'].AGE_RANGE_CATEGORIES
        df = population.props

        men = df.is_alive & (df.sex == 'M')
        women = df.is_alive & (df.sex == 'F')

        def sample_eligible(_filter, _p, _condition):
            """uses filter to get eligible population and samples individuals for condition using p"""
            eligible = df.index[_filter]
            init_prev = self.rng.choice([True, False], size=len(eligible), p=[_p, 1 - _p])
            if sum(init_prev):
                df.loc[eligible[init_prev], f'nc_{_condition}'] = True

        for condition in self.conditions:
            p = self.parameters[f'{condition}_initial_prev']
            # Set age min and max to get correct age group later
            age_min = 0
            age_max = 4
            # men & women without condition
            men_wo_cond = men & ~df[f'nc_{condition}']
            women_wo_cond = women & ~df[f'nc_{condition}']
            for age_grp in self.age_index:
                # Select all eligible individuals (men & women w/o condition and in age range)
                sample_eligible(men_wo_cond & df.age_years.between(age_min, age_max), p[f'm_{age_grp}'], condition)
                sample_eligible(women_wo_cond & df.age_years.between(age_min, age_max), p[f'f_{age_grp}'], condition)

                if age_grp != '100+':
                    age_min = age_min + 5
                    age_max = age_max + 5
                else:
                    age_min = age_min + 5
                    age_max = age_max + 20

    def initialise_simulation(self, sim):
        """Schedule:
        * Main Polling Event
        * Main Logging Event
        * Build the LinearModels for the onset/removal of each condition:
        """
        sim.schedule_event(CardioMetabolicDisorders_MainPollingEvent(self, self.parameters['interval_between_polls']),
                           sim.date)
        sim.schedule_event(CardioMetabolicDisorders_LoggingEvent(self), sim.date)

        # dict to hold counters for the number of episodes by condition-type and age-group
        self.df_incidence_tracker_zeros = pd.DataFrame(0, index=self.age_index, columns=self.conditions)
        self.df_incidence_tracker = self.df_incidence_tracker_zeros.copy()

        # Create Tracker for the number of different types of events
        self.events_tracker = dict()
        for event in self.events:
            self.events_tracker[f'{event}_events'] = 0

        # Build the LinearModel for onset/removal/deaths for each condition
        # Baseline probability of condition onset, removal, and death are annual; in LinearModel, rates are adjusted to
        # be consistent with the polling interval
        self.lms_onset = dict()
        self.lms_removal = dict()
        self.lms_death = dict()

        # Build the LinearModel for occurrence of events
        self.lms_event_onset = dict()
        self.lms_event_death = dict()

        for condition in self.conditions:
            self.lms_onset[condition] = self.build_linear_model(condition, self.parameters['interval_between_polls'],
                                                                lm_type='onset')
            self.lms_removal[condition] = self.build_linear_model(condition, self.parameters['interval_between_polls'],
                                                                  lm_type='removal')
            self.lms_death[condition] = self.build_linear_model(condition, self.parameters['interval_between_polls'],
                                                                lm_type='death')

        for event in self.events:
            self.lms_event_onset[event] = self.build_linear_model(event, self.parameters['interval_between_polls'],
                                                                  lm_type='onset')
            self.lms_event_death[event] = self.build_linear_model(event, self.parameters['interval_between_polls'],
                                                                  lm_type='death')

    def build_linear_model(self, condition, interval_between_polls, lm_type):
        """
        Build a linear model for the risk of onset, removal, or death from a condition, or occurrence or death from
        an event.

        :param condition: the condition or event to build the linear model for
        :param interval_between_polls: the duration (in months) between the polls
        :param lm_type: whether or not the lm is for onset, removal, death, or event in order to select the correct
        parameter set below
        :return: a linear model
        """

        # use temporary empty dict to save results
        lms_dict = dict()

        # load parameters for correct condition/event
        p = self.parameters[f'{condition}_{lm_type}']

        baseline_annual_probability = 1 - math.exp(-interval_between_polls / 12 * p['baseline_annual_probability'])
        # LinearModel expects native python types - if it's numpy type, convert it
        baseline_annual_probability = float(baseline_annual_probability)

        lms_dict[condition] = LinearModel(
            LinearModelType.MULTIPLICATIVE,
            baseline_annual_probability,
            Predictor('sex').when('M', p['rr_male']),
            Predictor('age_years').when('.between(0, 4)', p['rr_0_4'])
            .when('.between(5, 9)', p['rr_5_9'])
            .when('.between(10, 14)', p['rr_10_14'])
            .when('.between(15, 19)', p['rr_15_19'])
            .when('.between(20, 24)', p['rr_20_24'])
            .when('.between(25, 29)', p['rr_25_29'])
            .when('.between(30, 34)', p['rr_30_34'])
            .when('.between(35, 39)', p['rr_35_39'])
            .when('.between(40, 44)', p['rr_40_44'])
            .when('.between(45, 49)', p['rr_45_49'])
            .when('.between(50, 54)', p['rr_50_54'])
            .when('.between(55, 59)', p['rr_55_59'])
            .when('.between(60, 64)', p['rr_60_64'])
            .when('.between(65, 69)', p['rr_65_69'])
            .when('.between(70, 74)', p['rr_70_74'])
            .when('.between(75, 79)', p['rr_75_79'])
            .when('.between(80, 84)', p['rr_80_84'])
            .when('.between(85, 89)', p['rr_85_89'])
            .when('.between(90, 94)', p['rr_90_94'])
            .when('.between(95, 99)', p['rr_95_99'])
            .otherwise(p['rr_100']),
            Predictor('li_urban').when(True, p['rr_urban']),
            Predictor('li_wealth').when('1', p['rr_wealth_1'])
            .when('2', p['rr_wealth_2'])
            .when('3', p['rr_wealth_3'])
            .when('4', p['rr_wealth_4'])
            .when('5', p['rr_wealth_5']),
            Predictor('li_bmi').when('1', p['rr_bmi_1'])
            .when('2', p['rr_bmi_2'])
            .when('3', p['rr_bmi_3'])
            .when('4', p['rr_bmi_4'])
            .when('5', p['rr_bmi_5']),
            Predictor('li_low_ex').when(True, p['rr_low_exercise']),
            Predictor('li_high_salt').when(True, p['rr_high_salt']),
            Predictor('li_high_sugar').when(True, p['rr_high_sugar']),
            Predictor('li_tob').when(True, p['rr_tobacco']),
            Predictor('li_ex_alc').when(True, p['rr_alcohol']),
            Predictor('li_mar_stat').when('1', p['rr_marital_status_1'])
            .when('2', p['rr_marital_status_2'])
            .when('3', p['rr_marital_status_3']),
            Predictor('li_in_ed').when(True, p['rr_in_education']),
            Predictor('li_ed_lev').when('1', p['rr_current_education_level_1'])
            .when('2', p['rr_current_education_level_2'])
            .when('3', p['rr_current_education_level_3']),
            Predictor('li_unimproved_sanitation').when(True, p['rr_unimproved_sanitation']),
            Predictor('li_no_access_handwashing').when(True, p['rr_no_access_handwashing']),
            Predictor('li_no_clean_drinking_water').when(True, p['rr_no_clean_drinking_water']),
            Predictor('li_wood_burn_stove').when(True, p['rr_wood_burning_stove']),
            Predictor('nc_diabetes').when(True, p['rr_diabetes']),
            Predictor('nc_hypertension').when(True, p['rr_hypertension']),
            Predictor('de_depr').when(True, p['rr_depression']),
            Predictor('nc_chronic_kidney_disease').when(True, p['rr_chronic_kidney_disease']),
            Predictor('nc_chronic_lower_back_pain').when(True, p['rr_chronic_lower_back_pain']),
            Predictor('nc_chronic_ischemic_hd').when(True, p['rr_chronic_ischemic_heart_disease'])
            # Predictor('nc_cancers').when(True, p['rr_cancers'])
        )

        return lms_dict[condition]

    def on_birth(self, mother_id, child_id):
        """Initialise our properties for a newborn individual.

        :param mother_id: the mother for this child
        :param child_id: the new child
        """
        # TODO: @britta - assuming that the all children have nothing when they are born
        df = self.sim.population.props
        for condition in self.conditions:
            df.at[child_id, f'nc_{condition}'] = False
        for event in self.events:
            df.at[child_id, f'nc_{event}'] = False
        # df.at[child_id, 'nc_cancers'] = False
        df.at[child_id, 'nc_n_conditions'] = 0
        df.at[child_id, 'nc_condition_combos'] = False

    def report_daly_values(self):
        """Report DALY values to the HealthBurden module"""
        # This must send back a pd.Series or pd.DataFrame that reports on the average daly-weights that have been
        # experienced by persons in the previous month. Only rows for alive-persons must be returned.
        # The names of the series of columns is taken to be the label of the cause of this disability.
        # It will be recorded by the healthburden module as <ModuleName>_<Cause>.

        # To return a value of 0.0 (fully health) for everyone, use:
        # df = self.sim.popultion.props
        # return pd.Series(index=df.index[df.is_alive],data=0.0)

        # TODO: @britta add in functionality to fetch daly weight from resourcefile

        df = self.sim.population.props
        any_condition = df.loc[df.is_alive, self.condition_list].any(axis=1)

        return any_condition * 0.0

    def on_hsi_alert(self, person_id, treatment_id):
        """
        This is called whenever there is an HSI event commissioned by one of the other disease modules.
        """
        pass


# ---------------------------------------------------------------------------------------------------------
#   DISEASE MODULE EVENTS
#
#   The regular event that actually changes individuals' condition or event status, occurring every 3 months
#   and synchronously for all persons.
#   Individual level events (HSI, death or cardio-metabolic events) may occur at other times.
# ---------------------------------------------------------------------------------------------------------

class CardioMetabolicDisorders_MainPollingEvent(RegularEvent, PopulationScopeEventMixin):
    """The Main Polling Event.
    * Establishes onset of each condition
    * Establishes removal of each condition
    * Schedules events that arise, according the condition.
    """

    def __init__(self, module, interval_between_polls):
        """The Main Polling Event of the CardioMetabolicDisorders Module

        :param module: the module that created this event
        """
        super().__init__(module, frequency=DateOffset(months=interval_between_polls))
        assert isinstance(module, CardioMetabolicDisorders)

    def apply(self, population):
        """Apply this event to the population.

        :param population: the current population
        """
        df = population.props
        m = self.module
        rng = m.rng

        # Function to schedule deaths on random day throughout polling period
        def schedule_death_to_occur_before_next_poll(p_id, cond, interval_between_polls):
            ndays = (self.sim.date + DateOffset(months=interval_between_polls, days=-1) - self.sim.date).days
            self.sim.schedule_event(
                InstantaneousDeath(self.module, p_id, cond),
                self.sim.date + DateOffset(days=self.module.rng.randint(ndays))
            )

        def lmpredict_rtn_a_series(lm, df):
            """wrapper to call predict on a linear model, guranteeing that a pd.Series is returned even if the length
            of the df is 1."""
            res = lm.predict(df, rng)
            if type(res) == pd.Series:
                return res
            else:
                return pd.Series(index=df.index, data=[res])

        current_incidence_df = pd.DataFrame(index=self.module.age_index, columns=self.module.conditions)

        # Determine onset/removal of conditions
        for condition in self.module.conditions:

            # onset:
            eligible_population = df.is_alive & ~df[f'nc_{condition}']
            acquires_condition = lmpredict_rtn_a_series(self.module.lms_onset[condition], df.loc[eligible_population])
            idx_acquires_condition = acquires_condition[acquires_condition].index
            df.loc[idx_acquires_condition, f'nc_{condition}'] = True

            # Add incident cases to the tracker
            current_incidence_df[condition] = df.loc[idx_acquires_condition].groupby('age_range').size()

            # -------------------------------------------------------------------------------------------

            # removal:
            eligible_population = df.is_alive & df[f'nc_{condition}']
            loses_condition = lmpredict_rtn_a_series(self.module.lms_removal[condition], df.loc[eligible_population])
            idx_loses_condition = loses_condition[loses_condition].index
            df.loc[idx_loses_condition, f'nc_{condition}'] = False

            # -------------------- DEATH FROM CARDIO-METABOLIC CONDITION ---------------------------------------
            # There is a risk of death for those who have a cardio-metabolic condition.
            # Death is assumed to happen instantly.

            eligible_population = df.is_alive & df[f'nc_{condition}']
            selected_to_die = self.module.lms_death[condition].predict(df.loc[eligible_population], rng)
            if selected_to_die.any():  # catch in case no one dies
<<<<<<< HEAD
                if len(eligible_population) > 1:
=======
                if sum(eligible_population) > 1:
>>>>>>> 9dfc5eff
                    idx_selected_to_die = selected_to_die[selected_to_die].index
                else:
                    # if there is only one eligible person, the predict method of linear model will return just a bool
                    #  instead of a pd.Series. Handle this special case:
<<<<<<< HEAD
                    idx_selected_to_die = eligible_population.index
=======
                    idx_selected_to_die = eligible_population[eligible_population].index
>>>>>>> 9dfc5eff

                for person_id in idx_selected_to_die:
                    schedule_death_to_occur_before_next_poll(person_id, condition,
                                                             m.parameters['interval_between_polls'])

        # add the new incidence numbers to tracker
        self.module.df_incidence_tracker = self.module.df_incidence_tracker.add(current_incidence_df)

        # Determine occurrence of events
        for event in self.module.events:

            eligible_population_for_event = df.is_alive
            has_event = self.module.lms_event_onset[event].predict(df.loc[eligible_population_for_event], rng)
            if has_event.any():  # catch in case no one has event
                idx_has_event = has_event[has_event].index

                for person_id in idx_has_event:
                    start = self.sim.date
                    end = self.sim.date + DateOffset(months=m.parameters['interval_between_polls'], days=-1)
                    ndays = (end - start).days
                    self.sim.schedule_event(CardioMetabolicDisordersEvent(self.module, person_id, event),
                                            self.sim.date + DateOffset(days=self.module.rng.randint(ndays)))

            # -------------------- DEATH FROM CARDIO-METABOLIC EVENT ---------------------------------------
            # There is a risk of death for those who have had an CardioMetabolicDisorders event.
            # Death is assumed to happen instantly.

            eligible_population = df.is_alive & df[f'nc_{event}']
            selected_to_die = self.module.lms_event_death[event].predict(df.loc[eligible_population], rng)
            if selected_to_die.any():  # catch in case no one dies
                if len(eligible_population) > 1:
                    idx_selected_to_die = selected_to_die[selected_to_die].index
                else:
                    # if there is only one eligible person, the predict method of linear model will return just a bool
                    #  instead of a pd.Series. Handle this special case:
                    idx_selected_to_die = eligible_population.index

                for person_id in idx_selected_to_die:
                    schedule_death_to_occur_before_next_poll(person_id, event.replace('ever_', ''),
                                                             m.parameters['interval_between_polls'])


class CardioMetabolicDisordersEvent(Event, IndividualScopeEventMixin):
    """
    This is an Cardio Metabolic Disorders event. It has been scheduled to occur by the
    CardioMetabolicDisorders_MainPollingEvent.
    """

    def __init__(self, module, person_id, event):
        super().__init__(module, person_id=person_id)
        self.event = event

    def apply(self, person_id):
        if not self.sim.population.props.at[person_id, 'is_alive']:
            return

        self.module.events_tracker[f'{self.event}_events'] += 1
        self.sim.population.props.at[person_id, f'nc_{self.event}'] = True

        # TODO: @britta add functionality to add symptoms

        # Add the outward symptom to the SymptomManager. This will result in emergency care being sought
        # self.sim.modules['SymptomManager'].change_symptom(
        #    person_id=person_id,
        #    disease_module=self.module,
        #    add_or_remove='+',
        #    symptom_string='Damage_From_Stroke'
        # )


# ---------------------------------------------------------------------------------------------------------
#   LOGGING EVENTS
#
#   Put the logging events here. There should be a regular logger outputting current states of the
#   population. There may also be a loggig event that is driven by particular events.
# ---------------------------------------------------------------------------------------------------------

class CardioMetabolicDisorders_LoggingEvent(RegularEvent, PopulationScopeEventMixin):
    def __init__(self, module):
        """Produce a summary of the numbers of people with respect to the action of this module.
        """

        self.repeat = 12
        super().__init__(module, frequency=DateOffset(months=self.repeat))
        self.date_last_run = self.sim.date
        self.AGE_RANGE_LOOKUP = self.sim.modules['Demography'].AGE_RANGE_LOOKUP
        assert isinstance(module, CardioMetabolicDisorders)

    def apply(self, population):

        # Convert incidence tracker to dict to pass through logger
        logger.info(key='incidence_count_by_condition', data=self.module.df_incidence_tracker.to_dict(),
                    description=f"count of events occurring between each successive poll of logging event every "
                                f"{self.repeat} months")
        # Reset the counter
        self.module.df_incidence_tracker = self.module.df_incidence_tracker_zeros.copy()

        def age_cats(ages_in_years):
            AGE_RANGE_CATEGORIES = self.sim.modules['Demography'].AGE_RANGE_CATEGORIES
            AGE_RANGE_LOOKUP = self.sim.modules['Demography'].AGE_RANGE_LOOKUP

            age_cats = pd.Series(
                pd.Categorical(ages_in_years.map(AGE_RANGE_LOOKUP),
                               categories=AGE_RANGE_CATEGORIES, ordered=True)
            )
            return age_cats

        # Function to prepare a groupby for logging
        def proportion_of_something_in_a_groupby_ready_for_logging(df, something, groupbylist):
            dfx = df.groupby(groupbylist).apply(lambda dft: pd.Series(
                {'something': dft[something].sum(), 'not_something': (~dft[something]).sum()}))
            pr = dfx['something'] / dfx.sum(axis=1)

            # create into a dict with keys as strings
            pr = pr.reset_index()
            pr['flat_index'] = ''
            for i in range(len(pr)):
                pr.at[i, 'flat_index'] = '__'.join([f"{col}={pr.at[i, col]}" for col in groupbylist])
            pr = pr.set_index('flat_index', drop=True)
            pr = pr.drop(columns=groupbylist)
            return pr[0].to_dict()

        # Output the person-years lived by single year of age in the past year
        df = population.props
        delta = pd.DateOffset(years=1)
        for cond in self.module.conditions:
            # mask is a Series restricting dataframe to individuals who do not have the condition, which is passed to
            # demography module to calculate person-years lived without the condition
            mask = (df.is_alive & ~df[f'nc_{cond}'])
            py = de.Demography.calc_py_lived_in_last_year(self, delta, mask)
            py['age_range'] = age_cats(py.index)
            py = py.groupby('age_range').sum()
            logger.info(key=f'person_years_{cond}', data=py.to_dict())

        # Make some summary statistics for prevalence by age/sex for each condition
        df = population.props

        # Prevalence of conditions broken down by sex and age

        for condition in self.module.conditions:
            prev_age_sex = proportion_of_something_in_a_groupby_ready_for_logging(df, f'nc_{condition}',
                                                                                  ['sex', 'age_range'])

            # Prevalence of conditions broken down by sex and age
            logger.info(
                key=f'{condition}_prevalence_by_age_and_sex',
                description='current fraction of the population classified as having condition, by sex and age',
                data={'data': prev_age_sex}
            )

            # Prevalence of conditions by adults aged 20 or older
            adult_prevalence = {
                'prevalence': len(df[df[f'nc_{condition}'] & df.is_alive & (df.age_years >= 20)]) / len(
                    df[df.is_alive & (df.age_years >= 20)])}

            logger.info(
                key=f'{condition}_prevalence',
                description='current fraction of the adult population classified as having condition',
                data=adult_prevalence
            )

        # Counter for number of co-morbidities
        mask = df.is_alive
        df.loc[mask, 'nc_n_conditions'] = df.loc[mask, self.module.condition_list].sum(axis=1)
        n_comorbidities_all = pd.DataFrame(index=self.module.age_index,
                                           columns=list(range(0, len(self.module.condition_list) + 1)))
        df = df[['age_range', 'nc_n_conditions']]

        for num in range(0, len(self.module.condition_list) + 1):
            col = df.loc[df['nc_n_conditions'] == num].groupby(['age_range']).apply(lambda x: pd.Series(
                {'count': x['nc_n_conditions'].count()}))
            n_comorbidities_all.loc[:, num] = col['count']

        prop_comorbidities_all = n_comorbidities_all.div(n_comorbidities_all.sum(axis=1), axis=0)

        logger.info(key='mm_prevalence_by_age_all',
                    description='annual summary of multi-morbidities by age for all',
                    data=prop_comorbidities_all.to_dict()
                    )

        # output combinations of different conditions
        df = population.props

        combos = combinations(self.module.condition_list, 2)
        condition_combos = list(combos)

        n_combos = pd.DataFrame(index=df['age_range'].value_counts().sort_index().index)

        for i in range(0, len(condition_combos)):
            df.loc[df.is_alive, 'nc_condition_combos'] = np.where(
                 df.loc[df.is_alive, f'{condition_combos[i][0]}'] &
                 df.loc[df.is_alive, f'{condition_combos[i][1]}'],
                 True, False)
            col = df.loc[df.is_alive].groupby(['age_range'])['nc_condition_combos'].count()
            n_combos.reset_index()
            n_combos.loc[:, (f'{condition_combos[i][0]}' + '_' + f'{condition_combos[i][1]}')] = col.values

        # output proportions of different combinations of conditions

        prop_combos = n_combos.div(df.groupby(['age_range'])['age_range'].count(), axis=0)
        prop_combos.index = prop_combos.index.astype(str)

        logger.info(key='prop_combos',
                    description='proportion of combinations of morbidities',
                    data=prop_combos.to_dict()
                    )

        # output entire dataframe for logistic regression
        # df = population.props
        # df.to_csv('df_for_regression.csv')<|MERGE_RESOLUTION|>--- conflicted
+++ resolved
@@ -475,20 +475,12 @@
             eligible_population = df.is_alive & df[f'nc_{condition}']
             selected_to_die = self.module.lms_death[condition].predict(df.loc[eligible_population], rng)
             if selected_to_die.any():  # catch in case no one dies
-<<<<<<< HEAD
-                if len(eligible_population) > 1:
-=======
                 if sum(eligible_population) > 1:
->>>>>>> 9dfc5eff
                     idx_selected_to_die = selected_to_die[selected_to_die].index
                 else:
                     # if there is only one eligible person, the predict method of linear model will return just a bool
                     #  instead of a pd.Series. Handle this special case:
-<<<<<<< HEAD
-                    idx_selected_to_die = eligible_population.index
-=======
                     idx_selected_to_die = eligible_population[eligible_population].index
->>>>>>> 9dfc5eff
 
                 for person_id in idx_selected_to_die:
                     schedule_death_to_occur_before_next_poll(person_id, condition,
