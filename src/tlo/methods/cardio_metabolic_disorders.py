"""
The joint Cardio-Metabolic Disorders model determines onset, outcome and treatment of:
* Diabetes
* Hypertension
* Chronic Kidney Disease
* Chronic Ischemic Heart Disease
* Stroke
* Heart Attack

And:
* Chronic Lower Back Pain
"""

import math
from itertools import combinations
from pathlib import Path

import numpy as np
import pandas as pd

from tlo import DateOffset, Module, Parameter, Property, Types, logging
from tlo.events import Event, IndividualScopeEventMixin, PopulationScopeEventMixin, RegularEvent
from tlo.lm import LinearModel, LinearModelType, Predictor
from tlo.methods import Metadata
from tlo.methods import demography as de
from tlo.methods.causes import Cause
from tlo.methods.dxmanager import DxTest
from tlo.methods.healthsystem import HSI_Event
from tlo.methods.symptommanager import Symptom
from tlo.util import random_date

# ---------------------------------------------------------------------------------------------------------
#   MODULE DEFINITIONS
# ---------------------------------------------------------------------------------------------------------

logger = logging.getLogger(__name__)
logger.setLevel(logging.INFO)


class CardioMetabolicDisorders(Module):
    """
    CardioMetabolicDisorders module covers a subset of cardio-metabolic conditions and events. Conditions are binary
    and individuals experience a risk of acquiring or losing a condition based on annual probability and
    demographic/lifestyle risk factors.

    """
    # Save a master list of the events that are covered in this module
    conditions = ['diabetes',
                  'hypertension',
                  'chronic_kidney_disease',
                  'chronic_lower_back_pain',
                  'chronic_ischemic_hd']

    # Save a master list of the events that are covered in this module
    events = ['ever_stroke',
              'ever_heart_attack']

    INIT_DEPENDENCIES = {'Demography', 'Lifestyle', 'HealthSystem', 'SymptomManager'}

    OPTIONAL_INIT_DEPENDENCIES = {'HealthBurden'}

    ADDITIONAL_DEPENDENCIES = {'Depression'}

    # Declare Metadata
    METADATA = {
        Metadata.DISEASE_MODULE,
        Metadata.USES_SYMPTOMMANAGER,
        Metadata.USES_HEALTHSYSTEM,
        Metadata.USES_HEALTHBURDEN
    }

    # Declare Causes of Death
    CAUSES_OF_DEATH = {
        'diabetes': Cause(
            gbd_causes='Diabetes mellitus', label='Diabetes'),
        'chronic_ischemic_hd': Cause(
            gbd_causes=['Ischemic heart disease', 'Hypertensive heart disease'], label='Heart Disease'),
        'ever_heart_attack': Cause(
            gbd_causes=['Ischemic heart disease', 'Hypertensive heart disease'], label='Heart Disease'),
        'ever_stroke': Cause(
            gbd_causes='Stroke', label='Stroke'),
        'chronic_kidney_disease': Cause(
            gbd_causes='Chronic kidney disease', label='Kidney Disease')
    }

    # Declare Causes of Disability #todo - to be updated when DALYS calc are completed
    CAUSES_OF_DISABILITY = {
        'any_ncd':
            Cause(gbd_causes=[
                'Diabetes mellitus',
                'Ischemic heart disease',
                'Hypertensive heart disease',
                'Stroke',
                'Chronic kidney disease'
            ],
                label='NCD')
    }

    # Create separate dicts for params for conditions and events which are read in via excel documents in resources/cmd
    onset_conditions_param_dicts = {
        f"{p}_onset": Parameter(Types.DICT, f"all the parameters that specify the linear models for onset of {p}")
        for p in conditions
    }
    removal_conditions_param_dicts = {
        f"{p}_removal": Parameter(Types.DICT, f"all the parameters that specify the linear models for removal of {p}")
        for p in conditions
    }
    hsi_conditions_param_dicts = {
        f"{p}_hsi": Parameter(Types.DICT, f"all the parameters that specify diagnostic tests and treatments for {p}")
        for p in conditions
    }
    onset_events_param_dicts = {
        f"{p}_onset": Parameter(Types.DICT, f"all the parameters that specify the linear models for onset of {p}")
        for p in events
    }
    hsi_events_param_dicts = {
        f"{p}_hsi": Parameter(Types.DICT, f"all the parameters that specify diagnostic tests and treatments for {p}")
        for p in events
    }
    death_conditions_param_dicts = {
        f"{p}_death": Parameter(Types.DICT, f"all the parameters that specify the linear models for death from {p}")
        for p in conditions
    }
    death_events_param_dicts = {
        f"{p}_death": Parameter(Types.DICT, f"all the parameters that specify the linear models for death from {p}")
        for p in events
    }
    initial_prev_param_dicts = {
        f"{p}_initial_prev": Parameter(Types.DICT, 'initial prevalence of condition') for p in conditions
    }
    other_params_dict = {
        'interval_between_polls': Parameter(Types.INT, 'months between the main polling event'),
        'pr_bmi_reduction': Parameter(Types.INT, 'probability of an individual having a reduction in BMI following '
                                                 'weight loss treatment')
    }

    PARAMETERS = {**onset_conditions_param_dicts, **removal_conditions_param_dicts, **hsi_conditions_param_dicts,
                  **onset_events_param_dicts, **death_conditions_param_dicts, **death_events_param_dicts,
                  **hsi_events_param_dicts, **initial_prev_param_dicts, **other_params_dict}

    # convert conditions and events to dicts and merge together into PROPERTIES
    condition_list = {
        f"nc_{p}": Property(Types.BOOL, f"Whether or not someone has {p}") for p in conditions
    }
    condition_diagnosis_list = {
        f"nc_{p}_ever_diagnosed": Property(Types.BOOL, f"Whether or not someone has ever been diagnosed with {p}") for p
        in conditions
    }
    condition_date_diagnosis_list = {
        f"nc_{p}_date_diagnosis": Property(Types.DATE, f"When someone has been diagnosed with {p}") for p
        in conditions
    }
    condition_date_of_last_test_list = {
        f"nc_{p}_date_last_test": Property(Types.DATE, f"When someone has last been tested for {p}") for p
        in conditions
    }
    condition_medication_list = {
        f"nc_{p}_on_medication": Property(Types.BOOL, f"Whether or not someone is on medication for {p}") for p
        in conditions
    }
    condition_medication_death_list = {
        f"nc_{p}_medication_prevents_death": Property(Types.BOOL, f"Whether or not medication (if provided) will "
                                                                  f"prevent death from {p}") for p in conditions
    }
    event_list = {
        f"nc_{p}": Property(Types.DATE, f"Date of when someone has had a {p}") for p in events}
    event_diagnosis_list = {
        f"nc_{p}_ever_diagnosed": Property(Types.BOOL, f"Whether or not someone has ever been diagnosed with {p}") for p
        in events
    }
    event_date_diagnosis_list = {
        f"nc_{p}_date_diagnosis": Property(Types.DATE, f"When someone has  been diagnosed with {p}") for p
        in events}
    event_medication_list = {
        f"nc_{p}_on_medication": Property(Types.BOOL, f"Whether or not someone has ever been diagnosed with {p}") for p
        in events
    }
    event_scheduled_date_death_list = {
        f"nc_{p}_scheduled_date_death": Property(Types.DATE, f"Scheduled date of death from {p}") for p
        in events
    }
    event_medication_death_list = {
        f"nc_{p}_medication_prevents_death": Property(Types.BOOL, f"Whether or not medication will prevent death from "
                                                                  f"{p}") for p in events
    }

    PROPERTIES = {**condition_list, **event_list, **condition_diagnosis_list, **condition_date_diagnosis_list,
                  **condition_date_of_last_test_list, **condition_medication_list, **condition_medication_death_list,
                  **event_diagnosis_list, **event_date_diagnosis_list, **event_medication_list,
                  **event_medication_death_list, **event_scheduled_date_death_list,
                  'nc_ever_weight_loss_treatment': Property(Types.BOOL,
                                                            'whether or not the person has ever had weight loss '
                                                            'treatment'),
                  'nc_weight_loss_worked': Property(Types.BOOL,
                                                    'whether or not weight loss treatment worked'),
                  'nc_risk_score': Property(Types.INT, 'score to represent number of risk conditions the person has')
                  }

    def __init__(self, name=None, resourcefilepath=None, do_log_df: bool = False, do_condition_combos: bool = False):

        super().__init__(name)
        self.resourcefilepath = resourcefilepath

        self.conditions = CardioMetabolicDisorders.conditions
        self.events = CardioMetabolicDisorders.events

        # Store the symptoms that this module will use (for conditions only):
        self.symptoms = {f"{s}_symptoms" for s in self.conditions if s != "hypertension"}

        # dict to hold the probability of onset of different types of symptom given a condition
        self.prob_symptoms = dict()

        # retrieve age range categories from Demography module
        self.age_cats = None

        # store bools for whether or not to log the df or log combinations of co-morbidities
        self.do_log_df = do_log_df
        self.do_condition_combos = do_condition_combos

    def read_parameters(self, data_folder):
        """Read parameter values from files for condition onset, removal, deaths, and initial prevalence.

        ResourceFile_cmd_condition_onset.xlsx = parameters for onset of conditions
        ResourceFile_cmd_condition_removal.xlsx  = parameters for removal of conditions
        ResourceFile_cmd_condition_death.xlsx  = parameters for death rate from conditions
        ResourceFile_cmd_condition_prevalence.xlsx  = initial and target prevalence for conditions
        ResourceFile_cmd_condition_symptoms.xlsx  = symptoms for conditions
        ResourceFile_cmd_condition_hsi.xlsx  = HSI paramseters for conditions
        ResourceFile_cmd_events.xlsx  = parameters for occurrence of events
        ResourceFile_cmd_events_death.xlsx  = parameters for death rate from events
        ResourceFile_cmd_events_symptoms.xlsx  = symptoms for events
        ResourceFile_cmd_events_hsi.xlsx  = HSI parameters for events

        """
        cmd_path = Path(self.resourcefilepath) / "cmd"
        cond_onset = pd.read_excel(cmd_path / "ResourceFile_cmd_condition_onset.xlsx", sheet_name=None)
        cond_removal = pd.read_excel(cmd_path / "ResourceFile_cmd_condition_removal.xlsx", sheet_name=None)
        cond_death = pd.read_excel(cmd_path / "ResourceFile_cmd_condition_death.xlsx", sheet_name=None)
        cond_prevalence = pd.read_excel(cmd_path / "ResourceFile_cmd_condition_prevalence.xlsx", sheet_name=None)
        cond_symptoms = pd.read_excel(cmd_path / "ResourceFile_cmd_condition_symptoms.xlsx", sheet_name=None)
        cond_hsi = pd.read_excel(cmd_path / "ResourceFile_cmd_condition_hsi.xlsx", sheet_name=None)
        events_onset = pd.read_excel(cmd_path / "ResourceFile_cmd_events.xlsx", sheet_name=None)
        events_death = pd.read_excel(cmd_path / "ResourceFile_cmd_events_death.xlsx", sheet_name=None)
        events_symptoms = pd.read_excel(cmd_path / "ResourceFile_cmd_events_symptoms.xlsx", sheet_name=None)
        events_hsi = pd.read_excel(cmd_path / "ResourceFile_cmd_events_hsi.xlsx", sheet_name=None)

        def get_values(params, value):
            """replaces nans in the 'value' key with specified value"""
            params['value'] = params['value'].replace(np.nan, value)
            params['value'] = params['value'].astype(float)
            return params.set_index('parameter_name')['value']

        p = self.parameters

        for condition in self.conditions:
            p[f'{condition}_onset'] = get_values(cond_onset[condition], 1)
            p[f'{condition}_removal'] = get_values(cond_removal[condition], 1)
            p[f'{condition}_death'] = get_values(cond_death[condition], 1)
            p[f'{condition}_initial_prev'] = get_values(cond_prevalence[condition], 0)
            p[f'{condition}_symptoms'] = get_values(cond_symptoms[condition], 1)
            p[f'{condition}_hsi'] = get_values(cond_hsi[condition], 1)

        for event in self.events:
            p[f'{event}_onset'] = get_values(events_onset[event], 1)
            p[f'{event}_death'] = get_values(events_death[event], 1)
            p[f'{event}_symptoms'] = get_values(events_symptoms[event], 1)
            p[f'{event}_hsi'] = get_values(events_hsi[event], 1)

        # Set the interval (in months) between the polls
        p['interval_between_polls'] = 3
        # Set the probability of an individual losing weight in the CardioMetabolicDisordersWeightLossEvent (this value
        # doesn't vary by condition)
        p['pr_bmi_reduction'] = 0.1

        # Check that every value has been read-in successfully
        for param_name in self.PARAMETERS:
            assert self.parameters[param_name] is not None, f'Parameter "{param_name}" has not been set.'

        # get symptom probabilities
        for condition in self.conditions:
            if not self.parameters[f'{condition}_symptoms'].empty:
                self.prob_symptoms[condition] = self.parameters[f'{condition}_symptoms']
            else:
                self.prob_symptoms[condition] = {}

        for event in self.events:
            # get symptom probabilities
            if not self.parameters[f'{event}_symptoms'].empty:
                self.prob_symptoms[event] = self.parameters[f'{event}_symptoms']
            else:
                self.prob_symptoms[event] = {}

        # -------------------- SYMPTOMS ---------------------------------------------------------------
        # Register symptoms for conditions and give non-generic symptom 'average' healthcare seeking
        for symptom_name in self.symptoms:
            self.sim.modules['SymptomManager'].register_symptom(
                Symptom(name=symptom_name)
            )
        # Register symptoms from events and make them emergencies
        for event in self.events:
            self.sim.modules['SymptomManager'].register_symptom(
                Symptom(
                    name=f'{event}_damage',
                    emergency_in_adults=True
                ),
            )

    def initialise_population(self, population):
        """Set our property values for the initial population.
        """
        self.age_cats = self.sim.modules['Demography'].AGE_RANGE_CATEGORIES
        df = population.props

        men = df.is_alive & (df.sex == 'M')
        women = df.is_alive & (df.sex == 'F')

        def sample_eligible(_filter, _p, _condition):
            """uses filter to get eligible population and samples individuals for condition using p"""
            eligible = df.index[_filter]
            init_prev = self.rng.choice([True, False], size=len(eligible), p=[_p, 1 - _p])
            if sum(init_prev):
                df.loc[eligible[init_prev], f'nc_{_condition}'] = True

        for condition in self.conditions:
            p = self.parameters[f'{condition}_initial_prev']
            # men & women without condition
            men_wo_cond = men & ~df[f'nc_{condition}']
            women_wo_cond = women & ~df[f'nc_{condition}']
            for _age_range in self.age_cats:
                # Select all eligible individuals (men & women w/o condition and in age range)
                sample_eligible(men_wo_cond & (df.age_range == _age_range), p[f'm_{_age_range}'], condition)
                sample_eligible(women_wo_cond & (df.age_range == _age_range), p[f'f_{_age_range}'], condition)

            # ----- Set ever tested, date of last test, ever_diagnosed, date of diagnosis, and on_medication to false
            # / NaT for everyone
            df.loc[df.is_alive, f'nc_{condition}_date_last_test'] = pd.NaT
            df.loc[df.is_alive, f'nc_{condition}_ever_diagnosed'] = False
            df.loc[df.is_alive, f'nc_{condition}_date_diagnosis'] = pd.NaT
            df.loc[df.is_alive, f'nc_{condition}_on_medication'] = False
            df.loc[df.is_alive, f'nc_{condition}_medication_prevents_death'] = False

            # ----- Impose the symptom on random sample of those with each condition to have:
            # TODO: @britta make linear model data-specific and add in needed complexity
            for symptom in self.prob_symptoms[condition].keys():
                lm_init_symptoms = LinearModel(
                    LinearModelType.MULTIPLICATIVE,
                    self.prob_symptoms[condition].get(f'{symptom}'),
                    Predictor(
                        f'nc_{condition}',
                        conditions_are_mutually_exclusive=True,
                        conditions_are_exhaustive=True
                    )
                        .when(True, 1.0)
                        .when(False, 0.0))
                has_symptom_at_init = lm_init_symptoms.predict(df.loc[df.is_alive], self.rng)
                self.sim.modules['SymptomManager'].change_symptom(
                    person_id=has_symptom_at_init.index[has_symptom_at_init].tolist(),
                    symptom_string=f'{symptom}',
                    add_or_remove='+',
                    disease_module=self)

        # ----- Set ever_diagnosed, date of diagnosis, and on_medication to false / NaT
        # for everyone
        for event in self.events:
            df.loc[df.is_alive, f'nc_{event}_ever_diagnosed'] = False
            df.loc[df.is_alive, f'nc_{event}_date_diagnosis'] = pd.NaT
            df.loc[df.is_alive, f'nc_{event}_on_medication'] = False
            df.loc[df.is_alive, f'nc_{event}_scheduled_date_death'] = pd.NaT
            df.loc[df.is_alive, f'nc_{event}_medication_prevents_death'] = False

        # ----- Generate the initial "risk score" for the population based on exercise, diet, tobacco, alcohol, BMI
        self.update_risk_score()

        # ----- Set all other parameters to False / NaT
        df.loc[df.is_alive, 'nc_ever_weight_loss_treatment'] = False
        df.loc[df.is_alive, 'nc_weight_loss_worked'] = False

    def initialise_simulation(self, sim):
        """Schedule:
        * Main Polling Event
        * Main Logging Event
        * Build the LinearModels for the onset/removal of each condition:
        """
        sim.schedule_event(CardioMetabolicDisorders_MainPollingEvent(self, self.parameters['interval_between_polls']),
                           sim.date)
        sim.schedule_event(CardioMetabolicDisorders_LoggingEvent(self), sim.date)

        # Dict to hold counters for the number of episodes by condition-type and age-group
        self.df_incidence_tracker_zeros = pd.DataFrame(0, index=self.age_cats, columns=self.conditions)
        self.df_incidence_tracker = self.df_incidence_tracker_zeros.copy()

        # Create tracker for the number of different types of events
        self.events_tracker = dict()
        for event in self.events:
            self.events_tracker[f'{event}_events'] = 0

        # Build the LinearModel for onset/removal/deaths for each condition
        # Baseline probability of condition onset, removal, and death are annual; in LinearModel, rates are adjusted to
        # be consistent with the polling interval
        self.lms_onset = dict()
        self.lms_removal = dict()
        self.lms_death = dict()
        self.lms_symptoms = dict()

        # Build the LinearModel for occurrence of events
        self.lms_event_onset = dict()
        self.lms_event_death = dict()
        self.lms_event_symptoms = dict()

        for condition in self.conditions:
            self.lms_onset[condition] = self.build_linear_model(condition, self.parameters['interval_between_polls'],
                                                                lm_type='onset')
            self.lms_removal[condition] = self.build_linear_model(condition, self.parameters['interval_between_polls'],
                                                                  lm_type='removal')
            self.lms_death[condition] = self.build_linear_model(condition, self.parameters['interval_between_polls'],
                                                                lm_type='death')
            self.lms_symptoms[condition] = self.build_linear_model_symptoms(condition, self.parameters[
                'interval_between_polls'])

        for event in self.events:
            self.lms_event_onset[event] = self.build_linear_model(event, self.parameters['interval_between_polls'],
                                                                  lm_type='onset')
            self.lms_event_death[event] = self.build_linear_model(event, self.parameters['interval_between_polls'],
                                                                  lm_type='death')
            self.lms_event_symptoms[event] = self.build_linear_model_symptoms(event, self.parameters[
                'interval_between_polls'])

        # ------- DEFINE THE TESTS -------
        # Create the diagnostic representing the assessment for whether a person is diagnosed with diabetes
        # NB. Specificity is assumed to be 100%
        self.sim.modules['HealthSystem'].dx_manager.register_dx_test(
            assess_diabetes=DxTest(
                property='nc_diabetes',
                cons_req_as_item_code=self.parameters['diabetes_hsi']['test_item_code']
            )
        )
        # Create the diagnostic representing the assessment for whether a person is diagnosed with hypertension:
        # blood pressure measurement
        self.sim.modules['HealthSystem'].dx_manager.register_dx_test(
            assess_hypertension=DxTest(
                property='nc_hypertension'
            )
        )
        # Create the diagnostic representing the assessment for whether a person is diagnosed with
        # chronic lower back pain
        self.sim.modules['HealthSystem'].dx_manager.register_dx_test(
            assess_chronic_lower_back_pain=DxTest(
                property='nc_chronic_lower_back_pain'
            )
        )
        # Create the diagnostic representing the assessment for whether a person is diagnosed with CKD
        self.sim.modules['HealthSystem'].dx_manager.register_dx_test(
            assess_chronic_kidney_disease=DxTest(
                property='nc_chronic_kidney_disease',
                cons_req_as_item_code=self.parameters['chronic_kidney_disease_hsi']['test_item_code']
            )
        )
        # Create the diagnostic representing the assessment for whether a person is diagnosed with CIHD
        self.sim.modules['HealthSystem'].dx_manager.register_dx_test(
            assess_chronic_ischemic_hd=DxTest(
                property='nc_chronic_ischemic_hd'
            )
        )
        # Create the diagnostic representing the assessment for whether a person is diagnosed with stroke
        self.sim.modules['HealthSystem'].dx_manager.register_dx_test(
            assess_ever_stroke=DxTest(
                property='nc_ever_stroke'
            )
        )
        # Create the diagnostic representing the assessment for whether a person is diagnosed with heart attack
        self.sim.modules['HealthSystem'].dx_manager.register_dx_test(
            assess_ever_heart_attack=DxTest(
                property='nc_ever_heart_attack'
            )
        )

    def build_linear_model(self, condition, interval_between_polls, lm_type):
        """
        Build a linear model for the risk of onset, removal, or death from a condition, or occurrence or death from
        an event.

        :param condition: the condition or event to build the linear model for
        :param interval_between_polls: the duration (in months) between the polls
        :param lm_type: whether or not the lm is for onset, removal, death, or event in order to select the correct
        parameter set below
        :return: a linear model
        """

        # load parameters for correct condition/event
        p = self.parameters[f'{condition}_{lm_type}']

        # Baseline annual probability here is interpreted as the basic incidence rate per year
        baseline_annual_probability = 1 - math.exp(-interval_between_polls / 12 * p['baseline_annual_probability'])
        # LinearModel expects native python types - if it's numpy type, convert it
        baseline_annual_probability = float(baseline_annual_probability)

        linearmodel = LinearModel(
            LinearModelType.MULTIPLICATIVE,
            baseline_annual_probability,
            Predictor('sex').when('M', p['rr_male']),
            Predictor(
                'age_years',
                conditions_are_mutually_exclusive=True,
                conditions_are_exhaustive=True
            )
                .when('.between(0, 4)', p['rr_0_4'])
                .when('.between(5, 9)', p['rr_5_9'])
                .when('.between(10, 14)', p['rr_10_14'])
                .when('.between(15, 19)', p['rr_15_19'])
                .when('.between(20, 24)', p['rr_20_24'])
                .when('.between(25, 29)', p['rr_25_29'])
                .when('.between(30, 34)', p['rr_30_34'])
                .when('.between(35, 39)', p['rr_35_39'])
                .when('.between(40, 44)', p['rr_40_44'])
                .when('.between(45, 49)', p['rr_45_49'])
                .when('.between(50, 54)', p['rr_50_54'])
                .when('.between(55, 59)', p['rr_55_59'])
                .when('.between(60, 64)', p['rr_60_64'])
                .when('.between(65, 69)', p['rr_65_69'])
                .when('.between(70, 74)', p['rr_70_74'])
                .when('.between(75, 79)', p['rr_75_79'])
                .when('.between(80, 84)', p['rr_80_84'])
                .when('.between(85, 89)', p['rr_85_89'])
                .when('.between(90, 94)', p['rr_90_94'])
                .when('.between(95, 99)', p['rr_95_99'])
                .when('>= 100', p['rr_100']),
            Predictor('li_urban').when(True, p['rr_urban']),
            Predictor(
                'li_wealth',
                conditions_are_mutually_exclusive=True,
                conditions_are_exhaustive=True,
            )
                .when('1', p['rr_wealth_1'])
                .when('2', p['rr_wealth_2'])
                .when('3', p['rr_wealth_3'])
                .when('4', p['rr_wealth_4'])
                .when('5', p['rr_wealth_5']),
            Predictor(
                'li_bmi',
                conditions_are_mutually_exclusive=True,
                conditions_are_exhaustive=True
            )
                .when('1', p['rr_bmi_1'])
                .when('2', p['rr_bmi_2'])
                .when('3', p['rr_bmi_3'])
                .when('4', p['rr_bmi_4'])
                .when('5', p['rr_bmi_5']),
            Predictor('li_low_ex').when(True, p['rr_low_exercise']),
            Predictor('li_high_salt').when(True, p['rr_high_salt']),
            Predictor('li_high_sugar').when(True, p['rr_high_sugar']),
            Predictor('li_tob').when(True, p['rr_tobacco']),
            Predictor('li_ex_alc').when(True, p['rr_alcohol']),
            Predictor(
                'li_mar_stat',
                conditions_are_mutually_exclusive=True,
                conditions_are_exhaustive=True
            )
                .when('1', p['rr_marital_status_1'])
                .when('2', p['rr_marital_status_2'])
                .when('3', p['rr_marital_status_3']),
            Predictor('li_in_ed').when(True, p['rr_in_education']),
            Predictor(
                'li_ed_lev',
                conditions_are_mutually_exclusive=True,
                conditions_are_exhaustive=True
            )
                .when('1', p['rr_current_education_level_1'])
                .when('2', p['rr_current_education_level_2'])
                .when('3', p['rr_current_education_level_3']),
            Predictor('li_unimproved_sanitation').when(True, p['rr_unimproved_sanitation']),
            Predictor('li_no_access_handwashing').when(True, p['rr_no_access_handwashing']),
            Predictor('li_no_clean_drinking_water').when(True, p['rr_no_clean_drinking_water']),
            Predictor('li_wood_burn_stove').when(True, p['rr_wood_burning_stove']),
            Predictor('nc_diabetes').when(True, p['rr_diabetes']),
            Predictor('nc_hypertension').when(True, p['rr_hypertension']),
            Predictor('de_depr').when(True, p['rr_depression']),
            Predictor('nc_chronic_kidney_disease').when(True, p['rr_chronic_kidney_disease']),
            Predictor('nc_chronic_lower_back_pain').when(True, p['rr_chronic_lower_back_pain']),
            Predictor('nc_chronic_ischemic_hd').when(True, p['rr_chronic_ischemic_heart_disease'])
        )

        return linearmodel

    def build_linear_model_symptoms(self, condition, interval_between_polls):
        """
        Build a linear model for the risk of symptoms from a condition or an event.
        :param condition: the condition or event to build the linear model for
        :param interval_between_polls: the duration (in months) between the polls
        :return: a linear model
        """
        # Use temporary empty dict to save results
        lms_symptoms_dict = dict()
        lms_symptoms_dict[condition] = {}
        # Load parameters for correct condition/event
        p = self.prob_symptoms[condition]
        for symptom in p.keys():
<<<<<<< HEAD
            symptom_3mo = 1 - math.exp(-interval_between_polls / 12 * p.get(f'{symptom}'))
            lms_symptoms_dict[condition][f'{symptom}'] = LinearModel(LinearModelType.MULTIPLICATIVE, symptom_3mo,
                                                                     Predictor(f'nc_{condition}',
                                                                               conditions_are_mutually_exclusive=True,
                                                                               conditions_are_exhaustive=True)
                                                                     .when(True, 1.0)
                                                                     .when(False, 0.0))
=======
            p_symptom_onset = 1 - math.exp(-interval_between_polls / 12 * p.get(f'{symptom}'))
            lms_symptoms_dict[condition][f'{symptom}'] = LinearModel(LinearModelType.MULTIPLICATIVE,
                                                                     p_symptom_onset, Predictor(f'nc_{condition}')
                                                                     .when(True, 1.0).otherwise(0.0))
>>>>>>> 3c028483
        return lms_symptoms_dict[condition]

    def on_birth(self, mother_id, child_id):
        """Initialise our properties for a newborn individual.

        :param mother_id: the mother for this child
        :param child_id: the new child
        """
        df = self.sim.population.props
        for condition in self.conditions:
            df.at[child_id, f'nc_{condition}'] = False
            df.at[child_id, f'nc_{condition}_ever_diagnosed'] = False
            df.at[child_id, f'nc_{condition}_date_diagnosis'] = pd.NaT
            df.at[child_id, f'nc_{condition}_date_last_test'] = pd.NaT
            df.at[child_id, f'nc_{condition}_on_medication'] = False
            df.at[child_id, f'nc_{condition}_medication_prevents_death'] = False
        for event in self.events:
            df.at[child_id, f'nc_{event}'] = pd.NaT
            df.at[child_id, f'nc_{event}_ever_diagnosed'] = False
            df.at[child_id, f'nc_{event}_on_medication'] = False
            df.at[child_id, f'nc_{event}_date_diagnosis'] = pd.NaT
            df.loc[child_id, f'nc_{event}_scheduled_date_death'] = pd.NaT
            df.at[child_id, f'nc_{event}_medication_prevents_death'] = False
        df.at[child_id, 'nc_risk_score'] = 0

    def update_risk_score(self):
        """
        Generates or updates the risk score for individuals at initialisation of population or at each polling event
        """
        df = self.sim.population.props
        df.loc[df.is_alive, 'nc_risk_score'] = (df[[
            'li_low_ex', 'li_high_salt', 'li_high_sugar', 'li_tob', 'li_ex_alc']] > 0).sum(1)
        df.loc[df['li_bmi'] >= 3, ['nc_risk_score']] += 1

    def report_daly_values(self):
        """Report DALY values to the HealthBurden module"""
        # This must send back a pd.Series or pd.DataFrame that reports on the average daly-weights that have been
        # experienced by persons in the previous month. Only rows for alive-persons must be returned.
        # The names of the series of columns is taken to be the label of the cause of this disability.
        # It will be recorded by the healthburden module as <ModuleName>_<Cause>.

        # To return a value of 0.0 (fully health) for everyone, use:
        # df = self.sim.popultion.props
        # return pd.Series(index=df.index[df.is_alive],data=0.0)

        # TODO: @britta add in functionality to fetch daly weight from resourcefile

        df = self.sim.population.props
        any_condition = df.loc[df.is_alive, self.conditions].any(axis=1)

        return any_condition * 0.0

    def on_hsi_alert(self, person_id, treatment_id):
        """
        This is called whenever there is an HSI event commissioned by one of the other disease modules.
        """
        pass

    def determine_if_will_be_investigated(self, person_id):
        """
        This is called by the HSI generic first appts module whenever a person attends an appointment.
        """

        def is_next_test_due(current_date, date_of_last_test):
            return pd.isnull(date_of_last_test) or (current_date - date_of_last_test).days > 365.25 / 2

        df = self.sim.population.props
        symptoms = self.sim.modules['SymptomManager'].has_what(person_id=person_id)

        for condition in self.conditions:
            # If the person hasn't been diagnosed and they don't have symptoms of the condition...
            if (not df.at[person_id, f'nc_{condition}_ever_diagnosed']) and (f'{condition}_symptoms' not in symptoms):
                # If the person hasn't ever been tested for the condition or not tested within last 6 months,
                # test them if age >= 50 or with a given probability in the params for each condition
                if is_next_test_due(
                    current_date=self.sim.date, date_of_last_test=df.at[
                        person_id, f'nc_{condition}_date_last_test']):
                    # TODO: @britta make these not arbitrary
                    if df.at[person_id, 'age_years'] >= 50 or self.rng.rand() < self.parameters[
                        f'{condition}_hsi'].get('pr_assessed_other_symptoms'):
                        # initiate HSI event
                        hsi_event = HSI_CardioMetabolicDisorders_InvestigationNotFollowingSymptoms(
                            module=self,
                            person_id=person_id,
                            condition=f'{condition}'
                        )
                        self.sim.modules['HealthSystem'].schedule_hsi_event(
                            hsi_event,
                            priority=0,
                            topen=self.sim.date,
                            tclose=None
                        )

    def determine_if_will_be_investigated_events(self, person_id):
        """
        This is called by the HSI generic first appts module whenever a person attends an emergency appointment.
        """

        health_system = self.sim.modules["HealthSystem"]
        symptoms = self.sim.modules['SymptomManager'].has_what(person_id=person_id)

        for ev in self.events:
            # If the person has symptoms of damage from within the last 3 days, schedule them for emergency care
            if f'{ev}_damage' in symptoms and \
                ((self.sim.date - self.sim.population.props.at[person_id, f'nc_{ev}']).days <= 3):
                event = HSI_CardioMetabolicDisorders_SeeksEmergencyCareAndGetsTreatment(
                    module=self,
                    person_id=person_id,
                    ev=ev,
                )
                health_system.schedule_hsi_event(event, priority=1, topen=self.sim.date)


# ---------------------------------------------------------------------------------------------------------
#   DISEASE MODULE EVENTS
#
#   The regular event that actually changes individuals' condition or event status, occurring every 3 months
#   and synchronously for all persons.
#   Individual level events (HSI, death or cardio-metabolic events) may occur at other times.
# ---------------------------------------------------------------------------------------------------------


class CardioMetabolicDisorders_MainPollingEvent(RegularEvent, PopulationScopeEventMixin):
    """The Main Polling Event.
    * Establishes onset of each condition
    * Establishes removal of each condition
    * Schedules events that arise, according the condition.
    """

    def __init__(self, module, interval_between_polls):
        """The Main Polling Event of the CardioMetabolicDisorders Module

        :param module: the module that created this event
        """
        super().__init__(module, frequency=DateOffset(months=interval_between_polls))
        assert isinstance(module, CardioMetabolicDisorders)

    def apply(self, population):
        """Apply this event to the population.

        :param population: the current population
        """
        df = population.props
        m = self.module
        rng = m.rng

        # Function to schedule deaths on random day throughout polling period
        def schedule_death_to_occur_before_next_poll(p_id, cond):
            self.sim.schedule_event(
                CardioMetabolicDisordersDeathEvent(self.module, p_id, cond),
                random_date(self.sim.date, self.sim.date + self.frequency - pd.DateOffset(days=1), m.rng)
            )

        current_incidence_df = pd.DataFrame(index=self.module.age_cats, columns=self.module.conditions)

        # Determine onset/removal of conditions
        for condition in self.module.conditions:

            # onset:
            eligible_population = df.is_alive & ~df[f'nc_{condition}']
            acquires_condition = self.module.lms_onset[condition].predict(
                df.loc[eligible_population], rng, squeeze_single_row_output=False)
            idx_acquires_condition = acquires_condition[acquires_condition].index
            df.loc[idx_acquires_condition, f'nc_{condition}'] = True

            # Add incident cases to the tracker
            current_incidence_df[condition] = df.loc[idx_acquires_condition].groupby('age_range').size()

            # Schedule symptom onset for both those with new onset of condition and those who already have condition,
            # among those who do not have the symptom already
            if len(self.module.lms_symptoms[condition]) > 0:
                symptom_eligible_population = df.is_alive & df[f'nc_{condition}'] & ~df.index.isin(
                    self.sim.modules['SymptomManager'].who_has(f'{condition}_symptoms'))
                symptom_onset = self.module.lms_symptoms[condition][f'{condition}_symptoms'].predict(
                    df.loc[symptom_eligible_population], rng, squeeze_single_row_output=False
                )
                idx_symptom_onset = symptom_onset[symptom_onset].index
                if idx_symptom_onset.any():
                    # schedule symptom onset some time before next polling event
                    for symptom in self.module.prob_symptoms[condition].keys():
                        date_onset = random_date(
                            self.sim.date, self.sim.date + self.frequency - pd.DateOffset(days=1), m.rng)
                        self.sim.modules['SymptomManager'].change_symptom(
                            person_id=idx_symptom_onset.tolist(),
                            symptom_string=f'{symptom}',
                            add_or_remove='+',
                            date_of_onset=date_onset,
                            disease_module=self.module)

            # -------------------------------------------------------------------------------------------

            # Removal:
            eligible_population = df.is_alive & df[f'nc_{condition}']
            loses_condition = self.module.lms_removal[condition].predict(
                df.loc[eligible_population], rng, squeeze_single_row_output=False)
            idx_loses_condition = loses_condition[loses_condition].index
            df.loc[idx_loses_condition, f'nc_{condition}'] = False

            # -------------------- DEATH FROM CARDIO-METABOLIC CONDITION ---------------------------------------
            # There is a risk of death for those who have a cardio-metabolic condition.
            # Death is assumed to happen in the time before the next polling event.

            eligible_population = df.is_alive & df[f'nc_{condition}']
            selected_to_die = self.module.lms_death[condition].predict(df.loc[eligible_population], rng,
                                                                       squeeze_single_row_output=False)
            idx_selected_to_die = selected_to_die[selected_to_die].index

            for person_id in idx_selected_to_die:
                schedule_death_to_occur_before_next_poll(person_id, condition)

        # Add the new incidence numbers to tracker
        self.module.df_incidence_tracker = self.module.df_incidence_tracker.add(current_incidence_df)

        # Determine occurrence of events
        for event in self.module.events:

            eligible_population_for_event = df.is_alive
            has_event = self.module.lms_event_onset[event].predict(df.loc[eligible_population_for_event], rng)
            if has_event.any():  # catch in case no one has an event
                idx_has_event = has_event[has_event].index

                for person_id in idx_has_event:
                    self.sim.schedule_event(CardioMetabolicDisordersEvent(self.module, person_id, event),
                                            random_date(self.sim.date, self.sim.date + self.frequency -
                                                        pd.DateOffset(days=1), m.rng))


class CardioMetabolicDisordersEvent(Event, IndividualScopeEventMixin):
    """
    This is an Cardio Metabolic Disorders event (indicating an emergency occurrence of stroke or heart attack).
    It has been scheduled to occur by the CardioMetabolicDisorders_MainPollingEvent.
    """

    def __init__(self, module, person_id, event):
        super().__init__(module, person_id=person_id)
        self.event = event

    def apply(self, person_id):
        df = self.sim.population.props
        if not df.at[person_id, 'is_alive']:
            return

        self.module.events_tracker[f'{self.event}_events'] += 1
        df.at[person_id, f'nc_{self.event}'] = self.sim.date

        # Add the outward symptom to the SymptomManager. This will result in emergency care being sought for any
        # event that takes place
        self.sim.modules['SymptomManager'].change_symptom(
            person_id=person_id,
            disease_module=self.module,
            add_or_remove='+',
            symptom_string=f'{self.event}_damage'
        )

        # --------- DETERMINE OUTCOME OF THIS EVENT ---------------
        prob_death = self.module.parameters[f'{self.event}_death'].get('baseline_annual_probability')
        # Schedule a future death event for 7 days' time
        date_of_outcome = self.sim.date + DateOffset(days=7)
        if self.module.rng.random_sample() < prob_death:
            df.at[person_id, f'nc_{self.event}_scheduled_date_death'] = date_of_outcome
            self.sim.schedule_event(CardioMetabolicDisordersDeathEvent(self.module, person_id,
                                                                       originating_cause=self.event), date_of_outcome)


class CardioMetabolicDisordersDeathEvent(Event, IndividualScopeEventMixin):
    """
    Performs the Death operation on an individual and logs it.
    """

    def __init__(self, module, person_id, originating_cause):
        super().__init__(module, person_id=person_id)
        self.originating_cause = originating_cause

    def apply(self, person_id):
        df = self.sim.population.props
        person = df.loc[person_id]

        if not person.is_alive:
            return

        # Check still have condition (has not resolved)
        if person[f'nc_{self.originating_cause}']:

            # Reduction in risk of death if being treated with regular medication for condition
            if person[f'nc_{self.originating_cause}_on_medication']:
                # TODO: @britta replace with data specific for each condition/event
                if not df.at[person_id, f'nc_{self.originating_cause}_medication_prevents_death']:
                    self.check_if_event_and_do_death(person_id)

            else:
                self.check_if_event_and_do_death(person_id)

    def check_if_event_and_do_death(self, person_id):
        """
        Helper function to perform do_death if person dies of a condition or event. If person dies of an event, this
        will only perform do_death if the scheduled date of death matches the current date (to allow for the possibility
        that treatment will intercede in an prevent death from the event).
        """
        df = self.sim.population.props
        person = df.loc[person_id]

        # Check if it's a death event for an event (e.g. stroke) in order to execute death only if the date equals
        # scheduled date of death
        if f'{self.originating_cause}' in self.module.events:
            if self.sim.date == person[f'nc_{self.originating_cause}_scheduled_date_death']:
                self.sim.modules['Demography'].do_death(individual_id=person_id,
                                                        cause=f'{self.originating_cause}',
                                                        originating_module=self.module)
        else:
            # Conditions have no scheduled date of death, so proceed with death
            self.sim.modules['Demography'].do_death(individual_id=person_id,
                                                    cause=f'{self.originating_cause}',
                                                    originating_module=self.module)


class CardioMetabolicDisordersWeightLossEvent(Event, IndividualScopeEventMixin):
    """
    Gives an individual a probability of losing weight and logs it.
    """

    def __init__(self, module, person_id, condition):
        super().__init__(module, person_id=person_id)
        self.condition = condition

    def apply(self, person_id):
        df = self.sim.population.props
        person = df.loc[person_id]

        if not person.is_alive:
            return
        else:
            if self.module.rng.rand() < self.module.parameters['pr_bmi_reduction']:
                df.at[person_id, 'li_bmi'] -= 1
                df.at[person_id, 'nc_weight_loss_worked'] = True


# ---------------------------------------------------------------------------------------------------------
#   LOGGING EVENTS
#
#   Put the logging events here. There should be a regular logger outputting current states of the
#   population. There may also be a loggig event that is driven by particular events.
# ---------------------------------------------------------------------------------------------------------

class CardioMetabolicDisorders_LoggingEvent(RegularEvent, PopulationScopeEventMixin):
    def __init__(self, module):
        """Produce a summary of the numbers of people with respect to the action of this module.
        """

        self.repeat = 12
        super().__init__(module, frequency=DateOffset(months=self.repeat))
        self.date_last_run = self.sim.date
        self.AGE_RANGE_LOOKUP = self.sim.modules['Demography'].AGE_RANGE_LOOKUP
        assert isinstance(module, CardioMetabolicDisorders)

    def apply(self, population):

        # Convert incidence tracker to dict to pass through logger
        logger.info(key='incidence_count_by_condition', data=self.module.df_incidence_tracker.to_dict(),
                    description=f"count of events occurring between each successive poll of logging event every "
                                f"{self.repeat} months")
        # Reset the counter
        self.module.df_incidence_tracker = self.module.df_incidence_tracker_zeros.copy()

        def age_cats(ages_in_years):
            AGE_RANGE_CATEGORIES = self.sim.modules['Demography'].AGE_RANGE_CATEGORIES
            AGE_RANGE_LOOKUP = self.sim.modules['Demography'].AGE_RANGE_LOOKUP

            _age_cats = pd.Series(
                pd.Categorical(ages_in_years.map(AGE_RANGE_LOOKUP),
                               categories=AGE_RANGE_CATEGORIES, ordered=True)
            )
            return _age_cats

        # Function to prepare a groupby for logging
        def proportion_of_something_in_a_groupby_ready_for_logging(df, something, groupbylist):
            dfx = df.groupby(groupbylist).apply(lambda dft: pd.Series(
                {'something': dft[something].sum(), 'not_something': (~dft[something]).sum()}))
            pr = dfx['something'] / dfx.sum(axis=1)

            # create into a dict with keys as strings
            pr = pr.reset_index()
            pr['flat_index'] = ''
            for i in range(len(pr)):
                pr.at[i, 'flat_index'] = '__'.join([f"{col}={pr.at[i, col]}" for col in groupbylist])
            pr = pr.set_index('flat_index', drop=True)
            pr = pr.drop(columns=groupbylist)
            return pr[0].to_dict()

        # Output the person-years lived by single year of age in the past year
        df = population.props
        delta = pd.DateOffset(years=1)
        for cond in self.module.conditions:
            # mask is a Series restricting dataframe to individuals who do not have the condition, which is passed to
            # demography module to calculate person-years lived without the condition
            mask = (df.is_alive & ~df[f'nc_{cond}'])
            py = de.Demography.calc_py_lived_in_last_year(self, delta, mask)
            py['age_range'] = age_cats(py.index)
            py = py.groupby('age_range').sum()
            logger.info(key=f'person_years_{cond}', data=py.to_dict())

        # Make some summary statistics for prevalence by age/sex for each condition
        df = population.props

        # Prevalence of conditions broken down by sex and age
        for condition in self.module.conditions:
            prev_age_sex = proportion_of_something_in_a_groupby_ready_for_logging(df, f'nc_{condition}',
                                                                                  ['sex', 'age_range'])

            # Prevalence of conditions broken down by sex and age
            logger.info(
                key=f'{condition}_prevalence_by_age_and_sex',
                description='current fraction of the population classified as having condition, by sex and age',
                data={'data': prev_age_sex}
            )

            # Prevalence of conditions by adults aged 20 or older
            adult_prevalence = {
                'prevalence': len(df[df[f'nc_{condition}'] & df.is_alive & (df.age_years >= 20)]) / len(
                    df[df.is_alive & (df.age_years >= 20)])}

            logger.info(
                key=f'{condition}_prevalence',
                description='current fraction of the adult population classified as having condition',
                data=adult_prevalence
            )

        # If param do_condition_combos = True, produce counters for number of co-morbidities by age and the combinations
        # of different conditions in the population
        if self.module.do_condition_combos:
<<<<<<< HEAD
            df.loc[df.is_alive, 'nc_n_conditions'] = df.loc[df.is_alive, self.module.conditions].sum(axis=1)
            n_comorbidities_all = pd.DataFrame(index=self.module.age_index,
                                               columns=list(range(0, len(self.module.conditions) + 1)))
=======
            df.loc[df.is_alive, 'nc_n_conditions'] = df.loc[df.is_alive, self.module.condition_list].sum(axis=1)
            n_comorbidities_all = pd.DataFrame(index=self.module.age_cats,
                                               columns=list(range(0, len(self.module.condition_list) + 1)))
>>>>>>> 3c028483
            df = df[['age_range', 'nc_n_conditions']]

            for num in range(0, len(self.module.conditions) + 1):
                col = df.loc[df['nc_n_conditions'] == num].groupby(['age_range']).apply(lambda x: pd.Series(
                    {'count': x['nc_n_conditions'].count()}))
                n_comorbidities_all.loc[:, num] = col['count']

            prop_comorbidities_all = n_comorbidities_all.div(n_comorbidities_all.sum(axis=1), axis=0)

            logger.info(key='mm_prevalence_by_age_all',
                        description='annual summary of multi-morbidities by age for all',
                        data=prop_comorbidities_all.to_dict()
                        )

            # output combinations of different conditions
            df = population.props

            combos = combinations(self.module.conditions, 2)
            condition_combos = list(combos)

            n_combos = pd.DataFrame(index=df['age_range'].value_counts().sort_index().index)

            for i in range(0, len(condition_combos)):
                df.loc[df.is_alive, 'nc_condition_combos'] = np.where(
                    df.loc[df.is_alive, f'{condition_combos[i][0]}'] &
                    df.loc[df.is_alive, f'{condition_combos[i][1]}'],
                    True, False)
                col = df.loc[df.is_alive].groupby(['age_range'])['nc_condition_combos'].count()
                n_combos.reset_index()
                n_combos.loc[:, (f'{condition_combos[i][0]}' + '_' + f'{condition_combos[i][1]}')] = col.values

            # output proportions of different combinations of conditions

            prop_combos = n_combos.div(df.groupby(['age_range'])['age_range'].count(), axis=0)
            prop_combos.index = prop_combos.index.astype(str)

            logger.info(key='prop_combos',
                        description='proportion of combinations of morbidities',
                        data=prop_combos.to_dict()
                        )

        # If param do_log_df = True, output entire dataframe for use in a logistic regression
        if self.module.do_log_df:
            df = population.props
            columns_of_interest = ['sex', 'age_range', 'li_urban', 'li_wealth', 'li_bmi', 'li_low_ex', 'li_high_salt',
                                   'li_high_sugar', 'li_ex_alc', 'li_tob', 'nc_diabetes', 'nc_hypertension']
            logger.info(key='df_snapshot', data=df.loc[df.is_alive, [columns_of_interest]],
                        message='dataframe of CMD variables for logistic regression')

        # Update the risk score for everyone
        self.module.update_risk_score()


# ---------------------------------------------------------------------------------------------------------
#   HEALTH SYSTEM INTERACTION EVENTS
# ---------------------------------------------------------------------------------------------------------
class HSI_CardioMetabolicDisorders_InvestigationNotFollowingSymptoms(HSI_Event, IndividualScopeEventMixin):
    """
    This event is scheduled by HSI_GenericFirstApptAtFacilityLevel1 following presentation for care with any symptoms.
    This event results in a blood pressure measurement being taken that may result in diagnosis and the scheduling of
    treatment for a condition.
    """

    def __init__(self, module, person_id, condition):
        super().__init__(module, person_id=person_id)
        # Define the necessary information for an HSI
        self.TREATMENT_ID = "CardioMetabolicDisorders_InvestigationNotFollowingSymptoms"
        self.EXPECTED_APPT_FOOTPRINT = self.make_appt_footprint({"Over5OPD": 1})
        self.ACCEPTED_FACILITY_LEVEL = 1
        self.ALERT_OTHER_DISEASES = []
        self.condition = condition

    def apply(self, person_id, squeeze_factor):
        df = self.sim.population.props
        person = df.loc[person_id]
        hs = self.sim.modules["HealthSystem"]
        m = self.module

        # Ignore this event if the person is no longer alive:
        if not person.is_alive:
            return hs.get_blank_appt_footprint()

        # Run a test to diagnose whether the person has condition:
        dx_result = hs.dx_manager.run_dx_test(
            dx_tests_to_run=f'assess_{self.condition}',
            hsi_event=self
        )
        df.at[person_id, f'nc_{self.condition}_date_last_test'] = self.sim.date
        if dx_result:
            # Record date of diagnosis:
            df.at[person_id, f'nc_{self.condition}_date_diagnosis'] = self.sim.date
            df.at[person_id, f'nc_{self.condition}_ever_diagnosed'] = True
            # Schedule HSI_CardioMetabolicDisorders_StartWeightLossAndMedication event
            hs.schedule_hsi_event(
                hsi_event=HSI_CardioMetabolicDisorders_StartWeightLossAndMedication(
                    module=self.module,
                    person_id=person_id,
                    condition=f'{self.condition}'
                ),
                priority=0,
                topen=self.sim.date,
                tclose=None
            )
        # If person has at least 2 risk factors, start weight loss treatment
        elif person['nc_risk_score'] >= 2:
            if not person['nc_ever_weight_loss_treatment']:
                df.at[person_id, 'nc_ever_weight_loss_treatment'] = True
                frequency = DateOffset(
                    months=self.sim.modules['CardioMetabolicDisorders'].parameters['interval_between_polls'])
                # Schedule a post-weight loss event for 6-9 months for individual to potentially lose weight:
                self.sim.schedule_event(CardioMetabolicDisordersWeightLossEvent(self.module, person_id, self.condition),
                                        random_date(self.sim.date,
                                                    self.sim.date + frequency - pd.DateOffset(days=1),
                                                    m.rng))


class HSI_CardioMetabolicDisorders_InvestigationFollowingSymptoms(HSI_Event, IndividualScopeEventMixin):
    """
    This event is scheduled by HSI_GenericFirstApptAtFacilityLevel1 following presentation for care with the symptom
    for each condition.
    This event begins the investigation that may result in diagnosis and the scheduling of treatment.
    It is for people with the condition-relevant symptom (e.g. diabetes_symptoms).
    """

    def __init__(self, module, person_id, condition):
        super().__init__(module, person_id=person_id)
        # Define the necessary information for an HSI
        self.TREATMENT_ID = "CardioMetabolicDisorders_Investigation_Following_Symptoms"
        self.EXPECTED_APPT_FOOTPRINT = self.make_appt_footprint({"Over5OPD": 1})
        self.ACCEPTED_FACILITY_LEVEL = 1
        self.ALERT_OTHER_DISEASES = []
        self.condition = condition

    def apply(self, person_id, squeeze_factor):
        df = self.sim.population.props
        hs = self.sim.modules["HealthSystem"]
        # Ignore this event if the person is no longer alive:
        if not df.at[person_id, 'is_alive']:
            return hs.get_blank_appt_footprint()
        # If the person is already diagnosed, then take no action:
        if df.at[person_id, f'nc_{self.condition}_ever_diagnosed']:
            return hs.get_blank_appt_footprint()
        # Check that this event has been called for someone with the symptom for the condition
        if f'{self.condition}_symptoms' not in self.sim.modules['SymptomManager'].has_what(person_id):
            return hs.get_blank_appt_footprint()

        # Run a test to diagnose whether the person has condition:
        dx_result = hs.dx_manager.run_dx_test(
            dx_tests_to_run=f'assess_{self.condition}',
            hsi_event=self
        )
        df.at[person_id, f'nc_{self.condition}_date_last_test'] = self.sim.date
        if dx_result:
            # Record date of diagnosis:
            df.at[person_id, f'nc_{self.condition}_date_diagnosis'] = self.sim.date
            df.at[person_id, f'nc_{self.condition}_ever_diagnosed'] = True

            # Start weight loss treatment (except for CKD) and medication for all conditions
            hs.schedule_hsi_event(
                hsi_event=HSI_CardioMetabolicDisorders_StartWeightLossAndMedication(
                    module=self.module,
                    person_id=person_id,
                    condition=self.condition
                ),
                priority=0,
                topen=self.sim.date,
                tclose=None
            )

    def did_not_run(self):
        pass


class HSI_CardioMetabolicDisorders_StartWeightLossAndMedication(HSI_Event, IndividualScopeEventMixin):
    """
    This is a Health System Interaction Event in which a person receives a recommendation of weight loss.
    This results in an individual having a probability of reducing their BMI by one category by the 6-month check.
    """

    def __init__(self, module, person_id, condition):
        super().__init__(module, person_id=person_id)
        # Define the necessary information for an HSI
        self.TREATMENT_ID = 'CardioMetabolicDisorders_WeightLossAndMedication'
        self.EXPECTED_APPT_FOOTPRINT = self.make_appt_footprint({'Over5OPD': 1})
        self.ACCEPTED_FACILITY_LEVEL = 1
        self.ALERT_OTHER_DISEASES = []
        self.condition = condition

    def apply(self, person_id, squeeze_factor):

        df = self.sim.population.props
        person = df.loc[person_id]

        # Don't advise those with CKD to lose weight, but do so for all other conditions if BMI is higher than normal
        if self.condition != 'chronic_kidney_disease' and (df.at[person_id, 'li_bmi'] > 2):
            self.sim.population.props.at[person_id, 'nc_ever_weight_loss_treatment'] = True
            # Schedule a post-weight loss event for individual to potentially lose weight:
            frequency = DateOffset(
                months=self.sim.modules['CardioMetabolicDisorders'].parameters['interval_between_polls'])
            self.sim.schedule_event(CardioMetabolicDisordersWeightLossEvent(self.module, person_id, self.condition),
                                    random_date(self.sim.date, self.sim.date + frequency - pd.DateOffset(
                                        days=1), self.module.rng))

        # If person is already on medication, do not do anything
        if person[f'nc_{self.condition}_on_medication']:
            return self.sim.modules['HealthSystem'].get_blank_appt_footprint()
        assert person[f'nc_{self.condition}_ever_diagnosed'], "The person is not diagnosed and so should not be " \
                                                              "receiving an HSI."
        # Check availability of medication for condition
        if self.get_all_consumables(
<<<<<<< HEAD
            item_codes=self.module.parameters[f'{self.condition}_hsi'].get('medication_item_code')):
=======
            item_codes=self.module.parameters[f'{self.condition}_hsi'].get('medication_item_code')
        ):
>>>>>>> 3c028483
            # If medication is available, flag as being on medication
            df.at[person_id, f'nc_{self.condition}_on_medication'] = True
            # Determine if the medication will work to prevent death
            # TODO: @britta change to data
            df.at[person_id, f'nc_{self.condition}_medication_prevents_death'] = \
                self.module.rng.rand() < self.module.parameters[f'{self.condition}_hsi'].pr_treatment_works
            # Schedule their next HSI for a refill of medication in one month
            self.sim.modules['HealthSystem'].schedule_hsi_event(
                hsi_event=HSI_CardioMetabolicDisorders_Refill_Medication(person_id=person_id, module=self.module,
                                                                         condition=self.condition),
                priority=1,
                topen=self.sim.date + DateOffset(months=1),
                tclose=self.sim.date + DateOffset(months=1) + DateOffset(days=7)
            )

        #  TODO: @britta put in functionality for individuals to seek medication again if consumables not available?


class HSI_CardioMetabolicDisorders_Refill_Medication(HSI_Event, IndividualScopeEventMixin):
    """
    This is a Health System Interaction Event in which a person seeks a refill prescription of medication.
    The next refill of medication is also scheduled.
    If the person is flagged as not being on medication, then the event does nothing and returns a blank footprint.
    If it does not run, then person ceases to be on medication and no further refill HSI are scheduled.
    """

    def __init__(self, module, person_id, condition):
        super().__init__(module, person_id=person_id)
        # Define the necessary information for an HSI
        self.TREATMENT_ID = 'CardioMetabolicDisorders_Medication_Refill'
        self.EXPECTED_APPT_FOOTPRINT = self.make_appt_footprint({'Over5OPD': 1})
        self.ACCEPTED_FACILITY_LEVEL = 1
        self.ALERT_OTHER_DISEASES = []
        self.condition = condition

    def apply(self, person_id, squeeze_factor):
        df = self.sim.population.props
        person = df.loc[person_id]

        assert person[f'nc_{self.condition}_ever_diagnosed'], "The person is not diagnosed and so should not be " \
                                                              "receiving an HSI."
        # Check that the person is on medication
        if not person[f'nc_{self.condition}']:
            # This person is not on medication so will not have this HSI
            # Return the blank_appt_footprint() so that this HSI does not occupy any time resources
            return self.sim.modules['HealthSystem'].get_blank_appt_footprint()

        # Check availability of medication for condition
        if self.get_all_consumables(
<<<<<<< HEAD
            item_codes=self.module.parameters[f'{self.condition}_hsi'].get('medication_item_code')):
=======
            item_codes=self.module.parameters[f'{self.condition}_hsi'].get('medication_item_code')
        ):
>>>>>>> 3c028483
            # Schedule their next HSI for a refill of medication, one month from now
            self.sim.modules['HealthSystem'].schedule_hsi_event(
                hsi_event=self,
                priority=1,
                topen=self.sim.date + DateOffset(months=1),
                tclose=self.sim.date + DateOffset(months=1) + DateOffset(days=7)
            )
        else:
            # If medication was not available, the person ceases to be taking medication
            df.at[person_id, f'nc_{self.condition}_on_medication'] = False

    def did_not_run(self):
        # If this HSI event did not run, then the persons ceases to be taking medication
        person_id = self.target
        self.sim.population.props.at[person_id, f'nc_{self.condition}_on_medication'] = False


class HSI_CardioMetabolicDisorders_SeeksEmergencyCareAndGetsTreatment(HSI_Event, IndividualScopeEventMixin):
    """
    This is a Health System Interaction Event.
    It is the event when a person with the severe symptoms of chronic syndrome presents for emergency care
    and is immediately provided with treatment.
    """

    def __init__(self, module, person_id, ev):
        super().__init__(module, person_id=person_id)
        assert isinstance(module, CardioMetabolicDisorders)
        # Define the necessary information for an HSI
        self.TREATMENT_ID = 'CardioMetabolicDisorders_SeeksEmergencyCareAndGetsTreatment'
        self.EXPECTED_APPT_FOOTPRINT = self.make_appt_footprint({'Over5OPD': 1})
        self.ACCEPTED_FACILITY_LEVEL = 2  # Can occur at this facility level
        self.ALERT_OTHER_DISEASES = []
        self.event = ev

    def apply(self, person_id, squeeze_factor):
        logger.debug(
            key='debug',
            data=('This is HSI_CardioMetabolicDisorders_SeeksEmergencyCareAndGetsTreatment: '
                  f'We are now ready to treat this person {person_id}.'),
        )
        logger.debug(
            key='debug',
            data=('This is HSI_CardioMetabolicDisorders_SeeksEmergencyCareAndGetsTreatment: '
                  f'The squeeze-factor is {squeeze_factor}.'),
        )
        # Run a test to diagnose whether the person has condition:
        dx_result = self.sim.modules['HealthSystem'].dx_manager.run_dx_test(
            dx_tests_to_run=f'assess_{self.event}',
            hsi_event=self
        )
        if dx_result:
            df = self.sim.population.props
            # Record date of diagnosis
            df.at[person_id, f'nc_{self.event}_date_diagnosis'] = self.sim.date
            df.at[person_id, f'nc_{self.event}_ever_diagnosed'] = True
            if squeeze_factor < 0.5:
                # If squeeze factor is not too large:
                if self.get_all_consumables(
<<<<<<< HEAD
                    item_codes=self.module.parameters[f'{self.event}_hsi'].get('medication_item_code')):
=======
                    item_codes=self.module.parameters[f'{self.event}_hsi'].get('emergency_medication_item_code')
                ):
>>>>>>> 3c028483
                    logger.debug(key='debug', data='Treatment will be provided.')
                    df.at[person_id, f'nc_{self.event}_on_medication'] = True
                    # TODO: @britta change to data
                    df.at[person_id, f'nc_{self.event}_medication_prevents_death'] = \
                        self.module.rng.rand() < self.module.parameters[f'{self.event}_hsi'].pr_treatment_works
                    if df.at[person_id, f'nc_{self.event}_medication_prevents_death']:
                        # Cancel the scheduled death data
                        df.at[person_id, f'nc_{self.event}_scheduled_date_death'] = pd.NaT
                        # Remove all symptoms of event instantly
                        self.sim.modules['SymptomManager'].change_symptom(
                            person_id=person_id,
                            symptom_string=f'{self.event}_damage',
                            add_or_remove='-',
                            disease_module=self.module)
                        # Start the person on regular medication
                        self.sim.modules['HealthSystem'].schedule_hsi_event(
                            hsi_event=HSI_CardioMetabolicDisorders_StartWeightLossAndMedication(
                                module=self.module,
                                person_id=person_id,
                                condition=self.event
                            ),
                            priority=0,
                            topen=self.sim.date,
                            tclose=None
                        )
                else:
                    # Consumables not available
                    logger.debug(key='debug', data='Treatment will not be provided due to no available consumables')

            else:
                # Squeeze factor is too large
                logger.debug(key='debug', data='Treatment will not be provided due to squeeze factor.')

    def did_not_run(self):
        logger.debug(key='debug', data='HSI_CardioMetabolicDisorders_SeeksEmergencyCareAndGetsTreatment: did not run')
        pass<|MERGE_RESOLUTION|>--- conflicted
+++ resolved
@@ -503,48 +503,48 @@
                 conditions_are_mutually_exclusive=True,
                 conditions_are_exhaustive=True
             )
-                .when('.between(0, 4)', p['rr_0_4'])
-                .when('.between(5, 9)', p['rr_5_9'])
-                .when('.between(10, 14)', p['rr_10_14'])
-                .when('.between(15, 19)', p['rr_15_19'])
-                .when('.between(20, 24)', p['rr_20_24'])
-                .when('.between(25, 29)', p['rr_25_29'])
-                .when('.between(30, 34)', p['rr_30_34'])
-                .when('.between(35, 39)', p['rr_35_39'])
-                .when('.between(40, 44)', p['rr_40_44'])
-                .when('.between(45, 49)', p['rr_45_49'])
-                .when('.between(50, 54)', p['rr_50_54'])
-                .when('.between(55, 59)', p['rr_55_59'])
-                .when('.between(60, 64)', p['rr_60_64'])
-                .when('.between(65, 69)', p['rr_65_69'])
-                .when('.between(70, 74)', p['rr_70_74'])
-                .when('.between(75, 79)', p['rr_75_79'])
-                .when('.between(80, 84)', p['rr_80_84'])
-                .when('.between(85, 89)', p['rr_85_89'])
-                .when('.between(90, 94)', p['rr_90_94'])
-                .when('.between(95, 99)', p['rr_95_99'])
-                .when('>= 100', p['rr_100']),
+            .when('.between(0, 4)', p['rr_0_4'])
+            .when('.between(5, 9)', p['rr_5_9'])
+            .when('.between(10, 14)', p['rr_10_14'])
+            .when('.between(15, 19)', p['rr_15_19'])
+            .when('.between(20, 24)', p['rr_20_24'])
+            .when('.between(25, 29)', p['rr_25_29'])
+            .when('.between(30, 34)', p['rr_30_34'])
+            .when('.between(35, 39)', p['rr_35_39'])
+            .when('.between(40, 44)', p['rr_40_44'])
+            .when('.between(45, 49)', p['rr_45_49'])
+            .when('.between(50, 54)', p['rr_50_54'])
+            .when('.between(55, 59)', p['rr_55_59'])
+            .when('.between(60, 64)', p['rr_60_64'])
+            .when('.between(65, 69)', p['rr_65_69'])
+            .when('.between(70, 74)', p['rr_70_74'])
+            .when('.between(75, 79)', p['rr_75_79'])
+            .when('.between(80, 84)', p['rr_80_84'])
+            .when('.between(85, 89)', p['rr_85_89'])
+            .when('.between(90, 94)', p['rr_90_94'])
+            .when('.between(95, 99)', p['rr_95_99'])
+            .when('>= 100', p['rr_100']),
             Predictor('li_urban').when(True, p['rr_urban']),
             Predictor(
                 'li_wealth',
                 conditions_are_mutually_exclusive=True,
                 conditions_are_exhaustive=True,
             )
-                .when('1', p['rr_wealth_1'])
-                .when('2', p['rr_wealth_2'])
-                .when('3', p['rr_wealth_3'])
-                .when('4', p['rr_wealth_4'])
-                .when('5', p['rr_wealth_5']),
+            .when('1', p['rr_wealth_1'])
+            .when('2', p['rr_wealth_2'])
+            .when('3', p['rr_wealth_3'])
+            .when('4', p['rr_wealth_4'])
+            .when('5', p['rr_wealth_5']),
             Predictor(
                 'li_bmi',
                 conditions_are_mutually_exclusive=True,
                 conditions_are_exhaustive=True
             )
-                .when('1', p['rr_bmi_1'])
-                .when('2', p['rr_bmi_2'])
-                .when('3', p['rr_bmi_3'])
-                .when('4', p['rr_bmi_4'])
-                .when('5', p['rr_bmi_5']),
+            .when('1', p['rr_bmi_1'])
+            .when('2', p['rr_bmi_2'])
+            .when('3', p['rr_bmi_3'])
+            .when('4', p['rr_bmi_4'])
+            .when('5', p['rr_bmi_5']),
             Predictor('li_low_ex').when(True, p['rr_low_exercise']),
             Predictor('li_high_salt').when(True, p['rr_high_salt']),
             Predictor('li_high_sugar').when(True, p['rr_high_sugar']),
@@ -555,18 +555,18 @@
                 conditions_are_mutually_exclusive=True,
                 conditions_are_exhaustive=True
             )
-                .when('1', p['rr_marital_status_1'])
-                .when('2', p['rr_marital_status_2'])
-                .when('3', p['rr_marital_status_3']),
+            .when('1', p['rr_marital_status_1'])
+            .when('2', p['rr_marital_status_2'])
+            .when('3', p['rr_marital_status_3']),
             Predictor('li_in_ed').when(True, p['rr_in_education']),
             Predictor(
                 'li_ed_lev',
                 conditions_are_mutually_exclusive=True,
                 conditions_are_exhaustive=True
             )
-                .when('1', p['rr_current_education_level_1'])
-                .when('2', p['rr_current_education_level_2'])
-                .when('3', p['rr_current_education_level_3']),
+            .when('1', p['rr_current_education_level_1'])
+            .when('2', p['rr_current_education_level_2'])
+            .when('3', p['rr_current_education_level_3']),
             Predictor('li_unimproved_sanitation').when(True, p['rr_unimproved_sanitation']),
             Predictor('li_no_access_handwashing').when(True, p['rr_no_access_handwashing']),
             Predictor('li_no_clean_drinking_water').when(True, p['rr_no_clean_drinking_water']),
@@ -594,20 +594,10 @@
         # Load parameters for correct condition/event
         p = self.prob_symptoms[condition]
         for symptom in p.keys():
-<<<<<<< HEAD
-            symptom_3mo = 1 - math.exp(-interval_between_polls / 12 * p.get(f'{symptom}'))
-            lms_symptoms_dict[condition][f'{symptom}'] = LinearModel(LinearModelType.MULTIPLICATIVE, symptom_3mo,
-                                                                     Predictor(f'nc_{condition}',
-                                                                               conditions_are_mutually_exclusive=True,
-                                                                               conditions_are_exhaustive=True)
-                                                                     .when(True, 1.0)
-                                                                     .when(False, 0.0))
-=======
             p_symptom_onset = 1 - math.exp(-interval_between_polls / 12 * p.get(f'{symptom}'))
             lms_symptoms_dict[condition][f'{symptom}'] = LinearModel(LinearModelType.MULTIPLICATIVE,
                                                                      p_symptom_onset, Predictor(f'nc_{condition}')
                                                                      .when(True, 1.0).otherwise(0.0))
->>>>>>> 3c028483
         return lms_symptoms_dict[condition]
 
     def on_birth(self, mother_id, child_id):
@@ -687,7 +677,7 @@
                         person_id, f'nc_{condition}_date_last_test']):
                     # TODO: @britta make these not arbitrary
                     if df.at[person_id, 'age_years'] >= 50 or self.rng.rand() < self.parameters[
-                        f'{condition}_hsi'].get('pr_assessed_other_symptoms'):
+                                f'{condition}_hsi'].get('pr_assessed_other_symptoms'):
                         # initiate HSI event
                         hsi_event = HSI_CardioMetabolicDisorders_InvestigationNotFollowingSymptoms(
                             module=self,
@@ -712,7 +702,7 @@
         for ev in self.events:
             # If the person has symptoms of damage from within the last 3 days, schedule them for emergency care
             if f'{ev}_damage' in symptoms and \
-                ((self.sim.date - self.sim.population.props.at[person_id, f'nc_{ev}']).days <= 3):
+                    ((self.sim.date-self.sim.population.props.at[person_id, f'nc_{ev}']).days <= 3):
                 event = HSI_CardioMetabolicDisorders_SeeksEmergencyCareAndGetsTreatment(
                     module=self,
                     person_id=person_id,
@@ -1037,15 +1027,9 @@
         # If param do_condition_combos = True, produce counters for number of co-morbidities by age and the combinations
         # of different conditions in the population
         if self.module.do_condition_combos:
-<<<<<<< HEAD
             df.loc[df.is_alive, 'nc_n_conditions'] = df.loc[df.is_alive, self.module.conditions].sum(axis=1)
-            n_comorbidities_all = pd.DataFrame(index=self.module.age_index,
+            n_comorbidities_all = pd.DataFrame(index=self.module.age_cats,
                                                columns=list(range(0, len(self.module.conditions) + 1)))
-=======
-            df.loc[df.is_alive, 'nc_n_conditions'] = df.loc[df.is_alive, self.module.condition_list].sum(axis=1)
-            n_comorbidities_all = pd.DataFrame(index=self.module.age_cats,
-                                               columns=list(range(0, len(self.module.condition_list) + 1)))
->>>>>>> 3c028483
             df = df[['age_range', 'nc_n_conditions']]
 
             for num in range(0, len(self.module.conditions) + 1):
@@ -1256,12 +1240,8 @@
                                                               "receiving an HSI."
         # Check availability of medication for condition
         if self.get_all_consumables(
-<<<<<<< HEAD
-            item_codes=self.module.parameters[f'{self.condition}_hsi'].get('medication_item_code')):
-=======
             item_codes=self.module.parameters[f'{self.condition}_hsi'].get('medication_item_code')
         ):
->>>>>>> 3c028483
             # If medication is available, flag as being on medication
             df.at[person_id, f'nc_{self.condition}_on_medication'] = True
             # Determine if the medication will work to prevent death
@@ -1311,12 +1291,8 @@
 
         # Check availability of medication for condition
         if self.get_all_consumables(
-<<<<<<< HEAD
-            item_codes=self.module.parameters[f'{self.condition}_hsi'].get('medication_item_code')):
-=======
             item_codes=self.module.parameters[f'{self.condition}_hsi'].get('medication_item_code')
         ):
->>>>>>> 3c028483
             # Schedule their next HSI for a refill of medication, one month from now
             self.sim.modules['HealthSystem'].schedule_hsi_event(
                 hsi_event=self,
@@ -1375,12 +1351,8 @@
             if squeeze_factor < 0.5:
                 # If squeeze factor is not too large:
                 if self.get_all_consumables(
-<<<<<<< HEAD
-                    item_codes=self.module.parameters[f'{self.event}_hsi'].get('medication_item_code')):
-=======
                     item_codes=self.module.parameters[f'{self.event}_hsi'].get('emergency_medication_item_code')
                 ):
->>>>>>> 3c028483
                     logger.debug(key='debug', data='Treatment will be provided.')
                     df.at[person_id, f'nc_{self.event}_on_medication'] = True
                     # TODO: @britta change to data
