"""
The joint Cardio-Metabolic Disorders model determines onset, outcome and treatment of:
* Diabetes
* Hypertension
* Chronic Kidney Disease
* Chronic Ischemic Heart Disease
* Stroke
* Heart Attack

And:
* Chronic Lower Back Pain
"""
from __future__ import annotations

import math
from itertools import combinations
from pathlib import Path
from typing import TYPE_CHECKING, List, Optional

import numpy as np
import pandas as pd

from tlo import DAYS_IN_YEAR, DateOffset, Module, Parameter, Property, Types, logging
from tlo.events import Event, IndividualScopeEventMixin, PopulationScopeEventMixin, RegularEvent
from tlo.lm import LinearModel, LinearModelType, Predictor
from tlo.methods import Metadata
from tlo.methods import demography as de
from tlo.methods.causes import Cause
from tlo.methods.dxmanager import DxTest
from tlo.methods.hsi_event import HSI_Event
from tlo.methods.hsi_generic_first_appts import GenericFirstAppointmentsMixin
from tlo.methods.symptommanager import Symptom
from tlo.util import random_date, read_csv_files

if TYPE_CHECKING:
    from tlo.methods.hsi_generic_first_appts import HSIEventScheduler
    from tlo.population import IndividualProperties

# ---------------------------------------------------------------------------------------------------------
#   MODULE DEFINITIONS
# ---------------------------------------------------------------------------------------------------------

logger = logging.getLogger(__name__)
logger.setLevel(logging.INFO)

class CardioMetabolicDisorders(Module, GenericFirstAppointmentsMixin):
    """
    CardioMetabolicDisorders module covers a subset of cardio-metabolic conditions and events. Conditions are binary
    and individuals experience a risk of acquiring or losing a condition based on annual probability and
    demographic/lifestyle risk factors.
    """
    # Save a master list of the events that are covered in this module
    conditions = ['diabetes',
                  'hypertension',
                  'chronic_kidney_disease',
                  'chronic_lower_back_pain',
                  'chronic_ischemic_hd']

    # Save a master list of the events that are covered in this module
    events = ['ever_stroke',
              'ever_heart_attack']

    INIT_DEPENDENCIES = {'Demography', 'Lifestyle', 'HealthSystem', 'SymptomManager'}

    OPTIONAL_INIT_DEPENDENCIES = {'HealthBurden', 'Hiv'}

    ADDITIONAL_DEPENDENCIES = {'Depression'}

    # Declare Metadata
    METADATA = {
        Metadata.DISEASE_MODULE,
        Metadata.USES_SYMPTOMMANAGER,
        Metadata.USES_HEALTHSYSTEM,
        Metadata.USES_HEALTHBURDEN
    }

    # Declare Causes of Death
    CAUSES_OF_DEATH = {
        'diabetes': Cause(
            gbd_causes='Diabetes mellitus', label='Diabetes'),
        'chronic_ischemic_hd': Cause(
            gbd_causes={'Ischemic heart disease', 'Hypertensive heart disease'}, label='Heart Disease'),
        'ever_heart_attack': Cause(
            gbd_causes={'Ischemic heart disease', 'Hypertensive heart disease'}, label='Heart Disease'),
        'ever_stroke': Cause(
            gbd_causes='Stroke', label='Stroke'),
        'chronic_kidney_disease': Cause(
            gbd_causes='Chronic kidney disease', label='Kidney Disease')
    }

    # Declare Causes of Disability
    CAUSES_OF_DISABILITY = {
        'diabetes': Cause(
            gbd_causes='Diabetes mellitus', label='Diabetes'),
        'chronic_ischemic_hd': Cause(
            gbd_causes={'Ischemic heart disease', 'Hypertensive heart disease'}, label='Heart Disease'),
        'heart_attack': Cause(
            gbd_causes={'Ischemic heart disease', 'Hypertensive heart disease'}, label='Heart Disease'),
        'stroke': Cause(
            gbd_causes='Stroke', label='Stroke'),
        'chronic_kidney_disease': Cause(
            gbd_causes='Chronic kidney disease', label='Kidney Disease'),
        'lower_back_pain': Cause(
            gbd_causes={'Low back pain'}, label='Lower Back Pain'
        )
    }

    # Create separate dicts for params for conditions and events which are read in via excel documents in resources/cmd
    onset_conditions_param_dicts = {
        f"{p}_onset": Parameter(Types.DICT, f"all the parameters that specify the linear models for onset of {p}")
        for p in conditions
    }
    removal_conditions_param_dicts = {
        f"{p}_removal": Parameter(Types.DICT, f"all the parameters that specify the linear models for removal of {p}")
        for p in conditions
    }
    hsi_conditions_param_dicts = {
        f"{p}_hsi": Parameter(Types.DICT, f"all the parameters that specify diagnostic tests and treatments for {p}")
        for p in conditions
    }
    onset_events_param_dicts = {
        f"{p}_onset": Parameter(Types.DICT, f"all the parameters that specify the linear models for onset of {p}")
        for p in events
    }
    hsi_events_param_dicts = {
        f"{p}_hsi": Parameter(Types.DICT, f"all the parameters that specify diagnostic tests and treatments for {p}")
        for p in events
    }
    death_conditions_param_dicts = {
        f"{p}_death": Parameter(Types.DICT, f"all the parameters that specify the linear models for death from {p}")
        for p in conditions
    }
    death_events_param_dicts = {
        f"{p}_death": Parameter(Types.DICT, f"all the parameters that specify the linear models for death from {p}")
        for p in events
    }
    initial_prev_param_dicts = {
        f"{p}_initial_prev": Parameter(Types.DICT, 'initial prevalence of condition') for p in conditions
    }


    PARAMETERS = {
        **onset_conditions_param_dicts, **removal_conditions_param_dicts, **hsi_conditions_param_dicts,
        **onset_events_param_dicts, **death_conditions_param_dicts, **death_events_param_dicts,
        **hsi_events_param_dicts, **initial_prev_param_dicts,
        'prob_care_provided_given_seek_emergency_care': Parameter(
            Types.REAL, "The probability that correct care is fully provided to persons that have sought emergency care"
                        " for a Cardio-metabolic disorder."),
<<<<<<< HEAD
        'interval_between_polls':
            Parameter(Types.INT, 'months between the main polling event'),
        'emergency_care_symptom_max_days':
            Parameter(Types.INT, 'max days of symptoms for person to seek emergency care in days'),
        'community_testing_schedule_buffer_days':
            Parameter(Types.INT, 'buffer days for community testing schedule to ensure testing '
                                 'occurs before next polling event'),
        'community_testing_deadline_buffer_days':
            Parameter(Types.INT, 'buffer days for community testing deadline to ensure testing '
                                 'occurs before next polling event'),
        'symptom_onset_buffer_days':
            Parameter(Types.INT, 'buffer days for symptom onset to ensure it occurs '
                                 'before next polling event'),
        'event_buffer_days':
            Parameter(Types.INT, 'buffer days for event to ensure it occurs '
                                 'before next polling event'),
        'death_outcome_delay_days':
            Parameter(Types.INT, 'delay days for death outcome'),
        'weight_loss_min_wait_months':
            Parameter(Types.INT, 'minimum time for individual to loose weight in months'),
        'weight_loss_max_wait_months':
            Parameter(Types.INT, 'maximum time for individual to loose weight in months'),
        'medication_refill_interval_months':
            Parameter(Types.INT, 'interval for medication refill in months'),
        'medication_refill_deadline_window_days':
            Parameter(Types.INT, 'buffer window to complete medication refill in days'),
        'retry_appointment_start_delay_days':
            Parameter(Types.INT, 'days to wait before starting retry appointment window'),
        'retry_appointment_deadline_days':
            Parameter(Types.INT, 'maximum days allowed for retry appointment'),
        'min_age_for_assessment_years':
            Parameter(Types.INT, 'minimum age for assessment of CMD in years'),
        'bmi_threshold_for_risk_score':
            Parameter(Types.INT, 'BMI threshold for risk score calculation'),
        'min_risk_factors_for_scheduled_weight_loss':
            Parameter(Types.INT, 'minimum number of risk factors for individual '
                                 'to be recommended weight loss'),
        'bmi_threshold_weight_loss_advice':
            Parameter(Types.INT, 'BMI threshold for weight loss advice'),
        'tests_per_year':
            Parameter(Types.INT, 'tests to be undergone per year for conditions that require investigation'),
        'pr_bmi_reduction':
            Parameter(Types.REAL, 'probability of an individual having a '
                                  'reduction in BMI following weight loss treatment')
=======
        'prob_ckd_patient_gets_dialysis': Parameter(
            Types.REAL, "The probability that patient with ckd has disease progression ultimately needing dialysis")
>>>>>>> fd4c8be4
    }

    # Convert conditions and events to dicts and merge together into PROPERTIES
    condition_list = {
        f"nc_{p}": Property(Types.BOOL, f"Whether or not someone has {p}") for p in conditions
    }
    condition_diagnosis_list = {
        f"nc_{p}_ever_diagnosed": Property(Types.BOOL, f"Whether or not someone has ever been diagnosed with {p}") for p
        in conditions
    }
    condition_date_diagnosis_list = {
        f"nc_{p}_date_diagnosis": Property(Types.DATE, f"When someone has been diagnosed with {p}") for p
        in conditions
    }
    condition_date_of_last_test_list = {
        f"nc_{p}_date_last_test": Property(Types.DATE, f"When someone has last been tested for {p}") for p
        in conditions
    }
    condition_medication_list = {
        f"nc_{p}_on_medication": Property(Types.BOOL, f"Whether or not someone is on medication for {p}") for p
        in conditions
    }
    condition_medication_death_list = {
        f"nc_{p}_medication_prevents_death": Property(Types.BOOL, f"Whether or not medication (if provided) will "
                                                                  f"prevent death from {p}") for p in conditions
    }
    event_list = {
        f"nc_{p}": Property(Types.BOOL, f"Whether or not someone has had a {p}") for p in events}
    event_date_last_list = {
        f"nc_{p}_date_last_event": Property(Types.DATE, f"Date of last {p}") for p in events
    }
    event_diagnosis_list = {
        f"nc_{p}_ever_diagnosed": Property(Types.BOOL, f"Whether or not someone has ever been diagnosed with {p}") for p
        in events
    }
    event_date_diagnosis_list = {
        f"nc_{p}_date_diagnosis": Property(Types.DATE, f"When someone has last been diagnosed with {p}") for p
        in events}
    event_medication_list = {
        f"nc_{p}_on_medication": Property(Types.BOOL, f"Whether or not someone has ever been diagnosed with {p}") for p
        in events
    }
    event_scheduled_date_death_list = {
        f"nc_{p}_scheduled_date_death": Property(Types.DATE, f"Scheduled date of death from {p}") for p
        in events
    }
    event_medication_death_list = {
        f"nc_{p}_medication_prevents_death": Property(Types.BOOL, f"Whether or not medication will prevent death from "
                                                                  f"{p}") for p in events
    }

    PROPERTIES = {**condition_list, **event_list, **condition_diagnosis_list, **condition_date_diagnosis_list,
                  **condition_date_of_last_test_list, **condition_medication_list, **condition_medication_death_list,
                  **event_date_last_list, **event_diagnosis_list, **event_date_diagnosis_list, **event_medication_list,
                  **event_medication_death_list, **event_scheduled_date_death_list,
                  'nc_ever_weight_loss_treatment': Property(Types.BOOL,
                                                            'whether or not the person has ever had weight loss '
                                                            'treatment'),
                  'nc_weight_loss_worked': Property(Types.BOOL,
                                                    'whether or not weight loss treatment worked'),
                  'nc_risk_score': Property(Types.INT, 'score to represent number of risk conditions the person has'),
                  'nc_ckd_total_dialysis_sessions': Property(Types.INT,
                                                          'total number of dialysis sessions the person has ever had'),
                  }

    def __init__(self, name=None, do_log_df: bool = False, do_condition_combos: bool = False):

        super().__init__(name)

        self.conditions = CardioMetabolicDisorders.conditions
        self.events = CardioMetabolicDisorders.events

        # Create list that includes the nc_ prefix for conditions in this module
        self.condition_list = ['nc_' + cond for cond in CardioMetabolicDisorders.conditions]

        # Store the symptoms that this module will use (for conditions only):
        self.symptoms = {f"{s}_symptoms" for s in self.conditions if s != "hypertension"}

        # Dict to hold the probability of onset of different types of symptom given a condition
        self.prob_symptoms = dict()
        # Retrieve age range categories from Demography module
        self.age_cats = None
        # Dict to hold the DALY weights
        self.daly_wts = dict()

        # Retrieve age range categories from Demography module
        self.age_cats = None

        # Store bools for whether or not to log the df or log combinations of co-morbidities
        self.do_log_df = do_log_df
        self.do_condition_combos = do_condition_combos

        # Dict to hold trackers for counting events
        self.trackers = None

        # Dicts of linear models
        self.lms_onset = dict()
        self.lms_removal = dict()
        self.lms_death = dict()
        self.lms_symptoms = dict()
        self.lms_testing = dict()

        # Build the LinearModel for occurrence of events
        self.lms_event_onset = dict()
        self.lms_event_death = dict()
        self.lms_event_symptoms = dict()

    def read_parameters(self, resourcefilepath: Optional[Path] = None):
        """Read parameter values from files for condition onset, removal, deaths, and initial prevalence.

        Folders
            ResourceFile_cmd_condition_onset = parameters for onset of conditions
            ResourceFile_cmd_condition_removal  = parameters for removal of conditions
            ResourceFile_cmd_condition_death  = parameters for death rate from conditions
            ResourceFile_cmd_condition_prevalence  = initial and target prevalence for conditions
            ResourceFile_cmd_condition_symptoms  = symptoms for conditions
            ResourceFile_cmd_condition_hsi  = HSI parameters for conditions
            ResourceFile_cmd_condition_testing  = community testing parameters for conditions (currently only
            hypertension)
            ResourceFile_cmd_events  = parameters for occurrence of events
            ResourceFile_cmd_events_death  = parameters for death rate from events
            ResourceFile_cmd_events_symptoms  = symptoms for events
            ResourceFile_cmd_events_hsi  = HSI parameters for events

        """

        cmd_path = resourcefilepath / "cmd"
        cond_onset = read_csv_files(cmd_path / "ResourceFile_cmd_condition_onset", files=None)
        cond_removal = read_csv_files(cmd_path / "ResourceFile_cmd_condition_removal", files=None)
        cond_death = read_csv_files(cmd_path / "ResourceFile_cmd_condition_death", files=None)
        cond_prevalence = read_csv_files(cmd_path / "ResourceFile_cmd_condition_prevalence", files=None)
        cond_symptoms = read_csv_files(cmd_path / "ResourceFile_cmd_condition_symptoms", files=None)
        cond_hsi = read_csv_files(cmd_path / "ResourceFile_cmd_condition_hsi", files=None)
        cond_testing = read_csv_files(cmd_path / "ResourceFile_cmd_condition_testing", files=None)
        events_onset = read_csv_files(cmd_path / "ResourceFile_cmd_events", files=None)
        events_death = read_csv_files(cmd_path / "ResourceFile_cmd_events_death", files=None)
        events_symptoms = read_csv_files(cmd_path / "ResourceFile_cmd_events_symptoms", files=None)
        events_hsi = read_csv_files(cmd_path / "ResourceFile_cmd_events_hsi", files=None)

        self.load_parameters_from_dataframe(pd.read_csv(cmd_path / "parameter_values.csv"))

        def get_values(params, value):
            """replaces nans in the 'value' key with specified value"""
            params['value'] = params['value'].replace(np.nan, value)
            params['value'] = params['value'].astype(float)
            return params.set_index('parameter_name')['value']

        p = self.parameters

        for condition in self.conditions:
            p[f'{condition}_onset'] = get_values(cond_onset[condition], 1)
            p[f'{condition}_removal'] = get_values(cond_removal[condition], 1)
            p[f'{condition}_death'] = get_values(cond_death[condition], 1)
            p[f'{condition}_initial_prev'] = get_values(cond_prevalence[condition], 0)
            p[f'{condition}_symptoms'] = get_values(cond_symptoms[condition], 1)
            p[f'{condition}_hsi'] = get_values(cond_hsi[condition], 1)

        p['hypertension_testing'] = get_values(cond_testing['hypertension'], 1)

        for event in self.events:
            p[f'{event}_onset'] = get_values(events_onset[event], 1)
            p[f'{event}_death'] = get_values(events_death[event], 1)
            p[f'{event}_symptoms'] = get_values(events_symptoms[event], 1)
            p[f'{event}_hsi'] = get_values(events_hsi[event], 1)

        # Check that every value has been read-in successfully
        for param_name in self.PARAMETERS:
            assert self.parameters[param_name] is not None, f'Parameter "{param_name}" has not been set.'

        # -------------------------------------------- SYMPTOMS -------------------------------------------------------
        # Retrieve symptom probabilities
        for condition in self.conditions:
            if not self.parameters[f'{condition}_symptoms'].empty:
                self.prob_symptoms[condition] = self.parameters[f'{condition}_symptoms']
            else:
                self.prob_symptoms[condition] = {}

        for event in self.events:
            if not self.parameters[f'{event}_symptoms'].empty:
                self.prob_symptoms[event] = self.parameters[f'{event}_symptoms']
            else:
                self.prob_symptoms[event] = {}

        # Register symptoms for conditions and give non-generic symptom 'average' healthcare seeking, except for
        # chronic lower back pain, which has no healthcare seeking in adults
        for symptom_name in self.symptoms:
            if symptom_name == "chronic_lower_back_pain_symptoms":
                self.sim.modules['SymptomManager'].register_symptom(
                    Symptom(name=symptom_name,
                            no_healthcareseeking_in_adults=True)
                )
            else:
                self.sim.modules['SymptomManager'].register_symptom(
                    Symptom(name=symptom_name,
                            odds_ratio_health_seeking_in_adults=1.0)
                )
        # Register symptoms from events and make them emergencies
        for event in self.events:
            self.sim.modules['SymptomManager'].register_symptom(
                Symptom.emergency(
                    name=f'{event}_damage', which='adults'
                ),
            )

    def initialise_population(self, population):
        """
        Set property values for the initial population.
        """
        self.age_cats = self.sim.modules['Demography'].AGE_RANGE_CATEGORIES
        df = population.props

        men = df.is_alive & (df.sex == 'M')
        women = df.is_alive & (df.sex == 'F')

        def sample_eligible(_filter, _p, _condition):
            """uses filter to get eligible population and samples individuals for condition using p"""
            eligible = df.index[_filter]
            init_prev = self.rng.choice([True, False], size=len(eligible), p=[_p, 1 - _p])
            if sum(init_prev):
                df.loc[eligible[init_prev], f'nc_{_condition}'] = True

        def sample_eligible_diagnosis_medication(_filter, _p, _condition):
            """uses filter to get eligible population and samples individuals for prior diagnosis & medication use
             using p"""
            eligible = df.index[_filter]
            init_diagnosis = self.rng.choice([True, False], size=len(eligible), p=[_p, 1 - _p])
            if sum(init_diagnosis):
                df.loc[eligible[init_diagnosis], f'nc_{_condition}_ever_diagnosed'] = True
                df.loc[eligible[init_diagnosis], f'nc_{_condition}_date_diagnosis'] = self.sim.date
                df.loc[eligible[init_diagnosis], f'nc_{_condition}_date_last_test'] = self.sim.date
                df.loc[eligible[init_diagnosis], f'nc_{_condition}_on_medication'] = True

        def sample_eligible_treatment_success(_filter, _p, _condition):
            """uses filter to get eligible population and samples individuals for prior diagnosis & medication use
             using p"""
            eligible = df.index[_filter]
            init_treatment_works = self.rng.choice([True, False], size=len(eligible), p=[_p, 1 - _p])
            if sum(init_treatment_works):
                df.loc[eligible[init_treatment_works], f'nc_{_condition}_medication_prevents_death'] = True

        for condition in self.conditions:
            p = self.parameters[f'{condition}_initial_prev']
            # Men & women without condition
            men_wo_cond = men & ~df[f'nc_{condition}']
            women_wo_cond = women & ~df[f'nc_{condition}']
            for _age_range in self.age_cats:
                # Select all eligible individuals (men & women w/o condition and in age range)
                sample_eligible(men_wo_cond & (df.age_range == _age_range), p[f'm_{_age_range}'], condition)
                sample_eligible(women_wo_cond & (df.age_range == _age_range), p[f'f_{_age_range}'], condition)

            # ----- Set variables to false / NaT for everyone
            df.loc[df.is_alive, f'nc_{condition}_date_last_test'] = pd.NaT
            df.loc[df.is_alive, f'nc_{condition}_ever_diagnosed'] = False
            df.loc[df.is_alive, f'nc_{condition}_date_diagnosis'] = pd.NaT
            df.loc[df.is_alive, f'nc_{condition}_on_medication'] = False
            df.loc[df.is_alive, f'nc_{condition}_medication_prevents_death'] = False

            # ----- Sample among eligible population who have condition to set initial proportion diagnosed & on
            # medication

            p_initial_diagnosis = self.parameters[f'{condition}_hsi']['pr_diagnosed']
            # Population with condition
            w_cond = df[f'nc_{condition}']
            sample_eligible_diagnosis_medication(w_cond, p_initial_diagnosis, condition)

            # For those on medication, sample to set initial proportion for whom medication prevents death
            p_treatment_works = self.parameters[f'{condition}_hsi']['pr_treatment_works']
            # Population already on medication
            on_med = df[f'nc_{condition}_on_medication']
            sample_eligible_treatment_success(on_med, p_treatment_works, condition)

            # ----- Impose the symptom on random sample of those with each condition to have:
            for symptom in self.prob_symptoms[condition].keys():
                lm_init_symptoms = LinearModel(
                    LinearModelType.MULTIPLICATIVE,
                    self.prob_symptoms[condition].get(f'{symptom}'),
                    Predictor(
                        f'nc_{condition}',
                        conditions_are_mutually_exclusive=True,
                        conditions_are_exhaustive=True
                    )
                    .when(True, 1.0)
                    .when(False, 0.0))
                has_symptom_at_init = lm_init_symptoms.predict(df.loc[df.is_alive], self.rng)
                self.sim.modules['SymptomManager'].change_symptom(
                    person_id=has_symptom_at_init.index[has_symptom_at_init].tolist(),
                    symptom_string=f'{symptom}',
                    add_or_remove='+',
                    disease_module=self)

        # ----- Set ever_diagnosed, date of diagnosis, and on_medication to false / NaT
        # for everyone
        for event in self.events:
            df.loc[df.is_alive, f'nc_{event}'] = False
            df.loc[df.is_alive, f'nc_{event}_date_last_event'] = pd.NaT
            df.loc[df.is_alive, f'nc_{event}_ever_diagnosed'] = False
            df.loc[df.is_alive, f'nc_{event}_date_diagnosis'] = pd.NaT
            df.loc[df.is_alive, f'nc_{event}_on_medication'] = False
            df.loc[df.is_alive, f'nc_{event}_scheduled_date_death'] = pd.NaT
            df.loc[df.is_alive, f'nc_{event}_medication_prevents_death'] = False

        # ----- Generate the initial "risk score" for the population based on exercise, diet, tobacco, alcohol, BMI
        self.update_risk_score()

        # ----- Set all other parameters to False / NaT
        df.loc[df.is_alive, 'nc_ever_weight_loss_treatment'] = False
        df.loc[df.is_alive, 'nc_weight_loss_worked'] = False
        df.loc[df.is_alive, 'nc_ckd_total_dialysis_sessions'] = 0

    def initialise_simulation(self, sim):
        """Schedule:
        * Main Polling Event
        * Main Logging Event
        * Build the LinearModels for the onset/removal of each condition:
        """
        sim.schedule_event(CardioMetabolicDisorders_MainPollingEvent(self, self.parameters['interval_between_polls']),
                           sim.date)
        sim.schedule_event(CardioMetabolicDisorders_LoggingEvent(self), sim.date)

        # Get DALY weights
        if 'HealthBurden' in self.sim.modules.keys():
            self.daly_wts['daly_diabetes_uncomplicated'] = \
                self.sim.modules['HealthBurden'].get_daly_weight(sequlae_code=971)
            self.daly_wts['daly_diabetes_complicated'] = \
                self.sim.modules['HealthBurden'].get_daly_weight(sequlae_code=970)
            self.daly_wts['daly_chronic_kidney_disease_moderate'] = \
                self.sim.modules['HealthBurden'].get_daly_weight(sequlae_code=978)
            self.daly_wts['daly_chronic_ischemic_hd'] = \
                self.sim.modules['HealthBurden'].get_daly_weight(sequlae_code=697)
            self.daly_wts['daly_chronic_lower_back_pain'] = \
                self.sim.modules['HealthBurden'].get_daly_weight(sequlae_code=1180)
            self.daly_wts['daly_stroke'] = self.sim.modules['HealthBurden'].get_daly_weight(sequlae_code=701)
            self.daly_wts['daly_heart_attack_acute_days_1_2'] = \
                self.sim.modules['HealthBurden'].get_daly_weight(sequlae_code=689)
            self.daly_wts['daly_heart_attack_acute_days_3_28'] = \
                self.sim.modules['HealthBurden'].get_daly_weight(sequlae_code=693)
            # Days 1-2 of heart attack have a more severe weight than days 3028; the average of these is what is used
            # for the DALY weight for any heart attack event
            self.daly_wts['daly_heart_attack_avg'] = (
                (2 / 28) * self.daly_wts['daly_heart_attack_acute_days_1_2']
                + (26 / 28) * self.daly_wts['daly_heart_attack_acute_days_3_28']
            )

        self.trackers = {
            'onset_condition': Tracker(conditions=self.conditions, age_groups=self.age_cats),
            'incident_event': Tracker(conditions=self.events, age_groups=self.age_cats),
            'prevalent_event': Tracker(conditions=self.events, age_groups=self.age_cats),
        }

        # Build the LinearModel for onset/removal/deaths for each condition
        # Baseline probability of condition onset, removal, and death are annual; in LinearModel, rates are adjusted to
        # be consistent with the polling interval
        for condition in self.conditions:
            self.lms_onset[condition] = self.build_linear_model(condition, self.parameters['interval_between_polls'],
                                                                lm_type='onset')
            self.lms_removal[condition] = self.build_linear_model(condition, self.parameters['interval_between_polls'],
                                                                  lm_type='removal')
            self.lms_death[condition] = self.build_linear_model(condition, self.parameters['interval_between_polls'],
                                                                lm_type='death')
            self.lms_symptoms[condition] = self.build_linear_model_symptoms(condition, self.parameters[
                'interval_between_polls'])

        # Hypertension is the only condition for which we assume some community-based testing occurs; build LM based on
        # age / sex
        self.lms_testing['hypertension'] = self.build_linear_model('hypertension', self.parameters[
                'interval_between_polls'], lm_type='testing')

        for event in self.events:
            self.lms_event_onset[event] = self.build_linear_model(event, self.parameters['interval_between_polls'],
                                                                  lm_type='onset')
            self.lms_event_death[event] = self.build_linear_model(event, self.parameters['interval_between_polls'],
                                                                  lm_type='death')
            self.lms_event_symptoms[event] = self.build_linear_model_symptoms(event, self.parameters[
                'interval_between_polls'])

        # ------------------------------------------ DEFINE THE TESTS -------------------------------------------------
        # Create the diagnostic representing the assessment for whether a person is diagnosed with diabetes
        # NB. Sensitivity/specificity is assumed to be 100%
        self.sim.modules['HealthSystem'].dx_manager.register_dx_test(
            assess_diabetes=DxTest(
                property='nc_diabetes',
                item_codes=self.parameters['diabetes_hsi']['test_item_code'].astype(int)
            )
        )
        # Create the diagnostic representing the assessment for whether a person is diagnosed with hypertension:
        # blood pressure measurement
        self.sim.modules['HealthSystem'].dx_manager.register_dx_test(
            assess_hypertension=DxTest(
                property='nc_hypertension'
            )
        )
        # Create the diagnostic representing the assessment for whether a person is diagnosed with back pain
        self.sim.modules['HealthSystem'].dx_manager.register_dx_test(
            assess_chronic_lower_back_pain=DxTest(
                property='nc_chronic_lower_back_pain'
            )
        )
        # Create the diagnostic representing the assessment for whether a person is diagnosed with CKD
        self.sim.modules['HealthSystem'].dx_manager.register_dx_test(
            assess_chronic_kidney_disease=DxTest(
                property='nc_chronic_kidney_disease',
                item_codes=self.parameters['chronic_kidney_disease_hsi']['test_item_code'].astype(int)
            )
        )
        # Create the diagnostic representing the assessment for whether a person is diagnosed with CIHD
        self.sim.modules['HealthSystem'].dx_manager.register_dx_test(
            assess_chronic_ischemic_hd=DxTest(
                property='nc_chronic_ischemic_hd'
            )
        )
        # Create the diagnostic representing the assessment for whether a person is diagnosed with stroke
        self.sim.modules['HealthSystem'].dx_manager.register_dx_test(
            assess_ever_stroke=DxTest(
                property='nc_ever_stroke'
            )
        )
        # Create the diagnostic representing the assessment for whether a person is diagnosed with heart attack
        self.sim.modules['HealthSystem'].dx_manager.register_dx_test(
            assess_ever_heart_attack=DxTest(
                property='nc_ever_heart_attack'
            )
        )

    def build_linear_model(self, condition, interval_between_polls, lm_type):
        """
        Build a linear model for the risk of onset, removal, or death from a condition, occurrence or death from an
        event, and community-based testing for hypertension.
        :param condition: the condition or event to build the linear model for
        :param interval_between_polls: the duration (in months) between the polls
        :param lm_type: whether or not the lm is for onset, removal, death, or event in order to select the correct
        parameter set below
        :return: a linear model
        """

        # Load parameters for correct condition/event
        p = self.parameters[f'{condition}_{lm_type}']

        # For events, probability of death does not need to be standardised to poll interval since event is a discrete
        # occurrence
        if condition.startswith('ever_') and lm_type == 'death':
            baseline_annual_probability = p['baseline_annual_probability']
        else:
            baseline_annual_probability = 1 - math.exp(-interval_between_polls / 12 * p['baseline_annual_probability'])
        # LinearModel expects native python types - if it's numpy type, convert it
        baseline_annual_probability = float(baseline_annual_probability)

        predictors = [
            Predictor('sex').when('M', p['rr_male']),
            Predictor(
                'age_years',
                conditions_are_mutually_exclusive=True,
                conditions_are_exhaustive=True
            )
            .when('.between(0, 4)', p['rr_0_4'])
            .when('.between(5, 9)', p['rr_5_9'])
            .when('.between(10, 14)', p['rr_10_14'])
            .when('.between(15, 19)', p['rr_15_19'])
            .when('.between(20, 24)', p['rr_20_24'])
            .when('.between(25, 29)', p['rr_25_29'])
            .when('.between(30, 34)', p['rr_30_34'])
            .when('.between(35, 39)', p['rr_35_39'])
            .when('.between(40, 44)', p['rr_40_44'])
            .when('.between(45, 49)', p['rr_45_49'])
            .when('.between(50, 54)', p['rr_50_54'])
            .when('.between(55, 59)', p['rr_55_59'])
            .when('.between(60, 64)', p['rr_60_64'])
            .when('.between(65, 69)', p['rr_65_69'])
            .when('.between(70, 74)', p['rr_70_74'])
            .when('.between(75, 79)', p['rr_75_79'])
            .when('.between(80, 84)', p['rr_80_84'])
            .when('.between(85, 89)', p['rr_85_89'])
            .when('.between(90, 94)', p['rr_90_94'])
            .when('.between(95, 99)', p['rr_95_99'])
            .when('>= 100', p['rr_100']),
            Predictor('li_urban').when(True, p['rr_urban']),
            Predictor(
                'li_wealth',
                conditions_are_mutually_exclusive=True,
                conditions_are_exhaustive=True,
            )
            .when('1', p['rr_wealth_1'])
            .when('2', p['rr_wealth_2'])
            .when('3', p['rr_wealth_3'])
            .when('4', p['rr_wealth_4'])
            .when('5', p['rr_wealth_5']),
            Predictor(
                'li_bmi',
                conditions_are_mutually_exclusive=True,
                conditions_are_exhaustive=True
            )
            .when('1', p['rr_bmi_1'])
            .when('2', p['rr_bmi_2'])
            .when('3', p['rr_bmi_3'])
            .when('4', p['rr_bmi_4'])
            .when('5', p['rr_bmi_5']),
            Predictor('li_low_ex').when(True, p['rr_low_exercise']),
            Predictor('li_high_salt').when(True, p['rr_high_salt']),
            Predictor('li_high_sugar').when(True, p['rr_high_sugar']),
            Predictor('li_tob').when(True, p['rr_tobacco']),
            Predictor('li_ex_alc').when(True, p['rr_alcohol']),
            Predictor(
                'li_mar_stat',
                conditions_are_mutually_exclusive=True,
                conditions_are_exhaustive=True
            )
            .when('1', p['rr_marital_status_1'])
            .when('2', p['rr_marital_status_2'])
            .when('3', p['rr_marital_status_3']),
            Predictor('li_in_ed').when(True, p['rr_in_education']),
            Predictor(
                'li_ed_lev',
                conditions_are_mutually_exclusive=True,
                conditions_are_exhaustive=True
            )
            .when('1', p['rr_current_education_level_1'])
            .when('2', p['rr_current_education_level_2'])
            .when('3', p['rr_current_education_level_3']),
            Predictor('li_unimproved_sanitation').when(True, p['rr_unimproved_sanitation']),
            Predictor('li_no_access_handwashing').when(True, p['rr_no_access_handwashing']),
            Predictor('li_no_clean_drinking_water').when(True, p['rr_no_clean_drinking_water']),
            Predictor('li_wood_burn_stove').when(True, p['rr_wood_burning_stove']),
            Predictor('nc_diabetes').when(True, p['rr_diabetes']),
            Predictor('nc_hypertension').when(True, p['rr_hypertension']),
            Predictor('de_depr').when(True, p['rr_depression']),
            Predictor('nc_chronic_kidney_disease').when(True, p['rr_chronic_kidney_disease']),
            Predictor('nc_chronic_lower_back_pain').when(True, p['rr_chronic_lower_back_pain']),
            Predictor('nc_chronic_ischemic_hd').when(True, p['rr_chronic_ischemic_heart_disease']),
            Predictor('nc_ever_stroke').when(True, p['rr_ever_stroke']),
            Predictor('nc_ever_heart_attack').when(True, p['rr_ever_heart_attack']),
            Predictor('nc_diabetes_on_medication').when(True, p['rr_diabetes_on_medication']),
            Predictor('nc_hypertension_on_medication').when(True, p['rr_hypertension_on_medication']),
            Predictor('nc_chronic_lower_back_pain_on_medication').when(True, p[
                'rr_chronic_lower_back_pain_on_medication']),
            Predictor('nc_chronic_kidney_disease_on_medication').when(True, p[
                'rr_chronic_kidney_disease_on_medication']),
            Predictor('nc_chronic_ischemic_hd_on_medication').when(True, p[
                'rr_chronic_ischemic_heart_disease_on_medication']),
            Predictor('nc_ever_stroke_on_medication').when(True, p['rr_stroke_on_medication']),
            Predictor('nc_ever_heart_attack_on_medication').when(True, p['rr_heart_attack_on_medication'])
        ]

        conditional_predictors = [
            Predictor().when('hv_inf & '
                             '(hv_art != "on_VL_suppressed")', p['rr_hiv']),
        ] if "Hiv" in self.sim.modules else []

        linearmodel = LinearModel(
            LinearModelType.MULTIPLICATIVE,
            baseline_annual_probability,
            *(predictors + conditional_predictors)
        )

        return linearmodel

    def build_linear_model_symptoms(self, condition, interval_between_polls):
        """
        Build a linear model for the risk of symptoms from a condition.
        :param condition: the condition to build the linear model for
        :param interval_between_polls: the duration (in months) between the polls
        :return: a linear model
        """
        # Use temporary empty dict to save results
        lms_symptoms_dict = dict()
        lms_symptoms_dict[condition] = {}
        # Load parameters for correct condition
        p = self.prob_symptoms[condition]
        for symptom in p.keys():
            p_symptom_onset = 1 - math.exp(-interval_between_polls / 12 * p.get(f'{symptom}'))
            lms_symptoms_dict[condition][f'{symptom}'] = LinearModel(LinearModelType.MULTIPLICATIVE,
                                                                     p_symptom_onset, Predictor(f'nc_{condition}')
                                                                     .when(True, 1.0).otherwise(0.0))
        return lms_symptoms_dict[condition]

    def on_birth(self, mother_id, child_id):
        """Initialise our properties for a newborn individual.
        :param mother_id: the mother for this child
        :param child_id: the new child
        """
        df = self.sim.population.props
        for condition in self.conditions:
            df.at[child_id, f'nc_{condition}'] = False
            df.at[child_id, f'nc_{condition}_ever_diagnosed'] = False
            df.at[child_id, f'nc_{condition}_date_diagnosis'] = pd.NaT
            df.at[child_id, f'nc_{condition}_date_last_test'] = pd.NaT
            df.at[child_id, f'nc_{condition}_on_medication'] = False
            df.at[child_id, f'nc_{condition}_medication_prevents_death'] = False
        for event in self.events:
            df.at[child_id, f'nc_{event}'] = False
            df.at[child_id, f'nc_{event}_date_last_event'] = pd.NaT
            df.at[child_id, f'nc_{event}_ever_diagnosed'] = False
            df.at[child_id, f'nc_{event}_on_medication'] = False
            df.at[child_id, f'nc_{event}_date_diagnosis'] = pd.NaT
            df.at[child_id, f'nc_{event}_scheduled_date_death'] = pd.NaT
            df.at[child_id, f'nc_{event}_medication_prevents_death'] = False
        df.at[child_id, 'nc_risk_score'] = 0
        df.at[child_id, 'nc_ckd_total_dialysis_sessions'] = 0

    def update_risk_score(self):
        """
        Generates or updates the risk score for individuals at initialisation of population or at each polling event
        """
        df = self.sim.population.props
        p = self.parameters
        df.loc[df.is_alive, 'nc_risk_score'] = (df[[
            'li_low_ex', 'li_high_salt', 'li_high_sugar', 'li_tob', 'li_ex_alc']] > 0).sum(1)
        df.loc[df['li_bmi'] >= p['bmi_threshold_for_risk_score'], ['nc_risk_score']] += 1

    def report_daly_values(self):
        """Report disability weight (average values for the last month) to the HealthBurden module"""

        def left_censor(obs, window_open):
            return obs.apply(lambda x: max(x, window_open) if pd.notnull(x) else pd.NaT)

        df = self.sim.population.props

        dw = pd.DataFrame(data=0.0, index=df.index[df.is_alive], columns=self.CAUSES_OF_DISABILITY.keys())

        # Diabetes: give everyone who is diagnosed or on medication uncomplicated diabetes daly weight
        dw['diabetes'].loc[df['nc_diabetes_ever_diagnosed'] | df['nc_diabetes_on_medication']] = self.daly_wts[
            'daly_diabetes_uncomplicated']
        # Diabetes: overwrite those with symptoms to have complicated diabetes daly weight
        dw['diabetes'].loc[
            self.sim.modules['SymptomManager'].who_has('diabetes_symptoms')] = self.daly_wts[
            'daly_diabetes_complicated']

        # Chronic Lower Back Pain: give those who have symptoms moderate weight
        dw['lower_back_pain'].loc[
            self.sim.modules['SymptomManager'].who_has('chronic_lower_back_pain_symptoms')] = self.daly_wts[
            'daly_chronic_lower_back_pain']

        # Chronic Kidney Disease: give those who have symptoms moderate weight
        dw['chronic_kidney_disease'].loc[
            self.sim.modules['SymptomManager'].who_has('chronic_kidney_disease_symptoms')] = self.daly_wts[
            'daly_chronic_kidney_disease_moderate']

        # Stroke: give everyone moderate long-term consequences daly weight
        dw['stroke'].loc[df.nc_ever_stroke] = self.daly_wts['daly_stroke']

        # Chronic Ischemic Heart Disease: give everyone with CIHD symptoms moderate CIHD daly weight
        dw['chronic_ischemic_hd'].loc[
            self.sim.modules['SymptomManager'].who_has('chronic_ischemic_hd_symptoms')] = self.daly_wts[
            'daly_chronic_ischemic_hd']

        # Heart Attack: first calculate proportion of month spent following heart attack, then attach weighted daly
        # Calculate fraction of the last month that was spent after having a heart attack
        days_in_last_month = (self.sim.date - (self.sim.date - DateOffset(months=1))).days
        start_heart_attack = left_censor(
            df.loc[df.is_alive, 'nc_ever_heart_attack_date_last_event'], self.sim.date - DateOffset(months=1)
        )
        dur_heart_attack_in_days = (self.sim.date - start_heart_attack).dt.days.clip(
            lower=0, upper=days_in_last_month).fillna(0.0)
        fraction_of_month_heart_attack = dur_heart_attack_in_days / days_in_last_month
        dw['heart_attack'] = fraction_of_month_heart_attack * self.daly_wts['daly_heart_attack_avg']

        return dw

    def on_hsi_alert(self, person_id, treatment_id):
        """
        This is called whenever there is an HSI event commissioned by one of the other disease modules.
        """
        pass

    def do_at_generic_first_appt(
        self,
        person_id: int,
        individual_properties: IndividualProperties,
        symptoms: List[str],
        schedule_hsi_event: HSIEventScheduler,
        **kwargs
    ) -> None:
        # This is called by the HSI generic first appts module whenever a
        # person attends an appointment and determines if the person will
        # be tested for one or more conditions.
        # A maximum of one instance of `HSI_CardioMetabolicDisorders_Investigations`
        # is created for the person, during which multiple conditions can
        # be investigated.
        p = self.parameters
        if individual_properties["age_years"] <= p['min_age_for_assessment_years']:
            return

        # The list of conditions that will be investigated in follow-up HSI
        conditions_to_investigate = []
        # Marker for whether the person has any symptoms of interest
        has_any_cmd_symptom = False

        # Determine if there are any conditions that should be investigated:
        for condition in self.conditions:
            is_already_diagnosed = individual_properties[
                f"nc_{condition}_ever_diagnosed"
            ]
            has_symptom = f"{condition}_symptoms" in symptoms
            date_of_last_test = individual_properties[f"nc_{condition}_date_last_test"]
            next_test_due = (
                pd.isnull(date_of_last_test)
                or (self.sim.date - date_of_last_test).days > (DAYS_IN_YEAR / p['tests_per_year'])
            )
            p_assess_if_no_symptom = self.parameters[f"{condition}_hsi"].get(
                "pr_assessed_other_symptoms"
            )

            if (not is_already_diagnosed) and (
                has_symptom
                or (
                    next_test_due
                    and (self.rng.random_sample() < p_assess_if_no_symptom)
                )
            ):
                # If the person is not already diagnosed, and either
                # has the symptom or is due a routine check,
                # ... add this condition to be investigated in the appointment.
                conditions_to_investigate.append(condition)

            if (not is_already_diagnosed) and has_symptom:
                has_any_cmd_symptom = True

        # Schedule follow-up HSI *if* there are any conditions to investigate:
        if conditions_to_investigate:
            event = HSI_CardioMetabolicDisorders_Investigations(
                module=self,
                person_id=person_id,
                conditions_to_investigate=conditions_to_investigate,
                has_any_cmd_symptom=has_any_cmd_symptom,
            )
            schedule_hsi_event(event, topen=self.sim.date, priority=0)

    def do_at_generic_first_appt_emergency(
        self,
        person_id: int,
        individual_properties: IndividualProperties,
        symptoms: List[str],
        schedule_hsi_event: HSIEventScheduler,
        **kwargs,
    ) -> None:
        # This is called by the HSI generic first appts module whenever a person attends
        # an emergency appointment and determines if they will receive emergency care
        # based on the duration of time since symptoms have appeared. A maximum of one
        # instance of `HSI_CardioMetabolicDisorders_SeeksEmergencyCareAndGetsTreatment`
        # is created for the person, during which multiple events can be investigated.
        p = self.parameters
        ev_to_investigate = []
        for ev in self.events:
            # If the person has symptoms of damage from within the last 3 days, schedule
            # them for emergency care
            if f"{ev}_damage" in symptoms and (
                (
                    self.sim.date - individual_properties[f"nc_{ev}_date_last_event"]
                ).days
                <= p['emergency_care_symptom_max_days']
            ):
                ev_to_investigate.append(ev)

        if ev_to_investigate:
            event = HSI_CardioMetabolicDisorders_SeeksEmergencyCareAndGetsTreatment(
                module=self,
                person_id=person_id,
                events_to_investigate=ev_to_investigate,
            )
            schedule_hsi_event(event, topen=self.sim.date, priority=1)


class Tracker:
    """Helper class for keeping a count with respect to some conditions and some age-groups"""

    def __init__(self, conditions: list, age_groups: list):
        self._conditions = conditions
        self._age_groups = age_groups
        self._tracker = self._make_new_tracker()

    def _make_new_tracker(self):
        return {c: {a: 0.0 for a in self._age_groups} for c in self._conditions}

    def reset(self):
        self._tracker = self._make_new_tracker()

    def add(self, condition: str, _to_add: dict):
        for _a in _to_add:
            if _a in self._tracker[condition]:
                self._tracker[condition][_a] += _to_add[_a]

    def report(self):
        return self._tracker


# ---------------------------------------------------------------------------------------------------------
#   DISEASE MODULE EVENTS
#
#   The regular event that actually changes individuals' condition or event status, occurring every 3 months
#   and synchronously for all persons.
#   Individual level events (HSI, death or cardio-metabolic events) may occur at other times.
# ---------------------------------------------------------------------------------------------------------


class CardioMetabolicDisorders_MainPollingEvent(RegularEvent, PopulationScopeEventMixin):
    """The Main Polling Event.
    * Establishes onset of each condition
    * Establishes removal of each condition
    * Schedules events that arise, according the condition.
    """

    def __init__(self, module, interval_between_polls):
        """The Main Polling Event of the CardioMetabolicDisorders Module

        :param module: the module that created this event
        """
        super().__init__(module, frequency=DateOffset(months=interval_between_polls))
        assert isinstance(module, CardioMetabolicDisorders)

    def apply(self, population):
        """Apply this event to the population.

        :param population: the current population
        """
        df = population.props
        m = self.module
        p = self.module.parameters
        rng = m.rng

        # Function to schedule deaths on random day throughout polling period
        def schedule_death_to_occur_before_next_poll(p_id, cond):
            self.sim.schedule_event(
                CardioMetabolicDisordersDeathEvent(self.module, p_id, cond),
                random_date(self.sim.date, self.sim.date + self.frequency - pd.DateOffset(days=1), m.rng)
            )

        # -------------------------------- COMMUNITY SCREENING FOR HYPERTENSION ---------------------------------------
        # A subset of individuals aged >= 50 will receive a blood pressure measurement without directly presenting to
        # the healthcare system
        eligible_population = df.is_alive & ~df['nc_hypertension_ever_diagnosed']
        will_test = self.module.lms_testing['hypertension'].predict(
            df.loc[eligible_population], rng, squeeze_single_row_output=False)
        idx_will_test = will_test[will_test].index

        # Schedule persons for community testing before next polling event
        for person_id in idx_will_test:
            self.sim.modules['HealthSystem'].schedule_hsi_event(
                hsi_event=HSI_CardioMetabolicDisorders_CommunityTestingForHypertension(person_id=person_id,
                                                                                       module=self.module),
                priority=1,
                topen=random_date(self.sim.date, self.sim.date +
                            self.frequency - pd.DateOffset(days=p['community_testing_schedule_buffer_days']), m.rng),
                tclose=self.sim.date + self.frequency -
                       pd.DateOffset(days=p['community_testing_deadline_buffer_days'])  # (to occur before next polling)
            )

        # ------------------------------ DETERMINE ONSET / REMOVAL OF CONDITIONS  -------------------------------------
        for condition in self.module.conditions:

            # Onset:
            eligible_population = df.is_alive & ~df[f'nc_{condition}']
            acquires_condition = self.module.lms_onset[condition].predict(
                df.loc[eligible_population], rng, squeeze_single_row_output=False)
            idx_acquires_condition = acquires_condition[acquires_condition].index
            df.loc[idx_acquires_condition, f'nc_{condition}'] = True

            # Add incident cases to the tracker
            self.module.trackers['onset_condition'].add(
                condition, df.loc[idx_acquires_condition].groupby('age_range').size().to_dict()
            )

            # Schedule symptom onset for both those with new onset of condition and those who already have condition,
            # among those who do not have the symptom already
            if len(self.module.lms_symptoms[condition]) > 0:
                symptom_eligible_population = df.is_alive & df[f'nc_{condition}'] & ~df.index.isin(
                    self.sim.modules['SymptomManager'].who_has(f'{condition}_symptoms'))
                symptom_onset = self.module.lms_symptoms[condition][f'{condition}_symptoms'].predict(
                    df.loc[symptom_eligible_population], rng, squeeze_single_row_output=False
                )
                idx_symptom_onset = symptom_onset[symptom_onset].index
                if idx_symptom_onset.any():
                    # Schedule symptom onset some time before next polling event
                    for symptom in self.module.prob_symptoms[condition].keys():
                        date_onset = random_date(
                            self.sim.date,
                            self.sim.date + self.frequency - pd.DateOffset(days=p['symptom_onset_buffer_days']),
                            m.rng)
                        self.sim.modules['SymptomManager'].change_symptom(
                            person_id=idx_symptom_onset.tolist(),
                            symptom_string=f'{symptom}',
                            add_or_remove='+',
                            date_of_onset=date_onset,
                            disease_module=self.module)

            # Removal:
            eligible_population = df.is_alive & df[f'nc_{condition}']
            if len(self.module.lms_symptoms[condition]) > 0:
                eligible_population &= ~symptom_onset
            loses_condition = self.module.lms_removal[condition].predict(
                df.loc[eligible_population], rng, squeeze_single_row_output=False)
            idx_loses_condition = loses_condition[loses_condition].index
            df.loc[idx_loses_condition, f'nc_{condition}'] = False
            df.loc[idx_loses_condition, f'nc_{condition}_on_medication'] = False
            if condition != 'hypertension':
                # Remove all symptoms of condition instantly
                self.sim.modules['SymptomManager'].change_symptom(
                    person_id=idx_loses_condition.tolist(),
                    symptom_string=f'{condition}_symptoms',
                    add_or_remove='-',
                    disease_module=self.module)

            # --------------------------- DEATH FROM CARDIO-METABOLIC CONDITION ---------------------------------------
            # There is a risk of death for those who have a cardio-metabolic condition.
            # Death is assumed to happen in the time before the next polling event.

            eligible_population = df.is_alive & df[f'nc_{condition}']
            selected_to_die = self.module.lms_death[condition].predict(df.loc[eligible_population], rng,
                                                                       squeeze_single_row_output=False)
            idx_selected_to_die = selected_to_die[selected_to_die].index

            for person_id in idx_selected_to_die:
                schedule_death_to_occur_before_next_poll(person_id, condition)

        # ---------------------------------- DETERMINE OCCURRENCE OF EVENTS  ------------------------------------------
        for event in self.module.events:

            eligible_population_for_event = df.is_alive
            has_event = self.module.lms_event_onset[event].predict(df.loc[eligible_population_for_event], rng)
            if has_event.any():  # catch in case no one has an event
                idx_has_event = has_event[has_event].index
                for person_id in idx_has_event:
                    self.sim.schedule_event(CardioMetabolicDisordersEvent(self.module, person_id, event),
                                            random_date(self.sim.date, self.sim.date + self.frequency -
                                                        pd.DateOffset(days=p['event_buffer_days']), m.rng))

                    # Add cases to either incident or prevalent list of cases
                    if df.at[person_id, f'nc_{event}']:
                        self.module.trackers['prevalent_event'].add(event, {df.at[person_id, 'age_range']: 1})
                    else:
                        self.module.trackers['incident_event'].add(event, {df.at[person_id, 'age_range']: 1})


class CardioMetabolicDisordersEvent(Event, IndividualScopeEventMixin):
    """
    This is an Cardio Metabolic Disorders event (indicating an emergency occurrence of stroke or heart attack).
    It has been scheduled to occur by the CardioMetabolicDisorders_MainPollingEvent.
    :param event: the event occurring
    """

    def __init__(self, module, person_id, event):
        super().__init__(module, person_id=person_id)
        self.event = event

    def apply(self, person_id):
        df = self.sim.population.props
        p = self.module.parameters

        if not df.at[person_id, 'is_alive']:
            return

        df.at[person_id, f'nc_{self.event}'] = True
        df.at[person_id, f'nc_{self.event}_date_last_event'] = self.sim.date

        # Add the outward symptom to the SymptomManager. This will result in emergency care being sought for any
        # event that takes place
        self.sim.modules['SymptomManager'].change_symptom(
            person_id=person_id,
            disease_module=self.module,
            add_or_remove='+',
            symptom_string=f'{self.event}_damage'
        )

        # ------------------------------------ DETERMINE OUTCOME OF THIS EVENT ----------------------------------------
        prob_death = self.module.lms_event_death[self.event].predict(df.loc[[person_id]])
        # Schedule a future death event for 7 days' time
        date_of_outcome = self.sim.date + DateOffset(days=p['death_outcome_delay_days'])
        if self.module.rng.random_sample() < prob_death[person_id]:
            df.at[person_id, f'nc_{self.event}_scheduled_date_death'] = date_of_outcome
            self.sim.schedule_event(CardioMetabolicDisordersDeathEvent(self.module, person_id,
                                                                       originating_cause=self.event), date_of_outcome)


class CardioMetabolicDisordersDeathEvent(Event, IndividualScopeEventMixin):
    """
    Performs the Death operation on an individual and logs it.
    :param originating_cause: the originating cause of the death, which can be a condition or an event
    """

    def __init__(self, module, person_id, originating_cause):
        super().__init__(module, person_id=person_id)
        self.originating_cause = originating_cause

    def apply(self, person_id):
        df = self.sim.population.props
        person = df.loc[person_id]

        if not person.is_alive:
            return

        # Check still have condition (has not resolved)
        if person[f'nc_{self.originating_cause}']:

            # Reduction in risk of death if being treated with regular medication for condition
            if person[f'nc_{self.originating_cause}_on_medication']:
                if not df.at[person_id, f'nc_{self.originating_cause}_medication_prevents_death']:
                    self.check_if_event_and_do_death(person_id)

            else:
                self.check_if_event_and_do_death(person_id)

    def check_if_event_and_do_death(self, person_id):
        """
        Helper function to perform do_death if person dies of a condition or event. If person dies of an event, this
        will only perform do_death if the scheduled date of death matches the current date (to allow for the possibility
        that treatment will intercede in an prevent death from the event).
        """
        df = self.sim.population.props
        person = df.loc[person_id]

        # Check if it's a death event for an event (e.g. stroke) in order to execute death only if the date equals
        # scheduled date of death
        if f'{self.originating_cause}' in self.module.events:
            if self.sim.date == person[f'nc_{self.originating_cause}_scheduled_date_death']:
                self.sim.modules['Demography'].do_death(individual_id=person_id,
                                                        cause=f'{self.originating_cause}',
                                                        originating_module=self.module)
        else:
            # Conditions have no scheduled date of death, so proceed with death
            self.sim.modules['Demography'].do_death(individual_id=person_id,
                                                    cause=f'{self.originating_cause}',
                                                    originating_module=self.module)


class CardioMetabolicDisordersWeightLossEvent(Event, IndividualScopeEventMixin):
    """
    Gives an individual a probability of losing weight (via a reduction in li_bmi) and records the change in
    population.props
    """

    def __init__(self, module, person_id):
        super().__init__(module, person_id=person_id)

    def apply(self, person_id):
        df = self.sim.population.props
        person = df.loc[person_id]

        if not person.is_alive:
            return
        else:
            if self.module.rng.random_sample() < self.module.parameters['pr_bmi_reduction']:
                # for bmi equal to 1, we decrease it to np.nan to avoid a new category error
                if not df.at[person_id, 'li_bmi'] > 1:
                    df.at[person_id, 'li_bmi'] = np.nan
                else:
                    df.at[person_id, 'li_bmi'] -= 1
                df.at[person_id, 'nc_weight_loss_worked'] = True


# ---------------------------------------------------------------------------------------------------------
#   LOGGING EVENTS
#
#   Put the logging events here. There should be a regular logger outputting current states of the
#   population. There may also be a loggig event that is driven by particular events.
# ---------------------------------------------------------------------------------------------------------

class CardioMetabolicDisorders_LoggingEvent(RegularEvent, PopulationScopeEventMixin):
    def __init__(self, module):
        """Produce a summary of the numbers of people with respect to the action of this module.
        """

        self.repeat = 12
        super().__init__(module, frequency=DateOffset(months=self.repeat))
        self.date_last_run = self.sim.date
        self.AGE_RANGE_LOOKUP = self.sim.modules['Demography'].AGE_RANGE_LOOKUP
        assert isinstance(module, CardioMetabolicDisorders)

    def apply(self, population):
        # Create shortcut to the Demography module
        demog_module = self.sim.modules['Demography']

        # Log counts in the trackers
        logger.info(key='incidence_count_by_condition',
                    data=self.module.trackers['onset_condition'].report(),
                    description=f"count of events occurring between each successive poll of logging event every "
                                f"{self.repeat} months")
        logger.info(key='incidence_count_by_incident_event',
                    data=self.module.trackers['incident_event'].report(),
                    description=f"count of incident events occurring between each successive poll of logging event "
                                f"every "f"{self.repeat} months")
        logger.info(key='incidence_count_by_prevalent_event',
                    data=self.module.trackers['prevalent_event'].report(),
                    description=f"count of prevalent events occurring between each successive poll of logging event "
                                f"every "f"{self.repeat} months")

        # Reset trackers
        for _tracker in self.module.trackers:
            self.module.trackers[_tracker].reset()

        def age_cats(ages_in_years):
            AGE_RANGE_CATEGORIES = self.sim.modules['Demography'].AGE_RANGE_CATEGORIES
            AGE_RANGE_LOOKUP = self.sim.modules['Demography'].AGE_RANGE_LOOKUP

            _age_cats = pd.Series(
                pd.Categorical(ages_in_years.map(AGE_RANGE_LOOKUP),
                               categories=AGE_RANGE_CATEGORIES, ordered=True)
            )
            return _age_cats

        # Function to prepare a groupby for logging
        def proportion_of_something_in_a_groupby_ready_for_logging(_df, something, groupbylist):
            dfx = _df.groupby(groupbylist).apply(lambda dft: pd.Series(
                {'something': dft[something].sum(), 'not_something': (~dft[something]).sum()}))
            pr = dfx['something'] / dfx.sum(axis=1)

            # create into a dict with keys as strings
            pr = pr.reset_index()
            pr['flat_index'] = ''
            for _i in range(len(pr)):
                pr.at[_i, 'flat_index'] = '__'.join([f"{_col}={pr.at[_i, _col]}" for _col in groupbylist])
            pr = pr.set_index('flat_index', drop=True)
            pr = pr.drop(columns=groupbylist)
            return pr[0].to_dict()

        # Output the person-years lived by single year of age in the past year
        df = population.props
        delta = pd.DateOffset(years=1)
        for cond in self.module.conditions:
            # mask is a Series restricting dataframe to individuals who do not have the condition, which is passed to
            # demography module to calculate person-years lived without the condition
            mask = (df.is_alive & ~df[f'nc_{cond}'])
            py = de.Demography.calc_py_lived_in_last_year(demog_module, delta, mask)
            py['age_range'] = age_cats(py.index)
            py = py.groupby('age_range').sum()
            logger.info(key=f'person_years_{cond}', data=py.to_dict())

        for event in self.module.events:
            # mask is a Series restricting dataframe to individuals who do not have the condition, which is passed to
            # demography module to calculate person-years lived without the condition
            mask = (df.is_alive & ~df[f'nc_{event}'])
            py = de.Demography.calc_py_lived_in_last_year(demog_module, delta, mask)
            py['age_range'] = age_cats(py.index)
            py = py.groupby('age_range').sum()
            logger.info(key=f'person_years_{event}', data=py.to_dict())

        # Make some summary statistics for prevalence by age/sex for each condition
        df = population.props

        # Prevalence of conditions broken down by sex and age
        for condition in self.module.conditions:
            prev_age_sex = proportion_of_something_in_a_groupby_ready_for_logging(df, f'nc_{condition}',
                                                                                  ['sex', 'age_range'])

            # Prevalence of conditions broken down by sex and age
            logger.info(
                key=f'{condition}_prevalence_by_age_and_sex',
                description='current fraction of the population classified as having condition, by sex and age',
                data={'data': prev_age_sex}
            )

            # Prevalence of conditions by adults aged 20 or older
            adult_prevalence = {
                'prevalence': len(df[df[f'nc_{condition}'] & df.is_alive & (df.age_years >= 20)]) / len(
                    df[df.is_alive & (df.age_years >= 20)])}

            logger.info(
                key=f'{condition}_prevalence',
                description='current fraction of the adult population classified as having condition',
                data=adult_prevalence
            )

            if len(df[df[f'nc_{condition}'] & df.is_alive & (df.age_years >= 20)]) > 0:
                diagnosed = {
                    f'{condition}_diagnosis_prevalence': len(df[df[f'nc_{condition}_ever_diagnosed'] & df.is_alive & (
                        df.age_years >= 20)]) / len(df[df[f'nc_{condition}'] & df.is_alive & (df.age_years >= 20)])
                }
            else:
                diagnosed = {f'{condition}_diagnosis_prevalence': float("nan")}

            logger.info(
                key=f'{condition}_diagnosis_prevalence',
                description='current fraction of the adult population diagnosed for the condition',
                data=diagnosed
            )

            if len(df[df[f'nc_{condition}'] & df.is_alive & (df.age_years >= 20)]) > 0:
                on_medication = {
                    f'{condition}_medication_prevalence': len(df[df[f'nc_{condition}_on_medication'] & df.is_alive & (
                        df.age_years >= 20)]) / len(df[df[f'nc_{condition}'] & df.is_alive & (df.age_years >= 20)])
                }
            else:
                on_medication = {f'{condition}_medication_prevalence': float("nan")}

            logger.info(
                key=f'{condition}_medication_prevalence',
                description='current fraction of the adult population being on medication for the condition',
                data=on_medication
            )

        for event in self.module.events:
            prev_age_sex = proportion_of_something_in_a_groupby_ready_for_logging(df, f'nc_{event}',
                                                                                  ['sex', 'age_range'])

            # Prevalence of events broken down by sex and age
            logger.info(
                key=f'{event}_prevalence_by_age_and_sex',
                description='current fraction of the population classified as having condition, by sex and age',
                data={'data': prev_age_sex}
            )
            # Prevalence of events by adults aged 20 or older
            adult_prevalence = {
                'prevalence': len(df[df[f'nc_{event}'] & df.is_alive & (df.age_years >= 20)]) / len(
                    df[df.is_alive & (df.age_years >= 20)])}
            logger.info(
                key=f'{event}_prevalence',
                description='current fraction of the adult population classified as having event',
                data=adult_prevalence
            )

        # If param do_condition_combos = True, produce counters for number of co-morbidities by age and the combinations
        # of different conditions in the population
        if self.module.do_condition_combos:
            df.loc[df.is_alive, 'nc_n_conditions'] = df.loc[df.is_alive, self.module.condition_list].sum(axis=1)
            n_comorbidities_all = pd.DataFrame(index=self.module.age_cats,
                                               columns=list(range(0, len(self.module.condition_list) + 1)))
            df = df[['age_range', 'nc_n_conditions']]

            for num in range(0, len(self.module.condition_list) + 1):
                col = df.loc[df['nc_n_conditions'] == num].groupby(['age_range']).apply(lambda x: pd.Series(
                    {'count': x['nc_n_conditions'].count()}))
                n_comorbidities_all.loc[:, num] = col['count']

<<<<<<< HEAD
            # Safely calculate proportions by handling division by zero
            prop_comorbidities_all = n_comorbidities_all.div(n_comorbidities_all.sum(axis=1).replace(0, np.nan),
                                                             axis=0).fillna(0)
=======
            row_sums = n_comorbidities_all.sum(axis=1)
            prop_comorbidities_all = n_comorbidities_all.div(row_sums.where(row_sums != 0), axis=0).fillna(0)
>>>>>>> fd4c8be4

            logger.info(key='mm_prevalence_by_age_all',
                        description='annual summary of multi-morbidities by age for all',
                        data=prop_comorbidities_all.to_dict()
                        )

            # output combinations of different conditions
            df = population.props

            combos = combinations(self.module.condition_list, 2)
            condition_combos = list(combos)

            n_combos = pd.DataFrame(index=df['age_range'].value_counts().sort_index().index)

            for i in range(0, len(condition_combos)):
                df.loc[df.is_alive, 'nc_condition_combos'] = np.where(
                    df.loc[df.is_alive, f'{condition_combos[i][0]}'] &
                    df.loc[df.is_alive, f'{condition_combos[i][1]}'],
                    True, False)
                col = df.loc[df.is_alive].groupby(['age_range'])['nc_condition_combos'].count()
                n_combos.reset_index()
                n_combos.loc[:, (f'{condition_combos[i][0]}' + '_' + f'{condition_combos[i][1]}')] = col.values

            # output proportions of different combinations of conditions

            prop_combos = n_combos.div(df.groupby(['age_range'])['age_range'].count(), axis=0)
            prop_combos.index = prop_combos.index.astype(str)

            logger.info(key='prop_combos',
                        description='proportion of combinations of morbidities',
                        data=prop_combos.to_dict()
                        )

        # If param do_log_df = True, output entire dataframe for use in a logistic regression
        if self.module.do_log_df:
            df = population.props
            columns_of_interest = ['is_alive', 'sex', 'age_range', 'li_urban', 'li_wealth', 'li_bmi', 'li_low_ex',
                                   'li_high_salt', 'li_high_sugar', 'li_ex_alc', 'li_tob', 'nc_diabetes',
                                   'nc_hypertension']
            logger.info(key='df_snapshot', data=df[columns_of_interest],
                        message='dataframe of CMD variables for logistic regression')

        # Update the risk score for everyone
        self.module.update_risk_score()


# ---------------------------------------------------------------------------------------------------------
#   HEALTH SYSTEM INTERACTION EVENTS
# ---------------------------------------------------------------------------------------------------------
class HSI_CardioMetabolicDisorders_CommunityTestingForHypertension(HSI_Event, IndividualScopeEventMixin):
    """
    This event is scheduled by HSI_GenericFirstApptAtFacilityLevel1 following presentation for care with any symptoms.
    This event results in a blood pressure measurement being taken that may result in diagnosis and the scheduling of
    treatment for a condition.
    """

    def __init__(self, module, person_id):
        super().__init__(module, person_id=person_id)

        self.TREATMENT_ID = "CardioMetabolicDisorders_Prevention_CommunityTestingForHypertension"
        self.EXPECTED_APPT_FOOTPRINT = self.make_appt_footprint({"Over5OPD": 1})
        self.ACCEPTED_FACILITY_LEVEL = '1a'

    def apply(self, person_id, squeeze_factor):
        df = self.sim.population.props
        person = df.loc[person_id]
        hs = self.sim.modules["HealthSystem"]

        # Ignore this event if the person is no longer alive:
        if not person.is_alive:
            return hs.get_blank_appt_footprint()

        # Run a test to diagnose whether the person has condition:
        self.add_equipment({'Blood pressure machine'})
        dx_result = hs.dx_manager.run_dx_test(
            dx_tests_to_run='assess_hypertension',
            hsi_event=self
        )
        df.at[person_id, 'nc_hypertension_date_last_test'] = self.sim.date
        if dx_result:
            # Record date of diagnosis:
            df.at[person_id, 'nc_hypertension_date_diagnosis'] = self.sim.date
            df.at[person_id, 'nc_hypertension_ever_diagnosed'] = True
            # Schedule HSI_CardioMetabolicDisorders_StartWeightLossAndMedication event
            hs.schedule_hsi_event(
                hsi_event=HSI_CardioMetabolicDisorders_StartWeightLossAndMedication(
                    module=self.module,
                    person_id=person_id,
                    condition='hypertension'
                ),
                priority=0,
                topen=self.sim.date,
                tclose=None
            )


class HSI_CardioMetabolicDisorders_Investigations(HSI_Event, IndividualScopeEventMixin):
    """
    This event is scheduled following presentation for care and a determination having been made about which
    conditions should be investigated for this person (either due to presentation with symptoms or a routine check).
    NB. If a treatment is needed, this does lead to multiple HSI to be scheduled for the person (relevant to each
    condition).
    :param conditions_to_investigate: list of the condition to investigate.
    :param has_any_cmd_symptom: bool to indicate whether the person has any symptoms that prompted the investigation
    """

    def __init__(self, module, person_id, conditions_to_investigate: List, has_any_cmd_symptom: bool = False):
        super().__init__(module, person_id=person_id)

        self.TREATMENT_ID = "CardioMetabolicDisorders_Investigation"
        self.EXPECTED_APPT_FOOTPRINT = self.make_appt_footprint({"Over5OPD": 1})
        self.ACCEPTED_FACILITY_LEVEL = '1b'
        self.conditions_to_investigate = conditions_to_investigate
        self.has_any_cmd_symptom = has_any_cmd_symptom

    def do_for_each_condition(self, _c) -> bool:
        """What to do for each condition that will be investigated. Returns `bool` signalling whether a follow-up HSI
        has been scheduled."""
        hs = self.sim.modules['HealthSystem']
        df = self.sim.population.props
        person_id = self.target

        # Do nothing if the condition is already diagnosed
        if df.at[person_id, f'nc_{_c}_ever_diagnosed']:
            return

        if _c == 'chronic_ischemic_heart_disease':
            self.add_equipment({'Electrocardiogram', 'Stethoscope'})

        # Run a test to diagnose whether the person has condition:
        dx_result = hs.dx_manager.run_dx_test(
            dx_tests_to_run=f'assess_{_c}',
            hsi_event=self
        )
        df.at[person_id, f'nc_{_c}_date_last_test'] = self.sim.date
        if dx_result:
            # Record date of diagnosis:
            df.at[person_id, f'nc_{_c}_date_diagnosis'] = self.sim.date
            df.at[person_id, f'nc_{_c}_ever_diagnosed'] = True
            # Schedule HSI_CardioMetabolicDisorders_StartWeightLossAndMedication event
            hs.schedule_hsi_event(
                hsi_event=HSI_CardioMetabolicDisorders_StartWeightLossAndMedication(
                    module=self.module,
                    person_id=person_id,
                    condition=f'{_c}'
                ),
                priority=0,
                topen=self.sim.date,
                tclose=None
            )
        return dx_result

    def apply(self, person_id, squeeze_factor):
        df = self.sim.population.props
        hs = self.sim.modules['HealthSystem']
        p = self.module.parameters

        # Ignore this event if the person is no longer alive:
        if not df.at[person_id, 'is_alive']:
            return hs.get_blank_appt_footprint()

        # Do test and trigger treatment (if necessary) for each condition:
        if set(self.conditions_to_investigate).intersection(
            ['diabetes', 'chronic_kidney_disease', 'chronic_ischemic_hd']
        ):
            self.add_equipment({'Analyser, Haematology', 'Analyser, Combined Chemistry and Electrolytes'})

        hsi_scheduled = [self.do_for_each_condition(_c) for _c in self.conditions_to_investigate]

        # If no follow-up treatment scheduled but the person has at least 2 risk factors, start weight loss treatment
        if (
            (not any(hsi_scheduled))
            and (df.at[person_id, 'nc_risk_score'] >= p['min_risk_factors_for_scheduled_weight_loss'])
            and (not df.at[person_id, 'nc_ever_weight_loss_treatment'])
        ):
            df.at[person_id, 'nc_ever_weight_loss_treatment'] = True
            # Schedule a post-weight loss event for 6-12 months for individual to potentially lose weight:
            self.sim.schedule_event(CardioMetabolicDisordersWeightLossEvent(self.module, person_id),
                                    random_date(self.sim.date + pd.DateOffset(months=p['weight_loss_min_wait_months']),
                                                self.sim.date + pd.DateOffset(months=p['weight_loss_max_wait_months']),
                                                self.module.rng))

        # If the person did have any symptoms, and the main condition to investigate was not `hypertension`,
        # also run a test for hypertension (according to some probability),
        if (
            self.has_any_cmd_symptom
            and ('hypertension' not in self.conditions_to_investigate)
            and (self.module.rng.rand() < self.module.parameters['hypertension_hsi']['pr_assessed_other_symptoms'])
        ):
            # Run a test to diagnose whether the person has condition:
            self.add_equipment({'Blood pressure machine'})
            dx_result = hs.dx_manager.run_dx_test(
                dx_tests_to_run='assess_hypertension',
                hsi_event=self
            )
            df.at[person_id, 'nc_hypertension_date_last_test'] = self.sim.date
            if dx_result:
                # Record date of diagnosis:
                df.at[person_id, 'nc_hypertension_date_diagnosis'] = self.sim.date
                df.at[person_id, 'nc_hypertension_ever_diagnosed'] = True

                # Start weight loss treatment (except for CKD) and medication for all conditions
                hs.schedule_hsi_event(
                    hsi_event=HSI_CardioMetabolicDisorders_StartWeightLossAndMedication(
                        module=self.module,
                        person_id=person_id,
                        condition='hypertension'
                    ),
                    priority=0,
                    topen=self.sim.date,
                    tclose=None
                )


class HSI_CardioMetabolicDisorders_StartWeightLossAndMedication(HSI_Event, IndividualScopeEventMixin):
    """
    This is a Health System Interaction Event in which a person receives a recommendation of weight loss.
    This results in an individual having a probability of reducing their BMI by one category in the next 6-12 months.
    :param condition: the condition to start medication for
    """

    def __init__(self, module, person_id, condition):
        super().__init__(module, person_id=person_id)

        self.TREATMENT_ID = 'CardioMetabolicDisorders_Prevention_WeightLoss'
        self.EXPECTED_APPT_FOOTPRINT = self.make_appt_footprint({'Over5OPD': 1})
        self.condition = condition
        self.ACCEPTED_FACILITY_LEVEL = '3' if condition == 'chronic_kidney_disease' else '1b'

    def apply(self, person_id, squeeze_factor):

        df = self.sim.population.props
        person = df.loc[person_id]
        m = self.sim.modules['CardioMetabolicDisorders']
        p = self.module.parameters

        # Don't advise those with CKD to lose weight, but do so for all other conditions if BMI is higher than normal
        if (self.condition != 'chronic_kidney_disease' and
            (df.at[person_id, 'li_bmi'] > p['bmi_threshold_weight_loss_advice'])):
            self.add_equipment({'Weighing scale'})

            self.sim.population.props.at[person_id, 'nc_ever_weight_loss_treatment'] = True
            # Schedule a post-weight loss event for individual to potentially lose weight in next 6-12 months:
            self.sim.schedule_event(CardioMetabolicDisordersWeightLossEvent(m, person_id),
                                    random_date(self.sim.date + pd.DateOffset(months=p['weight_loss_min_wait_months']),
                                                self.sim.date +
                                                pd.DateOffset(months=p['weight_loss_max_wait_months']), m.rng))

        # If person is already on medication, do not do anything
        if person[f'nc_{self.condition}_on_medication']:
            return self.sim.modules['HealthSystem'].get_blank_appt_footprint()
        assert person[f'nc_{self.condition}_ever_diagnosed'], "The person is not diagnosed and so should not be " \
                                                              "receiving an HSI."

        # Monthly doses of medications as follows. Diabetes - 1000mg metformin daily (1000*30.5),
        # hypertension - 25mg hydrochlorothiazide daily (25*30.5), CKD 1 dialysis bag (estimate),
        # lower back pain - 2400mg aspirin daily  (2400*30.5), CIHD - 75mg aspirin daily (75*30.5)
        #todo adjust the dosages for diabetes second and third dosage
        dose = {'diabetes': 30_500,
                'hypertension': 610,
                'chronic_kidney_disease': 12,  # 8 in a month: dialysis two times a week
                'chronic_lower_back_pain': 73_200,
                'chronic_ischemic_hd': 2288,
                'ever_stroke': 2288,
                'ever_heart_attack': 2288}

        # Check availability of medication for condition
        if self.get_consumables(item_codes=
                                {self.module.parameters[f'{self.condition}_hsi'].get(
                                    'medication_item_code').astype(int): dose[self.condition]}):

            # If medication is available, flag as being on medication
            df.at[person_id, f'nc_{self.condition}_on_medication'] = True
            # Determine if the medication will work to prevent death
            df.at[person_id, f'nc_{self.condition}_medication_prevents_death'] = \
                self.module.rng.rand() < self.module.parameters[f'{self.condition}_hsi'].pr_treatment_works
            # Schedule their next HSI for a refill of medication in one month
            self.sim.modules['HealthSystem'].schedule_hsi_event(
                hsi_event=HSI_CardioMetabolicDisorders_Refill_Medication(person_id=person_id, module=self.module,
                                                                         condition=self.condition),
                priority=1,
                topen=self.sim.date + DateOffset(months=p['medication_refill_interval_months']),
                tclose=self.sim.date + DateOffset(months=p['medication_refill_interval_months']) +
                       DateOffset(days=p['medication_refill_deadline_window_days'])
            )
            # Schedule dialysis refill for those with chronic_kidney_disease and start
            # scheduling immediately, if possible
            if self.condition == "chronic_kidney_disease":
                if self.module.rng.random_sample() < self.module.parameters["prob_ckd_patient_gets_dialysis"]:
                    self.sim.modules["HealthSystem"].schedule_hsi_event(
                        hsi_event=HSI_CardioMetabolicDisorders_Dialysis_Refill(
                            module=self.module,
                            person_id=person_id
                        ),
                        priority=1,
                        topen=self.sim.date,
                        tclose=self.sim.date + pd.DateOffset(days=1)
                    )
        else:
            # If person 'decides to' seek another appointment, schedule a new HSI appointment for tomorrow.
            # NB. With a probability of 1.0, this will keep occurring, and the person will never give up coming back to
            # pick up medication.
            if (m.rng.random_sample() <
                    m.parameters[f'{self.condition}_hsi'].get('pr_seeking_further_appt_if_drug_not_available')):
                self.sim.modules['HealthSystem'].schedule_hsi_event(
                    hsi_event=self,
                    topen=self.sim.date + pd.DateOffset(days=p['retry_appointment_start_delay_days']),
                    tclose=self.sim.date + pd.DateOffset(days=p['retry_appointment_deadline_days']),
                    priority=1
                )


class HSI_CardioMetabolicDisorders_Refill_Medication(HSI_Event, IndividualScopeEventMixin):
    """
    This is a Health System Interaction Event in which a person seeks a refill prescription of medication.
    The next refill of medication is also scheduled.
    If the person is flagged as not being on medication, then the event does nothing and returns a blank footprint.
    If it does not run, then person ceases to be on medication and no further refill HSI are scheduled.
    :param condition: the condition to refill medication for
    """

    def __init__(self, module, person_id, condition):
        super().__init__(module, person_id=person_id)

        self.TREATMENT_ID = 'CardioMetabolicDisorders_Treatment'
        self.EXPECTED_APPT_FOOTPRINT = self.make_appt_footprint({'Over5OPD': 1})
        self.condition = condition
        self.ACCEPTED_FACILITY_LEVEL = '3' if condition == 'chronic_kidney_disease' else '1b'

    def apply(self, person_id, squeeze_factor):
        df = self.sim.population.props
        person = df.loc[person_id]
        m = self.sim.modules['CardioMetabolicDisorders']
        p = self.module.parameters

        assert person[f'nc_{self.condition}_ever_diagnosed'], "The person is not diagnosed and so should not be " \
                                                              "receiving an HSI."

        # Check that the person still has the condition
        if not person[f'nc_{self.condition}']:
            # This person no longer has the condition so will not have this HSI and will drop off of medication
            # Return the blank_appt_footprint() so that this HSI does not occupy any time resources
            df.at[person_id, f'nc_{self.condition}_on_medication'] = False
            return self.sim.modules['HealthSystem'].get_blank_appt_footprint()
        # Check that the person is on medication
        if not person[f'nc_{self.condition}_on_medication']:
            # This person is not on medication so will not have this HSI
            # Return the blank_appt_footprint() so that this HSI does not occupy any time resources
            return self.sim.modules['HealthSystem'].get_blank_appt_footprint()

        # Monthly doses of medications as follows. Diabetes - 1000mg metformin daily (1000*30.5),
        # hypertension - 25mg hydrochlorothiazide daily (25*30.5), CKD 2 dialysis sessions per week
        # (8 sessions in a month),lower back pain - 2400mg aspirin daily  (2400*30.5),
        # CIHD - 75mg aspirin daily (75*30.5)
        dose = {'diabetes': 30_500,
                'hypertension': 610,
                'chronic_kidney_disease': 8,  # 8 in a month: dialysis two times a week
                'chronic_lower_back_pain': 73_200,
                'chronic_ischemic_hd': 2288,
                'ever_stroke': 2288,
                'ever_heart_attack': 2288}



        # Check availability of medication for condition
        if self.get_consumables(
            item_codes={self.module.parameters[f'{self.condition}_hsi'].get('medication_item_code').astype(int)
                        : dose[self.condition]}):
            # Schedule their next HSI for a refill of medication, one month from now
            self.sim.modules['HealthSystem'].schedule_hsi_event(
                hsi_event=self,
                priority=1,
                topen=self.sim.date + DateOffset(months=1),
                tclose=self.sim.date + DateOffset(months=1) + DateOffset(days=7)
            )
        else:
            # If medication was not available, the person ceases to be taking medication
            df.at[person_id, f'nc_{self.condition}_on_medication'] = False
            # If person 'decides to' seek another appointment, schedule a new HSI appointment for tomorrow.
            # NB. With a probability of 1.0, this will keep occurring, and the person will never give-up coming back to
            # pick-up medication.
            if (m.rng.random_sample() <
                    m.parameters[f'{self.condition}_hsi'].get('pr_seeking_further_appt_if_drug_not_available')):
                self.sim.modules['HealthSystem'].schedule_hsi_event(
                    hsi_event=self,
                    topen=self.sim.date + pd.DateOffset(days=p['retry_appointment_start_delay_days']),
                    tclose=self.sim.date + pd.DateOffset(days=p['retry_appointment_deadline_days']),
                    priority=1
                )

    def did_not_run(self):
        # If this HSI event did not run, then the persons ceases to be taking medication
        person_id = self.target
        self.sim.population.props.at[person_id, f'nc_{self.condition}_on_medication'] = False


class HSI_CardioMetabolicDisorders_Dialysis_Refill(HSI_Event, IndividualScopeEventMixin):
    """This is a Health System Interaction Event in which a person receives a dialysis session 2 times a week
    adding up to 8 times a month."""

    def __init__(self, module, person_id):
        super().__init__(module, person_id=person_id)

        self.TREATMENT_ID = 'CardioMetabolicDisorders_Treatment_Haemodialysis'
        self.EXPECTED_APPT_FOOTPRINT = self.make_appt_footprint({'Over5OPD': 1})
        self.ACCEPTED_FACILITY_LEVEL = '3'

    def apply(self, person_id, squeeze_factor):

        df = self.sim.population.props

        if not df.at[person_id, 'is_alive'] or not df.at[person_id, 'nc_chronic_kidney_disease']:
            return self.sim.modules['HealthSystem'].get_blank_appt_footprint()

        # Increment total number of dialysis sessions the person has ever had in their lifetime
        df.at[person_id, 'nc_ckd_total_dialysis_sessions'] += 1


        self.add_equipment({'Chair', 'Dialysis Machine', 'Dialyser (Artificial Kidney)',
                            'Bloodlines', 'Dialysate solution', 'Dialysis water treatment system'})

        next_session_date = self.sim.date + pd.DateOffset(days=3)
        self.sim.modules['HealthSystem'].schedule_hsi_event(self,
            topen=next_session_date,
            tclose=next_session_date + pd.DateOffset(days=1),
            priority=1
        )

    def never_ran(self) -> None:
        """What to do if the event is never run by the HealthSystem"""
        # Reschedule this HSI to happen again 3 days time.
        next_session_date = self.sim.date + pd.DateOffset(days=3)
        self.sim.modules['HealthSystem'].schedule_hsi_event(self,
            topen=next_session_date,
            tclose=next_session_date + pd.DateOffset(days=1),
            priority=1
        )

class HSI_CardioMetabolicDisorders_SeeksEmergencyCareAndGetsTreatment(HSI_Event, IndividualScopeEventMixin):
    """
    This is a Health System Interaction Event.
    It is the event when a person is investigated for certain condition following and emergency presentation. Treatment
    may be scheduled from this event, and this may take the form of multiple streams of HSI event if more than one
    condition is to be treated.
    :param events_to_investigate: list of the events for which emergency care is sought
    """

    def __init__(self, module, person_id, events_to_investigate: List):
        super().__init__(module, person_id=person_id)
        assert isinstance(module, CardioMetabolicDisorders)

        self.TREATMENT_ID = 'CardioMetabolicDisorders_Treatment'
        self.EXPECTED_APPT_FOOTPRINT = self.make_appt_footprint({'AccidentsandEmerg': 1})
        self.ACCEPTED_FACILITY_LEVEL = '2'
        self.events_to_investigate = events_to_investigate

    def do_for_each_event_to_be_investigated(self, _ev):
        """Do what is required to be done for each event that is being investigated."""
        person_id = self.target
        df = self.sim.population.props

        # Run a test to diagnose whether the person has condition:
        if _ev == 'ever_stroke':
            self.add_equipment({'Computed Tomography (CT machine)',
                                'CT scanner accessories',
                                'Analyser, Blood Gas',
                                'Knee continuous passive motion machine',
                                'Knee continuous range of motion machine',
                                'Dual ergometer',
                                'Patellar reflex hammer',
                                *self.healthcare_system.equipment.from_pkg_names('Emergency')
                                })

        if _ev == 'ever_heart_attack':
            self.add_equipment({'Electrocardiogram',
                                'Analyser, Blood Gas',
                                *self.healthcare_system.equipment.from_pkg_names('Emergency')})


        dx_result = self.sim.modules['HealthSystem'].dx_manager.run_dx_test(
            dx_tests_to_run=f'assess_{_ev}',
            hsi_event=self
        )
        if dx_result:
            # Record date of diagnosis
            df.at[person_id, f'nc_{_ev}_date_diagnosis'] = self.sim.date
            df.at[person_id, f'nc_{_ev}_ever_diagnosed'] = True
            if self.module.parameters['prob_care_provided_given_seek_emergency_care'] > self.module.rng.random_sample():

                # If care is provided....
                dose = 20 if _ev == 'ever_stroke' else 40

                if self.get_consumables(
                    item_codes={self.module.parameters[f'{_ev}_hsi'].get(
                        'emergency_medication_item_code').astype(int): dose}
                ):
                    logger.debug(key='debug', data='Treatment will be provided.')
                    df.at[person_id, f'nc_{_ev}_on_medication'] = True
                    df.at[person_id, f'nc_{_ev}_medication_prevents_death'] = \
                        self.module.rng.rand() < self.module.parameters[f'{_ev}_hsi'].pr_treatment_works
                    if df.at[person_id, f'nc_{_ev}_medication_prevents_death']:
                        # Cancel the scheduled death data
                        df.at[person_id, f'nc_{_ev}_scheduled_date_death'] = pd.NaT
                        # Remove all symptoms of event instantly
                        self.sim.modules['SymptomManager'].change_symptom(
                            person_id=person_id,
                            symptom_string=f'{_ev}_damage',
                            add_or_remove='-',
                            disease_module=self.module)
                        # Start the person on regular medication
                        self.sim.modules['HealthSystem'].schedule_hsi_event(
                            hsi_event=HSI_CardioMetabolicDisorders_StartWeightLossAndMedication(
                                module=self.module,
                                person_id=person_id,
                                condition=_ev
                            ),
                            priority=0,
                            topen=self.sim.date,
                            tclose=None
                        )
                else:
                    # Consumables not available
                    logger.debug(key='debug', data='Treatment will not be provided due to no available consumables')

    def apply(self, person_id, squeeze_factor):
        hs = self.sim.modules["HealthSystem"]
        df = self.sim.population.props

        logger.debug(
            key='debug',
            data=('This is HSI_CardioMetabolicDisorders_SeeksEmergencyCareAndGetsTreatment: '
                  f'We are now ready to treat this person {person_id}.'),
        )
        logger.debug(
            key='debug',
            data=('This is HSI_CardioMetabolicDisorders_SeeksEmergencyCareAndGetsTreatment: '
                  f'The squeeze-factor is {squeeze_factor}.'),
        )
        self.add_equipment(self.healthcare_system.equipment.from_pkg_names('ICU'))

        for _ev in self.events_to_investigate:
            self.do_for_each_event_to_be_investigated(_ev)

        # Also run a test for hypertension according to some probability, since both events are related to hypertension:
        if self.module.rng.rand() < self.module.parameters['hypertension_hsi']['pr_assessed_other_symptoms']:
            # Run a test to diagnose whether the person has condition:
            dx_result = hs.dx_manager.run_dx_test(
                dx_tests_to_run='assess_hypertension',
                hsi_event=self
            )
            df.at[person_id, 'nc_hypertension_date_last_test'] = self.sim.date
            if dx_result:
                # Record date of diagnosis:
                df.at[person_id, 'nc_hypertension_date_diagnosis'] = self.sim.date
                df.at[person_id, 'nc_hypertension_ever_diagnosed'] = True

                # Start weight loss treatment medication for hypertension
                hs.schedule_hsi_event(
                    hsi_event=HSI_CardioMetabolicDisorders_StartWeightLossAndMedication(
                        module=self.module,
                        person_id=person_id,
                        condition='hypertension'
                    ),
                    priority=0,
                    topen=self.sim.date,
                    tclose=None
                )

    def did_not_run(self):
        logger.debug(key='debug', data='HSI_CardioMetabolicDisorders_SeeksEmergencyCareAndGetsTreatment: did not run')<|MERGE_RESOLUTION|>--- conflicted
+++ resolved
@@ -146,7 +146,8 @@
         'prob_care_provided_given_seek_emergency_care': Parameter(
             Types.REAL, "The probability that correct care is fully provided to persons that have sought emergency care"
                         " for a Cardio-metabolic disorder."),
-<<<<<<< HEAD
+        'prob_ckd_patient_gets_dialysis': Parameter(
+            Types.REAL, "The probability that patient with ckd has disease progression ultimately needing dialysis"),
         'interval_between_polls':
             Parameter(Types.INT, 'months between the main polling event'),
         'emergency_care_symptom_max_days':
@@ -191,10 +192,6 @@
         'pr_bmi_reduction':
             Parameter(Types.REAL, 'probability of an individual having a '
                                   'reduction in BMI following weight loss treatment')
-=======
-        'prob_ckd_patient_gets_dialysis': Parameter(
-            Types.REAL, "The probability that patient with ckd has disease progression ultimately needing dialysis")
->>>>>>> fd4c8be4
     }
 
     # Convert conditions and events to dicts and merge together into PROPERTIES
@@ -1414,14 +1411,9 @@
                     {'count': x['nc_n_conditions'].count()}))
                 n_comorbidities_all.loc[:, num] = col['count']
 
-<<<<<<< HEAD
             # Safely calculate proportions by handling division by zero
             prop_comorbidities_all = n_comorbidities_all.div(n_comorbidities_all.sum(axis=1).replace(0, np.nan),
                                                              axis=0).fillna(0)
-=======
-            row_sums = n_comorbidities_all.sum(axis=1)
-            prop_comorbidities_all = n_comorbidities_all.div(row_sums.where(row_sums != 0), axis=0).fillna(0)
->>>>>>> fd4c8be4
 
             logger.info(key='mm_prevalence_by_age_all',
                         description='annual summary of multi-morbidities by age for all',
