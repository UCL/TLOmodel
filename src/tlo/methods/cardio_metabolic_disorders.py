"""
The joint Cardio-Metabolic Disorders model determines onset, outcome and treatment of:
* Diabetes
* Hypertension
* Chronic Kidney Disease
* Chronic Ischemic Heart Disease
* Stroke
* Heart Attack

And:
* Chronic Lower Back Pain
"""
from __future__ import annotations

import math
from itertools import combinations
from pathlib import Path
<<<<<<< HEAD
from random import random
from typing import TYPE_CHECKING, List
=======
from typing import TYPE_CHECKING, List, Optional
>>>>>>> 79faf008

import numpy as np
import pandas as pd

from tlo import DAYS_IN_YEAR, DateOffset, Module, Parameter, Property, Types, logging
from tlo.events import Event, IndividualScopeEventMixin, PopulationScopeEventMixin, RegularEvent
from tlo.lm import LinearModel, LinearModelType, Predictor
from tlo.methods import Metadata
from tlo.methods import demography as de
from tlo.methods.causes import Cause
from tlo.methods.dxmanager import DxTest
from tlo.methods.hsi_event import HSI_Event
from tlo.methods.hsi_generic_first_appts import GenericFirstAppointmentsMixin
from tlo.methods.symptommanager import Symptom
from tlo.util import random_date, read_csv_files

if TYPE_CHECKING:
    from tlo.methods.hsi_generic_first_appts import HSIEventScheduler
    from tlo.population import IndividualProperties

# ---------------------------------------------------------------------------------------------------------
#   MODULE DEFINITIONS
# ---------------------------------------------------------------------------------------------------------

logger = logging.getLogger(__name__)
logger.setLevel(logging.INFO)

class CardioMetabolicDisorders(Module, GenericFirstAppointmentsMixin):
    """
    CardioMetabolicDisorders module covers a subset of cardio-metabolic conditions and events. Conditions are binary
    and individuals experience a risk of acquiring or losing a condition based on annual probability and
    demographic/lifestyle risk factors.
    """
    # Save a master list of the events that are covered in this module
    conditions = ['diabetes',
                  'hypertension',
                  'chronic_kidney_disease',
                  'chronic_lower_back_pain',
                  'chronic_ischemic_hd']

    # Save a master list of the events that are covered in this module
    events = ['ever_stroke',
              'ever_heart_attack']

    INIT_DEPENDENCIES = {'Demography', 'Lifestyle', 'HealthSystem', 'SymptomManager'}

    OPTIONAL_INIT_DEPENDENCIES = {'HealthBurden', 'Hiv'}

    ADDITIONAL_DEPENDENCIES = {'Depression'}

    # Declare Metadata
    METADATA = {
        Metadata.DISEASE_MODULE,
        Metadata.USES_SYMPTOMMANAGER,
        Metadata.USES_HEALTHSYSTEM,
        Metadata.USES_HEALTHBURDEN
    }

    # Declare Causes of Death
    CAUSES_OF_DEATH = {
        'diabetes': Cause(
            gbd_causes='Diabetes mellitus', label='Diabetes'),
        'chronic_ischemic_hd': Cause(
            gbd_causes={'Ischemic heart disease', 'Hypertensive heart disease'}, label='Heart Disease'),
        'ever_heart_attack': Cause(
            gbd_causes={'Ischemic heart disease', 'Hypertensive heart disease'}, label='Heart Disease'),
        'ever_stroke': Cause(
            gbd_causes='Stroke', label='Stroke'),
        'chronic_kidney_disease': Cause(
            gbd_causes='Chronic kidney disease', label='Kidney Disease')
    }

    # Declare Causes of Disability
    CAUSES_OF_DISABILITY = {
        'diabetes': Cause(
            gbd_causes='Diabetes mellitus', label='Diabetes'),
        'chronic_ischemic_hd': Cause(
            gbd_causes={'Ischemic heart disease', 'Hypertensive heart disease'}, label='Heart Disease'),
        'heart_attack': Cause(
            gbd_causes={'Ischemic heart disease', 'Hypertensive heart disease'}, label='Heart Disease'),
        'stroke': Cause(
            gbd_causes='Stroke', label='Stroke'),
        'chronic_kidney_disease': Cause(
            gbd_causes='Chronic kidney disease', label='Kidney Disease'),
        'lower_back_pain': Cause(
            gbd_causes={'Low back pain'}, label='Lower Back Pain'
        )
    }

    # Create separate dicts for params for conditions and events which are read in via excel documents in resources/cmd
    onset_conditions_param_dicts = {
        f"{p}_onset": Parameter(Types.DICT, f"all the parameters that specify the linear models for onset of {p}")
        for p in conditions
    }
    removal_conditions_param_dicts = {
        f"{p}_removal": Parameter(Types.DICT, f"all the parameters that specify the linear models for removal of {p}")
        for p in conditions
    }
    hsi_conditions_param_dicts = {
        f"{p}_hsi": Parameter(Types.DICT, f"all the parameters that specify diagnostic tests and treatments for {p}")
        for p in conditions
    }
    onset_events_param_dicts = {
        f"{p}_onset": Parameter(Types.DICT, f"all the parameters that specify the linear models for onset of {p}")
        for p in events
    }
    hsi_events_param_dicts = {
        f"{p}_hsi": Parameter(Types.DICT, f"all the parameters that specify diagnostic tests and treatments for {p}")
        for p in events
    }
    death_conditions_param_dicts = {
        f"{p}_death": Parameter(Types.DICT, f"all the parameters that specify the linear models for death from {p}")
        for p in conditions
    }
    death_events_param_dicts = {
        f"{p}_death": Parameter(Types.DICT, f"all the parameters that specify the linear models for death from {p}")
        for p in events
    }
    initial_prev_param_dicts = {
        f"{p}_initial_prev": Parameter(Types.DICT, 'initial prevalence of condition') for p in conditions
    }
    other_params_dict = {
        'interval_between_polls': Parameter(Types.INT, 'months between the main polling event'),
        'pr_bmi_reduction': Parameter(Types.INT, 'probability of an individual having a reduction in BMI following '
                                                 'weight loss treatment')
    }

    PARAMETERS = {
        **onset_conditions_param_dicts, **removal_conditions_param_dicts, **hsi_conditions_param_dicts,
        **onset_events_param_dicts, **death_conditions_param_dicts, **death_events_param_dicts,
        **hsi_events_param_dicts, **initial_prev_param_dicts, **other_params_dict,
        'prob_care_provided_given_seek_emergency_care': Parameter(
            Types.REAL, "The probability that correct care is fully provided to persons that have sought emergency care"
                        " for a Cardio-metabolic disorder.")
    }

    # Convert conditions and events to dicts and merge together into PROPERTIES
    condition_list = {
        f"nc_{p}": Property(Types.BOOL, f"Whether or not someone has {p}") for p in conditions
    }
    condition_diagnosis_list = {
        f"nc_{p}_ever_diagnosed": Property(Types.BOOL, f"Whether or not someone has ever been diagnosed with {p}") for p
        in conditions
    }
    condition_date_diagnosis_list = {
        f"nc_{p}_date_diagnosis": Property(Types.DATE, f"When someone has been diagnosed with {p}") for p
        in conditions
    }
    condition_date_of_last_test_list = {
        f"nc_{p}_date_last_test": Property(Types.DATE, f"When someone has last been tested for {p}") for p
        in conditions
    }
    condition_medication_list = {
        f"nc_{p}_on_medication": Property(Types.BOOL, f"Whether or not someone is on medication for {p}") for p
        in conditions
    }
    condition_medication_death_list = {
        f"nc_{p}_medication_prevents_death": Property(Types.BOOL, f"Whether or not medication (if provided) will "
                                                                  f"prevent death from {p}") for p in conditions
    }
    event_list = {
        f"nc_{p}": Property(Types.BOOL, f"Whether or not someone has had a {p}") for p in events}
    event_date_last_list = {
        f"nc_{p}_date_last_event": Property(Types.DATE, f"Date of last {p}") for p in events
    }
    event_diagnosis_list = {
        f"nc_{p}_ever_diagnosed": Property(Types.BOOL, f"Whether or not someone has ever been diagnosed with {p}") for p
        in events
    }
    event_date_diagnosis_list = {
        f"nc_{p}_date_diagnosis": Property(Types.DATE, f"When someone has last been diagnosed with {p}") for p
        in events}
    event_medication_list = {
        f"nc_{p}_on_medication": Property(Types.BOOL, f"Whether or not someone has ever been diagnosed with {p}") for p
        in events
    }
    event_scheduled_date_death_list = {
        f"nc_{p}_scheduled_date_death": Property(Types.DATE, f"Scheduled date of death from {p}") for p
        in events
    }
    event_medication_death_list = {
        f"nc_{p}_medication_prevents_death": Property(Types.BOOL, f"Whether or not medication will prevent death from "
                                                                  f"{p}") for p in events
    }

    PROPERTIES = {**condition_list, **event_list, **condition_diagnosis_list, **condition_date_diagnosis_list,
                  **condition_date_of_last_test_list, **condition_medication_list, **condition_medication_death_list,
                  **event_date_last_list, **event_diagnosis_list, **event_date_diagnosis_list, **event_medication_list,
                  **event_medication_death_list, **event_scheduled_date_death_list,
                  'nc_ever_weight_loss_treatment': Property(Types.BOOL,
                                                            'whether or not the person has ever had weight loss '
                                                            'treatment'),
                  'nc_weight_loss_worked': Property(Types.BOOL,
                                                    'whether or not weight loss treatment worked'),
                  'nc_risk_score': Property(Types.INT, 'score to represent number of risk conditions the person has')
                  }

    def __init__(self, name=None, do_log_df: bool = False, do_condition_combos: bool = False):

        super().__init__(name)

        self.conditions = CardioMetabolicDisorders.conditions
        self.events = CardioMetabolicDisorders.events

        # Create list that includes the nc_ prefix for conditions in this module
        self.condition_list = ['nc_' + cond for cond in CardioMetabolicDisorders.conditions]

        # Store the symptoms that this module will use (for conditions only):
        self.symptoms = {f"{s}_symptoms" for s in self.conditions if s != "hypertension"}

        # Dict to hold the probability of onset of different types of symptom given a condition
        self.prob_symptoms = dict()
        # Retrieve age range categories from Demography module
        self.age_cats = None
        # Dict to hold the DALY weights
        self.daly_wts = dict()

        # Retrieve age range categories from Demography module
        self.age_cats = None

        # Store bools for whether or not to log the df or log combinations of co-morbidities
        self.do_log_df = do_log_df
        self.do_condition_combos = do_condition_combos

        # Dict to hold trackers for counting events
        self.trackers = None

        # Dicts of linear models
        self.lms_onset = dict()
        self.lms_removal = dict()
        self.lms_death = dict()
        self.lms_symptoms = dict()
        self.lms_testing = dict()

        # Build the LinearModel for occurrence of events
        self.lms_event_onset = dict()
        self.lms_event_death = dict()
        self.lms_event_symptoms = dict()

    def read_parameters(self, resourcefilepath: Optional[Path] = None):
        """Read parameter values from files for condition onset, removal, deaths, and initial prevalence.

        Folders
            ResourceFile_cmd_condition_onset = parameters for onset of conditions
            ResourceFile_cmd_condition_removal  = parameters for removal of conditions
            ResourceFile_cmd_condition_death  = parameters for death rate from conditions
            ResourceFile_cmd_condition_prevalence  = initial and target prevalence for conditions
            ResourceFile_cmd_condition_symptoms  = symptoms for conditions
            ResourceFile_cmd_condition_hsi  = HSI parameters for conditions
            ResourceFile_cmd_condition_testing  = community testing parameters for conditions (currently only
            hypertension)
            ResourceFile_cmd_events  = parameters for occurrence of events
            ResourceFile_cmd_events_death  = parameters for death rate from events
            ResourceFile_cmd_events_symptoms  = symptoms for events
            ResourceFile_cmd_events_hsi  = HSI parameters for events

        """

        cmd_path = resourcefilepath / "cmd"
        cond_onset = read_csv_files(cmd_path / "ResourceFile_cmd_condition_onset", files=None)
        cond_removal = read_csv_files(cmd_path / "ResourceFile_cmd_condition_removal", files=None)
        cond_death = read_csv_files(cmd_path / "ResourceFile_cmd_condition_death", files=None)
        cond_prevalence = read_csv_files(cmd_path / "ResourceFile_cmd_condition_prevalence", files=None)
        cond_symptoms = read_csv_files(cmd_path / "ResourceFile_cmd_condition_symptoms", files=None)
        cond_hsi = read_csv_files(cmd_path / "ResourceFile_cmd_condition_hsi", files=None)
        cond_testing = read_csv_files(cmd_path / "ResourceFile_cmd_condition_testing", files=None)
        events_onset = read_csv_files(cmd_path / "ResourceFile_cmd_events", files=None)
        events_death = read_csv_files(cmd_path / "ResourceFile_cmd_events_death", files=None)
        events_symptoms = read_csv_files(cmd_path / "ResourceFile_cmd_events_symptoms", files=None)
        events_hsi = read_csv_files(cmd_path / "ResourceFile_cmd_events_hsi", files=None)

        self.load_parameters_from_dataframe(pd.read_csv(cmd_path / "ResourceFile_cmd_parameters.csv"))

        def get_values(params, value):
            """replaces nans in the 'value' key with specified value"""
            params['value'] = params['value'].replace(np.nan, value)
            params['value'] = params['value'].astype(float)
            return params.set_index('parameter_name')['value']

        p = self.parameters

        for condition in self.conditions:
            p[f'{condition}_onset'] = get_values(cond_onset[condition], 1)
            p[f'{condition}_removal'] = get_values(cond_removal[condition], 1)
            p[f'{condition}_death'] = get_values(cond_death[condition], 1)
            p[f'{condition}_initial_prev'] = get_values(cond_prevalence[condition], 0)
            p[f'{condition}_symptoms'] = get_values(cond_symptoms[condition], 1)
            p[f'{condition}_hsi'] = get_values(cond_hsi[condition], 1)

        p['hypertension_testing'] = get_values(cond_testing['hypertension'], 1)

        for event in self.events:
            p[f'{event}_onset'] = get_values(events_onset[event], 1)
            p[f'{event}_death'] = get_values(events_death[event], 1)
            p[f'{event}_symptoms'] = get_values(events_symptoms[event], 1)
            p[f'{event}_hsi'] = get_values(events_hsi[event], 1)

        # Set the interval (in months) between the polls
        p['interval_between_polls'] = 3
        # Set the probability of an individual losing weight in the CardioMetabolicDisordersWeightLossEvent (this value
        # doesn't vary by condition)
        p['pr_bmi_reduction'] = 0.1

        # Check that every value has been read-in successfully
        for param_name in self.PARAMETERS:
            assert self.parameters[param_name] is not None, f'Parameter "{param_name}" has not been set.'

        # -------------------------------------------- SYMPTOMS -------------------------------------------------------
        # Retrieve symptom probabilities
        for condition in self.conditions:
            if not self.parameters[f'{condition}_symptoms'].empty:
                self.prob_symptoms[condition] = self.parameters[f'{condition}_symptoms']
            else:
                self.prob_symptoms[condition] = {}

        for event in self.events:
            if not self.parameters[f'{event}_symptoms'].empty:
                self.prob_symptoms[event] = self.parameters[f'{event}_symptoms']
            else:
                self.prob_symptoms[event] = {}

        # Register symptoms for conditions and give non-generic symptom 'average' healthcare seeking, except for
        # chronic lower back pain, which has no healthcare seeking in adults
        for symptom_name in self.symptoms:
            if symptom_name == "chronic_lower_back_pain_symptoms":
                self.sim.modules['SymptomManager'].register_symptom(
                    Symptom(name=symptom_name,
                            no_healthcareseeking_in_adults=True)
                )
            else:
                self.sim.modules['SymptomManager'].register_symptom(
                    Symptom(name=symptom_name,
                            odds_ratio_health_seeking_in_adults=1.0)
                )
        # Register symptoms from events and make them emergencies
        for event in self.events:
            self.sim.modules['SymptomManager'].register_symptom(
                Symptom.emergency(
                    name=f'{event}_damage', which='adults'
                ),
            )

    def initialise_population(self, population):
        """
        Set property values for the initial population.
        """
        self.age_cats = self.sim.modules['Demography'].AGE_RANGE_CATEGORIES
        df = population.props

        men = df.is_alive & (df.sex == 'M')
        women = df.is_alive & (df.sex == 'F')

        def sample_eligible(_filter, _p, _condition):
            """uses filter to get eligible population and samples individuals for condition using p"""
            eligible = df.index[_filter]
            init_prev = self.rng.choice([True, False], size=len(eligible), p=[_p, 1 - _p])
            if sum(init_prev):
                df.loc[eligible[init_prev], f'nc_{_condition}'] = True

        def sample_eligible_diagnosis_medication(_filter, _p, _condition):
            """uses filter to get eligible population and samples individuals for prior diagnosis & medication use
             using p"""
            eligible = df.index[_filter]
            init_diagnosis = self.rng.choice([True, False], size=len(eligible), p=[_p, 1 - _p])
            if sum(init_diagnosis):
                df.loc[eligible[init_diagnosis], f'nc_{_condition}_ever_diagnosed'] = True
                df.loc[eligible[init_diagnosis], f'nc_{_condition}_date_diagnosis'] = self.sim.date
                df.loc[eligible[init_diagnosis], f'nc_{_condition}_date_last_test'] = self.sim.date
                df.loc[eligible[init_diagnosis], f'nc_{_condition}_on_medication'] = True

        def sample_eligible_treatment_success(_filter, _p, _condition):
            """uses filter to get eligible population and samples individuals for prior diagnosis & medication use
             using p"""
            eligible = df.index[_filter]
            init_treatment_works = self.rng.choice([True, False], size=len(eligible), p=[_p, 1 - _p])
            if sum(init_treatment_works):
                df.loc[eligible[init_treatment_works], f'nc_{_condition}_medication_prevents_death'] = True

        for condition in self.conditions:
            p = self.parameters[f'{condition}_initial_prev']
            # Men & women without condition
            men_wo_cond = men & ~df[f'nc_{condition}']
            women_wo_cond = women & ~df[f'nc_{condition}']

            if condition == 'chronic_kidney_disease':
                for _age_range in self.age_cats:
                    # p[f'm_{_age_range}'] = 0.5
                    # p[f'f_{_age_range}'] = 0.5
                    sample_eligible(men_wo_cond & (df.age_range == _age_range), p[f'm_{_age_range}'], condition)
                    sample_eligible(women_wo_cond & (df.age_range == _age_range), p[f'f_{_age_range}'], condition)
            else:
                for _age_range in self.age_cats:
                    # Select all eligible individuals (men & women w/o condition and in age range)
                    sample_eligible(men_wo_cond & (df.age_range == _age_range), p[f'm_{_age_range}'], condition)
                    sample_eligible(women_wo_cond & (df.age_range == _age_range), p[f'f_{_age_range}'], condition)

            # ----- Set variables to false / NaT for everyone
            df.loc[df.is_alive, f'nc_{condition}_date_last_test'] = pd.NaT
            df.loc[df.is_alive, f'nc_{condition}_ever_diagnosed'] = False
            df.loc[df.is_alive, f'nc_{condition}_date_diagnosis'] = pd.NaT
            df.loc[df.is_alive, f'nc_{condition}_on_medication'] = False
            df.loc[df.is_alive, f'nc_{condition}_medication_prevents_death'] = False

            # ----- Sample among eligible population who have condition to set initial proportion diagnosed & on
            # medication

            p_initial_diagnosis = self.parameters[f'{condition}_hsi']['pr_diagnosed']
            # Population with condition
            w_cond = df[f'nc_{condition}']
            sample_eligible_diagnosis_medication(w_cond, p_initial_diagnosis, condition)

            # For those on medication, sample to set initial proportion for whom medication prevents death
            p_treatment_works = self.parameters[f'{condition}_hsi']['pr_treatment_works']
            # Population already on medication
            on_med = df[f'nc_{condition}_on_medication']
            sample_eligible_treatment_success(on_med, p_treatment_works, condition)

            # ----- Impose the symptom on random sample of those with each condition to have:
            #TODO: @britta make linear model data-specific and add in needed complexity
            for symptom in self.prob_symptoms[condition].keys():
                lm_init_symptoms = LinearModel(
                    LinearModelType.MULTIPLICATIVE,
                    self.prob_symptoms[condition].get(f'{symptom}'),
                    Predictor(
                        f'nc_{condition}',
                        conditions_are_mutually_exclusive=True,
                        conditions_are_exhaustive=True
                    )
                    .when(True, 1.0)
                    .when(False, 0.0))
                has_symptom_at_init = lm_init_symptoms.predict(df.loc[df.is_alive], self.rng)
                self.sim.modules['SymptomManager'].change_symptom(
                    person_id=has_symptom_at_init.index[has_symptom_at_init].tolist(),
                    symptom_string=f'{symptom}',
                    add_or_remove='+',
                    disease_module=self)

        # ----- Set ever_diagnosed, date of diagnosis, and on_medication to false / NaT
        # for everyone
        for event in self.events:
            df.loc[df.is_alive, f'nc_{event}'] = False
            df.loc[df.is_alive, f'nc_{event}_date_last_event'] = pd.NaT
            df.loc[df.is_alive, f'nc_{event}_ever_diagnosed'] = False
            df.loc[df.is_alive, f'nc_{event}_date_diagnosis'] = pd.NaT
            df.loc[df.is_alive, f'nc_{event}_on_medication'] = False
            df.loc[df.is_alive, f'nc_{event}_scheduled_date_death'] = pd.NaT
            df.loc[df.is_alive, f'nc_{event}_medication_prevents_death'] = False

        # ----- Generate the initial "risk score" for the population based on exercise, diet, tobacco, alcohol, BMI
        self.update_risk_score()

        # ----- Set all other parameters to False / NaT
        df.loc[df.is_alive, 'nc_ever_weight_loss_treatment'] = False
        df.loc[df.is_alive, 'nc_weight_loss_worked'] = False

    def initialise_simulation(self, sim):
        """Schedule:
        * Main Polling Event
        * Main Logging Event
        * Build the LinearModels for the onset/removal of each condition:
        """
        sim.schedule_event(CardioMetabolicDisorders_MainPollingEvent(self, self.parameters['interval_between_polls']),
                           sim.date)
        sim.schedule_event(CardioMetabolicDisorders_LoggingEvent(self), sim.date)

        # Get DALY weights
        if 'HealthBurden' in self.sim.modules.keys():
            self.daly_wts['daly_diabetes_uncomplicated'] = \
                self.sim.modules['HealthBurden'].get_daly_weight(sequlae_code=971)
            self.daly_wts['daly_diabetes_complicated'] = \
                self.sim.modules['HealthBurden'].get_daly_weight(sequlae_code=970)
            self.daly_wts['daly_chronic_kidney_disease_moderate'] = \
                self.sim.modules['HealthBurden'].get_daly_weight(sequlae_code=978)
            self.daly_wts['daly_chronic_ischemic_hd'] = \
                self.sim.modules['HealthBurden'].get_daly_weight(sequlae_code=697)
            self.daly_wts['daly_chronic_lower_back_pain'] = \
                self.sim.modules['HealthBurden'].get_daly_weight(sequlae_code=1180)
            self.daly_wts['daly_stroke'] = self.sim.modules['HealthBurden'].get_daly_weight(sequlae_code=701)
            self.daly_wts['daly_heart_attack_acute_days_1_2'] = \
                self.sim.modules['HealthBurden'].get_daly_weight(sequlae_code=689)
            self.daly_wts['daly_heart_attack_acute_days_3_28'] = \
                self.sim.modules['HealthBurden'].get_daly_weight(sequlae_code=693)
            # Days 1-2 of heart attack have a more severe weight than days 3028; the average of these is what is used
            # for the DALY weight for any heart attack event
            self.daly_wts['daly_heart_attack_avg'] = (
                (2 / 28) * self.daly_wts['daly_heart_attack_acute_days_1_2']
                + (26 / 28) * self.daly_wts['daly_heart_attack_acute_days_3_28']
            )

        self.trackers = {
            'onset_condition': Tracker(conditions=self.conditions, age_groups=self.age_cats),
            'incident_event': Tracker(conditions=self.events, age_groups=self.age_cats),
            'prevalent_event': Tracker(conditions=self.events, age_groups=self.age_cats),
        }

        # Build the LinearModel for onset/removal/deaths for each condition
        # Baseline probability of condition onset, removal, and death are annual; in LinearModel, rates are adjusted to
        # be consistent with the polling interval
        for condition in self.conditions:
            self.lms_onset[condition] = self.build_linear_model(condition, self.parameters['interval_between_polls'],
                                                                lm_type='onset')
            self.lms_removal[condition] = self.build_linear_model(condition, self.parameters['interval_between_polls'],
                                                                  lm_type='removal')
            self.lms_death[condition] = self.build_linear_model(condition, self.parameters['interval_between_polls'],
                                                                lm_type='death')
            self.lms_symptoms[condition] = self.build_linear_model_symptoms(condition, self.parameters[
                'interval_between_polls'])

        # Hypertension is the only condition for which we assume some community-based testing occurs; build LM based on
        # age / sex
        self.lms_testing['hypertension'] = self.build_linear_model('hypertension', self.parameters[
                'interval_between_polls'], lm_type='testing')

        for event in self.events:
            self.lms_event_onset[event] = self.build_linear_model(event, self.parameters['interval_between_polls'],
                                                                  lm_type='onset')
            self.lms_event_death[event] = self.build_linear_model(event, self.parameters['interval_between_polls'],
                                                                  lm_type='death')
            self.lms_event_symptoms[event] = self.build_linear_model_symptoms(event, self.parameters[
                'interval_between_polls'])

        # ------------------------------------------ DEFINE THE TESTS -------------------------------------------------
        # Create the diagnostic representing the assessment for whether a person is diagnosed with diabetes
        # NB. Sensitivity/specificity is assumed to be 100%
        self.sim.modules['HealthSystem'].dx_manager.register_dx_test(
            assess_diabetes=DxTest(
                property='nc_diabetes',
                item_codes=self.parameters['diabetes_hsi']['test_item_code'].astype(int)
            )
        )
        # Create the diagnostic representing the assessment for whether a person is diagnosed with hypertension:
        # blood pressure measurement
        self.sim.modules['HealthSystem'].dx_manager.register_dx_test(
            assess_hypertension=DxTest(
                property='nc_hypertension'
            )
        )
        # Create the diagnostic representing the assessment for whether a person is diagnosed with back pain
        self.sim.modules['HealthSystem'].dx_manager.register_dx_test(
            assess_chronic_lower_back_pain=DxTest(
                property='nc_chronic_lower_back_pain'
            )
        )
        # Create the diagnostic representing the assessment for whether a person is diagnosed with CKD
        self.sim.modules['HealthSystem'].dx_manager.register_dx_test(
            assess_chronic_kidney_disease=DxTest(
                property='nc_chronic_kidney_disease',
                item_codes=self.parameters['chronic_kidney_disease_hsi']['test_item_code'].astype(int)
            )
        )
        # Create the diagnostic representing the assessment for whether a person is diagnosed with CIHD
        self.sim.modules['HealthSystem'].dx_manager.register_dx_test(
            assess_chronic_ischemic_hd=DxTest(
                property='nc_chronic_ischemic_hd'
            )
        )
        # Create the diagnostic representing the assessment for whether a person is diagnosed with stroke
        self.sim.modules['HealthSystem'].dx_manager.register_dx_test(
            assess_ever_stroke=DxTest(
                property='nc_ever_stroke'
            )
        )
        # Create the diagnostic representing the assessment for whether a person is diagnosed with heart attack
        self.sim.modules['HealthSystem'].dx_manager.register_dx_test(
            assess_ever_heart_attack=DxTest(
                property='nc_ever_heart_attack'
            )
        )

    def build_linear_model(self, condition, interval_between_polls, lm_type):
        """
        Build a linear model for the risk of onset, removal, or death from a condition, occurrence or death from an
        event, and community-based testing for hypertension.
        :param condition: the condition or event to build the linear model for
        :param interval_between_polls: the duration (in months) between the polls
        :param lm_type: whether or not the lm is for onset, removal, death, or event in order to select the correct
        parameter set below
        :return: a linear model
        """

        # Load parameters for correct condition/event
        p = self.parameters[f'{condition}_{lm_type}']

        # For events, probability of death does not need to be standardised to poll interval since event is a discrete
        # occurrence
        if condition.startswith('ever_') and lm_type == 'death':
            baseline_annual_probability = p['baseline_annual_probability']
        else:
            baseline_annual_probability = 1 - math.exp(-interval_between_polls / 12 * p['baseline_annual_probability'])
        # LinearModel expects native python types - if it's numpy type, convert it
        baseline_annual_probability = float(baseline_annual_probability)

        predictors = [
            Predictor('sex').when('M', p['rr_male']),
            Predictor(
                'age_years',
                conditions_are_mutually_exclusive=True,
                conditions_are_exhaustive=True
            )
            .when('.between(0, 4)', p['rr_0_4'])
            .when('.between(5, 9)', p['rr_5_9'])
            .when('.between(10, 14)', p['rr_10_14'])
            .when('.between(15, 19)', p['rr_15_19'])
            .when('.between(20, 24)', p['rr_20_24'])
            .when('.between(25, 29)', p['rr_25_29'])
            .when('.between(30, 34)', p['rr_30_34'])
            .when('.between(35, 39)', p['rr_35_39'])
            .when('.between(40, 44)', p['rr_40_44'])
            .when('.between(45, 49)', p['rr_45_49'])
            .when('.between(50, 54)', p['rr_50_54'])
            .when('.between(55, 59)', p['rr_55_59'])
            .when('.between(60, 64)', p['rr_60_64'])
            .when('.between(65, 69)', p['rr_65_69'])
            .when('.between(70, 74)', p['rr_70_74'])
            .when('.between(75, 79)', p['rr_75_79'])
            .when('.between(80, 84)', p['rr_80_84'])
            .when('.between(85, 89)', p['rr_85_89'])
            .when('.between(90, 94)', p['rr_90_94'])
            .when('.between(95, 99)', p['rr_95_99'])
            .when('>= 100', p['rr_100']),
            Predictor('li_urban').when(True, p['rr_urban']),
            Predictor(
                'li_wealth',
                conditions_are_mutually_exclusive=True,
                conditions_are_exhaustive=True,
            )
            .when('1', p['rr_wealth_1'])
            .when('2', p['rr_wealth_2'])
            .when('3', p['rr_wealth_3'])
            .when('4', p['rr_wealth_4'])
            .when('5', p['rr_wealth_5']),
            Predictor(
                'li_bmi',
                conditions_are_mutually_exclusive=True,
                conditions_are_exhaustive=True
            )
            .when('1', p['rr_bmi_1'])
            .when('2', p['rr_bmi_2'])
            .when('3', p['rr_bmi_3'])
            .when('4', p['rr_bmi_4'])
            .when('5', p['rr_bmi_5']),
            Predictor('li_low_ex').when(True, p['rr_low_exercise']),
            Predictor('li_high_salt').when(True, p['rr_high_salt']),
            Predictor('li_high_sugar').when(True, p['rr_high_sugar']),
            Predictor('li_tob').when(True, p['rr_tobacco']),
            Predictor('li_ex_alc').when(True, p['rr_alcohol']),
            Predictor(
                'li_mar_stat',
                conditions_are_mutually_exclusive=True,
                conditions_are_exhaustive=True
            )
            .when('1', p['rr_marital_status_1'])
            .when('2', p['rr_marital_status_2'])
            .when('3', p['rr_marital_status_3']),
            Predictor('li_in_ed').when(True, p['rr_in_education']),
            Predictor(
                'li_ed_lev',
                conditions_are_mutually_exclusive=True,
                conditions_are_exhaustive=True
            )
            .when('1', p['rr_current_education_level_1'])
            .when('2', p['rr_current_education_level_2'])
            .when('3', p['rr_current_education_level_3']),
            Predictor('li_unimproved_sanitation').when(True, p['rr_unimproved_sanitation']),
            Predictor('li_no_access_handwashing').when(True, p['rr_no_access_handwashing']),
            Predictor('li_no_clean_drinking_water').when(True, p['rr_no_clean_drinking_water']),
            Predictor('li_wood_burn_stove').when(True, p['rr_wood_burning_stove']),
            Predictor('nc_diabetes').when(True, p['rr_diabetes']),
            Predictor('nc_hypertension').when(True, p['rr_hypertension']),
            Predictor('de_depr').when(True, p['rr_depression']),
            Predictor('nc_chronic_kidney_disease').when(True, p['rr_chronic_kidney_disease']),
            Predictor('nc_chronic_lower_back_pain').when(True, p['rr_chronic_lower_back_pain']),
            Predictor('nc_chronic_ischemic_hd').when(True, p['rr_chronic_ischemic_heart_disease']),
            Predictor('nc_ever_stroke').when(True, p['rr_ever_stroke']),
            Predictor('nc_ever_heart_attack').when(True, p['rr_ever_heart_attack']),
            Predictor('nc_diabetes_on_medication').when(True, p['rr_diabetes_on_medication']),
            Predictor('nc_hypertension_on_medication').when(True, p['rr_hypertension_on_medication']),
            Predictor('nc_chronic_lower_back_pain_on_medication').when(True, p[
                'rr_chronic_lower_back_pain_on_medication']),
            Predictor('nc_chronic_kidney_disease_on_medication').when(True, p[
                'rr_chronic_kidney_disease_on_medication']),
            Predictor('nc_chronic_ischemic_hd_on_medication').when(True, p[
                'rr_chronic_ischemic_heart_disease_on_medication']),
            Predictor('nc_ever_stroke_on_medication').when(True, p['rr_stroke_on_medication']),
            Predictor('nc_ever_heart_attack_on_medication').when(True, p['rr_heart_attack_on_medication'])
        ]

        conditional_predictors = [
            Predictor().when('hv_inf & '
                             '(hv_art != "on_VL_suppressed")', p['rr_hiv']),
        ] if "Hiv" in self.sim.modules else []

        linearmodel = LinearModel(
            LinearModelType.MULTIPLICATIVE,
            baseline_annual_probability,
            *(predictors + conditional_predictors)
        )

        return linearmodel

    def build_linear_model_symptoms(self, condition, interval_between_polls):
        """
        Build a linear model for the risk of symptoms from a condition.
        :param condition: the condition to build the linear model for
        :param interval_between_polls: the duration (in months) between the polls
        :return: a linear model
        """
        # Use temporary empty dict to save results
        lms_symptoms_dict = dict()
        lms_symptoms_dict[condition] = {}
        # Load parameters for correct condition
        p = self.prob_symptoms[condition]
        for symptom in p.keys():
            p_symptom_onset = 1 - math.exp(-interval_between_polls / 12 * p.get(f'{symptom}'))
            lms_symptoms_dict[condition][f'{symptom}'] = LinearModel(LinearModelType.MULTIPLICATIVE,
                                                                     p_symptom_onset, Predictor(f'nc_{condition}')
                                                                     .when(True, 1.0).otherwise(0.0))
        return lms_symptoms_dict[condition]

    def on_birth(self, mother_id, child_id):
        """Initialise our properties for a newborn individual.
        :param mother_id: the mother for this child
        :param child_id: the new child
        """
        df = self.sim.population.props
        for condition in self.conditions:
            df.at[child_id, f'nc_{condition}'] = False
            df.at[child_id, f'nc_{condition}_ever_diagnosed'] = False
            df.at[child_id, f'nc_{condition}_date_diagnosis'] = pd.NaT
            df.at[child_id, f'nc_{condition}_date_last_test'] = pd.NaT
            df.at[child_id, f'nc_{condition}_on_medication'] = False
            df.at[child_id, f'nc_{condition}_medication_prevents_death'] = False
        for event in self.events:
            df.at[child_id, f'nc_{event}'] = False
            df.at[child_id, f'nc_{event}_date_last_event'] = pd.NaT
            df.at[child_id, f'nc_{event}_ever_diagnosed'] = False
            df.at[child_id, f'nc_{event}_on_medication'] = False
            df.at[child_id, f'nc_{event}_date_diagnosis'] = pd.NaT
            df.at[child_id, f'nc_{event}_scheduled_date_death'] = pd.NaT
            df.at[child_id, f'nc_{event}_medication_prevents_death'] = False
        df.at[child_id, 'nc_risk_score'] = 0

    def update_risk_score(self):
        """
        Generates or updates the risk score for individuals at initialisation of population or at each polling event
        """
        df = self.sim.population.props
        df.loc[df.is_alive, 'nc_risk_score'] = (df[[
            'li_low_ex', 'li_high_salt', 'li_high_sugar', 'li_tob', 'li_ex_alc']] > 0).sum(1)
        df.loc[df['li_bmi'] >= 3, ['nc_risk_score']] += 1

    def report_daly_values(self):
        """Report disability weight (average values for the last month) to the HealthBurden module"""

        def left_censor(obs, window_open):
            return obs.apply(lambda x: max(x, window_open) if pd.notnull(x) else pd.NaT)

        df = self.sim.population.props

        dw = pd.DataFrame(data=0.0, index=df.index[df.is_alive], columns=self.CAUSES_OF_DISABILITY.keys())

        # Diabetes: give everyone who is diagnosed or on medication uncomplicated diabetes daly weight
        dw['diabetes'].loc[df['nc_diabetes_ever_diagnosed'] | df['nc_diabetes_on_medication']] = self.daly_wts[
            'daly_diabetes_uncomplicated']
        # Diabetes: overwrite those with symptoms to have complicated diabetes daly weight
        dw['diabetes'].loc[
            self.sim.modules['SymptomManager'].who_has('diabetes_symptoms')] = self.daly_wts[
            'daly_diabetes_complicated']

        # Chronic Lower Back Pain: give those who have symptoms moderate weight
        dw['lower_back_pain'].loc[
            self.sim.modules['SymptomManager'].who_has('chronic_lower_back_pain_symptoms')] = self.daly_wts[
            'daly_chronic_lower_back_pain']

        # Chronic Kidney Disease: give those who have symptoms moderate weight
        dw['chronic_kidney_disease'].loc[
            self.sim.modules['SymptomManager'].who_has('chronic_kidney_disease_symptoms')] = self.daly_wts[
            'daly_chronic_kidney_disease_moderate']

        # Stroke: give everyone moderate long-term consequences daly weight
        dw['stroke'].loc[df.nc_ever_stroke] = self.daly_wts['daly_stroke']

        # Chronic Ischemic Heart Disease: give everyone with CIHD symptoms moderate CIHD daly weight
        dw['chronic_ischemic_hd'].loc[
            self.sim.modules['SymptomManager'].who_has('chronic_ischemic_hd_symptoms')] = self.daly_wts[
            'daly_chronic_ischemic_hd']

        # Heart Attack: first calculate proportion of month spent following heart attack, then attach weighted daly
        # Calculate fraction of the last month that was spent after having a heart attack
        days_in_last_month = (self.sim.date - (self.sim.date - DateOffset(months=1))).days
        start_heart_attack = left_censor(
            df.loc[df.is_alive, 'nc_ever_heart_attack_date_last_event'], self.sim.date - DateOffset(months=1)
        )
        dur_heart_attack_in_days = (self.sim.date - start_heart_attack).dt.days.clip(
            lower=0, upper=days_in_last_month).fillna(0.0)
        fraction_of_month_heart_attack = dur_heart_attack_in_days / days_in_last_month
        dw['heart_attack'] = fraction_of_month_heart_attack * self.daly_wts['daly_heart_attack_avg']

        return dw

    def on_hsi_alert(self, person_id, treatment_id):
        """
        This is called whenever there is an HSI event commissioned by one of the other disease modules.
        """
        pass

    def do_at_generic_first_appt(
        self,
        person_id: int,
        individual_properties: IndividualProperties,
        symptoms: List[str],
        schedule_hsi_event: HSIEventScheduler,
        **kwargs
    ) -> None:
        # This is called by the HSI generic first appts module whenever a
        # person attends an appointment and determines if the person will
        # be tested for one or more conditions.
        # A maximum of one instance of `HSI_CardioMetabolicDisorders_Investigations`
        # is created for the person, during which multiple conditions can
        # be investigated.
        if individual_properties["age_years"] <= 5:
            return

        # The list of conditions that will be investigated in follow-up HSI
        conditions_to_investigate = []
        # Marker for whether the person has any symptoms of interest
        has_any_cmd_symptom = False

        # Determine if there are any conditions that should be investigated:
        for condition in self.conditions:
            is_already_diagnosed = individual_properties[
                f"nc_{condition}_ever_diagnosed"
            ]
            has_symptom = f"{condition}_symptoms" in symptoms
            date_of_last_test = individual_properties[f"nc_{condition}_date_last_test"]
            next_test_due = (
                pd.isnull(date_of_last_test)
                or (self.sim.date - date_of_last_test).days > DAYS_IN_YEAR / 2
            )
            p_assess_if_no_symptom = self.parameters[f"{condition}_hsi"].get(
                "pr_assessed_other_symptoms"
            )

            if (not is_already_diagnosed) and (
                has_symptom
                or (
                    next_test_due
                    and (self.rng.random_sample() < p_assess_if_no_symptom)
                )
            ):
                # If the person is not already diagnosed, and either
                # has the symptom or is due a routine check,
                # ... add this condition to be investigated in the appointment.
                conditions_to_investigate.append(condition)

            if (not is_already_diagnosed) and has_symptom:
                has_any_cmd_symptom = True

        # Schedule follow-up HSI *if* there are any conditions to investigate:
        if conditions_to_investigate:
            event = HSI_CardioMetabolicDisorders_Investigations(
                module=self,
                person_id=person_id,
                conditions_to_investigate=conditions_to_investigate,
                has_any_cmd_symptom=has_any_cmd_symptom,
            )
            schedule_hsi_event(event, topen=self.sim.date, priority=0)

    def do_at_generic_first_appt_emergency(
        self,
        person_id: int,
        individual_properties: IndividualProperties,
        symptoms: List[str],
        schedule_hsi_event: HSIEventScheduler,
        **kwargs,
    ) -> None:
        # This is called by the HSI generic first appts module whenever a person attends
        # an emergency appointment and determines if they will receive emergency care
        # based on the duration of time since symptoms have appeared. A maximum of one
        # instance of `HSI_CardioMetabolicDisorders_SeeksEmergencyCareAndGetsTreatment`
        # is created for the person, during which multiple events can be investigated.
        ev_to_investigate = []
        for ev in self.events:
            # If the person has symptoms of damage from within the last 3 days, schedule
            # them for emergency care
            if f"{ev}_damage" in symptoms and (
                (
                    self.sim.date - individual_properties[f"nc_{ev}_date_last_event"]
                ).days
                <= 3
            ):
                ev_to_investigate.append(ev)

        if ev_to_investigate:
            event = HSI_CardioMetabolicDisorders_SeeksEmergencyCareAndGetsTreatment(
                module=self,
                person_id=person_id,
                events_to_investigate=ev_to_investigate,
            )
            schedule_hsi_event(event, topen=self.sim.date, priority=1)


class Tracker:
    """Helper class for keeping a count with respect to some conditions and some age-groups"""

    def __init__(self, conditions: list, age_groups: list):
        self._conditions = conditions
        self._age_groups = age_groups
        self._tracker = self._make_new_tracker()

    def _make_new_tracker(self):
        return {c: {a: 0.0 for a in self._age_groups} for c in self._conditions}

    def reset(self):
        self._tracker = self._make_new_tracker()

    def add(self, condition: str, _to_add: dict):
        for _a in _to_add:
            if _a in self._tracker[condition]:
                self._tracker[condition][_a] += _to_add[_a]

    def report(self):
        return self._tracker


# ---------------------------------------------------------------------------------------------------------
#   DISEASE MODULE EVENTS
#
#   The regular event that actually changes individuals' condition or event status, occurring every 3 months
#   and synchronously for all persons.
#   Individual level events (HSI, death or cardio-metabolic events) may occur at other times.
# ---------------------------------------------------------------------------------------------------------


class CardioMetabolicDisorders_MainPollingEvent(RegularEvent, PopulationScopeEventMixin):
    """The Main Polling Event.
    * Establishes onset of each condition
    * Establishes removal of each condition
    * Schedules events that arise, according the condition.
    """

    def __init__(self, module, interval_between_polls):
        """The Main Polling Event of the CardioMetabolicDisorders Module

        :param module: the module that created this event
        """
        super().__init__(module, frequency=DateOffset(months=interval_between_polls))
        assert isinstance(module, CardioMetabolicDisorders)

    def apply(self, population):
        """Apply this event to the population.

        :param population: the current population
        """
        df = population.props
        m = self.module
        rng = m.rng

        # Function to schedule deaths on random day throughout polling period
        def schedule_death_to_occur_before_next_poll(p_id, cond):
            self.sim.schedule_event(
                CardioMetabolicDisordersDeathEvent(self.module, p_id, cond),
                random_date(self.sim.date, self.sim.date + self.frequency - pd.DateOffset(days=1), m.rng)
            )

        # -------------------------------- COMMUNITY SCREENING FOR HYPERTENSION ---------------------------------------
        # A subset of individuals aged >= 50 will receive a blood pressure measurement without directly presenting to
        # the healthcare system
        eligible_population = df.is_alive & ~df['nc_hypertension_ever_diagnosed']
        will_test = self.module.lms_testing['hypertension'].predict(
            df.loc[eligible_population], rng, squeeze_single_row_output=False)
        idx_will_test = will_test[will_test].index

        # Schedule persons for community testing before next polling event
        for person_id in idx_will_test:
            self.sim.modules['HealthSystem'].schedule_hsi_event(
                hsi_event=HSI_CardioMetabolicDisorders_CommunityTestingForHypertension(person_id=person_id,
                                                                                       module=self.module),
                priority=1,
                topen=random_date(self.sim.date, self.sim.date + self.frequency - pd.DateOffset(days=2), m.rng),
                tclose=self.sim.date + self.frequency - pd.DateOffset(days=1)  # (to occur before next polling)
            )

        # ------------------------------ DETERMINE ONSET / REMOVAL OF CONDITIONS  -------------------------------------
        for condition in self.module.conditions:

            # Onset:
            eligible_population = df.is_alive & ~df[f'nc_{condition}']
            acquires_condition = self.module.lms_onset[condition].predict(
                df.loc[eligible_population], rng, squeeze_single_row_output=False)
            idx_acquires_condition = acquires_condition[acquires_condition].index
            df.loc[idx_acquires_condition, f'nc_{condition}'] = True

            # Add incident cases to the tracker
            self.module.trackers['onset_condition'].add(
                condition, df.loc[idx_acquires_condition].groupby('age_range').size().to_dict()
            )

            # Schedule symptom onset for both those with new onset of condition and those who already have condition,
            # among those who do not have the symptom already
            if len(self.module.lms_symptoms[condition]) > 0:
                symptom_eligible_population = df.is_alive & df[f'nc_{condition}'] & ~df.index.isin(
                    self.sim.modules['SymptomManager'].who_has(f'{condition}_symptoms'))
                symptom_onset = self.module.lms_symptoms[condition][f'{condition}_symptoms'].predict(
                    df.loc[symptom_eligible_population], rng, squeeze_single_row_output=False
                )
                idx_symptom_onset = symptom_onset[symptom_onset].index
                if idx_symptom_onset.any():
                    # Schedule symptom onset some time before next polling event
                    for symptom in self.module.prob_symptoms[condition].keys():
                        date_onset = random_date(
                            self.sim.date, self.sim.date + self.frequency - pd.DateOffset(days=1), m.rng)
                        self.sim.modules['SymptomManager'].change_symptom(
                            person_id=idx_symptom_onset.tolist(),
                            symptom_string=f'{symptom}',
                            add_or_remove='+',
                            date_of_onset=date_onset,
                            disease_module=self.module)

            # Removal:
            eligible_population = df.is_alive & df[f'nc_{condition}']
            if len(self.module.lms_symptoms[condition]) > 0:
                eligible_population &= ~symptom_onset
            loses_condition = self.module.lms_removal[condition].predict(
                df.loc[eligible_population], rng, squeeze_single_row_output=False)
            idx_loses_condition = loses_condition[loses_condition].index
            df.loc[idx_loses_condition, f'nc_{condition}'] = False
            df.loc[idx_loses_condition, f'nc_{condition}_on_medication'] = False
            if condition != 'hypertension':
                # Remove all symptoms of condition instantly
                self.sim.modules['SymptomManager'].change_symptom(
                    person_id=idx_loses_condition.tolist(),
                    symptom_string=f'{condition}_symptoms',
                    add_or_remove='-',
                    disease_module=self.module)

            # --------------------------- DEATH FROM CARDIO-METABOLIC CONDITION ---------------------------------------
            # There is a risk of death for those who have a cardio-metabolic condition.
            # Death is assumed to happen in the time before the next polling event.

            eligible_population = df.is_alive & df[f'nc_{condition}']
            selected_to_die = self.module.lms_death[condition].predict(df.loc[eligible_population], rng,
                                                                       squeeze_single_row_output=False)
            idx_selected_to_die = selected_to_die[selected_to_die].index

            for person_id in idx_selected_to_die:
                schedule_death_to_occur_before_next_poll(person_id, condition)

        # ---------------------------------- DETERMINE OCCURRENCE OF EVENTS  ------------------------------------------
        for event in self.module.events:

            eligible_population_for_event = df.is_alive
            has_event = self.module.lms_event_onset[event].predict(df.loc[eligible_population_for_event], rng)
            if has_event.any():  # catch in case no one has an event
                idx_has_event = has_event[has_event].index
                for person_id in idx_has_event:
                    self.sim.schedule_event(CardioMetabolicDisordersEvent(self.module, person_id, event),
                                            random_date(self.sim.date, self.sim.date + self.frequency -
                                                        pd.DateOffset(days=1), m.rng))

                    # Add cases to either incident or prevalent list of cases
                    if df.at[person_id, f'nc_{event}']:
                        self.module.trackers['prevalent_event'].add(event, {df.at[person_id, 'age_range']: 1})
                    else:
                        self.module.trackers['incident_event'].add(event, {df.at[person_id, 'age_range']: 1})


class CardioMetabolicDisordersEvent(Event, IndividualScopeEventMixin):
    """
    This is an Cardio Metabolic Disorders event (indicating an emergency occurrence of stroke or heart attack).
    It has been scheduled to occur by the CardioMetabolicDisorders_MainPollingEvent.
    :param event: the event occurring
    """

    def __init__(self, module, person_id, event):
        super().__init__(module, person_id=person_id)
        self.event = event

    def apply(self, person_id):
        df = self.sim.population.props
        if not df.at[person_id, 'is_alive']:
            return

        df.at[person_id, f'nc_{self.event}'] = True
        df.at[person_id, f'nc_{self.event}_date_last_event'] = self.sim.date

        # Add the outward symptom to the SymptomManager. This will result in emergency care being sought for any
        # event that takes place
        self.sim.modules['SymptomManager'].change_symptom(
            person_id=person_id,
            disease_module=self.module,
            add_or_remove='+',
            symptom_string=f'{self.event}_damage'
        )

        # ------------------------------------ DETERMINE OUTCOME OF THIS EVENT ----------------------------------------
        prob_death = self.module.lms_event_death[self.event].predict(df.loc[[person_id]])
        # Schedule a future death event for 7 days' time
        date_of_outcome = self.sim.date + DateOffset(days=7)
        if self.module.rng.random_sample() < prob_death[person_id]:
            df.at[person_id, f'nc_{self.event}_scheduled_date_death'] = date_of_outcome
            self.sim.schedule_event(CardioMetabolicDisordersDeathEvent(self.module, person_id,
                                                                       originating_cause=self.event), date_of_outcome)


class CardioMetabolicDisordersDeathEvent(Event, IndividualScopeEventMixin):
    """
    Performs the Death operation on an individual and logs it.
    :param originating_cause: the originating cause of the death, which can be a condition or an event
    """

    def __init__(self, module, person_id, originating_cause):
        super().__init__(module, person_id=person_id)
        self.originating_cause = originating_cause

    def apply(self, person_id):
        df = self.sim.population.props
        person = df.loc[person_id]

        if not person.is_alive:
            return

        # Check still have condition (has not resolved)
        if person[f'nc_{self.originating_cause}']:

            # Reduction in risk of death if being treated with regular medication for condition
            if person[f'nc_{self.originating_cause}_on_medication']:
                if not df.at[person_id, f'nc_{self.originating_cause}_medication_prevents_death']:
                    self.check_if_event_and_do_death(person_id)

            else:
                self.check_if_event_and_do_death(person_id)

    def check_if_event_and_do_death(self, person_id):
        """
        Helper function to perform do_death if person dies of a condition or event. If person dies of an event, this
        will only perform do_death if the scheduled date of death matches the current date (to allow for the possibility
        that treatment will intercede in an prevent death from the event).
        """
        df = self.sim.population.props
        person = df.loc[person_id]

        # Check if it's a death event for an event (e.g. stroke) in order to execute death only if the date equals
        # scheduled date of death
        if f'{self.originating_cause}' in self.module.events:
            if self.sim.date == person[f'nc_{self.originating_cause}_scheduled_date_death']:
                self.sim.modules['Demography'].do_death(individual_id=person_id,
                                                        cause=f'{self.originating_cause}',
                                                        originating_module=self.module)
        else:
            # Conditions have no scheduled date of death, so proceed with death
            self.sim.modules['Demography'].do_death(individual_id=person_id,
                                                    cause=f'{self.originating_cause}',
                                                    originating_module=self.module)


class CardioMetabolicDisordersWeightLossEvent(Event, IndividualScopeEventMixin):
    """
    Gives an individual a probability of losing weight (via a reduction in li_bmi) and records the change in
    population.props
    """

    def __init__(self, module, person_id):
        super().__init__(module, person_id=person_id)

    def apply(self, person_id):
        df = self.sim.population.props
        person = df.loc[person_id]

        if not person.is_alive:
            return
        else:
            if self.module.rng.random_sample() < self.module.parameters['pr_bmi_reduction']:
                # for bmi equal to 1, we decrease it to np.nan to avoid a new category error
                if not df.at[person_id, 'li_bmi'] > 1:
                    df.at[person_id, 'li_bmi'] = np.nan
                else:
                    df.at[person_id, 'li_bmi'] -= 1
                df.at[person_id, 'nc_weight_loss_worked'] = True


# ---------------------------------------------------------------------------------------------------------
#   LOGGING EVENTS
#
#   Put the logging events here. There should be a regular logger outputting current states of the
#   population. There may also be a loggig event that is driven by particular events.
# ---------------------------------------------------------------------------------------------------------

class CardioMetabolicDisorders_LoggingEvent(RegularEvent, PopulationScopeEventMixin):
    def __init__(self, module):
        """Produce a summary of the numbers of people with respect to the action of this module.
        """

        self.repeat = 12
        super().__init__(module, frequency=DateOffset(months=self.repeat))
        self.date_last_run = self.sim.date
        self.AGE_RANGE_LOOKUP = self.sim.modules['Demography'].AGE_RANGE_LOOKUP
        assert isinstance(module, CardioMetabolicDisorders)

    def apply(self, population):
        # Create shortcut to the Demography module
        demog_module = self.sim.modules['Demography']

        # Log counts in the trackers
        logger.info(key='incidence_count_by_condition',
                    data=self.module.trackers['onset_condition'].report(),
                    description=f"count of events occurring between each successive poll of logging event every "
                                f"{self.repeat} months")
        logger.info(key='incidence_count_by_incident_event',
                    data=self.module.trackers['incident_event'].report(),
                    description=f"count of incident events occurring between each successive poll of logging event "
                                f"every "f"{self.repeat} months")
        logger.info(key='incidence_count_by_prevalent_event',
                    data=self.module.trackers['prevalent_event'].report(),
                    description=f"count of prevalent events occurring between each successive poll of logging event "
                                f"every "f"{self.repeat} months")

        # Reset trackers
        for _tracker in self.module.trackers:
            self.module.trackers[_tracker].reset()

        def age_cats(ages_in_years):
            AGE_RANGE_CATEGORIES = self.sim.modules['Demography'].AGE_RANGE_CATEGORIES
            AGE_RANGE_LOOKUP = self.sim.modules['Demography'].AGE_RANGE_LOOKUP

            _age_cats = pd.Series(
                pd.Categorical(ages_in_years.map(AGE_RANGE_LOOKUP),
                               categories=AGE_RANGE_CATEGORIES, ordered=True)
            )
            return _age_cats

        # Function to prepare a groupby for logging
        def proportion_of_something_in_a_groupby_ready_for_logging(_df, something, groupbylist):
            dfx = _df.groupby(groupbylist).apply(lambda dft: pd.Series(
                {'something': dft[something].sum(), 'not_something': (~dft[something]).sum()}))
            pr = dfx['something'] / dfx.sum(axis=1)

            # create into a dict with keys as strings
            pr = pr.reset_index()
            pr['flat_index'] = ''
            for _i in range(len(pr)):
                pr.at[_i, 'flat_index'] = '__'.join([f"{_col}={pr.at[_i, _col]}" for _col in groupbylist])
            pr = pr.set_index('flat_index', drop=True)
            pr = pr.drop(columns=groupbylist)
            return pr[0].to_dict()

        # Output the person-years lived by single year of age in the past year
        df = population.props
        delta = pd.DateOffset(years=1)
        for cond in self.module.conditions:
            # mask is a Series restricting dataframe to individuals who do not have the condition, which is passed to
            # demography module to calculate person-years lived without the condition
            mask = (df.is_alive & ~df[f'nc_{cond}'])
            py = de.Demography.calc_py_lived_in_last_year(demog_module, delta, mask)
            py['age_range'] = age_cats(py.index)
            py = py.groupby('age_range').sum()
            logger.info(key=f'person_years_{cond}', data=py.to_dict())

        for event in self.module.events:
            # mask is a Series restricting dataframe to individuals who do not have the condition, which is passed to
            # demography module to calculate person-years lived without the condition
            mask = (df.is_alive & ~df[f'nc_{event}'])
            py = de.Demography.calc_py_lived_in_last_year(demog_module, delta, mask)
            py['age_range'] = age_cats(py.index)
            py = py.groupby('age_range').sum()
            logger.info(key=f'person_years_{event}', data=py.to_dict())

        # Make some summary statistics for prevalence by age/sex for each condition
        df = population.props

        # Prevalence of conditions broken down by sex and age
        for condition in self.module.conditions:
            prev_age_sex = proportion_of_something_in_a_groupby_ready_for_logging(df, f'nc_{condition}',
                                                                                  ['sex', 'age_range'])

            # Prevalence of conditions broken down by sex and age
            logger.info(
                key=f'{condition}_prevalence_by_age_and_sex',
                description='current fraction of the population classified as having condition, by sex and age',
                data={'data': prev_age_sex}
            )

            # Prevalence of conditions by adults aged 20 or older
            adult_prevalence = {
                'prevalence': len(df[df[f'nc_{condition}'] & df.is_alive & (df.age_years >= 20)]) / len(
                    df[df.is_alive & (df.age_years >= 20)])}

            logger.info(
                key=f'{condition}_prevalence',
                description='current fraction of the adult population classified as having condition',
                data=adult_prevalence
            )

            if len(df[df[f'nc_{condition}'] & df.is_alive & (df.age_years >= 20)]) > 0:
                diagnosed = {
                    f'{condition}_diagnosis_prevalence': len(df[df[f'nc_{condition}_ever_diagnosed'] & df.is_alive & (
                        df.age_years >= 20)]) / len(df[df[f'nc_{condition}'] & df.is_alive & (df.age_years >= 20)])
                }
            else:
                diagnosed = {f'{condition}_diagnosis_prevalence': float("nan")}

            logger.info(
                key=f'{condition}_diagnosis_prevalence',
                description='current fraction of the adult population diagnosed for the condition',
                data=diagnosed
            )

            if len(df[df[f'nc_{condition}'] & df.is_alive & (df.age_years >= 20)]) > 0:
                on_medication = {
                    f'{condition}_medication_prevalence': len(df[df[f'nc_{condition}_on_medication'] & df.is_alive & (
                        df.age_years >= 20)]) / len(df[df[f'nc_{condition}'] & df.is_alive & (df.age_years >= 20)])
                }
            else:
                on_medication = {f'{condition}_medication_prevalence': float("nan")}

            logger.info(
                key=f'{condition}_medication_prevalence',
                description='current fraction of the adult population being on medication for the condition',
                data=on_medication
            )

        for event in self.module.events:
            prev_age_sex = proportion_of_something_in_a_groupby_ready_for_logging(df, f'nc_{event}',
                                                                                  ['sex', 'age_range'])

            # Prevalence of events broken down by sex and age
            logger.info(
                key=f'{event}_prevalence_by_age_and_sex',
                description='current fraction of the population classified as having condition, by sex and age',
                data={'data': prev_age_sex}
            )
            # Prevalence of events by adults aged 20 or older
            adult_prevalence = {
                'prevalence': len(df[df[f'nc_{event}'] & df.is_alive & (df.age_years >= 20)]) / len(
                    df[df.is_alive & (df.age_years >= 20)])}
            logger.info(
                key=f'{event}_prevalence',
                description='current fraction of the adult population classified as having event',
                data=adult_prevalence
            )

        # If param do_condition_combos = True, produce counters for number of co-morbidities by age and the combinations
        # of different conditions in the population
        if self.module.do_condition_combos:
            df.loc[df.is_alive, 'nc_n_conditions'] = df.loc[df.is_alive, self.module.condition_list].sum(axis=1)
            n_comorbidities_all = pd.DataFrame(index=self.module.age_cats,
                                               columns=list(range(0, len(self.module.condition_list) + 1)))
            df = df[['age_range', 'nc_n_conditions']]

            for num in range(0, len(self.module.condition_list) + 1):
                col = df.loc[df['nc_n_conditions'] == num].groupby(['age_range']).apply(lambda x: pd.Series(
                    {'count': x['nc_n_conditions'].count()}))
                n_comorbidities_all.loc[:, num] = col['count']

            row_sums = n_comorbidities_all.sum(axis=1)
            prop_comorbidities_all = n_comorbidities_all.div(row_sums.where(row_sums != 0), axis=0).fillna(0)

            logger.info(key='mm_prevalence_by_age_all',
                        description='annual summary of multi-morbidities by age for all',
                        data=prop_comorbidities_all.to_dict()
                        )

            # output combinations of different conditions
            df = population.props

            combos = combinations(self.module.condition_list, 2)
            condition_combos = list(combos)

            n_combos = pd.DataFrame(index=df['age_range'].value_counts().sort_index().index)

            for i in range(0, len(condition_combos)):
                df.loc[df.is_alive, 'nc_condition_combos'] = np.where(
                    df.loc[df.is_alive, f'{condition_combos[i][0]}'] &
                    df.loc[df.is_alive, f'{condition_combos[i][1]}'],
                    True, False)
                col = df.loc[df.is_alive].groupby(['age_range'])['nc_condition_combos'].count()
                n_combos.reset_index()
                n_combos.loc[:, (f'{condition_combos[i][0]}' + '_' + f'{condition_combos[i][1]}')] = col.values

            # output proportions of different combinations of conditions

            prop_combos = n_combos.div(df.groupby(['age_range'])['age_range'].count(), axis=0)
            prop_combos.index = prop_combos.index.astype(str)

            logger.info(key='prop_combos',
                        description='proportion of combinations of morbidities',
                        data=prop_combos.to_dict()
                        )

        # If param do_log_df = True, output entire dataframe for use in a logistic regression
        if self.module.do_log_df:
            df = population.props
            columns_of_interest = ['is_alive', 'sex', 'age_range', 'li_urban', 'li_wealth', 'li_bmi', 'li_low_ex',
                                   'li_high_salt', 'li_high_sugar', 'li_ex_alc', 'li_tob', 'nc_diabetes',
                                   'nc_hypertension']
            logger.info(key='df_snapshot', data=df[columns_of_interest],
                        message='dataframe of CMD variables for logistic regression')

        # Update the risk score for everyone
        self.module.update_risk_score()


# ---------------------------------------------------------------------------------------------------------
#   HEALTH SYSTEM INTERACTION EVENTS
# ---------------------------------------------------------------------------------------------------------
class HSI_CardioMetabolicDisorders_CommunityTestingForHypertension(HSI_Event, IndividualScopeEventMixin):
    """
    This event is scheduled by HSI_GenericFirstApptAtFacilityLevel1 following presentation for care with any symptoms.
    This event results in a blood pressure measurement being taken that may result in diagnosis and the scheduling of
    treatment for a condition.
    """

    def __init__(self, module, person_id):
        super().__init__(module, person_id=person_id)

        self.TREATMENT_ID = "CardioMetabolicDisorders_Prevention_CommunityTestingForHypertension"
        self.EXPECTED_APPT_FOOTPRINT = self.make_appt_footprint({"Over5OPD": 1})
        self.ACCEPTED_FACILITY_LEVEL = '1a'

    def apply(self, person_id, squeeze_factor):
        df = self.sim.population.props
        person = df.loc[person_id]
        hs = self.sim.modules["HealthSystem"]

        # Ignore this event if the person is no longer alive:
        if not person.is_alive:
            return hs.get_blank_appt_footprint()

        # Run a test to diagnose whether the person has condition:
        self.add_equipment({'Blood pressure machine'})
        dx_result = hs.dx_manager.run_dx_test(
            dx_tests_to_run='assess_hypertension',
            hsi_event=self
        )
        df.at[person_id, 'nc_hypertension_date_last_test'] = self.sim.date
        if dx_result:
            # Record date of diagnosis:
            df.at[person_id, 'nc_hypertension_date_diagnosis'] = self.sim.date
            df.at[person_id, 'nc_hypertension_ever_diagnosed'] = True
            # Schedule HSI_CardioMetabolicDisorders_StartWeightLossAndMedication event
            hs.schedule_hsi_event(
                hsi_event=HSI_CardioMetabolicDisorders_StartWeightLossAndMedication(
                    module=self.module,
                    person_id=person_id,
                    condition='hypertension'
                ),
                priority=0,
                topen=self.sim.date,
                tclose=None
            )


class HSI_CardioMetabolicDisorders_Investigations(HSI_Event, IndividualScopeEventMixin):
    """
    This event is scheduled following presentation for care and a determination having been made about which
    conditions should be investigated for this person (either due to presentation with symptoms or a routine check).
    NB. If a treatment is needed, this does lead to multiple HSI to be scheduled for the person (relevant to each
    condition).
    :param conditions_to_investigate: list of the condition to investigate.
    :param has_any_cmd_symptom: bool to indicate whether the person has any symptoms that prompted the investigation
    """

    def __init__(self, module, person_id, conditions_to_investigate: List, has_any_cmd_symptom: bool = False):
        super().__init__(module, person_id=person_id)

        self.TREATMENT_ID = "CardioMetabolicDisorders_Investigation"
        self.EXPECTED_APPT_FOOTPRINT = self.make_appt_footprint({"Over5OPD": 1})
        self.ACCEPTED_FACILITY_LEVEL = '1b'
        self.conditions_to_investigate = conditions_to_investigate
        self.has_any_cmd_symptom = has_any_cmd_symptom

    def do_for_each_condition(self, _c) -> bool:
        """What to do for each condition that will be investigated. Returns `bool` signalling whether a follow-up HSI
        has been scheduled."""
        hs = self.sim.modules['HealthSystem']
        df = self.sim.population.props
        person_id = self.target
        m = self.module


        # Do nothing if the condition is already diagnosed
        if df.at[person_id, f'nc_{_c}_ever_diagnosed']:
            return

        if _c == 'chronic_ischemic_heart_disease':
            self.add_equipment({'Electrocardiogram', 'Stethoscope'})

        # Run a test to diagnose whether the person has condition:
        dx_result = hs.dx_manager.run_dx_test(
            dx_tests_to_run=f'assess_{_c}',
            hsi_event=self
        )
        df.at[person_id, f'nc_{_c}_date_last_test'] = self.sim.date
        if dx_result:
            # Record date of diagnosis:
            df.at[person_id, f'nc_{_c}_date_diagnosis'] = self.sim.date
            df.at[person_id, f'nc_{_c}_ever_diagnosed'] = True
            # Schedule HSI_CardioMetabolicDisorders_StartWeightLossAndMedication event
            hs.schedule_hsi_event(
                hsi_event=HSI_CardioMetabolicDisorders_StartWeightLossAndMedication(
                    module=self.module,
                    person_id=person_id,
                    condition=f'{_c}'
                ),
                priority=0,
                topen=self.sim.date,
                tclose=None
            )
        return dx_result

    def apply(self, person_id, squeeze_factor):
        df = self.sim.population.props
        hs = self.sim.modules['HealthSystem']

        # Ignore this event if the person is no longer alive:
        if not df.at[person_id, 'is_alive']:
            return hs.get_blank_appt_footprint()

        # Do test and trigger treatment (if necessary) for each condition:
        if set(self.conditions_to_investigate).intersection(
            ['diabetes', 'chronic_kidney_disease', 'chronic_ischemic_hd']
        ):
            self.add_equipment({'Analyser, Haematology', 'Analyser, Combined Chemistry and Electrolytes'})

        hsi_scheduled = [self.do_for_each_condition(_c) for _c in self.conditions_to_investigate]

        # If no follow-up treatment scheduled but the person has at least 2 risk factors, start weight loss treatment
        if (
            (not any(hsi_scheduled))
            and (df.at[person_id, 'nc_risk_score'] >= 2)
            and (not df.at[person_id, 'nc_ever_weight_loss_treatment'])
        ):
            df.at[person_id, 'nc_ever_weight_loss_treatment'] = True
            # Schedule a post-weight loss event for 6-12 months for individual to potentially lose weight:
            self.sim.schedule_event(CardioMetabolicDisordersWeightLossEvent(self.module, person_id),
                                    random_date(self.sim.date + pd.DateOffset(months=6),
                                                self.sim.date + pd.DateOffset(months=12),
                                                self.module.rng))

        # If the person did have any symptoms, and the main condition to investigate was not `hypertension`,
        # also run a test for hypertension (according to some probability),
        if (
            self.has_any_cmd_symptom
            and ('hypertension' not in self.conditions_to_investigate)
            and (self.module.rng.rand() < self.module.parameters['hypertension_hsi']['pr_assessed_other_symptoms'])
        ):
            # Run a test to diagnose whether the person has condition:
            self.add_equipment({'Blood pressure machine'})
            dx_result = hs.dx_manager.run_dx_test(
                dx_tests_to_run='assess_hypertension',
                hsi_event=self
            )
            df.at[person_id, 'nc_hypertension_date_last_test'] = self.sim.date
            if dx_result:
                # Record date of diagnosis:
                df.at[person_id, 'nc_hypertension_date_diagnosis'] = self.sim.date
                df.at[person_id, 'nc_hypertension_ever_diagnosed'] = True

                # Start weight loss treatment (except for CKD) and medication for all conditions
                hs.schedule_hsi_event(
                    hsi_event=HSI_CardioMetabolicDisorders_StartWeightLossAndMedication(
                        module=self.module,
                        person_id=person_id,
                        condition='hypertension'
                    ),
                    priority=0,
                    topen=self.sim.date,
                    tclose=None
                )


class HSI_CardioMetabolicDisorders_StartWeightLossAndMedication(HSI_Event, IndividualScopeEventMixin):
    """
    This is a Health System Interaction Event in which a person receives a recommendation of weight loss.
    This results in an individual having a probability of reducing their BMI by one category in the next 6-12 months.
    :param condition: the condition to start medication for
    """

    def __init__(self, module, person_id, condition):
        super().__init__(module, person_id=person_id)

        self.TREATMENT_ID = 'CardioMetabolicDisorders_Prevention_WeightLoss'
        self.EXPECTED_APPT_FOOTPRINT = self.make_appt_footprint({'Over5OPD': 1})
        if condition == 'chronic_kidney_disease':
            self.ACCEPTED_FACILITY_LEVEL = '3'
            # self.ACCEPTED_FACILITY_LEVEL = '1b'
        else:
            self.ACCEPTED_FACILITY_LEVEL = '1b'
        self.condition = condition

    def apply(self, person_id, squeeze_factor):

        df = self.sim.population.props
        person = df.loc[person_id]
        m = self.sim.modules['CardioMetabolicDisorders']

        # Don't advise those with CKD to lose weight, but do so for all other conditions if BMI is higher than normal
        if self.condition != 'chronic_kidney_disease' and (df.at[person_id, 'li_bmi'] > 2):
            self.add_equipment({'Weighing scale'})

            self.sim.population.props.at[person_id, 'nc_ever_weight_loss_treatment'] = True
            # Schedule a post-weight loss event for individual to potentially lose weight in next 6-12 months:
            self.sim.schedule_event(CardioMetabolicDisordersWeightLossEvent(m, person_id),
                                    random_date(self.sim.date + pd.DateOffset(months=6),
                                                self.sim.date + pd.DateOffset(months=12), m.rng))

        # If person is already on medication, do not do anything
        if person[f'nc_{self.condition}_on_medication']:
            return self.sim.modules['HealthSystem'].get_blank_appt_footprint()
        assert person[f'nc_{self.condition}_ever_diagnosed'], "The person is not diagnosed and so should not be " \
                                                              "receiving an HSI."

        # Monthly doses of medications as follows. Diabetes - 1000mg metformin daily (1000*30.5),
        # hypertension - 25mg hydrochlorothiazide daily (25*30.5), CKD 1 dialysis bag (estimate),
        # lower back pain - 2400mg aspirin daily  (2400*30.5), CIHD - 75mg aspirin daily (75*30.5)
        #todo adjust the dosages for diabetes second and third dosage

        dose = {'diabetes': 30_500,
                'diabetes_second_dose': 5_30,
                'diabetes_third_dose': 1,
                'hypertension': 610,
                'chronic_kidney_disease': 12, # 12 in a month: dialysis three times a week
                'chronic_lower_back_pain': 73_200,
                'chronic_ischemic_hd': 2288,
                'ever_stroke': 2288,
                'ever_heart_attack': 2288}

        #todo improve reading of medication code from xlsx
        """
        Currently error in reading list of medications from xlsx, so we have created individual parameters
        All medications (medication_item_code, medication_item_code_b, and medication_item_code_c) are part
        of the initial treatment. They are not second and third line drugs.
        """

        medication_codes = self.module.parameters[f'{self.condition}_hsi'].get('medication_item_code')
        medication_item_code_b = self.module.parameters[f'{self.condition}_hsi'].get('medication_item_code_b')
        medication_item_code_c = self.module.parameters[f'{self.condition}_hsi'].get('medication_item_code_c')

        #todo currently equipment not documentd for CMD, but important to add within the xlsx file of parameters
        equipment_codes = self.module.parameters[f'{self.condition}_hsi'].get('equipment_item_code')

        # Normalize all item codes to be lists
        def ensure_list(value):
            if value is None:
                return []
            return value if isinstance(value, list) else [value]

        medication_codes = ensure_list(medication_codes)
        medication_item_code_b = ensure_list(medication_item_code_b)
        medication_item_code_c = ensure_list(medication_item_code_c)
        equipment_codes = ensure_list(equipment_codes)

        all_meds = medication_codes+ medication_item_code_b + medication_item_code_c
        med_item_codes = {int(code): dose[self.condition] for code in all_meds if  code is not None}
        eq_item_codes = {int(code): dose[self.condition] for code in equipment_codes if code is not None}

        if self.get_consumables(item_codes=med_item_codes):

        # Experiment with CKD consumable availability
        # if (self.condition != "chronic_kidney_disease" and self.get_consumables(item_codes=med_item_codes)) or \
        #     (self.condition == "chronic_kidney_disease" and random.random() < 0.4 and self.get_consumables(item_codes=med_item_codes)):
            self.add_equipment(eq_item_codes)
            # If medication is available, flag as being on medication
            df.at[person_id, f'nc_{self.condition}_on_medication'] = True
            # Determine if the medication will work to prevent death
            df.at[person_id, f'nc_{self.condition}_medication_prevents_death'] = \
                self.module.rng.rand() < self.module.parameters[f'{self.condition}_hsi'].pr_treatment_works

            #todo review logic of diabetes second and third line drugs
            """
            Currently logic is that if first line does not prevent death, then they will be put on second line,
            if second line does not prevent death, then they will move to third line.
            Limitation is that all this is happening in the first appoinment. It must be moved to the refill section.
            How it will work is that in each refill appointment, the individual's blood will be tested.
            Based on the result, they will either stay on same med or they will change medication.
            """
            if self.condition == 'diabetes':
                # Try second line if first fails
                second_line_code = self.module.parameters[f'{self.condition}_hsi'].get('medication_item_code_second_line')
                if (not df.at[person_id, f'nc_{self.condition}_medication_prevents_death']) and second_line_code:
                    self.get_consumables(
                        item_codes={int(second_line_code): dose['diabetes_second_dose']}
                    )
                    df.at[person_id, f'nc_{self.condition}_medication_prevents_death'] = (
                        self.module.rng.rand() < self.module.parameters[
                        f'{self.condition}_hsi'].pr_treatment_works_second_line
                    )

                # Try third line if second fails
                third_line_code = self.module.parameters[f'{self.condition}_hsi'].get('medication_item_code_third_line')
                if (not df.at[person_id, f'nc_{self.condition}_medication_prevents_death']) and third_line_code:
                    self.get_consumables(
                        item_codes={int(third_line_code): dose['diabetes_third_dose']}
                    )
                    df.at[person_id, f'nc_{self.condition}_medication_prevents_death'] = (
                        self.module.rng.rand() < self.module.parameters[
                        f'{self.condition}_hsi'].pr_treatment_works_third_line
                    )

                # Schedule their next HSI for a refill of medication in one month

            #todo review refill for diabetes meds, require a blood test before each refill
            self.sim.modules['HealthSystem'].schedule_hsi_event(
                hsi_event=HSI_CardioMetabolicDisorders_Refill_Medication(person_id=person_id, module=self.module,
                                                                         condition=self.condition),
                priority=1,
                topen=self.sim.date + DateOffset(months=1),
                tclose=self.sim.date + DateOffset(months=1) + DateOffset(days=7)
            )
        else:
            # If person 'decides to' seek another appointment, schedule a new HSI appointment for tomorrow.
            # NB. With a probability of 1.0, this will keep occurring, and the person will never give up coming back to
            # pick up medication.
            if (m.rng.random_sample() <
                    m.parameters[f'{self.condition}_hsi'].get('pr_seeking_further_appt_if_drug_not_available')):
                self.sim.modules['HealthSystem'].schedule_hsi_event(
                    hsi_event=self,
                    topen=self.sim.date + pd.DateOffset(days=1),
                    tclose=self.sim.date + pd.DateOffset(days=15),
                    priority=1
                )


class HSI_CardioMetabolicDisorders_Refill_Medication(HSI_Event, IndividualScopeEventMixin):
    """
    This is a Health System Interaction Event in which a person seeks a refill prescription of medication.
    The next refill of medication is also scheduled.
    If the person is flagged as not being on medication, then the event does nothing and returns a blank footprint.
    If it does not run, then person ceases to be on medication and no further refill HSI are scheduled.
    :param condition: the condition to refill medication for
    """

    def __init__(self, module, person_id, condition):
        super().__init__(module, person_id=person_id)

        self.TREATMENT_ID = 'CardioMetabolicDisorders_Treatment'
        self.EXPECTED_APPT_FOOTPRINT = self.make_appt_footprint({'Over5OPD': 1})
        if condition == 'chronic_kidney_disease':
            self.ACCEPTED_FACILITY_LEVEL = '3'
        else:
            self.ACCEPTED_FACILITY_LEVEL = '1b'
        self.condition = condition

    def apply(self, person_id, squeeze_factor):
        df = self.sim.population.props
        person = df.loc[person_id]
        m = self.sim.modules['CardioMetabolicDisorders']

        assert person[f'nc_{self.condition}_ever_diagnosed'], "The person is not diagnosed and so should not be " \
                                                              "receiving an HSI."

        # Check that the person still has the condition
        if not person[f'nc_{self.condition}']:
            # This person no longer has the condition so will not have this HSI and will drop off of medication
            # Return the blank_appt_footprint() so that this HSI does not occupy any time resources
            df.at[person_id, f'nc_{self.condition}_on_medication'] = False
            return self.sim.modules['HealthSystem'].get_blank_appt_footprint()
        # Check that the person is on medication
        if not person[f'nc_{self.condition}_on_medication']:
            # This person is not on medication so will not have this HSI
            # Return the blank_appt_footprint() so that this HSI does not occupy any time resources
            return self.sim.modules['HealthSystem'].get_blank_appt_footprint()

        # Monthly doses of medications as follows. Diabetes - 1000mg metformin daily (1000*30.5),
        # hypertension - 25mg hydrochlorothiazide daily (25*30.5), CKD 1 dialysis bag (estimate),
        # lower back pain - 2400mg aspirin daily  (2400*30.5), CIHD - 75mg aspirin daily (75*30.5)
        dose = {'diabetes': 30_500,
                'hypertension': 610,
                'chronic_kidney_disease': 12,
                'chronic_lower_back_pain': 73_200,
                'chronic_ischemic_hd': 2288,
                'ever_stroke': 2288,
                'ever_heart_attack': 2288}

        #todo update the refill to be the same medication(s) as that in
        #  the functino HSI_CardioMetabolicDisorders_StartWeightLossAndMedication

        # Check availability of medication for condition
        if self.get_consumables(
            item_codes={self.module.parameters[f'{self.condition}_hsi'].get('medication_item_code').astype(int)
                        : dose[self.condition]}):
            # Schedule their next HSI for a refill of medication, one month from now
            self.sim.modules['HealthSystem'].schedule_hsi_event(
                hsi_event=self,
                priority=1,
                topen=self.sim.date + DateOffset(months=1),
                tclose=self.sim.date + DateOffset(months=1) + DateOffset(days=7)
            )
        else:
            # If medication was not available, the person ceases to be taking medication
            df.at[person_id, f'nc_{self.condition}_on_medication'] = False
            # If person 'decides to' seek another appointment, schedule a new HSI appointment for tomorrow.
            # NB. With a probability of 1.0, this will keep occurring, and the person will never give-up coming back to
            # pick-up medication.
            if (m.rng.random_sample() <
                    m.parameters[f'{self.condition}_hsi'].get('pr_seeking_further_appt_if_drug_not_available')):
                self.sim.modules['HealthSystem'].schedule_hsi_event(
                    hsi_event=self,
                    topen=self.sim.date + pd.DateOffset(days=1),
                    tclose=self.sim.date + pd.DateOffset(days=15),
                    priority=1
                )

    def did_not_run(self):
        # If this HSI event did not run, then the persons ceases to be taking medication
        person_id = self.target
        self.sim.population.props.at[person_id, f'nc_{self.condition}_on_medication'] = False


class HSI_CardioMetabolicDisorders_SeeksEmergencyCareAndGetsTreatment(HSI_Event, IndividualScopeEventMixin):
    """
    This is a Health System Interaction Event.
    It is the event when a person is investigated for certain condition following and emergency presentation. Treatment
    may be scheduled from this event, and this may take the form of multiple streams of HSI event if more than one
    condition is to be treated.
    :param events_to_investigate: list of the events for which emergency care is sought
    """

    def __init__(self, module, person_id, events_to_investigate: List):
        super().__init__(module, person_id=person_id)
        assert isinstance(module, CardioMetabolicDisorders)

        self.TREATMENT_ID = 'CardioMetabolicDisorders_Treatment'
        self.EXPECTED_APPT_FOOTPRINT = self.make_appt_footprint({'AccidentsandEmerg': 1})
        self.ACCEPTED_FACILITY_LEVEL = '2'
        self.events_to_investigate = events_to_investigate

    def do_for_each_event_to_be_investigated(self, _ev):
        """Do what is required to be done for each event that is being investigated."""
        person_id = self.target
        df = self.sim.population.props

        # Run a test to diagnose whether the person has condition:
        if _ev == 'ever_stroke':
            self.add_equipment({'Computed Tomography (CT machine)', 'CT scanner accessories'})

        if _ev == 'ever_heart_attack':
            self.add_equipment({'Electrocardiogram'})

        dx_result = self.sim.modules['HealthSystem'].dx_manager.run_dx_test(
            dx_tests_to_run=f'assess_{_ev}',
            hsi_event=self
        )
        if dx_result:
            # Record date of diagnosis
            df.at[person_id, f'nc_{_ev}_date_diagnosis'] = self.sim.date
            df.at[person_id, f'nc_{_ev}_ever_diagnosed'] = True
            if self.module.parameters['prob_care_provided_given_seek_emergency_care'] > self.module.rng.random_sample():

                # If care is provided....
                dose = 20 if _ev == 'ever_stroke' else 40

                if self.get_consumables(
                    item_codes={self.module.parameters[f'{_ev}_hsi'].get(
                        'emergency_medication_item_code').astype(int): dose}
                ):
                    logger.debug(key='debug', data='Treatment will be provided.')
                    df.at[person_id, f'nc_{_ev}_on_medication'] = True
                    df.at[person_id, f'nc_{_ev}_medication_prevents_death'] = \
                        self.module.rng.rand() < self.module.parameters[f'{_ev}_hsi'].pr_treatment_works
                    if df.at[person_id, f'nc_{_ev}_medication_prevents_death']:
                        # Cancel the scheduled death data
                        df.at[person_id, f'nc_{_ev}_scheduled_date_death'] = pd.NaT
                        # Remove all symptoms of event instantly
                        self.sim.modules['SymptomManager'].change_symptom(
                            person_id=person_id,
                            symptom_string=f'{_ev}_damage',
                            add_or_remove='-',
                            disease_module=self.module)
                        # Start the person on regular medication
                        self.sim.modules['HealthSystem'].schedule_hsi_event(
                            hsi_event=HSI_CardioMetabolicDisorders_StartWeightLossAndMedication(
                                module=self.module,
                                person_id=person_id,
                                condition=_ev
                            ),
                            priority=0,
                            topen=self.sim.date,
                            tclose=None
                        )
                else:
                    # Consumables not available
                    logger.debug(key='debug', data='Treatment will not be provided due to no available consumables')

    def apply(self, person_id, squeeze_factor):
        hs = self.sim.modules["HealthSystem"]
        df = self.sim.population.props

        logger.debug(
            key='debug',
            data=('This is HSI_CardioMetabolicDisorders_SeeksEmergencyCareAndGetsTreatment: '
                  f'We are now ready to treat this person {person_id}.'),
        )
        logger.debug(
            key='debug',
            data=('This is HSI_CardioMetabolicDisorders_SeeksEmergencyCareAndGetsTreatment: '
                  f'The squeeze-factor is {squeeze_factor}.'),
        )
        self.add_equipment(self.healthcare_system.equipment.from_pkg_names('ICU'))

        for _ev in self.events_to_investigate:
            self.do_for_each_event_to_be_investigated(_ev)

        # Also run a test for hypertension according to some probability, since both events are related to hypertension:
        if self.module.rng.rand() < self.module.parameters['hypertension_hsi']['pr_assessed_other_symptoms']:
            # Run a test to diagnose whether the person has condition:
            dx_result = hs.dx_manager.run_dx_test(
                dx_tests_to_run='assess_hypertension',
                hsi_event=self
            )
            df.at[person_id, 'nc_hypertension_date_last_test'] = self.sim.date
            if dx_result:
                # Record date of diagnosis:
                df.at[person_id, 'nc_hypertension_date_diagnosis'] = self.sim.date
                df.at[person_id, 'nc_hypertension_ever_diagnosed'] = True

                # Start weight loss treatment medication for hypertension
                hs.schedule_hsi_event(
                    hsi_event=HSI_CardioMetabolicDisorders_StartWeightLossAndMedication(
                        module=self.module,
                        person_id=person_id,
                        condition='hypertension'
                    ),
                    priority=0,
                    topen=self.sim.date,
                    tclose=None
                )

    def did_not_run(self):
        logger.debug(key='debug', data='HSI_CardioMetabolicDisorders_SeeksEmergencyCareAndGetsTreatment: did not run')<|MERGE_RESOLUTION|>--- conflicted
+++ resolved
@@ -15,12 +15,7 @@
 import math
 from itertools import combinations
 from pathlib import Path
-<<<<<<< HEAD
-from random import random
-from typing import TYPE_CHECKING, List
-=======
 from typing import TYPE_CHECKING, List, Optional
->>>>>>> 79faf008
 
 import numpy as np
 import pandas as pd
@@ -1498,8 +1493,6 @@
         hs = self.sim.modules['HealthSystem']
         df = self.sim.population.props
         person_id = self.target
-        m = self.module
-
 
         # Do nothing if the condition is already diagnosed
         if df.at[person_id, f'nc_{_c}_ever_diagnosed']:
