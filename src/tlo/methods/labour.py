--- conflicted
+++ resolved
@@ -19,11 +19,6 @@
 from tlo.util import BitsetHandler
 
 if TYPE_CHECKING:
-<<<<<<< HEAD
-=======
-    from numpy.random import RandomState
-
->>>>>>> de94ffa1
     from tlo.population import PatientDetails
 
 
@@ -2307,10 +2302,6 @@
         self,
         patient_id: int,
         patient_details: PatientDetails,
-<<<<<<< HEAD
-=======
-        random_state: RandomState,
->>>>>>> de94ffa1
         **kwargs,
     ) -> IndividualPropertyUpdates:
         mni = self.sim.modules["PregnancySupervisor"].mother_and_newborn_info
