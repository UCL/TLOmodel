from __future__ import annotations

from pathlib import Path
from typing import TYPE_CHECKING

import numpy as np
import pandas as pd
import scipy.stats

from tlo import Date, DateOffset, Module, Parameter, Property, Types, logging
from tlo.core import IndividualPropertyUpdates
from tlo.events import Event, IndividualScopeEventMixin, PopulationScopeEventMixin, RegularEvent
from tlo.lm import LinearModel, LinearModelType
from tlo.methods import Metadata, labour_lm, pregnancy_helper_functions
from tlo.methods.causes import Cause
from tlo.methods.dxmanager import DxTest
from tlo.methods.hsi_event import HSI_Event
from tlo.methods.postnatal_supervisor import PostnatalWeekOneMaternalEvent
from tlo.util import BitsetHandler

if TYPE_CHECKING:
    from numpy.random import RandomState

    from tlo.population import PatientDetails


# Standard logger
logger = logging.getLogger(__name__)
logger.setLevel(logging.INFO)

# Detailed logger
logger_detail = logging.getLogger(f"{__name__}.detail")
logger_detail.setLevel(logging.INFO)

# Postnatal logger
logger_pn = logging.getLogger("tlo.methods.postnatal_supervisor")
logger_pn.setLevel(logging.INFO)


class Labour(Module):
    """This is module is responsible for the process of labour, birth and the immediate postnatal period (up until
    48hrs post birth). This model has a number of core functions including; initiating the onset of labour for women on
    their pre-determined due date (or prior to this for preterm labour/admission for delivery), applying the incidence
     of a core set of maternal complications occurring in the intrapartum period and outcomes such as maternal death or
     still birth, scheduling birth for women surviving labour and applying risk of complications and outcomes in the
     postnatal period. Complications explicitly modelled in this module include obstructed labour, antepartum
     haemorrhage, maternal infection and sepsis, progression of hypertensive disorders, uterine rupture and postpartum
      haemorrhage. In addition to the natural history of labour this module manages care seeking for women in labour
      (for delivery or following onset of complications at a home birth) and includes HSIs which represent
      Skilled Birth Attendance at either Basic or Comprehensive level emergency obstetric care facilities.
      Following birth this module manages postnatal care delivered via HSI_Labour_ReceivesPostnatalCheck and schedules
      PostnatalWeekOneMaternalEvent which represents the start of a womans postnatal period.
      """

    def __init__(self, name=None, resourcefilepath=None):
        super().__init__(name)
        self.resourcefilepath = resourcefilepath

        # First we define dictionaries which will store the current parameters of interest (to allow parameters to
        # change between 2010 and 2020) and the linear models
        self.current_parameters = dict()
        self.la_linear_models = dict()

        # This list contains the individual_ids of women in labour, used for testing
        self.women_in_labour = list()

        # These lists will contain possible complications and are used as checks
        self.possible_intrapartum_complications = list()
        self.possible_postpartum_complications = list()

        # Finally define a dictionary which will hold the required consumables for each intervention
        self.item_codes_lab_consumables = dict()

    INIT_DEPENDENCIES = {'Demography'}

    OPTIONAL_INIT_DEPENDENCIES = {'Stunting'}

    ADDITIONAL_DEPENDENCIES = {
        'PostnatalSupervisor', 'CareOfWomenDuringPregnancy', 'Lifestyle', 'PregnancySupervisor',
        'HealthSystem', 'Contraception',
        'NewbornOutcomes',
    }

    METADATA = {
        Metadata.DISEASE_MODULE,
        Metadata.USES_HEALTHSYSTEM,
        Metadata.USES_HEALTHBURDEN,
    }
    # Declare Causes of Death
    CAUSES_OF_DEATH = {
        'uterine_rupture': Cause(gbd_causes='Maternal disorders', label='Maternal Disorders'),
        'intrapartum_sepsis': Cause(gbd_causes='Maternal disorders', label='Maternal Disorders'),
        'antepartum_haemorrhage': Cause(gbd_causes='Maternal disorders', label='Maternal Disorders'),
        'postpartum_sepsis': Cause(gbd_causes='Maternal disorders', label='Maternal Disorders'),
        'postpartum_haemorrhage': Cause(gbd_causes='Maternal disorders', label='Maternal Disorders'),
        'secondary_postpartum_haemorrhage': Cause(gbd_causes='Maternal disorders', label='Maternal Disorders'),
        'severe_pre_eclampsia': Cause(gbd_causes='Maternal disorders', label='Maternal Disorders'),
        'eclampsia': Cause(gbd_causes='Maternal disorders', label='Maternal Disorders')}

    # Declare Causes of Disability
    CAUSES_OF_DISABILITY = {
        'maternal': Cause(gbd_causes='Maternal disorders', label='Maternal Disorders')
    }

    PARAMETERS = {
        # n.b. Parameters are stored as LIST variables due to containing values to match both 2010 and 2015 data.

        #  PARITY AT BASELINE...
        'intercept_parity_lr2010': Parameter(
            Types.LIST, 'intercept value for linear regression equation predicating womens parity at 2010 baseline'),
        'effect_age_parity_lr2010': Parameter(
            Types.LIST, 'effect of an increase in age by 1 year in the linear regression equation predicating '
                        'womens parity at 2010 baseline'),
        'effect_mar_stat_2_parity_lr2010': Parameter(
            Types.LIST, 'effect of a change in marriage status from comparison (level 1) in the linear '
                        'regression equation predicating womans parity at 2010 baseline'),
        'effect_mar_stat_3_parity_lr2010': Parameter(
            Types.LIST, 'effect of a change in marriage status from comparison (level 1) in the linear '
                        'regression equation predicating womans parity at 2010 baseline'),
        'effect_wealth_lev_4_parity_lr2010': Parameter(
            Types.LIST, 'effect of an increase in wealth level in the linear regression equation predicating womans '
                        'parity at 2010 base line'),
        'effect_wealth_lev_3_parity_lr2010': Parameter(
            Types.LIST, 'effect of an increase in wealth level in the linear regression equation predicating womans '
                        'parity at 2010 base line'),
        'effect_wealth_lev_2_parity_lr2010': Parameter(
            Types.LIST, 'effect of an increase in wealth level in the linear regression equation predicating womans '
                        'parity at 2010 base line'),
        'effect_wealth_lev_1_parity_lr2010': Parameter(
            Types.LIST, 'effect of an increase in wealth level in the linear regression equation predicating womans '
                        'parity at 2010 base line'),
        'effect_edu_lev_2_parity_lr2010': Parameter(
            Types.LIST, 'effect of an increase in education level in the linear regression equation predicating womans '
                        'parity at 2010 base line'),
        'effect_edu_lev_3_parity_lr2010': Parameter(
            Types.LIST, 'effect of an increase in education level in the linear regression equation predicating womans '
                        'parity at 2010 base line'),
        'effect_rural_parity_lr2010': Parameter(
            Types.LIST, 'effect of rural living in the linear regression equation predicating womans parity at 2010 '
                        'base line'),
        'prob_previous_caesarean_at_baseline': Parameter(
            Types.LIST, 'probability of previously having delivered via caesarean section at baseline'),

        # POSTTERM RATE
        'risk_post_term_labour': Parameter(
            Types.LIST, 'risk of remaining pregnant past 42 weeks'),
        'rr_potl_bmi_30_35': Parameter(
            Types.LIST, 'effect of maternal BMI being between 30 and 35 on risk of post term labour'),
        'rr_potl_bmi_35+': Parameter(
            Types.LIST, 'effect of maternal BMI being between above 35 on risk of post term labour'),

        # MISC...
        'list_limits_for_defining_term_status': Parameter(
            Types.LIST, 'List of number of days of gestation used to define term, early preterm, late preterm and '
                        'post term delivery'),
        'allowed_interventions': Parameter(
            Types.LIST, 'list of interventions allowed to run, used in analysis'),

        # BIRTH WEIGHT...
        'mean_birth_weights': Parameter(
            Types.LIST, 'list of mean birth weights from gestational age at birth 24-41 weeks'),
        'standard_deviation_birth_weights': Parameter(
            Types.LIST, 'list of standard deviations associated with mean birth weights from gestational age at '
                        'birth 24-41 weeks'),
        'residual_prob_of_macrosomia': Parameter(
            Types.LIST, 'probability that those allocated to be normal birth weight and above will be macrosomic '
                        '(>4kg)'),

        # OBSTRUCTED LABOUR....
        'prob_obstruction_cpd': Parameter(
            Types.LIST, 'risk of a woman developing obstructed labour secondary to cephalopelvic disproportion'),
        'rr_obstruction_cpd_stunted_mother': Parameter(
            Types.LIST, 'relative risk of obstruction secondary to CPD in mothers who are stunted'),
        'rr_obstruction_foetal_macrosomia': Parameter(
            Types.LIST, 'relative risk of obstruction secondary to CPD in mothers who are carrying a macrosomic '
                        'foetus'),
        'prob_obstruction_malpos_malpres': Parameter(
            Types.LIST, 'risk of a woman developing obstructed labour secondary to malposition or malpresentation'),
        'prob_obstruction_other': Parameter(
            Types.LIST, 'risk of a woman developing obstructed labour secondary to other causes'),

        # ANTEPARTUM HAEMORRHAGE...
        'prob_placental_abruption_during_labour': Parameter(
            Types.LIST, 'probability of a woman developing placental abruption during labour'),
        'prob_aph_placenta_praevia_labour': Parameter(
            Types.LIST, 'probability of a woman with placenta praevia experiencing an APH during labour'),
        'prob_aph_placental_abruption_labour': Parameter(
            Types.LIST, 'probability of a woman with placental abruption experiencing an APH during labour'),
        'rr_placental_abruption_hypertension': Parameter(
            Types.LIST, 'Relative risk of placental abruption in women with hypertension'),
        'rr_placental_abruption_previous_cs': Parameter(
            Types.LIST, 'Relative risk of placental abruption in women who delivered previously via caesarean section'),
        'severity_maternal_haemorrhage': Parameter(
            Types.LIST, 'probability a maternal hemorrhage is non-severe (<1000mls) or severe (>1000mls)'),
        'cfr_aph': Parameter(
            Types.LIST, 'case fatality rate for antepartum haemorrhage during labour'),

        # MATERNAL INFECTION...
        'prob_sepsis_chorioamnionitis': Parameter(
            Types.LIST, 'risk of sepsis following chorioamnionitis infection'),
        'rr_sepsis_chorio_prom': Parameter(
            Types.LIST, 'relative risk of chorioamnionitis following PROM'),
        'prob_sepsis_endometritis': Parameter(
            Types.LIST, 'risk of sepsis following endometritis'),
        'rr_sepsis_endometritis_post_cs': Parameter(
            Types.LIST, 'relative risk of endometritis following caesarean delivery'),
        'prob_sepsis_urinary_tract': Parameter(
            Types.LIST, 'risk of sepsis following urinary tract infection'),
        'prob_sepsis_skin_soft_tissue': Parameter(
            Types.LIST, 'risk of sepsis following skin or soft tissue infection'),
        'rr_sepsis_sst_post_cs': Parameter(
            Types.LIST, 'relative risk of skin/soft tissue sepsis following caesarean delivery'),
        'cfr_sepsis': Parameter(
            Types.LIST, 'case fatality rate for sepsis during labour'),
        'cfr_pp_sepsis': Parameter(
            Types.LIST, 'case fatality rate for sepsis following delivery'),

        # UTERINE RUPTURE...
        'prob_uterine_rupture': Parameter(
            Types.LIST, 'probability of a uterine rupture during labour'),
        'rr_ur_parity_2': Parameter(
            Types.LIST, 'relative risk of uterine rupture in women who have delivered 2 times previously'),
        'rr_ur_parity_3_or_4': Parameter(
            Types.LIST, 'relative risk of uterine rupture in women who have delivered 3-4 times previously'),
        'rr_ur_parity_5+': Parameter(
            Types.LIST, 'relative risk of uterine rupture in women who have delivered > 5 times previously'),
        'rr_ur_prev_cs': Parameter(
            Types.LIST, 'relative risk of uterine rupture in women who have previously delivered via caesarean '
                        'section'),
        'rr_ur_obstructed_labour': Parameter(
            Types.LIST,
            'relative risk of uterine rupture in women who have been in obstructed labour'),
        'cfr_uterine_rupture': Parameter(
            Types.LIST, 'case fatality rate for uterine rupture in labour'),

        # HYPERTENSIVE DISORDERS...
        'prob_progression_gest_htn': Parameter(
            Types.LIST, 'probability of gestational hypertension progressing to severe gestational hypertension'
                        'during/after labour'),
        'prob_progression_severe_gest_htn': Parameter(
            Types.LIST, 'probability of severe gestational hypertension progressing to severe pre-eclampsia '
                        'during/after labour'),
        'prob_progression_mild_pre_eclamp': Parameter(
            Types.LIST, 'probability of mild pre-eclampsia progressing to severe pre-eclampsia during/after labour'),
        'prob_progression_severe_pre_eclamp': Parameter(
            Types.LIST, 'probability of severe pre-eclampsia progressing to eclampsia during/after labour'),
        'cfr_eclampsia': Parameter(
            Types.LIST, 'case fatality rate for eclampsia during labours'),
        'cfr_severe_pre_eclamp': Parameter(
            Types.LIST, 'case fatality rate for severe pre eclampsia during labour'),
        'cfr_pp_eclampsia': Parameter(
            Types.LIST, 'case fatality rate for eclampsia following delivery'),

        # INTRAPARTUM STILLBIRTH...
        'prob_ip_still_birth': Parameter(
            Types.LIST, 'baseline probability of intrapartum still birth'),
        'rr_still_birth_maternal_death': Parameter(
            Types.LIST, 'relative risk of still birth in mothers who have died during labour'),
        'rr_still_birth_ur': Parameter(
            Types.LIST, 'relative risk of still birth in mothers experiencing uterine rupture'),
        'rr_still_birth_ol': Parameter(
            Types.LIST, 'relative risk of still birth in mothers experiencing obstructed labour'),
        'rr_still_birth_aph': Parameter(
            Types.LIST, 'relative risk of still birth in mothers experiencing antepartum haemorrhage'),
        'rr_still_birth_hypertension': Parameter(
            Types.LIST, 'relative risk of still birth in mothers experiencing hypertension'),
        'rr_still_birth_sepsis': Parameter(
            Types.LIST, 'relative risk of still birth in mothers experiencing intrapartum sepsis'),
        'rr_still_birth_multiple_pregnancy': Parameter(
            Types.LIST, 'relative risk of still birth in mothers pregnant with twins'),
        'prob_both_twins_ip_still_birth': Parameter(
            Types.LIST, 'probability that if this mother will experience still birth, and she is pregnant with twins, '
                        'that neither baby will survive'),

        # POSTPARTUM HAEMORRHAGE...
        'prob_pph_uterine_atony': Parameter(
            Types.LIST, 'risk of pph after experiencing uterine atony'),
        'rr_pph_ua_hypertension': Parameter(
            Types.LIST, 'relative risk risk of pph after secondary to uterine atony in hypertensive women'),
        'rr_pph_ua_multiple_pregnancy': Parameter(
            Types.LIST, 'relative risk risk of pph after secondary to uterine atony in women pregnant with twins'),
        'rr_pph_ua_placental_abruption': Parameter(
            Types.LIST, 'relative risk risk of pph after secondary to uterine atony in women with placental abruption'),
        'rr_pph_ua_macrosomia': Parameter(
            Types.LIST, 'relative risk risk of pph after secondary to uterine atony in women with macrosomic foetus'),
        'rr_pph_ua_diabetes': Parameter(
            Types.LIST, 'risk of pph after experiencing uterine atony'),
        'prob_pph_retained_placenta': Parameter(
            Types.LIST, 'risk of pph after experiencing retained placenta'),
        'prob_pph_other_causes': Parameter(
            Types.LIST, 'risk of pph after experiencing other pph causes'),
        'cfr_pp_pph': Parameter(
            Types.LIST, 'case fatality rate for postpartum haemorrhage'),
        'rr_death_from_haem_with_anaemia': Parameter(
            Types.LIST, 'relative risk increase of death in women who are anaemic at time of PPH'),

        # CARE SEEKING FOR HEALTH CENTRE DELIVERY...
        'odds_deliver_in_health_centre': Parameter(
            Types.LIST, 'odds of a woman delivering in a health centre compared to a hospital'),
        'rrr_hc_delivery_age_20_24': Parameter(
            Types.LIST, 'relative risk ratio for a woman aged 20-24 delivering in a health centre compared to a '
                        'hospital'),
        'rrr_hc_delivery_age_25_29': Parameter(
            Types.LIST, 'relative risk ratio for a woman aged 25-29 delivering in a health centre compared to a '
                        'hospital'),
        'rrr_hc_delivery_age_30_34': Parameter(
            Types.LIST, 'relative risk ratio for a woman aged 30-34 delivering in a health centre compared to a '
                        'hospital'),
        'rrr_hc_delivery_age_35_39': Parameter(
            Types.LIST, 'relative risk ratio for a woman aged 35-39 delivering in a health centre compared to a '
                        'hospital'),
        'rrr_hc_delivery_age_40_44': Parameter(
            Types.LIST, 'relative risk ratio for a woman aged 40-44 delivering in a health centre compared to a '
                        'hospital'),
        'rrr_hc_delivery_age_45_49': Parameter(
            Types.LIST, 'relative risk ratio for a woman aged 45-49 delivering in a health centre compared to a '
                        'hospital'),
        'rrr_hc_delivery_wealth_4': Parameter(
            Types.LIST, 'relative risk ratio of a woman at wealth level 4 delivering at health centre compared to a '
                        'hospital'),
        'rrr_hc_delivery_wealth_3': Parameter(
            Types.LIST, 'relative risk ratio of a woman at wealth level 3 delivering at health centre compared to a '
                        'hospital'),
        'rrr_hc_delivery_wealth_2': Parameter(
            Types.LIST, 'relative risk ratio of a woman at wealth level 2 delivering at health centre compared to a '
                        'hospital'),
        'rrr_hc_delivery_wealth_1': Parameter(
            Types.LIST, 'relative risk ratio of a woman at wealth level 1 delivering at health centre compared to a '
                        'hospital'),
        'rrr_hc_delivery_parity_3_to_4': Parameter(
            Types.LIST, 'relative risk ratio for a woman with a parity of 3-4 delivering in a health centre compared to'
                        'a hospital'),
        'rrr_hc_delivery_parity_>4': Parameter(
            Types.LIST, 'relative risk ratio of a woman with a parity >4 delivering in health centre compared to a '
                        'hospital'),
        'rrr_hc_delivery_rural': Parameter(
            Types.LIST, 'relative risk ratio of a married woman delivering in a health centre compared to a hospital'),
        'rrr_hc_delivery_married': Parameter(
            Types.LIST, 'relative risk ratio of a married woman delivering in a health centre compared to a hospital'),

        # CARE SEEKING FOR HOME BIRTH...
        'odds_deliver_at_home': Parameter(
            Types.LIST, 'odds of a woman delivering at home compared to a hospital'),
        'rrr_hb_delivery_age_20_24': Parameter(
            Types.LIST, 'relative risk ratio for a woman aged 20-24 delivering at home compared to a '
                        'hospital'),
        'rrr_hb_delivery_age_25_29': Parameter(
            Types.LIST, 'relative risk ratio for a woman aged 25-29 delivering at home compared to a '
                        'hospital'),
        'rrr_hb_delivery_age_30_34': Parameter(
            Types.LIST, 'relative risk ratio for a woman aged 30-34 delivering at home compared to a '
                        'hospital'),
        'rrr_hb_delivery_age_35_39': Parameter(
            Types.LIST, 'relative risk ratio for a woman aged 35-39 delivering at home compared to a '
                        'hospital'),
        'rrr_hb_delivery_age_40_44': Parameter(
            Types.LIST, 'relative risk ratio for a woman aged 40-44 delivering at home compared to a hospital'),
        'rrr_hb_delivery_age_45_49': Parameter(
            Types.LIST, 'relative risk ratio for a woman aged 45-49 delivering at home compared to a hospital'),
        'rrr_hb_delivery_rural': Parameter(
            Types.LIST, 'relative risk ratio of a rural delivering at home compared to a hospital'),
        'rrr_hb_delivery_primary_education': Parameter(
            Types.LIST, 'relative risk ratio of a woman with a primary education delivering at home compared to a '
                        'hospital'),
        'rrr_hb_delivery_secondary_education': Parameter(
            Types.LIST, 'relative risk ratio of a woman with a secondary education delivering at home compared to a '
                        'hospital'),
        'rrr_hb_delivery_wealth_4': Parameter(
            Types.LIST, 'relative risk ratio of a woman at wealth level 4 delivering at home compared to a '
                        'hospital'),
        'rrr_hb_delivery_wealth_3': Parameter(
            Types.LIST, 'relative risk ratio of a woman at wealth level 3 delivering at home compared to a '
                        'hospital'),
        'rrr_hb_delivery_wealth_2': Parameter(
            Types.LIST, 'relative risk ratio of a woman at wealth level 2 delivering at home compared to a '
                        'hospital'),
        'rrr_hb_delivery_wealth_1': Parameter(
            Types.LIST, 'relative risk ratio of a woman at wealth level 1 delivering at home compared to a '
                        'hospital'),
        'rrr_hb_delivery_parity_3_to_4': Parameter(
            Types.LIST, 'relative risk ratio for a woman with a parity of 3-4 delivering at home compared to'
                        'a hospital'),
        'rrr_hb_delivery_parity_>4': Parameter(
            Types.LIST, 'relative risk ratio of a woman with a parity >4 delivering at home compared to a '
                        'hospital'),
        'rrr_hb_delivery_married': Parameter(
            Types.LIST, 'relative risk ratio of a married woman delivering in a home compared to a hospital'),

        'probability_delivery_hospital': Parameter(
            Types.LIST, 'probability of delivering in a hospital'),

        # PNC CHECK...
        'prob_timings_pnc': Parameter(
            Types.LIST, 'probabilities that a woman who will receive a PNC check will receive care <48hrs post birth '
                        'or > 48hrs post birth'),
        'odds_will_attend_pnc': Parameter(
            Types.LIST, 'baseline odss a woman will seek PNC for her and her newborn following delivery'),
        'or_pnc_age_30_35': Parameter(
            Types.LIST, 'odds ratio for women aged 30-35 attending PNC'),
        'or_pnc_age_>35': Parameter(
            Types.LIST, 'odds ratio for women aged > 35 attending PNC'),
        'or_pnc_rural': Parameter(
            Types.LIST, 'odds ratio for women who live rurally attending PNC'),
        'or_pnc_wealth_level_1': Parameter(
            Types.LIST, 'odds ratio for women from the highest wealth level attending PNC'),
        'or_pnc_anc4+': Parameter(
            Types.LIST, 'odds ratio for women who attended ANC4+ attending PNC'),
        'or_pnc_caesarean_delivery': Parameter(
            Types.LIST, 'odds ratio for women who delivered by caesarean attending PNC'),
        'or_pnc_facility_delivery': Parameter(
            Types.LIST, 'odds ratio for women who delivered in a health facility attending PNC'),
        'or_pnc_parity_>4': Parameter(
            Types.LIST, 'odds ratio for women with a parity of >4 attending PNC'),
        'probs_of_attending_pn_event_by_day': Parameter(
            Types.LIST, 'probabilities used in a weighted random draw to determine when a woman will attend the '
                        'postnatal event'),

        # EMERGENCY CARE SEEKING...
        'prob_careseeking_for_complication': Parameter(
            Types.LIST, 'probability of a woman seeking skilled assistance after developing a complication at a '
                        'home birth'),
        'prob_careseeking_for_complication_pn': Parameter(
            Types.LIST, 'probability of a woman seeking skilled assistance after developing a postnatal complication '
                        'following a home birth'),
        'test_care_seeking_probs': Parameter(
            Types.LIST, 'dummy probabilities of delivery care seeking used in testing'),

        # TREATMENT PARAMETERS...
        'prob_delivery_modes_ec': Parameter(
            Types.LIST, 'probabilities that a woman admitted with eclampsia will deliver normally, via caesarean or '
                        'via assisted vaginal delivery'),
        'prob_delivery_modes_spe': Parameter(
            Types.LIST, 'probabilities that a woman admitted with severe pre-eclampsia will deliver normally, via '
                        'caesarean or via assisted vaginal delivery'),
        'residual_prob_avd': Parameter(
            Types.LIST, 'probabilities that a woman will deliver via assisted vaginal delivery for an indication not '
                        'explicitly modelled'),
        'residual_prob_caesarean': Parameter(
            Types.LIST, 'probabilities that a woman will deliver via caesarean section for an indication not '
                        'explicitly modelled'),
        'prob_adherent_ifa': Parameter(
            Types.LIST, 'probability that a woman started on postnatal IFA will be adherent'),
        'effect_of_ifa_for_resolving_anaemia': Parameter(
            Types.LIST, 'relative effect of iron and folic acid on anaemia status'),
        'number_ifa_tablets_required_postnatally': Parameter(
            Types.LIST, 'total number of iron and folic acid tablets required during postnatal period'),
        'treatment_effect_maternal_infection_clean_delivery': Parameter(
            Types.LIST, 'Effect of clean delivery practices on risk of maternal infection'),
        'treatment_effect_maternal_chorio_abx_prom': Parameter(
            Types.LIST, 'Relative effect of antibiotics for premature rupture of membranes on maternal risk of '
                        'chorioamnionitis prior to birth'),
        'treatment_effect_amtsl': Parameter(
            Types.LIST, 'relative risk of severe postpartum haemorrhage following active management of the third '
                        'stage of labour'),
        'prob_haemostatis_uterotonics': Parameter(
            Types.LIST, 'probability of uterotonics stopping a postpartum haemorrhage due to uterine atony '),
        'prob_successful_manual_removal_placenta': Parameter(
            Types.LIST, 'probability of manual removal of retained products arresting a post partum haemorrhage'),
        'success_rate_pph_surgery': Parameter(
            Types.LIST, 'probability of surgery for postpartum haemorrhage being successful'),
        'pph_treatment_effect_surg_md': Parameter(
            Types.LIST, 'effect of surgery on maternal death due to postpartum haemorrhage'),
        'pph_treatment_effect_hyst_md': Parameter(
            Types.LIST, 'effect of hysterectomy on maternal death due to postpartum haemorrhage'),
        'pph_bt_treatment_effect_md': Parameter(
            Types.LIST, 'effect of blood transfusion treatment for postpartum haemorrhage on risk of maternal death'),
        'sepsis_treatment_effect_md': Parameter(
            Types.LIST, 'effect of treatment for sepsis on risk of maternal death'),
        'success_rate_uterine_repair': Parameter(
            Types.LIST, 'probability repairing a ruptured uterus surgically'),
        'prob_successful_assisted_vaginal_delivery': Parameter(
            Types.LIST, 'probability of successful assisted vaginal delivery'),
        'ur_repair_treatment_effect_md': Parameter(
            Types.LIST, 'effect of surgical uterine repair treatment for uterine rupture on risk of maternal death'),
        'ur_treatment_effect_bt_md': Parameter(
            Types.LIST, 'effect of blood transfusion treatment for uterine rupture on risk of maternal death'),
        'ur_hysterectomy_treatment_effect_md': Parameter(
            Types.LIST, 'effect of blood hysterectomy for uterine rupture on risk of maternal death'),
        'eclampsia_treatment_effect_severe_pe': Parameter(
            Types.LIST, 'effect of treatment for severe pre eclampsia on risk of eclampsia'),
        'eclampsia_treatment_effect_md': Parameter(
            Types.LIST, 'effect of treatment for eclampsia on risk of maternal death'),
        'anti_htns_treatment_effect_md': Parameter(
            Types.LIST, 'effect of IV anti hypertensive treatment on risk of death secondary to severe pre-eclampsia/'
                        'eclampsia stillbirth'),
        'anti_htns_treatment_effect_progression': Parameter(
            Types.LIST,
            'effect of IV anti hypertensive treatment on risk of progression from mild to severe gestational'
            ' hypertension'),
        'aph_bt_treatment_effect_md': Parameter(
            Types.LIST, 'effect of blood transfusion treatment for antepartum haemorrhage on risk of maternal death'),
        'treatment_effect_blood_transfusion_anaemia': Parameter(
            Types.LIST, 'effect of blood transfusion treatment for severe anaemia'),
        'aph_cs_treatment_effect_md': Parameter(
            Types.LIST, 'effect of caesarean section for antepartum haemorrhage on risk of maternal death'),
        'treatment_effect_avd_still_birth': Parameter(
            Types.LIST, 'effect of assisted vaginal delivery on risk of intrapartum still birth'),
        'treatment_effect_cs_still_birth': Parameter(
            Types.LIST, 'effect of caesarean section delivery on risk of intrapartum still birth'),

        # HEALTH CARE WORKER AVAILABILITY AND COMPETENCE...
        'prob_hcw_avail_iv_abx': Parameter(
            Types.LIST, 'average probability that a health facility providing EmONC care has a HCW available that can'
                        ' delivery signal function - parenteral antibiotics'),
        'prob_hcw_avail_uterotonic': Parameter(
            Types.LIST, 'average probability that a health facility providing EmONC care has a HCW available that can'
                        ' delivery signal function - parenteral uterotonics'),
        'prob_hcw_avail_anticonvulsant': Parameter(
            Types.LIST, 'average probability that a health facility providing EmONC care has a HCW available that can'
                        ' delivery signal function - parenteral anticonvulsants'),
        'prob_hcw_avail_man_r_placenta': Parameter(
            Types.LIST, 'average probability that a health facility providing EmONC care has a HCW available that can'
                        ' delivery signal function - manual removal of retained placenta'),
        'prob_hcw_avail_avd': Parameter(
            Types.LIST, 'average probability that a health facility providing EmONC care has a HCW available that can'
                        ' delivery signal function - assisted vaginal delivery'),
        'prob_hcw_avail_blood_tran': Parameter(
            Types.LIST, 'average probability that a health facility providing EmONC care has a HCW available that can'
                        ' delivery signal function - blood transfusion'),
        'prob_hcw_avail_surg': Parameter(
            Types.LIST, 'average probability that a health facility providing EmONC care has a HCW available that can'
                        ' delivery signal function - obstetric surgery'),
        'prob_hcw_avail_retained_prod': Parameter(
            Types.LIST, 'average probability that a health facility providing EmONC care has a HCW available that can'
                        ' delivery signal function - removal of retained products of conception'),
        'prob_hcw_avail_neo_resus': Parameter(
            Types.LIST, 'average probability that a health facility providing EmONC care has a HCW available that can'
                        ' delivery signal function - neonatal resuscitation'),

        'mean_hcw_competence_hc': Parameter(
            Types.LIST, 'mean competence of HCW at delivering EmONC care at a health centre. A draw below this level '
                        'prevents intervention delivery'),
        'mean_hcw_competence_hp': Parameter(
            Types.LIST, 'mean competence of HCW at delivering EmONC care at a hospital. A draw below this level '
                        'prevents intervention delivery'),

        'prob_intervention_delivered_anaemia_assessment_pnc': Parameter(
            Types.LIST, 'probability a woman will have their Hb levels checked during PNC given that the HSI has ran '
                        'and the consumables are available (proxy for clinical quality)'),

        # ANALYSIS PARAMETERS
        'analysis_year': Parameter(
            Types.INT, 'Year on which changes in parameters as part of analysis should be enacted (1st day, '
                       '1st month)'),
        'la_analysis_in_progress': Parameter(
            Types.BOOL, 'Used within the pregnancy_helper_function to signify that labour/postnatal '
                        'analysis is currently being conducted'),
        'alternative_bemonc_availability': Parameter(
            Types.BOOL, 'parameter used in analysis to allow manipulation of coverage of BEmONC interventions'),
        'alternative_cemonc_availability': Parameter(
            Types.BOOL, 'parameter used in analysis to allow manipulation of coverage of CEmONC interventions'),
        'bemonc_availability': Parameter(
            Types.REAL, 'set probability of BEmONC intervention being delivered during analysis'),
        'cemonc_availability': Parameter(
            Types.REAL, 'set probability of CEmONC intervention being delivered during analysis'),
        'bemonc_cons_availability': Parameter(
            Types.REAL, 'set probability of BEmONC consumables being available'),
        'cemonc_cons_availability': Parameter(
            Types.REAL, 'set probability of CEmONC consumables being available'),
        'alternative_pnc_coverage': Parameter(
            Types.BOOL, 'Signals within the analysis event that an alternative level of PNC coverage has been '
                        'determined following the events run'),
        'alternative_pnc_quality': Parameter(
            Types.BOOL, 'Signals within the analysis event that an alternative level of PNC quality has been '
                        'determined following the events run'),
        'pnc_availability_odds': Parameter(
            Types.REAL, 'Target odds of maternal PNC coverage when analysis is being conducted - only applied if'
                        'alternative_pnc_coverage is true'),
        'pnc_availability_probability': Parameter(
            Types.REAL, 'Target probability of quality/consumables when analysis is being conducted - only applied if '
                        'alternative_pnc_coverage is true'),
        'sba_sens_analysis_max': Parameter(
            Types.BOOL, 'Signals that max coverage of SBA is being forced for sensitivity analysis'),
        'pnc_sens_analysis_max': Parameter(
            Types.BOOL, 'Signals that max coverage of PNC is being forced for sensitivity analysis'),
        'pnc_sens_analysis_min': Parameter(
            Types.BOOL, 'Signals that min coverage of SBA is being forced for sensitivity analysis'),

    }

    PROPERTIES = {
        'la_due_date_current_pregnancy': Property(Types.DATE, 'The date on which a newly pregnant woman is scheduled to'
                                                              ' go into labour'),
        'la_currently_in_labour': Property(Types.BOOL, 'whether this woman is currently in labour'),
        'la_intrapartum_still_birth': Property(Types.BOOL, 'whether this womans most recent pregnancy has ended '
                                                           'in a stillbirth'),
        'la_parity': Property(Types.REAL, 'total number of previous deliveries'),
        'la_previous_cs_delivery': Property(Types.INT, 'total number of previous deliveries'),
        'la_obstructed_labour': Property(Types.BOOL, 'Whether this woman is experiencing obstructed labour'),
        'la_placental_abruption': Property(Types.BOOL, 'whether the woman has experienced placental abruption'),
        'la_antepartum_haem': Property(Types.CATEGORICAL, 'whether the woman has experienced an antepartum haemorrhage'
                                                          ' in this delivery and it severity',
                                       categories=['none', 'mild_moderate', 'severe']),

        'la_uterine_rupture': Property(Types.BOOL, 'whether the woman has experienced uterine rupture in this '
                                                   'delivery'),
        'la_uterine_rupture_treatment': Property(Types.BOOL, 'whether this womans uterine rupture has been treated'),
        'la_sepsis': Property(Types.BOOL, 'whether this woman has developed sepsis due to an intrapartum infection'),
        'la_sepsis_pp': Property(Types.BOOL, 'whether this woman has developed sepsis due to a postpartum infection'),
        'la_sepsis_treatment': Property(Types.BOOL, 'If this woman has received treatment for maternal sepsis'),
        'la_eclampsia_treatment': Property(Types.BOOL, 'whether this womans eclampsia has been treated'),
        'la_severe_pre_eclampsia_treatment': Property(Types.BOOL, 'whether this woman has been treated for severe '
                                                                  'pre-eclampsia'),
        'la_maternal_hypertension_treatment': Property(Types.BOOL, 'whether this woman has been treated for maternal '
                                                                   'hypertension'),
        'la_gest_htn_on_treatment': Property(Types.BOOL, 'whether this woman has is receiving regular '
                                                         'antihypertensives'),
        'la_postpartum_haem': Property(Types.BOOL, 'whether the woman has experienced an postpartum haemorrhage in this'
                                                   'delivery'),
        'la_postpartum_haem_treatment': Property(Types.BITSET, ' Treatment for received for postpartum haemorrhage '
                                                               '(bitset)'),
        'la_has_had_hysterectomy': Property(Types.BOOL, 'whether this woman has had a hysterectomy as treatment for a '
                                                        'complication of labour, and therefore is unable to conceive'),
        'la_date_most_recent_delivery': Property(Types.DATE, 'date of on which this mother last delivered'),
        'la_is_postpartum': Property(Types.BOOL, 'Whether a woman is in the postpartum period, from delivery until '
                                                 'day +42 (6 weeks)'),
        'la_pn_checks_maternal': Property(Types.INT, 'Number of postnatal checks this woman has received'),
        'la_iron_folic_acid_postnatal': Property(Types.BOOL, 'Whether a woman is receiving iron and folic acid during '
                                                             'the postnatal period'),
    }

    def read_parameters(self, data_folder):
        parameter_dataframe = pd.read_excel(Path(self.resourcefilepath) / 'ResourceFile_LabourSkilledBirth'
                                                                          'Attendance.xlsx',
                                            sheet_name='parameter_values')
        self.load_parameters_from_dataframe(parameter_dataframe)

    def initialise_population(self, population):
        df = population.props

        # For the first period (2010-2015) we use the first value in each list as a parameter
        pregnancy_helper_functions.update_current_parameter_dictionary(self, list_position=0)

        params = self.current_parameters

        df.loc[df.is_alive, 'la_currently_in_labour'] = False
        df.loc[df.is_alive, 'la_intrapartum_still_birth'] = False
        df.loc[df.is_alive, 'la_parity'] = 0
        df.loc[df.is_alive, 'la_previous_cs_delivery'] = 0
        df.loc[df.is_alive, 'la_due_date_current_pregnancy'] = pd.NaT
        df.loc[df.is_alive, 'la_obstructed_labour'] = False
        df.loc[df.is_alive, 'la_placental_abruption'] = False
        df.loc[df.is_alive, 'la_antepartum_haem'] = 'none'
        df.loc[df.is_alive, 'la_uterine_rupture'] = False
        df.loc[df.is_alive, 'la_uterine_rupture_treatment'] = False
        df.loc[df.is_alive, 'la_sepsis'] = False
        df.loc[df.is_alive, 'la_sepsis_pp'] = False
        df.loc[df.is_alive, 'la_sepsis_treatment'] = False
        df.loc[df.is_alive, 'la_eclampsia_treatment'] = False
        df.loc[df.is_alive, 'la_severe_pre_eclampsia_treatment'] = False
        df.loc[df.is_alive, 'la_maternal_hypertension_treatment'] = False
        df.loc[df.is_alive, 'la_gest_htn_on_treatment'] = False
        df.loc[df.is_alive, 'la_postpartum_haem'] = False
        df.loc[df.is_alive, 'la_postpartum_haem_treatment'] = 0
        df.loc[df.is_alive, 'la_has_had_hysterectomy'] = False
        df.loc[df.is_alive, 'la_date_most_recent_delivery'] = pd.NaT
        df.loc[df.is_alive, 'la_is_postpartum'] = False
        df.loc[df.is_alive, 'la_pn_checks_maternal'] = 0
        df.loc[df.is_alive, 'la_iron_folic_acid_postnatal'] = False

        #  we store different potential treatments for postpartum haemorrhage via bistet
        self.pph_treatment = BitsetHandler(self.sim.population, 'la_postpartum_haem_treatment',
                                           ['manual_removal_placenta', 'surgery', 'hysterectomy'])

        #  ----------------------------ASSIGNING PARITY AT BASELINE --------------------------------------------------
        # This equation predicts the parity of each woman at baseline (who is of reproductive age)
        parity_equation = LinearModel.custom(labour_lm.predict_parity, parameters=params)

        # We assign parity to all women of reproductive age at baseline
        df.loc[df.is_alive & (df.sex == 'F') & (df.age_years > 14), 'la_parity'] = \
            parity_equation.predict(df.loc[df.is_alive & (df.sex == 'F') & (df.age_years > 14)])

        if not (df.loc[df.is_alive & (df.sex == 'F') & (df.age_years > 14), 'la_parity'] >= 0).all().all():
            logger.info(key='error', data='Parity was calculated incorrectly at initialisation')

        #  ----------------------- ASSIGNING PREVIOUS CS DELIVERY AT BASELINE -----------------------------------------
        # This equation determines the proportion of women at baseline who have previously delivered via caesarean
        # section
        reproductive_age_women = \
            df.is_alive & (df.sex == 'F') & (df.age_years > 14) & (df.age_years < 50) & (df.la_parity > 0)

        previous_cs = pd.Series(
            self.rng.random_sample(len(reproductive_age_women.loc[reproductive_age_women])) <
            self.current_parameters['prob_previous_caesarean_at_baseline'],
            index=reproductive_age_women.loc[reproductive_age_women].index)

        df.loc[previous_cs.loc[previous_cs].index, 'la_previous_cs_delivery'] = 1

    def get_and_store_labour_item_codes(self):
        """
        This function defines the required consumables for each intervention delivered during this module and stores
        them in a module level dictionary called within HSIs
         """
<<<<<<< HEAD
        get_item_code_from_pkg = self.sim.modules['HealthSystem'].get_item_codes_from_package_name

        get_list_of_items = pregnancy_helper_functions.get_list_of_items

        # ---------------------------------- IV DRUG ADMIN CONSUMABLES  -----------------------------------------------
        self.item_codes_lab_consumables['iv_drug_cons'] = \
            get_list_of_items(self, ['Cannula iv  (winged with injection pot) 18_each_CMST',
                                     'Giving set iv administration + needle 15 drops/ml_each_CMST',
                                     'Disposables gloves, powder free, 100 pieces per box'])

        # ---------------------------------- BLOOD TEST CONSUMABLES ---------------------------------------------------
        self.item_codes_lab_consumables['blood_test_cons'] = \
            get_list_of_items(self, ['Blood collecting tube, 5 ml',
                                     'Cannula iv  (winged with injection pot) 18_each_CMST',
                                     'Disposables gloves, powder free, 100 pieces per box'])
=======
        ic = self.sim.modules['HealthSystem'].get_item_code_from_item_name

        # ---------------------------------- BLOOD TEST EQUIPMENT ---------------------------------------------------
        self.item_codes_lab_consumables['blood_test_equipment'] = \
            {ic('Blood collecting tube, 5 ml'): 1,
             ic('Cannula iv  (winged with injection pot) 18_each_CMST'): 1,
             ic('Disposables gloves, powder free, 100 pieces per box'): 1
             }
        # ---------------------------------- IV DRUG ADMIN EQUIPMENT  -------------------------------------------------
        self.item_codes_lab_consumables['iv_drug_equipment'] = \
            {ic('Giving set iv administration + needle 15 drops/ml_each_CMST'): 1,
             ic('Cannula iv  (winged with injection pot) 18_each_CMST'): 1,
             ic('Disposables gloves, powder free, 100 pieces per box'): 1
             }
>>>>>>> 6af737a8

        # ------------------------------------------ FULL BLOOD COUNT -------------------------------------------------
        self.item_codes_lab_consumables['full_blood_count'] = {ic('Complete blood count'): 1}

        # -------------------------------------------- DELIVERY ------------------------------------------------------
        # assuming CDK has blade, soap, cord tie
        self.item_codes_lab_consumables['delivery_core'] = \
            {ic('Clean delivery kit'): 1,
             ic('Chlorhexidine 1.5% solution_5_CMST'): 20,
             }

        self.item_codes_lab_consumables['delivery_optional'] = \
            {ic('Gauze, absorbent 90cm x 40m_each_CMST'): 30,
             ic('Cannula iv  (winged with injection pot) 18_each_CMST'): 1,
             ic('Disposables gloves, powder free, 100 pieces per box'): 1,
             ic('Paracetamol, tablet, 500 mg'): 8000
             }

        # -------------------------------------------- CAESAREAN DELIVERY ------------------------------------------
        self.item_codes_lab_consumables['caesarean_delivery_core'] = \
            {ic('Halothane (fluothane)_250ml_CMST'): 100,
             ic('Ceftriaxone 1g, PFR_each_CMST'): 2,
             ic('Metronidazole 200mg_1000_CMST'): 1,  # todo: replace
             }

        self.item_codes_lab_consumables['caesarean_delivery_optional'] = \
            {ic('Scalpel blade size 22 (individually wrapped)_100_CMST'): 1,
             ic('Cannula iv  (winged with injection pot) 18_each_CMST'): 1,
             ic('Sodium chloride, injectable solution, 0,9 %, 500 ml'): 2000,
             ic('Giving set iv administration + needle 15 drops/ml_each_CMST'): 1,
             ic('Disposables gloves, powder free, 100 pieces per box'): 1,
             ic('Foley catheter'): 1,
             ic('Bag, urine, collecting, 2000 ml'): 1,
             ic('Paracetamol, tablet, 500 mg'): 8000,
             ic('Declofenac injection_each_CMST'): 2,
             ic("ringer's lactate (Hartmann's solution), 1000 ml_12_IDA"): 2000,
             }

        # -------------------------------------------- OBSTETRIC SURGERY ----------------------------------------------
        self.item_codes_lab_consumables['obstetric_surgery_core'] = \
            {ic('Halothane (fluothane)_250ml_CMST'): 100,
             ic('Ceftriaxone 1g, PFR_each_CMST'): 2,
             ic('Metronidazole 200mg_1000_CMST'): 1,  # todo: replace
             }

        self.item_codes_lab_consumables['obstetric_surgery_optional'] = \
            {ic('Scalpel blade size 22 (individually wrapped)_100_CMST'): 1,
             ic('Cannula iv  (winged with injection pot) 18_each_CMST'): 1,
             ic('Sodium chloride, injectable solution, 0,9 %, 500 ml'): 2000,
             ic('Giving set iv administration + needle 15 drops/ml_each_CMST'): 1,
             ic('Disposables gloves, powder free, 100 pieces per box'): 1,
             ic('Foley catheter'): 1,
             ic('Bag, urine, collecting, 2000 ml'): 1,
             ic('Paracetamol, tablet, 500 mg'): 8000,
             ic('Declofenac injection_each_CMST'): 2,
             ic("ringer's lactate (Hartmann's solution), 1000 ml_12_IDA"): 2000,
             }

        # -------------------------------------------- ABX FOR PROM -------------------------------------------------
        self.item_codes_lab_consumables['abx_for_prom'] = \
            {ic('Benzathine benzylpenicillin, powder for injection, 2.4 million IU'): 8}

        # -------------------------------------------- ANTENATAL STEROIDS ---------------------------------------------

        self.item_codes_lab_consumables['antenatal_steroids'] = \
            {ic('Dexamethasone 5mg/ml, 5ml_each_CMST'): 12}

        # -------------------------------------  INTRAVENOUS ANTIHYPERTENSIVES ---------------------------------------
        self.item_codes_lab_consumables['iv_antihypertensives'] = \
            {ic('Hydralazine, powder for injection, 20 mg ampoule'): 1}

        # --------------------------------------- ORAL ANTIHYPERTENSIVES ---------------------------------------------
        self.item_codes_lab_consumables['oral_antihypertensives'] = \
            {ic('Methyldopa 250mg_1000_CMST'): 1}

        # ----------------------------------  SEVERE PRE-ECLAMPSIA/ECLAMPSIA  -----------------------------------------
        self.item_codes_lab_consumables['magnesium_sulfate'] = \
            {ic('Magnesium sulfate, injection, 500 mg/ml in 10-ml ampoule'): 2}

        self.item_codes_lab_consumables['eclampsia_management_optional'] = \
            {ic('Sodium chloride, injectable solution, 0,9 %, 500 ml'): 2000,
             ic('Cannula iv  (winged with injection pot) 18_each_CMST'): 1,
             ic('Giving set iv administration + needle 15 drops/ml_each_CMST'): 1,
             ic('Disposables gloves, powder free, 100 pieces per box'): 1,
             ic('Oxygen, 1000 liters, primarily with oxygen cylinders'): 23_040,
             ic('Complete blood count'): 1,
             ic('Blood collecting tube, 5 ml'): 1,
             ic('Foley catheter'): 1,
             ic('Bag, urine, collecting, 2000 ml'): 1,
             }
        # -------------------------------------  OBSTRUCTED LABOUR  ---------------------------------------------------
        self.item_codes_lab_consumables['obstructed_labour'] = \
            {ic('Lidocaine HCl (in dextrose 7.5%), ampoule 2 ml'): 1,
             ic('Benzathine benzylpenicillin, powder for injection, 2.4 million IU'): 8,
             ic('Gentamycin, injection, 40 mg/ml in 2 ml vial'): 6,
             ic('Sodium chloride, injectable solution, 0,9 %, 500 ml'): 2000,
             ic('Cannula iv  (winged with injection pot) 18_each_CMST'): 1,
             ic('Giving set iv administration + needle 15 drops/ml_each_CMST'): 1,
             ic('Disposables gloves, powder free, 100 pieces per box'): 1,
             ic('Complete blood count'): 1,
             ic('Blood collecting tube, 5 ml'): 1,
             ic('Foley catheter'): 1,
             ic('Bag, urine, collecting, 2000 ml'): 1,
             ic('Paracetamol, tablet, 500 mg'): 8000,
             ic('Pethidine, 50 mg/ml, 2 ml ampoule'): 6,
             ic('Gauze, absorbent 90cm x 40m_each_CMST'): 30,
             ic('Suture pack'): 1,
             }
        # -------------------------------------  OBSTETRIC VACUUM   ---------------------------------------------------
        self.item_codes_lab_consumables['vacuum'] = {ic('Vacuum, obstetric'): 1}

        # -------------------------------------  MATERNAL SEPSIS  -----------------------------------------------------
        self.item_codes_lab_consumables['maternal_sepsis_core'] = \
            {ic('Benzylpenicillin 3g (5MU), PFR_each_CMST'): 8,
             ic('Gentamycin, injection, 40 mg/ml in 2 ml vial'): 6,
             }

        self.item_codes_lab_consumables['maternal_sepsis_optional'] = \
            {ic('Cannula iv  (winged with injection pot) 18_each_CMST'): 1,
             ic('Oxygen, 1000 liters, primarily with oxygen cylinders'): 23_040,
             ic('Paracetamol, tablet, 500 mg'): 8000,
             ic('Giving set iv administration + needle 15 drops/ml_each_CMST'): 1,
             ic('Foley catheter'): 1,
             ic('Bag, urine, collecting, 2000 ml'): 1,
             ic('Disposables gloves, powder free, 100 pieces per box'): 1,
             ic('Complete blood count'): 1,
             }
        # -------------------------------------  ACTIVE MANAGEMENT THIRD STAGE  ---------------------------------------
        self.item_codes_lab_consumables['amtsl'] = {ic('Oxytocin, injection, 10 IU in 1 ml ampoule'): 1}

        # -------------------------------------  POSTPARTUM HAEMORRHAGE  ---------------------------------------
        self.item_codes_lab_consumables['pph_core'] = \
            {ic('Oxytocin, injection, 10 IU in 1 ml ampoule'): 5}

        self.item_codes_lab_consumables['pph_optional'] = \
            {ic('Misoprostol, tablet, 200 mcg'): 600,
             ic('Pethidine, 50 mg/ml, 2 ml ampoule'): 6,
             ic('Oxygen, 1000 liters, primarily with oxygen cylinders'): 23_040,
             ic('Giving set iv administration + needle 15 drops/ml_each_CMST'): 1,
             ic('Cannula iv  (winged with injection pot) 18_each_CMST'): 1,
             ic('Foley catheter'): 1,
             ic('Bag, urine, collecting, 2000 ml'): 1,
             ic('Disposables gloves, powder free, 100 pieces per box'): 1,
             ic('Complete blood count'): 1,
             }

        # -------------------------------------  BLOOD TRANSFUSION  ---------------------------------------
        self.item_codes_lab_consumables['blood_transfusion'] = {ic('Blood, one unit'): 2}

        # ------------------------------------------ FULL BLOOD COUNT -------------------------------------------------
        self.item_codes_lab_consumables['hb_test'] = {ic('Haemoglobin test (HB)'): 1}

        # ---------------------------------- IRON AND FOLIC ACID ------------------------------------------------------
        # Dose changes at run time
        self.item_codes_lab_consumables['iron_folic_acid'] = \
            {ic('Ferrous Salt + Folic Acid, tablet, 200 + 0.25 mg'): 1}

        # -------------------------------------------- RESUSCITATION ------------------------------------------
        self.item_codes_lab_consumables['resuscitation'] =\
            {ic('Infant resuscitator, clear plastic + mask + bag_each_CMST'): 1}

    def initialise_simulation(self, sim):
        # Update self.current_parameters
        pregnancy_helper_functions.update_current_parameter_dictionary(self, list_position=0)

        # We call the following function to store the required consumables for the simulation run within the appropriate
        # dictionary
        self.get_and_store_labour_item_codes()

        # We set the LoggingEvent to run on the last day of each year to produce statistics for that year
        sim.schedule_event(LabourLoggingEvent(self), sim.date + DateOffset(days=1))

        # Schedule analysis event
        sim.schedule_event(LabourAndPostnatalCareAnalysisEvent(self),
                           Date(self.current_parameters['analysis_year'], 1, 1))

        # This list contains all the women who are currently in labour and is used for checks/testing
        self.women_in_labour = []

        # This list contains all possible complications/outcomes of the intrapartum and postpartum phase- its used in
        # assert functions as a test
        self.possible_intrapartum_complications = ['obstruction_cpd', 'obstruction_malpos_malpres', 'obstruction_other',
                                                   'placental_abruption', 'antepartum_haem', 'sepsis',
                                                   'sepsis_chorioamnionitis', 'uterine_rupture', 'severe_pre_eclamp',
                                                   'eclampsia']

        self.possible_postpartum_complications = ['sepsis_endometritis', 'sepsis_skin_soft_tissue',
                                                  'sepsis_urinary_tract', 'pph_uterine_atony', 'pph_retained_placenta',
                                                  'pph_other', 'severe_pre_eclamp', 'eclampsia', 'postpartum_haem',
                                                  'sepsis']
        # define any dx_tests
        self.sim.modules['HealthSystem'].dx_manager.register_dx_test(
            full_blood_count_hb_pn=DxTest(
                property='pn_anaemia_following_pregnancy',
                target_categories=['mild', 'moderate', 'severe'],
                item_codes=self.item_codes_lab_consumables['full_blood_count'],
                sensitivity=1.0),
        )

        # ======================================= LINEAR MODEL EQUATIONS ==============================================
        # Here we define the equations that will be used throughout this module using the linear
        # model and stored them as a parameter
        params = self.current_parameters
        self.la_linear_models = {

            # This equation predicts the parity of each woman at baseline (who is of reproductive age)
            'parity': LinearModel.custom(labour_lm.predict_parity, parameters=params),

            # This equation predicts if a woman will go into post term labour
            'post_term_labour': LinearModel.custom(labour_lm.predict_post_term_labour, parameters=params),

            # This equation is used to calculate a womans risk of obstructed labour. As we assume obstructed labour can
            # only occur following on of three preceding causes, this model is additive
            'obstruction_cpd_ip': LinearModel.custom(labour_lm.predict_obstruction_cpd_ip, module=self),

            # This equation is used to calculate a womans risk of developing sepsis due to chorioamnionitis infection
            # during the intrapartum phase of labour and is mitigated by clean delivery
            'sepsis_chorioamnionitis_ip': LinearModel.custom(labour_lm.predict_sepsis_chorioamnionitis_ip,
                                                             parameters=params),

            # This equation is used to calculate a womans risk of developing sepsis due to endometritis infection
            # during the postpartum phase of labour and is mitigated by clean delivery
            'sepsis_endometritis_pp': LinearModel.custom(labour_lm.predict_sepsis_endometritis_pp, parameters=params),

            # This equation is used to calculate a womans risk of developing sepsis due to skin or soft tissue
            # infection during the
            # postpartum phase of labour and is mitigated by clean delivery
            'sepsis_skin_soft_tissue_pp': LinearModel.custom(labour_lm.predict_sepsis_skin_soft_tissue_pp,
                                                             parameters=params),

            # This equation is used to calculate a womans risk of developing a urinary tract infection during the
            # postpartum phase of labour and is mitigated by clean delivery
            'sepsis_urinary_tract_pp': LinearModel.custom(labour_lm.predict_sepsis_urinary_tract_pp,
                                                          parameters=params),

            # This equation is used to calculate a womans risk of death following sepsis during labour and is mitigated
            # by treatment
            'intrapartum_sepsis_death': LinearModel.custom(labour_lm.predict_sepsis_death, parameters=params),
            'postpartum_sepsis_death': LinearModel.custom(labour_lm.predict_sepsis_death, parameters=params),

            # This equation is used to calculate a womans risk of death following eclampsia and is mitigated
            # by treatment delivered either immediately prior to admission for delivery or during labour
            'eclampsia_death': LinearModel.custom(labour_lm.predict_eclampsia_death, parameters=params),

            # This equation is used to calculate a womans risk of death following eclampsia and is mitigated
            # by treatment delivered either immediately prior to admission for delivery or during labour
            'severe_pre_eclampsia_death': LinearModel.custom(labour_lm.predict_severe_pre_eclamp_death,
                                                             parameters=params),

            # This equation is used to calculate a womans risk of placental abruption in labour
            'placental_abruption_ip': LinearModel.custom(labour_lm.predict_placental_abruption_ip, parameters=params),

            # This equation is used to calculate a womans risk of antepartum haemorrhage. We assume APH can only occur
            # in the presence of a preceding placental causes (abruption/praevia) therefore this model is additive
            'antepartum_haem_ip': LinearModel.custom(labour_lm.predict_antepartum_haem_ip, parameters=params),

            # This equation is used to calculate a womans risk of death following antepartum haemorrhage. Risk is
            # mitigated by treatment
            'antepartum_haemorrhage_death': LinearModel.custom(labour_lm.predict_antepartum_haem_death,
                                                               parameters=params),

            # This equation is used to calculate a womans risk of postpartum haemorrhage due to uterine atony
            'pph_uterine_atony_pp': LinearModel.custom(labour_lm.predict_pph_uterine_atony_pp, module=self),

            # This equation is used to calculate a womans risk of postpartum haemorrhage due to retained placenta
            'pph_retained_placenta_pp': LinearModel.custom(labour_lm.predict_pph_retained_placenta_pp,
                                                           parameters=params),

            # This equation is used to calculate a womans risk of death following postpartum haemorrhage. Risk is
            # mitigated by treatment
            'postpartum_haemorrhage_death': LinearModel.custom(labour_lm.predict_postpartum_haem_pp_death, module=self),

            # This equation is used to calculate a womans risk of uterine rupture
            'uterine_rupture_ip': LinearModel.custom(labour_lm.predict_uterine_rupture_ip, parameters=params),

            # This equation is used to calculate a womans risk of death following uterine rupture. Risk if reduced by
            # treatment
            'uterine_rupture_death': LinearModel.custom(labour_lm.predict_uterine_rupture_death, parameters=params),

            # This equation is used to calculate a womans risk of still birth during the intrapartum period. Assisted
            # vaginal delivery and caesarean delivery are assumed to significantly reduce risk
            'intrapartum_still_birth': LinearModel.custom(labour_lm.predict_intrapartum_still_birth,
                                                          parameters=params),

            # This regression equation uses data from the DHS to predict a womans probability of choosing to deliver in
            # a health centre
            'probability_delivery_health_centre': LinearModel.custom(
                labour_lm.predict_probability_delivery_health_centre, parameters=params),

            # This regression equation uses data from the DHS to predict a womans probability of choosing to deliver in
            # at home
            'probability_delivery_at_home': LinearModel.custom(
                labour_lm.predict_probability_delivery_at_home, parameters=params),

            # This equation is used to determine the probability that a woman will seek care for PNC after delivery
            'postnatal_check': LinearModel.custom(
                labour_lm.predict_postnatal_check, parameters=params),
        }

        # Here we create a dict with all the models to be scaled and the 'target' rate parameter
        mod = self.la_linear_models
        models_to_be_scaled = [[mod['uterine_rupture_ip'], 'prob_uterine_rupture'],
                               [mod['postnatal_check'], 'odds_will_attend_pnc'],
                               [mod['probability_delivery_at_home'], 'odds_deliver_at_home'],
                               [mod['probability_delivery_health_centre'], 'odds_deliver_in_health_centre']]

        # Scale all models updating the parameter used as the intercept of the linear models
        for model in models_to_be_scaled:
            pregnancy_helper_functions.scale_linear_model_at_initialisation(
                self, model=model[0], parameter_key=model[1])

    def on_birth(self, mother_id, child_id):
        df = self.sim.population.props

        df.at[child_id, 'la_due_date_current_pregnancy'] = pd.NaT
        df.at[child_id, 'la_currently_in_labour'] = False
        df.at[child_id, 'la_intrapartum_still_birth'] = False
        df.at[child_id, 'la_parity'] = 0
        df.at[child_id, 'la_previous_cs_delivery'] = 0
        df.at[child_id, 'la_obstructed_labour'] = False
        df.at[child_id, 'la_placental_abruption'] = False
        df.at[child_id, 'la_antepartum_haem'] = 'none'
        df.at[child_id, 'la_uterine_rupture'] = False
        df.at[child_id, 'la_uterine_rupture_treatment'] = False
        df.at[child_id, 'la_sepsis'] = False
        df.at[child_id, 'la_sepsis_pp'] = False
        df.at[child_id, 'la_sepsis_treatment'] = False
        df.at[child_id, 'la_eclampsia_treatment'] = False
        df.at[child_id, 'la_severe_pre_eclampsia_treatment'] = False
        df.at[child_id, 'la_maternal_hypertension_treatment'] = False
        df.at[child_id, 'la_gest_htn_on_treatment'] = False
        df.at[child_id, 'la_postpartum_haem'] = False
        df.at[child_id, 'la_postpartum_haem_treatment'] = 0
        df.at[child_id, 'la_has_had_hysterectomy'] = False
        df.at[child_id, 'la_date_most_recent_delivery'] = pd.NaT
        df.at[child_id, 'la_is_postpartum'] = False
        df.at[child_id, 'la_pn_checks_maternal'] = 0
        df.at[child_id, 'la_iron_folic_acid_postnatal'] = False

    def further_on_birth_labour(self, mother_id):
        """
        This function is called by the on_birth function of NewbornOutcomes module. This function contains additional
        code related to the labour module that should be ran on_birth for all births - it has been
        parcelled into functions to ensure each modules (pregnancy,antenatal care, labour, newborn, postnatal) on_birth
        code is ran in the correct sequence (as this can vary depending on how modules are registered)
        :param mother_id: mothers individual id
        """
        df = self.sim.population.props
        mni = self.sim.modules['PregnancySupervisor'].mother_and_newborn_info

        # log delivery setting
        logger.info(key='delivery_setting_and_mode', data={'mother': mother_id,
                                                           'facility_type': mni[mother_id]['delivery_setting'],
                                                           'mode': mni[mother_id]['mode_of_delivery']})

        # Store only live births to a mother parity
        if not df.at[mother_id, 'la_intrapartum_still_birth']:
            df.at[mother_id, 'la_parity'] += 1  # Only live births contribute to parity

        # Currently we assume women who received antihypertensive in the antenatal period will continue to use them
        if df.at[mother_id, 'ac_gest_htn_on_treatment']:
            df.at[mother_id, 'la_gest_htn_on_treatment'] = True

    def on_hsi_alert(self, person_id, treatment_id):
        """ This is called whenever there is an HSI event commissioned by one of the other disease modules."""
        logger.debug(key='message', data=f'This is Labour, being alerted about a health system interaction '
                                         f'person {person_id}for: {treatment_id}')

    def report_daly_values(self):
        logger.debug(key='message', data='This is Labour reporting my health values')
        df = self.sim.population.props  # shortcut to population properties data frame

        # All dalys related to maternal outcome are outputted by the pregnancy supervisor module...
        daly_series = pd.Series(data=0, index=df.index[df.is_alive])

        return daly_series

    # ===================================== HELPER AND TESTING FUNCTIONS ==============================================
    def set_date_of_labour(self, individual_id):
        """
        This function is called by contraception.py within the events 'PregnancyPoll' and 'Fail' for women who are
        allocated to become pregnant during a simulation run. This function schedules the onset of labour between 37
        and 44 weeks gestational age (not foetal age) to ensure all women who become pregnant will go into labour.
        Women may enter labour before the due date set in this function either due to pre-term labour or induction/
        caesarean section.
        :param individual_id: individual_id
        """
        df = self.sim.population.props
        logger.debug(key='message', data=f'person {individual_id} is having their labour scheduled on date '
                                         f'{self.sim.date}', )

        # Check only alive newly pregnant women are scheduled to this function
        if (not df.at[individual_id, 'is_alive'] and
            not df.at[individual_id, 'is_pregnant'] and
           (not df.at[individual_id, 'date_of_last_pregnancy'] == self.sim.date)):
            logger.info(key='error', data=f'Attempt to schedule labour for woman {individual_id} inappropriately')
            return

        # At the point of conception we schedule labour to onset for all women between after 37 weeks gestation - first
        # we determine if she will go into labour post term (42+ weeks)

        if self.rng.random_sample() < self.la_linear_models['post_term_labour'].predict(
           df.loc[[individual_id]])[individual_id]:

            df.at[individual_id, 'la_due_date_current_pregnancy'] = \
                (df.at[individual_id, 'date_of_last_pregnancy'] + pd.DateOffset(
                    days=(7 * 40) + self.rng.randint(0, 7 * 3)))

        else:
            df.at[individual_id, 'la_due_date_current_pregnancy'] = \
                (df.at[individual_id, 'date_of_last_pregnancy'] + pd.DateOffset(
                    days=(7 * 35) + self.rng.randint(0, 7 * 4)))

        self.sim.schedule_event(LabourOnsetEvent(self, individual_id),
                                df.at[individual_id, 'la_due_date_current_pregnancy'])

        # Here we check that no one is scheduled to go into labour before 37 gestational age (35 weeks foetal age,
        # ensuring all preterm labour comes from the pregnancy supervisor module
        days_until_labour = df.at[individual_id, 'la_due_date_current_pregnancy'] - self.sim.date
        if not days_until_labour >= pd.Timedelta(245, unit='d'):
            logger.info(key='error', data=f'Labour scheduled for woman {individual_id} beyond the maximum estimated '
                                          f'possible length of pregnancy')

    def predict(self, eq, person_id):
        """
        This function compares the result of a specific linear equation with a random draw providing a boolean for
        the outcome under examination
        :param eq: Linear model equation
        :param person_id: individual_id
        """
        df = self.sim.population.props
        mni = self.sim.modules['PregnancySupervisor'].mother_and_newborn_info
        person = df.loc[[person_id]]

        # We define specific external variables used as predictors in the equations defined below
        has_rbt = mni[person_id]['received_blood_transfusion']
        mode_of_delivery = mni[person_id]['mode_of_delivery']
        received_clean_delivery = mni[person_id]['clean_birth_practices']
        received_abx_for_prom = mni[person_id]['abx_for_prom_given']
        amtsl_given = mni[person_id]['amtsl_given']
        delivery_setting = mni[person_id]['delivery_setting']

        macrosomia = mni[person_id]['birth_weight'] == 'macrosomia'

        # We run a random draw and return the outcome
        return self.rng.random_sample() < eq.predict(person,
                                                     received_clean_delivery=received_clean_delivery,
                                                     received_abx_for_prom=received_abx_for_prom,
                                                     mode_of_delivery=mode_of_delivery,
                                                     received_blood_transfusion=has_rbt,
                                                     amtsl_given=amtsl_given,
                                                     macrosomia=macrosomia,
                                                     delivery_setting=delivery_setting)[person_id]

    def reset_due_date(self, id_or_index, new_due_date):
        """
        This function is called at various points in the PregnancySupervisor module to reset the due-date of women who
        may have experience pregnancy loss or will now go into pre-term labour on new due-date
        :param ind_or_df: (STR) Is this function being use on an individual row or slice of the data frame
         'individual'/'data_frame'
        :param id_or_index: The individual id OR dataframe slice that this change will be made for
        :param new_due_date: (DATE) the new due-date
        """
        df = self.sim.population.props

        df.loc[id_or_index, 'la_due_date_current_pregnancy'] = new_due_date

    def check_labour_can_proceed(self, individual_id):
        """
        This function is called by the LabourOnsetEvent to evaluate if labour can proceed for the woman who has arrived
         at the event
        :param individual_id: individual_id
        :returns True/False if labour can proceed
        """
        df = self.sim.population.props
        person = df.loc[individual_id]

        # If the mother has died OR has lost her pregnancy OR is already in labour then the labour events wont run
        if not person.is_alive or not person.is_pregnant or person.la_currently_in_labour:
            logger.debug(key='message', data=f'person {individual_id} has just reached LabourOnsetEvent on '
                                             f'{self.sim.date}, however this is event is no longer relevant for this '
                                             f'individual and will not run')
            return False

        # If she is alive, pregnant, not in labour AND her due date is today then the event will run
        if person.is_alive and person.is_pregnant and (person.la_due_date_current_pregnancy == self.sim.date) \
           and not person.la_currently_in_labour:

            # If the woman in not currently an inpatient then we assume this is her normal labour
            if person.ac_admitted_for_immediate_delivery == 'none':
                logger.debug(key='message', data=f'person {individual_id} has just reached LabourOnsetEvent on '
                                                 f'{self.sim.date} and will now go into labour at gestation '
                                                 f'{person.ps_gestational_age_in_weeks}')

            # Otherwise she may have gone into labour whilst admitted as an inpatient and is awaiting induction/
            # caesarean when she is further along in her pregnancy, in that case labour can proceed via the method she
            # was admitted for
            else:
                logger.debug(key='message', data=f'person {individual_id}, who is currently admitted and awaiting '
                                                 f'delivery, has just gone into spontaneous labour and reached '
                                                 f'LabourOnsetEvent on {self.sim.date} - she will now go into labour '
                                                 f'at gestation {person.ps_gestational_age_in_weeks}')
            return True

        # If she is alive, pregnant, not in labour BUT her due date is not today, however shes been admitted then we
        # labour can progress as she requires early delivery
        if person.is_alive and person.is_pregnant and not person.la_currently_in_labour and \
            (person.la_due_date_current_pregnancy != self.sim.date) and (person.ac_admitted_for_immediate_delivery !=
                                                                         'none'):
            logger.debug(key='message', data=f'person {individual_id} has just reached LabourOnsetEvent on '
                                             f'{self.sim.date}- they have been admitted for delivery due to '
                                             f'complications in the antenatal period and will now progress into the '
                                             f'labour event at gestation {person.ps_gestational_age_in_weeks}')

            # We set her due date to today so she the event will run properly
            df.at[individual_id, 'la_due_date_current_pregnancy'] = self.sim.date
            return True

        return False

    def set_intrapartum_complications(self, individual_id, complication):
        """This function is called either during a LabourAtHomeEvent OR HSI_Labour_ReceivesSkilledBirthAttendanceDuring
        Labour for all women during labour (home birth vs facility delivery). The function is used to apply risk of
        complications which have been passed ot it including the preceding causes of obstructed labour
        (malposition, malpresentation and cephalopelvic disproportion), obstructed labour, uterine rupture, placental
        abruption, antepartum haemorrhage,  infections (chorioamnionitis/other) and sepsis. Properties in the dataframe
         are set accordingly including properties which map to disability weights to capture DALYs
        :param individual_id: individual_id
        :param complication: (STR) the complication passed to the function which is being evaluated
        ['obstruction_cpd', 'obstruction_malpos_malpres', 'obstruction_other', 'placental_abruption',
        'antepartum_haem', 'sepsis_chorioamnionitis', 'uterine_rupture']
        """
        df = self.sim.population.props
        params = self.current_parameters
        mni = self.sim.modules['PregnancySupervisor'].mother_and_newborn_info

        # First we run check to ensure only women who have started the labour process are passed to this function
        if mni[individual_id]['delivery_setting'] == 'none':
            logger.info(key='error', data=f'Mother {individual_id} is having risk of complications applied but has no '
                                          f'delivery setting')
            return

        # Then we check that only complications from the master complication list are passed to the function (to ensure
        # any typos for string variables are caught)
        if complication not in self.possible_intrapartum_complications:
            logger.info(key='error', data=f'A complication ("{complication}") was passed to '
                                          f'set_intrapartum_complications')
            return

        # Here we make sure women who have experienced complications antenatally cant experience
        # the same complication again when this code runs
        if ((complication == 'antepartum_haem') and (df.at[individual_id, 'ps_antepartum_haemorrhage'] != 'none') or
            ((complication == 'placental_abruption') and df.at[individual_id, 'ps_placental_abruption']) or
           ((complication == 'sepsis_chorioamnionitis') and df.at[individual_id, 'ps_chorioamnionitis'])):
            return

        # For the preceding complications that can cause obstructed labour, we apply risk using a set probability
        if complication in ('obstruction_malpos_malpres', 'obstruction_other'):
            result = self.rng.random_sample() < params[f'prob_{complication}']

        # Otherwise we use the linear model to predict likelihood of a complication
        else:
            result = self.predict(self.la_linear_models[f'{complication}_ip'], individual_id)

        # --------------------------------------- COMPLICATION ------------------------------------------------------
        # If 'result' == True, this woman will experience the complication passed to the function
        if result:
            logger.debug(key='message', data=f'person {individual_id} has developed {complication} during birth on date'
                                             f'{self.sim.date}')

            # For 'complications' stored in a biset property - they are set here
            if complication in ('obstruction_cpd', 'obstruction_malpos_malpres', 'obstruction_other'):

                df.at[individual_id, 'la_obstructed_labour'] = True
                pregnancy_helper_functions.store_dalys_in_mni(individual_id, mni, 'obstructed_labour_onset',
                                                              self.sim.date)

                logger.info(key='maternal_complication', data={'person': individual_id,
                                                               'type': f'{complication}',
                                                               'timing': 'intrapartum'})

                if complication == 'obstruction_cpd':
                    mni[individual_id]['cpd'] = True

            # Otherwise they are stored as individual properties (women with undiagnosed placental abruption may present
            # to labour)
            elif complication == 'placental_abruption':
                df.at[individual_id, 'la_placental_abruption'] = True
                logger.info(key='maternal_complication', data={'person': individual_id,
                                                               'type': 'placental_abruption',
                                                               'timing': 'intrapartum'})

            elif complication == 'antepartum_haem':
                random_choice = self.rng.choice(['mild_moderate', 'severe'],
                                                p=params['severity_maternal_haemorrhage'])
                df.at[individual_id, f'la_{complication}'] = random_choice

                if random_choice != 'severe':
                    pregnancy_helper_functions.store_dalys_in_mni(individual_id, mni, 'mild_mod_aph_onset',
                                                                  self.sim.date)
                    logger.info(key='maternal_complication', data={'person': individual_id,
                                                                   'type': 'mild_mod_antepartum_haemorrhage',
                                                                   'timing': 'intrapartum'})

                else:
                    pregnancy_helper_functions.store_dalys_in_mni(individual_id, mni, 'severe_aph_onset',
                                                                  self.sim.date)
                    logger.info(key='maternal_complication', data={'person': individual_id,
                                                                   'type': 'severe_antepartum_haemorrhage',
                                                                   'timing': 'intrapartum'})

            elif complication == 'sepsis_chorioamnionitis':
                df.at[individual_id, 'la_sepsis'] = True
                mni[individual_id]['chorio_in_preg'] = True
                pregnancy_helper_functions.store_dalys_in_mni(individual_id, mni, 'sepsis_onset',
                                                              self.sim.date)
                logger.info(key='maternal_complication', data={'person': individual_id,
                                                               'type': 'sepsis',
                                                               'timing': 'intrapartum'})

            elif complication == 'uterine_rupture':
                df.at[individual_id, 'la_uterine_rupture'] = True
                pregnancy_helper_functions.store_dalys_in_mni(individual_id, mni, f'{complication}_onset',
                                                              self.sim.date)
                logger.info(key='maternal_complication', data={'person': individual_id,
                                                               'type': 'uterine_rupture',
                                                               'timing': 'intrapartum'})

    def set_postpartum_complications(self, individual_id, complication):
        """
        This function is called in BirthAndPostnatalOutcomesEvent during  for all women following labour and birth
        (home birth vs facility delivery). The function is used to apply risk of complications which have been passed
        ot it including the preceding causes of postpartum haemorrhage (uterine atony, retained placenta, lacerations,
        other), postpartum haemorrhag or sepsis. Properties in the dataframe are set accordingly including properties
        which map to disability weights to capture DALYs
        :param individual_id: individual_id
        :param complication: (STR) the complication passed to the function which is being evaluated [
        'sepsis_endometritis', 'sepsis_skin_soft_tissue', 'sepsis_urinary_tract', 'pph_uterine_atony',
        'pph_retained_placenta', 'pph_other']
        """
        df = self.sim.population.props
        mni = self.sim.modules['PregnancySupervisor'].mother_and_newborn_info
        params = self.current_parameters

        # This function follows a roughly similar pattern as set_intrapartum_complications
        if mni[individual_id]['delivery_setting'] == 'none':
            logger.info(key='error', data=f'Mother {individual_id} is having risk of complications applied but has no '
                                          f'delivery setting')
            return

        if complication not in self.possible_postpartum_complications:
            logger.info(key='error', data=f'A complication ("{complication}") was passed to '
                                          f'set_postpartum_complications')
            return

        #  We determine if this woman has experienced any of the other potential preceding causes of PPH
        if complication == 'pph_other':
            result = self.rng.random_sample() < params['prob_pph_other_causes']

        # For the other complications which can be passed to this function we use the linear model to return a womans
        # risk and compare that to a random draw
        else:
            result = self.predict(self.la_linear_models[f'{complication}_pp'], individual_id)

        # ------------------------------------- COMPLICATION ---------------------------------------------------------
        # If result == True the complication has happened and the appropriate changes to the data frame are made
        if result:
            if complication in ('sepsis_endometritis', 'sepsis_urinary_tract', 'sepsis_skin_soft_tissue'):

                df.at[individual_id, 'la_sepsis_pp'] = True
                pregnancy_helper_functions.store_dalys_in_mni(individual_id, mni, 'sepsis_onset', self.sim.date)

                if complication == 'sepsis_endometritis':
                    mni[individual_id]['endo_pp'] = True

            if complication in ('pph_uterine_atony', 'pph_retained_placenta', 'pph_other'):
                # Set primary complication to true
                df.at[individual_id, 'la_postpartum_haem'] = True

                logger_pn.info(key='maternal_complication', data={'person': individual_id,
                                                                  'type': f'{complication}',
                                                                  'timing': 'postnatal'})

                # Store mni variables used during treatment
                if complication == 'pph_uterine_atony':
                    mni[individual_id]['uterine_atony'] = True
                if complication == 'pph_retained_placenta':
                    mni[individual_id]['retained_placenta'] = True

                # We set the severity to map to DALY weights
                if pd.isnull(mni[individual_id]['mild_mod_pph_onset']) and pd.isnull(mni[individual_id]['severe_pph_'
                                                                                                        'onset']):

                    random_choice = self.rng.choice(['non_severe', 'severe'], size=1,
                                                    p=params['severity_maternal_haemorrhage'])

                    if random_choice == 'non_severe':
                        pregnancy_helper_functions.store_dalys_in_mni(individual_id, mni, 'mild_mod_pph_onset',
                                                                      self.sim.date)
                    else:
                        pregnancy_helper_functions.store_dalys_in_mni(individual_id, mni, 'severe_pph_onset',
                                                                      self.sim.date)

    def progression_of_hypertensive_disorders(self, individual_id, property_prefix):
        """
        This function is called during LabourAtHomeEvent/BirthAndPostnatalEvent or HSI_Labour_Receives
        SkilledBirthAttendanceDuring/HSI_Labour_ReceivesPostnatalCheck to determine if a woman with a hypertensive
        disorder will experience progression to a more severe state of disease during labour or the immediate
         postpartum period. We do not allow for new onset of  hypertensive disorders during this module - only
        progression of exsisting disease.
        :param individual_id: individual_id
        :param property_prefix: (STR) 'pn' or 'ps'
        """
        df = self.sim.population.props
        params = self.current_parameters
        mni = self.sim.modules['PregnancySupervisor'].mother_and_newborn_info

        if property_prefix == 'ps':
            timing = 'intrapartum'
            current_log = logger
        else:
            timing = 'postnatal'
            current_log = logger_pn

        # n.b. on birth women whose hypertension will continue into the postnatal period have their disease state stored
        # in a new property therefore antenatal/intrapartum hypertension is 'ps_htn_disorders' and postnatal is
        # 'pn_htn_disorders' hence the use of property prefix variable (as this function is called before and after
        # birth)

        # Women can progress from severe pre-eclampsia to eclampsia
        if df.at[individual_id, f'{property_prefix}_htn_disorders'] == 'severe_pre_eclamp':

            risk_ec = params['prob_progression_severe_pre_eclamp']

            # Risk of progression from severe pre-eclampsia to eclampsia during labour is mitigated by administration of
            # magnesium sulfate in women with severe pre-eclampsia (this may have been delivered on admission or in the
            # antenatal ward)
            if df.at[individual_id, 'la_severe_pre_eclampsia_treatment'] or \
                (df.at[individual_id, 'ac_mag_sulph_treatment'] and
                 (df.at[individual_id, 'ac_admitted_for_immediate_delivery'] != 'none')):
                risk_progression_spe_ec = risk_ec * params['eclampsia_treatment_effect_severe_pe']
            else:
                risk_progression_spe_ec = risk_ec

            if risk_progression_spe_ec > self.rng.random_sample():
                df.at[individual_id, f'{property_prefix}_htn_disorders'] = 'eclampsia'
                pregnancy_helper_functions.store_dalys_in_mni(individual_id, mni, 'eclampsia_onset',
                                                              self.sim.date)

                current_log.info(key='maternal_complication', data={'person': individual_id,
                                                                    'type': 'eclampsia',
                                                                    'timing': timing})

        # Or from mild to severe gestational hypertension, risk reduced by treatment
        if df.at[individual_id, f'{property_prefix}_htn_disorders'] == 'gest_htn':
            if df.at[individual_id, 'la_maternal_hypertension_treatment']:
                risk_prog_gh_sgh = params['prob_progression_gest_htn'] * params[
                    'anti_htns_treatment_effect_progression']
            else:
                risk_prog_gh_sgh = params['prob_progression_gest_htn']

            if risk_prog_gh_sgh > self.rng.random_sample():
                df.at[individual_id, f'{property_prefix}_htn_disorders'] = 'severe_gest_htn'

                current_log.info(key='maternal_complication', data={'person': individual_id,
                                                                    'type': 'severe_gest_htn',
                                                                    'timing': timing})

        # Or from severe gestational hypertension to severe pre-eclampsia...
        if df.at[individual_id, f'{property_prefix}_htn_disorders'] == 'severe_gest_htn':
            if params['prob_progression_severe_gest_htn'] > self.rng.random_sample():
                df.at[individual_id, f'{property_prefix}_htn_disorders'] = 'severe_pre_eclamp'
                mni[individual_id]['new_onset_spe'] = True

                current_log.info(key='maternal_complication', data={'person': individual_id,
                                                                    'type': 'severe_pre_eclamp',
                                                                    'timing': timing})

        # Or from mild pre-eclampsia to severe pre-eclampsia...
        if df.at[individual_id, f'{property_prefix}_htn_disorders'] == 'mild_pre_eclamp':
            if params['prob_progression_mild_pre_eclamp'] > self.rng.random_sample():
                df.at[individual_id, f'{property_prefix}_htn_disorders'] = 'severe_pre_eclamp'
                mni[individual_id]['new_onset_spe'] = True

                current_log.info(key='maternal_complication', data={'person': individual_id,
                                                                    'type': 'severe_pre_eclamp',
                                                                    'timing': timing})

    def apply_risk_of_early_postpartum_death(self, individual_id):
        """
        This function is called for all women who have survived labour. This function is called at various points in
        the model depending on a womans pathway through key events/HSI events. The function cycles through each
        complication to determine if that will contribute to a womans death and then schedules InstantaneousDeathEvent
        accordingly.  For women who survive their properties from the labour module are reset and they are scheduled to
        PostnatalWeekOneEvent
        :param individual_id: individual_id
        """
        df = self.sim.population.props
        mni = self.sim.modules['PregnancySupervisor'].mother_and_newborn_info
        params = self.current_parameters

        # Check the right women are at risk of death
        self.postpartum_characteristics_checker(individual_id)

        # Function checks df for any potential cause of death, uses CFR parameters to determine risk of death
        # (either from one or multiple causes) and if death occurs returns the cause
        potential_cause_of_death = pregnancy_helper_functions.check_for_risk_of_death_from_cause_maternal(
            self, individual_id=individual_id, timing='postnatal')

        # Log df row containing complications and treatments to calculate met need

        # If a cause is returned death is scheduled
        if potential_cause_of_death:
            pregnancy_helper_functions.log_mni_for_maternal_death(self, individual_id)
            self.sim.modules['Demography'].do_death(individual_id=individual_id, cause=potential_cause_of_death,
                                                    originating_module=self.sim.modules['Labour'])

        # If she hasn't died from any complications, we reset some key properties that resolve after risk of death
        # has been applied
        else:
            if df.at[individual_id, 'pn_htn_disorders'] == 'eclampsia':
                df.at[individual_id, 'pn_htn_disorders'] = 'severe_pre_eclamp'

            if (df.at[individual_id, 'pn_htn_disorders'] == 'severe_pre_eclamp') and (mni[individual_id]['new_onset'
                                                                                                         '_spe']):
                mni[individual_id]['new_onset_spe'] = False

            if df.at[individual_id, 'pn_postpartum_haem_secondary']:
                df.at[individual_id, 'pn_postpartum_haem_secondary'] = False

            if df.at[individual_id, 'pn_sepsis_late_postpartum']:
                df.at[individual_id, 'pn_sepsis_late_postpartum'] = False

            df.at[individual_id, 'la_severe_pre_eclampsia_treatment'] = False
            df.at[individual_id, 'la_maternal_hypertension_treatment'] = False
            df.at[individual_id, 'la_eclampsia_treatment'] = False
            df.at[individual_id, 'la_sepsis_treatment'] = False

            mni[individual_id]['retained_placenta'] = False
            mni[individual_id]['uterine_atony'] = False
            self.pph_treatment.unset(
                [individual_id], 'manual_removal_placenta', 'surgery', 'hysterectomy')

            # ================================ SCHEDULE POSTNATAL WEEK ONE EVENT =================================
            # For women who have survived first 24 hours after birth we reset all the key labour variables and
            # scheduled them to attend the first event in the PostnatalSupervisorModule - PostnatalWeekOne Event

            if not mni[individual_id]['passed_through_week_one']:

                df.at[individual_id, 'la_currently_in_labour'] = False
                df.at[individual_id, 'la_due_date_current_pregnancy'] = pd.NaT

                #  complication variables
                df.at[individual_id, 'la_intrapartum_still_birth'] = False
                df.at[individual_id, 'la_postpartum_haem'] = False
                df.at[individual_id, 'la_obstructed_labour'] = False
                df.at[individual_id, 'la_placental_abruption'] = False
                df.at[individual_id, 'la_antepartum_haem'] = 'none'
                df.at[individual_id, 'la_uterine_rupture'] = False
                df.at[individual_id, 'la_sepsis'] = False
                df.at[individual_id, 'la_sepsis_pp'] = False

                # Labour specific treatment variables
                df.at[individual_id, 'la_uterine_rupture_treatment'] = False

                # This event determines if women will develop complications in week one. We stagger when women
                # arrive at this event to simulate bunching of complications in the first few days after birth
                days_post_birth_td = self.sim.date - df.at[individual_id, 'la_date_most_recent_delivery']
                days_post_birth_int = int(days_post_birth_td / np.timedelta64(1, 'D'))

                if not days_post_birth_int < 6:
                    logger.info(key='error', data=f'Mother {individual_id} scheduled to PN week one at >1 '
                                                  f'week postnatal')

                day_for_event = int(self.rng.choice([2, 3, 4, 5, 6], p=params['probs_of_attending_pn_event_by_day']))

                # Ensure no women go to this event after week 1
                if day_for_event + days_post_birth_int > 6:
                    day_for_event = 1

                self.sim.schedule_event(
                    PostnatalWeekOneMaternalEvent(self.sim.modules['PostnatalSupervisor'], individual_id),
                    self.sim.date + DateOffset(days=day_for_event))

            elif mni[individual_id]['passed_through_week_one']:
                if individual_id in self.women_in_labour:
                    logger.info(key='error', data=f'Mother {individual_id} is still stored in self.women_in_labour')

                if df.at[individual_id, 'la_currently_in_labour']:
                    logger.info(key='error', data=f'Mother {individual_id} is currently in labour within '
                                                  f'apply_risk_of_early_postpartum_death')

    def labour_characteristics_checker(self, individual_id):
        """This function is called at multiples points in the module to ensure women of the right characteristics are
        in labour. This function doesnt check for a woman being pregnant or alive, as some events will still run despite
        those variables being set to false
        :param individual_id: individual_id
        """
        df = self.sim.population.props
        mother = df.loc[individual_id]

        if (
            individual_id not in self.women_in_labour or
            mother.sex != 'F' or
            mother.age_years < 14 or
            mother.age_years > 51 or
            not mother.la_currently_in_labour or
            mother.ps_gestational_age_in_weeks < 22 or
            pd.isnull(mother.la_due_date_current_pregnancy)
          ):
            logger.info(key='error', data=f'Person {individual_id} has characteristics that mean they should'
                                          f' not be in labour ')

    def postpartum_characteristics_checker(self, individual_id):
        """This function is called at multiples points in the module to ensure women of the right characteristics are
        in the period following labour. This function doesnt check for a woman being pregnant or alive, as some events
        will still run despite those variables being set to false
        :param individual_id: individual_id
        """
        df = self.sim.population.props
        mni = self.sim.modules['PregnancySupervisor'].mother_and_newborn_info
        mother = df.loc[individual_id]

        if (
            individual_id not in mni or
            mother.sex != 'F' or
            mother.age_years < 14 or
            mother.age_years > 51 or
            not mother.la_is_postpartum or
            (not mni[individual_id]['passed_through_week_one'] and individual_id not in self.women_in_labour)
        ):
            logger.info(key='error', data=f'Person {individual_id} has characteristics that mean they should'
                                          f' not be in the postnatal period ')

    # ============================================== HSI FUNCTIONS ====================================================
    # Management of each complication is housed within its own function, defined here in the module, and all follow a
    # similar pattern in which consumables are requested and the intervention is delivered if they are available

    def prophylactic_labour_interventions(self, hsi_event):
        """
        This function houses prophylactic interventions delivered by a Skilled Birth Attendant to women in labour.
        It is called by HSI_Labour_PresentsForSkilledBirthAttendanceInLabour
        :param hsi_event: HSI event in which the function has been called:
        """
        df = self.sim.population.props
        params = self.current_parameters
        mni = self.sim.modules['PregnancySupervisor'].mother_and_newborn_info
        person_id = hsi_event.target

        # params['allowed_interventions'] contains a list of interventions delivered in this module. Removal of
        # interventions from this list within test/analysis will stop this intervention from running
        if 'prophylactic_labour_interventions' not in params['allowed_interventions']:
            return

        #  We determine if the HCW will administer antibiotics for women with premature rupture of membranes
        if df.at[person_id, 'ps_premature_rupture_of_membranes']:

            # The mother may have received these antibiotics already if she presented to the antenatal ward from the
            # community following PROM. We store this in the mni dictionary
            if df.at[person_id, 'ac_received_abx_for_prom']:
                mni[person_id]['abx_for_prom_given'] = True

            else:
                # Run HCW check
                sf_check = pregnancy_helper_functions.check_emonc_signal_function_will_run(self, sf='iv_abx',
                                                                                           hsi_event=hsi_event)

                # If she has not already receive antibiotics, we check for consumables
                avail = pregnancy_helper_functions.return_cons_avail(
<<<<<<< HEAD
                    self, hsi_event, self.item_codes_lab_consumables, core='abx_for_prom', optional='iv_drug_cons')
=======
                    self, hsi_event,
                    cons=self.item_codes_lab_consumables['abx_for_prom'],
                    opt_cons=self.item_codes_lab_consumables['iv_drug_equipment'])
>>>>>>> 6af737a8

                # Then query if these consumables are available during this HSI And provide if available.
                # Antibiotics for from reduce risk of newborn sepsis within the first
                # week of life
                if avail and sf_check:
                    mni[person_id]['abx_for_prom_given'] = True

        # ------------------------------ STEROIDS FOR PRETERM LABOUR -------------------------------
        # Next we see if women in pre term labour will receive antenatal corticosteroids
        if mni[person_id]['labour_state'] == 'early_preterm_labour' or \
           mni[person_id]['labour_state'] == 'late_preterm_labour':

            avail = pregnancy_helper_functions.return_cons_avail(
<<<<<<< HEAD
                self, hsi_event, self.item_codes_lab_consumables, core='antenatal_steroids',
                optional='iv_drug_cons')
=======
                self, hsi_event,
                cons=self.item_codes_lab_consumables['antenatal_steroids'],
                opt_cons=self.item_codes_lab_consumables['iv_drug_equipment'])
>>>>>>> 6af737a8

            # If available they are given. Antenatal steroids reduce a preterm newborns chance of developing
            # respiratory distress syndrome and of death associated with prematurity
            if avail:
                mni[person_id]['corticosteroids_given'] = True

    def determine_delivery_mode_in_spe_or_ec(self, person_id, hsi_event, complication):
        """
        This function is called following treatment for either severe pre-eclampsia or eclampsia during labour and
        determines if women with these conditions will undergo vaginal, assisted vaginal or caesarean section due to
         their complication
        :param person_id: mothers individual id
        :param hsi_event: HSI event
        :param complication: (STR) severe_pre_eclamp OR eclampsia
        """
        params = self.current_parameters
        mni = self.sim.modules['PregnancySupervisor'].mother_and_newborn_info

        # We use a weighted random draw to determine the delivery mode of this woman depending on her complication
        # (eclampsia, the more severe of the two conditions, is assumed to be more likely to lead to caesarean section)
        delivery_modes = ['vaginal', 'avd', 'cs']
        mode = self.rng.choice(delivery_modes, p=params[f'prob_delivery_modes_{complication}'])

        if mode == 'avd':
            self.assessment_for_assisted_vaginal_delivery(hsi_event, indication='spe_ec')

        elif mode == 'cs':
            mni[person_id]['referred_for_cs'] = True
            mni[person_id]['cs_indication'] = 'spe_ec'

    def assessment_and_treatment_of_severe_pre_eclampsia_mgso4(self, hsi_event, labour_stage):
        """This function represents the diagnosis and management of severe pre-eclampsia during labour. This function
        defines the required consumables and administers the intervention if available. The intervention is
        intravenous magnesium sulphate.  It is called by HSI_Labour_PresentsForSkilledBirthAttendanceInLabour or
        HSI_Labour_ReceivesPostnatalCheck
        :param hsi_event: HSI event in which the function has been called:
        (STR) 'hc' == health centre, 'hp' == hospital
        :param labour_stage: intrapartum or postpartum period of labour (STR) 'ip' or 'pp':
        """
        df = self.sim.population.props
        params = self.current_parameters
        person_id = hsi_event.target

        # Women who have been admitted for delivery due to severe pre-eclampsia AND have already received magnesium
        # before moving to the labour ward do not receive the intervention again
        if 'assessment_and_treatment_of_severe_pre_eclampsia' not in params['allowed_interventions']:
            return

        if (df.at[person_id, 'ps_htn_disorders'] == 'severe_pre_eclamp') or \
           (df.at[person_id, 'pn_htn_disorders'] == 'severe_pre_eclamp'):

            # Determine if this person will deliver vaginally or via caesarean
            if (df.at[person_id, 'ac_admitted_for_immediate_delivery'] == 'none') and (labour_stage == 'ip'):
                self.determine_delivery_mode_in_spe_or_ec(person_id, hsi_event, 'spe')

            # Run HCW check
            sf_check = pregnancy_helper_functions.check_emonc_signal_function_will_run(self, sf='anticonvulsant',
                                                                                       hsi_event=hsi_event)

            # Define and check for the required consumables
            avail = pregnancy_helper_functions.return_cons_avail(
                self, hsi_event,
                cons=self.item_codes_lab_consumables['magnesium_sulfate'],
                opt_cons=self.item_codes_lab_consumables['eclampsia_management_optional'])

            # If the consumables are available - the intervention is delivered. IV magnesium reduces the
            # probability that a woman with severe pre-eclampsia will experience eclampsia in labour
            if avail and sf_check:
                df.at[person_id, 'la_severe_pre_eclampsia_treatment'] = True
                pregnancy_helper_functions.log_met_need(self, 'mag_sulph', hsi_event)

    def assessment_and_treatment_of_hypertension(self, hsi_event, labour_stage):
        """
        This function represents the diagnosis and management of hypertension during labour. This function
        defines the required consumable  and administers the intervention if available. The intervention is
        intravenous magnesium sulphate.  It is called by HSI_Labour_PresentsForSkilledBirthAttendanceInLabour or
        HSI_Labour_ReceivesPostnatalCheck
        :param hsi_event: HSI event in which the function has been called
        """
        df = self.sim.population.props
        person_id = hsi_event.target
        params = self.current_parameters

        # If the treatment is not allowed to be delivered or it has already been delivered the function won't run
        if 'assessment_and_treatment_of_hypertension' not in params['allowed_interventions']:
            return

        if (df.at[person_id, 'ps_htn_disorders'] != 'none') or (df.at[person_id, 'pn_htn_disorders'] != 'none'):

            # Then query if these consumables are available during this HSI
            avail = pregnancy_helper_functions.return_cons_avail(
<<<<<<< HEAD
                self, hsi_event, self.item_codes_lab_consumables, core='iv_antihypertensives',
                optional='iv_drug_cons')
=======
                self, hsi_event,
                cons=self.item_codes_lab_consumables['iv_antihypertensives'],
                opt_cons=self.item_codes_lab_consumables['iv_drug_equipment'])
>>>>>>> 6af737a8

            # If they are available then the woman is started on treatment. Intravenous antihypertensive reduce a
            # womans risk of progression from mild to severe gestational hypertension ANd reduce risk of death for
            # women with severe pre-eclampsia and eclampsia
            if avail:
                df.at[person_id, 'la_maternal_hypertension_treatment'] = True
                pregnancy_helper_functions.log_met_need(self, 'iv_htns', hsi_event)

                if (labour_stage == 'ip') and (df.at[person_id, 'ps_htn_disorders'] == 'severe_gest_htn'):
                    df.at[person_id, 'ps_htn_disorders'] = 'gest_htn'
                elif (labour_stage == 'pp') and (df.at[person_id, 'pn_htn_disorders'] == 'severe_gest_htn'):
                    df.at[person_id, 'pn_htn_disorders'] = 'gest_htn'

                dose = (7 * 4) * 6 # approximating 4 tablets a day, for 6 weeks
                cons = {_i: dose for _i in self.item_codes_lab_consumables['oral_antihypertensives']}
                avail = hsi_event.get_consumables(item_codes=cons)

                if avail:
                    df.at[person_id, 'la_gest_htn_on_treatment'] = True

    def assessment_and_treatment_of_eclampsia(self, hsi_event, labour_stage):
        """
        This function represents the diagnosis and management of eclampsia during or following labour. This function
        defines the required consumables and administers the intervention if available. The intervention is
        intravenous magnesium sulphate.  It is called by HSI_Labour_PresentsForSkilledBirthAttendanceInLabour or
        HSI_Labour_ReceivesPostnatalCheck
        :param hsi_event: HSI event in which the function has been called:
        (STR) 'hc' == health centre, 'hp' == hospital
        :param labour_stage: intrapartum or postpartum period of labour (STR) 'ip' or 'pp':
        """
        df = self.sim.population.props
        person_id = hsi_event.target
        params = self.current_parameters

        if 'assessment_and_treatment_of_eclampsia' not in params['allowed_interventions']:
            return

        if (df.at[person_id, 'ps_htn_disorders'] == 'eclampsia') or \
           (df.at[person_id, 'pn_htn_disorders'] == 'eclampsia'):

            # Run HCW check
            sf_check = pregnancy_helper_functions.check_emonc_signal_function_will_run(self, sf='anticonvulsant',
                                                                                       hsi_event=hsi_event)

            # define and check required consumables
            avail = pregnancy_helper_functions.return_cons_avail(
                self, hsi_event,
                cons=self.item_codes_lab_consumables['magnesium_sulfate'],
                opt_cons=self.item_codes_lab_consumables['eclampsia_management_optional'])

            if (labour_stage == 'ip') and (df.at[person_id, 'ac_admitted_for_immediate_delivery'] == 'none'):
                self.determine_delivery_mode_in_spe_or_ec(person_id, hsi_event, 'ec')

            if avail and sf_check:
                # Treatment with magnesium reduces a womans risk of death from eclampsia
                df.at[person_id, 'la_eclampsia_treatment'] = True
                pregnancy_helper_functions.log_met_need(self, 'mag_sulph', hsi_event)

    def assessment_for_assisted_vaginal_delivery(self, hsi_event, indication):
        """
        This function represents the diagnosis and management of obstructed labour during labour. This function
        defines the required consumables and administers the intervention if available. The intervention in this
        function is assisted vaginal delivery. It is called by HSI_Labour_PresentsForSkilledBirthAttendanceInLabour
        :param hsi_event: HSI event in which the function has been called:
        :param indication: STR indication for assessment and delivery of AVD
        (STR) 'hc' == health centre, 'hp' == hospital
        """
        df = self.sim.population.props
        mni = self.sim.modules['PregnancySupervisor'].mother_and_newborn_info
        params = self.current_parameters
        person_id = hsi_event.target

        def refer_for_cs():
            if not indication == 'other':
                mni[person_id]['referred_for_cs'] = True

            if indication == 'spe_ec':
                mni[person_id]['cs_indication'] = indication
            elif indication == 'ol':
                mni[person_id]['cs_indication'] = indication

        if ('assessment_and_treatment_of_obstructed_labour' not in params['allowed_interventions']) or \
            (df.at[person_id, 'ac_admitted_for_immediate_delivery'] == 'caesarean_now') or \
           (df.at[person_id, 'ac_admitted_for_immediate_delivery'] == 'caesarean_future'):
            return

        # Define the consumables...
        if df.at[person_id, 'la_obstructed_labour'] or (indication in ('spe_ec', 'other')):
            # We assume women with CPD cannot be delivered via AVD and will require a caesarean
            if not mni[person_id]['cpd']:

                # If the general package is available AND the facility has the correct tools to carry out the
                # delivery then it can occur
                avail = pregnancy_helper_functions.return_cons_avail(
                    self, hsi_event,
                    cons=self.item_codes_lab_consumables['vacuum'],
                    opt_cons=self.item_codes_lab_consumables['obstructed_labour'])

                # run HCW check
                sf_check = pregnancy_helper_functions.check_emonc_signal_function_will_run(self, sf='avd',
                                                                                           hsi_event=hsi_event)

                if avail and sf_check:

                    # Add used equipment
                    hsi_event.add_equipment({'Delivery Forceps', 'Vacuum extractor'})

                    pregnancy_helper_functions.log_met_need(self, f'avd_{indication}', hsi_event)

                    # If AVD was successful then we record the mode of delivery. We use this variable to reduce
                    # risk of intrapartum still birth when applying risk in the death event
                    if params['prob_successful_assisted_vaginal_delivery'] > self.rng.random_sample():
                        mni[person_id]['mode_of_delivery'] = 'instrumental'
                    else:
                        # If unsuccessful, this woman will require a caesarean section
                        refer_for_cs()
                else:
                    # If no consumables, this woman will require a caesarean section
                    refer_for_cs()
            else:
                # If AVD is not clinically indicated, this woman will require a caesarean section
                refer_for_cs()

    def assessment_and_treatment_of_maternal_sepsis(self, hsi_event, labour_stage):
        """
        This function represents the diagnosis and management of maternal sepsis during or following labour. This
        function defines the required consumables and administers the intervention if they are available. The
        intervention in this function is maternal sepsis case management. It is called by either
         HSI_Labour_PresentsForSkilledBirthAttendanceInLabour OR  HSI_Labour_ReceivesPostnatalCheck
        :param hsi_event: HSI event in which the function has been called:
        (STR) 'hc' == health centre, 'hp' == hospital
        :param labour_stage: intrapartum or postpartum period of labour (STR) 'ip' or 'pp':
        """
        df = self.sim.population.props
        params = self.current_parameters
        person_id = hsi_event.target

        if 'assessment_and_treatment_of_maternal_sepsis' not in params['allowed_interventions']:
            return

        if (
            df.at[person_id, 'la_sepsis'] or
            df.at[person_id, 'la_sepsis_pp'] or
            ((labour_stage == 'ip') and df.at[person_id, 'ps_chorioamnionitis']) or
           (labour_stage == 'pp' and df.at[person_id, 'pn_sepsis_late_postpartum'])):

            # run HCW check
            sf_check = pregnancy_helper_functions.check_emonc_signal_function_will_run(self, sf='iv_abx',
                                                                                       hsi_event=hsi_event)

            # Define and check available consumables
            avail = pregnancy_helper_functions.return_cons_avail(
                self, hsi_event,
                cons=self.item_codes_lab_consumables['maternal_sepsis_core'],
                opt_cons=self.item_codes_lab_consumables['maternal_sepsis_optional'])

            # If delivered this intervention reduces a womans risk of dying from sepsis
            if avail and sf_check:
                df.at[person_id, 'la_sepsis_treatment'] = True
                pregnancy_helper_functions.log_met_need(self, 'sepsis_abx', hsi_event)

    def assessment_and_plan_for_antepartum_haemorrhage(self, hsi_event):
        """
        This function represents the diagnosis of antepartum haemorrhage during  labour. This
        function ensures that woman is referred for comprehensive care via caesarean section and blood transfusion.
        It is called by HSI_Labour_PresentsForSkilledBirthAttendanceInLabour
        :param hsi_event: HSI event in which the function has been called:
        (STR) 'hc' == health centre, 'hp' == hospital
        """
        df = self.sim.population.props
        params = self.current_parameters
        mni = self.sim.modules['PregnancySupervisor'].mother_and_newborn_info
        person_id = hsi_event.target

        if 'assessment_and_plan_for_referral_antepartum_haemorrhage' not in params['allowed_interventions']:
            return

        # We assume that any woman who has been referred from antenatal inpatient care due to haemorrhage are
        # automatically scheduled for blood transfusion
        if (df.at[person_id, 'ps_antepartum_haemorrhage'] != 'none') and (df.at[person_id,
                                                                                'ac_admitted_for_immediate_'
                                                                                'delivery'] != 'none'):

            mni[person_id]['referred_for_blood'] = True

        elif df.at[person_id, 'la_antepartum_haem'] != 'none':

            # Caesarean delivery reduces the risk of intrapartum still birth and blood transfusion reduces the risk
            # of maternal death due to bleeding
            mni[person_id]['referred_for_cs'] = True
            mni[person_id]['cs_indication'] = 'la_aph'
            mni[person_id]['referred_for_blood'] = True

    def assessment_for_referral_uterine_rupture(self, hsi_event):
        """
        This function represents the diagnosis of uterine rupture during  labour and ensures
        that a woman is referred for comprehensive care via caesarean section, surgical repair and blood transfusion.
        It is called by HSI_Labour_PresentsForSkilledBirthAttendanceInLabour.
        :param hsi_event: HSI event in which the function has been called:
        (STR) 'hc' == health centre, 'hp' == hospital
        """
        df = self.sim.population.props
        params = self.current_parameters
        mni = self.sim.modules['PregnancySupervisor'].mother_and_newborn_info
        person_id = hsi_event.target

        if 'assessment_and_plan_for_referral_uterine_rupture' not in params['allowed_interventions']:
            return

        # When uterine rupture is present, the mni dictionary is updated to allow treatment to be scheduled
        if df.at[person_id, 'la_uterine_rupture']:
            mni[person_id]['referred_for_surgery'] = True
            mni[person_id]['referred_for_cs'] = True
            mni[person_id]['cs_indication'] = 'ur'
            mni[person_id]['referred_for_blood'] = True

    def active_management_of_the_third_stage_of_labour(self, hsi_event):
        """
        This function represents the administration of active management of the third stage of labour. This
        function checks the availability of consumables and delivers the intervention accordingly. It is called by
        HSI_Labour_PresentsForSkilledBirthAttendanceFollowingLabour
        :param hsi_event: HSI event in which the function has been called:
        """
        mni = self.sim.modules['PregnancySupervisor'].mother_and_newborn_info
        params = self.current_parameters
        person_id = hsi_event.target

        if 'active_management_of_the_third_stage_of_labour' not in params['allowed_interventions']:
            return

        # Define and check available consumables
        avail = pregnancy_helper_functions.return_cons_avail(
<<<<<<< HEAD
            self, hsi_event, self.item_codes_lab_consumables, core='amtsl', optional='iv_drug_cons')
=======
            self, hsi_event,
            cons=self.item_codes_lab_consumables['amtsl'],
            opt_cons=self.item_codes_lab_consumables['iv_drug_equipment'])
>>>>>>> 6af737a8

        # run HCW check
        sf_check = pregnancy_helper_functions.check_emonc_signal_function_will_run(self, sf='uterotonic',
                                                                                   hsi_event=hsi_event)

        # This treatment reduces a womans risk of developing uterine atony AND retained placenta, both of which are
        # preceding causes of postpartum haemorrhage
        if avail and sf_check:
            mni[person_id]['amtsl_given'] = True

    def assessment_and_treatment_of_pph_uterine_atony(self, hsi_event):
        """
        This function represents the diagnosis and management of postpartum haemorrhage secondary to uterine atony
        following labour. This function defines the required consumables and administers the intervention if they are
        available. The intervention in this function is  intravenous uterotonics followed by referral for further care
        in the event of continued haemorrhage. It is called by HSI_Labour_ReceivesPostnatalCheck
        :param hsi_event: HSI event in which the function has been called
        """
        df = self.sim.population.props
        mni = self.sim.modules['PregnancySupervisor'].mother_and_newborn_info
        params = self.current_parameters
        person_id = hsi_event.target

        if 'assessment_and_treatment_of_pph_uterine_atony' not in params['allowed_interventions']:
            return

        if df.at[person_id, 'la_postpartum_haem'] and not mni[person_id]['retained_placenta']:

            # Define and check available consumables
            avail = pregnancy_helper_functions.return_cons_avail(
                self, hsi_event,
                cons=self.item_codes_lab_consumables['pph_core'],
                opt_cons=self.item_codes_lab_consumables['pph_optional'])

            # run HCW check
            sf_check = pregnancy_helper_functions.check_emonc_signal_function_will_run(self, sf='uterotonic',
                                                                                       hsi_event=hsi_event)

            if avail and sf_check:
                pregnancy_helper_functions.log_met_need(self, 'uterotonics', hsi_event)

                # We apply a probability that this treatment will stop a womans bleeding in the first instance
                # meaning she will not require further treatment
                if params['prob_haemostatis_uterotonics'] > self.rng.random_sample():

                    # Bleeding has stopped, this woman will not be at risk of death
                    df.at[person_id, 'la_postpartum_haem'] = False
                    mni[person_id]['uterine_atony'] = False

                # If uterotonics do not stop bleeding the woman is referred for additional treatment
                else:
                    mni[person_id]['referred_for_surgery'] = True
                    mni[person_id]['referred_for_blood'] = True

    def assessment_and_treatment_of_pph_retained_placenta(self, hsi_event):
        """
        This function represents the diagnosis and management of postpartum haemorrhage secondary to retained placenta
        following labour. This function defines the required consumables and administers the intervention if they are
        available. The intervention in this function is manual removal of placenta (bedside) followed by referral for
        further care in the event of continued haemorrhage. It is called by HSI_Labour_ReceivesPostnatalCheck
        :param hsi_event: HSI event in which the function has been called:
        """
        df = self.sim.population.props
        mni = self.sim.modules['PregnancySupervisor'].mother_and_newborn_info
        params = self.current_parameters
        person_id = hsi_event.target

        if 'assessment_and_treatment_of_pph_retained_placenta' not in params['allowed_interventions']:
            return

        if (
            (df.at[person_id, 'la_postpartum_haem'] and mni[person_id]['retained_placenta']) or
            df.at[person_id, 'pn_postpartum_haem_secondary']
        ):

            # Log the consumables but dont condition the treatment on their availability - the primary mechanism of this
            # intervention doesnt require consumables
            hsi_event.get_consumables(item_codes=self.item_codes_lab_consumables['pph_optional'])

            # run HCW check
            sf_check = pregnancy_helper_functions.check_emonc_signal_function_will_run(self, sf='man_r_placenta',
                                                                                       hsi_event=hsi_event)

            # Similar to uterotonics we apply a probability that this intervention will successfully stop
            # bleeding to ensure some women go on to require further care
            if sf_check:
                pregnancy_helper_functions.log_met_need(self, 'man_r_placenta', hsi_event)

                if params['prob_successful_manual_removal_placenta'] > self.rng.random_sample():

                    df.at[person_id, 'la_postpartum_haem'] = False
                    mni[person_id]['retained_placenta'] = False
                    pregnancy_helper_functions.log_met_need(self, 'man_r_placenta', hsi_event)

                    if df.at[person_id, 'pn_postpartum_haem_secondary']:
                        df.at[person_id, 'pn_postpartum_haem_secondary'] = False

                else:
                    mni[person_id]['referred_for_surgery'] = True
                    mni[person_id]['referred_for_blood'] = True

    def surgical_management_of_pph(self, hsi_event):
        """
        This function represents the surgical management of postpartum haemorrhage (all-cause) following labour. This
        function is called during HSI_Labour_ReceivesComprehensiveEmergencyObstetricCare for women who have PPH and
        medical management has failed.
        :param hsi_event: HSI event in which the function has been called
        """
        person_id = hsi_event.target
        df = self.sim.population.props
        params = self.current_parameters

        # We log the required consumables and condition the surgery happening on the availability of the
        # first consumable in this package, the anaesthetic required for the surgery
        avail = pregnancy_helper_functions.return_cons_avail(
            self, hsi_event,
            cons=self.item_codes_lab_consumables['obstetric_surgery_core'],
            opt_cons=self.item_codes_lab_consumables['obstetric_surgery_optional'])

        # run HCW check
        sf_check = pregnancy_helper_functions.check_emonc_signal_function_will_run(self, sf='surg',
                                                                                   hsi_event=hsi_event)

        if avail and sf_check:

            # Add used equipment
            hsi_event.add_equipment(self.healthcare_system.equipment.from_pkg_names('Major Surgery'))

            # determine if uterine preserving surgery will be successful
            treatment_success_pph = params['success_rate_pph_surgery'] > self.rng.random_sample()

            if treatment_success_pph:
                self.pph_treatment.set(person_id, 'surgery')
            else:
                # If the treatment is unsuccessful then women will require a hysterectomy to stop the bleeding
                hsi_event.add_equipment(
                    {'Hysterectomy set'})
                self.pph_treatment.set(person_id, 'hysterectomy')
                df.at[person_id, 'la_has_had_hysterectomy'] = True

        # log intervention delivery
        if self.pph_treatment.has_all(person_id, 'surgery') or df.at[person_id, 'la_has_had_hysterectomy']:
            pregnancy_helper_functions.log_met_need(self, 'pph_surg', hsi_event)

    def blood_transfusion(self, hsi_event):
        """
        This function represents the blood transfusion during or after labour. This function is called during
        HSI_Labour_ReceivesComprehensiveEmergencyObstetricCare for women who have experience blood loss due to
        antepartum haemorrhage, postpartum haemorrhage or uterine rupture
        :param hsi_event: HSI event in which the function has been called
        """
        person_id = hsi_event.target
        mni = self.sim.modules['PregnancySupervisor'].mother_and_newborn_info
        params = self.current_parameters
        df = self.sim.population.props

        # Check consumables
        avail = pregnancy_helper_functions.return_cons_avail(
<<<<<<< HEAD
            self, hsi_event, self.item_codes_lab_consumables, core='blood_transfusion', number=2,
            optional='iv_drug_cons')
=======
            self, hsi_event,
            cons=self.item_codes_lab_consumables['blood_transfusion'],
            opt_cons=self.item_codes_lab_consumables['iv_drug_equipment'])
>>>>>>> 6af737a8

        # check HCW
        sf_check = pregnancy_helper_functions.check_emonc_signal_function_will_run(self, sf='blood_tran',
                                                                                   hsi_event=hsi_event)

        if avail and sf_check:
            hsi_event.add_equipment({'Drip stand', 'Infusion pump'})

            mni[person_id]['received_blood_transfusion'] = True
            pregnancy_helper_functions.log_met_need(self, 'blood_tran', hsi_event)

            # We assume that anaemia is corrected by blood transfusion
            if df.at[person_id, 'pn_anaemia_following_pregnancy'] != 'none':
                if params['treatment_effect_blood_transfusion_anaemia'] > self.rng.random_sample():
                    pregnancy_helper_functions.store_dalys_in_mni(person_id, mni, 'severe_anaemia_resolution',
                                                                  self.sim.date)
                    df.at[person_id, 'pn_anaemia_following_pregnancy'] = 'none'

    def assessment_and_treatment_of_anaemia(self, hsi_event):
        """
        This function represents the management of postnatal anaemia including iron and folic acid administration and
        blood testing. Women with severe anaemia are scheduled to receive blood. It is called during
        HSI_Labour_ReceivesPostnatalCheck
        :param hsi_event: HSI event in which the function has been called
        """
        df = self.sim.population.props
        person_id = hsi_event.target
        params = self.current_parameters
        mother = df.loc[person_id]
        mni = self.sim.modules['PregnancySupervisor'].mother_and_newborn_info

        # Add used equipment
        hsi_event.add_equipment({'Analyser, Haematology'})

        # Use dx_test function to assess anaemia status
        test_result = self.sim.modules['HealthSystem'].dx_manager.run_dx_test(
            dx_tests_to_run='full_blood_count_hb_pn', hsi_event=hsi_event)

        hsi_event.get_consumables(item_codes=self.item_codes_lab_consumables['blood_test_cons'])

        # Check consumables
        if test_result:
            # Start iron and folic acid supplementation for women not already receiving this
            if not mother.la_iron_folic_acid_postnatal:

                days = int((6 - df.at[person_id, 'pn_postnatal_period_in_weeks']) * 7)
                dose = days * 3
                cons = {_i: dose for _i in self.item_codes_lab_consumables['iron_folic_acid']}
                avail = hsi_event.get_consumables(item_codes=cons)

                # Start iron and folic acid treatment
                if avail:
                    df.at[person_id, 'la_iron_folic_acid_postnatal'] = True

                    if self.rng.random_sample() < params['effect_of_ifa_for_resolving_anaemia']:
                        # Store date of resolution for daly calculations
                        pregnancy_helper_functions.store_dalys_in_mni(
                            person_id, mni, f'{df.at[person_id, "pn_anaemia_following_pregnancy"]}_anaemia_resolution',
                            self.sim.date)

                        df.at[person_id, 'pn_anaemia_following_pregnancy'] = 'none'

            # Severe anaemia would require treatment via blood transfusion
            if mother.pn_anaemia_following_pregnancy == 'severe':
                mni[person_id]['referred_for_blood'] = True

    def assessment_for_depression(self, hsi_event):
        """
        This function schedules depression screening for women who attend postnatal care via the Depression module. It
        is called within HSI_Labour_ReceivesPostnatalCheck.
        :param hsi_event: HSI event in which the function has been called
        """
        person_id = hsi_event.target

        if 'Depression' in self.sim.modules.keys():
            self.sim.modules['Depression'].do_on_presentation_to_care(person_id=person_id,
                                                                      hsi_event=hsi_event)

    def interventions_delivered_pre_discharge(self, hsi_event):
        """
        This function contains the interventions that are delivered to women prior to discharge. This are considered
        part of essential postnatal care and currently include testing for HIV and postnatal iron and folic acid
        supplementation. It is called by HSI_Labour_ReceivesPostnatalCheck
        :param hsi_event: HSI event in which the function has been called:
        """
        df = self.sim.population.props
        person_id = int(hsi_event.target)
        params = self.current_parameters

        # HIV testing occurs within the HIV module for women who haven't already been diagnosed.
        # The probability of getting the HIV test is determined by the Hiv module.
        if 'Hiv' in self.sim.modules:
            self.sim.modules['Hiv'].decide_whether_hiv_test_for_mother(person_id, referred_from="labour")

        # ------------------------------- Postnatal iron and folic acid ---------------------------------------------
        cons = {_i: params['number_ifa_tablets_required_postnatally'] for _i in
                self.item_codes_lab_consumables['iron_folic_acid']}
        avail = hsi_event.get_consumables(item_codes=cons)

        # Women are started on iron and folic acid for the next three months which reduces risk of anaemia in the
        # postnatal period
        if avail and (self.rng.random_sample() < params['prob_adherent_ifa']):
            df.at[person_id, 'la_iron_folic_acid_postnatal'] = True

    def run_if_receives_skilled_birth_attendance_cant_run(self, hsi_event):
        """
        This function is called by HSI_Labour_PresentsForSkilledBirthAttendanceFollowingLabour if the HSI is unable to
        run on the date it has been scheduled for. For these women who cannot deliver in a facility despite presenting
         for care, they will be scheduled to undergo a home birth via LabourAtHomeEvent and will continue with the
         correct schedule of labour events
        :param hsi_event: HSI event in which the function has been called:
        """
        person_id = hsi_event.target
        mni = self.sim.modules['PregnancySupervisor'].mother_and_newborn_info
        logger.debug(key='message', data=f'HSI_Labour_ReceivesSkilledBirthAttendanceDuringLabour will not run for '
                                         f'{person_id}')

        # Women may have presented to HSI_Labour_PresentsForSkilledBirthAttendanceFollowingLabour following
        # complications at a home birth. Those women should not be scheduled to LabourAtHomeEvent
        if not mni[person_id]['sought_care_for_complication']:
            mni[person_id]['delivery_setting'] = 'home_birth'
            self.sim.schedule_event(LabourAtHomeEvent(self, person_id), self.sim.date)
            mni[person_id]['hsi_cant_run'] = True

    def run_if_receives_postnatal_check_cant_run(self, hsi_event):
        """
        This function is called by HSI_Labour_ReceivesPostnatalCheck if the HSI is unable to
        run on the date it has been scheduled for. For these women who have may have experienced life threatening
        complications we apply risk of death in this function, as it would have been applied in the HSI which can not
        run
        :param hsi_event: HSI event in which the function has been called:
        """
        person_id = hsi_event.target
        logger.debug(key='message', data=f'HSI_Labour_ReceivesPostnatalCheck will not run for {person_id}')
        self.apply_risk_of_early_postpartum_death(person_id)

    def run_if_receives_comprehensive_emergency_obstetric_care_cant_run(self, hsi_event):
        """
        This function is called by HSI_Labour_ReceivesComprehensiveEmergencyObstetricCare if the HSI is unable to
        run on the date it has been scheduled for. For these women who have may have experienced life threatening
        complications we apply risk of death in this function, as it would have been applied in the HSI which can not
        run
        :param hsi_event: HSI event in which the function has been called:
        """
        person_id = hsi_event.target
        logger.debug(key='message', data=f'HSI_Labour_ReceivesComprehensiveEmergencyObstetricCare will not run for'
                                         f' {person_id}')

        # For women referred to this event after the postnatal SBA HSI we apply risk of death (as if should have been
        # applied in this event if it ran)
        if hsi_event.timing == 'postpartum':
            self.apply_risk_of_early_postpartum_death(person_id)

    def do_at_generic_first_appt_emergency(
        self,
        patient_id: int,
        patient_details: PatientDetails,
        random_state: RandomState,
        **kwargs,
    ) -> IndividualPropertyUpdates:
        mni = self.sim.modules["PregnancySupervisor"].mother_and_newborn_info
        labour_list = self.sim.modules["Labour"].women_in_labour

        if patient_id in labour_list:
            la_currently_in_labour = patient_details.la_currently_in_labour
            if (
                la_currently_in_labour
                & mni[patient_id]["sought_care_for_complication"]
                & (mni[patient_id]["sought_care_labour_phase"] == "intrapartum")
            ):
                event = HSI_Labour_ReceivesSkilledBirthAttendanceDuringLabour(
                    module=self,
                    person_id=patient_id,
                    # facility_level_of_this_hsi=random_state.choice(["1a", "1b"]),
                    facility_level_of_this_hsi=self.rng.choice(["1a", "1b"]),
                )
                self.healthsystem.schedule_hsi_event(
                    event,
                    priority=0,
                    topen=self.sim.date,
                    tclose=self.sim.date + pd.DateOffset(days=1),
                )

class LabourOnsetEvent(Event, IndividualScopeEventMixin):
    """
    This is the LabourOnsetEvent. It is scheduled by the set_date_of_labour function for all women who are newly
    pregnant. In addition it is scheduled via the Pregnancy Supervisor module for women who are going into preterm
    labour and by the Care of Women During Pregnancy module for women who require emergency delivery as an intervention
    to treat a pregnancy-threatening complication.

    It represents the start of a womans labour and is the first event all woman who are going to give birth
    pass through - regardless of mode of delivery or if they are already an inpatient. This event performs a number of
    different functions including populating the mni dictionary to store additional variables important to labour
    and HSIs, determining if and where a woman will seek care for delivery, schedules the LabourAtHome event and the
    HSI_Labour_PresentsForSkilledAttendance at birth (depending on care seeking), the BirthAndPostnatalEvent and the
    LabourDeathAndStillBirthEvent.
    """

    def __init__(self, module, individual_id):
        super().__init__(module, person_id=individual_id)

    def apply(self, individual_id):
        df = self.sim.population.props
        params = self.module.current_parameters
        mni = self.sim.modules['PregnancySupervisor'].mother_and_newborn_info

        # First we use this check to determine if labour can precede (includes checks on is_alive)
        if self.module.check_labour_can_proceed(individual_id):

            # We indicate this woman is now in labour using this property, and by adding her individual ID to our
            # labour list (for testing)
            df.at[individual_id, 'la_currently_in_labour'] = True
            self.module.women_in_labour.append(individual_id)

            # We then run the labour_characteristics_checker as a final check that only appropriate women are here
            self.module.labour_characteristics_checker(individual_id)

            # Update the mni with new variables
            pregnancy_helper_functions.update_mni_dictionary(self.module, individual_id)

            # ===================================== LABOUR STATE  =====================================================
            # Next we categories each woman according to her gestation age at delivery. These categories include term
            # (37-42 weeks gestational age), post term (42 weeks plus), early preterm (24-33 weeks) and late preterm
            # (34-36 weeks)

            # First we calculate foetal age - days from conception until todays date and then add 2 weeks to calculate
            # gestational age
            foetal_age_in_days = (self.sim.date - df.at[individual_id, 'date_of_last_pregnancy']).days
            gestational_age_in_days = foetal_age_in_days + 14

            # We use parameters containing the upper and lower limits, in days, that a mothers pregnancy has to be to be
            # categorised accordingly
            if params['list_limits_for_defining_term_status'][0] <= gestational_age_in_days <= \
               params['list_limits_for_defining_term_status'][1]:

                mni[individual_id]['labour_state'] = 'term_labour'

            # Here we allow a woman to go into early preterm labour with a gestational age of 23 (limit is 24) to
            # account for PregnancySupervisor only updating weekly
            elif params['list_limits_for_'
                        'defining_term_status'][2] <= gestational_age_in_days <= params['list_limits_for_'
                                                                                        'defining_term_status'][3]:

                mni[individual_id]['labour_state'] = 'early_preterm_labour'

                logger.info(key='maternal_complication', data={'person': individual_id,
                                                               'type': 'early_preterm_labour',
                                                               'timing': 'intrapartum'})

            elif params['list_limits_for_defining_term_status'][4] <= gestational_age_in_days <= params['list_limits'
                                                                                                        '_for_defining'
                                                                                                        '_term_'
                                                                                                        'status'][5]:

                mni[individual_id]['labour_state'] = 'late_preterm_labour'

                logger.info(key='maternal_complication', data={'person': individual_id,
                                                               'type': 'late_preterm_labour',
                                                               'timing': 'intrapartum'})

            elif gestational_age_in_days >= params['list_limits_for_defining_term_status'][6]:

                mni[individual_id]['labour_state'] = 'postterm_labour'

                logger.info(key='maternal_complication', data={'person': individual_id,
                                                               'type': 'post_term_labour',
                                                               'timing': 'intrapartum'})

            labour_state = mni[individual_id]['labour_state']

            # We check all women have had their labour state set
            if labour_state is None:
                logger.info(key='error', data=f'Mother {individual_id} has not had their labour state stored in '
                                              f'the mni')

            logger.debug(key='message', data=f'This is LabourOnsetEvent, person {individual_id} has now gone into '
                                             f'{labour_state} on date {self.sim.date}')

            # ----------------------------------- FOETAL WEIGHT/BIRTH WEIGHT ----------------------------------------
            # Here we determine the weight of the foetus being carried by this mother, this is calculated here to allow
            # the size of the baby to effect risk of certain maternal complications (i.e. obstructed labour)
            if df.at[individual_id, 'ps_gestational_age_in_weeks'] < 24:
                mean_birth_weight_list_location = 1
            else:
                mean_birth_weight_list_location = int(min(41, df.at[individual_id, 'ps_gestational_age_in_weeks']) - 24)

            standard_deviation = params['standard_deviation_birth_weights'][mean_birth_weight_list_location]

            # We randomly draw this newborns weight from a normal distribution around the mean for their gestation
            birth_weight = self.module.rng.normal(loc=params['mean_birth_weights'][mean_birth_weight_list_location],
                                                  scale=standard_deviation)

            # Then we calculate the 10th and 90th percentile, these are the case definition for 'small for gestational
            # age and 'large for gestational age'
            small_for_gestational_age_cutoff = scipy.stats.norm.ppf(
                0.1, loc=params['mean_birth_weights'][mean_birth_weight_list_location], scale=standard_deviation)

            large_for_gestational_age_cutoff = scipy.stats.norm.ppf(
                0.9, loc=params['mean_birth_weights'][mean_birth_weight_list_location], scale=standard_deviation)

            # Make the appropriate changes to the mni dictionary (both are stored as property of the newborn on birth)
            if birth_weight >= 4000:
                mni[individual_id]['birth_weight'] = 'macrosomia'
            elif birth_weight >= 2500:
                if self.module.rng.random_sample() < params['residual_prob_of_macrosomia']:
                    mni[individual_id]['birth_weight'] = 'macrosomia'
                else:
                    mni[individual_id]['birth_weight'] = 'normal_birth_weight'
            elif 1500 <= birth_weight < 2500:
                mni[individual_id]['birth_weight'] = 'low_birth_weight'
            elif 1000 <= birth_weight < 1500:
                mni[individual_id]['birth_weight'] = 'very_low_birth_weight'
            elif birth_weight < 1000:
                mni[individual_id]['birth_weight'] = 'extremely_low_birth_weight'

            if birth_weight < small_for_gestational_age_cutoff:
                mni[individual_id]['birth_size'] = 'small_for_gestational_age'
            elif birth_weight > large_for_gestational_age_cutoff:
                mni[individual_id]['birth_size'] = 'large_for_gestational_age'
            else:
                mni[individual_id]['birth_size'] = 'average_for_gestational_age'

            # ===================================== CARE SEEKING AND DELIVERY SETTING ================================
            # Next we determine if women who are now in labour will seek care for delivery. We assume women who have
            # been admitted antenatally for delivery will be delivering in hospital and that is scheduled accordingly

            if df.at[individual_id, 'ac_admitted_for_immediate_delivery'] == 'none':

                # Here we calculate this womans predicted risk of home birth and health centre birth
                pred_hb_delivery = self.module.la_linear_models['probability_delivery_at_home'].predict(
                    df.loc[[individual_id]])[individual_id]
                pred_hc_delivery = self.module.la_linear_models['probability_delivery_health_centre'].predict(
                    df.loc[[individual_id]])[individual_id]
                pred_hp_delivery = params['probability_delivery_hospital']

                # The denominator is calculated
                denom = pred_hp_delivery + pred_hb_delivery + pred_hc_delivery

                # Followed by the probability of each of the three outcomes - home birth, health centre birth or
                # hospital birth
                prob_hb = pred_hb_delivery / denom
                prob_hc = pred_hc_delivery / denom
                prob_hp = pred_hp_delivery / denom

                # And a probability weighted random draw is used to determine where the woman will deliver
                facility_types = ['home_birth', 'health_centre', 'hospital']

                # This allows us to simply manipulate care seeking during labour test file
                if mni[individual_id]['test_run']:
                    probabilities = params['test_care_seeking_probs']
                else:
                    probabilities = [prob_hb, prob_hc, prob_hp]

                mni[individual_id]['delivery_setting'] = self.module.rng.choice(facility_types, p=probabilities)

            else:
                # We assume all women with complications will deliver in a hospital
                mni[individual_id]['delivery_setting'] = 'hospital'

            # Check all women's 'delivery setting' is set
            if mni[individual_id]['delivery_setting'] is None:
                logger.info(key='error', data=f'Mother {individual_id} did not have their delivery setting stored in '
                                              f'the mni')

            # Women delivering at home move the the LabourAtHomeEvent as they will not receive skilled birth attendance
            if mni[individual_id]['delivery_setting'] == 'home_birth':
                self.sim.schedule_event(LabourAtHomeEvent(self.module, individual_id), self.sim.date)

            # Otherwise the appropriate HSI is scheduled
            elif mni[individual_id]['delivery_setting'] == 'health_centre':
                health_centre_delivery = HSI_Labour_ReceivesSkilledBirthAttendanceDuringLabour(
                    self.module, person_id=individual_id, facility_level_of_this_hsi='1a')
                self.sim.modules['HealthSystem'].schedule_hsi_event(health_centre_delivery, priority=0,
                                                                    topen=self.sim.date,
                                                                    tclose=self.sim.date + DateOffset(days=2))

            elif mni[individual_id]['delivery_setting'] == 'hospital':
                facility_level = self.module.rng.choice(['1b', '2'])
                hospital_delivery = HSI_Labour_ReceivesSkilledBirthAttendanceDuringLabour(
                    self.module, person_id=individual_id, facility_level_of_this_hsi=facility_level)
                self.sim.modules['HealthSystem'].schedule_hsi_event(hospital_delivery, priority=0,
                                                                    topen=self.sim.date,
                                                                    tclose=self.sim.date + DateOffset(days=2))

            # ======================================== SCHEDULING BIRTH AND DEATH EVENTS ============================
            # We schedule all women to move through both the death and birth event.

            # The death event is scheduled to happen after a woman has received care OR delivered at home to allow for
            # any treatment effects to mitigate risk of poor outcomes
            self.sim.schedule_event(LabourDeathAndStillBirthEvent(self.module, individual_id), self.sim.date +
                                    DateOffset(days=4))

            # After the death event women move to the Birth Event where, for surviving women and foetus, birth occurs
            # in the simulation
            self.sim.schedule_event(BirthAndPostnatalOutcomesEvent(self.module, individual_id), self.sim.date +
                                    DateOffset(days=5))


class LabourAtHomeEvent(Event, IndividualScopeEventMixin):
    """
    This is the LabourAtHomeEvent. It is scheduled by the LabourOnsetEvent for women who will not seek delivery care at
    a  health facility. This event applies the probability that women delivering at home will experience
    complications associated with the intrapartum phase of labour and makes the appropriate changes to the data frame.
     Additionally, this event applies a probability that women who develop complications during a home birth may choose
     to seek care from at a health facility. In that case the appropriate HSI is scheduled.
     """

    def __init__(self, module, individual_id):
        super().__init__(module, person_id=individual_id)

    def apply(self, individual_id):
        df = self.sim.population.props
        mni = self.sim.modules['PregnancySupervisor'].mother_and_newborn_info
        params = self.module.current_parameters

        if not df.at[individual_id, 'is_alive']:
            return

        # Check only women delivering at home pass through this event and that the right characteristics are present
        if not mni[individual_id]['delivery_setting'] == 'home_birth':
            logger.info(key='error', data=f'Mother {individual_id} arrived at home birth event incorrectly')
            return

        self.module.labour_characteristics_checker(individual_id)

        # ===================================  APPLICATION OF COMPLICATIONS ===========================================
        # Using the complication_application function we loop through each complication and determine if a woman
        # will experience any of these if she has delivered at home
        for complication in ['obstruction_cpd', 'obstruction_malpos_malpres', 'obstruction_other',
                             'placental_abruption', 'antepartum_haem', 'sepsis_chorioamnionitis', 'uterine_rupture']:
            self.module.set_intrapartum_complications(individual_id, complication=complication)

        if df.at[individual_id, 'la_obstructed_labour']:
            logger.info(key='maternal_complication', data={'mother': individual_id,
                                                           'type': 'obstructed_labour',
                                                           'timing': 'intrapartum'})

        # And we determine if any existing hypertensive disorders would worsen
        self.module.progression_of_hypertensive_disorders(individual_id, property_prefix='ps')

        # ==============================  CARE SEEKING FOLLOWING COMPLICATIONS ========================================
        # Next we determine if women who develop a complication during a home birth will seek care

        # (Women who have been scheduled a home birth after seeking care at a facility that didnt have capacity to
        # deliver the HSI will not try to seek care if they develop a complication)
        if not mni[individual_id]['hsi_cant_run']:

            if df.at[individual_id, 'la_obstructed_labour'] or \
                (df.at[individual_id, 'la_antepartum_haem'] != 'none') or \
                df.at[individual_id, 'la_sepsis'] or \
                (df.at[individual_id, 'ps_htn_disorders'] == 'eclampsia') or \
                ((df.at[individual_id, 'ps_htn_disorders'] == 'severe_pre_eclamp') and
                 mni[individual_id]['new_onset_spe']) or df.at[individual_id, 'la_uterine_rupture']:

                if self.module.rng.random_sample() < params['prob_careseeking_for_complication']:
                    mni[individual_id]['sought_care_for_complication'] = True
                    mni[individual_id]['sought_care_labour_phase'] = 'intrapartum'

                    # We assume women present to the health system through the generic a&e appointment
                    from tlo.methods.hsi_generic_first_appts import HSI_GenericEmergencyFirstAppt

                    event = HSI_GenericEmergencyFirstAppt(
                        module=self.module,
                        person_id=individual_id)

                    self.sim.modules['HealthSystem'].schedule_hsi_event(event,
                                                                        priority=0,
                                                                        topen=self.sim.date,
                                                                        tclose=self.sim.date + DateOffset(days=1))
                else:
                    mni[individual_id]['didnt_seek_care'] = True


class LabourDeathAndStillBirthEvent(Event, IndividualScopeEventMixin):
    """
     This is the LabourDeathAndStillBirthEvent. It is scheduled by the LabourOnsetEvent for all women in the labour
     module following the application of complications (and possibly treatment) for women who have given birth at home
     OR in a facility . This event determines if women who have experienced complications in labour will die or
     experience an intrapartum stillbirth.
     """

    def __init__(self, module, individual_id):
        super().__init__(module, person_id=individual_id)

    def apply(self, individual_id):
        df = self.sim.population.props
        mni = self.sim.modules['PregnancySupervisor'].mother_and_newborn_info
        params = self.module.current_parameters

        if not df.at[individual_id, 'is_alive']:
            return

        # Check the correct amount of time has passed between labour onset and this event event
        if not (self.sim.date - df.at[individual_id, 'la_due_date_current_pregnancy']) == pd.to_timedelta(4, unit='D'):
            logger.info(key='error', data=f'Mother {individual_id} arrived at LabourDeathAndStillBirthEvent at the '
                                          f'wrong date')

        self.module.labour_characteristics_checker(individual_id)

        # Function checks df for any potential cause of death, uses CFR parameters to determine risk of death
        # (either from one or multiple causes) and if death occurs returns the cause
        potential_cause_of_death = pregnancy_helper_functions.check_for_risk_of_death_from_cause_maternal(
            self.module, individual_id=individual_id, timing='intrapartum')

        # If a cause is returned death is scheduled
        if potential_cause_of_death:
            pregnancy_helper_functions.log_mni_for_maternal_death(self.module, individual_id)
            self.sim.modules['Demography'].do_death(individual_id=individual_id, cause=potential_cause_of_death,
                                                    originating_module=self.sim.modules['Labour'])

            mni[individual_id]['death_in_labour'] = True

        # Next we determine if she will experience a stillbirth during her delivery
        outcome_of_still_birth_equation = self.module.predict(self.module.la_linear_models['intrapartum_still_birth'],
                                                              individual_id)

        # We also assume that if a womans labour has started prior to 24 weeks the baby would not survive and we class
        # this as a stillbirth
        if (df.at[individual_id, 'ps_gestational_age_in_weeks'] < 24) or outcome_of_still_birth_equation:
            logger.debug(key='message', data=f'person {individual_id} has experienced an intrapartum still birth')

            random_draw = self.module.rng.random_sample()

            # If this woman will experience a stillbirth and she was not pregnant with twins OR she was pregnant with
            # twins but both twins have died during labour we reset/set the appropriate variables
            if not df.at[individual_id, 'ps_multiple_pregnancy'] or \
                (df.at[individual_id, 'ps_multiple_pregnancy'] and (random_draw < params['prob_both_twins_ip_still_'
                                                                                         'birth'])):

                df.at[individual_id, 'la_intrapartum_still_birth'] = True
                # This variable is therefore only ever true when the pregnancy has ended in stillbirth
                df.at[individual_id, 'ps_prev_stillbirth'] = True

                # Next reset pregnancy and update contraception
                self.sim.modules['Contraception'].end_pregnancy(individual_id)

            # If one twin survives we store this as a property of the MNI which is reference on_birth of the newborn
            # outcomes to ensure this twin pregnancy only leads to one birth
            elif (df.at[individual_id, 'ps_multiple_pregnancy'] and (random_draw > params['prob_both_twins_ip_still_'
                                                                                          'birth'])):
                df.at[individual_id, 'ps_prev_stillbirth'] = True
                mni[individual_id]['single_twin_still_birth'] = True
                logger.debug(key='message', data=f'single twin stillbirth for {individual_id}')

        if mni[individual_id]['death_in_labour'] and df.at[individual_id, 'la_intrapartum_still_birth']:
            # We delete the mni dictionary if both mother and baby have died in labour, if the mother has died but
            # the baby has survived we delete the dictionary following the on_birth function of NewbornOutcomes
            del mni[individual_id]

        if df.at[individual_id, 'la_intrapartum_still_birth'] or mni[individual_id]['single_twin_still_birth']:
            logger.info(key='intrapartum_stillbirth', data={'mother_id': individual_id,
                                                            'date_of_ip_stillbirth': self.sim.date})

        # Reset property
        if individual_id in mni:
            mni[individual_id]['didnt_seek_care'] = False

        # Finally, reset some treatment variables
        if not potential_cause_of_death:
            df.at[individual_id, 'la_maternal_hypertension_treatment'] = False
            df.at[individual_id, 'ac_iv_anti_htn_treatment'] = False
            df.at[individual_id, 'ac_mag_sulph_treatment'] = False
            df.at[individual_id, 'la_eclampsia_treatment'] = False
            df.at[individual_id, 'la_severe_pre_eclampsia_treatment'] = False


class BirthAndPostnatalOutcomesEvent(Event, IndividualScopeEventMixin):
    """
    This is BirthAndPostnatalOutcomesEvent. It is scheduled by LabourOnsetEvent when women go into labour. This event
    calls the do_birth function for all women who have gone into labour to generate a newborn within the simulation.
    Additionally, this event applies the incidence of complications immediately following birth and determines if each
    woman will receive a full postnatal check-up and when.
    """

    def __init__(self, module, mother_id):
        super().__init__(module, person_id=mother_id)

    def apply(self, mother_id):
        df = self.sim.population.props
        person = df.loc[mother_id]
        mni = self.sim.modules['PregnancySupervisor'].mother_and_newborn_info
        params = self.module.current_parameters

        # This event tells the simulation that the woman's pregnancy is over and generates the new child in the
        # data frame - Check the correct amount of time has passed between labour onset and birth event and that women
        # at the event have the right characteristics present

        if not (self.sim.date - df.at[mother_id, 'la_due_date_current_pregnancy']) == pd.to_timedelta(5, unit='D'):
            logger.info(key='error', data=f'Mother {mother_id} arrived at BirthAndPostnatalOutcomesEvent at the '
                                          f'wrong date')

        self.module.labour_characteristics_checker(mother_id)

        if not person.is_alive and person.la_intrapartum_still_birth:
            return

        # =============================================== BIRTH ====================================================
        # If the mother is alive and still pregnant OR has died but the foetus has survived we generate a child.

        # Live women are scheduled to move to the postpartum event to determine if they experience any additional
        # complications

        if (person.is_alive and person.is_pregnant and not person.la_intrapartum_still_birth) or \
           (not person.is_alive and mni[mother_id]['death_in_labour'] and not person.la_intrapartum_still_birth):
            logger.info(key='message', data=f'A Birth is now occurring, to mother {mother_id}')

            # If the mother is pregnant with twins, we call the do_birth function twice and then link the twins
            # (via sibling id) in the newborn module
            if person.ps_multiple_pregnancy:
                child_one = self.sim.do_birth(mother_id)

                if not mni[mother_id]['single_twin_still_birth']:
                    child_two = self.sim.do_birth(mother_id)
                    logger.debug(key='message', data=f'Mother {mother_id} will now deliver twins {child_one} & '
                                                     f'{child_two}')
                    self.sim.modules['NewbornOutcomes'].link_twins(child_one, child_two, mother_id)
            else:
                self.sim.do_birth(mother_id)

        df = self.sim.population.props

        # If the mother survived labour but experienced a stillbirth we reset all the relevant pregnancy variables now
        if df.at[mother_id, 'is_alive'] and df.at[mother_id, 'la_intrapartum_still_birth']:
            self.sim.modules['Labour'].further_on_birth_labour(mother_id)
            self.sim.modules['PregnancySupervisor'].further_on_birth_pregnancy_supervisor(mother_id)
            self.sim.modules['PostnatalSupervisor'].further_on_birth_postnatal_supervisor(mother_id)
            self.sim.modules['CareOfWomenDuringPregnancy'].further_on_birth_care_of_women_in_pregnancy(mother_id)

        # Next we apply the risk of complications following delivery
        if df.at[mother_id, 'is_alive']:

            df.at[mother_id, 'la_is_postpartum'] = True
            df.at[mother_id, 'la_date_most_recent_delivery'] = self.sim.date

            for complication in ['sepsis_endometritis', 'sepsis_urinary_tract', 'sepsis_skin_soft_tissue',
                                 'pph_uterine_atony', 'pph_retained_placenta', 'pph_other']:
                self.module.set_postpartum_complications(mother_id, complication=complication)

            if df.at[mother_id, 'la_sepsis_pp']:
                logger_pn.info(key='maternal_complication', data={'person': mother_id,
                                                                  'type': 'sepsis_postnatal',
                                                                  'timing': 'postnatal'})
            if df.at[mother_id, 'la_postpartum_haem']:
                logger_pn.info(key='maternal_complication', data={'person': mother_id,
                                                                  'type': 'primary_postpartum_haemorrhage',
                                                                  'timing': 'postnatal'})

            self.module.progression_of_hypertensive_disorders(mother_id, property_prefix='pn')

            # Following this we determine if this woman will receive/seek care for postnatal care after delivery
            if (df.at[mother_id, 'la_sepsis_pp'] or
                df.at[mother_id, 'la_postpartum_haem'] or
                ((df.at[mother_id, 'pn_htn_disorders'] == 'severe_pre_eclamp') and mni[mother_id]['new_onset_spe']) or
               (df.at[mother_id, 'pn_htn_disorders'] == 'eclampsia')):

                # Women with complications have a higher baseline probability of seeking postnatal care
                prob_pnc = params['prob_careseeking_for_complication_pn']
                has_comps = True

            else:
                # We use a linear model to determine if women without complications will receive any postnatal care
                prob_pnc = self.module.la_linear_models['postnatal_check'].predict(
                    df.loc[[mother_id]],
                    mode_of_delivery=pd.Series(mni[mother_id]['mode_of_delivery'], index=df.loc[[mother_id]].index),
                    delivery_setting=pd.Series(mni[mother_id]['delivery_setting'], index=df.loc[[mother_id]].index)
                )[mother_id]
                has_comps = False

            # If she will receive PNC, we determine if this will happen less than 48 hours from birth or later
            if self.module.rng.random_sample() < prob_pnc:
                timing = self.module.rng.choice(['<48', '>48'], p=params['prob_timings_pnc'])

                if timing == '<48' or has_comps:
                    mni[mother_id]['will_receive_pnc'] = 'early'

                    early_event = HSI_Labour_ReceivesPostnatalCheck(
                        module=self.module, person_id=mother_id)

                    self.sim.modules['HealthSystem'].schedule_hsi_event(
                        early_event,
                        priority=0,
                        topen=self.sim.date,
                        tclose=self.sim.date + DateOffset(days=2))

                else:
                    # For women who do not have prompt PNC, we determine if they will die from complications occurring
                    # following birth that have not been treated
                    mni[mother_id]['will_receive_pnc'] = 'late'
                    mni[mother_id]['didnt_seek_care'] = True
                    self.module.apply_risk_of_early_postpartum_death(mother_id)
            else:
                # Similarly for women who will not receive PNC at all we apply risk of death
                mni[mother_id]['didnt_seek_care'] = True
                self.module.apply_risk_of_early_postpartum_death(mother_id)


class HSI_Labour_ReceivesSkilledBirthAttendanceDuringLabour(HSI_Event, IndividualScopeEventMixin):
    """
    This is the HSI_Labour_ReceivesSkilledBirthAttendanceDuringLabour. This event is the first HSI for women who have
    chosen to deliver in a health care facility. Broadly this HSI represents care provided by a skilled birth attendant
    during labour. This event...

    1.) Determines if women will benefit from prophylactic interventions and delivers the interventions
    2.) Applies risk of intrapartum complications
    3.) Determines if women who have experience complications will benefit from treatment interventions and delivers
        the interventions
    4.) Schedules additional comprehensive emergency obstetric care for women who need it. (Comprehensive
        interventions (blood transfusion, caeasarean section and surgery) are housed within a different HSI.)

    Only interventions that can be delivered in BEmONC facilities are delivered in this HSI. These include intravenous
    antibiotics, intravenous anticonvulsants and assisted vaginal delivery. Additionally women may receive
    antihypertensives in line with Malawi's EHP. Interventions will only be attempted to be delivered if the squeeze
    factor of the HSI is below a predetermined threshold of each intervention. CEmONC level interventions are managed
    within HSI_Labour_ReceivesComprehensiveEmergencyObstetricCare
    """

    def __init__(self, module, person_id, facility_level_of_this_hsi):
        super().__init__(module, person_id=person_id)
        assert isinstance(module, Labour)

        self.TREATMENT_ID = 'DeliveryCare_Basic'
        self.EXPECTED_APPT_FOOTPRINT = self.make_appt_footprint({'NormalDelivery': 1})
        self.ACCEPTED_FACILITY_LEVEL = facility_level_of_this_hsi
        self.BEDDAYS_FOOTPRINT = self.make_beddays_footprint({'maternity_bed': 2})

    def apply(self, person_id, squeeze_factor):
        mni = self.sim.modules['PregnancySupervisor'].mother_and_newborn_info
        df = self.sim.population.props
        params = self.module.current_parameters

        if not df.at[person_id, 'is_alive']:
            return

        # First we capture women who have presented to this event during labour at home. Currently we just set these
        # women to be delivering at a health centre (this will need to be randomised to match any available data)
        if mni[person_id]['delivery_setting'] == 'home_birth' and mni[person_id]['sought_care_for_complication']:
            mni[person_id]['delivery_setting'] = 'health_centre'

        # Next we check this woman has the right characteristics to be at this event
        self.module.labour_characteristics_checker(person_id)

        # Log potential error
        if mni[person_id]['delivery_setting'] == 'home_birth':
            logger.info(key='error', data=f'Mother {person_id} is receiving SBA with delivery setting as home birth')

        # Here we ensure that women who were admitted via the antenatal ward for assisted/caesarean delivery have the
        # correct variables updated leading to referral for delivery
        if (df.at[person_id, 'ac_admitted_for_immediate_delivery'] == 'caesarean_now') or \
           (df.at[person_id, 'ac_admitted_for_immediate_delivery'] == 'caesarean_future'):
            mni[person_id]['referred_for_cs'] = True

        elif df.at[person_id, 'ac_admitted_for_immediate_delivery'] == 'avd_now':
            self.module.assessment_for_assisted_vaginal_delivery(self, indication='spe_ec')

        # LOG CONSUMABLES FOR DELIVERY...
        # We assume all deliveries require this basic package of consumables
        avail = pregnancy_helper_functions.return_cons_avail(
            self.module, self,
            cons=self.module.item_codes_lab_consumables['delivery_core'],
            opt_cons=self.module.item_codes_lab_consumables['delivery_optional'])

        # Add used equipment
        self.add_equipment({'Delivery set', 'Weighing scale', 'Stethoscope, foetal, monaural, Pinard, plastic',
                               'Resuscitaire', 'Sphygmomanometer', 'Tray, emergency', 'Suction machine',
                               'Thermometer', 'Drip stand', 'Infusion pump'})

        # If the clean delivery kit consumable is available, we assume women benefit from clean delivery
        if avail:
            mni[person_id]['clean_birth_practices'] = True

        # ===================================== PROPHYLACTIC CARE ===================================================
        # The following function manages the consumables and administration of prophylactic interventions in labour
        # (clean delivery practice, antibiotics for PROM, steroids for preterm labour)

        self.module.prophylactic_labour_interventions(self)

        # ================================= PROPHYLACTIC MANAGEMENT PRE-ECLAMPSIA  ==============================
        # Next we see if women with severe pre-eclampsia will be identified and treated, reducing their risk of
        # eclampsia
        self.module.assessment_and_treatment_of_severe_pre_eclampsia_mgso4(self, 'ip')

        # ===================================== APPLYING COMPLICATION INCIDENCE =======================================
        # Following administration of prophylaxis we assess if this woman will develop any complications during labour.
        # Women who have sought care because of complication have already had these risk applied so it doesnt happen
        # again

        if not mni[person_id]['sought_care_for_complication']:
            for complication in ['obstruction_cpd', 'obstruction_malpos_malpres', 'obstruction_other',
                                 'placental_abruption', 'antepartum_haem', 'sepsis_chorioamnionitis',
                                 'uterine_rupture']:
                # Uterine rupture is the only complication we dont apply the risk of here due to the causal link
                # between obstructed labour and uterine rupture. Therefore we want interventions for obstructed labour
                # to reduce the risk of uterine rupture

                self.module.set_intrapartum_complications(person_id, complication=complication)
            self.module.progression_of_hypertensive_disorders(person_id, property_prefix='ps')

            if df.at[person_id, 'la_obstructed_labour']:
                logger.info(key='maternal_complication', data={'mother': person_id,
                                                               'type': 'obstructed_labour',
                                                               'timing': 'intrapartum'})

        # ======================================= COMPLICATION MANAGEMENT ==========================
        # Next, women in labour are assessed for complications and treatment delivered if a need is identified and
        # consumables are available

        self.module.assessment_for_assisted_vaginal_delivery(self, indication='ol')
        self.module.assessment_and_treatment_of_maternal_sepsis(self, 'ip')
        self.module.assessment_and_treatment_of_hypertension(self, labour_stage='ip')
        self.module.assessment_and_plan_for_antepartum_haemorrhage(self)
        self.module.assessment_and_treatment_of_eclampsia(self, 'ip')
        self.module.assessment_for_referral_uterine_rupture(self)

        # -------------------------- Active Management of the third stage of labour ----------------------------------
        # Prophylactic treatment to prevent postpartum bleeding is applied
        if not mni[person_id]['sought_care_for_complication']:
            self.module.active_management_of_the_third_stage_of_labour(self)

        # -------------------------- Caesarean section/AVD for un-modelled reason ------------------------------------
        # We apply a probability to women who have not already been allocated to undergo assisted/caesarean delivery
        # that they will require assisted/caesarean delivery to capture indications which are not explicitly modelled
        if not mni[person_id]['referred_for_cs'] and (not mni[person_id]['mode_of_delivery'] == 'instrumental'):
            if df.at[person_id, 'la_previous_cs_delivery'] > 1:
                mni[person_id]['referred_for_cs'] = True
                mni[person_id]['cs_indication'] = 'previous_scar'

            elif self.module.rng.random_sample() < params['residual_prob_caesarean']:
                mni[person_id]['referred_for_cs'] = True
                mni[person_id]['cs_indication'] = 'other'

            elif self.module.rng.random_sample() < params['residual_prob_avd']:
                self.module.assessment_for_assisted_vaginal_delivery(self, indication='other')

        # -------------------------- Newborn resuscitation ------------------------------------------------------------
        # We check in this HSI that if the mother has a live born baby who requires resucitation that they will receive
        # the intervention
        if not mni[person_id]['sought_care_for_complication']:
            # TODO: potential issue is that this consumable is being logged now for every birth as opposed to
            #  for each birth where resuscitation of the newborn is required
            avail = pregnancy_helper_functions.return_cons_avail(
                self.module, self, cons=self.module.item_codes_lab_consumables['resuscitation'], opt_cons=None)

            # Run HCW check
            sf_check = pregnancy_helper_functions.check_emonc_signal_function_will_run(self.module,
                                                                                       sf='neo_resus',
                                                                                       hsi_event=self)
            if sf_check and avail:
                mni[person_id]['neo_will_receive_resus_if_needed'] = True

        # ========================================== SCHEDULING CEMONC CARE =========================================
        # Finally women who require additional treatment have the appropriate HSI scheduled to deliver further care

        if mni[person_id]['referred_for_cs'] or \
            mni[person_id]['referred_for_surgery'] or \
           mni[person_id]['referred_for_blood']:

            if self.ACCEPTED_FACILITY_LEVEL != '1a':
                cemonc_fl = str(self.ACCEPTED_FACILITY_LEVEL)
            else:
                cemonc_fl = self.module.rng.choice(['1b', '2'])

            surgical_management = HSI_Labour_ReceivesComprehensiveEmergencyObstetricCare(
                self.module, person_id=person_id, timing='intrapartum', facility_level_of_this_hsi=cemonc_fl)
            self.sim.modules['HealthSystem'].schedule_hsi_event(surgical_management,
                                                                priority=0,
                                                                topen=self.sim.date,
                                                                tclose=self.sim.date + DateOffset(days=2))

        # If a this woman has experienced a complication the appointment footprint is changed from normal to
        # complicated
        if (
            df.at[person_id, 'la_sepsis']
            or df.at[person_id, 'la_antepartum_haem'] != 'none'
            or df.at[person_id, 'la_obstructed_labour']
            or df.at[person_id, 'la_uterine_rupture']
            or df.at[person_id, 'ps_htn_disorders'] == 'eclampsia'
            or df.at[person_id, 'ps_htn_disorders'] == 'severe_pre_eclamp'
        ):
            return self.make_appt_footprint({'CompDelivery': 1})

    def never_ran(self):
        self.module.run_if_receives_skilled_birth_attendance_cant_run(self)

    def did_not_run(self):
        self.module.run_if_receives_skilled_birth_attendance_cant_run(self)
        return False

    def not_available(self):
        self.module.run_if_receives_skilled_birth_attendance_cant_run(self)


class HSI_Labour_ReceivesPostnatalCheck(HSI_Event, IndividualScopeEventMixin):
    """
    This is HSI_Labour_ReceivesPostnatalCheck. It is scheduled by BirthAndPostnatalOutcomesEvent for all women who
    will receive full postnatal checkup after birth. Additionally, this event is scheduled by the
    PostnatalSupervisorEvent for women who require PNC later in the postnatal period. This event represents the
    postpartum care contact after delivery and includes assessment and treatment of severe pre-eclampsia, hypertension,
    sepsis and postpartum bleeding. In addition woman are scheduled HIV screening if appropriate and started on
    postnatal iron tablets
    """

    def __init__(self, module, person_id):
        super().__init__(module, person_id=person_id)
        assert isinstance(module, Labour)

        self.TREATMENT_ID = 'PostnatalCare_Maternal'
        self.EXPECTED_APPT_FOOTPRINT = self.make_appt_footprint({'Over5OPD': 1})
        self.ACCEPTED_FACILITY_LEVEL = self._get_facility_level_for_pnc(person_id)

    def apply(self, person_id, squeeze_factor):
        mni = self.sim.modules['PregnancySupervisor'].mother_and_newborn_info
        df = self.sim.population.props
        params = self.module.current_parameters

        if not df.at[person_id, 'is_alive'] or pd.isnull(df.at[person_id, 'la_date_most_recent_delivery']):
            return None

        # Ensure that women who were scheduled to receive early PNC have received care prior to passing through
            # PostnatalWeekOneMaternalEvent

        if (mni[person_id]['will_receive_pnc'] == 'early') and not mni[person_id]['passed_through_week_one']:
            if not self.sim.date <= (df.at[person_id, 'la_date_most_recent_delivery'] + pd.DateOffset(days=2)):
                logger.info(key='error', data=f'Mother {person_id} attended early PNC too late')

            if not df.at[person_id, 'la_pn_checks_maternal'] == 0:
                logger.info(key='error', data=f'Mother {person_id} attended early PNC twice')

        elif mni[person_id]['will_receive_pnc'] == 'late' and not mni[person_id]['passed_through_week_one']:
            if not self.sim.date >= (df.at[person_id, 'la_date_most_recent_delivery'] + pd.DateOffset(days=2)):
                logger.info(key='error', data=f'Mother {person_id} attended late PNC too early')

            if not df.at[person_id, 'la_pn_checks_maternal'] == 0:
                logger.info(key='error', data=f'Mother {person_id} attended late PNC twice')

        # Run checks
        self.module.postpartum_characteristics_checker(person_id)

        # log the PNC visit
        logger.info(key='postnatal_check', data={'person_id': person_id,
                                                 'delivery_setting': mni[person_id]['delivery_setting'],
                                                 'visit_number': df.at[person_id, 'la_pn_checks_maternal'],
                                                 'timing': mni[person_id]['will_receive_pnc']})

        df.at[person_id, 'la_pn_checks_maternal'] += 1
        # reset variable for capturing early pnc
        mni[person_id]['will_receive_pnc'] = 'none'

        # Perform assessments and treatment for each of the major complications that can occur after birth
        self.module.assessment_and_treatment_of_eclampsia(self, 'pp')
        self.module.assessment_and_treatment_of_pph_retained_placenta(self)
        self.module.assessment_and_treatment_of_pph_uterine_atony(self)

        self.module.assessment_and_treatment_of_maternal_sepsis(self, 'pp')

        self.module.assessment_and_treatment_of_severe_pre_eclampsia_mgso4(self, 'pp')
        self.module.assessment_and_treatment_of_hypertension(self, 'pp')

        if self.module.rng.random_sample() < params['prob_intervention_delivered_anaemia_assessment_pnc']:
            self.module.assessment_and_treatment_of_anaemia(self)

        self.module.assessment_for_depression(self)
        self.module.interventions_delivered_pre_discharge(self)

        mother = df.loc[person_id]

        # Schedule higher level care for women requiring comprehensive treatment
        if self.ACCEPTED_FACILITY_LEVEL != '1a':
            cemonc_fl = str(self.ACCEPTED_FACILITY_LEVEL)
        else:
            cemonc_fl = self.module.rng.choice(['1b', '2'])

        if mni[person_id]['referred_for_surgery'] or mni[person_id]['referred_for_blood']:

            surgical_management = HSI_Labour_ReceivesComprehensiveEmergencyObstetricCare(
                self.module, person_id=person_id, timing='postpartum', facility_level_of_this_hsi=cemonc_fl)
            self.sim.modules['HealthSystem'].schedule_hsi_event(surgical_management,
                                                                priority=0,
                                                                topen=self.sim.date,
                                                                tclose=self.sim.date + DateOffset(days=1))

        # Women who require treatment for postnatal complications are schedule to the inpatient HSI to capture inpatient
        # days
        elif (mother.la_sepsis_treatment or
              mother.la_eclampsia_treatment or
              mother.la_severe_pre_eclampsia_treatment or
              mother.la_maternal_hypertension_treatment or
              self.module.pph_treatment.has_all(person_id, 'manual_removal_placenta')):

            postnatal_inpatient = HSI_Labour_PostnatalWardInpatientCare(
                self.module, person_id=person_id, facility_level_of_this_hsi=cemonc_fl)
            self.sim.modules['HealthSystem'].schedule_hsi_event(postnatal_inpatient,
                                                                priority=0,
                                                                topen=self.sim.date,
                                                                tclose=self.sim.date + DateOffset(days=1))

        # ====================================== APPLY RISK OF DEATH===================================================
        if not mni[person_id]['referred_for_surgery'] and not mni[person_id]['referred_for_blood']:
            self.module.apply_risk_of_early_postpartum_death(person_id)

        return self.EXPECTED_APPT_FOOTPRINT

    def never_ran(self):
        self.module.run_if_receives_postnatal_check_cant_run(self)

    def did_not_run(self):
        self.module.run_if_receives_postnatal_check_cant_run(self)
        return False

    def not_available(self):
        self.module.run_if_receives_postnatal_check_cant_run(self)

    def _get_facility_level_for_pnc(self, person_id):
        mni = self.sim.modules['PregnancySupervisor'].mother_and_newborn_info

        if (person_id in mni) and (mni[person_id]['will_receive_pnc'] == 'early') and \
           (mni[person_id]['delivery_setting'] == 'hospital'):
            return self.module.rng.choice(['1b', '2'])
        else:
            return '1a'


class HSI_Labour_ReceivesComprehensiveEmergencyObstetricCare(HSI_Event, IndividualScopeEventMixin):
    """
    This is HSI_Labour_ReceivesComprehensiveEmergencyObstetricCare. This event houses all the interventions that are
    required to be delivered at a CEmONC level facility including caesarean section, blood transfusion and surgery
    during or following labour Currently we assume that if this even runs and the consumables are available then the
    intervention is delivered i.e. we dont apply squeeze factor threshold.
    """

    def __init__(self, module, person_id, timing, facility_level_of_this_hsi):
        super().__init__(module, person_id=person_id)
        assert isinstance(module, Labour)

        if timing == 'intrapartum':
            t_id = 'DeliveryCare_Comprehensive'
        else:
            t_id = 'PostnatalCare_Comprehensive'

        self.TREATMENT_ID = t_id
        self.EXPECTED_APPT_FOOTPRINT = self.make_appt_footprint({'MajorSurg': 1})
        self.ACCEPTED_FACILITY_LEVEL = facility_level_of_this_hsi
        self.timing = timing

    def apply(self, person_id, squeeze_factor):
        df = self.sim.population.props
        mni = self.sim.modules['PregnancySupervisor'].mother_and_newborn_info
        params = self.module.current_parameters

        # We use the variable self.timing to differentiate between women sent to this event during labour and women
        # sent after labour

        # ========================================== CAESAREAN SECTION ===============================================
        # For women arriving to this event during labour who have been referred for caesarean the intervention is
        # delivered
        if mni[person_id]['referred_for_cs'] and self.timing == 'intrapartum':

            # We log the required consumables and condition the caesarean happening on the availability of the
            # first consumable in this package, the anaesthetic required for the surgery
            avail = pregnancy_helper_functions.return_cons_avail(
                self.module, self,
                cons=self.module.item_codes_lab_consumables['caesarean_delivery_core'],
                opt_cons=self.module.item_codes_lab_consumables['caesarean_delivery_optional'])

            # We check that the HCW will deliver the intervention
            sf_check = pregnancy_helper_functions.check_emonc_signal_function_will_run(self.module, sf='surg',
                                                                                       hsi_event=self)

            # Block CS delivery for this analysis
            if params['la_analysis_in_progress'] and (params['cemonc_availability'] == 0.0):
                logger.debug(key='message', data="cs delivery blocked for this analysis")

            elif (avail and sf_check) or (mni[person_id]['cs_indication'] == 'other'):

                # If intervention is delivered - add used equipment
                self.add_equipment(self.healthcare_system.equipment.from_pkg_names('Major Surgery'))

                person = df.loc[person_id]
                logger.info(key='caesarean_delivery', data=person.to_dict())
                logger.info(key='cs_indications', data={'id': person_id,
                                                        'indication': mni[person_id]['cs_indication']})

                # The appropriate variables in the MNI and dataframe are stored. Current caesarean section reduces
                # risk of intrapartum still birth and death due to antepartum haemorrhage
                mni[person_id]['mode_of_delivery'] = 'caesarean_section'
                mni[person_id]['amtsl_given'] = True
                df.at[person_id, 'la_previous_cs_delivery'] += 1

        # ================================ SURGICAL MANAGEMENT OF RUPTURED UTERUS =====================================
        # Women referred after the labour HSI following correct identification of ruptured uterus will also need to
        # undergo surgical repair of this complication
        if mni[person_id]['referred_for_surgery'] and self.timing == 'intrapartum' and df.at[person_id,
                                                                                             'la_uterine_rupture']:

            # If the staff and consumables are available to deliver a caesarean for this individual we do not run any
            # further checks and surgical repair is assume to have occurred during their caesarean surgery
            if mni[person_id]['mode_of_delivery'] == 'caesarean_section':

                # log treatment is delivered
                pregnancy_helper_functions.log_met_need(self.module, 'ur_surg', self)

                # Determine if the uterus can be repaired
                treatment_success_ur = params['success_rate_uterine_repair'] > self.module.rng.random_sample()

                if treatment_success_ur:
                    df.at[person_id, 'la_uterine_rupture_treatment'] = True

                # Unsuccessful repair will lead to this woman requiring a hysterectomy. Hysterectomy will also reduce
                # risk of death from uterine rupture but leads to permanent infertility in the simulation
                else:
                    self.add_equipment({'Hysterectomy set'})
                    df.at[person_id, 'la_has_had_hysterectomy'] = True

        # ============================= SURGICAL MANAGEMENT OF POSTPARTUM HAEMORRHAGE==================================
        # Women referred for surgery immediately following labour will need surgical management of postpartum bleeding
        # Treatment is varied accordingly to underlying cause of bleeding

        if (mni[person_id]['referred_for_surgery'] and
            (self.timing == 'postpartum') and
           (df.at[person_id, 'la_postpartum_haem'] or df.at[person_id, 'pn_postpartum_haem_secondary'])):
            self.module.surgical_management_of_pph(self)

        # =========================================== BLOOD TRANSFUSION ===============================================
        # Women referred for blood transfusion alone or in conjunction with one of the above interventions will receive
        # that here
        if mni[person_id]['referred_for_blood']:
            self.module.blood_transfusion(self)

        # Women who have passed through the postpartum SBA HSI have not yet had their risk of death calculated because
        # they required interventions delivered via this event. We now determine if these women will survive
        if self.timing == 'postpartum':
            self.module.apply_risk_of_early_postpartum_death(person_id)

        # Schedule HSI that captures inpatient days
        if df.at[person_id, 'is_alive']:
            postnatal_inpatient = HSI_Labour_PostnatalWardInpatientCare(
                self.module, person_id=person_id, facility_level_of_this_hsi=str(self.ACCEPTED_FACILITY_LEVEL))
            self.sim.modules['HealthSystem'].schedule_hsi_event(postnatal_inpatient,
                                                                priority=0,
                                                                topen=self.sim.date,
                                                                tclose=self.sim.date + DateOffset(days=1))

        # Women who delivered via caesarean have the appropriate footprint applied
        if (self.timing == 'intrapartum') and (mni[person_id]['mode_of_delivery'] == 'caesarean_section'):
            return self.make_appt_footprint({'Csection': 1})

        # And those who didnt have surgery had the expected footprint overwritten
        elif not df.at[person_id, 'la_uterine_rupture_treatment'] and \
            not df.at[person_id, 'la_has_had_hysterectomy'] and not self.module.pph_treatment.has_all(person_id,
                                                                                                      'surgery'):
            return self.make_appt_footprint({'InpatientDays': 1})

    def never_ran(self):
        self.module.run_if_receives_comprehensive_emergency_obstetric_care_cant_run(self)

    def did_not_run(self):
        self.module.run_if_receives_comprehensive_emergency_obstetric_care_cant_run(self)
        return False

    def not_available(self):
        self.module.run_if_receives_comprehensive_emergency_obstetric_care_cant_run(self)


class HSI_Labour_PostnatalWardInpatientCare(HSI_Event, IndividualScopeEventMixin):
    """
    This is HSI_Labour_PostnatalWardInpatientCare. It is scheduled by HSI_Labour_ReceivesPostnatalCheck for all women
    require treatment as inpatients after delivery. The primary function of this event is to capture inpatient bed
    days
    """

    def __init__(self, module, person_id, facility_level_of_this_hsi):
        super().__init__(module, person_id=person_id)
        assert isinstance(module, Labour)

        self.TREATMENT_ID = 'PostnatalCare_Maternal_Inpatient'
        self.EXPECTED_APPT_FOOTPRINT = self.make_appt_footprint({})
        self.ACCEPTED_FACILITY_LEVEL = facility_level_of_this_hsi
        self.BEDDAYS_FOOTPRINT = self.make_beddays_footprint({'maternity_bed': 5})

    def apply(self, person_id, squeeze_factor):
        logger.debug(key='message', data='HSI_Labour_PostnatalWardInpatientCare now running to capture '
                                         'inpatient time for an unwell postnatal woman')

    def did_not_run(self):
        logger.debug(key='message', data='HSI_Labour_PostnatalWardInpatientCare: did not run')
        return False

    def not_available(self):
        logger.debug(key='message', data='HSI_Labour_PostnatalWardInpatientCare: cannot not run with '
                                         'this configuration')


class LabourAndPostnatalCareAnalysisEvent(Event, PopulationScopeEventMixin):
    """
    This is LabourAndPostnatalCareAnalysisEvent. This event is scheduled in initialise_simulation. When this event runs,
     and if any of the module parameters the signify analysis is being conducted are set to True, then key parameters
    are overridden to alter the coverage and/or quality of either B/CEmONC interventions or Postnatal Care for mothers
    and newborns.
    """
    def __init__(self, module):
        super().__init__(module)

    def apply(self, population):
        params = self.module.current_parameters
        df = self.sim.population.props
        mni = self.sim.modules['PregnancySupervisor'].mother_and_newborn_info
        mni_df = pd.DataFrame.from_dict(mni, orient='index')
        pn_params = self.sim.modules['PostnatalSupervisor'].current_parameters
        nb_params = self.sim.modules['NewbornOutcomes'].current_parameters

        # Check to see if analysis is being conducted when this event runs
        if params['alternative_bemonc_availability'] or params['alternative_cemonc_availability'] or \
            params['alternative_pnc_coverage'] or params['alternative_pnc_quality'] or params['sba_sens_analysis_max'] \
           or params['pnc_sens_analysis_max'] or params['pnc_sens_analysis_min']:

            params['la_analysis_in_progress'] = True

            # If PNC analysis is being conducted we reset the intercept parameter of the equation determining care
            # seeking for PNC and scale the model
            if params['alternative_pnc_coverage']:
                target = params['pnc_availability_odds']
                params['odds_will_attend_pnc'] = 1

                women = df.loc[df.is_alive & (df.sex == 'F') & (df.age_years > 14) & (df.age_years < 50)]
                mode_of_delivery = pd.Series(False, index=women.index)
                delivery_setting = pd.Series(False, index=women.index)

                if 'mode_of_delivery' in mni_df.columns:
                    mode_of_delivery = pd.Series(mni_df['mode_of_delivery'], index=women.index)
                if 'delivery_setting' in mni_df.columns:
                    delivery_setting = pd.Series(mni_df['delivery_setting'], index=women.index)

                mean = self.module.la_linear_models['postnatal_check'].predict(
                    df.loc[df.is_alive & (df.sex == 'F') & (df.age_years > 14) & (df.age_years < 50)],
                    year=self.sim.date.year,
                    mode_of_delivery=mode_of_delivery,
                    delivery_setting=delivery_setting).mean()

                mean = mean / (1.0 - mean)
                scaled_intercept = 1.0 * (target / mean) if (target != 0 and mean != 0 and not np.isnan(mean)) else 1.0

                params['odds_will_attend_pnc'] = scaled_intercept

                # Then override the parameters which control neonatal care seeking
                cov_prob = params['pnc_availability_odds'] / (params['pnc_availability_odds'] + 1)
                params['prob_timings_pnc'] = [1.0, 0]

                nb_params['prob_pnc_check_newborn'] = cov_prob
                nb_params['prob_timings_pnc_newborns'] = [1.0, 0]

            if params['alternative_pnc_quality']:
                nb_params['prob_kmc_available'] = params['pnc_availability_probability']
                params['prob_intervention_delivered_anaemia_assessment_pnc'] = params['pnc_availability_probability']

            if params['pnc_sens_analysis_max'] or params['pnc_sens_analysis_min']:

                self.module.la_linear_models['postnatal_check'] = LinearModel(
                         LinearModelType.MULTIPLICATIVE,
                         params['pnc_availability_probability'])
                params['prob_timings_pnc'] = [params['pnc_availability_probability'],
                                              1 - params['pnc_availability_probability']]
                params['prob_careseeking_for_complication_pn'] = params['pnc_availability_probability']
                pn_params['prob_care_seeking_postnatal_emergency'] = params['pnc_availability_probability']

                nb_params['prob_pnc_check_newborn'] = params['pnc_availability_probability']
                nb_params['prob_timings_pnc_newborns'] = [params['pnc_availability_probability'],
                                                          1 - params['pnc_availability_probability']]
                nb_params['prob_care_seeking_for_complication'] = params['pnc_availability_probability']
                pn_params['prob_care_seeking_postnatal_emergency_neonate'] = params['pnc_availability_probability']

            if params['sba_sens_analysis_max']:
                params['odds_deliver_at_home'] = 0.0


class LabourLoggingEvent(RegularEvent, PopulationScopeEventMixin):
    """This is the LabourLoggingEvent. It uses the data frame and the labour_tracker to produce summary statistics which
    are processed and presented by different analysis scripts """

    def __init__(self, module):
        self.repeat = 1
        super().__init__(module, frequency=DateOffset(years=self.repeat))

    def apply(self, population):
        df = self.sim.population.props
        repro_women = df.is_alive & (df.sex == 'F') & (df.age_years > 14) & (df.age_years < 50)

        hysterectomy = df.is_alive & (df.sex == 'F') & df.la_has_had_hysterectomy & (df.age_years > 14) & (df.age_years
                                                                                                           < 50)
        labour = df.is_alive & (df.sex == 'F') & df.la_currently_in_labour & (df.age_years > 14) & (df.age_years
                                                                                                    < 50)
        postnatal = df.is_alive & (df.sex == 'F') & df.la_is_postpartum & (df.age_years > 14) & (df.age_years
                                                                                                 < 50)
        inpatient = df.is_alive & (df.sex == 'F') & df.hs_is_inpatient & (df.age_years > 14) & (df.age_years
                                                                                                < 50)

        prop_hyst = (len(hysterectomy.loc[hysterectomy]) / len(repro_women.loc[repro_women])) * 100
        prop_in_labour = (len(labour.loc[labour]) / len(repro_women.loc[repro_women])) * 100
        prop_pn = (len(postnatal.loc[postnatal]) / len(repro_women.loc[repro_women])) * 100
        prop_ip = (len(inpatient.loc[inpatient]) / len(repro_women.loc[repro_women])) * 100

        logger.info(key='women_data_debug', data={'hyst': prop_hyst,
                                                  'labour': prop_in_labour,
                                                  'pn': prop_pn,
                                                  'ip': prop_ip})<|MERGE_RESOLUTION|>--- conflicted
+++ resolved
@@ -691,23 +691,6 @@
         This function defines the required consumables for each intervention delivered during this module and stores
         them in a module level dictionary called within HSIs
          """
-<<<<<<< HEAD
-        get_item_code_from_pkg = self.sim.modules['HealthSystem'].get_item_codes_from_package_name
-
-        get_list_of_items = pregnancy_helper_functions.get_list_of_items
-
-        # ---------------------------------- IV DRUG ADMIN CONSUMABLES  -----------------------------------------------
-        self.item_codes_lab_consumables['iv_drug_cons'] = \
-            get_list_of_items(self, ['Cannula iv  (winged with injection pot) 18_each_CMST',
-                                     'Giving set iv administration + needle 15 drops/ml_each_CMST',
-                                     'Disposables gloves, powder free, 100 pieces per box'])
-
-        # ---------------------------------- BLOOD TEST CONSUMABLES ---------------------------------------------------
-        self.item_codes_lab_consumables['blood_test_cons'] = \
-            get_list_of_items(self, ['Blood collecting tube, 5 ml',
-                                     'Cannula iv  (winged with injection pot) 18_each_CMST',
-                                     'Disposables gloves, powder free, 100 pieces per box'])
-=======
         ic = self.sim.modules['HealthSystem'].get_item_code_from_item_name
 
         # ---------------------------------- BLOOD TEST EQUIPMENT ---------------------------------------------------
@@ -722,7 +705,6 @@
              ic('Cannula iv  (winged with injection pot) 18_each_CMST'): 1,
              ic('Disposables gloves, powder free, 100 pieces per box'): 1
              }
->>>>>>> 6af737a8
 
         # ------------------------------------------ FULL BLOOD COUNT -------------------------------------------------
         self.item_codes_lab_consumables['full_blood_count'] = {ic('Complete blood count'): 1}
@@ -1692,13 +1674,9 @@
 
                 # If she has not already receive antibiotics, we check for consumables
                 avail = pregnancy_helper_functions.return_cons_avail(
-<<<<<<< HEAD
-                    self, hsi_event, self.item_codes_lab_consumables, core='abx_for_prom', optional='iv_drug_cons')
-=======
                     self, hsi_event,
                     cons=self.item_codes_lab_consumables['abx_for_prom'],
                     opt_cons=self.item_codes_lab_consumables['iv_drug_equipment'])
->>>>>>> 6af737a8
 
                 # Then query if these consumables are available during this HSI And provide if available.
                 # Antibiotics for from reduce risk of newborn sepsis within the first
@@ -1712,14 +1690,9 @@
            mni[person_id]['labour_state'] == 'late_preterm_labour':
 
             avail = pregnancy_helper_functions.return_cons_avail(
-<<<<<<< HEAD
-                self, hsi_event, self.item_codes_lab_consumables, core='antenatal_steroids',
-                optional='iv_drug_cons')
-=======
                 self, hsi_event,
                 cons=self.item_codes_lab_consumables['antenatal_steroids'],
                 opt_cons=self.item_codes_lab_consumables['iv_drug_equipment'])
->>>>>>> 6af737a8
 
             # If available they are given. Antenatal steroids reduce a preterm newborns chance of developing
             # respiratory distress syndrome and of death associated with prematurity
@@ -1811,14 +1784,9 @@
 
             # Then query if these consumables are available during this HSI
             avail = pregnancy_helper_functions.return_cons_avail(
-<<<<<<< HEAD
-                self, hsi_event, self.item_codes_lab_consumables, core='iv_antihypertensives',
-                optional='iv_drug_cons')
-=======
                 self, hsi_event,
                 cons=self.item_codes_lab_consumables['iv_antihypertensives'],
                 opt_cons=self.item_codes_lab_consumables['iv_drug_equipment'])
->>>>>>> 6af737a8
 
             # If they are available then the woman is started on treatment. Intravenous antihypertensive reduce a
             # womans risk of progression from mild to severe gestational hypertension ANd reduce risk of death for
@@ -1922,7 +1890,6 @@
                                                                                            hsi_event=hsi_event)
 
                 if avail and sf_check:
-
                     # Add used equipment
                     hsi_event.add_equipment({'Delivery Forceps', 'Vacuum extractor'})
 
@@ -2051,13 +2018,9 @@
 
         # Define and check available consumables
         avail = pregnancy_helper_functions.return_cons_avail(
-<<<<<<< HEAD
-            self, hsi_event, self.item_codes_lab_consumables, core='amtsl', optional='iv_drug_cons')
-=======
             self, hsi_event,
             cons=self.item_codes_lab_consumables['amtsl'],
             opt_cons=self.item_codes_lab_consumables['iv_drug_equipment'])
->>>>>>> 6af737a8
 
         # run HCW check
         sf_check = pregnancy_helper_functions.check_emonc_signal_function_will_run(self, sf='uterotonic',
@@ -2182,7 +2145,6 @@
                                                                                    hsi_event=hsi_event)
 
         if avail and sf_check:
-
             # Add used equipment
             hsi_event.add_equipment(self.healthcare_system.equipment.from_pkg_names('Major Surgery'))
 
@@ -2193,8 +2155,7 @@
                 self.pph_treatment.set(person_id, 'surgery')
             else:
                 # If the treatment is unsuccessful then women will require a hysterectomy to stop the bleeding
-                hsi_event.add_equipment(
-                    {'Hysterectomy set'})
+                hsi_event.add_equipment({'Hysterectomy set'})
                 self.pph_treatment.set(person_id, 'hysterectomy')
                 df.at[person_id, 'la_has_had_hysterectomy'] = True
 
@@ -2216,14 +2177,9 @@
 
         # Check consumables
         avail = pregnancy_helper_functions.return_cons_avail(
-<<<<<<< HEAD
-            self, hsi_event, self.item_codes_lab_consumables, core='blood_transfusion', number=2,
-            optional='iv_drug_cons')
-=======
             self, hsi_event,
             cons=self.item_codes_lab_consumables['blood_transfusion'],
             opt_cons=self.item_codes_lab_consumables['iv_drug_equipment'])
->>>>>>> 6af737a8
 
         # check HCW
         sf_check = pregnancy_helper_functions.check_emonc_signal_function_will_run(self, sf='blood_tran',
@@ -2262,7 +2218,7 @@
         test_result = self.sim.modules['HealthSystem'].dx_manager.run_dx_test(
             dx_tests_to_run='full_blood_count_hb_pn', hsi_event=hsi_event)
 
-        hsi_event.get_consumables(item_codes=self.item_codes_lab_consumables['blood_test_cons'])
+        hsi_event.get_consumables(item_codes=self.item_codes_lab_consumables['blood_test_equipment'])
 
         # Check consumables
         if test_result:
@@ -3296,7 +3252,6 @@
                 logger.debug(key='message', data="cs delivery blocked for this analysis")
 
             elif (avail and sf_check) or (mni[person_id]['cs_indication'] == 'other'):
-
                 # If intervention is delivered - add used equipment
                 self.add_equipment(self.healthcare_system.equipment.from_pkg_names('Major Surgery'))
 
