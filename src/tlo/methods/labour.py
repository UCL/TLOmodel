--- conflicted
+++ resolved
@@ -2614,121 +2614,7 @@
                                                      f'complication that has developed during labour')
 
 
-<<<<<<< HEAD
 class LabourDeathAndStillBirthEvent(Event, IndividualScopeEventMixin):
-=======
-class BirthEvent(Event, IndividualScopeEventMixin):
-    """This is the BirthEvent. It is scheduled by LabourOnsetEvent. For women who survived labour, the appropriate
-    variables are reset/updated and the function do_birth is executed. This event schedules PostPartumLabourEvent for
-    those women who have survived"""
-
-    def __init__(self, module, mother_id):
-        super().__init__(module, person_id=mother_id)
-
-    def apply(self, mother_id):
-        df = self.sim.population.props
-        person = df.loc[mother_id]
-        mni = self.sim.modules['PregnancySupervisor'].mother_and_newborn_info
-
-        # This event tells the simulation that the woman's pregnancy is over and generates the new child in the
-        # data frame
-        logger.info(key='message', data=f'mother {mother_id} at birth event')
-
-        # Check the correct amount of time has passed between labour onset and birth event and that women at the event
-        # have the right characteristics present
-
-        assert (self.sim.date - df.at[mother_id, 'la_due_date_current_pregnancy']) == pd.to_timedelta(5, unit='D')
-        self.module.labour_characteristics_checker(mother_id)
-
-        # =============================================== BIRTH ====================================================
-        # If the mother is alive and still pregnant we generate a  child and the woman is scheduled to move to the
-        # postpartum event to determine if she experiences any additional complications (intrapartum stillbirths still
-        # trigger births for monitoring purposes)
-
-        if person.is_alive and person.is_pregnant:
-            logger.info(key='message', data=f'A Birth is now occurring, to mother {mother_id}')
-
-            # If the mother is pregnant with twins, we call the do_birth function twice and then link the twins
-            # (via sibling id) in the newborn module
-            if person.ps_multiple_pregnancy:
-                child_one = self.sim.do_birth(mother_id)
-                child_two = self.sim.do_birth(mother_id)
-                logger.debug(key='message', data=f'Mother {mother_id} will now deliver twins {child_one} & {child_two}')
-                self.sim.modules['NewbornOutcomes'].link_twins(child_one, child_two, mother_id)
-            else:
-                self.sim.do_birth(mother_id)
-
-            # ====================================== SCHEDULING POSTPARTUM EVENTS ======================================
-            # Women who have birth at home will next pass to this event, again applying risk of complications
-            if mni[mother_id]['delivery_setting'] == 'home_birth':
-                self.sim.schedule_event(PostpartumLabourAtHomeEvent(self.module, mother_id), self.sim.date)
-                logger.debug(key='message', data=f'This is BirthEvent scheduling PostpartumLabourAtHomeEvent for '
-                                                 f'person {mother_id} on date {self.sim.date}')
-
-            # Otherwise we scheduled the next HSI event that manages care immediately after birth
-            else:
-                # Women who have delivered vaginally pass to HSI_Labour_ReceivesSkilledBirthAttendanceFollowingLabour
-                # for management of the postpartum period
-                if mni[mother_id]['mode_of_delivery'] == 'vaginal_delivery' or \
-                  mni[mother_id]['mode_of_delivery'] == 'instrumental':
-
-                    health_centre_care = HSI_Labour_ReceivesSkilledBirthAttendanceFollowingLabour(
-                        self.module, person_id=mother_id, facility_level_of_this_hsi='1a')
-
-                    all_facility_care = HSI_Labour_ReceivesSkilledBirthAttendanceFollowingLabour(
-                        self.module, person_id=mother_id,
-                        facility_level_of_this_hsi=self.module.rng.choice(['1a', '1b'])
-                    )
-
-                    if mni[mother_id]['delivery_setting'] == 'health_centre':
-                        logger.debug(key='message', data='This is BirthEvent scheduling HSI_Labour_ReceivesCareFor'
-                                                         f'PostpartumPeriod for person {mother_id} on date'
-                                                         f' {self.sim.date}')
-                        self.sim.modules['HealthSystem'].schedule_hsi_event(health_centre_care,
-                                                                            priority=0,
-                                                                            topen=self.sim.date,
-                                                                            tclose=self.sim.date + DateOffset(days=1))
-
-                    elif mni[mother_id]['delivery_setting'] == 'hospital':
-                        logger.info(key='message', data='This is BirthEvent scheduling '
-                                                        'HSI_Labour_ReceivesCareForPostpartumPeriod for person '
-                                                        f'{mother_id}')
-
-                        self.sim.modules['HealthSystem'].schedule_hsi_event(all_facility_care,
-                                                                            priority=0,
-                                                                            topen=self.sim.date,
-                                                                            tclose=self.sim.date + DateOffset(days=1))
-                else:
-                    # Women who delivered via c-section are scheduled to a different HSI
-                    post_cs_care = HSI_Labour_ReceivesCareFollowingCaesareanSection(
-                        self.module, person_id=mother_id,
-                        facility_level_of_this_hsi=self.module.rng.choice(['1a', '1b']))
-
-                    logger.info(key='message', data='This is BirthEvent scheduling '
-                                                    f'HSI_Labour_ReceivesCareFollowingCaesareanSection for person '
-                                                    f'{mother_id}who gave birth via caesarean section  on date '
-                                                    f'{self.sim.date}')
-                    self.sim.modules['HealthSystem'].schedule_hsi_event(post_cs_care,
-                                                                        priority=0,
-                                                                        topen=self.sim.date,
-                                                                        tclose=self.sim.date + DateOffset(days=1))
-
-        # If the mother has died during childbirth the child is still generated with is_alive=false to monitor
-        # stillbirth rates. She will not pass through the postpartum complication events
-        if ~person.is_alive and ~person.la_intrapartum_still_birth and person.la_maternal_death_in_labour:
-            logger.info(key='message', data=f'A Birth is now occurring, to mother {mother_id} who died in childbirth '
-                                            f'but her child survived')
-
-            if person.ps_multiple_pregnancy:
-                child_one = self.sim.do_birth(mother_id)
-                child_two = self.sim.do_birth(mother_id)
-                self.sim.modules['NewbornOutcomes'].link_twins(child_one, child_two, mother_id)
-            else:
-                self.sim.do_birth(mother_id)
-
-
-class PostpartumLabourAtHomeEvent(Event, IndividualScopeEventMixin):
->>>>>>> e36a242e
     """
      This is the LabourDeathAndStillBirthEvent. It is scheduled by the LabourOnsetEvent for all women in the labour
      module following the application of complications (and possibly treatment) for women who have given birth at home
