--- conflicted
+++ resolved
@@ -14,12 +14,8 @@
 from tlo.methods import Metadata, labour_lm, pregnancy_helper_functions
 from tlo.methods.causes import Cause
 from tlo.methods.dxmanager import DxTest
-<<<<<<< HEAD
-from tlo.methods.healthsystem import HSI_Event
-=======
 from tlo.methods.hsi_event import HSI_Event
 from tlo.methods.hsi_generic_first_appts import GenericFirstAppointmentsMixin
->>>>>>> 58a2a413
 from tlo.methods.postnatal_supervisor import PostnatalWeekOneMaternalEvent
 from tlo.util import BitsetHandler
 
@@ -2273,17 +2269,9 @@
         person_id = int(hsi_event.target)
         params = self.current_parameters
 
-<<<<<<< HEAD
-        # HIV testing occurs within the HIV module for women who havent already been diagnosed
-        # probability of HIV test determined by parameter in ResourceFile_HIV.xlsx
-        if 'Hiv' in self.sim.modules.keys():
-            # decide whether HIV test should be scheduled for mother
-            # this function will check conditions and schedule the HSI
-=======
         # HIV testing occurs within the HIV module for women who haven't already been diagnosed.
         # The probability of getting the HIV test is determined by the Hiv module.
         if 'Hiv' in self.sim.modules:
->>>>>>> 58a2a413
             self.sim.modules['Hiv'].decide_whether_hiv_test_for_mother(person_id, referred_from="labour")
 
         # ------------------------------- Postnatal iron and folic acid ---------------------------------------------
