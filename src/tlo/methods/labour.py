from pathlib import Path

import numpy as np
import pandas as pd

from tlo import DateOffset, Module, Parameter, Property, Types, logging
from tlo.events import Event, IndividualScopeEventMixin, PopulationScopeEventMixin, RegularEvent
from tlo.lm import LinearModel, LinearModelType, Predictor
from tlo.methods import demography
from tlo.methods.dxmanager import DxTest
from tlo.methods.healthsystem import HSI_Event

logger = logging.getLogger(__name__)
logger.setLevel(logging.INFO)


class Labour (Module):
    """This module for labour, delivery, the immediate postpartum period and skilled birth attendance."""

    def __init__(self, name=None, resourcefilepath=None):
        super().__init__(name)
        self.resourcefilepath = resourcefilepath

        # This dictionary will store additional information around delivery and birth
        self.mother_and_newborn_info = dict()

        # This dictionary will track incidence of complications of labour
        self.labour_tracker = dict()

        # This list contains the individual_ids of women in labour, used for testing
        self.women_in_labour = list()

        # These lists will contain possible complications and are used as checks in assert functions
        self.possible_intrapartum_complications = list()
        self.possible_postpartum_complications = list()

    PARAMETERS = {
        #  ===================================  NATURAL HISTORY PARAMETERS =============================================
        'intercept_parity_lr2010': Parameter(
            Types.REAL, 'intercept value for linear regression equation predicating womens parity at 2010 baseline'),
        'effect_age_parity_lr2010': Parameter(
            Types.REAL, 'effect of an increase in age by 1 year in the linear regression equation predicating '
                        'womens parity at 2010 baseline'),
        'effect_mar_stat_2_parity_lr2010': Parameter(
            Types.REAL, 'effect of a change in marriage status from comparison (level 1) in the linear '
                        'regression equation predicating womens parity at 2010 baseline'),
        'effect_mar_stat_3_parity_lr2010': Parameter(
            Types.REAL, 'effect of a change in marriage status from comparison (level 1) in the linear '
                        'regression equation predicating womens parity at 2010 baseline'),
        'effect_wealth_lev_5_parity_lr2010': Parameter(
            Types.REAL, 'effect of a change in wealth status from comparison (level 1) in the linear '
                        'regression equation predicating womens parity at 2010 baseline'),
        'effect_wealth_lev_4_parity_lr2010': Parameter(
            Types.REAL, 'effect of an increase in wealth level in the linear regression equation predicating womens '
                        'parity at 2010 base line'),
        'effect_wealth_lev_3_parity_lr2010': Parameter(
            Types.REAL, 'effect of an increase in wealth level in the linear regression equation predicating womens '
                        'parity at 2010 base line'),
        'effect_wealth_lev_2_parity_lr2010': Parameter(
            Types.REAL, 'effect of an increase in wealth level in the linear regression equation predicating womens '
                        'parity at 2010 base line'),
        'effect_wealth_lev_1_parity_lr2010': Parameter(
            Types.REAL, 'effect of an increase in wealth level in the linear regression equation predicating womens '
                        'parity at 2010 base line'),
        'lower_limit_term_days': Parameter(
            Types.REAL, 'minimum number of days gestation at which a woman can go into labour and be categorised as '
                        'term'),
        'upper_limit_term_days': Parameter(
            Types.REAL, 'maximum number of days gestation at which a woman can go into labour and be categorised as '
                        'term'),
        'lower_limit_early_preterm_days': Parameter(
            Types.REAL, 'minimum number of days gestation at which a woman can go into labour and be categorised as '
                        'early preterm'),
        'upper_limit_early_preterm_days': Parameter(
            Types.REAL, 'maximum number of days gestation at which a woman can go into labour and be categorised as '
                        'early preterm'),
        'lower_limit_late_preterm_days': Parameter(
            Types.REAL, 'minimum number of days gestation at which a woman can go into labour and be categorised as '
                        'early preterm'),
        'upper_limit_late_preterm_days': Parameter(
            Types.REAL, 'maximum number of days gestation at which a woman can go into labour and be categorised as '
                        'late preterm'),
        'lower_limit_postterm_days': Parameter(
            Types.REAL, 'minimum number of days gestation at which a woman can go into labour and be categorised as '
                        'post term '),
        'odds_early_ptb': Parameter(
            Types.REAL, 'probability of a woman going into preterm labour between 28-33 weeks gestation'),
        'or_early_ptb_age<20': Parameter(
            Types.REAL, 'relative risk of early preterm labour for women younger than 20'),
        'or_early_ptb_prev_ptb': Parameter(
            Types.REAL, 'relative risk of early preterm labour for women who have previously delivered preterm'),
        'odds_late_ptb': Parameter(
            Types.REAL, 'probability of a woman going into preterm labour between 33-36 weeks gestation'),
        'or_late_ptb_prev_ptb': Parameter(
            Types.REAL, 'relative risk of preterm labour for women younger than 20'),
        'odds_post_term_labour': Parameter(
            Types.REAL, 'odds of a woman entering labour at >42 weeks gestation'),
        'rrr_ptl_bmi_more25': Parameter(
            Types.REAL, 'relative risk ratio of post term labour for a woman with a BMI of > 25'),
        'rrr_ptl_not_married': Parameter(
            Types.REAL, 'relative risk ratio of post term labour for a woman who isnt married'),
        'prob_pl_ol': Parameter(
            Types.REAL, 'effect of an increase in wealth level in the linear regression equation predicating womens '
                        'parity at 2010 base line'),
        'rr_PL_OL_nuliparity': Parameter(
            Types.REAL, 'relative risk of a woman entering prolonged/obstructed labour if they are nuliparous'),
        'rr_PL_OL_para_more3': Parameter(
            Types.REAL, 'relative risk of a woman entering prolonged/obstructed labour if they have a parity of greater'
                        'than 2'),
        'rr_PL_OL_bmi_less18': Parameter(
            Types.REAL, 'relative risk of a woman entering prolonged/obstructed labour if they have a BMI of less than '
                        '18'),
        'rr_PL_OL_bmi_more25': Parameter(
            Types.REAL, 'relative risk of a woman entering prolonged/obstructed labour if they have a BMI of > 25'),
        'rr_PL_OL_age_less20': Parameter(
            Types.REAL, 'relative risk of a woman entering prolonged/obstructed labour if her age is less'
                        'than 20 years'),
        'odds_ip_eclampsia': Parameter(
            Types.REAL, 'odds of an eclamptic seizure during labour'),
        'or_ip_eclampsia_30_34': Parameter(
            Types.REAL, 'odds ratio of eclampsia for women ages between 30 and 34'),
        'or_ip_eclampsia_35': Parameter(
            Types.REAL, 'odds ratio of eclampsia for women ages older than 35'),
        'or_ip_eclampsia_nullip': Parameter(
            Types.REAL, 'odds ratio of eclampsia for women who have not previously delivered a child'),
        'or_ip_eclampsia_gest_diab': Parameter(
            Types.REAL, 'odds ratio of eclampsia for women who has gestational diabetes'),
        'prob_aph': Parameter(
            Types.REAL, 'probability of an antepartum haemorrhage during labour'),
        'rr_aph_pl_ol': Parameter(
            Types.REAL, 'relative risk of antepartum haemorrhage following obstructed labour'),
        'prob_ip_sepsis': Parameter(
            Types.REAL, 'probability of sepsis in labour'),
        'rr_ip_sepsis_pl_ol': Parameter(
            Types.REAL, 'relative risk of developing sepsis following obstructed labour'),
        'odds_uterine_rupture': Parameter(
            Types.REAL, 'probability of a uterine rupture during labour'),
        'or_ur_grand_multip': Parameter(
            Types.REAL, 'relative risk of uterine rupture in women who have delivered >4 times previously'),
        'or_ur_prev_cs': Parameter(
            Types.REAL, 'relative risk of uterine rupture in women who have previously delivered via caesarean '
                        'section'),
        'or_ur_ref_ol': Parameter(
            Types.REAL,
            'relative risk of uterine rupture in women who have been referred in obstructed labour'),
        'severity_maternal_haemorrhage': Parameter(
            Types.LIST, 'probability a maternal hemorrhage is non-severe (<1000mls) or severe (>1000mls)'),
        'cfr_aph': Parameter(
            Types.REAL, 'case fatality rate for antepartum haemorrhage during labour'),
        'cfr_eclampsia': Parameter(
            Types.REAL, 'case fatality rate for eclampsia during labours'),
        'cfr_severe_pre_eclamp': Parameter(
            Types.REAL, 'case fatality rate for severe pre eclampsia during labour'),
        'cfr_sepsis': Parameter(
            Types.REAL, 'case fatality rate for sepsis during labour'),
        'cfr_uterine_rupture': Parameter(
            Types.REAL, 'case fatality rate for uterine rupture in labour'),
        'prob_still_birth_obstructed_labour': Parameter(
            Types.REAL, 'probability of a still birth following obstructed labour where the mother survives'),
        'rr_still_birth_ol_maternal_death': Parameter(
            Types.REAL, 'relative risk of still birth following a maternal death due to obstructed labour'),
        'prob_still_birth_antepartum_haem': Parameter(
            Types.REAL, 'probability of a still birth following antepartum haemorrhage where the mother survives'),
        'rr_still_birth_aph_maternal_death': Parameter(
            Types.REAL, 'relative risk of still birth following a maternal death due to an antepartum haemorrhage'),
        'prob_still_birth_sepsis': Parameter(
            Types.REAL, 'probability of a still birth following sepsis in labour where the mother survives'),
        'rr_still_birth_sepsis_maternal_death': Parameter(
            Types.REAL, 'relative risk of still birth following a maternal death due to sepsis'),
        'prob_still_birth_uterine_rupture': Parameter(
            Types.REAL, 'probability of a still birth following uterine rupture in labour where the mother survives'),
        'rr_still_birth_ur_maternal_death': Parameter(
            Types.REAL, 'relative risk of still birth following a maternal death due to uterine rupture'),
        'prob_still_birth_eclampsia': Parameter(
            Types.REAL, 'probability of still birth following eclampsia in labour where the mother survives'),
        'rr_still_birth_eclampsia_maternal_death': Parameter(
            Types.REAL, 'relative risk of still birth following a maternal death due to eclampsia'),
        'prob_still_birth_severe_pre_eclamp': Parameter(
            Types.REAL, 'probability of still birth following severe pre eclampsia in labour where the mother '
                        'survives'),
        'prob_pp_eclampsia': Parameter(
            Types.REAL, 'probability of eclampsia following delivery for women who were in spontaneous unobstructed '
                        'labour'),
        'prob_pph': Parameter(
            Types.REAL, 'probability of an postpartum haemorrhage following labour'),
        'rr_pph_pl_ol': Parameter(
            Types.REAL, 'relative risk of postpartum haemorrhage following obstructed labour'),
        'prob_pph_source': Parameter(
            Types.LIST, 'probability of uterine atony and retained placenta as the source of postpartum bleeding '),
        'odds_pp_sepsis': Parameter(
            Types.REAL, 'odds of a woman developing sepsis following delivery'),
        'or_pp_sepsis_rural': Parameter(
            Types.REAL, 'odds ratio of a woman developing sepsis following delivery if she is from a rural setting'),
        'or_pp_sepsis_no_edu': Parameter(
            Types.REAL, 'odds ratio of a woman developing sepsis following delivery if she has no formal education'),
        'or_pp_sepsis_primary_edu': Parameter(
            Types.REAL, 'odds ratio of a woman developing sepsis following delivery if she has primary education'),
        'or_pp_sepsis_avd': Parameter(
            Types.REAL, 'odds ratio of a woman developing sepsis following delivery if she delivered with instrumental '
                        'assistance'),
        'or_pp_sepsis_cs': Parameter(
            Types.REAL, 'odds ratio of a woman developing sepsis following delivery if she delivered via caesarean '
                        'section'),
        'or_pp_sepsis_prom': Parameter(
            Types.REAL, 'odds ratio of a woman developing sepsis following premature rupture of membranes '),
        'cfr_pp_pph': Parameter(
            Types.REAL, 'case fatality rate for postpartum haemorrhage'),
        'cfr_pp_eclampsia': Parameter(
            Types.REAL, 'case fatality rate for eclampsia following delivery'),
        'cfr_pp_sepsis': Parameter(
            Types.REAL, 'case fatality rate for sepsis following delivery'),
        'prob_neonatal_sepsis': Parameter(
            Types.REAL, 'baseline probability of a child developing sepsis following birth'),
        'prob_neonatal_birth_asphyxia': Parameter(
            Types.REAL, 'baseline probability of a child developing neonatal encephalopathy following delivery'),

        # ================================= HEALTH CARE SEEKING PARAMETERS ===========================================
        'odds_deliver_in_health_centre': Parameter(
            Types.REAL, 'odds of a woman delivering in a health centre compared to a hospital'),
        'rrr_hc_delivery_age_25_29': Parameter(
            Types.REAL, 'relative risk ratio for a woman aged 25-29 delivering in a health centre compared to a '
                        'hospital'),
        'rrr_hc_delivery_age_30_34': Parameter(
            Types.REAL, 'relative risk ratio for a woman aged 30-34 delivering in a health centre compared to a '
                        'hospital'),
        'rrr_hc_delivery_age_35_39': Parameter(
            Types.REAL, 'relative risk ratio for a woman aged 35-39 delivering in a health centre compared to a '
                        'hospital'),
        'rrr_hc_delivery_age_40_44': Parameter(
            Types.REAL, 'relative risk ratio for a woman aged 40-44 delivering in a health centre compared to a '
                        'hospital'),
        'rrr_hc_delivery_age_45_49': Parameter(
            Types.REAL, 'relative risk ratio for a woman aged 45-49 delivering in a health centre compared to a '
                        'hospital'),
        'rrr_hc_delivery_rural': Parameter(
            Types.REAL, 'relative risk ratio for a woman living in a rural setting delivery in a health centre compared'
                        'to a hospital'),
        'rrr_hc_delivery_parity_3_to_4': Parameter(
            Types.REAL, 'relative risk ratio for a woman with a parity of 3-4 delivering in a health centre compared to'
                        'a hospital'),
        'rrr_hc_delivery_parity_>4': Parameter(
            Types.REAL, 'relative risk ratio of a woman with a parity >4 delivering in health centre compared to a '
                        'hospital'),
        'rrr_hc_delivery_married': Parameter(
            Types.REAL, 'relative risk ratio of a married woman delivering in a health centre compared to a hospital'),
        'odds_deliver_at_home': Parameter(
            Types.REAL, 'odds of a woman delivering at home compared to a hospital'),
        'rrr_hb_delivery_age_35_39': Parameter(
            Types.REAL, 'relative risk ratio for a woman aged 35-39 delivering at home compared to a '
                        'hospital'),
        'rrr_hb_delivery_age_40_44': Parameter(
            Types.REAL, 'relative risk ratio for a woman aged 40-44 delivering at home compared to a hospital'),
        'rrr_hb_delivery_age_45_49': Parameter(
            Types.REAL, 'relative risk ratio for a woman aged 45-49 delivering at home compared to a hospital'),

        'rrr_hb_delivery_parity_3_to_4': Parameter(
            Types.REAL, 'relative risk ratio for a woman with a parity of 3-4 delivering at home compared to'
                        'a hospital'),
        'rrr_hb_delivery_parity_>4': Parameter(
            Types.REAL, 'relative risk ratio of a woman with a parity >4 delivering at home compared to a '
                        'hospital'),
        'odds_careseeking_for_complication': Parameter(
            Types.REAL, 'odds of a woman seeking skilled assistance after developing a complication at a home birth'),
        'or_comp_careseeking_wealth_2': Parameter(
            Types.REAL, 'odds ratio of a woman of wealth level 2 seeking assistance after developing a complication at '
                        'a home birth '),

        # ================================= TREATMENT PARAMETERS =====================================================
        'rr_maternal_sepsis_clean_delivery': Parameter(
            Types.REAL, 'relative risk of maternal sepsis following clean birth practices employed in a facility'),
        'rr_newborn_sepsis_clean_delivery': Parameter(
            Types.REAL, 'relative risk of newborn sepsis following clean birth practices employed in a facility'),
        'rr_sepsis_post_abx_prom': Parameter(
            Types.REAL, 'relative risk of maternal sepsis following prophylactic antibiotics for PROM in a facility'),
        'rr_sepsis_post_abx_pprom': Parameter(
            Types.REAL, 'relative risk of maternal sepsis following prophylactic antibiotics for PPROM in a facility'),
        'rr_pph_amtsl': Parameter(
            Types.REAL, 'relative risk of severe post partum haemorrhage following active management of the third '
                        'stage of labour'),
        'prob_cure_uterotonics': Parameter(
            Types.REAL, 'probability of uterotonics stopping a postpartum haemorrhage due to uterine atony '),
        'prob_successful_manual_removal_placenta': Parameter(
            Types.REAL, 'probability of manual removal of retained products arresting a post partum haemorrhage'),
        'success_rate_pph_surgery': Parameter(
            Types.REAL, 'probability of surgery for postpartum haemorrhage being successful'),
        'success_rate_surgical_removal_placenta': Parameter(
            Types.REAL, 'probability of surgery for retained placenta being successful'),
        'success_rate_uterine_repair': Parameter(
            Types.REAL, 'probability repairing a ruptured uterus surgically'),
        'prob_successful_assisted_vaginal_delivery': Parameter(
            Types.REAL, 'probability of successful assisted vaginal delivery'),

        'squeeze_factor_threshold_delivery_attendance': Parameter(
            Types.REAL, 'dummy squeeze factor threshold after which delivery will not be attended '),
        'sensitivity_of_assessment_of_obstructed_labour_hc': Parameter(
            Types.REAL, 'sensitivity of dx_test assessment by birth attendant for obstructed labour in a health '
                        'centre'),
        'sensitivity_of_assessment_of_obstructed_labour_hp': Parameter(
            Types.REAL, 'sensitivity of dx_test assessment by birth attendant for obstructed labour in a level 1 '
                        'hospital'),
        'sensitivity_of_assessment_of_sepsis_hc': Parameter(
            Types.REAL, 'sensitivity of dx_test assessment by birth attendant for maternal sepsis in a health centre'),
        'sensitivity_of_assessment_of_sepsis_hp': Parameter(
            Types.REAL, 'sensitivity of dx_test assessment by birth attendant for maternal sepsis in a level 1'
                        'hospital'),
        'sensitivity_of_assessment_of_severe_pe_hc': Parameter(
            Types.REAL, 'sensitivity of dx_test assessment by birth attendant for severe pre-eclampsia in a level 1 '
                        'hospital'),
        'sensitivity_of_assessment_of_severe_pe_hp': Parameter(
            Types.REAL, 'sensitivity of dx_test assessment by birth attendant for severe pre-eclampsia in a level 1 '
                        'hospital'),
        'sensitivity_of_assessment_of_hypertension_hc': Parameter(
            Types.REAL, 'sensitivity of dx_test assessment by birth attendant for hypertension in a level 1 health '
                        'centre'),
        'sensitivity_of_assessment_of_hypertension_hp': Parameter(
            Types.REAL, 'sensitivity of dx_test assessment by birth attendant for hypertension in a level 1 hospital'),
        'sensitivity_of_referral_assessment_of_antepartum_haem_hc': Parameter(
            Types.REAL, 'sensitivity of dx_test assessment for referral by birth attendant for antepartum haemorrhage'
                        ' in a health centre'),
        'sensitivity_of_treatment_assessment_of_antepartum_haem_hp': Parameter(
            Types.REAL, 'sensitivity of dx_test assessment for treatment by birth attendant for antepartum haemorrhage'
                        ' in a level 1 hospital'),
        'sensitivity_of_referral_assessment_of_uterine_rupture_hc': Parameter(
            Types.REAL, 'sensitivity of dx_test assessment by birth attendant for uterine rupture in a health centre'),
        'sensitivity_of_treatment_assessment_of_uterine_rupture_hp': Parameter(
            Types.REAL, 'sensitivity of dx_test assessment by birth attendant for uterine rupture in a level 1 '
                        'hospital'),
        'obstructed_labour_delayed_treatment_effect_sb': Parameter(
            Types.REAL, 'effect of delayed treatment for obstructed labour on risk of intrapartum stillbirth'),
        'obstructed_labour_prompt_treatment_effect_sb': Parameter(
            Types.REAL, 'effect of prompt treatment for obstructed labour on risk of intrapartum stillbirth'),
        'sepsis_delayed_treatment_effect_md': Parameter(
            Types.REAL, 'effect of delayed treatment for sepsis on risk of maternal death'),
        'sepsis_prompt_treatment_effect_md': Parameter(
            Types.REAL, 'effect of prompt treatment for sepsis on risk of maternal death'),
        'sepsis_delayed_treatment_effect_sb': Parameter(
            Types.REAL, 'effect of delayed treatment for sepsis on risk of intrapartum stillbirth'),
        'sepsis_prompt_treatment_effect_sb': Parameter(
            Types.REAL, 'effect of prompt treatment for sepsis on risk of intrapartum stillbirth'),
        'eclampsia_treatment_effect_severe_pe': Parameter(
            Types.REAL, 'effect of treatment for severe pre eclampsia on risk of eclampsia'),
        'eclampsia_treatment_effect_md': Parameter(
            Types.REAL, 'effect of treatment for eclampsia on risk of maternal death'),
        'eclampsia_treatment_effect_sb': Parameter(
            Types.REAL, 'effect of treatment for eclampsia on risk of intrapartum stillbirth'),
        'aph_prompt_treatment_effect_md': Parameter(
            Types.REAL, 'effect of prompt treatment for antepartum haemorrhage on risk of maternal death'),
        'aph_delayed_treatment_effect_md': Parameter(
            Types.REAL, 'effect of delayed treatment for antepartum haemorrhage on risk of maternal death'),
        'aph_bt_treatment_effect_md': Parameter(
            Types.REAL, 'effect of blood transfusion treatment for antepartum haemorrhage on risk of maternal death'),
        'aph_prompt_treatment_effect_sb': Parameter(
            Types.REAL, 'effect of prompt treatment for antepartum haemorrhage on risk of intrapartum stillbirth'),
        'aph_delayed_treatment_effect_sb': Parameter(
            Types.REAL, 'effect of delayed treatment for antepartum haemorrhage on risk of intrapartum stillbirth'),
        'pph_delayed_treatment_effect_md': Parameter(
            Types.REAL, 'effect of delayed treatment of postpartum haemorrhage on risk of maternal death'),
        'pph_prompt_treatment_effect_md': Parameter(
            Types.REAL, 'effect of prompt treatment of postpartum haemorrhage on risk of maternal death'),
        'pph_bt_treatment_effect_md': Parameter(
            Types.REAL, 'effect of blood transfusion treatment for postpartum haemorrhage on risk of maternal death'),
        'ur_prompt_treatment_effect_md': Parameter(
            Types.REAL, 'effect of prompt treatment for uterine rupture on risk of maternal death '),
        'ur_delayed_treatment_effect_md': Parameter(
            Types.REAL, 'effect of delayed treatment for uterine rupture on risk of maternal death '),
        'ur_prompt_treatment_effect_sb': Parameter(
            Types.REAL, 'effect of prompt treatment for uterine rupture on risk of intrapartum stillbirth'),
        'ur_delayed_treatment_effect_sb': Parameter(
            Types.REAL, 'effect of delayed treatment for uterine rupture on risk of intrapartum stillbirth'),
        'allowed_interventions': Parameter(
            Types.LIST, 'list of interventions allowed to run, used in analysis'),

        # ================================= DALY WEIGHT PARAMETERS =====================================================
        'daly_wt_haemorrhage_moderate': Parameter(
            Types.REAL, 'DALY weight for a moderate maternal haemorrhage (<1 litre)'),
        'daly_wt_haemorrhage_severe': Parameter(
            Types.REAL, 'DALY weight for a severe maternal haemorrhage (>1 litre)'),
        'daly_wt_maternal_sepsis': Parameter(
            Types.REAL, 'DALY weight for maternal sepsis'),
        'daly_wt_eclampsia': Parameter(
            Types.REAL, 'DALY weight for eclampsia'),
        'daly_wt_obstructed_labour': Parameter(
            Types.REAL, 'DALY weight for obstructed labour')
    }

    PROPERTIES = {
        'la_due_date_current_pregnancy': Property(Types.DATE, 'The date on which a newly pregnant woman is scheduled to'
                                                              ' go into labour'),
        'la_currently_in_labour': Property(Types.BOOL, 'whether this woman is currently in labour'),
        'la_intrapartum_still_birth': Property(Types.BOOL, 'whether this womans most recent pregnancy has ended '
                                                           'in a stillbirth'),
        'la_parity': Property(Types.REAL, 'total number of previous deliveries'),
        'la_previous_cs_delivery': Property(Types.BOOL, 'whether this woman has ever delivered via caesarean section'),
        'la_has_previously_delivered_preterm': Property(Types.BOOL, 'whether the woman has had a previous preterm '
                                                                    'delivery for any of her previous deliveries'),
        'la_obstructed_labour': Property(Types.BOOL, 'whether this womans labour has become obstructed'),
        'la_obstructed_labour_disab': Property(Types.BOOL, 'disability associated with obstructed labour'),
        'la_obstructed_labour_treatment': Property(Types.BOOL, 'If this woman has received treatment for '
                                                               'obstructed labour'),
        'la_antepartum_haem': Property(Types.BOOL, 'whether the woman has experienced an antepartum haemorrhage in this'
                                                   'delivery'),
        'la_antepartum_haem_treatment': Property(Types.BOOL, 'whether this womans antepartum haemorrhage has been '
                                                             'treated'),
        'la_uterine_rupture': Property(Types.BOOL, 'whether the woman has experienced uterine rupture in this '
                                                   'delivery'),
        'la_uterine_rupture_disab': Property(Types.BOOL, 'disability associated with uterine rupture'),
        'la_uterine_rupture_treatment': Property(Types.BOOL, 'whether this womans uterine rupture has been treated'),
        'la_sepsis': Property(Types.BOOL, 'whether the woman has developed sepsis associated with in this delivery'),
        'la_sepsis_postpartum': Property(Types.BOOL, 'whether the woman has developed sepsis following delivery'),
        'la_sepsis_disab': Property(Types.BOOL, 'disability associated with maternal sepsis'),
        'la_sepsis_treatment': Property(Types.BOOL, 'If this woman has received treatment for maternal sepsis'),
        'la_eclampsia': Property(Types.BOOL, 'whether the woman has experienced an eclamptic seizure in this delivery'),
        'la_eclampsia_postpartum': Property(Types.BOOL, 'whether the woman has experienced an eclamptic seizure '
                                                        'following this delivery'),
        'la_eclampsia_disab': Property(Types.BOOL, 'disability associated with maternal haemorrhage'),
        'la_eclampsia_treatment': Property(Types.BOOL, 'whether this womans eclampsia has been treated'),
        'la_severe_pre_eclampsia_treatment': Property(Types.BOOL, 'whether this woman has been treated for severe '
                                                                  'pre-eclampsia'),
        'la_maternal_hypertension_treatment': Property(Types.BOOL, 'whether this woman has been treated for maternal '
                                                                   'hypertension'),
        'la_postpartum_haem': Property(Types.BOOL, 'whether the woman has experienced an postpartum haemorrhage in this'
                                                   'delivery'),
        'la_postpartum_haem_treatment': Property(Types.BOOL, 'If this woman has received treatment for '
                                                             'postpartum haemorrhage'),
        'la_maternal_haem_non_severe_disab': Property(Types.BOOL, 'disability associated with non severe maternal '
                                                                  'haemorrhage'),
        'la_maternal_haem_severe_disab': Property(Types.BOOL, 'disability associated with severe maternal haemorrhage'),
        'la_has_had_hysterectomy': Property(Types.BOOL, 'whether this woman has had a hysterectomy as treatment for a '
                                                        'complication of labour, and therefore is unable to conceive'),
        'la_maternal_death_in_labour': Property(Types.BOOL, ' whether the woman has died as a result of this '
                                                            'pregnancy'),
        'la_maternal_death_in_labour_date': Property(Types.DATE, 'date of death for a date in pregnancy')
    }

    def read_parameters(self, data_folder):

        dfd = pd.read_excel(Path(self.resourcefilepath) / 'ResourceFile_LabourSkilledBirthAttendance.xlsx',
                            sheet_name='parameter_values')
        self.load_parameters_from_dataframe(dfd)
        params = self.parameters

        self.sim.modules['HealthSystem'].register_disease_module(self)

        # Here we will include DALY weights if applicable...
        if 'HealthBurden' in self.sim.modules:
            params['la_daly_wts'] = {
                'haemorrhage_moderate': self.sim.modules['HealthBurden'].get_daly_weight(sequlae_code=339),
                'haemorrhage_severe': self.sim.modules['HealthBurden'].get_daly_weight(sequlae_code=338),
                'maternal_sepsis': self.sim.modules['HealthBurden'].get_daly_weight(sequlae_code=340),
                'eclampsia': self.sim.modules['HealthBurden'].get_daly_weight(sequlae_code=861),
                'obstructed_labour': self.sim.modules['HealthBurden'].get_daly_weight(sequlae_code=348),
                'uterine_rupture': self.sim.modules['HealthBurden'].get_daly_weight(sequlae_code=338),
            }

        # ======================================= LINEAR MODEL EQUATIONS ============================
        # Here we define the equations that will be used throughout this module using the linear
        # model and stored them as a parameter
        # TODO: Predictors that may affect incidence are currently commented out for testing,
        #       predictors which denote treatment effect are left in

        params['la_labour_equations'] = {
            'parity': LinearModel(
                LinearModelType.ADDITIVE,
                -3,
                # params['intercept_parity_lr2010'])),
                Predictor('age_years').apply(lambda age_years: (age_years * 0.22)),
                Predictor('li_mar_stat').when('2', 0.91)  # params['effect_mar_stat_2_parity_lr2010'])
                                        .when('3', 0.16),  # params['effect_mar_stat_3_parity_lr2010']),
                Predictor('li_wealth').when('5', -0.13)  # params['effect_wealth_lev_5_parity_lr2010'])
                                      .when('4', -0.13)  # params['effect_wealth_lev_4_parity_lr2010'])
                                      .when('3', -0.26)  # params['effect_wealth_lev_3_parity_lr2010'])
                                      .when('2', -0.37)  # params['effect_wealth_lev_2_parity_lr2010'])
                                      .when('1', -0.9)  # params['effect_wealth_lev_1_parity_lr2010']),
            ),

            # TODO: For some reason using parameters, with the exact same values, is making the result come out as
            # a minus figure and I'm unsure why

            'early_preterm_birth': LinearModel(
                LinearModelType.MULTIPLICATIVE,
                params['odds_early_ptb'],
                # Predictor('age_years').when('.between(15,19)', params['or_early_ptb_age<20']),
                # Predictor('la_has_previously_delivered_preterm').when(True, params['or_early_ptb_prev_ptb']),
            ),

            'late_preterm_birth': LinearModel(
                LinearModelType.MULTIPLICATIVE,
                params['odds_late_ptb'],
                # Predictor('la_has_previously_delivered_preterm').when(True, params['or_late_ptb_prev_ptb']),
            ),

            'post_term_birth': LinearModel(
                LinearModelType.MULTIPLICATIVE,
                params['odds_post_term_labour']
                # Predictor('li_bmi').when('>24', params['rrr_ptl_bmi_more25']),
                # Predictor('li_mar_stat').when('1', params['rrr_ptl_not_married'])
                #                        .when('3', params['rrr_ptl_not_married']),
            ),

            'obstructed_labour_ip': LinearModel(
                LinearModelType.MULTIPLICATIVE,
                params['prob_pl_ol']
                # Predictor('la_parity').when('0', params['rr_PL_OL_nuliparity']),
                # Predictor('la_parity').when('>2', params['rr_PL_OL_para_more3']),
                # Predictor('li_bmi').when('<18', params['rr_PL_OL_bmi_less18']),
                # Predictor('li_bmi').when('>24', params['rr_PL_OL_bmi_more25']),
                # Predictor('age_years').when('<20', params['rr_PL_OL_age_less20']),
            ),

            'obstructed_labour_stillbirth': LinearModel(
                LinearModelType.MULTIPLICATIVE,
                params['prob_still_birth_obstructed_labour'],
                Predictor('la_maternal_death_in_labour').when(True,
                                                              params['rr_still_birth_ol_maternal_death']),
                Predictor().when('la_obstructed_labour_treatment & __attended_delivery__',
                                 params['obstructed_labour_prompt_treatment_effect_sb']),
                Predictor().when('la_obstructed_labour_treatment & ~__attended_delivery__',
                                 params['obstructed_labour_delayed_treatment_effect_sb'])
            ),

            'sepsis_ip': LinearModel(
                LinearModelType.MULTIPLICATIVE,
                params['prob_ip_sepsis'],
                # Predictor('la_obstructed_labour').when(True, params['rr_ip_sepsis_pl_ol']),
            ),

            'sepsis_death': LinearModel(
                LinearModelType.MULTIPLICATIVE,
                params['cfr_sepsis'],
                Predictor().when('la_sepsis_treatment & __attended_delivery__',
                                 params['sepsis_prompt_treatment_effect_md']),
                Predictor().when('la_sepsis_treatment & ~__attended_delivery__',
                                 params['sepsis_delayed_treatment_effect_md'])
            ),

            'sepsis_pp': LinearModel(
                LinearModelType.LOGISTIC,
                params['odds_pp_sepsis'],
                Predictor('received_clean_delivery', external=True).when(True,
                                                                         params['rr_maternal_sepsis_clean_delivery']),
                Predictor('received_abx_for_prom', external=True).when(True,
                                                                       params['rr_sepsis_post_abx_prom']),
                Predictor('received_abx_for_pprom', external=True).when(True,
                                                                        params['rr_sepsis_post_abx_pprom'])
                # Predictor('li_urban').when(False, params['or_pp_sepsis_rural']),
                # Predictor('li_ed_lev').when('1', params['or_pp_sepsis_no_edu']),
                # Predictor('li_ed_lev').when('2', params['or_pp_sepsis_primary_edu']),
                # Predictor('delivery_type', external=True).when('instrumental', params['or_pp_sepsis_avd'])
                #                                         .when('caesarean_section', params['or_pp_sepsis_cs']),
                # Predictor('ps_premature_rupture_of_membranes').when(True, params['or_pp_sepsis_prom']),
            ),

            'sepsis_pp_death': LinearModel(
                LinearModelType.MULTIPLICATIVE,
                params['cfr_pp_sepsis'],
                Predictor().when('la_sepsis_treatment & __attended_delivery__',
                                 params['sepsis_prompt_treatment_effect_md']),
                Predictor().when('la_sepsis_treatment & ~__attended_delivery__',
                                 params['sepsis_delayed_treatment_effect_md'])
            ),

            'sepsis_stillbirth': LinearModel(
                LinearModelType.MULTIPLICATIVE,
                params['prob_still_birth_sepsis'],
                Predictor('la_maternal_death_in_labour').when(True, params['rr_still_birth_sepsis_maternal_death']),
                Predictor().when('la_sepsis_treatment & __attended_delivery__',
                                 params['sepsis_prompt_treatment_effect_sb']),
                Predictor().when('la_sepsis_treatment & ~__attended_delivery__',
                                 params['sepsis_delayed_treatment_effect_sb'])
            ),

            'eclampsia_ip': LinearModel(
                LinearModelType.LOGISTIC,
                params['odds_ip_eclampsia'],
                # Predictor('age_years').when('.between(30,34)', params['or_ip_eclampsia_30_34']),
                # Predictor('age_years').when('>35', params['or_ip_eclampsia_35']),
                # Predictor('la_parity').when('0', params['or_ip_eclampsia_nullip']),
                # Predictor('ps_gest_diab').when(True, params['or_ip_eclampsia_gest_diab']),
                Predictor('la_severe_pre_eclampsia_treatment').when(True,
                                                                    params['eclampsia_treatment_effect_severe_pe'])
            ),

            'eclampsia_death': LinearModel(
                LinearModelType.MULTIPLICATIVE,
                params['cfr_eclampsia'],
                Predictor('la_eclampsia_treatment').when(True, params['eclampsia_treatment_effect_md'])
            ),

            'eclampsia_stillbirth': LinearModel(
                LinearModelType.MULTIPLICATIVE,
                params['prob_still_birth_eclampsia'],
                Predictor('la_maternal_death_in_labour').when(True, params['rr_still_birth_eclampsia_maternal_death']),
                Predictor('la_eclampsia_treatment').when(True, params['eclampsia_treatment_effect_sb'])),

            'eclampsia_pp': LinearModel(
                LinearModelType.LOGISTIC,
                params['odds_ip_eclampsia'],
                # Predictor('age_years').when('.between(30,34)', params['or_ip_eclampsia_30_34']),
                # Predictor('age_years').when('>35', params['or_ip_eclampsia_35']),
                # Predictor('la_parity').when('0', params['or_ip_eclampsia_nullip']),
                # Predictor('ps_gest_diab').when(True, params['or_ip_eclampsia_gest_diab']),
                Predictor('la_severe_pre_eclampsia_treatment').when(True,
                                                                    params['eclampsia_treatment_effect_severe_pe'])
            ),

            'eclampsia_pp_death': LinearModel(
                LinearModelType.MULTIPLICATIVE,
                params['cfr_pp_eclampsia'],
                Predictor('la_eclampsia_treatment').when(True, params['eclampsia_treatment_effect_md'])
            ),

            'severe_pre_eclamp_death': LinearModel(
                LinearModelType.MULTIPLICATIVE,
                params['cfr_severe_pre_eclamp']
            ),

            'severe_pre_eclamp_stillbirth': LinearModel(
                LinearModelType.MULTIPLICATIVE,
                params['prob_still_birth_severe_pre_eclamp']
            ),

            'antepartum_haem_ip': LinearModel(
                LinearModelType.MULTIPLICATIVE,
                params['prob_aph']
                # Predictor('la_obstructed_labour').when(True, params['rr_aph_pl_ol']),
            ),


            'antepartum_haem_death': LinearModel(
                LinearModelType.MULTIPLICATIVE,
                params['cfr_aph'],
                Predictor().when('la_antepartum_haem_treatment & (__mode_of_delivery__ == "caesarean_section") & '
                                 '(__referral_timing_caesarean__== "prompt_referral")',
                                 params['aph_prompt_treatment_effect_md']),
                Predictor().when('la_antepartum_haem_treatment & (__mode_of_delivery__ == "caesarean_section") & '
                                 '(__referral_timing_caesarean__== "delayed_referral")',
                                 params['aph_delayed_treatment_effect_md']),
                Predictor('received_blood_transfusion', external=True).when(True, params['aph_bt_treatment_effect_md'])
            ),

            'antepartum_haem_stillbirth': LinearModel(
                LinearModelType.MULTIPLICATIVE,
                params['prob_still_birth_antepartum_haem'],
                Predictor('la_maternal_death_in_labour').when(True, params['rr_still_birth_aph_maternal_death']),
                Predictor().when('la_antepartum_haem_treatment & (__mode_of_delivery__ == "caesarean_section") & '
                                 '(__referral_timing_caesarean__== "prompt_referral")',
                                 params['aph_prompt_treatment_effect_sb']),
                Predictor().when('la_antepartum_haem_treatment & (__mode_of_delivery__ == "caesarean_section") & '
                                 '(__referral_timing_caesarean__== "delayed_referral")',
                                 params['aph_delayed_treatment_effect_sb']),
                Predictor('received_blood_transfusion', external=True).when(True,
                                                                            params['aph_bt_treatment_effect_md'])
            ),

            'postpartum_haem_pp': LinearModel(
                LinearModelType.MULTIPLICATIVE,
                params['prob_pph'],
                Predictor('received_amtsl', external=True).when(True, params['rr_pph_amtsl'])
                # Predictor('la_obstructed_labour').when(True, params['rr_pph_pl_ol']),
            ),

            'postpartum_haem_pp_death': LinearModel(
                LinearModelType.MULTIPLICATIVE,
                params['cfr_pp_pph'],
                Predictor().when('la_postpartum_haem_treatment & __attended_delivery__',
                                 params['pph_prompt_treatment_effect_md']),
                Predictor().when('la_postpartum_haem_treatment  & ~__attended_delivery__',
                                 params['pph_delayed_treatment_effect_md']),
                Predictor('received_blood_transfusion', external=True).when(True, params['pph_bt_treatment_effect_md'])
            ),

            'uterine_rupture_ip': LinearModel(
                LinearModelType.LOGISTIC,
                params['odds_uterine_rupture']
                #   Predictor('la_parity').when('>4', params['or_ur_grand_multip']),
                #   Predictor('la_previous_cs_delivery').when(True, params['or_ur_prev_cs']),
                #   Predictor('la_obstructed_labour').when(True, params['or_ur_ref_ol']),
                # TODO: to include la_obstructed_labour_treatment to be a predictor that reduces likelihood of uterine
                # rupture?
            ),

            'uterine_rupture_death': LinearModel(
                LinearModelType.MULTIPLICATIVE,
                params['cfr_uterine_rupture'],
                Predictor().when('la_uterine_rupture_treatment & (__referral_timing_surgery__ == "prompt_referral")',
                                 params['ur_prompt_treatment_effect_md']),
                Predictor().when('la_uterine_rupture_treatment & ( __referral_timing_surgery__== "delayed_referral")',
                                 params['ur_delayed_treatment_effect_md'])
            ),

            'uterine_rupture_stillbirth': LinearModel(
                LinearModelType.MULTIPLICATIVE,
                params['cfr_uterine_rupture'],
                Predictor('la_maternal_death_in_labour').when(True, params['rr_still_birth_ur_maternal_death']),
                Predictor().when('la_uterine_rupture_treatment & (__mode_of_delivery__ == "caesarean_section") & '
                                 '(__referral_timing_caesarean__ == "prompt_referral")',
                                 params['ur_prompt_treatment_effect_sb']),
                Predictor().when('la_uterine_rupture_treatment & (__mode_of_delivery__ == "caesarean_section") &'
                                 '( __referral_timing_caesarean__== "delayed_referral")',
                                 params['ur_delayed_treatment_effect_sb'])
            ),

            'probability_delivery_health_centre': LinearModel(
                LinearModelType.MULTIPLICATIVE,
                params['odds_deliver_in_health_centre']
                # Predictor('age_years').when('.between(24,30)', params['rrr_hc_delivery_age_25_29'])
                #                      .when('.between(29,35)', params['rrr_hc_delivery_age_30_34'])
                #                      .when('.between(34,40)', params['rrr_hc_delivery_age_35_39'])
                #                      .when('.between(39,45)', params['rrr_hc_delivery_age_40_44'])
                #                     .when('.between(44,50)', params['rrr_hc_delivery_age_45_49']),
                # Predictor('li_urban').when(False, params['rrr_hc_delivery_rural']),
                # Predictor('la_parity').when('.between(2,5)', params['rrr_hc_delivery_parity_3_to_4'])
                #                      .when('>4', params['rrr_hc_delivery_parity_>4']),
                # Predictor('li_mar_stat').when('2', params['rrr_hc_delivery_married']),
            ),

            'probability_delivery_at_home': LinearModel(
                LinearModelType.MULTIPLICATIVE,
                params['odds_deliver_at_home']
                # Predictor('age_years').when('.between(34,40)', params['rrr_hb_delivery_age_35_39'])
                #                      .when('.between(39,45)', params['rrr_hb_delivery_age_40_44'])
                #                      .when('.between(44,50)', params['rrr_hb_delivery_age_45_49']),
                # Predictor('la_parity').when('.between(2,5)', params['rrr_hb_delivery_parity_3_to_4'])
                #                      .when('>4', params['rrr_hb_delivery_parity_>4']),
            ),

            'care_seeking_for_complication': LinearModel(
                LinearModelType.LOGISTIC,
                params['odds_careseeking_for_complication'],
                # Predictor('li_wealth').when('2', params['or_comp_careseeking_wealth_2']),
            ),
        }

    def initialise_population(self, population):
        df = population.props
        params = self.parameters

        df.loc[df.is_alive, 'la_currently_in_labour'] = False
        df.loc[df.is_alive, 'la_intrapartum_still_birth'] = False
        df.loc[df.is_alive, 'la_parity'] = 0
        df.loc[df.is_alive, 'la_previous_cs_delivery'] = False
        df.loc[df.is_alive, 'la_has_previously_delivered_preterm'] = False
        df.loc[df.is_alive, 'la_due_date_current_pregnancy'] = pd.NaT
        df.loc[df.is_alive, 'la_obstructed_labour'] = False
        df.loc[df.is_alive, 'la_obstructed_labour_disab'] = False
        df.loc[df.is_alive, 'la_obstructed_labour_treatment'] = False
        df.loc[df.is_alive, 'la_antepartum_haem'] = False
        df.loc[df.is_alive, 'la_antepartum_haem_treatment'] = False
        df.loc[df.is_alive, 'la_uterine_rupture'] = False
        df.loc[df.is_alive, 'la_uterine_rupture_disab'] = False
        df.loc[df.is_alive, 'la_uterine_rupture_treatment'] = False
        df.loc[df.is_alive, 'la_sepsis'] = False
        df.loc[df.is_alive, 'la_sepsis_postpartum'] = False
        df.loc[df.is_alive, 'la_sepsis_disab'] = False
        df.loc[df.is_alive, 'la_sepsis_treatment'] = False
        df.loc[df.is_alive, 'la_eclampsia'] = False
        df.loc[df.is_alive, 'la_eclampsia_postpartum'] = False
        df.loc[df.is_alive, 'la_eclampsia_disab'] = False
        df.loc[df.is_alive, 'la_eclampsia_treatment'] = False
        df.loc[df.is_alive, 'la_severe_pre_eclampsia_treatment'] = False
        df.loc[df.is_alive, 'la_maternal_hypertension_treatment'] = False
        df.loc[df.is_alive, 'la_postpartum_haem'] = False
        df.loc[df.is_alive, 'la_postpartum_haem_treatment'] = False
        df.loc[df.is_alive, 'la_maternal_haem_non_severe_disab'] = False
        df.loc[df.is_alive, 'la_maternal_haem_severe_disab'] = False
        df.loc[df.is_alive, 'la_has_had_hysterectomy'] = False
        df.loc[df.is_alive, 'la_maternal_death_in_labour'] = False
        df.loc[df.is_alive, 'la_maternal_death_in_labour_date'] = pd.NaT

        #  ----------------------------ASSIGNING PARITY AT BASELINE --------------------------------
        # We assign parity to all women of reproductive age at baseline
        df.loc[df.is_alive & (df.sex == 'F') & (df.age_years > 14), 'la_parity'] = np.around(
            params['la_labour_equations']['parity'].predict(df.loc[df.is_alive & (df.sex == 'F') & (df.age_years > 14)])
        )

    def initialise_simulation(self, sim):
        # We set the LoggingEvent to run a the last day of each year to produce statistics for that year
        sim.schedule_event(LabourLoggingEvent(self), sim.date + DateOffset(years=1))

        # This list contains all the women who are currently in labour
        self.women_in_labour = []

        # Create complication tracker
        self.labour_tracker = {'ip_stillbirth': 0, 'maternal_death': 0, 'obstructed_labour': 0,
                               'antepartum_haem': 0, 'antepartum_haem_death': 0, 'sepsis': 0, 'sepsis_death': 0,
                               'eclampsia': 0, 'eclampsia_death': 0, 'uterine_rupture': 0, 'uterine_rupture_death': 0,
                               'postpartum_haem': 0, 'postpartum_haem_death': 0, 'sepsis_postpartum': 0,
                               'eclampsia_postpartum': 0, 'home_birth': 0, 'health_centre_birth': 0,
                               'hospital_birth': 0, 'caesarean_section': 0, 'early_preterm': 0,
                               'late_preterm': 0, 'post_term': 0, 'term': 0}

        self.possible_intrapartum_complications = ['obstructed_labour', 'antepartum_haem', 'sepsis', 'eclampsia',
                                                   'uterine_rupture', 'severe_pre_eclamp']

        self.possible_postpartum_complications = ['sepsis', 'eclampsia', 'postpartum_haem']

        # =======================Register dx_tests for complications during labour/postpartum=======================
        # We register all the dx_tests needed within the labour HSI events. dx_tests in this module represent assessment
        # and correct diagnosis of key complication, leading to treatment or referral for treatment.

        # Sensitivity of testing varies between health centres and hospitals...
        # hp = hospital, hc= health centre
        p = self.parameters

        self.sim.modules['HealthSystem'].dx_manager.register_dx_test(
            # Obstructed Labour diagnosis
            assess_obstructed_labour_hc=DxTest(
                property='la_obstructed_labour',
                sensitivity=p['sensitivity_of_assessment_of_obstructed_labour_hc']),

            assess_obstructed_labour_hp=DxTest(
                property='la_obstructed_labour',
                sensitivity=p['sensitivity_of_assessment_of_obstructed_labour_hp']),

            # Sepsis diagnosis intrapartum...
            # dx_tests for intrapartum and postpartum sepsis only differ in the 'property' variable
            assess_sepsis_hc_ip=DxTest(
                property='la_sepsis',
                sensitivity=p['sensitivity_of_assessment_of_sepsis_hc']),

            assess_sepsis_hp_ip=DxTest(
                property='la_sepsis',
                sensitivity=p['sensitivity_of_assessment_of_sepsis_hp']),

            # Sepsis diagnosis postpartum
            assess_sepsis_hc_pp=DxTest(
                property='la_sepsis_postpartum',
                sensitivity=p['sensitivity_of_assessment_of_sepsis_hc']),

            assess_sepsis_hp_pp=DxTest(
                property='la_sepsis_postpartum',
                sensitivity=p['sensitivity_of_assessment_of_sepsis_hp']),

            # Hypertension diagnosis
            assess_hypertension_hc=DxTest(
                property='ps_currently_hypertensive',
                sensitivity=p['sensitivity_of_assessment_of_hypertension_hc']),

            assess_hypertension_hp=DxTest(
                property='ps_currently_hypertensive',
                sensitivity=p['sensitivity_of_assessment_of_hypertension_hp']),

            # severe pre-eclampsia diagnosis
            assess_severe_pe_hc=DxTest(
                property='ps_severe_pre_eclamp',
                sensitivity=p['sensitivity_of_assessment_of_severe_pe_hc']),

            assess_severe_pe_hp=DxTest(
                property='ps_severe_pre_eclamp',
                sensitivity=p['sensitivity_of_assessment_of_severe_pe_hp']),

            # Antepartum Haemorrhage
            assess_for_referral_aph_hc=DxTest(
                property='la_antepartum_haem',
                sensitivity=p['sensitivity_of_referral_assessment_of_antepartum_haem_hc']),

            assess_for_treatment_aph_hp=DxTest(
                property='la_antepartum_haem',
                sensitivity=p['sensitivity_of_treatment_assessment_of_antepartum_haem_hp']),

            # Uterine Rupture
            assess_for_referral_uterine_rupture_hc=DxTest(
                property='la_uterine_rupture',
                sensitivity=p['sensitivity_of_referral_assessment_of_uterine_rupture_hc']),

            assess_for_treatment_uterine_rupture_hp=DxTest(
                property='la_uterine_rupture',
                sensitivity=p['sensitivity_of_treatment_assessment_of_uterine_rupture_hp'])
        )

    def on_birth(self, mother_id, child_id):
        df = self.sim.population.props
        mother = df.loc[mother_id]

        df.at[child_id, 'la_due_date_current_pregnancy'] = pd.NaT
        df.at[child_id, 'la_currently_in_labour'] = False
        df.at[child_id, 'la_intrapartum_still_birth'] = False
        df.at[child_id, 'la_parity'] = 0
        df.at[child_id, 'la_previous_cs_delivery'] = False
        df.at[child_id, 'la_has_previously_delivered_preterm'] = False
        df.at[child_id, 'la_obstructed_labour'] = False
        df.at[child_id, 'la_obstructed_labour_disab'] = False
        df.at[child_id, 'la_obstructed_labour_treatment'] = False
        df.at[child_id, 'la_antepartum_haem'] = False
        df.at[child_id, 'la_antepartum_haem_treatment'] = False
        df.at[child_id, 'la_uterine_rupture'] = False
        df.at[child_id, 'la_uterine_rupture_disab'] = False
        df.at[child_id, 'la_uterine_rupture_treatment'] = False
        df.at[child_id, 'la_sepsis'] = False
        df.at[child_id, 'la_sepsis_postpartum'] = False
        df.at[child_id, 'la_sepsis_disab'] = False
        df.at[child_id, 'la_sepsis_treatment'] = False
        df.at[child_id, 'la_eclampsia'] = False
        df.at[child_id, 'la_eclampsia_postpartum'] = False
        df.at[child_id, 'la_eclampsia_disab'] = False
        df.at[child_id, 'la_eclampsia_treatment'] = False
        df.at[child_id, 'la_severe_pre_eclampsia_treatment'] = False
        df.at[child_id, 'la_maternal_hypertension_treatment'] = False
        df.at[child_id, 'la_postpartum_haem'] = False
        df.at[child_id, 'la_postpartum_haem_treatment'] = False
        df.at[child_id, 'la_maternal_haem_non_severe_disab'] = False
        df.at[child_id, 'la_maternal_haem_severe_disab'] = False
        df.at[child_id, 'la_has_had_hysterectomy'] = False
        df.at[child_id, 'la_maternal_death_in_labour'] = False
        df.at[child_id, 'la_maternal_death_in_labour_date'] = pd.NaT

        # If a mothers labour has resulted in an intrapartum still birth her child is still generated by the simulation
        # but the death is recorded through the InstantaneousDeath function

        # Store only live births to a mother parity
        if ~mother.la_intrapartum_still_birth:
            df.at[mother_id, 'la_parity'] += 1  # Only live births contribute to parity

        if mother.la_intrapartum_still_birth:
            #  N.B this will only record intrapartum stillbirth
            death = demography.InstantaneousDeath(self.sim.modules['Demography'],
                                                  child_id,
                                                  cause='intrapartum stillbirth')
            self.sim.schedule_event(death, self.sim.date)

            # This property is then reset in case of future pregnancies/stillbirths
            df.at[mother_id, 'la_intrapartum_still_birth'] = False

    def on_hsi_alert(self, person_id, treatment_id):
        """ This is called whenever there is an HSI event commissioned by one of the other disease modules."""
        logger.info('This is Labour, being alerted about a health system interaction '
                    'person %d for: %s', person_id, treatment_id)

    def report_daly_values(self):
        logger.debug('This is Labour reporting my health values')

        df = self.sim.population.props  # shortcut to population properties data frame
        p = self.parameters

        health_values_1 = df.loc[df.is_alive, 'la_obstructed_labour_disab'].map(
            {False: 0, True: p['la_daly_wts']['obstructed_labour']})
        health_values_1.name = 'Obstructed Labour'

        health_values_2 = df.loc[df.is_alive, 'la_eclampsia_disab'].map(
            {False: 0, True: p['la_daly_wts']['eclampsia']})
        health_values_2.name = 'Eclampsia'

        health_values_3 = df.loc[df.is_alive, 'la_sepsis_disab'].map(
            {False: 0, True: p['la_daly_wts']['maternal_sepsis']})
        health_values_3.name = 'Maternal Sepsis'

        health_values_4 = df.loc[df.is_alive, 'la_maternal_haem_non_severe_disab'].map(
            {False: 0, True: p['la_daly_wts']['haemorrhage_moderate']})
        health_values_4.name = 'Non Severe Maternal Haemorrhage'

        health_values_5 = df.loc[df.is_alive, 'la_maternal_haem_severe_disab'].map(
            {False: 0, True: p['la_daly_wts']['haemorrhage_severe']})
        health_values_5.name = 'Severe Maternal Haemorrhage'

        health_values_6 = df.loc[df.is_alive, 'la_uterine_rupture_disab'].map(
            {False: 0, True: p['la_daly_wts']['uterine_rupture']})
        health_values_6.name = 'Uterine Rupture'

        health_values_df = pd.concat([health_values_1.loc[df.is_alive], health_values_2.loc[df.is_alive],
                                      health_values_3.loc[df.is_alive], health_values_4.loc[df.is_alive],
                                      health_values_5.loc[df.is_alive], health_values_6.loc[df.is_alive]], axis=1)

        # Must not have one person with more than 1.00 daly weight
        # Hot fix - scale such that sum does not exceed one.
        scaling_factor = (health_values_df.sum(axis=1).clip(lower=0, upper=1) /
                          health_values_df.sum(axis=1)).fillna(1.0)
        health_values_df = health_values_df.multiply(scaling_factor, axis=0)

        return health_values_df
        # TODO: await change of formatting for DALYs by Tim H (?)

    # ===================================== LABOUR SCHEDULER =======================================

    def set_date_of_labour(self, individual_id):
        """This function, called by the contraception module, uses linear equations to determine when a woman will go
        into labour from a future date"""

        df = self.sim.population.props
        eqs = self.parameters['la_labour_equations']
        logger.debug('person %d is having their labour scheduled on date %s', individual_id, self.sim.date)

        # Check only alive newly pregnant women are scheduled to this function
        assert df.at[individual_id, 'is_alive'] and df.at[individual_id, 'is_pregnant']
        assert df.at[individual_id, 'date_of_last_pregnancy'] == self.sim.date

        # Using the linear equations defined above we calculate this womans individual risk of early and late preterm
        # labour
        eptb_prob = eqs['early_preterm_birth'].predict(df.loc[[individual_id]])[individual_id]
        lptb_prob = eqs['late_preterm_birth'].predict(df.loc[[individual_id]])[individual_id]
        ptl_prob = eqs['post_term_birth'].predict(df.loc[[individual_id]])[individual_id]

        denom = 1 + eptb_prob + lptb_prob
        prob_ep = eptb_prob / denom
        prob_lp = lptb_prob / denom
        prob_term = 1 / denom

        labour_type = ['early_preterm', 'late_preterm', 'term']
        probabilities = [prob_ep, prob_lp, prob_term]
        random_draw = self.rng.choice(labour_type, p=probabilities)

        # Depending on the result from the random draw we determine in how many days this woman will go into labour
        if random_draw == 'early_preterm':
            df.at[individual_id, 'la_due_date_current_pregnancy'] = (
                df.at[individual_id, 'date_of_last_pregnancy'] + pd.DateOffset(days=7 * 24 + self.rng.randint(0, 7 * 9))
            )

        elif random_draw == 'late_preterm':
            df.at[individual_id, 'la_due_date_current_pregnancy'] = (
                df.at[individual_id, 'date_of_last_pregnancy'] + pd.DateOffset(days=7 * 34 + self.rng.randint(0, 7 * 3))
            )

        # For women who will deliver after term we apply a risk of post term birth
        else:
            if self.rng.random_sample() < ptl_prob:
                df.at[individual_id, 'la_due_date_current_pregnancy'] = (
                    df.at[individual_id, 'date_of_last_pregnancy'] +
                    pd.DateOffset(days=7 * 42 + self.rng.randint(0, 7 * 4))
                )
            else:
                df.at[individual_id, 'la_due_date_current_pregnancy'] = (
                    df.at[individual_id, 'date_of_last_pregnancy'] +
                    pd.DateOffset(days=7 * 37 + self.rng.randint(0, 7 * 4))
                )

        # Here we check that no one can go into labour before 24 weeks gestation
        days_until_labour = df.at[individual_id, 'la_due_date_current_pregnancy'] - self.sim.date
        assert days_until_labour >= pd.Timedelta(168, unit='d')

        # and then we schedule the labour for that womans due date
        self.sim.schedule_event(LabourOnsetEvent(self, individual_id),
                                df.at[individual_id, 'la_due_date_current_pregnancy'])

    # ===================================== HELPER AND TESTING FUNCTIONS ==============================================
    # The following functions are called throughout the Labour module and HSIs

    def predict(self, eq, person_id):
        """Compares the result of a specific linear equation with a random draw providing a boolean for the outcome
        under examination"""
        df = self.sim.population.props
        mni = self.mother_and_newborn_info
        person = df.loc[[person_id]]
        # TODO: replace with built in LM evaluate function

        # We define specific external variables used as predictors in the equations defined below
        has_rbt = mni[person_id]['received_blood_transfusion']
        mode_of_delivery = mni[person_id]['mode_of_delivery']
        received_clean_delivery = mni[person_id]['clean_delivery_kit_used']
        received_abx_for_prom = mni[person_id]['abx_for_prom_given']
        received_abx_for_pprom = mni[person_id]['abx_for_pprom_given']
        received_amtsl = mni[person_id]['amtsl_given']
        attended_delivery = mni[person_id]['delivery_attended']
        referral_timing_surgery = mni[person_id]['referred_for_surgery']
        referral_timing_caesarean = mni[person_id]['referred_for_cs']

        return self.rng.random_sample() < eq.predict(person,
                                                     received_clean_delivery=received_clean_delivery,
                                                     received_abx_for_prom=received_abx_for_prom,
                                                     received_abx_for_pprom=received_abx_for_pprom,
                                                     delivery_type=mode_of_delivery,
                                                     mode_of_delivery=mode_of_delivery,
                                                     received_amtsl=received_amtsl,
                                                     received_blood_transfusion=has_rbt,
                                                     referral_timing_surgery=referral_timing_surgery,
                                                     attended_delivery=attended_delivery,
                                                     referral_timing_caesarean=referral_timing_caesarean)[person_id]

    def set_intrapartum_complications(self, individual_id, complication):
        """Uses the result of a linear equation to determine the probability of a complication occuring during
        delivery and makes changes to the appropriate properties (the complication and its associated disability)
        in the data frame dependent on the result."""
        df = self.sim.population.props
        params = self.parameters
        mni = self.mother_and_newborn_info

        assert mni[individual_id]['delivery_setting'] != 'none'
        assert complication in self.possible_intrapartum_complications

        if self.predict(params['la_labour_equations'][f'{complication}_ip'], individual_id):
            # If the woman will experience a complication we make changes to the data frame and store the complication
            # in a tracker
            df.at[individual_id, f'la_{complication}'] = True
            self.labour_tracker[f'{complication}'] += 1

            if complication == 'antepartum_haem':
                # Severity of bleeding is assigned if a woman is experience an antepartum haemorrhage to map to DALY
                # weights
                random_choice = self.rng.choice(['non_severe', 'severe'],
                                                p=params['severity_maternal_haemorrhage'])
                if random_choice == 'non_severe':
                    df.at[individual_id, 'la_maternal_haem_non_severe_disab'] = True
                else:
                    df.at[individual_id, 'la_maternal_haem_severe_disab'] = True
            else:
                df.at[individual_id, f'la_{complication}_disab'] = True

            logger.debug(f'person %d has developed {complication} during birth on date f %s', individual_id,
                         self.sim.date)

    def set_postpartum_complications(self, individual_id, complication):
        """Uses the result of a linear equation to determine the probability of a certain complications occuring
        following delivery at home and makes changes to the appropriate variables in the data frame dependent on the
        result."""
        df = self.sim.population.props
        mni = self.mother_and_newborn_info
        params = self.parameters

        assert mni[individual_id]['delivery_setting'] != 'none'
        assert complication in self.possible_postpartum_complications

        if self.predict(params['la_labour_equations'][f'{complication}_pp'], individual_id):
            if complication == 'eclampsia' or complication == 'sepsis':
                df.at[individual_id, f'la_{complication}_postpartum'] = True
                self.labour_tracker[f'{complication}_postpartum'] += 1
                df.at[individual_id, f'la_{complication}_disab'] = True

            # TODO: (IMPORTANT) apply distribution of onset of postpartum sepsis, days 0-7, and add code to the
            #  postpartum module to give these women symptoms and seek care

            if complication == 'postpartum_haem':
                # Severity of bleeding is assigned if a woman experiences a postpartum haemorrhage to map to DALY
                # weights
                df.at[individual_id, f'la_{complication}'] = True
                self.labour_tracker[f'{complication}'] += 1

                mni[individual_id]['source_pph'] = self.rng.choice(['uterine_atony', 'retained_placenta'],
                                                                   size=1, p=params['prob_pph_source'])
                random_choice = self.rng.choice(['non_severe', 'severe'], size=1,
                                                p=params['severity_maternal_haemorrhage'])

                if random_choice == 'non_severe':
                    df.at[individual_id, 'la_maternal_haem_non_severe_disab'] = True
                else:
                    df.at[individual_id, 'la_maternal_haem_severe_disab'] = True

            logger.debug(f'person %d has developed {complication} during the postpartum phase of a birth on date '
                         f'%s', individual_id, self.sim.date)

    def set_maternal_death_status_intrapartum(self, individual_id, cause):
        """This function calculates an associated risk of death for a woman who has experience a complication during
        labour and makes appropriate changes to the data frame"""
        df = self.sim.population.props
        mni = self.mother_and_newborn_info
        params = self.parameters

        assert cause in self.possible_intrapartum_complications

        # First we determine if this woman will die of the complication defined in the function
        if self.predict(params['la_labour_equations'][f'{cause}_death'], individual_id):
            logger.debug(f'{cause} has contributed to person %d death during labour', individual_id)

            mni[individual_id]['death_in_labour'] = True
            mni[individual_id]['cause_of_death_in_labour'].append(cause)
            df.at[individual_id, 'la_maternal_death_in_labour'] = True
            df.at[individual_id, 'la_maternal_death_in_labour_date'] = self.sim.date
            self.labour_tracker[f'{cause}_death'] += 1

        #  And then a risk of stillbirth is calculated, maternal death is a used as a predictor and set very high if
        #  true
        if self.predict(params['la_labour_equations'][f'{cause}_stillbirth'], individual_id):
            logger.debug(f'person %d has experienced a still birth following {cause} in labour')
            df.at[individual_id, 'la_intrapartum_still_birth'] = True
            df.at[individual_id, 'ps_previous_stillbirth'] = True

    def set_maternal_death_status_postpartum(self, individual_id, cause):
        """This function calculates an associated risk of death for a woman who has experience a complication following
        labour and makes appropriate changes to the data frame"""

        df = self.sim.population.props
        mni = self.mother_and_newborn_info
        params = self.parameters

        assert cause in self.possible_postpartum_complications

        if self.predict(params['la_labour_equations'][f'{cause}_pp_death'], individual_id):
            logger.debug(f'{cause} has contributed to person %d death following labour', individual_id)

            self.labour_tracker[f'{cause}_death'] += 1
            mni[individual_id]['death_postpartum'] = True
            mni[individual_id]['cause_of_death_in_labour'].append(f'{cause}_postpartum')
            df.at[individual_id, 'la_maternal_death_in_labour'] = True
            df.at[individual_id, 'la_maternal_death_in_labour_date'] = self.sim.date

    def labour_characteristics_checker(self, individual_id):
        """This function is called at different points in the module to ensure women of the right characteristics are
        in labour. This function doesnt check for a woman being pregnant or alive, as some events will still run despite
         those variables being set to false"""
        df = self.sim.population.props
        mother = df.loc[individual_id]

        assert individual_id in self.women_in_labour
        assert mother.sex == 'F'
        assert mother.age_years > 14
        assert mother.age_years < 51
        assert mother.la_currently_in_labour
        assert mother.ps_gestational_age_in_weeks > 22

    def postpartum_characteristics_checker(self, individual_id):
        """This function is called at different points in the module to ensure women of the right characteristics are
        in labour. This function doesnt check for a woman being pregnant or alive, as some events will still run despite
         those variables being set to false"""
        df = self.sim.population.props
        mother = df.loc[individual_id]

        assert individual_id in self.women_in_labour
        assert mother.sex == 'F'
        assert mother.age_years > 14
        assert mother.age_years < 51
        assert mother.la_currently_in_labour
        assert mother.ps_gestational_age_in_weeks == 0

    def events_queue_checker(self, individual_id):
        """ This function checks a womans event and hsi_event queues to ensure that she has the correct events scheduled
         during the process of labour"""
        mni = self.mother_and_newborn_info
        events = self.sim.find_events_for_person(person_id=individual_id)

        # Here we iterate through each womans event queue to insure she has the correct events scheduled
        # Firstly we check all women have the labour death event and birth event scheduled
        events = [e.__class__ for d, e in events]
        assert LabourDeathEvent in events
        assert BirthEvent in events

        # Then we ensure that women delivering in a facility have the right HSI scheduled
        if mni[individual_id]['delivery_setting'] != 'home_birth':
<<<<<<< HEAD
            hsi_events = self.sim.modules['HealthSystem'].find_events_for_person(person_id=individual_id)
            hsi_events = [e.__class__ for d, e in hsi_events]
            assert HSI_Labour_PresentsForSkilledBirthAttendanceInLabour in hsi_events
=======
            health_system = self.sim.modules['HealthSystem']
            # If the health system is disabled, then the HSI event was wrapped in an HSIEventWrapper
            # and put in the simulation event queue. Hence, we only check HSI event if the HSI queue
            # for HSI event if the HSI event is enabled
            if not health_system.disabled:
                hsi_events = health_system.find_events_for_person(person_id=individual_id)
                hsi_events = [e.__class__ for d, e in hsi_events]
                assert HSI_Labour_PresentsForSkilledBirthAttendanceInLabour in hsi_events
>>>>>>> 1dbf349e

    # ============================================== HSI FUNCTIONS ====================================================
    # Management of each complication is housed within its own function, defined here in the module, and all follow a
    # similar pattern ...
    #                   a.) The required consumables for the intervention(s) are defined
    #                   b.) The woman is assessed for a complication using the dx_test function. Specificity of
    #                       assessment varies between facility type (hospital or health centre)
    #                   c.) If she has the complication and it is correctly identified by HCWs, they check
    #                       consumables are available
    #                   d.) If the consumables are available- she will receive treatment

    # If the woman is delivering unattended, we assume any treatment she receives is delayed, delayed treatment is
    # less effective meaning risk of death is increased

    # In the instance that treatment cannot be delivered at the facility type a woman has delivered at (i.e.
    # health centres do not perform caesarean sections) she is assessed for referral and sent to another
    # facility

    def prophylactic_labour_interventions(self, hsi_event):
        """This function houses prophylactic interventions delivered by a Skilled Birth Attendant to women in labour.
        It is called by HSI_Labour_PresentsForSkilledBirthAttendanceInLabour"""
        df = self.sim.population.props
        params = self.parameters
        mni = self.mother_and_newborn_info
        person_id = hsi_event.target
        consumables = self.sim.modules['HealthSystem'].parameters['Consumables']

        if 'prophylactic_labour_interventions' not in params['allowed_interventions']:
            return
        else:
            #  We define all the possible consumables that could be required
            pkg_code_uncomplicated_delivery = pd.unique(
                consumables.loc[consumables['Intervention_Pkg'] == 'Vaginal delivery - skilled attendance',
                                                                   'Intervention_Pkg_Code'])[0]

            # A clean delivery kit to reduce probability of maternal and newborn sepsis...
            pkg_code_clean_delivery_kit = pd.unique(
                consumables.loc[consumables['Intervention_Pkg'] == 'Clean practices and immediate essential newborn '
                                                                   'care (in facility)', 'Intervention_Pkg_Code'])[0]

            # Antibiotics for women whose membranes have ruptured prematurely...
            item_code_abx_prom = pd.unique(
                consumables.loc[consumables['Items'] == 'Benzylpenicillin 1g (1MU), PFR_Each_CMST', 'Item_Code'])[0]
            pkg_code_pprom = pd.unique(
                consumables.loc[consumables['Intervention_Pkg'] == 'Antibiotics for pPRoM', 'Intervention_Pkg_Code'])[0]

            # Steroids for women who have gone into preterm labour to improve newborn outcomes...
            item_code_steroids_prem_dexamethasone = pd.unique(
                consumables.loc[consumables['Items'] == 'Dexamethasone 5mg/ml, 5ml_each_CMST', 'Item_Code'])[0]
            item_code_steroids_prem_betamethasone = pd.unique(
                consumables.loc[consumables['Items'] == 'Betamethasone, 12 mg injection', 'Item_Code'])[0]

            # Antibiotics for women delivering preterm to reduce newborn risk of group b strep infection...
            item_code_antibiotics_gbs_proph = pd.unique(
                consumables.loc[consumables['Items'] == 'Benzylpenicillin 3g (5MU), PFR_each_CMST', 'Item_Code'])[0]

            consumables_attended_delivery = {
                'Intervention_Package_Code': {pkg_code_uncomplicated_delivery: 1, pkg_code_clean_delivery_kit: 1,
                                              pkg_code_pprom: 1},
                'Item_Code': {item_code_abx_prom: 3, item_code_steroids_prem_dexamethasone: 5,
                              item_code_steroids_prem_betamethasone: 2, item_code_antibiotics_gbs_proph: 3}}

            outcome_of_request_for_consumables = self.sim.modules['HealthSystem'].request_consumables(
                hsi_event=hsi_event,
                cons_req_as_footprint=consumables_attended_delivery,
                to_log=True)

            # Availability of consumables determines if the intervention is delivered...
            if outcome_of_request_for_consumables['Intervention_Package_Code'][pkg_code_uncomplicated_delivery]:
                mni[person_id]['clean_delivery_kit_used'] = True
                logger.debug('This facility has delivery kits available and have been used for mother %d delivery.',
                             person_id)
            else:
                logger.debug('This facility has no delivery kits.')

            # Prophylactic antibiotics for premature rupture of membranes in term deliveries...
            if mni[person_id]['labour_state'] == 'term_labour' and df.at[person_id,
                                                                         'ps_premature_rupture_of_membranes']:
                if outcome_of_request_for_consumables['Item_Code'][item_code_abx_prom]:
                    mni[person_id]['abx_for_prom_given'] = True
                    logger.debug('This facility has provided antibiotics for mother %d who is a risk of sepsis due '
                                 'to PROM.', person_id)
                else:
                    logger.debug('This facility has no antibiotics for the treatment of PROM.')

            # Prophylactic antibiotics for premature rupture of membranes in preterm deliveries...
            if (mni[person_id]['labour_state'] == 'early_preterm_labour' or
                mni[person_id]['labour_state'] == 'late_preterm_labour') and df.at[person_id,
                                                                                   'ps_premature_rupture_of_membranes']:

                if outcome_of_request_for_consumables['Intervention_Package_Code'][pkg_code_pprom]:
                    mni[person_id]['abx_for_pprom_given'] = True
                    logger.debug('This facility has provided antibiotics for mother %d who is a risk of sepsis due '
                                 'to PPROM.', person_id)
                else:
                    logger.debug('This facility has no antibiotics for the treatment of PROM.')

            # Prophylactic steroids and antibiotics for women who have gone into preterm labour...
            if mni[person_id]['labour_state'] == 'early_preterm_labour' or \
                    mni[person_id]['labour_state'] == 'late_preterm_labour':

                if outcome_of_request_for_consumables['Item_Code'][item_code_steroids_prem_betamethasone] and \
                 outcome_of_request_for_consumables['Item_Code'][item_code_steroids_prem_dexamethasone]:
                    mni[person_id]['corticosteroids_given'] = True
                    logger.debug('This facility has provided corticosteroids for mother %d who is in preterm labour',
                                 person_id)
                else:
                    logger.debug('This facility has no steroids for women in preterm labour.')

                if outcome_of_request_for_consumables['Item_Code'][item_code_antibiotics_gbs_proph]:
                    mni[person_id]['abx_for_preterm_given'] = True
                    logger.debug('This facility has provided antibiotics for mother %d whose baby is a risk of '
                                 'Group B strep', person_id)
                else:
                    logger.debug('This facility has no antibiotics for group B strep prophylaxis.')

    def assessment_and_treatment_of_severe_pre_eclampsia(self, hsi_event, facility_type):
        """This function defines the required consumables, determines correct diagnosis and administers an intervention
        to women suffering from severe pre-eclampsia in labour. It is called by
        HSI_Labour_PresentsForSkilledBirthAttendanceInLabour"""
        df = self.sim.population.props
        params = self.parameters
        consumables = self.sim.modules['HealthSystem'].parameters['Consumables']
        person_id = hsi_event.target

        if 'assessment_and_treatment_of_severe_pre_eclampsia' not in params['allowed_interventions']:
            return
        else:

            pkg_code_severe_preeclampsia = pd.unique(
                consumables.loc[consumables['Intervention_Pkg'] == 'Management of eclampsia',
                                'Intervention_Pkg_Code'])[0]

            consumables_needed_spe = {'Intervention_Package_Code': {pkg_code_severe_preeclampsia: 1},
                                      'Item_Code': {}}

            outcome_of_request_for_consumables_spe = self.sim.modules['HealthSystem'].request_consumables(
                    hsi_event=hsi_event, cons_req_as_footprint=consumables_needed_spe)

        # Here we run a dx_test function to determine if the birth attendant will correctly identify this womans
        # severe pre-eclampsia, and therefore administer treatment
            if self.sim.modules['HealthSystem'].dx_manager.run_dx_test(
                    dx_tests_to_run=f'assess_severe_pe_{facility_type}', hsi_event=hsi_event):

                if outcome_of_request_for_consumables_spe:
                    df.at[person_id, 'la_severe_pre_eclampsia_treatment'] = True
                    logger.debug('mother %d has has their severe pre-eclampsia identified during delivery. As '
                                 'consumables are available they will receive treatment', person_id)

                elif df.at[person_id, 'ps_severe_pre_eclamp']:
                    logger.debug('mother %d has not had their severe pre-eclampsia identified during delivery and will '
                                 'not be treated', person_id)

    def assessment_and_treatment_of_obstructed_labour(self, hsi_event, facility_type):
        """This function defines the required consumables, determines correct diagnosis and administers an intervention
        to women suffering from obstructed labour. It is called by
        HSI_Labour_PresentsForSkilledBirthAttendanceInLabour"""

        df = self.sim.population.props
        mni = self.mother_and_newborn_info
        params = self.parameters
        person_id = hsi_event.target
        consumables = self.sim.modules['HealthSystem'].parameters['Consumables']

        if 'assessment_and_treatment_of_obstructed_labour' not in params['allowed_interventions']:
            return
        else:
            pkg_code_obstructed_labour = pd.unique(
                consumables.loc[consumables['Intervention_Pkg'] == 'Management of obstructed labour',
                                'Intervention_Pkg_Code'])[0]

            item_code_forceps = pd.unique(consumables.loc[consumables['Items'] == 'Forceps, obstetric', 'Item_Code'])[0]
            item_code_vacuum = pd.unique(consumables.loc[consumables['Items'] == 'Vacuum, obstetric', 'Item_Code'])[0]

            consumables_obstructed_labour = {'Intervention_Package_Code': {pkg_code_obstructed_labour: 1},
                                             'Item_Code': {item_code_forceps: 1, item_code_vacuum: 1}}

        #

            outcome_of_request_for_consumables_ol = self.sim.modules['HealthSystem'].request_consumables(
                    hsi_event=hsi_event,
                    cons_req_as_footprint=consumables_obstructed_labour, to_log=True)

            if self.sim.modules['HealthSystem'].dx_manager.run_dx_test(
                    dx_tests_to_run=f'assess_obstructed_labour_{facility_type}', hsi_event=hsi_event):

                if outcome_of_request_for_consumables_ol:

                    logger.debug('mother %d has had her obstructed labour identified during delivery. Staff will '
                                 'attempt an assisted vaginal delivery as the equipment is available', person_id)
                    treatment_success = params['prob_successful_assisted_vaginal_delivery'] > self.rng.random_sample()

                    if treatment_success:
                        df.at[person_id, 'la_obstructed_labour_treatment'] = True
                        mni[person_id]['mode_of_delivery'] = 'instrumental'

                    else:
                        logger.debug('Following a failed assisted vaginal delivery other %d will need additional '
                                     'treatment', person_id)

                        if mni[person_id]['delivery_attended']:
                            mni[person_id]['refer_for_cs'] = 'prompt_referral'
                        else:
                            mni[person_id]['refer_for_cs'] = 'delayed_referral'

            elif df.at[person_id, 'la_obstructed_labour']:
                logger.debug('mother %d has not had their obstructed labour identified during delivery and will not'
                             'be treated', person_id)

    def assessment_and_treatment_of_maternal_sepsis(self, hsi_event, facility_type, labour_stage):
        """This function defines the required consumables, determines correct diagnosis and administers intervention
        to women suffering from maternal sepsis. It is called by either
        HSI_Labour_PresentsForSkilledBirthAttendanceInLabour or HSI_Labour_ReceivesCareForPostpartumPeriod"""
        df = self.sim.population.props
        params = self.parameters
        person_id = hsi_event.target
        consumables = self.sim.modules['HealthSystem'].parameters['Consumables']

        if 'assessment_and_treatment_of_maternal_sepsis' not in params['allowed_interventions']:
            return
        else:

            pkg_code_sepsis = pd.unique(
                consumables.loc[consumables['Intervention_Pkg'] == 'Maternal sepsis case management',
                                                                   'Intervention_Pkg_Code'])[0]
            consumables_needed_sepsis = {'Intervention_Package_Code': {pkg_code_sepsis: 1}, 'Item_Code': {}}

            outcome_of_request_for_consumables_sep = self.sim.modules['HealthSystem'].request_consumables(
                hsi_event=hsi_event,
                cons_req_as_footprint=consumables_needed_sepsis)

            if self.sim.modules['HealthSystem'].dx_manager.run_dx_test(
                    dx_tests_to_run=f'assess_sepsis_{facility_type}_{labour_stage}', hsi_event=hsi_event):

                if outcome_of_request_for_consumables_sep:
                    logger.debug('mother %d has has their sepsis identified during delivery. As consumables are '
                                 'available they will receive treatment', person_id)
                    df.at[person_id, 'la_sepsis_treatment'] = True

                elif df.at[person_id, 'la_sepsis']:
                    logger.debug('mother %d has not had their sepsis identified during delivery and will not be '
                                 'treated', person_id)

    def assessment_and_treatment_of_hypertension(self, hsi_event, facility_type):
        """This function defines the required consumables, determines correct diagnosis and administers intervention
        to women suffering from hypertension. It is called by HSI_Labour_PresentsForSkilledBirthAttendanceInLabour"""
        df = self.sim.population.props
        person_id = hsi_event.target
        params = self.parameters
        consumables = self.sim.modules['HealthSystem'].parameters['Consumables']

        if 'assessment_and_treatment_of_hypertension' not in params['allowed_interventions']:
            return
        else:

            pkg_code_severe_hypertension = pd.unique(
                consumables.loc[consumables['Intervention_Pkg'] == 'Management of eclampsia',
                                'Intervention_Pkg_Code'])[0]

            consumables_needed_htn = {'Intervention_Package_Code': {pkg_code_severe_hypertension: 1}, 'Item_Code': {}}

            outcome_of_request_for_consumables_htn = self.sim.modules['HealthSystem'].request_consumables(
                hsi_event=hsi_event,
                cons_req_as_footprint=consumables_needed_htn)

            if self.sim.modules['HealthSystem'].dx_manager.run_dx_test(
                    dx_tests_to_run=f'assess_hypertension_{facility_type}', hsi_event=hsi_event):

                if outcome_of_request_for_consumables_htn:
                    df.at[person_id, 'la_maternal_hypertension_treatment'] = True
                    logger.debug('mother %d has has their hypertension identified during delivery. As '
                                 'consumables are available they will receive treatment', person_id)

            elif df.at[person_id, 'ps_gestational_htn']:
                logger.debug('mother %d has not had their hypertension identified during delivery and will '
                             'not be treated', person_id)

    def assessment_and_treatment_of_eclampsia(self, hsi_event):
        """This function defines the required consumables, determines correct diagnosis and administers intervention
        to women suffering from eclampsia. It is called by either HSI_Labour_PresentsForSkilledBirthAttendanceInLabour
        or HSI_Labour_ReceivesCareForPostpartumPeriod"""
        df = self.sim.population.props
        person_id = hsi_event.target
        params = self.parameters
        consumables = self.sim.modules['HealthSystem'].parameters['Consumables']

        if 'assessment_and_treatment_of_eclampsia' not in params['allowed_interventions']:
            return
        else:

            pkg_code_eclampsia = pd.unique(
                consumables.loc[consumables['Intervention_Pkg'] == 'Management of eclampsia',
                                'Intervention_Pkg_Code'])[0]

            consumables_needed_eclampsia = {'Intervention_Package_Code': {pkg_code_eclampsia: 1}, 'Item_Code': {}}

            outcome_of_request_for_consumables_ec = self.sim.modules['HealthSystem'].request_consumables(
                hsi_event=hsi_event, cons_req_as_footprint=consumables_needed_eclampsia)

            if outcome_of_request_for_consumables_ec:
                df.at[person_id, 'la_eclampsia_treatment'] = True
                logger.debug('mother %d has has their eclampsia identified during delivery. As '
                             'consumables are available they will receive treatment', person_id)
            elif df.at[person_id, 'la_eclampsia']:
                logger.debug('mother %d has not had their eclampsia identified during delivery and will '
                             'not be treated', person_id)

    def assessment_and_plan_for_referral_antepartum_haemorrhage(self, hsi_event, facility_type, treatment_or_referral):
        """This function determines correct diagnosis and referral for intervention for women suffering from antepartum
        haemorrhage. It is called by HSI_Labour_PresentsForSkilledBirthAttendanceInLabour"""
        df = self.sim.population.props
        params = self.parameters
        mni = self.mother_and_newborn_info
        person_id = hsi_event.target

        if 'assessment_and_plan_for_referral_antepartum_haemorrhage' not in params['allowed_interventions']:
            return
        else:
            if self.sim.modules['HealthSystem'].dx_manager.run_dx_test(
               dx_tests_to_run=f'assess_for_{treatment_or_referral}_aph_{facility_type}',
               hsi_event=hsi_event):
                logger.debug('mother %d has has their antepartum haemorrhage identified during delivery. They will now '
                             'be referred for additional treatment', person_id)
                if mni[person_id]['delivery_attended']:
                    mni[person_id]['referred_for_cs'] = 'prompt_referral'
                    mni[person_id]['referred_for_blood'] = 'prompt_referral'
                else:
                    mni[person_id]['referred_for_cs'] = 'delayed_referral'
                    mni[person_id]['referred_for_blood'] = 'delayed_referral'

            elif df.at[person_id, 'la_antepartum_haem']:
                logger.debug('mother %d has not had their antepartum haemorrhage identified during delivery and will'
                             'not be referred for treatment', person_id)

    def assessment_and_plan_for_referral_uterine_rupture(self, hsi_event, facility_type, treatment_or_referral):
        """This function determines correct diagnosis and referral for intervention for women suffering from uterine
        rupture. It is called by HSI_Labour_PresentsForSkilledBirthAttendanceInLabour"""
        df = self.sim.population.props
        params = self.parameters
        mni = self.mother_and_newborn_info
        person_id = hsi_event.target

        if 'assessment_and_plan_for_referral_uterine_rupture' not in params['allowed_interventions']:
            return
        else:
            if self.sim.modules['HealthSystem'].dx_manager.run_dx_test(
               dx_tests_to_run=f'assess_for_{treatment_or_referral}_uterine_rupture_{facility_type}',
               hsi_event=hsi_event):
                logger.debug('mother %d has has their uterine rupture identified during delivery. They will now be '
                             'referred for additional treatment', person_id)
                if mni[person_id]['delivery_attended']:
                    mni[person_id]['referred_for_surgery'] = 'prompt_referral'
                    mni[person_id]['referred_for_cs'] = 'prompt_referral'
                else:
                    mni[person_id]['referred_for_surgery'] = 'delayed_referral'
                    mni[person_id]['referred_for_cs'] = 'delayed_referral'

            elif df.at[person_id, 'la_uterine_rupture']:
                logger.debug('mother %d has not had their uterine_rupture identified during delivery and will not be '
                             'referred for treatment', person_id)

    def active_management_of_the_third_stage_of_labour(self, hsi_event):
        """This function define consumables and administration of active management of the third stage of labour for
        women immediately following birth. It is called by HSI_Labour_ReceivesCareForPostpartumPeriod"""
        mni = self.mother_and_newborn_info
        params = self.parameters
        person_id = hsi_event.target

        if 'active_management_of_the_third_stage_of_labour' not in params['allowed_interventions']:
            return
        else:

            consumables = self.sim.modules['HealthSystem'].parameters['Consumables']

            pkg_code_am = pd.unique(
                consumables.loc[consumables['Intervention_Pkg'] == 'Active management of the 3rd stage of labour',
                                                                   'Intervention_Pkg_Code'])[0]

            consumables_needed = {
                    'Intervention_Package_Code': {pkg_code_am: 1}, 'Item_Code': {}}

            outcome_of_request_for_consumables = self.sim.modules['HealthSystem'].request_consumables(
                    hsi_event=hsi_event, cons_req_as_footprint=consumables_needed)

            # Here we apply a risk reduction of post partum bleeding following active management of the third stage of
            # labour (additional oxytocin, uterine massage and controlled cord traction)
            if outcome_of_request_for_consumables['Intervention_Package_Code'][pkg_code_am]:
                logger.debug('pkg_code_am is available, so use it.')
                mni[person_id]['amtsl_given'] = True
            else:
                logger.debug('mother %d did not receive active management of the third stage of labour as she delivered'
                             'without assistance', person_id)

    def assessment_and_treatment_of_pph_retained_placenta(self, hsi_event):
        """This function defines consumables and administration of treatment for women suffering from a postpartum
        haemorrhage attributed to retained placenta. It is called by HSI_Labour_ReceivesCareForPostpartumPeriod"""
        df = self.sim.population.props
        mni = self.mother_and_newborn_info
        params = self.parameters
        person_id = hsi_event.target
        consumables = self.sim.modules['HealthSystem'].parameters['Consumables']

        if 'assessment_and_treatment_of_pph_retained_placenta' not in params['allowed_interventions']:
            return
        else:
            pkg_code_pph = pd.unique(consumables.loc[consumables['Intervention_Pkg'] == 'Treatment of postpartum '
                                                                                        'hemorrhage',
                                                     'Intervention_Pkg_Code'])[0]

            consumables_needed_pph = {'Intervention_Package_Code': {pkg_code_pph: 1}, 'Item_Code': {}}

            outcome_of_request_for_consumables_pph = self.sim.modules['HealthSystem'].request_consumables(
                    hsi_event=hsi_event, cons_req_as_footprint=consumables_needed_pph)

            if outcome_of_request_for_consumables_pph:
                if params['prob_successful_manual_removal_placenta'] > self.rng.random_sample():
                    df.at[person_id, 'la_postpartum_haem_treatment'] = True
                else:
                    if mni[person_id]['delivery_attended']:
                        mni[person_id]['referred_for_surgery'] = 'prompt_referral'
                        mni[person_id]['referred_for_blood'] = 'prompt_referral'
                    else:
                        mni[person_id]['referred_for_surgery'] = 'delayed_referral'
                        mni[person_id]['referred_for_blood'] = 'delayed_referral'

    def assessment_and_treatment_of_pph_uterine_atony(self, hsi_event):
        """This function defines consumables and administration of treatment for women suffering from a postpartum
        haemorrhage attributed to uterine atony. It is called by HSI_Labour_ReceivesCareForPostpartumPeriod"""
        df = self.sim.population.props
        mni = self.mother_and_newborn_info
        params = self.parameters
        person_id = hsi_event.target
        consumables = self.sim.modules['HealthSystem'].parameters['Consumables']

        if 'assessment_and_treatment_of_pph_uterine_atony' not in params['allowed_interventions']:
            return
        else:

            pkg_code_pph = pd.unique(
                consumables.loc[consumables['Intervention_Pkg'] == 'Treatment of postpartum hemorrhage',
                                'Intervention_Pkg_Code'])[0]

            consumables_needed_pph = {'Intervention_Package_Code': {pkg_code_pph: 1}, 'Item_Code': {}}

            outcome_of_request_for_consumables_pph = self.sim.modules['HealthSystem'].request_consumables(
                hsi_event=hsi_event,
                cons_req_as_footprint=consumables_needed_pph)

            if outcome_of_request_for_consumables_pph:
                if mni[person_id]['delivery_attended']:
                    if params['prob_cure_uterotonics'] > self.rng.random_sample():
                        df.at[person_id, 'la_postpartum_haem_treatment'] = 'prompt_treatment'
                    else:
                        mni[person_id]['referred_for_surgery'] = 'prompt_referral'
                        mni[person_id]['referred_for_blood'] = 'prompt_referral'
                else:
                    if params['prob_cure_uterotonics'] > self.rng.random_sample():
                        df.at[person_id, 'la_postpartum_haem_treatment'] = 'delayed_treatment'
                    else:
                        mni[person_id]['referred_for_surgery'] = 'delayed_referral'
                        mni[person_id]['referred_for_blood'] = 'delayed_referral'


class LabourOnsetEvent(Event, IndividualScopeEventMixin):
    """This is the LabourOnsetEvent. It is scheduled by the set_date_of_labour function. It represents the start of a
    womans labour. Here we assign a "type" of labour based on gestation (i.e. early preterm), we create a dictionary to
    store additional variables important to labour and HSIs, and we determine if and where a woman will seek care.
     This event schedules  the LabourAtHome event and the HSI_Labour_PresentsForSkilledAttendance at birth
     (depending on care seeking), the BirthEvent and the LabourDeathEvent"""

    def __init__(self, module, individual_id):
        super().__init__(module, person_id=individual_id)

    def apply(self, individual_id):
        df = self.sim.population.props
        params = self.module.parameters
        mni = self.module.mother_and_newborn_info
        person = df.loc[individual_id]

        # We exclude women who may have been previously pregnant/had their due date has been moved by an intervention
        # and should no longer be in labour today
        if not (person.is_alive and person.is_pregnant and person.la_due_date_current_pregnancy == self.sim.date):
            logger.debug('person %d has just reached LabourOnsetEvent on %s, however this is event is no longer '
                         'relevant for this individual and will not run', individual_id, self.sim.date)
            return

        else:

            # For women pregnant women who are due today, they move through the event
            logger.debug('person %d has just reached LabourOnsetEvent on %s', individual_id, self.sim.date)

            # We indicate this woman is now in labour using this property, and by adding her individual ID to our
            # labour list (for testing)
            df.at[individual_id, 'la_currently_in_labour'] = True
            self.module.women_in_labour.append(individual_id)

            # We then run the labour_characteristics_checker as a final check that only appropriate women are here
            self.module.labour_characteristics_checker(individual_id)

            # Next we populate the maternal and newborn info dictionary with baseline values before the womans labour
            # begins
            mni[individual_id] = {'labour_state': None,
                                  # Term Labour (TL), Early Preterm (EPTL), Late Preterm (LPTL) or Post Term (POTL)
                                  'delivery_setting': None,  # home_birth, health_centre, hospital
                                  'delivery_attended': False,  # True or False
                                  'corticosteroids_given': False,
                                  'clean_delivery_kit_used': False,
                                  'abx_for_prom_given': False,
                                  'abx_for_pprom_given': False,
                                  'abx_for_preterm_given': False,
                                  'amtsl_given': False,
                                  'source_pph': None,  # Uterine Atony (UA) or Retained Products/Placenta (RPP)
                                  'mode_of_delivery': 'vaginal_delivery',  # vaginal_delivery, instrumental,
                                  # caesarean_section
                                  'squeeze_to_high_for_hsi': False,
                                  'squeeze_to_high_for_hsi_pp': False,
                                  'sought_care_for_complication': False,
                                  'sought_care_labour_phase': 'none',  # none, intrapartum, postpartum
                                  'referred_for_cs': 'none',  # 'none', 'prompt_referral', 'delayed_referral'
                                  'referred_for_blood': 'none',  # 'none', 'prompt_referral', 'late_referral'
                                  'received_blood_transfusion': False,
                                  'referred_for_surgery': 'none',  # 'none', 'prompt_referral', 'late_referral'
                                  'death_in_labour': False,  # True (T) or False (F)
                                  'cause_of_death_in_labour': [],
                                  'stillbirth_in_labour': False,  # True (T) or False (F)
                                  'cause_of_stillbirth_in_labour': [],
                                  'death_postpartum': False}  # True (T) or False (F)

            # ===================================== LABOUR STATE  ==================================

            gestational_age_in_days = (self.sim.date - df.at[individual_id, 'date_of_last_pregnancy']).days

            # Now we use gestational age to categorise the 'labour_state'
            if params['lower_limit_term_days'] <= gestational_age_in_days <= params['upper_limit_term_days']:

                self.module.labour_tracker['term'] += 1
                mni[individual_id]['labour_state'] = 'term_labour'

            # Here we allow a woman to go into early preterm labour with a gestational age of 23 (limit is 24) to
            # account for PregnancySupervisor only updating weekly
            elif params['lower_limit_early_preterm_days'] <= gestational_age_in_days <= params[
                        'upper_limit_early_preterm_days']:

                mni[individual_id]['labour_state'] = 'early_preterm_labour'
                self.module.labour_tracker['early_preterm'] += 1
                df.at[individual_id, 'la_has_previously_delivered_preterm'] = True

            elif params['lower_limit_late_preterm_days'] <= gestational_age_in_days <= params[
                        'upper_limit_late_preterm_days']:

                mni[individual_id]['labour_state'] = 'late_preterm_labour'
                self.module.labour_tracker['late_preterm'] += 1
                df.at[individual_id, 'la_has_previously_delivered_preterm'] = True

            elif gestational_age_in_days >= params['lower_limit_postterm_days']:

                mni[individual_id]['labour_state'] = 'postterm_labour'
                self.module.labour_tracker['post_term'] += 1

            # We check all women have had their labour state set
            assert mni[individual_id]['labour_state'] is not None

            labour_state = mni[individual_id]['labour_state']
            logger.debug(f'This is LabourOnsetEvent, person %d has now gone into {labour_state} on date %s',
                         individual_id, self.sim.date)

            # ===================================== CARE SEEKING AND DELIVERY SETTING ==============
            # Here we calculate this womans predicted risk of home birth and health centre birth
            pred_hb_delivery = params['la_labour_equations']['probability_delivery_at_home'].predict(
                df.loc[[individual_id]])[individual_id]
            pred_hc_delivery = params['la_labour_equations']['probability_delivery_health_centre'].predict(
                df.loc[[individual_id]])[individual_id]

            # The denominator is calculated
            denom = 1 + pred_hb_delivery + pred_hc_delivery

            # Followed by the probability of each of the three outcomes - home birth, health centre birth or hospital
            # birth
            prob_hb = pred_hb_delivery / denom
            prob_hc = pred_hc_delivery / denom
            prob_hp = 1 / denom

            # And a probability weighted random draw is used to determine where the woman will deliver
            facility_types = ['home_birth', 'health_centre', 'hospital']
            probabilities = [prob_hb, prob_hc, prob_hp]
            mni[individual_id]['delivery_setting'] = self.module.rng.choice(facility_types, p=probabilities)

            # Check all women's 'delivery setting' is set
            assert mni[individual_id]['delivery_setting'] is not None

            # Women delivering at home move the the LabourAtHomeEvent as they will not receive skilled birth attendance
            if mni[individual_id]['delivery_setting'] == 'home_birth':
                self.sim.schedule_event(LabourAtHomeEvent(self.module, individual_id), self.sim.date)

                logger.info('This is LabourOnsetEvent, person %d as they has chosen not to seek care at a health centre'
                            'for delivery and will give birth at home on date %s', individual_id, self.sim.date)

            # Otherwise the appropriate HSI is scheduled
            elif mni[individual_id]['delivery_setting'] == 'health_centre':
                health_centre_delivery = HSI_Labour_PresentsForSkilledBirthAttendanceInLabour(
                    self.module, person_id=individual_id, facility_level_of_this_hsi=1)
                self.sim.modules['HealthSystem'].schedule_hsi_event(health_centre_delivery, priority=0,
                                                                    topen=self.sim.date,
                                                                    tclose=self.sim.date + DateOffset(days=1))

                logger.info('This is LabourOnsetEvent, scheduling HSI_Labour_PresentsForSkilledAttendanceInLabour on '
                            'date %s for person %d as they have chosen to seek care at a health centre for delivery',
                            self.sim.date, individual_id)

            elif mni[individual_id]['delivery_setting'] == 'hospital':
                # TODO: rng.choice is a placeholder for how to proceed with this aspect of care seeking
                facility_level = int(self.module.rng.choice([1, 2]))
                hospital_delivery = HSI_Labour_PresentsForSkilledBirthAttendanceInLabour(
                    self.module, person_id=individual_id, facility_level_of_this_hsi=facility_level)
                self.sim.modules['HealthSystem'].schedule_hsi_event(hospital_delivery, priority=0,
                                                                    topen=self.sim.date,
                                                                    tclose=self.sim.date + DateOffset(days=1))

            # ======================================== SCHEDULING BIRTH AND DEATH EVENTS ===========
            # We schedule all women to move through the death event where those who have developed a complication
            # that hasn't been treated or treatment has failed will have a case fatality rate applied
            self.sim.schedule_event(LabourDeathEvent(self.module, individual_id), self.sim.date + DateOffset(days=4))

            # Here we schedule the birth event for 4 days after labour- as women who die but still deliver a live child
            # will pass through birth event
            due_date = df.at[individual_id, 'la_due_date_current_pregnancy']
            self.sim.schedule_event(BirthEvent(self.module, individual_id), due_date + DateOffset(days=5))
            logger.debug('This is LabourOnsetEvent scheduling a birth on date %s to mother %d', due_date,
                         individual_id)

            logger.debug('This is LabourOnsetEvent scheduling a potential death on date %s for mother %d',
                         self.sim.date, individual_id)

            # ======================================== RUNNING CHECKS ON EVENT QUEUES ==============
            # Here we run a check to ensure at the end of the preliminary labour event, women have the appropriate
            # future events scheduled
            self.module.events_queue_checker(individual_id)


class LabourAtHomeEvent(Event, IndividualScopeEventMixin):
    """This is the LabourAtHomeEvent. It is scheduled by the LabourOnsetEvent for women who will not
    seek care. This event applies the probability that women delivering at home will experience
    complications, makes the appropriate changes to the data frame . Women who seek care, but for some
    reason are unable to deliver at a facility will return to this event"""

    def __init__(self, module, individual_id):
        super().__init__(module, person_id=individual_id)

    def apply(self, individual_id):
        df = self.sim.population.props
        mni = self.module.mother_and_newborn_info
        params = self.module.parameters

        # Check only women delivering at home pass through this event and that the right characteristics are present
        assert mni[individual_id]['delivery_setting'] == 'home_birth'
        self.module.labour_characteristics_checker(individual_id)

        individual = df.loc[individual_id]

        # Condition the event on women being alive and log the birth in a tracker
        if individual.is_alive:
            logger.debug('person %d has is now going to deliver at home', individual_id)
            self.module.labour_tracker['home_birth'] += 1

            # ===================================  APPLICATION OF COMPLICATIONS ====================
            # Using the complication_application function we loop through each complication and determine if a woman
            # will experience any of these if she has delivered at home

            for complication in ['obstructed_labour', 'antepartum_haem', 'sepsis', 'eclampsia', 'uterine_rupture']:
                self.module.set_intrapartum_complications(individual_id, complication=complication)

            # ==============================  CARE SEEKING FOLLOWING COMPLICATIONS =================
            # We use a logistic regression equation, stored in the linear model, to determine if women will seek care
            # for delivery if they have developed a complication at a home birth

            # Women who couldn't get care for delivery due to reduced capacity WILL NOT seek care for complications
            if not mni[individual_id]['squeeze_to_high_for_hsi']:
                if (individual.la_obstructed_labour or
                        individual.la_antepartum_haem or
                        individual.la_sepsis or
                        individual.la_eclampsia or
                        individual.la_uterine_rupture):
                    if self.module.predict(params['la_labour_equations']['care_seeking_for_complication'],
                                           individual_id):
                        mni[individual_id]['sought_care_for_complication'] = True
                        mni[individual_id]['sought_care_labour_phase'] = 'intrapartum'

                        from tlo.methods.hsi_generic_first_appts import HSI_GenericEmergencyFirstApptAtFacilityLevel1
                        event = HSI_GenericEmergencyFirstApptAtFacilityLevel1(
                                module=self.module,
                                person_id=individual_id
                                )

                        logger.debug('mother %d will now seek care for a complication that has developed during labour '
                                     'on date %s', individual_id, self.sim.date)
                        self.sim.modules['HealthSystem'].schedule_hsi_event(event,
                                                                            priority=0,
                                                                            topen=self.sim.date,
                                                                            tclose=self.sim.date + DateOffset(days=1))


class BirthEvent(Event, IndividualScopeEventMixin):
    """This is the BirthEvent. It is scheduled by LabourOnsetEvent. For women who survived labour, the appropriate
    variables are reset/updated and the function do_birth is executed. This event schedules PostPartumLabourEvent for
    those women who have survived"""

    def __init__(self, module, mother_id):
        super().__init__(module, person_id=mother_id)

    def apply(self, mother_id):
        df = self.sim.population.props
        person = df.loc[mother_id]

        # This event tells the simulation that the woman's pregnancy is over and generates the new child in the
        # data frame
        logger.info('mother %d at birth event on date %s', mother_id, self.sim.date)

        # Check the correct amount of time has passed between labour onset and birth event and that women at the event
        # have the right characteristics present
        assert (self.sim.date - df.at[mother_id, 'la_due_date_current_pregnancy']) == pd.to_timedelta(5, unit='D')
        self.module.labour_characteristics_checker(mother_id)

        # If the mother is alive and still pregnant we generate a  child and the woman is scheduled to move to the
        # postpartum event to determine if she experiences any additional complications (intrapartum stillbirths till
        # trigger births for monitoring purposes)
        if person.is_alive and person.is_pregnant:
            logger.info('@@@@ A Birth is now occuring, to mother %d', mother_id)
            self.sim.do_birth(mother_id)
            logger.debug('This is BirthEvent scheduling mother %d to undergo the PostPartumEvent following birth',
                         mother_id)
            self.sim.schedule_event(PostpartumLabourSchedulerEvent(self.module, mother_id),
                                    self.sim.date)

        # If the mother has died during childbirth the child is still generated with is_alive=false to monitor
        # stillbirth rates. She will not pass through the postpartum complication events
        if ~person.is_alive and ~person.la_intrapartum_still_birth and person.la_maternal_death_in_labour:
            logger.debug('@@@@ A Birth is now occuring, to mother %d who died in childbirth but her child survived',
                         mother_id)
            self.sim.do_birth(mother_id)


class PostpartumLabourSchedulerEvent(Event, IndividualScopeEventMixin):
    """ This is PostpartumLabourSchedulerEvent. It is scheduled by the BirthEvent. This event schedule additional care
    through  HSI_Labour_ReceivesCareForPostpartumPeriod or PostpartumLabourAtHomeEvent for women who delivered at home.
    It also schedules the PostPartumDeathEvent and DisabilityResetEvent for all women."""

    def __init__(self, module, individual_id):
        super().__init__(module, person_id=individual_id)

    def apply(self, individual_id):
        df = self.sim.population.props
        mni = self.module.mother_and_newborn_info

        # Check the correct amount of time has passed between labour onset and postpartum event
        assert (self.sim.date - df.at[individual_id, 'la_due_date_current_pregnancy']) == pd.to_timedelta(5, unit='D')
        self.module.postpartum_characteristics_checker(individual_id)

        # Event should only run if woman is still alive
        if not df.at[individual_id, 'is_alive']:
            return

        # If a woman has delivered in a facility we schedule her to now receive additional care following birth
        health_centre_care = HSI_Labour_ReceivesCareForPostpartumPeriod(
            self.module, person_id=individual_id, facility_level_of_this_hsi=1)

        all_facility_care = HSI_Labour_ReceivesCareForPostpartumPeriod(
            self.module, person_id=individual_id, facility_level_of_this_hsi=int(self.module.rng.choice([1, 2])))

        if mni[individual_id]['delivery_setting'] == 'home_birth':
            self.sim.schedule_event(PostpartumLabourAtHomeEvent(self.module, individual_id), self.sim.date)
            logger.info('This is PostPartumEvent scheduling PostpartumLabourAtHomeEvent for person %d on date %s',
                        individual_id, self.sim.date)

        elif mni[individual_id]['delivery_setting'] == 'health_centre':
            logger.info('This is PostPartumEvent scheduling HSI_Labour_ReceivesCareForPostpartumPeriod '
                        'for person %d on date %s', individual_id, self.sim.date)
            self.sim.modules['HealthSystem'].schedule_hsi_event(health_centre_care,
                                                                priority=0,
                                                                topen=self.sim.date,
                                                                tclose=self.sim.date + DateOffset(days=1))

        elif mni[individual_id]['delivery_setting'] == 'hospital':
            logger.info('This is PostPartumEvent scheduling HSI_Labour_ReceivesCareForPostpartumPeriod '
                        'for person %d on date %s', individual_id, self.sim.date)
            self.sim.modules['HealthSystem'].schedule_hsi_event(all_facility_care,
                                                                priority=0,
                                                                topen=self.sim.date,
                                                                tclose=self.sim.date + DateOffset(days=1))

        # We schedule all women to then go through the death event where those with untreated/unsuccessfully treated
        # complications may experience death
        self.sim.schedule_event(PostPartumDeathEvent(self.module, individual_id), self.sim.date + DateOffset(days=5))
        logger.info('This is PostPartumEvent scheduling a potential death for person %d on date %s',
                    individual_id, self.sim.date + DateOffset(days=4))  # Date offset to allow for interventions

        # Here we schedule women to an event which resets 'daly' disability associated with delivery
        # complications
        self.sim.schedule_event(DisabilityResetEvent(self.module, individual_id), self.sim.date + DateOffset(weeks=4))

        # TODO: lots of scheduling here, conditioned on ifs, would be good to check a womans event queue


class PostpartumLabourAtHomeEvent(Event, IndividualScopeEventMixin):
    """This is PostpartumLabourAtHomeEvent. This event is scheduled by PostpartumLabourSchedulerEvent for women whose
    whole delivery has taken place at home OR HSI_Labour_ReceivesCareForPostpartumPeriod for women who couldnt receive
    post-partum care due to high squeeze factor. """

    def __init__(self, module, individual_id):
        super().__init__(module, person_id=individual_id)

    def apply(self, individual_id):
        df = self.sim.population.props
        mni = self.module.mother_and_newborn_info
        params = self.module.parameters

        assert (self.sim.date - df.at[individual_id, 'la_due_date_current_pregnancy']) == pd.to_timedelta(5, unit='D')
        self.module.postpartum_characteristics_checker(individual_id)

        # Event should only run if woman is still alive
        if not df.at[individual_id, 'is_alive']:
            return

        # Here labour_stage 'pp' means postpartum
        self.module.set_postpartum_complications(individual_id, complication='postpartum_haem')

        if ~df.at[individual_id, 'la_sepsis']:
            # Women who already have sepsis cannot develop it again immediately after birth
            self.module.set_postpartum_complications(individual_id, complication='sepsis')
            # Women who already have already developed eclampsia cannot develop it again immediately after birth
        if ~df.at[individual_id, 'la_eclampsia']:
            self.module.set_postpartum_complications(individual_id, complication='eclampsia')

        # Women who have come home, following a facility delivery, due to high squeeze will not try and seek care
        # for any complications
        if ~mni[individual_id]['squeeze_to_high_for_hsi_pp'] and (df.at[individual_id, 'la_sepsis_postpartum'] or
                                                                  df.at[individual_id, 'la_eclampsia_postpartum'] or
                                                                  df.at[individual_id, 'la_postpartum_haem']):

            if self.module.predict(params['la_labour_equations']['care_seeking_for_complication'], individual_id):
                mni[individual_id]['sought_care_for_complication'] = True
                mni[individual_id]['sought_care_labour_phase'] = 'postpartum'

                from tlo.methods.hsi_generic_first_appts import HSI_GenericEmergencyFirstApptAtFacilityLevel1
                event = HSI_GenericEmergencyFirstApptAtFacilityLevel1(
                     module=self.module, person_id=individual_id)

                self.sim.modules['HealthSystem'].schedule_hsi_event(
                    event,
                    priority=0,
                    topen=self.sim.date,
                    tclose=self.sim.date + DateOffset(days=1))

                logger.debug('mother %d will now seek care for a complication that has developed following labour '
                             'on date %s', individual_id, self.sim.date)


class LabourDeathEvent (Event, IndividualScopeEventMixin):
    """This is the LabourDeathEvent. It is scheduled by the LabourOnsetEvent for all women who go through labour. This
    event determines if women who have experienced complications in labour will die or experience an intrapartum
    stillbirth."""

    def __init__(self, module, individual_id):
        super().__init__(module, person_id=individual_id)

    def apply(self, individual_id):
        df = self.sim.population.props
        mni = self.module.mother_and_newborn_info

        # Check the correct amount of time has passed between labour onset and postpartum event
        assert (self.sim.date - df.at[individual_id, 'la_due_date_current_pregnancy']) == pd.to_timedelta(4, unit='D')
        self.module.labour_characteristics_checker(individual_id)

        if df.at[individual_id, 'ps_severe_pre_eclamp']:
            self.module.set_maternal_death_status_intrapartum(individual_id, cause='severe_pre_eclamp')

        if df.at[individual_id, 'la_eclampsia']:
            self.module.set_maternal_death_status_intrapartum(individual_id, cause='eclampsia')

        if df.at[individual_id, 'la_antepartum_haem']:
            self.module.set_maternal_death_status_intrapartum(individual_id, cause='antepartum_haem')

        if df.at[individual_id, 'la_sepsis']:
            self.module.set_maternal_death_status_intrapartum(individual_id, cause='sepsis')

        if df.at[individual_id, 'la_uterine_rupture']:
            self.module.set_maternal_death_status_intrapartum(individual_id, cause='uterine_rupture')

        # Schedule death for women who die in labour
        if mni[individual_id]['death_in_labour']:
            self.module.labour_tracker['maternal_death'] += 1
            self.sim.schedule_event(demography.InstantaneousDeath(self.module, individual_id,
                                                                  cause='labour'), self.sim.date)

            # Log the maternal death
            logger.info('This is LabourDeathEvent scheduling a death for person %d on date %s who died due to '
                        'intrapartum complications', individual_id, self.sim.date)

            logger.info('%s|labour_complications|%s', self.sim.date,
                        {'person_id': individual_id,
                         'labour_profile': mni[individual_id]})

            if mni[individual_id]['death_in_labour'] and df.at[individual_id, 'la_intrapartum_still_birth']:
                # We delete the mni dictionary if both mother and baby have died in labour, if the mother has died but
                # the baby has survived we delete the dictionary following the on_birth function of NewbornOutcomes
                del mni[individual_id]

        if df.at[individual_id, 'la_intrapartum_still_birth']:
            self.module.labour_tracker['ip_stillbirth'] += 1
            logger.info('@@@@ A Still Birth has occurred, to mother %s', individual_id)
            logger.info('%s|still_birth|%s', self.sim.date,
                        {'mother_id': individual_id})


class PostPartumDeathEvent (Event, IndividualScopeEventMixin):
    """This is the PostPartumDeathEvent. It is scheduled by the PostpartumLabourEvent. This event determines if women
    who have experienced complications following labour will die. This event schedules the DiseaseResetEvent for
    surviving women"""

    def __init__(self, module, individual_id):
        super().__init__(module, person_id=individual_id)

    def apply(self, individual_id):
        df = self.sim.population.props
        mni = self.module.mother_and_newborn_info

        logger.debug('mother %d at PPD at date %s', individual_id, self.sim.date)

        # Check the correct amount of time has passed between labour onset and PostPartumDeathEvent
        assert pd.to_timedelta(10, unit='D') >= (self.sim.date - df.at[individual_id, 'la_due_date_current_pregnancy'])\
                                             >= pd.to_timedelta(9, unit='D')
        self.module.postpartum_characteristics_checker(individual_id)

        if df.at[individual_id, 'is_alive']:
            if df.at[individual_id, 'la_eclampsia_postpartum']:
                self.module.set_maternal_death_status_postpartum(individual_id, cause='eclampsia')

            if df.at[individual_id, 'la_postpartum_haem']:
                self.module.set_maternal_death_status_postpartum(individual_id, cause='postpartum_haem')

            if df.at[individual_id, 'la_sepsis_postpartum']:
                self.module.set_maternal_death_status_postpartum(individual_id, cause='sepsis')

            if mni[individual_id]['death_postpartum']:
                self.module.labour_tracker['maternal_death'] += 1
                self.sim.schedule_event(demography.InstantaneousDeath(self.module, individual_id,
                                                                      cause='postpartum labour'), self.sim.date)

                logger.debug('This is PostPartumDeathEvent scheduling a death for person %d on date %s who died due to '
                             'postpartum complications', individual_id,
                             self.sim.date)

                logger.debug('%s|labour_complications|%s', self.sim.date,
                             {'person_id': individual_id,
                              'labour_profile': mni[individual_id]})
                del mni[individual_id]

            else:
                # Surviving women pass through the DiseaseResetEvent to ensure all complication variable are set to
                # false
                self.sim.schedule_event(DiseaseResetEvent(self.module, individual_id),
                                        self.sim.date + DateOffset(weeks=1))

                logger.debug('%s|labour_complications|%s', self.sim.date,
                             {'person_id': individual_id,
                              'labour_profile': mni[individual_id]})

            # End the period of current labour
            # should this be for everyone?
                df.at[individual_id, 'la_currently_in_labour'] = False

        # Here we remove all women (dead and alive) who have passed through the labour events
        self.module.women_in_labour.remove(individual_id)

        # todo: reset la_due_date_current_pregnancy ?


class DisabilityResetEvent (Event, IndividualScopeEventMixin):
    """This is the DisabilityResetEvent. It is scheduled by the PostPartumLabourEvent. This event resets a woman's
    disability properties within the data frame """

    def __init__(self, module, individual_id):
        super().__init__(module, person_id=individual_id)

    def apply(self, individual_id):
        df = self.sim.population.props
        # TODO:========================= MOVE TO PREGNANCY SUPERVISOR ===============================
        # todo: discuss with Tim H when resubmitting - seems strange to change a lot of variables that are
        #  applied in this module, in another module

        # Check the correct amount of time has passed between labour onset and DisabilityResetEvent and that only women
        # post-pregnancy are coming to this event

        assert pd.to_timedelta(34, unit='D') > (self.sim.date - df.at[
            individual_id, 'la_due_date_current_pregnancy']) >= pd.to_timedelta(32, unit='D')
        assert ~df.at[individual_id, 'is_pregnant']
        assert individual_id not in self.module.women_in_labour

        # Here we turn off all the properties which are used to count DALYs
        if df.at[individual_id, 'is_alive']:
            logger.debug('person %d is having their disability status reset on date %s', individual_id, self.sim.date)

            df.at[individual_id, 'la_sepsis_disab'] = False
            df.at[individual_id, 'la_obstructed_labour_disab'] = False
            df.at[individual_id, 'la_uterine_rupture_disab'] = False
            df.at[individual_id, 'la_eclampsia_disab'] = False
            df.at[individual_id, 'la_maternal_haem_severe_disab'] = False
            df.at[individual_id, 'la_maternal_haem_non_severe_disab'] = False


class DiseaseResetEvent (Event, IndividualScopeEventMixin):
    """This is the DiseaseResetEvent. It is scheduled by the PostPartumDeathEvent. This event resets a woman's
    disease and treatment properties within the data frame """

    def __init__(self, module, individual_id):
        super().__init__(module, person_id=individual_id)

    def apply(self, individual_id):
        df = self.sim.population.props
        mni = self.module.mother_and_newborn_info
        # TODO:================================================ SEE ABOVE    ==========================================

        # Check the correct amount of time has passed between labour onset and DiseaseResetEvent and that only women
        # post-pregnancy are coming to this event
        assert pd.to_timedelta(17, unit='D') >= (self.sim.date - df.at[
            individual_id, 'la_due_date_current_pregnancy']) >= pd.to_timedelta(16, unit='D')
        assert ~df.at[individual_id, 'is_pregnant']
        assert individual_id not in self.module.women_in_labour

        if df.at[individual_id, 'is_alive']:
            logger.debug('person %d is having their maternal disease status reset', individual_id)

            df.at[individual_id, 'la_sepsis'] = False
            df.at[individual_id, 'la_sepsis_postpartum'] = False
            df.at[individual_id, 'la_obstructed_labour'] = False
            df.at[individual_id, 'la_antepartum_haem'] = False
            df.at[individual_id, 'la_uterine_rupture'] = False
            df.at[individual_id, 'la_eclampsia'] = False
            df.at[individual_id, 'la_eclampsia_postpartum'] = False
            df.at[individual_id, 'la_postpartum_haem'] = False

            df.at[individual_id, 'la_sepsis_treatment'] = False
            df.at[individual_id, 'la_obstructed_labour_treatment'] = False
            df.at[individual_id, 'la_antepartum_haem_treatment'] = False
            df.at[individual_id, 'la_uterine_rupture_treatment'] = False
            df.at[individual_id, 'la_eclampsia_treatment'] = False
            df.at[individual_id, 'la_severe_pre_eclampsia_treatment'] = False
            df.at[individual_id, 'la_maternal_hypertension_treatment'] = False
            df.at[individual_id, 'la_postpartum_haem_treatment'] = False

            del mni[individual_id]


class HSI_Labour_PresentsForSkilledBirthAttendanceInLabour(HSI_Event, IndividualScopeEventMixin):
    """This is the HSI PresentsForSkilledAttendanceInLabour. This event is scheduled by the LabourOnset Event.
    This event manages initial care around the time of delivery including prophylactic interventions (i.e. clean
    birth practices) for women presenting to the health system for delivery care. This event uses a womans
    stored risk of complications, which may be manipulated by treatment effects to determines if they will experience
    a complication during their labour in hospital. It is responsible for delivering interventions or scheduling
    treatment HSIs for certain complications."""

    def __init__(self, module, person_id, facility_level_of_this_hsi):
        super().__init__(module, person_id=person_id)
        assert isinstance(module, Labour)

        self.TREATMENT_ID = 'Labour_PresentsForSkilledAttendanceInLabour'
        the_appt_footprint = self.sim.modules['HealthSystem'].get_blank_appt_footprint()
        the_appt_footprint['NormalDelivery'] = 1

        self.EXPECTED_APPT_FOOTPRINT = the_appt_footprint
        self.ALERT_OTHER_DISEASES = []
        self.ACCEPTED_FACILITY_LEVEL = facility_level_of_this_hsi

    def apply(self, person_id, squeeze_factor):
        mni = self.module.mother_and_newborn_info
        df = self.sim.population.props
        params = self.module.parameters

        if not df.at[person_id, 'is_alive']:
            return

        logger.info('This is HSI_Labour_PresentsForSkilledAttendanceInLabour: Mother %d has presented to a health '
                    'facility on date %s following the onset of her labour', person_id, self.sim.date)

        # Women who developed a complication at home, then presented to a facility for delivery, are counted as
        # facility deliveries
        if mni[person_id]['delivery_setting'] == 'home_birth' and mni[person_id]['sought_care_for_complication']:
            mni[person_id]['delivery_setting'] = 'health_centre'
        # TODO: currently dont have choice of facility level in complication care-seeking equation

        # Delivery setting is captured in the labour_tracker, processed by the logger and reset yearly
        if mni[person_id]['delivery_setting'] == 'health_centre':
            self.module.labour_tracker['health_centre_birth'] += 1

        elif mni[person_id]['delivery_setting'] == 'hospital':
            self.module.labour_tracker['hospital_birth'] += 1

        # Next we check this woman has the right characteristics to be at this event
        self.module.labour_characteristics_checker(person_id)
        assert mni[person_id]['delivery_setting'] != 'home_birth'
        #    assert self.sim.date == df.at[person_id, 'la_due_date_current_pregnancy'] or \
        #       self.sim.date == (df.at[person_id, 'la_due_date_current_pregnancy'] + pd.to_timedelta(1, unit='D'))

        # ============================== AVAILABILITY SKILLED BIRTH ATTENDANTS =====================================
        # On presentation to the facility, we use the squeeze factor to determine if this woman will receive
        # delivery care from a health care professional, or if she will delivered unassisted in a facility
        if squeeze_factor > params['squeeze_factor_threshold_delivery_attendance']:
            mni[person_id]['delivery_attended'] = False
            logger.debug('mother %d is delivering without assistance at a health facility', person_id)
        else:
            mni[person_id]['delivery_attended'] = True
            logger.debug('mother %d is delivering with assistance at a level 1 health facility', person_id)

        # Run checks that key facility properties in the mni have been set
        assert mni[person_id]['delivery_attended'] is not None

        # ===================================== PROPHYLACTIC CARE ===================================================
        # The following function manages the consumables and administration of prophylactic interventions in labour
        # TODO: Confirm how to ensure that only the consumables NEEDED are those which are logged (whether or not they
        #  are available) as required consumables vary from woman to woman based on presenting history

        # If this womans delivery is attended, the function will run. However women presenting for delivery
        # following a
        # complication do not benefit from prophylaxis as the risk of complications has already been applied
        if mni[person_id]['delivery_attended'] and ~mni[person_id]['sought_care_for_complication']:
            self.module.prophylactic_labour_interventions(self)
        else:
            # Otherwise she receives no benefit of prophylaxis
            logger.debug('mother %d received no prophylaxis as she is delivering unattended', person_id)

        # ================================= PROPHYLACTIC MANAGEMENT PRE-ECLAMPSIA  ==============================
        # As women with severe pre-eclampsia are the most at risk group of women to develop eclampsia, they should
        # receive magnesium to reduce the probability of seizures- hence this intervention is applied before we apply
        # risk of complications

        # We assume that only women who are having an attended delivery will have their severe pre-eclampsia
        # identified
        if mni[person_id]['delivery_attended'] and mni[person_id]['delivery_setting'] == 'health_centre':
            self.module.assessment_and_treatment_of_severe_pre_eclampsia(self, 'hc')
        if mni[person_id]['delivery_attended'] and mni[person_id]['delivery_setting'] == 'hospital':
            self.module.assessment_and_treatment_of_severe_pre_eclampsia(self, 'hp')

        # ===================================== APPLYING COMPLICATION INCIDENCE ====================
        # Following administration of prophylaxis (for attended deliveries) we assess if this woman will develop any
        # complications (effect of prophylaxis is included in the linear model for relevant complications)

        if not mni[person_id]['sought_care_for_complication']:
            [self.module.set_intrapartum_complications(person_id, complication=complication)
                for complication in
                ['obstructed_labour', 'eclampsia', 'antepartum_haem', 'sepsis']]

        # n.b. we do not apply the risk of uterine rupture due to the causal link between obstructed labour and
        # uterine rupture. We want interventions for obstructed labour to reduce the risk of uterine rupture

        # ======================================= COMPLICATION MANAGEMENT ==========================
        # Next, women in labour are assessed for complications and treatment delivered if a need is identified and
        # consumables are available

        if mni[person_id]['delivery_setting'] == 'health_centre':
            self.module.assessment_and_treatment_of_obstructed_labour(self, 'hc')
        if mni[person_id]['delivery_setting'] == 'hospital':
            self.module.assessment_and_treatment_of_obstructed_labour(self, 'hp')

        if mni[person_id]['delivery_setting'] == 'health_centre':
            self.module.assessment_and_treatment_of_maternal_sepsis(self, 'hc', 'ip')
        if mni[person_id]['delivery_setting'] == 'hospital':
            self.module.assessment_and_treatment_of_maternal_sepsis(self, 'hp', 'ip')

        if mni[person_id]['delivery_attended'] and mni[person_id]['delivery_setting'] == 'health_centre':
            self.module.assessment_and_treatment_of_hypertension(self, 'hc')
        if mni[person_id]['delivery_attended'] and mni[person_id]['delivery_setting'] == 'hospital':
            self.module.assessment_and_treatment_of_hypertension(self, 'hp')

        # Because eclampsia presents and easily recognisable seizures we do not use the dx_test function and
        # assume all women have equal likelihood of treatment irrespective of facility level or delivery attendance
        if df.at[person_id, 'la_eclampsia']:
            self.module.assessment_and_treatment_of_eclampsia(self)

        # Antepartum haemorrhage can only be treated by delivery in our model. Here the dx_test in a health centre
        # has its sensitivity set to reflect likelihood this woman will be correctly referred to a higher level
        # facility.The dx_test in a hospital has its sensitivity set to reflect likelihood of treatment within the
        # same facility
        if mni[person_id]['delivery_setting'] == 'health_centre':
            self.module.assessment_and_plan_for_referral_antepartum_haemorrhage(self, 'hc', 'referral')
        if mni[person_id]['delivery_setting'] == 'hospital':
            self.module.assessment_and_plan_for_referral_antepartum_haemorrhage(self, 'hp', 'treatment')

        # We now calculate and apply the risk of uterine rupture
        # Women whose obstructed labour has been successfully treated will not have risk of uterine rupture applied,
        # women who will be referred for caesarean also wont have the risk applied
        if ~df.at[person_id, 'la_obstructed_labour_treatment'] or mni[person_id]['referred_for_cs'] == 'none':
            self.module.set_intrapartum_complications(
                person_id, complication='uterine_rupture')

        # Uterine rupture follows the same pattern as antepartum haemorrhage
        if mni[person_id]['delivery_setting'] == 'health_centre':
            self.module.assessment_and_plan_for_referral_uterine_rupture(self, 'hc', 'referral')
        if mni[person_id]['delivery_setting'] == 'hospital':
            self.module.assessment_and_plan_for_referral_uterine_rupture(self, 'hp', 'treatment')

        # ============================================== REFERRAL ==================================
        # Finally we send any women who require additional treatment to the following HSIs
        if mni[person_id]['referred_for_cs'] != 'none':
            caesarean_section = HSI_Labour_CaesareanSection(
                self.module, person_id=person_id, facility_level_of_this_hsi=self.ACCEPTED_FACILITY_LEVEL)
            self.sim.modules['HealthSystem'].schedule_hsi_event(caesarean_section,
                                                                priority=0,
                                                                topen=self.sim.date,
                                                                tclose=self.sim.date + DateOffset(days=1))
        if mni[person_id]['referred_for_surgery'] != 'none':
            surgery = HSI_Labour_SurgeryForLabourComplications(
                self.module, person_id=person_id, facility_level_of_this_hsi=self.ACCEPTED_FACILITY_LEVEL)
            self.sim.modules['HealthSystem'].schedule_hsi_event(surgery,
                                                                priority=0,
                                                                topen=self.sim.date,
                                                                tclose=self.sim.date + DateOffset(days=1))
        if mni[person_id]['referred_for_blood'] != 'none':
            blood_transfusion = HSI_Labour_ReceivesBloodTransfusion(
                self.module, person_id=person_id, facility_level_of_this_hsi=self.ACCEPTED_FACILITY_LEVEL)
            self.sim.modules['HealthSystem'].schedule_hsi_event(blood_transfusion,
                                                                priority=0,
                                                                topen=self.sim.date,
                                                                tclose=self.sim.date + DateOffset(days=1))

        # TODO: Women are only being sent to the same facility LEVEL (this doesnt reflect HC/DH referall to
        #  national hospitals)

        # If a this woman has experienced a complication the appointment footprint is changed from normal to
        # complicated
        actual_appt_footprint = self.EXPECTED_APPT_FOOTPRINT
        if (df.at[person_id, 'la_sepsis'] or
                df.at[person_id, 'la_antepartum_haem'] or
                df.at[person_id, 'la_uterine_rupture'] or
                df.at[person_id, 'la_eclampsia']):
            actual_appt_footprint['NormalDelivery'] = actual_appt_footprint['CompDelivery']  # todo: is this right?

        return actual_appt_footprint

    def did_not_run(self):
        person_id = self.target
        mni = self.module.mother_and_newborn_info

        # If a woman has chosen to deliver in a facility from the onset of labour, but the squeeze factor is too high,
        # she will be forced to return home to deliver
        if not mni[person_id]['sought_care_for_complication']:
            logger.debug('squeeze factor is too high for this event to run for mother %d on date %s and she will now '
                         'deliver at home', person_id, self.sim.date)
            mni[person_id]['delivery_setting'] = 'home_birth'
            mni[person_id]['squeeze_to_high_for_hsi'] = True
            self.sim.schedule_event(LabourAtHomeEvent(self.module, person_id), self.sim.date)

        # If a woman has presented to this event during labour due to a complication, she will not receive any treatment
        if mni[person_id]['sought_care_for_complication']:
            logger.debug('squeeze factor is too high for this event to run for mother %d on date %s and she could not '
                         'receive care for the complications developed during her homebirth', person_id, self.sim.date)

        return False

    def not_available(self):
        """This is called when the HSI is passed to the healthsystem scheduler but not scheduled as the TREATMENT_ID
        is not allowed under the 'services_available' parameter of the health system.
        Note that this called at the time of the event being passed to the Health System at schedule_hsi_event(...) and
        not at the time when the HSI is intended to be run (as specified by the 'topen' parameter in that call)"""
        person_id = self.target
        mni = self.module.mother_and_newborn_info
        # If a woman has chosen to deliver in a facility but this event isnt allowed with the set service configuration
        # then she will deliver at home
        logger.debug('This event is not in the allowed service availability and therefore cannot  run for mother %d on '
                     'date %s, she will now deliver at home', person_id, self.sim.date)

        if not mni[person_id]['sought_care_for_complication']:
            mni[person_id]['delivery_setting'] = 'home_birth'
            self.sim.schedule_event(LabourAtHomeEvent(self.module, person_id), self.sim.date)


class HSI_Labour_ReceivesCareForPostpartumPeriod(HSI_Event, IndividualScopeEventMixin):
    """ This is the HSI HSI_Labour_ReceivesCareForPostpartumPeriod. This event is scheduled by the PostpartumLabourEvent
    Event. This event manages care immediately following delivery including prophylactic interventions (i.e. active
    management of the third stage) for women who have delivered in a facility, or presetn for postpartum care. This
    event uses a womans stored risk of complications, which may be manipulated by treatment effects to determines if
    they will experience a complication during their postpartum period in hospital. It is responsible for delivering
    interventions or scheduling treatment HSIs for certain complications."""

    def __init__(self, module, person_id, facility_level_of_this_hsi):
        super().__init__(module, person_id=person_id)
        assert isinstance(module, Labour)

        self.TREATMENT_ID = 'Labour_ReceivesCareForPostpartumPeriod'
        the_appt_footprint = self.sim.modules['HealthSystem'].get_blank_appt_footprint()
        the_appt_footprint['InpatientDays'] = 1

        self.EXPECTED_APPT_FOOTPRINT = the_appt_footprint
        self.ALERT_OTHER_DISEASES = []
        self.ACCEPTED_FACILITY_LEVEL = facility_level_of_this_hsi

    def apply(self, person_id, squeeze_factor):
        mni = self.module.mother_and_newborn_info
        df = self.sim.population.props

        logger.info('This is HSI_Labour_ReceivesCareForPostpartumPeriodFacilityLevel1: Providing skilled attendance '
                    'following birth for person %d', person_id)

        if not df.at[person_id, 'is_alive']:
            return

        # Although we change the delivery setting variable to 'facility_delivery' we do not include women who present
        # for care following birth, due to complications, as facility deliveries
        if mni[person_id]['delivery_setting'] == 'home_birth' and mni[person_id]['sought_care_for_complication']:
            mni[person_id]['delivery_setting'] = 'health_centre'

        # We run similar checks as the labour HSI
        self.module.postpartum_characteristics_checker(person_id)
        assert mni[person_id]['delivery_setting'] != 'home_birth'

        # -------------------------- Active Management of the third stage of labour ------------
        # Prophlyactic treatment to prevent postpartum bleeding is applied
        if mni[person_id]['delivery_attended'] and ~mni[person_id]['sought_care_for_complication']:
            self.module.active_management_of_the_third_stage_of_labour(self)
        else:
            logger.debug('mother %d did not receive active management of the third stage of labour due to resource '
                         'constraints')

        # ===================================== APPLYING COMPLICATION INCIDENCE ================
        # Again we use the mothers individual risk of each complication to determine if she will experience any
        # complications using the set_complications_during_facility_birth function.
        if not mni[person_id]['sought_care_for_complication']:
            self.module.set_postpartum_complications(
                person_id, complication='postpartum_haem')

            # Only women who haven't already developed eclampsia are able to become septic at this point
            if ~df.at[person_id, 'la_eclampsia']:
                self.module.set_postpartum_complications(
                    person_id, complication='eclampsia')

            # Only women who haven't already developed sepsis are able to become septic at this point
            if ~df.at[person_id, 'la_sepsis']:
                self.module.set_postpartum_complications(person_id, complication='sepsis')

        # ======================================= COMPLICATION MANAGEMENT ======================
        if mni[person_id]['delivery_setting'] == 'health_centre':
            self.module.assessment_and_treatment_of_maternal_sepsis(self, 'hc', 'pp')
        if mni[person_id]['delivery_setting'] == 'hospital':
            self.module.assessment_and_treatment_of_maternal_sepsis(self, 'hp', 'pp')

        if df.at[person_id, 'la_eclampsia_postpartum']:
            self.module.assessment_and_treatment_of_eclampsia(self)

        # We apply a delayed treatment effect to women whose delivery was not attended by staff for treatment
        # of both causes of PPH
        if df.at[person_id, 'la_postpartum_haem'] and mni[person_id]['source_pph'] == 'retained_placenta':
            self.module.assessment_and_treatment_of_pph_retained_placenta(self)
        elif df.at[person_id, 'la_postpartum_haem'] and mni[person_id]['source_pph'] == 'uterine_atony':
            self.module.assessment_and_treatment_of_pph_uterine_atony(self)

        # ============================================== REFERRAL ==============================
        if mni[person_id]['referred_for_surgery'] != 'none':
            surgery = HSI_Labour_SurgeryForLabourComplications(
                self.module, person_id=person_id, facility_level_of_this_hsi=self.ACCEPTED_FACILITY_LEVEL)
            self.sim.modules['HealthSystem'].schedule_hsi_event(surgery,
                                                                priority=0,
                                                                topen=self.sim.date,
                                                                tclose=self.sim.date + DateOffset(days=1))
        if mni[person_id]['referred_for_blood'] != 'none':
            blood_transfusion = HSI_Labour_ReceivesBloodTransfusion(
                self.module, person_id=person_id, facility_level_of_this_hsi=self.ACCEPTED_FACILITY_LEVEL)
            self.sim.modules['HealthSystem'].schedule_hsi_event(blood_transfusion,
                                                                priority=0,
                                                                topen=self.sim.date,
                                                                tclose=self.sim.date + DateOffset(days=1))
        # TODO: same issue as with the labour event

        actual_appt_footprint = self.EXPECTED_APPT_FOOTPRINT  # TODO: modify based on complications?
        return actual_appt_footprint

    def did_not_run(self):
        person_id = self.target
        mni = self.module.mother_and_newborn_info

        logger.debug('HSI_Labour_ReceivesCareForPostpartumPeriod: did not run as the squeeze factor is too high, '
                     'mother %d will return home on date %s', person_id, self.sim.date)

        # Women who delivered at a facility, but can receive no more care due to high squeeze, will go home for the
        # immediate period after birth- where there risk of complications is applied
        if mni[person_id]['delivery_setting'] != 'home_birth':
            mni[person_id]['squeeze_to_high_for_hsi_pp'] = True
            self.sim.schedule_event(PostpartumLabourAtHomeEvent(self.module, person_id), self.sim.date)

        return False

    def not_available(self):
        person_id = self.target
        logger.debug('This event is not in the allowed service availability and therefore cannot  run for mother %d on '
                     'date %s, she will now deliver at home', person_id, self.sim.date)


class HSI_Labour_CaesareanSection(HSI_Event, IndividualScopeEventMixin):
    """This is HSI_Labour_CaesareanSection. It is scheduled by HSI_Labour_PresentsForSkilledAttendanceInLabour.
    This event manages caesarean section delivery."""
    def __init__(self, module, person_id, facility_level_of_this_hsi):
        super().__init__(module, person_id=person_id)
        assert isinstance(module, Labour)

        self.TREATMENT_ID = 'Labour_CaesareanSection'

        the_appt_footprint = self.sim.modules['HealthSystem'].get_blank_appt_footprint()
        the_appt_footprint['MajorSurg'] = 1

        self.EXPECTED_APPT_FOOTPRINT = the_appt_footprint
        self.ACCEPTED_FACILITY_LEVEL = facility_level_of_this_hsi
        self.ALERT_OTHER_DISEASES = []

    def apply(self, person_id, squeeze_factor):
        mni = self.module.mother_and_newborn_info
        df = self.sim.population.props

        # We check the right women have been sent to this event
        self.module.labour_characteristics_checker(person_id)
        assert mni[person_id]['delivery_setting'] != 'home_birth'
        assert mni[person_id]['referred_for_cs'] != 'none'

        logger.info('This is HSI_Labour_CaesareanSection: Person %d will now undergo delivery via Caesarean Section',
                    person_id)
        self.module.labour_tracker['caesarean_section'] += 1

        # We define the consumables needed for this event
        consumables = self.sim.modules['HealthSystem'].parameters['Consumables']

        pkg_code_cs = pd.unique(
            consumables.loc[consumables['Intervention_Pkg'] == 'Cesearian Section with indication (with complication)',
                            'Intervention_Pkg_Code'])[0]

        consumables_needed_cs = {'Intervention_Package_Code': {pkg_code_cs: 1}, 'Item_Code': {}}

        outcome_of_request_for_consumables = self.sim.modules['HealthSystem'].request_consumables(
            hsi_event=self, cons_req_as_footprint=consumables_needed_cs)

        # Currently we do not stop the event from running if consumables are unavailble
        if outcome_of_request_for_consumables['Intervention_Package_Code'][pkg_code_cs]:
            logger.debug('All the required consumables are available and will can be used for this caesarean delivery.')
        else:
            logger.debug('The required consumables are not available for this delivery')

        # Set the variables to indicate this woman has undergone a caesarean delivery...
        mni[person_id]['mode_of_delivery'] = 'caesarean_section'
        df.at[person_id, 'la_previous_cs_delivery'] = True

        # We set the treatment variables for those complications for which caesarean section is part of the treatment...
        if df.at[person_id, 'la_obstructed_labour']:
            df.at[person_id, 'la_obstructed_labour_treatment'] = True

        if df.at[person_id, 'la_antepartum_haem']:
            df.at[person_id, 'la_antepartum_haem_treatment'] = True

    def did_not_run(self):
        person_id = self.target
        logger.debug('squeeze factor is too high for this event to run for mother %s on date %d and she is unable to '
                     'deliver via caesarean section', person_id, self.sim.date)

        # Here we apply the risk that for women who were referred for caesarean, but it wasnt performed, develop uterine
        # rupture
        self.module.set_intrapartum_complications(
            person_id, complication='uterine_rupture')
        return False

    def not_available(self):
        person_id = self.target
        # This function would only run if a simulation is ran in which skilled birth attendance is allowed, but
        # caesareans are not. Therefore we need to apply a risk of uterine rupture to women who needed a caesarean but
        # didnt get one
        logger.debug('this event is not allowed in the current service availability, for mother %s on date %d and '
                     'she is unable to deliver via caesarean section', person_id, self.sim.date)

        self.module.set_intrapartum_complications(
            person_id, complication='uterine_rupture')
        return False


class HSI_Labour_ReceivesBloodTransfusion(HSI_Event, IndividualScopeEventMixin):
    """ This is HSI_Labour_ReceivesBloodTransfusionFacilityLevel1. It can be scheduled by HSI_Labour_
    PresentsForSkilledAttendanceInLabour or HSI_Labour_ReceivesCareForPostpartumPeriod
    This event manages blood transfusion for women who have experienced significant blood loss in labour"""

    def __init__(self, module, person_id, facility_level_of_this_hsi):
        super().__init__(module, person_id=person_id)
        assert isinstance(module, Labour)

        self.TREATMENT_ID = 'Labour_ReceivesBloodTransfusion'

        the_appt_footprint = self.sim.modules['HealthSystem'].get_blank_appt_footprint()
        the_appt_footprint['InpatientDays'] = 1

        self.EXPECTED_APPT_FOOTPRINT = the_appt_footprint
        self.ACCEPTED_FACILITY_LEVEL = facility_level_of_this_hsi
        self.ALERT_OTHER_DISEASES = []

    def apply(self, person_id, squeeze_factor):
        mni = self.module.mother_and_newborn_info

        assert mni[person_id]['delivery_setting'] != 'home_birth'
        assert mni[person_id]['referred_for_blood'] != 'none'

        logger.info('This is HSI_Labour_ReceivesBloodTransfusionFacilityLevel1: Person %d will now receive a blood '
                    'transfusion following haemorrhage/blood loss delivery', person_id)

        # Required consumables are defined
        consumables = self.sim.modules['HealthSystem'].parameters['Consumables']
        item_code_bt1 = pd.unique(consumables.loc[consumables['Items'] == 'Blood, one unit', 'Item_Code'])[0]
        item_code_bt2 = pd.unique(consumables.loc[consumables['Items'] == 'Lancet, blood, disposable', 'Item_Code'])[0]
        item_code_bt3 = pd.unique(consumables.loc[consumables['Items'] == 'Test, hemoglobin', 'Item_Code'])[0]
        item_code_bt4 = pd.unique(consumables.loc[consumables['Items'] == 'IV giving/infusion set, with needle',
                                                  'Item_Code'])[0]
        consumables_needed_bt = {'Intervention_Package_Code': {}, 'Item_Code': {item_code_bt1: 2, item_code_bt2: 1,
                                                                                item_code_bt3: 1, item_code_bt4: 2}}

        outcome_of_request_for_consumables = self.sim.modules['HealthSystem'].request_consumables(
            hsi_event=self, cons_req_as_footprint=consumables_needed_bt)

        # If they're availble, the event happens
        if outcome_of_request_for_consumables:
            mni[person_id]['received_blood_transfusion'] = True
            logger.debug('Mother %s has received a blood transfusion due following a maternal haemorrhage',
                         person_id)
        else:
            logger.debug('Mother %s was unable to receive a blood transfusion due to insufficient consumables',
                         person_id)

    def did_not_run(self):
        person_id = self.target
        logger.debug('squeeze factor is too high for this event to run for mother %s on date %d and she is unable to '
                     'receive a blood transfusion', person_id, self.sim.date)

        return False

    def not_available(self):
        pass


class HSI_Labour_SurgeryForLabourComplications(HSI_Event, IndividualScopeEventMixin):
    """ This is HSI_Labour_SurgeryForLabourComplications. It can be scheduled by HSI_Labour_
    PresentsForSkilledAttendanceInLabour or HSI_Labour_ReceivesCareForPostpartumPeriod.This event manages surgery for
    women who have developed complication in labour where medical management has failed. This includes uterine rupture
    and postpartum haemorrhage."""

    def __init__(self, module, person_id, facility_level_of_this_hsi):
        super().__init__(module, person_id=person_id)
        assert isinstance(module, Labour)

        self.TREATMENT_ID = 'Labour_SurgeryForLabourComplicationsFacilityLevel1'

        the_appt_footprint = self.sim.modules['HealthSystem'].get_blank_appt_footprint()
        the_appt_footprint['MajorSurg'] = 1

        self.EXPECTED_APPT_FOOTPRINT = the_appt_footprint
        self.ACCEPTED_FACILITY_LEVEL = facility_level_of_this_hsi
        self.ALERT_OTHER_DISEASES = []

    def apply(self, person_id, squeeze_factor):
        df = self.sim.population.props
        mni = self.module.mother_and_newborn_info
        params = self.module.parameters

        assert mni[person_id]['delivery_setting'] != 'home_birth'
        assert mni[person_id]['referred_for_surgery'] != 'none'

        logger.info('This is HSI_Labour_SurgeryForLabourComplications: Person %d will now undergo surgery'
                    'for complications developed in labour', person_id)

        # TODO: Consumable arent currently correct

        # Consumables are defined
        consumables = self.sim.modules['HealthSystem'].parameters['Consumables']
        dummy_surg_pkg_code = pd.unique(consumables.loc[consumables['Intervention_Pkg'] ==
                                        'Cesearian Section with indication (with complication)',
                                                        'Intervention_Pkg_Code'])[0]

        consumables_needed_surgery = {'Intervention_Package_Code': {dummy_surg_pkg_code: 1}, 'Item_Code': {}}

        outcome_of_request_for_consumables = self.sim.modules['HealthSystem'].request_consumables(
            hsi_event=self, cons_req_as_footprint=consumables_needed_surgery)

        if outcome_of_request_for_consumables:
            logger.debug('Consumables required for surgery are available and therefore have been used')
        else:
            logger.debug('Consumables required for surgery are unavailable and therefore have not been used')

        # Interventions...
        treatment_success_ur = params['success_rate_uterine_repair'] < self.module.rng.random_sample()

        # Uterine Repair...

        if df.at[person_id, 'la_uterine_rupture'] and ~df.at[person_id, 'la_uterine_rupture_treatment']:
            if treatment_success_ur:
                df.at[person_id, 'la_uterine_rupture_treatment'] = True
            elif ~treatment_success_ur:
                df.at[person_id, 'la_uterine_rupture_treatment'] = True
                df.at[person_id, 'la_has_had_hysterectomy'] = True

        treatment_success_pph = params['success_rate_pph_surgery'] < self.module.rng.random_sample()
        treatment_success_surgical_removal = params['success_rate_surgical_removal_placenta'] < \
            self.module.rng.random_sample()

        # Surgery for refractory atonic uterus...
        if df.at[person_id, 'la_postpartum_haem'] and mni[person_id]['source_pph'] == 'uterine_atony':
            if treatment_success_pph:
                df.at[person_id, 'la_postpartum_haem_treatment'] = True
            elif ~treatment_success_pph:
                # nb. evidence suggests uterine preserving surgery vs hysterectomy have comparable outcomes in LMICs
                df.at[person_id, 'la_postpartum_haem_treatment'] = True
                df.at[person_id, 'la_has_had_hysterectomy'] = True

        # Surgery for retained placenta...
        if df.at[person_id, 'la_postpartum_haem'] and mni[person_id]['source_pph'] == 'retained_placenta':
            if treatment_success_surgical_removal:
                df.at[person_id, 'la_postpartum_haem_treatment'] = True
            elif treatment_success_pph:
                df.at[person_id, 'la_postpartum_haem_treatment'] = True
            elif ~treatment_success_pph:
                logger.debug('Surgical intervention for mothers %d postpartum haemorrhage has been unsuccessful',
                             person_id)

    def did_not_run(self):
        person_id = self.target
        logger.debug('squeeze factor is too high for this event to run for mother %s on date %d and she is unable to '
                     'receive surgical care for her complication in labour', person_id, self.sim.date)
        return False

    def not_available(self):
        pass


class LabourLoggingEvent(RegularEvent, PopulationScopeEventMixin):
    """This is the LabourLoggingEvent. It uses the data frame and the labour_tracker to produce summary statistics which
    are processed and presented by different analysis scripts """
    def __init__(self, module):
        self.repeat = 1
        super().__init__(module, frequency=DateOffset(years=self.repeat))

    def apply(self, population):
        df = self.sim.population.props

        # TODO: Wont be outputting all these stats/ numbers obviously, just for debugging at the moment

        # Previous Year...
        one_year_prior = self.sim.date - np.timedelta64(1, 'Y')
        total_births_last_year = len(df.index[(df.date_of_birth > one_year_prior) & (df.date_of_birth < self.sim.date)])

        # Denominators...
        # todo this is currently all births
        total_ip_maternal_deaths_last_year = len(df.index[df.la_maternal_death_in_labour & (
            df.la_maternal_death_in_labour_date > one_year_prior) & (df.la_maternal_death_in_labour_date <
                                                                     self.sim.date)])
        # todo: this is just to stop code crashing on small runs
        if total_ip_maternal_deaths_last_year == 0:
            total_ip_maternal_deaths_last_year = 1

        if total_births_last_year == 0:
            total_births_last_year = 1

        # yearly number of complications
        deaths = self.module.labour_tracker['maternal_death']
        still_births = self.module.labour_tracker['ip_stillbirth']
        ol = self.module.labour_tracker['obstructed_labour']
        aph = self.module.labour_tracker['antepartum_haem']
        ur = self.module.labour_tracker['uterine_rupture']
        ec = self.module.labour_tracker['eclampsia']
        ec_pp = self.module.labour_tracker['eclampsia_postpartum']
        pph = self.module.labour_tracker['postpartum_haem']
        sep = self.module.labour_tracker['sepsis']
        sep_pp = self.module.labour_tracker['sepsis_postpartum']

        # yearly number deliveries by setting
        home = self.module.labour_tracker['home_birth']
        hospital = self.module.labour_tracker['health_centre_birth']
        health_centre = self.module.labour_tracker['hospital_birth']
        cs_deliveries = self.module.labour_tracker['caesarean_section']

        ept = self.module.labour_tracker['early_preterm']
        lpt = self.module.labour_tracker['late_preterm']
        pt = self.module.labour_tracker['post_term']
        t = self.module.labour_tracker['term']

        # TODO: division by zero crashes code on small runs

        dict_for_output = {
                           'total_births_last_year': total_births_last_year,
                           'maternal_deaths_checker': deaths,
                           'maternal_deaths_df': total_ip_maternal_deaths_last_year,
                           'still_births': still_births,
                           'sbr': still_births / total_births_last_year * 100,
                           'intrapartum_mmr': total_ip_maternal_deaths_last_year / total_births_last_year * 100000,
                           'home_births_crude': home,
                           'home_births_prop': home / total_births_last_year * 100,
                           'health_centre_births': health_centre / total_births_last_year * 100,
                           'hospital_births': hospital / total_births_last_year * 100,
                           'cs_delivery_rate': cs_deliveries/total_births_last_year * 100,
                           'ol_incidence': ol / total_births_last_year * 100,
                           'aph_incidence': aph / total_births_last_year * 100,
                           'ur_incidence': ur / total_births_last_year * 100,
                           'ec_incidence': ec + ec_pp / total_births_last_year * 100,
                           'ec_incidence_pp': ec_pp / total_births_last_year * 100,
                           'sep_incidence': sep + sep_pp / total_births_last_year * 100,
                           'sep_incidence_pp': sep_pp / total_births_last_year * 100,
                           'pph_incidence': pph / total_births_last_year * 100,
                           }

        dict_crude_cases = {'intrapartum_mmr': total_ip_maternal_deaths_last_year,
                            'ol_cases': ol,
                            'aph_cases': aph,
                            'ur_cases': ur,
                            'ec_cases': ec,
                            'ec_cases_pp': ec_pp,
                            'sep_cases': sep,
                            'sep_cases_pp': sep_pp,
                            'pph_cases': pph}

        deliveries = {'ept': ept/total_births_last_year * 100,
                      'lpt': lpt/total_births_last_year * 100,
                      'term': t/total_births_last_year * 100,
                      'post_term': pt/total_births_last_year * 100}

        # deaths
        sep_d = self.module.labour_tracker['sepsis_death']
        ur_d = self.module.labour_tracker['uterine_rupture_death']
        aph_d = self.module.labour_tracker['antepartum_haem_death']
        ec_d = self.module.labour_tracker['eclampsia_death']
        pph_d = self.module.labour_tracker['postpartum_haem_death']

        deaths = {'sepsis': sep_d,
                  'uterine_rupture': ur_d,
                  'aph': aph_d,
                  'eclampsia': ec_d,
                  'postpartum_haem': pph_d,
                  }

        # TODO: SBR, health system outputs, check denominators

        logger.info('%s|summary_stats_incidence|%s', self.sim.date, dict_for_output)
        logger.info('%s|summary_stats_crude_cases|%s', self.sim.date, dict_crude_cases)
        logger.info('%s|summary_stats_deliveries|%s', self.sim.date, deliveries)
        logger.info('%s|summary_stats_death|%s', self.sim.date, deaths)

        # Reset the EventTracker
        self.module.labour_tracker = {
            'ip_stillbirth': 0, 'maternal_death': 0, 'obstructed_labour': 0,
            'antepartum_haem': 0, 'antepartum_haem_death': 0, 'sepsis': 0, 'sepsis_death': 0,
            'eclampsia': 0, 'eclampsia_death': 0, 'uterine_rupture': 0,
            'uterine_rupture_death': 0, 'postpartum_haem': 0, 'postpartum_haem_death': 0,
            'sepsis_postpartum': 0, 'eclampsia_postpartum': 0, 'home_birth': 0,
            'health_centre_birth': 0, 'hospital_birth': 0, 'caesarean_section': 0,
            'early_preterm': 0, 'late_preterm': 0, 'post_term': 0, 'term': 0
        }<|MERGE_RESOLUTION|>--- conflicted
+++ resolved
@@ -1222,11 +1222,6 @@
 
         # Then we ensure that women delivering in a facility have the right HSI scheduled
         if mni[individual_id]['delivery_setting'] != 'home_birth':
-<<<<<<< HEAD
-            hsi_events = self.sim.modules['HealthSystem'].find_events_for_person(person_id=individual_id)
-            hsi_events = [e.__class__ for d, e in hsi_events]
-            assert HSI_Labour_PresentsForSkilledBirthAttendanceInLabour in hsi_events
-=======
             health_system = self.sim.modules['HealthSystem']
             # If the health system is disabled, then the HSI event was wrapped in an HSIEventWrapper
             # and put in the simulation event queue. Hence, we only check HSI event if the HSI queue
@@ -1235,7 +1230,6 @@
                 hsi_events = health_system.find_events_for_person(person_id=individual_id)
                 hsi_events = [e.__class__ for d, e in hsi_events]
                 assert HSI_Labour_PresentsForSkilledBirthAttendanceInLabour in hsi_events
->>>>>>> 1dbf349e
 
     # ============================================== HSI FUNCTIONS ====================================================
     # Management of each complication is housed within its own function, defined here in the module, and all follow a
