--- conflicted
+++ resolved
@@ -1611,13 +1611,8 @@
         :param labour_stage: intrapartum or postpartum period of labour (STR) 'ip' or 'pp':
         """
         df = self.sim.population.props
-<<<<<<< HEAD
         params = self.current_parameters
-        consumables = self.sim.modules['HealthSystem'].parameters['Consumables']
-=======
-        params = self.parameters
         # consumables = self.sim.modules['HealthSystem'].parameters['Consumables']
->>>>>>> 5f15de2b
         person_id = hsi_event.target
 
         # Women who have been admitted for delivery due to severe pre-eclampsia AND have already received magnesium
@@ -1664,75 +1659,46 @@
         """
         df = self.sim.population.props
         person_id = hsi_event.target
-<<<<<<< HEAD
         params = self.current_parameters
-        consumables = self.sim.modules['HealthSystem'].parameters['Consumables']
-=======
-        params = self.parameters
-        # consumables = self.sim.modules['HealthSystem'].parameters['Consumables']
->>>>>>> 5f15de2b
+        #consumables = self.sim.modules['HealthSystem'].parameters['Consumables']
 
         # If the treatment is not allowed to be delivered or it has already been delivered the function won't run
         if ('assessment_and_treatment_of_hypertension' not in params['allowed_interventions']) or \
            df.at[person_id, 'ac_iv_anti_htn_treatment'] or df.at[person_id, 'la_maternal_hypertension_treatment']:
             return
         else:
-<<<<<<< HEAD
 
             if (df.at[person_id, 'ps_htn_disorders'] != 'none') or (df.at[person_id, 'pn_htn_disorders'] != 'none'):
 
-                item_code_hydralazine = pd.unique(
-                    consumables.loc[consumables['Items'] == 'Hydralazine, powder for injection, 20 mg ampoule',
-                                    'Item_Code'])[0]
-                item_code_wfi = pd.unique(
-                    consumables.loc[consumables['Items'] == 'Water for injection, 10ml_Each_CMST', 'Item_Code'])[0]
-                item_code_needle = pd.unique(
-                    consumables.loc[consumables['Items'] == 'Syringe, needle + swab', 'Item_Code'])[0]
-                item_code_gloves = pd.unique(
-                    consumables.loc[consumables['Items'] == 'Gloves, exam, latex, disposable, pair', 'Item_Code'])[0]
-=======
-            # item_code_hydralazine = pd.unique(
-            #     consumables.loc[consumables['Items'] == 'Hydralazine, powder for injection, 20 mg ampoule',
-            #                     'Item_Code'])[0]
-            # item_code_wfi = pd.unique(
-            #     consumables.loc[consumables['Items'] == 'Water for injection, 10ml_Each_CMST', 'Item_Code'])[0]
-            # item_code_needle = pd.unique(
-            #     consumables.loc[consumables['Items'] == 'Syringe, needle + swab', 'Item_Code'])[0]
-            # item_code_gloves = pd.unique(
-            #     consumables.loc[consumables['Items'] == 'Gloves, exam, latex, disposable, pair', 'Item_Code'])[0]
-
-            item_code_hydralazine = 0
-            item_code_wfi = 0
-            item_code_needle = 0
-            item_code_gloves = 0
-            # consumables_gest_htn_treatment = {
-            #     'Intervention_Package_Code': {},
-            #     'Item_Code': {item_code_hydralazine: 1,
-            #                   item_code_wfi: 1,
-            #                   item_code_gloves: 1,
-            #                   item_code_needle: 1}}
-
-            # Then query if these consumables are available during this HSI
-            # outcome_of_request_for_consumables = self.sim.modules['HealthSystem'].request_consumables(
-            #     hsi_event=hsi_event,
-            #     cons_req_as_footprint=consumables_gest_htn_treatment)
-            outcome_of_request_for_consumables = {
-                'Intervention_Package_Code': defaultdict(lambda: True),
-                'Item_Code': defaultdict(lambda: True)
-            }
->>>>>>> 5f15de2b
-
-                consumables_gest_htn_treatment = {
-                    'Intervention_Package_Code': {},
-                    'Item_Code': {item_code_hydralazine: 1,
-                                  item_code_wfi: 1,
-                                  item_code_gloves: 1,
-                                  item_code_needle: 1}}
+                # item_code_hydralazine = pd.unique(
+                #     consumables.loc[consumables['Items'] == 'Hydralazine, powder for injection, 20 mg ampoule',
+                #                     'Item_Code'])[0]
+                # item_code_wfi = pd.unique(
+                #     consumables.loc[consumables['Items'] == 'Water for injection, 10ml_Each_CMST', 'Item_Code'])[0]
+                # item_code_needle = pd.unique(
+                #     consumables.loc[consumables['Items'] == 'Syringe, needle + swab', 'Item_Code'])[0]
+                # item_code_gloves = pd.unique(
+                #     consumables.loc[consumables['Items'] == 'Gloves, exam, latex, disposable, pair', 'Item_Code'])[0]
+
+                item_code_hydralazine = 0
+                item_code_wfi = 0
+                item_code_needle = 0
+                item_code_gloves = 0
+                # consumables_gest_htn_treatment = {
+                #     'Intervention_Package_Code': {},
+                #     'Item_Code': {item_code_hydralazine: 1,
+                #                   item_code_wfi: 1,
+                #                   item_code_gloves: 1,
+                #                   item_code_needle: 1}}
 
                 # Then query if these consumables are available during this HSI
-                outcome_of_request_for_consumables = self.sim.modules['HealthSystem'].request_consumables(
-                    hsi_event=hsi_event,
-                    cons_req_as_footprint=consumables_gest_htn_treatment)
+                # outcome_of_request_for_consumables = self.sim.modules['HealthSystem'].request_consumables(
+                #     hsi_event=hsi_event,
+                #     cons_req_as_footprint=consumables_gest_htn_treatment)
+                outcome_of_request_for_consumables = {
+                    'Intervention_Package_Code': defaultdict(lambda: True),
+                    'Item_Code': defaultdict(lambda: True)
+                }
 
                 # If they are available then the woman is started on treatment. Intravenous antihypertensive reduce a
                 # womans risk of progression from mild to severe gestational hypertension ANd reduce risk of death for
@@ -1755,37 +1721,26 @@
         """
         df = self.sim.population.props
         person_id = hsi_event.target
-<<<<<<< HEAD
         params = self.current_parameters
-        consumables = self.sim.modules['HealthSystem'].parameters['Consumables']
-=======
-        params = self.parameters
-        # consumables = self.sim.modules['HealthSystem'].parameters['Consumables']
->>>>>>> 5f15de2b
+        #consumables = self.sim.modules['HealthSystem'].parameters['Consumables']
 
         if 'assessment_and_treatment_of_eclampsia' not in params['allowed_interventions']:
             return
 
         else:
-<<<<<<< HEAD
-            if (df.at[person_id, 'ps_htn_disorders'] == 'eclampsia') or \
-              (df.at[person_id, 'pn_htn_disorders'] == 'eclampsia'):
-
-                pkg_code_eclampsia = pd.unique(
-                    consumables.loc[consumables['Intervention_Pkg'] == 'Management of eclampsia',
-                                    'Intervention_Pkg_Code'])[0]
-=======
             # pkg_code_eclampsia = pd.unique(
             #     consumables.loc[consumables['Intervention_Pkg'] == 'Management of eclampsia',
             #                     'Intervention_Pkg_Code'])[0]
-
-            # all_available = hsi_event.get_all_consumables(
-            #     pkg_codes=[pkg_code_eclampsia])
-            all_available = True
->>>>>>> 5f15de2b
-
-                all_available = hsi_event.get_all_consumables(
-                    pkg_codes=[pkg_code_eclampsia])
+            if (df.at[person_id, 'ps_htn_disorders'] == 'eclampsia') or \
+              (df.at[person_id, 'pn_htn_disorders'] == 'eclampsia'):
+
+                #pkg_code_eclampsia = pd.unique(
+                   # consumables.loc[consumables['Intervention_Pkg'] == 'Management of eclampsia',
+                   #                 'Intervention_Pkg_Code'])[0]
+
+                # all_available = hsi_event.get_all_consumables(
+                #     pkg_codes=[pkg_code_eclampsia])
+                all_available = True
 
                 if (labour_stage == 'ip') and (df.at[person_id, 'ac_admitted_for_immediate_delivery'] == 'none'):
                     self.determine_delivery_mode_in_spe_or_ec(person_id, 'ec')
@@ -1815,25 +1770,8 @@
             (df.at[person_id, 'ac_admitted_for_immediate_delivery'] == 'caesarean_now') or \
             (df.at[person_id, 'ac_admitted_for_immediate_delivery'] == 'caesarean_future'):
             return
-<<<<<<< HEAD
 
         elif df.at[person_id, 'la_obstructed_labour']:
-
-            pkg_code_obstructed_labour = pd.unique(
-                consumables.loc[consumables['Intervention_Pkg'] == 'Management of obstructed labour',
-                                'Intervention_Pkg_Code'])[0]
-
-            item_code_forceps = pd.unique(consumables.loc[consumables['Items'] == 'Forceps, obstetric', 'Item_Code'])[0]
-            item_code_vacuum = pd.unique(consumables.loc[consumables['Items'] == 'Vacuum, obstetric', 'Item_Code'])[0]
-
-            consumables_obstructed_labour = {'Intervention_Package_Code': {pkg_code_obstructed_labour: 1},
-                                             'Item_Code': {item_code_forceps: 1, item_code_vacuum: 1}}
-
-            outcome_of_request_for_consumables_ol = self.sim.modules['HealthSystem'].request_consumables(
-                hsi_event=hsi_event,
-                cons_req_as_footprint=consumables_obstructed_labour)
-=======
-        else:
             # pkg_code_obstructed_labour = pd.unique(
             #     consumables.loc[consumables['Intervention_Pkg'] == 'Management of obstructed labour',
             #                     'Intervention_Pkg_Code'])[0]
@@ -1853,7 +1791,6 @@
                 'Intervention_Package_Code': defaultdict(lambda: True),
                 'Item_Code': defaultdict(lambda: True)
             }
->>>>>>> 5f15de2b
 
             # We assume women with CPD cannot be delivered via AVD and will require a caesarean
             if not mni[person_id]['cpd']:
@@ -1898,7 +1835,6 @@
         if 'assessment_and_treatment_of_maternal_sepsis' not in params['allowed_interventions']:
             return
         else:
-<<<<<<< HEAD
             if (
                 df.at[person_id, 'la_sepsis'] or
                 df.at[person_id, 'la_sepsis_pp'] or
@@ -1906,22 +1842,13 @@
                  (df.at[person_id, 'ac_admitted_for_immediate_delivery'] != 'none')) or
                (labour_stage == 'pp' and df.at[person_id, 'pn_sepsis_late_postpartum'])
             ):
-
-                pkg_code_sepsis = pd.unique(
-                    consumables.loc[consumables['Intervention_Pkg'] == 'Maternal sepsis case management',
-                                    'Intervention_Pkg_Code'])[0]
-=======
-            # pkg_code_sepsis = pd.unique(
-            #     consumables.loc[consumables['Intervention_Pkg'] == 'Maternal sepsis case management',
-            #                     'Intervention_Pkg_Code'])[0]
-
-            # all_available = hsi_event.get_all_consumables(
-            #     pkg_codes=[pkg_code_sepsis])
-            all_available = True
->>>>>>> 5f15de2b
-
-                all_available = hsi_event.get_all_consumables(
-                    pkg_codes=[pkg_code_sepsis])
+                # pkg_code_sepsis = pd.unique(
+                #     consumables.loc[consumables['Intervention_Pkg'] == 'Maternal sepsis case management',
+                #                     'Intervention_Pkg_Code'])[0]
+
+                # all_available = hsi_event.get_all_consumables(
+                #     pkg_codes=[pkg_code_sepsis])
+                all_available = True
 
                 # If delivered this intervention reduces a womans risk of dying from sepsis
                 if all_available:
@@ -1996,20 +1923,6 @@
         if 'active_management_of_the_third_stage_of_labour' not in params['allowed_interventions']:
             return
         else:
-<<<<<<< HEAD
-            item_code_oxytocin = pd.unique(consumables.loc[consumables['Items'] == 'Oxytocin, injection, '
-                                                                                   '10 IU in 1 ml ampoule',
-                                                                                   'Item_Code'])[0]
-            item_code_needle = pd.unique(
-                consumables.loc[consumables['Items'] == 'Syringe, needle + swab', 'Item_Code'])[0]
-
-            consumables_amtsl = {'Intervention_Package_Code': {},
-                                 'Item_Code': {item_code_oxytocin: 1, item_code_needle: 1}}
-
-            outcome_of_request_for_consumables_amtsl = self.sim.modules['HealthSystem'].request_consumables(
-                hsi_event=hsi_event,
-                cons_req_as_footprint=consumables_amtsl)
-=======
             # pkg_code_am = pd.unique(
             #     consumables.loc[consumables['Intervention_Pkg'] == 'Active management of the 3rd stage of labour',
             #                     'Intervention_Pkg_Code'])[0]
@@ -2017,11 +1930,10 @@
             # all_available = hsi_event.get_all_consumables(
             #     pkg_codes=[pkg_code_am])
             all_available = True
->>>>>>> 5f15de2b
 
             # This treatment reduces a womans risk of developing uterine atony AND retained placenta, both of which are
             # preceding causes of postpartum haemorrhage
-            if outcome_of_request_for_consumables_amtsl['Item_Code'][item_code_oxytocin]:
+            if all_available:
                 mni[person_id]['amtsl_given'] = True
 
     def assessment_and_treatment_of_pph_uterine_atony(self, hsi_event):
@@ -2089,20 +2001,13 @@
 
         if 'assessment_and_treatment_of_pph_retained_placenta' not in params['allowed_interventions']:
             return
-<<<<<<< HEAD
 
         elif (df.at[person_id, 'la_postpartum_haem'] and mni[person_id]['retained_placenta']) or\
              df.at[person_id, 'pn_postpartum_haem_secondary']:
 
-            pkg_code_pph = pd.unique(consumables.loc[consumables['Intervention_Pkg'] == 'Treatment of postpartum '
-                                                                                        'hemorrhage',
-                                                     'Intervention_Pkg_Code'])[0]
-=======
-        else:
             # pkg_code_pph = pd.unique(consumables.loc[consumables['Intervention_Pkg'] == 'Treatment of postpartum '
             #                                                                             'hemorrhage',
             #                                          'Intervention_Pkg_Code'])[0]
->>>>>>> 5f15de2b
 
             # all_available = hsi_event.get_all_consumables(
             #     pkg_codes=[pkg_code_pph])
@@ -2312,12 +2217,8 @@
         """
         df = self.sim.population.props
         person_id = int(hsi_event.target)
-<<<<<<< HEAD
-        consumables = self.sim.modules['HealthSystem'].parameters['Consumables']
+        # consumables = self.sim.modules['HealthSystem'].parameters['Consumables']
         params = self.current_parameters
-=======
-        # consumables = self.sim.modules['HealthSystem'].parameters['Consumables']
->>>>>>> 5f15de2b
 
         # HIV testing occurs within the HIV module for women who havent already been diagnosed
         if 'Hiv' in self.sim.modules.keys():
@@ -2986,13 +2887,8 @@
     def apply(self, person_id, squeeze_factor):
         mni = self.sim.modules['PregnancySupervisor'].mother_and_newborn_info
         df = self.sim.population.props
-<<<<<<< HEAD
         params = self.module.current_parameters
-        consumables = self.sim.modules['HealthSystem'].parameters['Consumables']
-=======
-        params = self.module.parameters
         # consumables = self.sim.modules['HealthSystem'].parameters['Consumables']
->>>>>>> 5f15de2b
 
         if not df.at[person_id, 'is_alive']:
             return
@@ -3255,13 +3151,8 @@
     def apply(self, person_id, squeeze_factor):
         df = self.sim.population.props
         mni = self.sim.modules['PregnancySupervisor'].mother_and_newborn_info
-<<<<<<< HEAD
         params = self.module.current_parameters
-        consumables = self.sim.modules['HealthSystem'].parameters['Consumables']
-=======
-        params = self.module.parameters
         # consumables = self.sim.modules['HealthSystem'].parameters['Consumables']
->>>>>>> 5f15de2b
 
         logger.debug(key='msg', data='This is HSI_Labour_ReceivesComprehensiveEmergencyObstetricCare running for '
                                      f'mother {person_id}')
