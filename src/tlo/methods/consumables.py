--- conflicted
+++ resolved
@@ -350,15 +350,11 @@
     months = set(range(1, 13))
     item_codes = set(df.item_code.unique())
 
-<<<<<<< HEAD
     availability_columns = ['available_prop', 'available_prop_scenario1', 'available_prop_scenario2',
                                       'available_prop_scenario3', 'available_prop_scenario4', 'available_prop_scenario5',
                                       'available_prop_scenario6', 'available_prop_scenario7', 'available_prop_scenario8']
 
-    assert set(df.columns) == {'Facility_ID', 'month', 'item_code'} | set(availability_columns)
-=======
-    assert set(df.columns) == {'Facility_ID', 'month', 'item_code', 'item_category', 'available_prop'}
->>>>>>> 09d8bb2b
+    assert set(df.columns) == {'Facility_ID', 'month', 'item_code', 'item_category'} | set(availability_columns)
 
     # Check that all permutations of Facility_ID, month and item_code are present
     pd.testing.assert_index_equal(
