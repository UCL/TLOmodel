"""
This Module runs the counting of Life-years Lost, Life-years Lived with Disability,
and Disability-Adjusted Life-years (DALYS).
"""
from copy import copy
from pathlib import Path
from typing import Dict, Optional

import numpy as np
import pandas as pd

from tlo import Date, DateOffset, Module, Parameter, Types, logging
from tlo.events import PopulationScopeEventMixin, Priority, RegularEvent
from tlo.methods import Metadata
from tlo.methods.causes import (
    Cause,
    collect_causes_from_disease_modules,
    create_mappers_from_causes_to_label,
    get_gbd_causes_not_represented_in_disease_modules,
)
from tlo.methods.demography import age_at_date

logger = logging.getLogger(__name__)
logger.setLevel(logging.INFO)


class HealthBurden(Module):
    """
    This module holds all the stuff to do with recording DALYS
    """

    def __init__(self, name=None):
        super().__init__(name)

        # instance variables
        self.multi_index_for_age_and_wealth_and_time = None
        self.years_life_lost = None
        self.years_life_lost_stacked_time = None
        self.years_life_lost_stacked_age_and_time = None
        self.years_lived_with_disability = None
        self.prevalence_of_diseases = None
        self.recognised_modules_names = None
        self.recognised_modules_names_for_prevalence = None
        self.causes_of_disability = None
        self._causes_of_yll = None
        self._causes_of_dalys = None
        self._years_written_to_log = []

    INIT_DEPENDENCIES = {'Demography'}

    ADDITIONAL_DEPENDENCIES = {'Lifestyle'}

    # Declare Metadata
    METADATA = {}

    PARAMETERS = {
        'DALY_Weight_Database': Parameter(
            Types.DATA_FRAME, 'DALY Weight Database from GBD'),
        'Age_Limit_For_YLL': Parameter(
            Types.REAL, 'The age up to which deaths are recorded as having induced a lost of life years'),
        'gbd_causes_of_disability': Parameter(
            Types.LIST, 'List of the strings of causes of disability defined in the GBD data'),
        'logging_frequency_prevalence': Parameter(Types.STRING,
                                                  'Set to the frequency at which we want to make calculations of the prevalence logger')
    }

    PROPERTIES = {}

    def read_parameters(self, resourcefilepath: Optional[Path] = None):
        p = self.parameters
        p['DALY_Weight_Database'] = pd.read_csv(resourcefilepath / 'ResourceFile_DALY_Weights.csv')
        p['Age_Limit_For_YLL'] = 90.0  # Frontier life expectancy at birth
        #                       https://cdn.who.int/media/docs/default-source/gho-documents/global-health-estimates/
        #                       ghe2019_daly-methods.pdf?sfvrsn=31b25009_7
        p['gbd_causes_of_disability'] = set(pd.read_csv(
<<<<<<< HEAD
            Path(self.resourcefilepath) / 'gbd' / 'ResourceFile_CausesOfDALYS_GBD2019.csv', header=None)[0].values)
        p['logging_frequency_prevalence'] = 'month'
=======
            resourcefilepath / 'gbd' / 'ResourceFile_CausesOfDALYS_GBD2019.csv', header=None)[0].values)
>>>>>>> 6c53f38e

    def initialise_population(self, population):
        pass

    def initialise_simulation(self, sim):
        """Do before simulation starts:
        1) Prepare data storage structures
        2) Collect the module that will use this HealthBurden module
        3) Process the declarations of causes of disability made by the disease modules
        4) Launch the DALY Logger to run every month, starting with the end of the first month of simulation
        5) Schedule `Healthburden_WriteToLog` that will write to log annually (end of each year)
        """

        # 1) Prepare data storage structures
        # Create the sex/age_range/year multi-index for YLL and YLD storage dataframes
        sex_index = ['M', 'F']
        age_index = self.sim.modules['Demography'].AGE_RANGE_CATEGORIES
        wealth_index = sim.modules['Lifestyle'].PROPERTIES['li_wealth'].categories
        year_index = list(range(self.sim.start_date.year, self.sim.end_date.year + 1))
        month_index = list(range(self.sim.start_date.month, self.sim.end_date.month + 1))
        day_index = list(range(self.sim.start_date.day, self.sim.end_date.day + 1))

        self.multi_index_for_age_and_wealth_and_time = pd.MultiIndex.from_product(
            [sex_index, age_index, wealth_index, year_index], names=['sex', 'age_range', 'li_wealth', 'year'])

        # Create the YLL and YLD storage data-frame (using sex/age_range/year multi-index)
        self.years_life_lost = pd.DataFrame(index=self.multi_index_for_age_and_wealth_and_time)
        self.years_life_lost_stacked_time = pd.DataFrame(index=self.multi_index_for_age_and_wealth_and_time)
        self.years_life_lost_stacked_age_and_time = pd.DataFrame(index=self.multi_index_for_age_and_wealth_and_time)
        self.years_lived_with_disability = pd.DataFrame(index=self.multi_index_for_age_and_wealth_and_time)
        if self.parameters['logging_frequency_prevalence'] == 'day':
            self.prevalence_of_diseases = pd.DataFrame(index=day_index)
        elif self.parameters['logging_frequency_prevalence'] == 'month':
            self.prevalence_of_diseases = pd.DataFrame(index=month_index)
        else:
            self.prevalence_of_diseases = pd.DataFrame(index=year_index)

        # 2) Collect the module that will use this HealthBurden module
        self.recognised_modules_names = [
            m.name for m in self.sim.modules.values() if Metadata.USES_HEALTHBURDEN in m.METADATA
        ]
        # 2) Collect the module that are expected to return prevalences

        self.recognised_modules_names_for_prevalence = self.recognised_modules_names + ['Demography']

        # Check that all registered disease modules have the report_daly_values() and report_prevalence() functions
        for module_name in self.recognised_modules_names:
            assert getattr(self.sim.modules[module_name], 'report_daly_values', None) and \
                   callable(self.sim.modules[module_name].report_daly_values), 'A module that declares use of ' \
                                                                               'HealthBurden module must have a ' \
                                                                               'callable function "report_daly_values"'
            if not module_name.startswith('DiseaseThatCauses'):
                assert getattr(self.sim.modules[module_name], 'report_prevalence', None) and \
                       callable(self.sim.modules[module_name].report_prevalence), 'A module that declares use of ' \
                                                                                  'HealthBurden module must have a ' \
                                                                                  'callable function "report_prevalence"'

        # 3) Process the declarations of causes of disability and DALYS made by the disease modules
        self.process_causes_of_disability()
        self.process_causes_of_dalys()

        # 4) Launch the DALY to run every month, starting with the end of the first month of simulation
        sim.schedule_event(Get_Current_DALYS(self), sim.date + DateOffset(months=1))

        # 5) Schedule 'Get_Current_Prevalence_Write_to_Log', which collects prevalence at a set frequency and writes
        # them to the log at that frequency
        if self.parameters['logging_frequency_prevalence'] == 'day':
            sim.schedule_event(GetCurrentPrevalenceWriteToLog(self, frequency=DateOffset(days=1)),
                               sim.date + DateOffset(days=0))

        elif self.parameters['logging_frequency_prevalence'] == 'month':
            sim.schedule_event(GetCurrentPrevalenceWriteToLog(self, frequency=DateOffset(months=1)),
                               sim.date + DateOffset(months=1))

        else:
            sim.schedule_event(GetCurrentPrevalenceWriteToLog(self, frequency=DateOffset(year=1)),
                               sim.date + DateOffset(years=1))

        # 6) Schedule `Healthburden_WriteToLog` that will write to log annually
        last_day_of_the_year = Date(sim.date.year, 12, 31)
        sim.schedule_event(Healthburden_WriteToLog(self), last_day_of_the_year)

    def process_causes_of_disability(self):
        """
        1) Collect causes of disability that are reported by each disease module
        2) Define the "Other" tlo_cause of disability (corresponding to those gbd_causes that are not represented by
        the disease modules in this sim.)
        3) Output to the log mappers for causes of disability to the label
        """
        # 1) Collect causes of disability that are reported by each disease module
        self.causes_of_disability = collect_causes_from_disease_modules(
            all_modules=self.sim.modules.values(),
            collect='CAUSES_OF_DISABILITY',
            acceptable_causes=set(self.parameters['gbd_causes_of_disability'])
        )

        # 2) Define the "Other" tlo_cause of disability
        self.causes_of_disability['Other'] = Cause(
            label='Other',
            gbd_causes=get_gbd_causes_not_represented_in_disease_modules(
                causes=self.causes_of_disability,
                gbd_causes=set(self.parameters['gbd_causes_of_disability'])
            )
        )

        # 3) Output to the log mappers for causes of disability
        mapper_from_tlo_causes, mapper_from_gbd_causes = create_mappers_from_causes_to_label(
            causes=self.causes_of_disability,
            all_gbd_causes=set(self.parameters['gbd_causes_of_disability'])
        )

        logger.info(
            key='disability_mapper_from_tlo_cause_to_common_label',
            data=mapper_from_tlo_causes
        )
        logger.info(
            key='disability_mapper_from_gbd_cause_to_common_label',
            data=mapper_from_gbd_causes
        )

    def process_causes_of_dalys(self):
        """
        1) Collect causes of DALYS (i.e., death _and_ disability) that are reported by each disease module
        2) Define the "Other" tlo_cause of DALYS (corresponding to those gbd_causes that are not represented by
        the disease modules in this sim.)
        3) Output to the log mappers for causes of disability to the label
        """
        ...

        # 1) Collect causes of death and disability that are reported by each disease module,
        #    merging the gbd_causes declared for deaths or disabilities under the same label,

        def merge_dicts_of_causes(d1: Dict, d2: Dict) -> Dict:
            """Combine two dictionaries of the form {tlo_cause_name: Cause}, merging the values of `Cause.gbd_causes`
             where the values of `Cause.label` are common, attaching to the first key in d1 that uses that label."""
            labels_seen = dict()  # Look-up of the form {label: tlo_cause_name} for the tlo_cause_name associated
            #                       (first) with a label.
            merged_causes = dict()  # Dict that will build-up as {tlo_cause_name: Cause} and be returned
            for d in (d1, d2):
                for _tlo_cause_name, _cause in d.items():
                    if _cause.label not in labels_seen:
                        # If label is not already included, add this cause to the merged dict
                        merged_causes[_tlo_cause_name] = copy(_cause)  # Use copy to avoid the merged dict being linked
                        #                                                to the passed arguments
                        labels_seen[_cause.label] = _tlo_cause_name
                    else:
                        # If label is already included, merge the gbd_causes into the cause defined.
                        tlo_cause_name_to_merge_into = labels_seen[_cause.label]
                        merged_causes[tlo_cause_name_to_merge_into].gbd_causes = \
                            merged_causes[tlo_cause_name_to_merge_into].gbd_causes.union(_cause.gbd_causes)
            return merged_causes

        causes_of_death = collect_causes_from_disease_modules(
            all_modules=self.sim.modules.values(),
            collect='CAUSES_OF_DEATH',
            acceptable_causes=self.sim.modules['Demography'].gbd_causes_of_death)
        causes_of_disability = collect_causes_from_disease_modules(
            all_modules=self.sim.modules.values(),
            collect='CAUSES_OF_DISABILITY',
            acceptable_causes=set(self.parameters['gbd_causes_of_disability']))

        causes_of_death_and_disability = merge_dicts_of_causes(
            causes_of_death,
            causes_of_disability,
        )

        # N.B. In the GBD definitions, MANY things which disable but don't kill; but NO things that kill but which
        # don't also disable (because things that kill cause DALYS that way.)
        assert set(self.parameters['gbd_causes_of_disability']).issuperset(
            self.sim.modules['Demography'].gbd_causes_of_death)

        # 2) Define the "Other" cause
        all_gbd_causes_of_death_and_disability = set(self.parameters['gbd_causes_of_disability']).union(
            self.sim.modules['Demography'].gbd_causes_of_death
        )
        causes_of_death_and_disability['Other'] = Cause(
            label='Other',
            gbd_causes=get_gbd_causes_not_represented_in_disease_modules(
                causes=causes_of_death_and_disability,
                gbd_causes=all_gbd_causes_of_death_and_disability
            )
        )

        # 3) Output to the log mappers for causes of DALYs
        mapper_from_tlo_causes, mapper_from_gbd_causes = create_mappers_from_causes_to_label(
            causes=causes_of_death_and_disability,
            all_gbd_causes=all_gbd_causes_of_death_and_disability
        )

        logger.info(
            key='daly_mapper_from_tlo_cause_to_common_label',
            data=mapper_from_tlo_causes
        )
        logger.info(
            key='daly_mapper_from_gbd_cause_to_common_label',
            data=mapper_from_gbd_causes
        )

        # store all possible causes of YLL and DALYS
        self._causes_of_yll = set(causes_of_death.keys()).union({'Other'})
        self._causes_of_dalys = set(mapper_from_tlo_causes.values())

    def on_birth(self, mother_id, child_id):
        pass

    def on_simulation_end(self):
        """Write to the log anything that has not already been logged (i.e., if simulation terminating mid-way through
        a year when the WriteToLog event has not run."""
        self.write_to_log(year=self.sim.date.year)

    def get_dalys(self, yld: pd.DataFrame, yll: pd.DataFrame) -> pd.DataFrame:
        """Returns pd.DataFrame of DALYS that is the sum of the 'Years Lived with Disability' (`yld`) and the 'Years
         of Life Lost' (`yll`), under their common 'labels'. (i.e. multiple causes of yld and of yll may occur on the
         same labels, and these labels unite the causes across yll and yld.)
         """
        # Put YLD under common label
        yld_with_label = yld.rename(
            columns={
                c: self.causes_of_disability[c].label for c in yld.columns
                if c in self.causes_of_disability
            }
        )

        # Put YLL under common label
        yll_with_label = yll.rename(
            columns={
                c: self.sim.modules['Demography'].causes_of_death[c].label for c in yll
                if c in self.sim.modules['Demography'].causes_of_death
            }
        )

        # Join together and add, setting the index to be any columns that are not the causes_of_dalys (e.g. year, sex,
        # age_range, wealth)
        tots = pd.concat(
            [
                yld_with_label.set_index(sorted([i for i in yld_with_label.columns if i not in self._causes_of_dalys])),
                yll_with_label.set_index(sorted([i for i in yll_with_label.columns if i not in self._causes_of_dalys])),
            ],
            axis=1,
        )
        return tots.groupby(tots.columns, axis=1).sum().reset_index()

    def get_daly_weight(self, sequlae_code):
        """
        This can be used to look up the DALY weight for a particular condition identified by the 'sequela code'
        Sequela code for particular conditions can be looked-up in ResourceFile_DALY_Weights.csv
        :param sequela_code:
        :return: the daly weight associated with that sequela code
        """
        w = self.parameters['DALY_Weight_Database']
        daly_wt = w.loc[w['TLO_Sequela_Code'] == sequlae_code, 'disability weight'].values[0]

        # Check that the sequela code was found
        assert (not pd.isnull(daly_wt))

        # Check that the value is within bounds [0,1]
        assert (daly_wt >= 0) & (daly_wt <= 1)

        return daly_wt

    def report_live_years_lost(self, sex=None, wealth=None, date_of_birth=None, age_range=None, cause_of_death=None):
        """
        Calculate and store the period for which there is 'years of lost life' when someone dies (assuming that the
        person has died on today's date in the simulation).
        :param sex: sex of the person that had died
        :param wealth: the value 'li_wealth' for the person at the time of death
        :param date_of_birth: date_of_birth of the person that has died
        :param age_range: The age-range for the person at the time of death
        :param cause_of_death: title for the column in YLL dataframe (of form <ModuleName>_<Cause>)
        """

        def _format_for_multi_index(_yll: pd.Series):
            """Returns pd.Series which is the same as in the argument `_yll` except that the multi-index has been
            expanded to include sex and li_wealth and rearranged so that it matched the expected multi-index format
            (sex/age_range/li_wealth/year)."""
            return pd.DataFrame(_yll) \
                .assign(sex=sex, li_wealth=wealth) \
                .set_index(['sex', 'li_wealth'], append=True) \
                .reorder_levels(['sex', 'age_range', 'li_wealth', 'year'])[_yll.name]

        assert self.years_life_lost.index.equals(self.multi_index_for_age_and_wealth_and_time)
        assert self.years_life_lost_stacked_time.index.equals(self.multi_index_for_age_and_wealth_and_time)
        assert self.years_life_lost_stacked_age_and_time.index.equals(self.multi_index_for_age_and_wealth_and_time)

        # date from which years of life are lost
        date_of_death = self.sim.date

        # Get the years of life lost split out by year and age-group: Not Stacked by time... so counting years of life
        # lost up to the earliest of the age_limit or end of simulation.
        yll = self.decompose_yll_by_age_and_time(start_date=date_of_death,
                                                 end_date=min(
                                                     self.sim.end_date,
                                                     (date_of_birth +
                                                      pd.DateOffset(years=self.parameters['Age_Limit_For_YLL']))
                                                 ),
                                                 date_of_birth=date_of_birth
                                                 )['person_years'].pipe(_format_for_multi_index)

        # Get the years of live lost "stacked by time", whereby all the life-years lost up to the age_limit are ascribed
        # to the year of death.
        yll_stacked_by_time = \
            self.decompose_yll_by_age_and_time(
                start_date=date_of_death,
                end_date=(
                    date_of_birth + pd.DateOffset(years=self.parameters['Age_Limit_For_YLL']) - pd.DateOffset(days=1)),
                date_of_birth=date_of_birth
            ).groupby(level=1).sum() \
                .assign(year=date_of_death.year) \
                .set_index(['year'], append=True)['person_years'] \
                .pipe(_format_for_multi_index)

        # Get the years of live lost "stacked by age and time", whereby all the life-years lost up to the age_limit are
        # ascribed to the age of death and to the year of death. This is computed by collapsing the age-dimension of
        # `yll_stacked_by_time` onto the age(-range) of death.
        age_range_to_stack_to = age_range
        yll_stacked_by_age_and_time = pd.DataFrame(yll_stacked_by_time.groupby(level=[0, 2, 3]).sum()) \
            .assign(age_range=age_range_to_stack_to) \
            .set_index(['age_range'], append=True)['person_years'] \
            .reorder_levels(['sex', 'age_range', 'li_wealth', 'year'])

        # Add the years-of-life-lost from this death to the overall YLL dataframe keeping track
        if cause_of_death not in self.years_life_lost.columns:
            # cause has not been added to the LifeYearsLost dataframe, so make a new columns
            self.years_life_lost[cause_of_death] = 0.0
            self.years_life_lost_stacked_time[cause_of_death] = 0.0
            self.years_life_lost_stacked_age_and_time[cause_of_death] = 0.0

        # Add the life-years-lost from this death to the running total in LifeYearsLost dataframe
        self.years_life_lost[cause_of_death] = self.years_life_lost[cause_of_death].add(
            yll, fill_value=0)
        self.years_life_lost_stacked_time[cause_of_death] = self.years_life_lost_stacked_time[cause_of_death].add(
            yll_stacked_by_time, fill_value=0)
        self.years_life_lost_stacked_age_and_time[cause_of_death] = \
            self.years_life_lost_stacked_age_and_time[cause_of_death].add(yll_stacked_by_age_and_time, fill_value=0)

        # Check that the index of the YLL dataframe is not changed
        assert self.years_life_lost.index.equals(self.multi_index_for_age_and_wealth_and_time)
        assert self.years_life_lost_stacked_time.index.equals(self.multi_index_for_age_and_wealth_and_time)
        assert self.years_life_lost_stacked_age_and_time.index.equals(self.multi_index_for_age_and_wealth_and_time)

    def decompose_yll_by_age_and_time(self, start_date, end_date, date_of_birth):
        """
        This helper function will decompose a period of years of lost life into time-spent in each age group in each
        calendar year
        :return: a dataframe (X) of the person-time (in years) spent by age-group and time-period
        """

        df = pd.DataFrame()

        # Get all the days between start and end (inclusively)
        df['days'] = pd.date_range(start=start_date, end=end_date, freq='D')
        df['year'] = df['days'].dt.year

        # Get the age (in whole years) that this person will be on each day.
        # N.B. This is a slight approximation as it doesn't make allowance for leap-years.
        df['age_in_years'] = age_at_date(df['days'], date_of_birth).astype(int)

        age_range_lookup = self.sim.modules['Demography'].AGE_RANGE_LOOKUP  # get the age_range_lookup from demography
        df['age_range'] = df['age_in_years'].map(age_range_lookup)

        period = pd.DataFrame(df.groupby(by=['year', 'age_range'])['days'].count())
        period['person_years'] = (period['days'] / 365).clip(lower=0.0, upper=1.0)

        period.drop(columns=['days'], axis=1, inplace=True)

        return period

    def log_df_line_by_line(self, key, description, df, force_cols=None) -> None:
        """Log each line of a dataframe to `logger.info`. Each row of the dataframe is one logged entry.
            `force_cols` is the names of the colums that must be included in each logging line (As the parsing of the
            log requires the name of the format of each row to be uniform.)."""
        df[sorted(set(force_cols) - set(df.columns))] = 0.0  # Force the addition of any missing causes
        df = df[sorted(df.columns)]  # sort the columns so that they are always in same order
        for _, row in df.iterrows():
            logger.info(
                key=key,
                data=row.to_dict(),
                description=description,
            )

    def write_to_log(self, year: int):
        """Write to the log the YLL, YLD and DALYS for a specific year.
        N.B. This is called at the end of the simulation as well as at the end of each year, so we need to check that
        the year is not being written to the log more than once."""
        if year in self._years_written_to_log:
            return  # Skip if the year has already been logged

        def summarise_results_for_this_year(df, level=[0, 1]) -> pd.DataFrame:
            """Return pd.DataFrame that gives the summary of the `df` for the `year` by certain levels in the df's
            multi-index. The `level` argument gives a list of levels to use in `groupby`: e.g., level=[0,1] gives a
            summary of sex/age-group; and level=[2] gives a summary only by wealth category."""
            return df.loc[(slice(None), slice(None), slice(None), year)] \
                .groupby(level=level) \
                .sum() \
                .reset_index() \
                .assign(year=year)

        # Check that the format of the internal storage is as expected.
        self.check_multi_index()

        # 1) Log the Years Lived With Disability (YLD) (by the 'causes of disability' declared by disease modules).
        self.log_df_line_by_line(
            key='yld_by_causes_of_disability',
            description='Years lived with disability by the declared cause_of_disability, '
                        'broken down by year, sex, age-group',
            df=(yld := summarise_results_for_this_year(self.years_lived_with_disability)),
            force_cols=sorted(set(self.causes_of_disability.keys())),
        )

        # 2) Log the Years of Live Lost (YLL) (by the 'causes of death' declared by disease modules).
        self.log_df_line_by_line(
            key='yll_by_causes_of_death',
            description='Years of life lost by the declared cause_of_death, '
                        'broken down by year, sex, age-group. '
                        'No stacking: i.e., each year of life lost is ascribed to the'
                        ' age and year that the person would have lived.',
            df=(yll := summarise_results_for_this_year(self.years_life_lost)),
            force_cols=self._causes_of_yll,
        )
        self.log_df_line_by_line(
            key='yll_by_causes_of_death_stacked',
            description='Years of life lost by the declared cause_of_death, '
                        'broken down by year, sex, age-group. '
                        'Stacking by time: i.e., every year of life lost is ascribed to'
                        ' the year of the death, but each is ascribed to the age that '
                        'the person would have lived, .',
            df=(yll_stacked_by_time := summarise_results_for_this_year(self.years_life_lost_stacked_time)),
            force_cols=self._causes_of_yll,
        )
        self.log_df_line_by_line(
            key='yll_by_causes_of_death_stacked_by_age_and_time',
            description='Years of life lost by the declared cause_of_death, '
                        'broken down by year, sex, age-group. '
                        'Stacking by age and time: i.e., all the year of life lost '
                        'are ascribed to the age of the death and the year of the death.',
            df=(yll_stacked_by_age_and_time := summarise_results_for_this_year(
                self.years_life_lost_stacked_age_and_time)),
            force_cols=self._causes_of_yll,
        )

        # 3) Log total DALYS recorded (YLD + LYL) (by the labels declared)
        self.log_df_line_by_line(
            key='dalys',
            description='DALYS, by the labels are that are declared for each cause_of_death and cause_of_disability'
                        ', broken down by year, sex, age-group. '
                        'No stacking: i.e., each year of life lost is ascribed to the'
                        ' age and year that the person would have lived.',
            df=self.get_dalys(yld=yld, yll=yll),
            force_cols=self._causes_of_dalys,
        )
        self.log_df_line_by_line(
            key='dalys_stacked',
            description='DALYS, by the labels are that are declared for each cause_of_death and cause_of_disability'
                        ', broken down by year, sex, age-group. '
                        'Stacking by time: i.e., every year of life lost is ascribed to'
                        ' the year of the death, but each is ascribed to the age that '
                        'the person would have lived, .',
            df=self.get_dalys(yld=yld, yll=yll_stacked_by_time),
            force_cols=self._causes_of_dalys,
        )
        self.log_df_line_by_line(
            key='dalys_stacked_by_age_and_time',
            description='DALYS, by the labels are that are declared for each cause_of_death and cause_of_disability'
                        ', broken down by year, sex, age-group. '
                        'Stacking by age and time: i.e., all the year of life lost '
                        'are ascribed to the age of the death and the year of the death.',
            df=self.get_dalys(yld=yld, yll=yll_stacked_by_age_and_time),
            force_cols=self._causes_of_dalys,
        )

        # 4) Log total DALYS (Stacked by Age and Time), broken down by wealth only (with the YLL stacked by age and
        # time)
        yld_by_wealth = summarise_results_for_this_year(
            self.years_lived_with_disability, level=2
        )
        yll_by_wealth = summarise_results_for_this_year(
            self.years_life_lost_stacked_age_and_time, level=2
        )

        self.log_df_line_by_line(
            key='dalys_by_wealth_stacked_by_age_and_time',
            description='DALYS, by the labels are that are declared for each cause_of_death and cause_of_disability'
                        ', broken down by year and wealth category.'
                        'Stacking by age and time: i.e., all the year of life lost '
                        'are ascribed to the age of the death and the year of the death.',
            df=self.get_dalys(yld=yld_by_wealth, yll=yll_by_wealth),
            force_cols=self._causes_of_dalys,
        )

        self._years_written_to_log += [year]

    def write_to_log_prevalence(self):
        """Write to the log the prevalence of conditions .
        N.B. This is called at the end of the simulation as well as at the end of each month, so we need to check that
        the year is not being written to the log more than once."""
        # Check that the format of the internal storage is as expected.
        self.check_multi_index()
        self.log_df_line_by_line(
            key='prevalence_of_diseases',
            description='Prevalence of each disease. ALRI: individuals who have ri_current_infection_status = True'
                        'Bladder_Cancer: individuals who have bc_status != none. '
                        'Breast Cancer: individuals who have brc_stus != none'
                        'chronic_ischemic_hd, chronic_kidney_disease, chronic_lower_back_pain, diabetes, hypertension (all in CMD): all individuals with nc_{condition} as True'
                        'COPD: all individuals with ch_lungfuction > 3, which is defined as mild COPD'
                        'MMR (Demography): sum of direct deaths (cause_of_death == Maternal Disorders), indirect, non-HIV deaths, and  indirect, non-HIV deaths * 0.3 https://www.who.int/publications/i/item/9789240068759, all in LAST MONTH'
                        'NMR (Demography): sum of all individuals who died in the last logging period who were < 29 days old in LAST MONTH'
                        'depression: individuals who had a depressive episode in the last logging period'
                        'diarrhoea: individuals who are gi_has_diarrhoea = True'
                        'epilepsy: individuals whose ep_seiz_stat != 0'
                        'HIV: individals whose hv_inf = True'
                        'instrapartum stillbirths (Labour): number of intrapartum stillbirths IN LAST MONTH'
                        'malaria: individuals who have clinical or severe infections'
                        'mealsea: individuals who have me_has_measles = True'
                        'mockitis: inviduals who have mi_is_infected = True'
                        'oesphageal cancer: individuals who have oc_status != none'
                        'other adult cancer: individuals who have oac_status != none'
                        'antenatal stillbirths (Preganancy Supervisor): number of stillbirths that has happened IN LAST MONTH'
                        'prostate cancer: individuals who have pc_status != none'
                        'RTI: individuals who have rt_inj_severity != none'
                        'schisto: individuals who have Low-infection or High-infection, any parasite'
                        'TB: individuals who have tb_inf = active',
            df=self.prevalence_of_diseases,
            force_cols=self.prevalence_of_diseases.columns
        )

    def check_multi_index(self):
        """Check that the multi-index of the dataframes are as expected"""
        assert self.years_life_lost.index.equals(self.multi_index_for_age_and_wealth_and_time)
        assert self.years_life_lost_stacked_time.index.equals(self.multi_index_for_age_and_wealth_and_time)
        assert self.years_life_lost_stacked_age_and_time.index.equals(self.multi_index_for_age_and_wealth_and_time)
        assert self.years_lived_with_disability.index.equals(self.multi_index_for_age_and_wealth_and_time)


class Get_Current_DALYS(RegularEvent, PopulationScopeEventMixin):
    """
    This event runs every months and asks each disease module to report the average disability
    weight for each living person during the previous month. It reconciles this with reports from other disease modules
    to ensure that no person has a total weight greater than one.
    A known (small) limitation of this is that persons who died during the previous month do not contribute any YLD.
    """

    def __init__(self, module):
        super().__init__(module, frequency=DateOffset(months=1))

    def apply(self, population):
        # Running the DALY Logger

        # Do nothing if no disease modules are registered or no causes of disability are registered
        if (not self.module.recognised_modules_names) or (not self.module.causes_of_disability):
            return

        # Get the population dataframe
        df = self.sim.population.props
        idx_alive = df.loc[df.is_alive].index

        # 1) Ask each disease module to log the DALYS for the previous month
        dalys_from_each_disease_module = list()
        for disease_module_name in self.module.recognised_modules_names:

            disease_module = self.sim.modules[disease_module_name]
            declared_causes_of_disability_module = disease_module.CAUSES_OF_DISABILITY.keys()

            if declared_causes_of_disability_module:
                # if some causes of disability are declared, collect the disability reported by this disease module:
                dalys_from_disease_module = disease_module.report_daly_values()

                # Check type is in acceptable form and make into dataframe if not already
                assert type(dalys_from_disease_module) in (pd.Series, pd.DataFrame)
                if isinstance(dalys_from_disease_module, pd.Series):
                    # if a pd.Series is returned, it implies there is only one cause of disability registered by module:
                    assert 1 == len(declared_causes_of_disability_module), \
                        "pd.Series returned but number of causes of disability declared is not equal to one."

                    # name the returned pd.Series as the only cause of disability that is defined by the module
                    dalys_from_disease_module.name = list(declared_causes_of_disability_module)[0]

                    # convert to pd.DataFrame
                    dalys_from_disease_module = pd.DataFrame(dalys_from_disease_module)

                # Perform checks on what has been returned
                assert set(dalys_from_disease_module.columns) == set(declared_causes_of_disability_module)
                assert set(dalys_from_disease_module.index) == set(idx_alive)
                assert not pd.isnull(dalys_from_disease_module).any().any()
                assert ((dalys_from_disease_module >= 0) & (dalys_from_disease_module <= 1)).all().all()
                assert (dalys_from_disease_module.sum(axis=1) <= 1).all()

                # Append to list of dalys reported by each module
                dalys_from_each_disease_module.append(dalys_from_disease_module)

        # 2) Combine into a single dataframe (each column of this dataframe gives the reports from each module), and
        # add together dalys reported by different modules that have the same cause (i.e., add together columns with
        # the same name).
        disease_specific_daly_values_this_month = pd.concat(
            dalys_from_each_disease_module, axis=1).groupby(axis=1, level=0).sum()

        # 3) Rescale the DALY weights
        # Create a scaling-factor (if total DALYS for one person is more than 1, all DALYS weights are scaled so that
        #   their sum equals one).
        scaling_factor = (disease_specific_daly_values_this_month.sum(axis=1).clip(lower=0, upper=1) /
                          disease_specific_daly_values_this_month.sum(axis=1)).fillna(1.0)

        disease_specific_daly_values_this_month = disease_specific_daly_values_this_month.multiply(scaling_factor,
                                                                                                   axis=0)
        assert ((disease_specific_daly_values_this_month.sum(axis=1) - 1.0) < 1e-6).all()

        # Multiply 1/12 as these weights are for one month only
        disease_specific_daly_values_this_month = disease_specific_daly_values_this_month * (1 / 12)

        # 4) Summarise the results for this month wrt sex/age/wealth
        # - merge in age/wealth/sex information
        disease_specific_daly_values_this_month = disease_specific_daly_values_this_month.merge(
            df.loc[idx_alive, ['sex', 'li_wealth', 'age_range']], left_index=True, right_index=True, how='left')

        # - sum of daly_weight, by sex/age/wealth
        disability_monthly_summary = pd.DataFrame(
            disease_specific_daly_values_this_month.groupby(['sex', 'age_range', 'li_wealth']).sum().fillna(0))

        # - add the year into the multi-index
        disability_monthly_summary['year'] = self.sim.date.year
        disability_monthly_summary.set_index('year', append=True, inplace=True)
        disability_monthly_summary = disability_monthly_summary.reorder_levels(
            ['sex', 'age_range', 'li_wealth', 'year'])

        # 5) Add the monthly summary to the overall dataframe for YearsLivedWithDisability
        dalys_to_add = disability_monthly_summary.sum().sum()  # for checking
        dalys_current = self.module.years_lived_with_disability.sum().sum()  # for checking

        # (Nb. this will add columns that are not otherwise present and add values to columns where they are.)
        combined = self.module.years_lived_with_disability.combine(
            disability_monthly_summary,
            fill_value=0.0,
            func=np.add,
            overwrite=False)

        # Merge into a dataframe with the correct multi-index (the multi-index from combine is subtly different)
        self.module.years_lived_with_disability = \
            pd.DataFrame(index=self.module.multi_index_for_age_and_wealth_and_time) \
                .merge(combined, left_index=True, right_index=True, how='left')

        # Check multi-index is in check and that the addition of DALYS has worked
        assert self.module.years_lived_with_disability.index.equals(self.module.multi_index_for_age_and_wealth_and_time)
        assert abs(self.module.years_lived_with_disability.sum().sum() - (dalys_to_add + dalys_current)) < 1e-5
        self.module.check_multi_index()


class Healthburden_WriteToLog(RegularEvent, PopulationScopeEventMixin):
    """ This event runs every year, as the last event on the last day of the year, and writes to the log the YLD, YLL
    and DALYS accrued in that year."""

    def __init__(self, module):
        super().__init__(module, frequency=DateOffset(years=1), priority=Priority.END_OF_DAY)

    def apply(self, population):
        self.module.write_to_log(year=self.sim.date.year)


class GetCurrentPrevalenceWriteToLog(RegularEvent, PopulationScopeEventMixin):
    """
    This event runs every month and asks each disease module to report the prevalence of each disease
    during the previous month.
    """

    def __init__(self, module, frequency: pd.DateOffset):
        super().__init__(module, frequency=frequency)

    def apply(self, population):
        if not self.module.recognised_modules_names:
            return
        else:
            # Calculate the population size
            population_size = len(self.sim.population.props[self.sim.population.props['is_alive']])
            prevalence_from_each_disease_module = {'population': [population_size]}
            for disease_module_name in self.module.recognised_modules_names_for_prevalence:
                if disease_module_name in ['DiseaseThatCausesA']:
                    continue
                else:
                    disease_module = self.sim.modules[disease_module_name]
                    prevalence_from_disease_module = disease_module.report_prevalence()
                    if prevalence_from_disease_module is None:
                        continue
                    for key, value in prevalence_from_disease_module.items():
                        prevalence_from_each_disease_module[key] = value
        prevalence_from_each_disease_module = pd.DataFrame([prevalence_from_each_disease_module])
        prevalence_from_each_disease_module.drop(
                prevalence_from_each_disease_module.index.intersection(
                    ['DiseaseThatCausesA']
                ),
                axis=0, inplace=True
            )
        self.module.prevalence_of_diseases = prevalence_from_each_disease_module
        self.module.write_to_log_prevalence()<|MERGE_RESOLUTION|>--- conflicted
+++ resolved
@@ -4,7 +4,7 @@
 """
 from copy import copy
 from pathlib import Path
-from typing import Dict, Optional
+from typing import Dict
 
 import numpy as np
 import pandas as pd
@@ -29,8 +29,9 @@
     This module holds all the stuff to do with recording DALYS
     """
 
-    def __init__(self, name=None):
+    def __init__(self, name=None, resourcefilepath=None):
         super().__init__(name)
+        self.resourcefilepath = resourcefilepath
 
         # instance variables
         self.multi_index_for_age_and_wealth_and_time = None
@@ -59,26 +60,19 @@
         'Age_Limit_For_YLL': Parameter(
             Types.REAL, 'The age up to which deaths are recorded as having induced a lost of life years'),
         'gbd_causes_of_disability': Parameter(
-            Types.LIST, 'List of the strings of causes of disability defined in the GBD data'),
-        'logging_frequency_prevalence': Parameter(Types.STRING,
-                                                  'Set to the frequency at which we want to make calculations of the prevalence logger')
+            Types.LIST, 'List of the strings of causes of disability defined in the GBD data')
     }
 
     PROPERTIES = {}
 
-    def read_parameters(self, resourcefilepath: Optional[Path] = None):
+    def read_parameters(self, data_folder):
         p = self.parameters
-        p['DALY_Weight_Database'] = pd.read_csv(resourcefilepath / 'ResourceFile_DALY_Weights.csv')
+        p['DALY_Weight_Database'] = pd.read_csv(Path(self.resourcefilepath) / 'ResourceFile_DALY_Weights.csv')
         p['Age_Limit_For_YLL'] = 90.0  # Frontier life expectancy at birth
         #                       https://cdn.who.int/media/docs/default-source/gho-documents/global-health-estimates/
         #                       ghe2019_daly-methods.pdf?sfvrsn=31b25009_7
         p['gbd_causes_of_disability'] = set(pd.read_csv(
-<<<<<<< HEAD
             Path(self.resourcefilepath) / 'gbd' / 'ResourceFile_CausesOfDALYS_GBD2019.csv', header=None)[0].values)
-        p['logging_frequency_prevalence'] = 'month'
-=======
-            resourcefilepath / 'gbd' / 'ResourceFile_CausesOfDALYS_GBD2019.csv', header=None)[0].values)
->>>>>>> 6c53f38e
 
     def initialise_population(self, population):
         pass
@@ -122,9 +116,7 @@
         ]
         # 2) Collect the module that are expected to return prevalences
 
-        self.recognised_modules_names_for_prevalence = self.recognised_modules_names + ['Demography']
-
-        # Check that all registered disease modules have the report_daly_values() and report_prevalence() functions
+        # Check that all registered disease modules have the report_daly_values() function
         for module_name in self.recognised_modules_names:
             assert getattr(self.sim.modules[module_name], 'report_daly_values', None) and \
                    callable(self.sim.modules[module_name].report_daly_values), 'A module that declares use of ' \
@@ -140,24 +132,10 @@
         self.process_causes_of_disability()
         self.process_causes_of_dalys()
 
-        # 4) Launch the DALY to run every month, starting with the end of the first month of simulation
+        # 4) Launch the DALY Logger to run every month, starting with the end of the first month of simulation
         sim.schedule_event(Get_Current_DALYS(self), sim.date + DateOffset(months=1))
 
-        # 5) Schedule 'Get_Current_Prevalence_Write_to_Log', which collects prevalence at a set frequency and writes
-        # them to the log at that frequency
-        if self.parameters['logging_frequency_prevalence'] == 'day':
-            sim.schedule_event(GetCurrentPrevalenceWriteToLog(self, frequency=DateOffset(days=1)),
-                               sim.date + DateOffset(days=0))
-
-        elif self.parameters['logging_frequency_prevalence'] == 'month':
-            sim.schedule_event(GetCurrentPrevalenceWriteToLog(self, frequency=DateOffset(months=1)),
-                               sim.date + DateOffset(months=1))
-
-        else:
-            sim.schedule_event(GetCurrentPrevalenceWriteToLog(self, frequency=DateOffset(year=1)),
-                               sim.date + DateOffset(years=1))
-
-        # 6) Schedule `Healthburden_WriteToLog` that will write to log annually
+        # 5) Schedule `Healthburden_WriteToLog` that will write to log annually
         last_day_of_the_year = Date(sim.date.year, 12, 31)
         sim.schedule_event(Healthburden_WriteToLog(self), last_day_of_the_year)
 
@@ -207,7 +185,6 @@
         3) Output to the log mappers for causes of disability to the label
         """
         ...
-
         # 1) Collect causes of death and disability that are reported by each disease module,
         #    merging the gbd_causes declared for deaths or disabilities under the same label,
 
@@ -232,13 +209,13 @@
             return merged_causes
 
         causes_of_death = collect_causes_from_disease_modules(
-            all_modules=self.sim.modules.values(),
-            collect='CAUSES_OF_DEATH',
-            acceptable_causes=self.sim.modules['Demography'].gbd_causes_of_death)
+                all_modules=self.sim.modules.values(),
+                collect='CAUSES_OF_DEATH',
+                acceptable_causes=self.sim.modules['Demography'].gbd_causes_of_death)
         causes_of_disability = collect_causes_from_disease_modules(
-            all_modules=self.sim.modules.values(),
-            collect='CAUSES_OF_DISABILITY',
-            acceptable_causes=set(self.parameters['gbd_causes_of_disability']))
+                all_modules=self.sim.modules.values(),
+                collect='CAUSES_OF_DISABILITY',
+                acceptable_causes=set(self.parameters['gbd_causes_of_disability']))
 
         causes_of_death_and_disability = merge_dicts_of_causes(
             causes_of_death,
@@ -354,10 +331,10 @@
             """Returns pd.Series which is the same as in the argument `_yll` except that the multi-index has been
             expanded to include sex and li_wealth and rearranged so that it matched the expected multi-index format
             (sex/age_range/li_wealth/year)."""
-            return pd.DataFrame(_yll) \
-                .assign(sex=sex, li_wealth=wealth) \
-                .set_index(['sex', 'li_wealth'], append=True) \
-                .reorder_levels(['sex', 'age_range', 'li_wealth', 'year'])[_yll.name]
+            return pd.DataFrame(_yll)\
+                     .assign(sex=sex, li_wealth=wealth)\
+                     .set_index(['sex', 'li_wealth'], append=True)\
+                     .reorder_levels(['sex', 'age_range', 'li_wealth', 'year'])[_yll.name]
 
         assert self.years_life_lost.index.equals(self.multi_index_for_age_and_wealth_and_time)
         assert self.years_life_lost_stacked_time.index.equals(self.multi_index_for_age_and_wealth_and_time)
@@ -385,19 +362,19 @@
                 end_date=(
                     date_of_birth + pd.DateOffset(years=self.parameters['Age_Limit_For_YLL']) - pd.DateOffset(days=1)),
                 date_of_birth=date_of_birth
-            ).groupby(level=1).sum() \
-                .assign(year=date_of_death.year) \
-                .set_index(['year'], append=True)['person_years'] \
-                .pipe(_format_for_multi_index)
+            ).groupby(level=1).sum()\
+             .assign(year=date_of_death.year)\
+             .set_index(['year'], append=True)['person_years']\
+             .pipe(_format_for_multi_index)
 
         # Get the years of live lost "stacked by age and time", whereby all the life-years lost up to the age_limit are
         # ascribed to the age of death and to the year of death. This is computed by collapsing the age-dimension of
         # `yll_stacked_by_time` onto the age(-range) of death.
         age_range_to_stack_to = age_range
-        yll_stacked_by_age_and_time = pd.DataFrame(yll_stacked_by_time.groupby(level=[0, 2, 3]).sum()) \
-            .assign(age_range=age_range_to_stack_to) \
-            .set_index(['age_range'], append=True)['person_years'] \
-            .reorder_levels(['sex', 'age_range', 'li_wealth', 'year'])
+        yll_stacked_by_age_and_time = pd.DataFrame(yll_stacked_by_time.groupby(level=[0, 2, 3]).sum())\
+                                        .assign(age_range=age_range_to_stack_to)\
+                                        .set_index(['age_range'], append=True)['person_years']\
+                                        .reorder_levels(['sex', 'age_range', 'li_wealth', 'year'])
 
         # Add the years-of-life-lost from this death to the overall YLL dataframe keeping track
         if cause_of_death not in self.years_life_lost.columns:
@@ -463,24 +440,38 @@
         """Write to the log the YLL, YLD and DALYS for a specific year.
         N.B. This is called at the end of the simulation as well as at the end of each year, so we need to check that
         the year is not being written to the log more than once."""
+
         if year in self._years_written_to_log:
-            return  # Skip if the year has already been logged
+            return  # Skip if the year has already been logged.
 
         def summarise_results_for_this_year(df, level=[0, 1]) -> pd.DataFrame:
             """Return pd.DataFrame that gives the summary of the `df` for the `year` by certain levels in the df's
             multi-index. The `level` argument gives a list of levels to use in `groupby`: e.g., level=[0,1] gives a
             summary of sex/age-group; and level=[2] gives a summary only by wealth category."""
             return df.loc[(slice(None), slice(None), slice(None), year)] \
-                .groupby(level=level) \
-                .sum() \
-                .reset_index() \
-                .assign(year=year)
+                     .groupby(level=level) \
+                     .sum() \
+                     .reset_index() \
+                     .assign(year=year)
+
+        def log_df_line_by_line(key, description, df, force_cols=None) -> None:
+            """Log each line of a dataframe to `logger.info`. Each row of the dataframe is one logged entry.
+            `force_cols` is the names of the colums that must be included in each logging line (As the parsing of the
+            log requires the name of the format of each row to be uniform.)."""
+            df[sorted(set(force_cols) - set(df.columns))] = 0.0  # Force the addition of any missing causes
+            df = df[sorted(df.columns)]  # sort the columns so that they are always in same order
+            for _, row in df.iterrows():
+                logger.info(
+                    key=key,
+                    data=row.to_dict(),
+                    description=description,
+                )
 
         # Check that the format of the internal storage is as expected.
         self.check_multi_index()
 
         # 1) Log the Years Lived With Disability (YLD) (by the 'causes of disability' declared by disease modules).
-        self.log_df_line_by_line(
+        log_df_line_by_line(
             key='yld_by_causes_of_disability',
             description='Years lived with disability by the declared cause_of_disability, '
                         'broken down by year, sex, age-group',
@@ -489,7 +480,7 @@
         )
 
         # 2) Log the Years of Live Lost (YLL) (by the 'causes of death' declared by disease modules).
-        self.log_df_line_by_line(
+        log_df_line_by_line(
             key='yll_by_causes_of_death',
             description='Years of life lost by the declared cause_of_death, '
                         'broken down by year, sex, age-group. '
@@ -498,7 +489,7 @@
             df=(yll := summarise_results_for_this_year(self.years_life_lost)),
             force_cols=self._causes_of_yll,
         )
-        self.log_df_line_by_line(
+        log_df_line_by_line(
             key='yll_by_causes_of_death_stacked',
             description='Years of life lost by the declared cause_of_death, '
                         'broken down by year, sex, age-group. '
@@ -508,7 +499,7 @@
             df=(yll_stacked_by_time := summarise_results_for_this_year(self.years_life_lost_stacked_time)),
             force_cols=self._causes_of_yll,
         )
-        self.log_df_line_by_line(
+        log_df_line_by_line(
             key='yll_by_causes_of_death_stacked_by_age_and_time',
             description='Years of life lost by the declared cause_of_death, '
                         'broken down by year, sex, age-group. '
@@ -520,7 +511,7 @@
         )
 
         # 3) Log total DALYS recorded (YLD + LYL) (by the labels declared)
-        self.log_df_line_by_line(
+        log_df_line_by_line(
             key='dalys',
             description='DALYS, by the labels are that are declared for each cause_of_death and cause_of_disability'
                         ', broken down by year, sex, age-group. '
@@ -529,7 +520,7 @@
             df=self.get_dalys(yld=yld, yll=yll),
             force_cols=self._causes_of_dalys,
         )
-        self.log_df_line_by_line(
+        log_df_line_by_line(
             key='dalys_stacked',
             description='DALYS, by the labels are that are declared for each cause_of_death and cause_of_disability'
                         ', broken down by year, sex, age-group. '
@@ -539,7 +530,7 @@
             df=self.get_dalys(yld=yld, yll=yll_stacked_by_time),
             force_cols=self._causes_of_dalys,
         )
-        self.log_df_line_by_line(
+        log_df_line_by_line(
             key='dalys_stacked_by_age_and_time',
             description='DALYS, by the labels are that are declared for each cause_of_death and cause_of_disability'
                         ', broken down by year, sex, age-group. '
@@ -558,7 +549,7 @@
             self.years_life_lost_stacked_age_and_time, level=2
         )
 
-        self.log_df_line_by_line(
+        log_df_line_by_line(
             key='dalys_by_wealth_stacked_by_age_and_time',
             description='DALYS, by the labels are that are declared for each cause_of_death and cause_of_disability'
                         ', broken down by year and wealth category.'
@@ -703,7 +694,7 @@
             ['sex', 'age_range', 'li_wealth', 'year'])
 
         # 5) Add the monthly summary to the overall dataframe for YearsLivedWithDisability
-        dalys_to_add = disability_monthly_summary.sum().sum()  # for checking
+        dalys_to_add = disability_monthly_summary.sum().sum()     # for checking
         dalys_current = self.module.years_lived_with_disability.sum().sum()  # for checking
 
         # (Nb. this will add columns that are not otherwise present and add values to columns where they are.)
@@ -715,8 +706,8 @@
 
         # Merge into a dataframe with the correct multi-index (the multi-index from combine is subtly different)
         self.module.years_lived_with_disability = \
-            pd.DataFrame(index=self.module.multi_index_for_age_and_wealth_and_time) \
-                .merge(combined, left_index=True, right_index=True, how='left')
+            pd.DataFrame(index=self.module.multi_index_for_age_and_wealth_and_time)\
+              .merge(combined, left_index=True, right_index=True, how='left')
 
         # Check multi-index is in check and that the addition of DALYS has worked
         assert self.module.years_lived_with_disability.index.equals(self.module.multi_index_for_age_and_wealth_and_time)
