"""
This Module runs the counting of Life-years Lost, Life-years Lived with Disability,
and Disability-Adjusted Life-years (DALYS).
"""
from copy import copy
from pathlib import Path
from typing import Dict

import numpy as np
import pandas as pd

from tlo import Date, DateOffset, Module, Parameter, Types, logging
from tlo.events import PopulationScopeEventMixin, Priority, RegularEvent
from tlo.methods import Metadata
from tlo.methods.causes import (
    Cause,
    collect_causes_from_disease_modules,
    create_mappers_from_causes_to_label,
    get_gbd_causes_not_represented_in_disease_modules,
)
from tlo.methods.demography import age_at_date

logger = logging.getLogger(__name__)
logger.setLevel(logging.INFO)


class HealthBurden(Module):
    """
    This module holds all the stuff to do with recording DALYS
    """

    def __init__(self, name=None, resourcefilepath=None):
        super().__init__(name)
        self.resourcefilepath = resourcefilepath

        # instance variables
        self.multi_index_for_age_and_wealth_and_time = None
        self.years_life_lost = None
        self.years_life_lost_stacked_time = None
        self.years_life_lost_stacked_age_and_time = None
        self.years_lived_with_disability = None
        self.prevalence_of_diseases = None
        self.recognised_modules_names = None
        self.recognised_modules_names_for_prevalence = None
        self.causes_of_disability = None
        self._causes_of_yll = None
        self._causes_of_dalys = None
        self._years_written_to_log = []

    INIT_DEPENDENCIES = {'Demography'}

    ADDITIONAL_DEPENDENCIES = {'Lifestyle'}

    # Declare Metadata
    METADATA = {}

    PARAMETERS = {
        'DALY_Weight_Database': Parameter(
            Types.DATA_FRAME, 'DALY Weight Database from GBD'),
        'Age_Limit_For_YLL': Parameter(
            Types.REAL, 'The age up to which deaths are recorded as having induced a lost of life years'),
        'gbd_causes_of_disability': Parameter(
            Types.LIST, 'List of the strings of causes of disability defined in the GBD data'),
<<<<<<< HEAD
        'logging_frequency_prevalence': Parameter(Types.BOOL, 'Set to the frequency at which we want to make calculations of the prevalence logger')
=======
        'logging_frequency_prevalence': Parameter(Types.STRING,
                                                  'Set to the frequency at which we want to make calculations of the prevalence logger')
>>>>>>> 0901eb30
    }

    PROPERTIES = {}

    def read_parameters(self, data_folder):
        p = self.parameters
        p['DALY_Weight_Database'] = pd.read_csv(Path(self.resourcefilepath) / 'ResourceFile_DALY_Weights.csv')
        p['Age_Limit_For_YLL'] = 90.0  # Frontier life expectancy at birth
        #                       https://cdn.who.int/media/docs/default-source/gho-documents/global-health-estimates/
        #                       ghe2019_daly-methods.pdf?sfvrsn=31b25009_7
        p['gbd_causes_of_disability'] = set(pd.read_csv(
            Path(self.resourcefilepath) / 'gbd' / 'ResourceFile_CausesOfDALYS_GBD2019.csv', header=None)[0].values)
        p['logging_frequency_prevalence'] = 'month'

    def initialise_population(self, population):
        pass

    def initialise_simulation(self, sim):
        """Do before simulation starts:
        1) Prepare data storage structures
        2) Collect the module that will use this HealthBurden module
        3) Process the declarations of causes of disability made by the disease modules
        4) Launch the DALY Logger to run every month, starting with the end of the first month of simulation
        5) Schedule `Healthburden_WriteToLog` that will write to log annually (end of each year)
        """

        # 1) Prepare data storage structures
        # Create the sex/age_range/year multi-index for YLL and YLD storage dataframes
        sex_index = ['M', 'F']
        age_index = self.sim.modules['Demography'].AGE_RANGE_CATEGORIES
        wealth_index = sim.modules['Lifestyle'].PROPERTIES['li_wealth'].categories
        year_index = list(range(self.sim.start_date.year, self.sim.end_date.year + 1))
<<<<<<< HEAD
=======
        month_index = list(range(self.sim.start_date.month, self.sim.end_date.month + 1))
        day_index = list(range(self.sim.start_date.day, self.sim.end_date.day + 1))

>>>>>>> 0901eb30
        self.multi_index_for_age_and_wealth_and_time = pd.MultiIndex.from_product(
            [sex_index, age_index, wealth_index, year_index], names=['sex', 'age_range', 'li_wealth', 'year'])

        # Create the YLL and YLD storage data-frame (using sex/age_range/year multi-index)
        self.years_life_lost = pd.DataFrame(index=self.multi_index_for_age_and_wealth_and_time)
        self.years_life_lost_stacked_time = pd.DataFrame(index=self.multi_index_for_age_and_wealth_and_time)
        self.years_life_lost_stacked_age_and_time = pd.DataFrame(index=self.multi_index_for_age_and_wealth_and_time)
        self.years_lived_with_disability = pd.DataFrame(index=self.multi_index_for_age_and_wealth_and_time)
<<<<<<< HEAD
        self.prevalence_of_diseases = pd.DataFrame(index=year_index)
=======
        if self.parameters['logging_frequency_prevalence'] == 'day':
            self.prevalence_of_diseases = pd.DataFrame(index=day_index)
        elif self.parameters['logging_frequency_prevalence'] == 'month':
            self.prevalence_of_diseases = pd.DataFrame(index=month_index)
        else:
            self.prevalence_of_diseases = pd.DataFrame(index=year_index)
>>>>>>> 0901eb30

        # 2) Collect the module that will use this HealthBurden module
        self.recognised_modules_names = [
            m.name for m in self.sim.modules.values() if Metadata.USES_HEALTHBURDEN in m.METADATA
        ]
        # 2) Collect the module that are expected to return prevalences

        self.recognised_modules_names_for_prevalence = self.recognised_modules_names + ['Demography']

        # Check that all registered disease modules have the report_daly_values() and report_prevalence() functions
        for module_name in self.recognised_modules_names:
            assert getattr(self.sim.modules[module_name], 'report_daly_values', None) and \
                   callable(self.sim.modules[module_name].report_daly_values), 'A module that declares use of ' \
                                                                               'HealthBurden module must have a ' \
                                                                               'callable function "report_daly_values"'
            if not module_name.startswith('DiseaseThatCauses'):
                assert getattr(self.sim.modules[module_name], 'report_prevalence', None) and \
                       callable(self.sim.modules[module_name].report_prevalence), 'A module that declares use of ' \
                                                                                  'HealthBurden module must have a ' \
                                                                                  'callable function "report_prevalence"'

        # 3) Process the declarations of causes of disability and DALYS made by the disease modules
        self.process_causes_of_disability()
        self.process_causes_of_dalys()

<<<<<<< HEAD
        # 4) Launch the DALY and Prevalence Logger to run every month, starting with the end of the first month of simulation
        # 5) Schedule `Healthburden_WriteToLog` that will write to log annually
=======
        # 4) Launch the DALY to run every month, starting with the end of the first month of simulation
>>>>>>> 0901eb30
        sim.schedule_event(Get_Current_DALYS(self), sim.date + DateOffset(months=1))
        if self.parameters['logging_frequency_prevalence'] == 'day':
            sim.schedule_event(Get_Current_Prevalence(self), sim.date + DateOffset(days=0))
            sim.schedule_event(Healthburden_WriteToLog_Prevalences(self), sim.date + DateOffset(days=0))

        elif self.parameters['logging_frequency_prevalence'] == 'month':
            sim.schedule_event(Get_Current_Prevalence(self), sim.date + DateOffset(months=1))
            sim.schedule_event(Healthburden_WriteToLog_Prevalences(self), sim.date + DateOffset(months=1))

        else:
            sim.schedule_event(Get_Current_Prevalence(self), sim.date + DateOffset(year=1))
            sim.schedule_event(Healthburden_WriteToLog_Prevalences(self), sim.date + DateOffset(year=1))

<<<<<<< HEAD
=======
        # 5) Schedule 'Get_Current_Prevalence_Write_to_Log', which collects prevalence at a set frequency and writes
        # them to the log at that frequency
        if self.parameters['logging_frequency_prevalence'] == 'day':
            sim.schedule_event(GetCurrentPrevalenceWriteToLog(self, frequency=DateOffset(days=1)),
                               sim.date + DateOffset(days=0))

        elif self.parameters['logging_frequency_prevalence'] == 'month':
            sim.schedule_event(GetCurrentPrevalenceWriteToLog(self, frequency=DateOffset(months=1)),
                               sim.date + DateOffset(months=1))

        else:
            sim.schedule_event(GetCurrentPrevalenceWriteToLog(self, frequency=DateOffset(year=1)),
                               sim.date + DateOffset(years=1))

        # 6) Schedule `Healthburden_WriteToLog` that will write to log annually
>>>>>>> 0901eb30
        last_day_of_the_year = Date(sim.date.year, 12, 31)
        sim.schedule_event(Healthburden_WriteToLog(self), last_day_of_the_year)

    def process_causes_of_disability(self):
        """
        1) Collect causes of disability that are reported by each disease module
        2) Define the "Other" tlo_cause of disability (corresponding to those gbd_causes that are not represented by
        the disease modules in this sim.)
        3) Output to the log mappers for causes of disability to the label
        """
        # 1) Collect causes of disability that are reported by each disease module
        self.causes_of_disability = collect_causes_from_disease_modules(
            all_modules=self.sim.modules.values(),
            collect='CAUSES_OF_DISABILITY',
            acceptable_causes=set(self.parameters['gbd_causes_of_disability'])
        )

        # 2) Define the "Other" tlo_cause of disability
        self.causes_of_disability['Other'] = Cause(
            label='Other',
            gbd_causes=get_gbd_causes_not_represented_in_disease_modules(
                causes=self.causes_of_disability,
                gbd_causes=set(self.parameters['gbd_causes_of_disability'])
            )
        )

        # 3) Output to the log mappers for causes of disability
        mapper_from_tlo_causes, mapper_from_gbd_causes = create_mappers_from_causes_to_label(
            causes=self.causes_of_disability,
            all_gbd_causes=set(self.parameters['gbd_causes_of_disability'])
        )

        logger.info(
            key='disability_mapper_from_tlo_cause_to_common_label',
            data=mapper_from_tlo_causes
        )
        logger.info(
            key='disability_mapper_from_gbd_cause_to_common_label',
            data=mapper_from_gbd_causes
        )

    def process_causes_of_dalys(self):
        """
        1) Collect causes of DALYS (i.e., death _and_ disability) that are reported by each disease module
        2) Define the "Other" tlo_cause of DALYS (corresponding to those gbd_causes that are not represented by
        the disease modules in this sim.)
        3) Output to the log mappers for causes of disability to the label
        """
        ...

        # 1) Collect causes of death and disability that are reported by each disease module,
        #    merging the gbd_causes declared for deaths or disabilities under the same label,

        def merge_dicts_of_causes(d1: Dict, d2: Dict) -> Dict:
            """Combine two dictionaries of the form {tlo_cause_name: Cause}, merging the values of `Cause.gbd_causes`
             where the values of `Cause.label` are common, attaching to the first key in d1 that uses that label."""
            labels_seen = dict()  # Look-up of the form {label: tlo_cause_name} for the tlo_cause_name associated
            #                       (first) with a label.
            merged_causes = dict()  # Dict that will build-up as {tlo_cause_name: Cause} and be returned
            for d in (d1, d2):
                for _tlo_cause_name, _cause in d.items():
                    if _cause.label not in labels_seen:
                        # If label is not already included, add this cause to the merged dict
                        merged_causes[_tlo_cause_name] = copy(_cause)  # Use copy to avoid the merged dict being linked
                        #                                                to the passed arguments
                        labels_seen[_cause.label] = _tlo_cause_name
                    else:
                        # If label is already included, merge the gbd_causes into the cause defined.
                        tlo_cause_name_to_merge_into = labels_seen[_cause.label]
                        merged_causes[tlo_cause_name_to_merge_into].gbd_causes = \
                            merged_causes[tlo_cause_name_to_merge_into].gbd_causes.union(_cause.gbd_causes)
            return merged_causes

        causes_of_death = collect_causes_from_disease_modules(
            all_modules=self.sim.modules.values(),
            collect='CAUSES_OF_DEATH',
            acceptable_causes=self.sim.modules['Demography'].gbd_causes_of_death)
        causes_of_disability = collect_causes_from_disease_modules(
            all_modules=self.sim.modules.values(),
            collect='CAUSES_OF_DISABILITY',
            acceptable_causes=set(self.parameters['gbd_causes_of_disability']))

        causes_of_death_and_disability = merge_dicts_of_causes(
            causes_of_death,
            causes_of_disability,
        )

        # N.B. In the GBD definitions, MANY things which disable but don't kill; but NO things that kill but which
        # don't also disable (because things that kill cause DALYS that way.)
        assert set(self.parameters['gbd_causes_of_disability']).issuperset(
            self.sim.modules['Demography'].gbd_causes_of_death)

        # 2) Define the "Other" cause
        all_gbd_causes_of_death_and_disability = set(self.parameters['gbd_causes_of_disability']).union(
            self.sim.modules['Demography'].gbd_causes_of_death
        )
        causes_of_death_and_disability['Other'] = Cause(
            label='Other',
            gbd_causes=get_gbd_causes_not_represented_in_disease_modules(
                causes=causes_of_death_and_disability,
                gbd_causes=all_gbd_causes_of_death_and_disability
            )
        )

        # 3) Output to the log mappers for causes of DALYs
        mapper_from_tlo_causes, mapper_from_gbd_causes = create_mappers_from_causes_to_label(
            causes=causes_of_death_and_disability,
            all_gbd_causes=all_gbd_causes_of_death_and_disability
        )

        logger.info(
            key='daly_mapper_from_tlo_cause_to_common_label',
            data=mapper_from_tlo_causes
        )
        logger.info(
            key='daly_mapper_from_gbd_cause_to_common_label',
            data=mapper_from_gbd_causes
        )

        # store all possible causes of YLL and DALYS
        self._causes_of_yll = set(causes_of_death.keys()).union({'Other'})
        self._causes_of_dalys = set(mapper_from_tlo_causes.values())

    def on_birth(self, mother_id, child_id):
        pass

    def on_simulation_end(self):
        """Write to the log anything that has not already been logged (i.e., if simulation terminating mid-way through
        a year when the WriteToLog event has not run."""
        self.write_to_log(year=self.sim.date.year)

    def get_dalys(self, yld: pd.DataFrame, yll: pd.DataFrame) -> pd.DataFrame:
        """Returns pd.DataFrame of DALYS that is the sum of the 'Years Lived with Disability' (`yld`) and the 'Years
         of Life Lost' (`yll`), under their common 'labels'. (i.e. multiple causes of yld and of yll may occur on the
         same labels, and these labels unite the causes across yll and yld.)
         """
        # Put YLD under common label
        yld_with_label = yld.rename(
            columns={
                c: self.causes_of_disability[c].label for c in yld.columns
                if c in self.causes_of_disability
            }
        )

        # Put YLL under common label
        yll_with_label = yll.rename(
            columns={
                c: self.sim.modules['Demography'].causes_of_death[c].label for c in yll
                if c in self.sim.modules['Demography'].causes_of_death
            }
        )

        # Join together and add, setting the index to be any columns that are not the causes_of_dalys (e.g. year, sex,
        # age_range, wealth)
        tots = pd.concat(
            [
                yld_with_label.set_index(sorted([i for i in yld_with_label.columns if i not in self._causes_of_dalys])),
                yll_with_label.set_index(sorted([i for i in yll_with_label.columns if i not in self._causes_of_dalys])),
            ],
            axis=1,
        )
        return tots.groupby(tots.columns, axis=1).sum().reset_index()

    def get_daly_weight(self, sequlae_code):
        """
        This can be used to look up the DALY weight for a particular condition identified by the 'sequela code'
        Sequela code for particular conditions can be looked-up in ResourceFile_DALY_Weights.csv
        :param sequela_code:
        :return: the daly weight associated with that sequela code
        """
        w = self.parameters['DALY_Weight_Database']
        daly_wt = w.loc[w['TLO_Sequela_Code'] == sequlae_code, 'disability weight'].values[0]

        # Check that the sequela code was found
        assert (not pd.isnull(daly_wt))

        # Check that the value is within bounds [0,1]
        assert (daly_wt >= 0) & (daly_wt <= 1)

        return daly_wt

    def report_live_years_lost(self, sex=None, wealth=None, date_of_birth=None, age_range=None, cause_of_death=None):
        """
        Calculate and store the period for which there is 'years of lost life' when someone dies (assuming that the
        person has died on today's date in the simulation).
        :param sex: sex of the person that had died
        :param wealth: the value 'li_wealth' for the person at the time of death
        :param date_of_birth: date_of_birth of the person that has died
        :param age_range: The age-range for the person at the time of death
        :param cause_of_death: title for the column in YLL dataframe (of form <ModuleName>_<Cause>)
        """

        def _format_for_multi_index(_yll: pd.Series):
            """Returns pd.Series which is the same as in the argument `_yll` except that the multi-index has been
            expanded to include sex and li_wealth and rearranged so that it matched the expected multi-index format
            (sex/age_range/li_wealth/year)."""
            return pd.DataFrame(_yll) \
                .assign(sex=sex, li_wealth=wealth) \
                .set_index(['sex', 'li_wealth'], append=True) \
                .reorder_levels(['sex', 'age_range', 'li_wealth', 'year'])[_yll.name]

        assert self.years_life_lost.index.equals(self.multi_index_for_age_and_wealth_and_time)
        assert self.years_life_lost_stacked_time.index.equals(self.multi_index_for_age_and_wealth_and_time)
        assert self.years_life_lost_stacked_age_and_time.index.equals(self.multi_index_for_age_and_wealth_and_time)

        # date from which years of life are lost
        date_of_death = self.sim.date

        # Get the years of life lost split out by year and age-group: Not Stacked by time... so counting years of life
        # lost up to the earliest of the age_limit or end of simulation.
        yll = self.decompose_yll_by_age_and_time(start_date=date_of_death,
                                                 end_date=min(
                                                     self.sim.end_date,
                                                     (date_of_birth +
                                                      pd.DateOffset(years=self.parameters['Age_Limit_For_YLL']))
                                                 ),
                                                 date_of_birth=date_of_birth
                                                 )['person_years'].pipe(_format_for_multi_index)

        # Get the years of live lost "stacked by time", whereby all the life-years lost up to the age_limit are ascribed
        # to the year of death.
        yll_stacked_by_time = \
            self.decompose_yll_by_age_and_time(
                start_date=date_of_death,
                end_date=(
                    date_of_birth + pd.DateOffset(years=self.parameters['Age_Limit_For_YLL']) - pd.DateOffset(days=1)),
                date_of_birth=date_of_birth
            ).groupby(level=1).sum() \
                .assign(year=date_of_death.year) \
                .set_index(['year'], append=True)['person_years'] \
                .pipe(_format_for_multi_index)

        # Get the years of live lost "stacked by age and time", whereby all the life-years lost up to the age_limit are
        # ascribed to the age of death and to the year of death. This is computed by collapsing the age-dimension of
        # `yll_stacked_by_time` onto the age(-range) of death.
        age_range_to_stack_to = age_range
        yll_stacked_by_age_and_time = pd.DataFrame(yll_stacked_by_time.groupby(level=[0, 2, 3]).sum()) \
            .assign(age_range=age_range_to_stack_to) \
            .set_index(['age_range'], append=True)['person_years'] \
            .reorder_levels(['sex', 'age_range', 'li_wealth', 'year'])

        # Add the years-of-life-lost from this death to the overall YLL dataframe keeping track
        if cause_of_death not in self.years_life_lost.columns:
            # cause has not been added to the LifeYearsLost dataframe, so make a new columns
            self.years_life_lost[cause_of_death] = 0.0
            self.years_life_lost_stacked_time[cause_of_death] = 0.0
            self.years_life_lost_stacked_age_and_time[cause_of_death] = 0.0

        # Add the life-years-lost from this death to the running total in LifeYearsLost dataframe
        self.years_life_lost[cause_of_death] = self.years_life_lost[cause_of_death].add(
            yll, fill_value=0)
        self.years_life_lost_stacked_time[cause_of_death] = self.years_life_lost_stacked_time[cause_of_death].add(
            yll_stacked_by_time, fill_value=0)
        self.years_life_lost_stacked_age_and_time[cause_of_death] = \
            self.years_life_lost_stacked_age_and_time[cause_of_death].add(yll_stacked_by_age_and_time, fill_value=0)

        # Check that the index of the YLL dataframe is not changed
        assert self.years_life_lost.index.equals(self.multi_index_for_age_and_wealth_and_time)
        assert self.years_life_lost_stacked_time.index.equals(self.multi_index_for_age_and_wealth_and_time)
        assert self.years_life_lost_stacked_age_and_time.index.equals(self.multi_index_for_age_and_wealth_and_time)

    def decompose_yll_by_age_and_time(self, start_date, end_date, date_of_birth):
        """
        This helper function will decompose a period of years of lost life into time-spent in each age group in each
        calendar year
        :return: a dataframe (X) of the person-time (in years) spent by age-group and time-period
        """

        df = pd.DataFrame()

        # Get all the days between start and end (inclusively)
        df['days'] = pd.date_range(start=start_date, end=end_date, freq='D')
        df['year'] = df['days'].dt.year

        # Get the age (in whole years) that this person will be on each day.
        # N.B. This is a slight approximation as it doesn't make allowance for leap-years.
        df['age_in_years'] = age_at_date(df['days'], date_of_birth).astype(int)

        age_range_lookup = self.sim.modules['Demography'].AGE_RANGE_LOOKUP  # get the age_range_lookup from demography
        df['age_range'] = df['age_in_years'].map(age_range_lookup)

        period = pd.DataFrame(df.groupby(by=['year', 'age_range'])['days'].count())
        period['person_years'] = (period['days'] / 365).clip(lower=0.0, upper=1.0)

        period.drop(columns=['days'], axis=1, inplace=True)

        return period

    def log_df_line_by_line(self, key, description, df, force_cols=None) -> None:
        """Log each line of a dataframe to `logger.info`. Each row of the dataframe is one logged entry.
            `force_cols` is the names of the colums that must be included in each logging line (As the parsing of the
            log requires the name of the format of each row to be uniform.)."""
        df[sorted(set(force_cols) - set(df.columns))] = 0.0  # Force the addition of any missing causes
        df = df[sorted(df.columns)]  # sort the columns so that they are always in same order
        for _, row in df.iterrows():
            logger.info(
                key=key,
                data=row.to_dict(),
                description=description,
            )

    def write_to_log(self, year: int):
        """Write to the log the YLL, YLD and DALYS for a specific year.
        N.B. This is called at the end of the simulation as well as at the end of each year, so we need to check that
        the year is not being written to the log more than once."""
        if year in self._years_written_to_log:
<<<<<<< HEAD
                return  # Skip if the year has already been logged
=======
            return  # Skip if the year has already been logged
>>>>>>> 0901eb30

        def summarise_results_for_this_year(df, level=[0, 1]) -> pd.DataFrame:
            """Return pd.DataFrame that gives the summary of the `df` for the `year` by certain levels in the df's
            multi-index. The `level` argument gives a list of levels to use in `groupby`: e.g., level=[0,1] gives a
            summary of sex/age-group; and level=[2] gives a summary only by wealth category."""
            return df.loc[(slice(None), slice(None), slice(None), year)] \
                .groupby(level=level) \
                .sum() \
                .reset_index() \
                .assign(year=year)
<<<<<<< HEAD

        def log_df_line_by_line(key, description, df, force_cols=None) -> None:
            """Log each line of a dataframe to `logger.info`. Each row of the dataframe is one logged entry.
            `force_cols` is the names of the colums that must be included in each logging line (As the parsing of the
            log requires the name of the format of each row to be uniform.)."""
            df[sorted(set(force_cols) - set(df.columns))] = 0.0  # Force the addition of any missing causes
            df = df[sorted(df.columns)]  # sort the columns so that they are always in same order
            for _, row in df.iterrows():
                logger.info(
                    key=key,
                    data=row.to_dict(),
                    description=description,
                )
=======
>>>>>>> 0901eb30

        # Check that the format of the internal storage is as expected.
        self.check_multi_index()

        # 1) Log the Years Lived With Disability (YLD) (by the 'causes of disability' declared by disease modules).
        self.log_df_line_by_line(
            key='yld_by_causes_of_disability',
            description='Years lived with disability by the declared cause_of_disability, '
                        'broken down by year, sex, age-group',
            df=(yld := summarise_results_for_this_year(self.years_lived_with_disability)),
            force_cols=sorted(set(self.causes_of_disability.keys())),
        )

        # 2) Log the Years of Live Lost (YLL) (by the 'causes of death' declared by disease modules).
        self.log_df_line_by_line(
            key='yll_by_causes_of_death',
            description='Years of life lost by the declared cause_of_death, '
                        'broken down by year, sex, age-group. '
                        'No stacking: i.e., each year of life lost is ascribed to the'
                        ' age and year that the person would have lived.',
            df=(yll := summarise_results_for_this_year(self.years_life_lost)),
            force_cols=self._causes_of_yll,
        )
        self.log_df_line_by_line(
            key='yll_by_causes_of_death_stacked',
            description='Years of life lost by the declared cause_of_death, '
                        'broken down by year, sex, age-group. '
                        'Stacking by time: i.e., every year of life lost is ascribed to'
                        ' the year of the death, but each is ascribed to the age that '
                        'the person would have lived, .',
            df=(yll_stacked_by_time := summarise_results_for_this_year(self.years_life_lost_stacked_time)),
            force_cols=self._causes_of_yll,
        )
        self.log_df_line_by_line(
            key='yll_by_causes_of_death_stacked_by_age_and_time',
            description='Years of life lost by the declared cause_of_death, '
                        'broken down by year, sex, age-group. '
                        'Stacking by age and time: i.e., all the year of life lost '
                        'are ascribed to the age of the death and the year of the death.',
            df=(yll_stacked_by_age_and_time := summarise_results_for_this_year(
                self.years_life_lost_stacked_age_and_time)),
            force_cols=self._causes_of_yll,
        )

        # 3) Log total DALYS recorded (YLD + LYL) (by the labels declared)
        self.log_df_line_by_line(
            key='dalys',
            description='DALYS, by the labels are that are declared for each cause_of_death and cause_of_disability'
                        ', broken down by year, sex, age-group. '
                        'No stacking: i.e., each year of life lost is ascribed to the'
                        ' age and year that the person would have lived.',
            df=self.get_dalys(yld=yld, yll=yll),
            force_cols=self._causes_of_dalys,
        )
        self.log_df_line_by_line(
            key='dalys_stacked',
            description='DALYS, by the labels are that are declared for each cause_of_death and cause_of_disability'
                        ', broken down by year, sex, age-group. '
                        'Stacking by time: i.e., every year of life lost is ascribed to'
                        ' the year of the death, but each is ascribed to the age that '
                        'the person would have lived, .',
            df=self.get_dalys(yld=yld, yll=yll_stacked_by_time),
            force_cols=self._causes_of_dalys,
        )
        self.log_df_line_by_line(
            key='dalys_stacked_by_age_and_time',
            description='DALYS, by the labels are that are declared for each cause_of_death and cause_of_disability'
                        ', broken down by year, sex, age-group. '
                        'Stacking by age and time: i.e., all the year of life lost '
                        'are ascribed to the age of the death and the year of the death.',
            df=self.get_dalys(yld=yld, yll=yll_stacked_by_age_and_time),
            force_cols=self._causes_of_dalys,
        )

        # 4) Log total DALYS (Stacked by Age and Time), broken down by wealth only (with the YLL stacked by age and
        # time)
        yld_by_wealth = summarise_results_for_this_year(
            self.years_lived_with_disability, level=2
        )
        yll_by_wealth = summarise_results_for_this_year(
            self.years_life_lost_stacked_age_and_time, level=2
        )

        self.log_df_line_by_line(
            key='dalys_by_wealth_stacked_by_age_and_time',
            description='DALYS, by the labels are that are declared for each cause_of_death and cause_of_disability'
                        ', broken down by year and wealth category.'
                        'Stacking by age and time: i.e., all the year of life lost '
                        'are ascribed to the age of the death and the year of the death.',
            df=self.get_dalys(yld=yld_by_wealth, yll=yll_by_wealth),
            force_cols=self._causes_of_dalys,
        )
        # 5) Log the prevalence of each disease
        log_df_line_by_line(
            key='prevalence_of_diseases',
            description='Prevalence of each disease.',
            df=self.prevalence_of_diseases,
            force_cols=self.recognised_modules_names,
        )
        self._years_written_to_log += [year]
    def write_to_log_prevalence(self):
        """Write to the log the prevalence of conditions .
        N.B. This is called at the end of the simulation as well as at the end of each month, so we need to check that
        the year is not being written to the log more than once."""
        def log_df_line_by_line(key, description, df, force_cols=None) -> None:
            """Log each line of a dataframe to `logger.info`. Each row of the dataframe is one logged entry.
            `force_cols` is the names of the colums that must be included in each logging line (As the parsing of the
            log requires the name of the format of each row to be uniform.)."""
            df[sorted(set(force_cols) - set(df.columns))] = 0.0  # Force the addition of any missing causes
            df = df[sorted(df.columns)]  # sort the columns so that they are always in same order
            for _, row in df.iterrows():
                logger.info(
                    key=key,
                    data=row.to_dict(),
                    description=description,
                )

        # Check that the format of the internal storage is as expected.
        self.check_multi_index()

        log_df_line_by_line(
            key='prevalence_of_diseases',
            description='Prevalence of each disease. ALRI: '
                        'Bladder_Cancer: individuals who have bc_status != none. '
                        'Breast Cancer: individuals who have brc_stus != none'
                        'chronic_ischemic_hd, chronic_kidney_disease, chronic_lower_back_pain, diabetes, hypertension (all in CMD): all individuals with nc_{condition} as True'
                        'COPD: all individuals with ch_lungfuction > 3, which is defined as mild COPD'
                        'MMR (Demography): sum of direct deaths (cause_of_death == Maternal Disorders), indirect, non-HIV deaths, and  indirect, non-HIV deaths * 0.3 https://www.who.int/publications/i/item/9789240068759, all in LAST MONTH'
                        'NMR (Demography): sum of all individuals who died in the last logging period who were < 29 days old in LAST MONTH'
                        'depression: individuals who had a depressive episode in the last logging period'
                        'diarrhoea: individuals who are gi_has_diarrhoea = True'
                        'epilepsy: individuals whose ep_seiz_stat != 0'
                        'HIV: individals whose hv_inf = True'
                        'instrapartum stillbirths (Labour): number of intrapartum stillbirths IN LAST MONTH'
                        'malaria: individuals who have clinical or severe infections'
                        'mealsea: individuals who have me_has_measles = True'
                        'mockitis: inviduals who have mi_is_infected = True'
                        'oesphageal cancer: individuals who have oc_status != none'
                        'other adult cancer: individuals who have oac_status != none'
                        'antenatal stillbirths (Preganancy Supervisor): number of stillbirths that has happened IN LAST MONTH'
                        'prostate cancer: individuals who have pc_status != none'
                        'RTI: individuals who have rt_inj_severity != none'
                        'schisto: individuals who have Low-infection or High-infection, any parasite'
                        'TB: individuals who have tb_inf = active',
            df=self.prevalence_of_diseases,
            force_cols=self.recognised_modules_names,
        )

    def write_to_log_prevalence(self):
        """Write to the log the prevalence of conditions .
        N.B. This is called at the end of the simulation as well as at the end of each month, so we need to check that
        the year is not being written to the log more than once."""
        # Check that the format of the internal storage is as expected.
        self.check_multi_index()
        self.log_df_line_by_line(
            key='prevalence_of_diseases',
            description='Prevalence of each disease. ALRI: individuals who have ri_current_infection_status = True'
                        'Bladder_Cancer: individuals who have bc_status != none. '
                        'Breast Cancer: individuals who have brc_stus != none'
                        'chronic_ischemic_hd, chronic_kidney_disease, chronic_lower_back_pain, diabetes, hypertension (all in CMD): all individuals with nc_{condition} as True'
                        'COPD: all individuals with ch_lungfuction > 3, which is defined as mild COPD'
                        'MMR (Demography): sum of direct deaths (cause_of_death == Maternal Disorders), indirect, non-HIV deaths, and  indirect, non-HIV deaths * 0.3 https://www.who.int/publications/i/item/9789240068759, all in LAST MONTH'
                        'NMR (Demography): sum of all individuals who died in the last logging period who were < 29 days old in LAST MONTH'
                        'depression: individuals who had a depressive episode in the last logging period'
                        'diarrhoea: individuals who are gi_has_diarrhoea = True'
                        'epilepsy: individuals whose ep_seiz_stat != 0'
                        'HIV: individals whose hv_inf = True'
                        'instrapartum stillbirths (Labour): number of intrapartum stillbirths IN LAST MONTH'
                        'malaria: individuals who have clinical or severe infections'
                        'mealsea: individuals who have me_has_measles = True'
                        'mockitis: inviduals who have mi_is_infected = True'
                        'oesphageal cancer: individuals who have oc_status != none'
                        'other adult cancer: individuals who have oac_status != none'
                        'antenatal stillbirths (Preganancy Supervisor): number of stillbirths that has happened IN LAST MONTH'
                        'prostate cancer: individuals who have pc_status != none'
                        'RTI: individuals who have rt_inj_severity != none'
                        'schisto: individuals who have Low-infection or High-infection, any parasite'
                        'TB: individuals who have tb_inf = active',
            df=self.prevalence_of_diseases,
            force_cols=self.prevalence_of_diseases.columns
        )

    def check_multi_index(self):
        """Check that the multi-index of the dataframes are as expected"""
        assert self.years_life_lost.index.equals(self.multi_index_for_age_and_wealth_and_time)
        assert self.years_life_lost_stacked_time.index.equals(self.multi_index_for_age_and_wealth_and_time)
        assert self.years_life_lost_stacked_age_and_time.index.equals(self.multi_index_for_age_and_wealth_and_time)
        assert self.years_lived_with_disability.index.equals(self.multi_index_for_age_and_wealth_and_time)


class Get_Current_DALYS(RegularEvent, PopulationScopeEventMixin):
    """
    This event runs every months and asks each disease module to report the average disability
    weight for each living person during the previous month. It reconciles this with reports from other disease modules
    to ensure that no person has a total weight greater than one.
    A known (small) limitation of this is that persons who died during the previous month do not contribute any YLD.
    """

    def __init__(self, module):
        super().__init__(module, frequency=DateOffset(months=1))

    def apply(self, population):
        # Running the DALY Logger

        # Do nothing if no disease modules are registered or no causes of disability are registered
        if (not self.module.recognised_modules_names) or (not self.module.causes_of_disability):
            return

        # Get the population dataframe
        df = self.sim.population.props
        idx_alive = df.loc[df.is_alive].index

        # 1) Ask each disease module to log the DALYS for the previous month
        dalys_from_each_disease_module = list()
        for disease_module_name in self.module.recognised_modules_names:

            disease_module = self.sim.modules[disease_module_name]
            declared_causes_of_disability_module = disease_module.CAUSES_OF_DISABILITY.keys()

            if declared_causes_of_disability_module:
                # if some causes of disability are declared, collect the disability reported by this disease module:
                dalys_from_disease_module = disease_module.report_daly_values()

                # Check type is in acceptable form and make into dataframe if not already
                assert type(dalys_from_disease_module) in (pd.Series, pd.DataFrame)
                if isinstance(dalys_from_disease_module, pd.Series):
                    # if a pd.Series is returned, it implies there is only one cause of disability registered by module:
                    assert 1 == len(declared_causes_of_disability_module), \
                        "pd.Series returned but number of causes of disability declared is not equal to one."

                    # name the returned pd.Series as the only cause of disability that is defined by the module
                    dalys_from_disease_module.name = list(declared_causes_of_disability_module)[0]

                    # convert to pd.DataFrame
                    dalys_from_disease_module = pd.DataFrame(dalys_from_disease_module)

                # Perform checks on what has been returned
                assert set(dalys_from_disease_module.columns) == set(declared_causes_of_disability_module)
                assert set(dalys_from_disease_module.index) == set(idx_alive)
                assert not pd.isnull(dalys_from_disease_module).any().any()
                assert ((dalys_from_disease_module >= 0) & (dalys_from_disease_module <= 1)).all().all()
                assert (dalys_from_disease_module.sum(axis=1) <= 1).all()

                # Append to list of dalys reported by each module
                dalys_from_each_disease_module.append(dalys_from_disease_module)

        # 2) Combine into a single dataframe (each column of this dataframe gives the reports from each module), and
        # add together dalys reported by different modules that have the same cause (i.e., add together columns with
        # the same name).
        disease_specific_daly_values_this_month = pd.concat(
            dalys_from_each_disease_module, axis=1).groupby(axis=1, level=0).sum()

        # 3) Rescale the DALY weights
        # Create a scaling-factor (if total DALYS for one person is more than 1, all DALYS weights are scaled so that
        #   their sum equals one).
        scaling_factor = (disease_specific_daly_values_this_month.sum(axis=1).clip(lower=0, upper=1) /
                          disease_specific_daly_values_this_month.sum(axis=1)).fillna(1.0)

        disease_specific_daly_values_this_month = disease_specific_daly_values_this_month.multiply(scaling_factor,
                                                                                                   axis=0)
        assert ((disease_specific_daly_values_this_month.sum(axis=1) - 1.0) < 1e-6).all()

        # Multiply 1/12 as these weights are for one month only
        disease_specific_daly_values_this_month = disease_specific_daly_values_this_month * (1 / 12)

        # 4) Summarise the results for this month wrt sex/age/wealth
        # - merge in age/wealth/sex information
        disease_specific_daly_values_this_month = disease_specific_daly_values_this_month.merge(
            df.loc[idx_alive, ['sex', 'li_wealth', 'age_range']], left_index=True, right_index=True, how='left')

        # - sum of daly_weight, by sex/age/wealth
        disability_monthly_summary = pd.DataFrame(
            disease_specific_daly_values_this_month.groupby(['sex', 'age_range', 'li_wealth']).sum().fillna(0))

        # - add the year into the multi-index
        disability_monthly_summary['year'] = self.sim.date.year
        disability_monthly_summary.set_index('year', append=True, inplace=True)
        disability_monthly_summary = disability_monthly_summary.reorder_levels(
            ['sex', 'age_range', 'li_wealth', 'year'])

        # 5) Add the monthly summary to the overall dataframe for YearsLivedWithDisability
        dalys_to_add = disability_monthly_summary.sum().sum()  # for checking
        dalys_current = self.module.years_lived_with_disability.sum().sum()  # for checking

        # (Nb. this will add columns that are not otherwise present and add values to columns where they are.)
        combined = self.module.years_lived_with_disability.combine(
            disability_monthly_summary,
            fill_value=0.0,
            func=np.add,
            overwrite=False)

        # Merge into a dataframe with the correct multi-index (the multi-index from combine is subtly different)
        self.module.years_lived_with_disability = \
            pd.DataFrame(index=self.module.multi_index_for_age_and_wealth_and_time) \
                .merge(combined, left_index=True, right_index=True, how='left')

        # Check multi-index is in check and that the addition of DALYS has worked
        assert self.module.years_lived_with_disability.index.equals(self.module.multi_index_for_age_and_wealth_and_time)
        assert abs(self.module.years_lived_with_disability.sum().sum() - (dalys_to_add + dalys_current)) < 1e-5
        self.module.check_multi_index()


class Get_Current_Prevalence(RegularEvent, PopulationScopeEventMixin):
    """
    This event runs every month and asks each disease module to report the prevalence of each disease
    during the previous month.
    """

    def __init__(self, module):
            super().__init__(module, frequency=DateOffset(months=1))

    def apply(self, population):
        if not self.module.recognised_modules_names or not self.module.causes_of_disability:
            return

        # Calculate the population size
        population_size = len(self.sim.population.props[self.sim.population.props['is_alive']])

        # Create a DataFrame with one row and assign the population size
        prevalence_from_each_disease_module = pd.DataFrame({'population': [population_size]})
        for disease_module_name in self.module.recognised_modules_names:
            if disease_module_name in ['NewbornOutcomes', 'PostnatalSupervisor', 'DiseaseThatCausesA',
                                       'ChronicSyndrome']:
                continue

            disease_module = self.sim.modules[disease_module_name]
            prevalence_from_disease_module = disease_module.report_prevalence()

            if disease_module_name == "CardioMetabolicDisorders":
                for i, column_name in enumerate(prevalence_from_disease_module.columns):
                    prevalence_from_each_disease_module[column_name] = prevalence_from_disease_module.iloc[:, i]
            else:
                prevalence_from_disease_module = pd.DataFrame([[prevalence_from_disease_module]])

                column_name = ("Intrapartum stillbirth" if disease_module_name == "Labour" else
                               "Antenatal stillbirth" if disease_module_name == "PregnancySupervisor" else
                               disease_module_name)

                # Add the prevalence data as a new column to the DataFrame
                prevalence_from_each_disease_module[column_name] = prevalence_from_disease_module.iloc[:, 0]

        neonatal_maternal_mortality = pd.DataFrame(
            self.sim.modules['Demography'].report_prevalence())  # Already a dataframe
        prevalence_from_each_disease_module['NMR'] = neonatal_maternal_mortality.iloc[:, 0]
        prevalence_from_each_disease_module['MMR'] = neonatal_maternal_mortality.iloc[:, 1]
        prevalence_from_each_disease_module['live_births'] = neonatal_maternal_mortality.iloc[:, 2]

        prevalence_from_each_disease_module.drop(
            prevalence_from_each_disease_module.index.intersection(
                ['NewbornOutcomes', 'PostnatalSupervisor', 'DiseaseThatCausesA', 'ChronicSyndrome']
            ),
            axis=0, inplace=True
        )
        self.module.prevalence_of_diseases = prevalence_from_each_disease_module


class Healthburden_WriteToLog(RegularEvent, PopulationScopeEventMixin):
    """ This event runs every year, as the last event on the last day of the year, and writes to the log the YLD, YLL
    and DALYS accrued in that year."""

    def __init__(self, module):
        super().__init__(module, frequency=DateOffset(years=1), priority=Priority.END_OF_DAY)

    def apply(self, population):
        self.module.write_to_log(year=self.sim.date.year)

<<<<<<< HEAD
class Healthburden_WriteToLog_Prevalences(RegularEvent, PopulationScopeEventMixin):
    """ This event with a specified frequency to record the prevalence logger
    Added test to log daily if it is a test"""
    def __init__(self, module):
        if module.parameters['logging_frequency_prevalence'] == 'day':
            super().__init__(module, frequency=DateOffset(days=1), priority=Priority.END_OF_DAY)
        elif module.parameters['logging_frequency_prevalence'] == 'month':
            super().__init__(module, frequency=DateOffset(months=1), priority=Priority.END_OF_DAY)
        else:
            super().__init__(module, frequency=DateOffset(years=1), priority=Priority.END_OF_DAY)
    def apply(self, population):
        self.module.write_to_log_prevalence()
=======

class GetCurrentPrevalenceWriteToLog(RegularEvent, PopulationScopeEventMixin):
    """
    This event runs every month and asks each disease module to report the prevalence of each disease
    during the previous month.
    """

    def __init__(self, module, frequency: pd.DateOffset):
        super().__init__(module, frequency=frequency)

    def apply(self, population):
        if not self.module.recognised_modules_names:
            return
        else:
            # Calculate the population size
            population_size = len(self.sim.population.props[self.sim.population.props['is_alive']])
            prevalence_from_each_disease_module = {'population': [population_size]}
            for disease_module_name in self.module.recognised_modules_names_for_prevalence:
                if disease_module_name in ['DiseaseThatCausesA']:
                    continue
                else:
                    disease_module = self.sim.modules[disease_module_name]
                    prevalence_from_disease_module = disease_module.report_prevalence()
                    if prevalence_from_disease_module is None:
                        continue
                    for key, value in prevalence_from_disease_module.items():
                        prevalence_from_each_disease_module[key] = value
        prevalence_from_each_disease_module = pd.DataFrame([prevalence_from_each_disease_module])
        prevalence_from_each_disease_module.drop(
                prevalence_from_each_disease_module.index.intersection(
                    ['DiseaseThatCausesA']
                ),
                axis=0, inplace=True
            )
        self.module.prevalence_of_diseases = prevalence_from_each_disease_module
        self.module.write_to_log_prevalence()
>>>>>>> 0901eb30
<|MERGE_RESOLUTION|>--- conflicted
+++ resolved
@@ -61,12 +61,8 @@
             Types.REAL, 'The age up to which deaths are recorded as having induced a lost of life years'),
         'gbd_causes_of_disability': Parameter(
             Types.LIST, 'List of the strings of causes of disability defined in the GBD data'),
-<<<<<<< HEAD
-        'logging_frequency_prevalence': Parameter(Types.BOOL, 'Set to the frequency at which we want to make calculations of the prevalence logger')
-=======
         'logging_frequency_prevalence': Parameter(Types.STRING,
                                                   'Set to the frequency at which we want to make calculations of the prevalence logger')
->>>>>>> 0901eb30
     }
 
     PROPERTIES = {}
@@ -99,12 +95,9 @@
         age_index = self.sim.modules['Demography'].AGE_RANGE_CATEGORIES
         wealth_index = sim.modules['Lifestyle'].PROPERTIES['li_wealth'].categories
         year_index = list(range(self.sim.start_date.year, self.sim.end_date.year + 1))
-<<<<<<< HEAD
-=======
         month_index = list(range(self.sim.start_date.month, self.sim.end_date.month + 1))
         day_index = list(range(self.sim.start_date.day, self.sim.end_date.day + 1))
 
->>>>>>> 0901eb30
         self.multi_index_for_age_and_wealth_and_time = pd.MultiIndex.from_product(
             [sex_index, age_index, wealth_index, year_index], names=['sex', 'age_range', 'li_wealth', 'year'])
 
@@ -113,16 +106,12 @@
         self.years_life_lost_stacked_time = pd.DataFrame(index=self.multi_index_for_age_and_wealth_and_time)
         self.years_life_lost_stacked_age_and_time = pd.DataFrame(index=self.multi_index_for_age_and_wealth_and_time)
         self.years_lived_with_disability = pd.DataFrame(index=self.multi_index_for_age_and_wealth_and_time)
-<<<<<<< HEAD
-        self.prevalence_of_diseases = pd.DataFrame(index=year_index)
-=======
         if self.parameters['logging_frequency_prevalence'] == 'day':
             self.prevalence_of_diseases = pd.DataFrame(index=day_index)
         elif self.parameters['logging_frequency_prevalence'] == 'month':
             self.prevalence_of_diseases = pd.DataFrame(index=month_index)
         else:
             self.prevalence_of_diseases = pd.DataFrame(index=year_index)
->>>>>>> 0901eb30
 
         # 2) Collect the module that will use this HealthBurden module
         self.recognised_modules_names = [
@@ -148,27 +137,9 @@
         self.process_causes_of_disability()
         self.process_causes_of_dalys()
 
-<<<<<<< HEAD
-        # 4) Launch the DALY and Prevalence Logger to run every month, starting with the end of the first month of simulation
-        # 5) Schedule `Healthburden_WriteToLog` that will write to log annually
-=======
         # 4) Launch the DALY to run every month, starting with the end of the first month of simulation
->>>>>>> 0901eb30
         sim.schedule_event(Get_Current_DALYS(self), sim.date + DateOffset(months=1))
-        if self.parameters['logging_frequency_prevalence'] == 'day':
-            sim.schedule_event(Get_Current_Prevalence(self), sim.date + DateOffset(days=0))
-            sim.schedule_event(Healthburden_WriteToLog_Prevalences(self), sim.date + DateOffset(days=0))
-
-        elif self.parameters['logging_frequency_prevalence'] == 'month':
-            sim.schedule_event(Get_Current_Prevalence(self), sim.date + DateOffset(months=1))
-            sim.schedule_event(Healthburden_WriteToLog_Prevalences(self), sim.date + DateOffset(months=1))
-
-        else:
-            sim.schedule_event(Get_Current_Prevalence(self), sim.date + DateOffset(year=1))
-            sim.schedule_event(Healthburden_WriteToLog_Prevalences(self), sim.date + DateOffset(year=1))
-
-<<<<<<< HEAD
-=======
+
         # 5) Schedule 'Get_Current_Prevalence_Write_to_Log', which collects prevalence at a set frequency and writes
         # them to the log at that frequency
         if self.parameters['logging_frequency_prevalence'] == 'day':
@@ -184,7 +155,6 @@
                                sim.date + DateOffset(years=1))
 
         # 6) Schedule `Healthburden_WriteToLog` that will write to log annually
->>>>>>> 0901eb30
         last_day_of_the_year = Date(sim.date.year, 12, 31)
         sim.schedule_event(Healthburden_WriteToLog(self), last_day_of_the_year)
 
@@ -491,11 +461,7 @@
         N.B. This is called at the end of the simulation as well as at the end of each year, so we need to check that
         the year is not being written to the log more than once."""
         if year in self._years_written_to_log:
-<<<<<<< HEAD
-                return  # Skip if the year has already been logged
-=======
             return  # Skip if the year has already been logged
->>>>>>> 0901eb30
 
         def summarise_results_for_this_year(df, level=[0, 1]) -> pd.DataFrame:
             """Return pd.DataFrame that gives the summary of the `df` for the `year` by certain levels in the df's
@@ -506,22 +472,6 @@
                 .sum() \
                 .reset_index() \
                 .assign(year=year)
-<<<<<<< HEAD
-
-        def log_df_line_by_line(key, description, df, force_cols=None) -> None:
-            """Log each line of a dataframe to `logger.info`. Each row of the dataframe is one logged entry.
-            `force_cols` is the names of the colums that must be included in each logging line (As the parsing of the
-            log requires the name of the format of each row to be uniform.)."""
-            df[sorted(set(force_cols) - set(df.columns))] = 0.0  # Force the addition of any missing causes
-            df = df[sorted(df.columns)]  # sort the columns so that they are always in same order
-            for _, row in df.iterrows():
-                logger.info(
-                    key=key,
-                    data=row.to_dict(),
-                    description=description,
-                )
-=======
->>>>>>> 0901eb30
 
         # Check that the format of the internal storage is as expected.
         self.check_multi_index()
@@ -614,61 +564,8 @@
             df=self.get_dalys(yld=yld_by_wealth, yll=yll_by_wealth),
             force_cols=self._causes_of_dalys,
         )
-        # 5) Log the prevalence of each disease
-        log_df_line_by_line(
-            key='prevalence_of_diseases',
-            description='Prevalence of each disease.',
-            df=self.prevalence_of_diseases,
-            force_cols=self.recognised_modules_names,
-        )
+
         self._years_written_to_log += [year]
-    def write_to_log_prevalence(self):
-        """Write to the log the prevalence of conditions .
-        N.B. This is called at the end of the simulation as well as at the end of each month, so we need to check that
-        the year is not being written to the log more than once."""
-        def log_df_line_by_line(key, description, df, force_cols=None) -> None:
-            """Log each line of a dataframe to `logger.info`. Each row of the dataframe is one logged entry.
-            `force_cols` is the names of the colums that must be included in each logging line (As the parsing of the
-            log requires the name of the format of each row to be uniform.)."""
-            df[sorted(set(force_cols) - set(df.columns))] = 0.0  # Force the addition of any missing causes
-            df = df[sorted(df.columns)]  # sort the columns so that they are always in same order
-            for _, row in df.iterrows():
-                logger.info(
-                    key=key,
-                    data=row.to_dict(),
-                    description=description,
-                )
-
-        # Check that the format of the internal storage is as expected.
-        self.check_multi_index()
-
-        log_df_line_by_line(
-            key='prevalence_of_diseases',
-            description='Prevalence of each disease. ALRI: '
-                        'Bladder_Cancer: individuals who have bc_status != none. '
-                        'Breast Cancer: individuals who have brc_stus != none'
-                        'chronic_ischemic_hd, chronic_kidney_disease, chronic_lower_back_pain, diabetes, hypertension (all in CMD): all individuals with nc_{condition} as True'
-                        'COPD: all individuals with ch_lungfuction > 3, which is defined as mild COPD'
-                        'MMR (Demography): sum of direct deaths (cause_of_death == Maternal Disorders), indirect, non-HIV deaths, and  indirect, non-HIV deaths * 0.3 https://www.who.int/publications/i/item/9789240068759, all in LAST MONTH'
-                        'NMR (Demography): sum of all individuals who died in the last logging period who were < 29 days old in LAST MONTH'
-                        'depression: individuals who had a depressive episode in the last logging period'
-                        'diarrhoea: individuals who are gi_has_diarrhoea = True'
-                        'epilepsy: individuals whose ep_seiz_stat != 0'
-                        'HIV: individals whose hv_inf = True'
-                        'instrapartum stillbirths (Labour): number of intrapartum stillbirths IN LAST MONTH'
-                        'malaria: individuals who have clinical or severe infections'
-                        'mealsea: individuals who have me_has_measles = True'
-                        'mockitis: inviduals who have mi_is_infected = True'
-                        'oesphageal cancer: individuals who have oc_status != none'
-                        'other adult cancer: individuals who have oac_status != none'
-                        'antenatal stillbirths (Preganancy Supervisor): number of stillbirths that has happened IN LAST MONTH'
-                        'prostate cancer: individuals who have pc_status != none'
-                        'RTI: individuals who have rt_inj_severity != none'
-                        'schisto: individuals who have Low-infection or High-infection, any parasite'
-                        'TB: individuals who have tb_inf = active',
-            df=self.prevalence_of_diseases,
-            force_cols=self.recognised_modules_names,
-        )
 
     def write_to_log_prevalence(self):
         """Write to the log the prevalence of conditions .
@@ -824,60 +721,6 @@
         self.module.check_multi_index()
 
 
-class Get_Current_Prevalence(RegularEvent, PopulationScopeEventMixin):
-    """
-    This event runs every month and asks each disease module to report the prevalence of each disease
-    during the previous month.
-    """
-
-    def __init__(self, module):
-            super().__init__(module, frequency=DateOffset(months=1))
-
-    def apply(self, population):
-        if not self.module.recognised_modules_names or not self.module.causes_of_disability:
-            return
-
-        # Calculate the population size
-        population_size = len(self.sim.population.props[self.sim.population.props['is_alive']])
-
-        # Create a DataFrame with one row and assign the population size
-        prevalence_from_each_disease_module = pd.DataFrame({'population': [population_size]})
-        for disease_module_name in self.module.recognised_modules_names:
-            if disease_module_name in ['NewbornOutcomes', 'PostnatalSupervisor', 'DiseaseThatCausesA',
-                                       'ChronicSyndrome']:
-                continue
-
-            disease_module = self.sim.modules[disease_module_name]
-            prevalence_from_disease_module = disease_module.report_prevalence()
-
-            if disease_module_name == "CardioMetabolicDisorders":
-                for i, column_name in enumerate(prevalence_from_disease_module.columns):
-                    prevalence_from_each_disease_module[column_name] = prevalence_from_disease_module.iloc[:, i]
-            else:
-                prevalence_from_disease_module = pd.DataFrame([[prevalence_from_disease_module]])
-
-                column_name = ("Intrapartum stillbirth" if disease_module_name == "Labour" else
-                               "Antenatal stillbirth" if disease_module_name == "PregnancySupervisor" else
-                               disease_module_name)
-
-                # Add the prevalence data as a new column to the DataFrame
-                prevalence_from_each_disease_module[column_name] = prevalence_from_disease_module.iloc[:, 0]
-
-        neonatal_maternal_mortality = pd.DataFrame(
-            self.sim.modules['Demography'].report_prevalence())  # Already a dataframe
-        prevalence_from_each_disease_module['NMR'] = neonatal_maternal_mortality.iloc[:, 0]
-        prevalence_from_each_disease_module['MMR'] = neonatal_maternal_mortality.iloc[:, 1]
-        prevalence_from_each_disease_module['live_births'] = neonatal_maternal_mortality.iloc[:, 2]
-
-        prevalence_from_each_disease_module.drop(
-            prevalence_from_each_disease_module.index.intersection(
-                ['NewbornOutcomes', 'PostnatalSupervisor', 'DiseaseThatCausesA', 'ChronicSyndrome']
-            ),
-            axis=0, inplace=True
-        )
-        self.module.prevalence_of_diseases = prevalence_from_each_disease_module
-
-
 class Healthburden_WriteToLog(RegularEvent, PopulationScopeEventMixin):
     """ This event runs every year, as the last event on the last day of the year, and writes to the log the YLD, YLL
     and DALYS accrued in that year."""
@@ -888,20 +731,6 @@
     def apply(self, population):
         self.module.write_to_log(year=self.sim.date.year)
 
-<<<<<<< HEAD
-class Healthburden_WriteToLog_Prevalences(RegularEvent, PopulationScopeEventMixin):
-    """ This event with a specified frequency to record the prevalence logger
-    Added test to log daily if it is a test"""
-    def __init__(self, module):
-        if module.parameters['logging_frequency_prevalence'] == 'day':
-            super().__init__(module, frequency=DateOffset(days=1), priority=Priority.END_OF_DAY)
-        elif module.parameters['logging_frequency_prevalence'] == 'month':
-            super().__init__(module, frequency=DateOffset(months=1), priority=Priority.END_OF_DAY)
-        else:
-            super().__init__(module, frequency=DateOffset(years=1), priority=Priority.END_OF_DAY)
-    def apply(self, population):
-        self.module.write_to_log_prevalence()
-=======
 
 class GetCurrentPrevalenceWriteToLog(RegularEvent, PopulationScopeEventMixin):
     """
@@ -937,5 +766,4 @@
                 axis=0, inplace=True
             )
         self.module.prevalence_of_diseases = prevalence_from_each_disease_module
-        self.module.write_to_log_prevalence()
->>>>>>> 0901eb30
+        self.module.write_to_log_prevalence()