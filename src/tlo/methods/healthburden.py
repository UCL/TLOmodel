--- conflicted
+++ resolved
@@ -12,7 +12,7 @@
 from tlo.events import PopulationScopeEventMixin, RegularEvent
 
 logger = logging.getLogger(__name__)
-logger.setLevel(logging.WARNING)
+logger.setLevel(logging.INFO)
 
 
 class HealthBurden(Module):
@@ -259,11 +259,6 @@
             assert df.index.name == dalys_from_disease_module.index.name
             assert len(dalys_from_disease_module) == df.is_alive.sum()
             assert df.is_alive[dalys_from_disease_module.index].all()
-<<<<<<< HEAD
-            # assert (~pd.isnull(dalys_from_disease_module)).all().all()
-            # assert ((dalys_from_disease_module >= 0) & (dalys_from_disease_module <= 1)).all().all()
-            # assert (dalys_from_disease_module.sum(axis=1) <= 1).all()
-=======
             assert (~pd.isnull(dalys_from_disease_module)).all().all()
             assert (
                 ((dalys_from_disease_module >= 0) & (dalys_from_disease_module <= 1))
@@ -271,7 +266,6 @@
                 .all()
             )
             assert (dalys_from_disease_module.sum(axis=1) <= 1).all()
->>>>>>> 5c0de12a
 
             # Label with the name of the disease module
             dalys_from_disease_module = dalys_from_disease_module.add_prefix(
