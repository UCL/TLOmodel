--- conflicted
+++ resolved
@@ -7,10 +7,6 @@
 import pandas as pd
 
 from tlo import DateOffset, Module, Parameter, Types, logging
-<<<<<<< HEAD
-from tlo.core import Cause, collect_causes_from_disease_modules, create_mappers_from_causes_to_label
-=======
->>>>>>> 821715d0
 from tlo.events import PopulationScopeEventMixin, RegularEvent
 from tlo.methods import Metadata
 from tlo.methods.causes import (
@@ -48,11 +44,7 @@
         'Age_Limit_For_YLL': Parameter(
             Types.REAL, 'The age up to which deaths are recorded as having induced a lost of life years'),
         'gbd_causes_of_disability': Parameter(
-<<<<<<< HEAD
-            Types.LIST, 'Set of the strings of causes of disability defined in the GBD data')
-=======
             Types.LIST, 'List of the strings of causes of disability defined in the GBD data')
->>>>>>> 821715d0
     }
 
     PROPERTIES = {}
@@ -61,14 +53,8 @@
         p = self.parameters
         p['DALY_Weight_Database'] = pd.read_csv(Path(self.resourcefilepath) / 'ResourceFile_DALY_Weights.csv')
         p['Age_Limit_For_YLL'] = 70.0  # Assumption that only deaths younger than 70y incur years of lost life
-<<<<<<< HEAD
         p['gbd_causes_of_disability'] = set(pd.read_csv(
             Path(self.resourcefilepath) / 'gbd' / 'ResourceFile_CausesOfDALYS_GBD2019.csv', header=None)[0].values)
-=======
-        p['gbd_causes_of_disability'] = pd.read_csv(
-            Path(self.resourcefilepath) / 'ResourceFile_Deaths_And_Causes_DeathRates_GBD.csv'
-        )['cause_name'].unique().tolist()
->>>>>>> 821715d0
 
     def initialise_population(self, population):
         pass
@@ -76,11 +62,7 @@
     def initialise_simulation(self, sim):
         """Do before simulation starts:
         1) Prepare data storage structures
-<<<<<<< HEAD
-        2) Collect the module that will use this HealthBuren module
-=======
         2) Collect the module that will use this HealthBurden module
->>>>>>> 821715d0
         3) Process the declarations of causes of disability made by the disease modules
         4) Launch the DALY Logger to run every month, starting with the end of the first month of simulation
         """
@@ -97,11 +79,7 @@
         self.YearsLifeLost = pd.DataFrame(index=multi_index)
         self.YearsLivedWithDisability = pd.DataFrame(index=multi_index)
 
-<<<<<<< HEAD
-        # 2) Collect the module that will use this HealthBuren module
-=======
         # 2) Collect the module that will use this HealthBurden module
->>>>>>> 821715d0
         self.recognised_modules_names = [
             m.name for m in self.sim.modules.values() if Metadata.USES_HEALTHBURDEN in m.METADATA
         ]
@@ -109,15 +87,9 @@
         # Check that all registered disease modules have the report_daly_values() function
         for module_name in self.recognised_modules_names:
             assert getattr(self.sim.modules[module_name], 'report_daly_values', None) and \
-<<<<<<< HEAD
-                   callable(self.sim.modules[module_name].report_daly_values), 'A modules that decalre use of ' \
-                                                                               'HealthBurden module must have a ' \
-                                                                               'callable function "report_daly_valyes"'
-=======
                    callable(self.sim.modules[module_name].report_daly_values), 'A module that declares use of ' \
                                                                                'HealthBurden module must have a ' \
                                                                                'callable function "report_daly_values"'
->>>>>>> 821715d0
 
         # 3) Process the declarations of causes of disability made by the disease modules
         self.process_causes_of_disability()
@@ -128,11 +100,7 @@
     def process_causes_of_disability(self):
         """
         1) Collect causes of disability that are reported by each disease module
-<<<<<<< HEAD
-        2) Define the "Other" tlo_cause of disabilty (corresponding to those gbd_causes that are not represented by
-=======
         2) Define the "Other" tlo_cause of disability (corresponding to those gbd_causes that are not represented by
->>>>>>> 821715d0
         the disease modules in this sim.)
         3) Output to the log mappers for causes of disability to the label
         """
@@ -143,11 +111,7 @@
             acceptable_causes=set(self.parameters['gbd_causes_of_disability'])
         )
 
-<<<<<<< HEAD
-        # 2) Define the "Other" tlo_cause of disabilty
-=======
         # 2) Define the "Other" tlo_cause of disability
->>>>>>> 821715d0
         self.causes_of_disability['Other'] = Cause(
             label='Other',
             gbd_causes=self.get_gbd_causes_of_disability_not_represented_in_disease_modules(self.causes_of_disability)
@@ -169,13 +133,8 @@
 
     def on_simulation_end(self):
         """Log records of:
-<<<<<<< HEAD
-        1) The Years Lived With Disability (YLD) (by the 'causes of disability' delcared by the disease modules)
-        2) The Years Life Lost (YLL) (by the 'causes of death' delcared by the disease module)
-=======
         1) The Years Lived With Disability (YLD) (by the 'causes of disability' declared by the disease modules)
         2) The Years Life Lost (YLL) (by the 'causes of death' declared by the disease module)
->>>>>>> 821715d0
         3) The total DALYS recorded (YLD + YLL) (by the labels that are declared for 'causes of death' and 'causes of
         disability').
         """
@@ -184,11 +143,7 @@
         assert self.YearsLifeLost.index.equals(self.multi_index)
         assert self.YearsLivedWithDisability.index.equals(self.multi_index)
 
-<<<<<<< HEAD
-        # 1) Log the Years Lived With Disability (YLD) (by the 'causes of disability' delcared by disease modules).
-=======
         # 1) Log the Years Lived With Disability (YLD) (by the 'causes of disability' declared by disease modules).
->>>>>>> 821715d0
         for index, row in self.YearsLivedWithDisability.reset_index().iterrows():
             logger.info(
                 key='yld_by_causes_of_disability',
@@ -197,11 +152,7 @@
                             'broken down by year, sex, age-group'
             )
 
-<<<<<<< HEAD
-        # 2) Log the Years of Live Lost (YLL) (by the 'causes of death' delcared by disease modules).
-=======
         # 2) Log the Years of Live Lost (YLL) (by the 'causes of death' declared by disease modules).
->>>>>>> 821715d0
         for index, row in self.YearsLifeLost.reset_index().iterrows():
             logger.info(
                 key='yll_by_causes_of_death',
@@ -352,11 +303,7 @@
     def apply(self, population):
         # Running the DALY Logger
 
-<<<<<<< HEAD
-        # Do nothing if no disease modules are regsisterd or no causes of disability are registerd
-=======
         # Do nothing if no disease modules are registered or no causes of disability are registered
->>>>>>> 821715d0
         if (not self.module.recognised_modules_names) or (not self.module.causes_of_disability):
             return
 
@@ -431,11 +378,7 @@
         disability_monthly_summary.set_index('year', append=True, inplace=True)
         disability_monthly_summary = disability_monthly_summary.reorder_levels(['sex', 'age_range', 'year'])
 
-<<<<<<< HEAD
-        # 5) Add the monthly summary to the overall datafrom for YearsLivedWithDisability
-=======
         # 5) Add the monthly summary to the overall dataframe for YearsLivedWithDisability
->>>>>>> 821715d0
         dalys_to_add = disability_monthly_summary.sum().sum()     # for checking
         dalys_current = self.module.YearsLivedWithDisability.sum().sum()  # for checking
 
