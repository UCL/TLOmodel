"""
This file stores any functions that are called from multiple different modules in the Maternal and Perinatal Health
module suite
"""

import numpy as np
import pandas as pd

from tlo import logging


def generate_mnh_outcome_counter():
<<<<<<< HEAD
=======
    """
    Returns a dictionary with relevant maternal and newborn health outcomes to be used by modules as a counter for
    each outcome as the simulation moves forward in time.
    """
>>>>>>> b4e812ad

    outcome_list = [ # early/abortive outcomes
                    'ectopic_unruptured', 'ectopic_ruptured','multiple_pregnancy', 'twin_birth', 'placenta_praevia',
                    'spontaneous_abortion', 'induced_abortion', 'complicated_spontaneous_abortion',
                    'complicated_induced_abortion', 'induced_abortion_injury', 'induced_abortion_sepsis',
                    'induced_abortion_haemorrhage','induced_abortion_other_comp','spontaneous_abortion_sepsis',
                    'spontaneous_abortion_haemorrhage', 'spontaneous_abortion_other_comp',

                    # antenatal onset outcomes
                    'an_anaemia_mild', 'an_anaemia_moderate', 'an_anaemia_severe',
                    'gest_diab', 'mild_pre_eclamp', 'mild_gest_htn','severe_pre_eclamp', 'eclampsia','severe_gest_htn',
                    'syphilis',  'PROM', 'clinical_chorioamnionitis', 'placental_abruption',
                    'mild_mod_antepartum_haemorrhage','severe_antepartum_haemorrhage', 'antenatal_stillbirth',

                    # intrapartum/postpartum onset outcomes
                    'obstruction_cpd', 'obstruction_malpos_malpres', 'obstruction_other','obstructed_labour',
                    'uterine_rupture','sepsis_intrapartum','sepsis_endometritis', 'sepsis_urinary_tract',
                    'sepsis_skin_soft_tissue', 'sepsis_postnatal', 'intrapartum_stillbirth', 'early_preterm_labour',
                    'late_preterm_labour', 'post_term_labour', 'pph_uterine_atony', 'pph_retained_placenta',
                    'pph_other', 'primary_postpartum_haemorrhage', 'secondary_postpartum_haemorrhage',
                    'vesicovaginal_fistula', 'rectovaginal_fistula', 'pn_anaemia_mild', 'pn_anaemia_moderate',
                    'pn_anaemia_severe',

                    # newborn outcomes
                    'congenital_heart_anomaly', 'limb_or_musculoskeletal_anomaly', 'urogenital_anomaly',
                    'digestive_anomaly', 'other_anomaly', 'mild_enceph', 'moderate_enceph',
                    'severe_enceph', 'respiratory_distress_syndrome', 'not_breathing_at_birth', 'low_birth_weight',
                    'macrosomia', 'small_for_gestational_age', 'early_onset_sepsis', 'late_onset_sepsis',

                    # death outcomes
                    'direct_mat_death', 'six_week_survivors','induced_abortion_m_death', 'spontaneous_abortion_m_death',
                    'ectopic_pregnancy_m_death', 'severe_gestational_hypertension_m_death',
                    'severe_pre_eclampsia_m_death', 'eclampsia_m_death', 'antepartum_haemorrhage_m_death',
                    'antenatal_sepsis_m_death',
                    'intrapartum_sepsis_m_death', 'postpartum_sepsis_m_death', 'uterine_rupture_m_death',
                    'postpartum_haemorrhage_m_death','secondary_postpartum_haemorrhage_m_death',
                    'early_onset_sepsis_n_death', 'late_onset_sepsis_n_death', 'encephalopathy_n_death',
                    'neonatal_respiratory_depression_n_death', 'preterm_other_n_death',
                    'respiratory_distress_syndrome_n_death', 'congenital_heart_anomaly_n_death',
<<<<<<< HEAD
                    'limb_or_musculoskeletal_anomaly_n_death', 'urogenital_anomaly_n_death', 'digestive_anomaly_n_death',
                    'other_anomaly_n_death',
=======
                    'limb_or_musculoskeletal_anomaly_n_death', 'urogenital_anomaly_n_death',
                    'digestive_anomaly_n_death', 'other_anomaly_n_death',
>>>>>>> b4e812ad

                    # service coverage outcomes
                    'anc0', 'anc1', 'anc2', 'anc3', 'anc4', 'anc5', 'anc6', 'anc7', 'anc8', 'anc8+',
                    'home_birth_delivery', 'hospital_delivery', 'health_centre_delivery',
                    'm_pnc0', 'm_pnc1', 'm_pnc2', 'm_pnc3+', 'n_pnc0', 'n_pnc1', 'n_pnc2', 'n_pnc3+']

    mnh_outcome_counter = {k: 0 for k in outcome_list}

    return {'counter': mnh_outcome_counter,
            'outcomes': outcome_list}

def get_list_of_items(self, item_list):
    """
    Uses get_item_code_from_item_name to return item codes for a list of named items
    :param self: module
    :param item_list: items for code look up
    """
    item_code_function = self.sim.modules['HealthSystem'].get_item_code_from_item_name
    codes = [item_code_function(item) for item in item_list]

    return codes

def check_int_deliverable(self, int_name, hsi_event,
                          q_param=None, cons=None, opt_cons=None, equipment=None, dx_test=None):
    """
    This function is called to determine if an intervention within the MNH modules can be delivered to an individual
    during a given HSI. This applied to all MNH interventions. If analyses are being conducted in which the probability
    of intervention delivery should be set explicitly, this is achieved during this function. Otherwise, probability of
     intervention delivery is determined by any module-level quality parameters, consumable availability, and
     (if applicable) the results of any dx_tests. Equipment is also declared.

   :param self: module
    param int_name: items for code look up
    param hsi_event: module
    param q_param: items for code look up
    param cons: module
    param opt_cons: items for code look up
    param equipment: module
    param dx_test: items for code look up
    """

    df = self.sim.population.props
    individual_id = hsi_event.target
    p_params = self.sim.modules['PregnancySupervisor'].current_parameters
    l_params = self.sim.modules['Labour'].current_parameters

    # assert int_name in p_params['all_interventions']

    # Firstly, we determine if an analysis is currently being conducted during which the probability of intervention
    # delivery is being overridden
    # To do: replace this parameter
    if (p_params['interventions_analysis'] and p_params['ps_analysis_in_progress'] and
        (int_name in p_params['interventions_under_analysis'])):

        # If so, we determine if this intervention will be delivered given the set probability of delivery.
        can_int_run_analysis = self.rng.random_sample() < p_params['intervention_analysis_availability']

        # The intervention has no effect
        if not can_int_run_analysis:
            return False

        else:
            # The intervention will have an effect. If this is an intervention which leads to an outcome dependent on
            # correct identification of a condition through a dx_test we account for that here.
            if dx_test is not None:
                test = self.sim.modules['HealthSystem'].dx_manager.dx_tests[dx_test]

                if test[0].target_categories is None and (df.at[individual_id, test[0].property]):
                    return True

                elif ((test[0].target_categories is not None) and
                      (df.at[individual_id, test[0].property] in test[0].target_categories)):
                    return True

                else:
                    return False

            else:
                return True

    elif (l_params['la_analysis_in_progress'] or
          (p_params['ps_analysis_in_progress'] and not p_params['interventions_under_analysis'])):

        if 'AntenatalCare' in hsi_event.TREATMENT_ID:
            params = self.sim.modules['PregnancySupervisor'].current_parameters
        else:
            params = self.sim.modules['Labour'].current_parameters

        # Define HSIs and analysis parameters of interest
        analysis_dict = {'AntenatalCare_Outpatient': ['alternative_anc_quality', 'anc_availability_probability'],
                         'AntenatalCare_Inpatient': ['alternative_ip_anc_quality', 'ip_anc_availability_probability'],
                         'AntenatalCare_FollowUp': ['alternative_ip_anc_quality', 'ip_anc_availability_probability'],
                         'DeliveryCare_Basic': ['alternative_bemonc_availability', 'bemonc_cons_availability'],
                         'DeliveryCare_Neonatal': ['alternative_bemonc_availability', 'bemonc_cons_availability'],
                         'DeliveryCare_Comprehensive': ['alternative_cemonc_availability', 'cemonc_cons_availability'],
                         'PostnatalCare_Maternal': ['alternative_pnc_quality', 'pnc_availability_probability'],
                         'PostnatalCare_Comprehensive': ['alternative_pnc_quality', 'pnc_availability_probability'],
                         'PostnatalCare_Neonatal': ['alternative_pnc_quality', 'pnc_availability_probability']}

        for k in analysis_dict:
            # If analysis is running, the analysis date has passed and an appropriate HSI has called this function then
            # probability of intervention delivery is determined by an analysis parameter
            if (hsi_event.TREATMENT_ID == k) and params[analysis_dict[k][0]]:
                if self.rng.random_sample() < params[analysis_dict[k][1]]:
                    return True

                else:
                    return False

    else:

        # If analysis is not being conducted, intervention delivery is dependent on quality parameters, consumable
        # availability and dx_test results
        quality = False
        consumables = False
        test = False

        if ((q_param is None) or
            all([self.rng.random_sample() < value for value in q_param])):
            quality = True

            # todo: should this only be if qual and cons are also true?
            if equipment is not None:
                hsi_event.add_equipment(equipment)

        if ((cons is None) or
            (hsi_event.get_consumables(item_codes=cons if not None else [],
                                       optional_item_codes=opt_cons if not None else []))):
            consumables = True

        if cons is None and opt_cons is not None:
            hsi_event.get_consumables(item_codes=[], optional_item_codes=opt_cons)

        if ((dx_test is None) or
            (self.sim.modules['HealthSystem'].dx_manager.run_dx_test(dx_tests_to_run=dx_test, hsi_event=hsi_event))):
            test = True

        if quality and consumables and test:
            return True

        else:
            return False


def scale_linear_model_at_initialisation(self, model, parameter_key):
    """
    This function scales the intercept value of linear models according to the distribution of predictor values
    within the data frame. The parameter value (intercept of the model) is then updated accordingly
    :param model: model object to be scaled
    :param parameter_key: key (str) relating to the parameter which holds the target rate for the model
    """

    df = self.sim.population.props
    params = self.current_parameters

    # Select women and create dummy variable for externals called during model run
    women = df.loc[df.is_alive & (df.sex == 'F') & (df.age_years > 14) & (df.age_years < 50)]
    mode_of_delivery = pd.Series(False, index=women.index)
    delivery_setting = pd.Series('none', index=women.index)

    # Create a function that runs a linear model with an intercept of 1 and generates a scaled intercept
    def return_scaled_intercept(target, logistic_model):
        mean = model.predict(women,
                             year=self.sim.date.year,
                             mode_of_delivery=mode_of_delivery,
                             delivery_setting=delivery_setting).mean()
        if logistic_model:
            mean = mean / (1.0 - mean)

        scaled_intercept = 1.0 * (target / mean) if (target != 0 and mean != 0 and not np.isnan(mean)) else 1.0
        return scaled_intercept

    # The target value is stored within the parameter
    target = params[parameter_key]

    if parameter_key not in ('prob_spontaneous_abortion_per_month', 'baseline_prob_early_labour_onset'):

        # Override the intercept parameter with a value of one
        params[parameter_key] = 1

        # Function varies depending on the input/output of the model (i.e. if logistic)
        if 'odds' in parameter_key:
            params[parameter_key] = return_scaled_intercept(target, logistic_model=True)
        else:
            params[parameter_key] = return_scaled_intercept(target, logistic_model=False)

    else:
        # These models use predictor values dependent on gestational age to replace the intercept value
        # (see pregnancy_supervisor_lm.py) so we set those predictors to be one
        if parameter_key == 'prob_spontaneous_abortion_per_month':
            params[parameter_key] = [1, 1, 1, 1, 1]
        elif parameter_key == 'baseline_prob_early_labour_onset':
            params[parameter_key] = [1, 1, 1, 1]

        # And scale the values accordingly
        scaled_intercepts = list()
        for item in target:
            intercept = return_scaled_intercept(item, logistic_model=False)
            scaled_intercepts.append(intercept)

        params[parameter_key] = scaled_intercepts


def update_current_parameter_dictionary(self, list_position):
    """
    This function updates the module level dictionary self.current_parameters to contain a set of parameters
    relevant to a time period during simulation burn-in. LIST parameters[0] represent values for 2010-2014 and LIST
    parameters[1] represent values from 2015 onwards
    :param list_position: [0] 2010- 2014, [1] 2015 onwards
    """

    for key, value in self.parameters.items():
        if isinstance(value, list):
            if not value or (len(value)) == 1 or key in ('interventions_under_analysis', 'all_interventions'):
                self.current_parameters[key] = self.parameters[key]
            else:
                self.current_parameters[key] = self.parameters[key][list_position]
        else:
            if list_position == 0:
                self.current_parameters[key] = self.parameters[key]


def store_dalys_in_mni(individual_id, mni, mni_variable, date):
    """
    This function is called across the maternal health modules and stores onset/resolution dates for complications
    in an indiviudal's MNI dictionary to be used in report_daly_values
    :param individual_id: individual_id
    :param mni_variable: key of mni dict being assigned
    """

    # Women no longer in the mni dict cannot accrue disability
    if individual_id not in mni:
        return

    mni[individual_id][mni_variable] = date


def log_mni_for_maternal_death(self, person_id):
    """
    This function is called on the death of a woman/newborn in the module and logs a number of variables from the
    mni used to determine what factors may have contributed to their death.
    :param self: module
    :param person_id: person id
    """
    mni = self.sim.modules['PregnancySupervisor'].mother_and_newborn_info
    logger = logging.getLogger("tlo.methods.labour.detail")

    mni_to_log = dict()
    for k in ['didnt_seek_care', 'cons_not_avail', 'comp_not_avail', 'hcw_not_avail']:
        mni_to_log.update({k: mni[person_id][k]})

    logger.info(key='death_mni', data=mni_to_log)


<<<<<<< HEAD
def apply_multiple_partial_deaths(self, risks, individual_id):
    """
    This function applies multiple causes of partial death on individual
    """
    df = self.sim.population.props

    total_risk_of_death = 0
    for key, value in risks.items():
        total_risk_of_death += value

    # Individual is partially less alive
    original_aliveness_weight = df.loc[individual_id,'aliveness_weight']
    df.loc[individual_id,'aliveness_weight'] *= (1. - total_risk_of_death)
    for key, value in risks.items():
        # Individual is partially dead
        death_weight = original_aliveness_weight * value
        df.loc[individual_id, 'date_of_partial_death'].append(str(self.sim.date))
        df.loc[individual_id, 'death_weight'].append(death_weight)
        df.loc[individual_id, 'cause_of_partial_death'].append(key)


=======
>>>>>>> b4e812ad
def calculate_risk_of_death_from_causes(self, risks, target):
    """
    This function calculates risk of death in the context of one or more 'death causing' complications in a mother of a
    newborn. In addition, it determines if the complication(s) will cause death or not. If death occurs the function
    returns the primary cause of death (or False)
    return: cause of death or False
    """

    result = 1.0
    for cause in risks:
        result *= (1.0 - risks[cause])

    # result = 1.0 - math.prod(1.0 - [_cause for _cause in causes])

    # If random draw is less that the total risk of death, she will die and the primary cause is then
    # determined
    if self.rng.random_sample() < (1.0 - result):
        denominator = sum(risks.values())
        probs = list()

        # Cycle over each cause in the dictionary and divide CFR by the sum of the probabilities
        for cause in risks:
            risks[cause] = risks[cause] / denominator
            probs.append(risks[cause])

        # Now use the list of probabilities to conduct a weighted random draw to determine primary cause of death
        cause_of_death = self.rng.choice(list(risks.keys()), p=probs)

        # Return and log the primary cause of death so that it can be passed to the demography function
        self.sim.modules['PregnancySupervisor'].mnh_outcome_counter[f'{cause_of_death}_{target}_death'] += 1
        return cause_of_death
    else:
        # Return false if death will not occur
        return False


def get_risk_of_death_from_cause_maternal(self, individual_id, timing):
    """
    This function calculates the risk of death associated with one or more causes being experience by an individual 
    return: causes and associated risks
    """
    params = self.current_parameters
    df = self.sim.population.props
    mni = self.sim.modules['PregnancySupervisor'].mother_and_newborn_info

    causes = list()

    mother = df.loc[individual_id]

    # Cycle through mothers properties to ascertain what she is at risk of death from and store in a list
    if (mother.ps_htn_disorders == 'severe_pre_eclamp' and mni[individual_id]['new_onset_spe'] and
       (timing != 'postnatal')) or \
       (mother.pn_htn_disorders == 'severe_pre_eclamp' and mni[individual_id]['new_onset_spe'] and
       (timing == 'postnatal')):
        causes.append('severe_pre_eclampsia')

    if ((mother.ps_htn_disorders == 'eclampsia') and (timing != 'postnatal')) or \
       ((mother.pn_htn_disorders == 'eclampsia') and (timing == 'postnatal')):
        causes.append('eclampsia')

    if ((mother.ps_antepartum_haemorrhage != 'none') and (timing != 'postnatal')) or \
       ((mother.la_antepartum_haem != 'none') and (timing == 'intrapartum')):
        causes.append('antepartum_haemorrhage')

    if mother.ps_chorioamnionitis and (timing != 'postnatal'):
        causes.append('antenatal_sepsis')

    if mother.la_sepsis and (timing == 'intrapartum'):
        causes.append('intrapartum_sepsis')

    if (mother.la_sepsis_pp or mother.pn_sepsis_late_postpartum) and (timing == 'postnatal'):
        causes.append('postpartum_sepsis')

    if mother.la_uterine_rupture and (timing == 'intrapartum'):
        causes.append('uterine_rupture')

    if mother.la_postpartum_haem and (timing == 'postnatal'):
        causes.append('postpartum_haemorrhage')

    if mother.pn_postpartum_haem_secondary and (timing == 'postnatal'):
        causes.append('secondary_postpartum_haemorrhage')

    risks = dict()
    
    # If this list is not empty, use either CFR parameters or linear models to calculate risk of death from each
    # complication she is experiencing and store in a dictionary, using each cause as the key
    if causes:

        def apply_effect_of_anaemia(cause):
            lab_params = self.sim.modules['Labour'].current_parameters

            if cause == 'antepartum_haemorrhage':
                param = 'ps_anaemia_in_pregnancy'
            else:
                param = 'pn_anaemia_following_pregnancy'

            if df.at[individual_id, param] != 'none':
                risk[cause] = risk[cause] * lab_params['rr_death_from_haem_with_anaemia']

        for cause in causes:
            if self == self.sim.modules['PregnancySupervisor']:
                risk = {cause: params[f'prob_{cause}_death']}

                if cause == 'antepartum_haemorrhage':
                    apply_effect_of_anaemia(cause)

                risks.update(risk)

            elif self == self.sim.modules['Labour']:
                if cause == 'antenatal_sepsis':
                    cause = 'intrapartum_sepsis'

                if cause == 'secondary_postpartum_haemorrhage':
                    risk = {cause: self.la_linear_models['postpartum_haemorrhage_death'].predict(
                        df.loc[[individual_id]],
                        received_blood_transfusion=mni[individual_id]['received_blood_transfusion'],
                    )[individual_id]}
                    apply_effect_of_anaemia(cause)

                else:
                    risk = {cause: self.la_linear_models[f'{cause}_death'].predict(
                        df.loc[[individual_id]],
                        received_blood_transfusion=mni[individual_id]['received_blood_transfusion'],
                        mode_of_delivery=mni[individual_id]['mode_of_delivery'],
                        chorio_in_preg=mni[individual_id]['chorio_in_preg'])[individual_id]}

                    if (cause == 'postpartum_haemorrhage') or (cause == 'antepartum_haemorrhage'):
                        apply_effect_of_anaemia(cause)

                risks.update(risk)

            elif self == self.sim.modules['PostnatalSupervisor']:
                risk = {cause: params[f'cfr_{cause}']}
                if cause == 'secondary_postpartum_haemorrhage':
                    apply_effect_of_anaemia(cause)

                risks.update(risk)
    
    return risks


def check_for_risk_of_death_from_cause_maternal(self, individual_id, timing):
    """
    This function calculates the risk of death associated with one or more causes being experience by an individual and
    determines if they will die and which of a number of competing cause is the primary cause of death
    :param individual_id: individual_id of woman at risk of death
    return: cause of death or False
    """

    risks = get_risk_of_death_from_cause_maternal(self, individual_id, timing)
    
    if len(risks)>0:
        # Call return the result from calculate_risk_of_death_from_causes function
        return calculate_risk_of_death_from_causes(self, risks, target='m')

    # if she is not at risk of death as she has no complications we return false to the module
    return False


def get_risk_of_death_from_cause_neonatal(self, individual_id):
    """
    This function calculates the risk of death associated with one or more causes being experience by an individual 
    return: causes and associated risks
    """
    params = self.current_parameters
    df = self.sim.population.props
    nci = self.sim.modules['NewbornOutcomes'].newborn_care_info

    causes = list()

    child = df.loc[individual_id]

    # Cycle through Newborns properties to ascertain what she is at risk of death from and store in a list
    if child.nb_early_onset_neonatal_sepsis or child.pn_sepsis_early_neonatal:
        causes.append('early_onset_sepsis')

    if child.pn_sepsis_late_neonatal:
        causes.append('late_onset_sepsis')

    # Risk of death for some complications is applied once, only in those who have yet to move to the postnatal module
    if not nci[individual_id]['passed_through_week_one']:

        if child.nb_encephalopathy != 'none':
            causes.append('encephalopathy')

        if ((child.nb_not_breathing_at_birth and
             (child.nb_encephalopathy == 'none') and
             not child.nb_preterm_respiratory_distress)):
            causes.append('neonatal_respiratory_depression')

        if child.nb_early_preterm or child.nb_late_preterm:
            causes.append('preterm_other')

        if child.nb_preterm_respiratory_distress:
            causes.append('respiratory_distress_syndrome')

        if self.congeintal_anomalies.has_all(individual_id, 'heart'):
            causes.append('congenital_heart_anomaly')
        if self.congeintal_anomalies.has_all(individual_id, 'limb_musc_skeletal'):
            causes.append('limb_or_musculoskeletal_anomaly')
        if self.congeintal_anomalies.has_all(individual_id, 'urogenital'):
            causes.append('urogenital_anomaly')
        if self.congeintal_anomalies.has_all(individual_id, 'digestive'):
            causes.append('digestive_anomaly')
        if self.congeintal_anomalies.has_all(individual_id, 'other'):
            causes.append('other_anomaly')

    risks = dict()

    # If this list is not empty, use either CFR parameters or linear models to calculate risk of death from each
    # complication they experiencing and store in a dictionary, using each cause as the key
    if causes:
        for cause in causes:
            if f'{cause}_death' in self.nb_linear_models.keys():
                risk = {cause: self.nb_linear_models[f'{cause}_death'].predict(
                    df.loc[[individual_id]])[individual_id]}
            else:
                risk = {cause: params[f'cfr_{cause}']}

            risks.update(risk)
            
    return risks


def check_for_risk_of_death_from_cause_neonatal(self, individual_id):
    """
    This function calculates the risk of death associated with one or more causes being experience by an individual and
    determines if they will die and which of a number of competing cause is the primary cause of death
    :param individual_id: individual_id of woman at risk of death
    return: cause of death or False
    """

    risks = get_risk_of_death_from_cause_neonatal(self, individual_id)

    if len(risks)>0:
        # Return the result from calculate_risk_of_death_from_causes function (returns primary cause of death or False)
        return calculate_risk_of_death_from_causes(self, risks, target='n')

    # if they is not at risk of death as they has no complications we return False to the module
    return False


def update_mni_dictionary(self, individual_id):
    mni = self.sim.modules['PregnancySupervisor'].mother_and_newborn_info
    df = self.sim.population.props

    if self == self.sim.modules['PregnancySupervisor']:

        mni[individual_id] = self.sim.modules['PregnancySupervisor'].default_mni_values.copy()

    elif self == self.sim.modules['Labour']:
    
        labour_default = self.sim.modules['PregnancySupervisor'].default_labour_values.copy()
        mni[individual_id].update(labour_default)

        # Update from default based on individual case
        mni[individual_id]['twins'] = df.at[individual_id, 'ps_multiple_pregnancy']
        mni[individual_id]['an_placental_abruption'] = df.at[individual_id, 'ps_placental_abruption']

<|MERGE_RESOLUTION|>--- conflicted
+++ resolved
@@ -10,13 +10,10 @@
 
 
 def generate_mnh_outcome_counter():
-<<<<<<< HEAD
-=======
     """
     Returns a dictionary with relevant maternal and newborn health outcomes to be used by modules as a counter for
     each outcome as the simulation moves forward in time.
     """
->>>>>>> b4e812ad
 
     outcome_list = [ # early/abortive outcomes
                     'ectopic_unruptured', 'ectopic_ruptured','multiple_pregnancy', 'twin_birth', 'placenta_praevia',
@@ -56,13 +53,8 @@
                     'early_onset_sepsis_n_death', 'late_onset_sepsis_n_death', 'encephalopathy_n_death',
                     'neonatal_respiratory_depression_n_death', 'preterm_other_n_death',
                     'respiratory_distress_syndrome_n_death', 'congenital_heart_anomaly_n_death',
-<<<<<<< HEAD
-                    'limb_or_musculoskeletal_anomaly_n_death', 'urogenital_anomaly_n_death', 'digestive_anomaly_n_death',
-                    'other_anomaly_n_death',
-=======
                     'limb_or_musculoskeletal_anomaly_n_death', 'urogenital_anomaly_n_death',
                     'digestive_anomaly_n_death', 'other_anomaly_n_death',
->>>>>>> b4e812ad
 
                     # service coverage outcomes
                     'anc0', 'anc1', 'anc2', 'anc3', 'anc4', 'anc5', 'anc6', 'anc7', 'anc8', 'anc8+',
@@ -317,7 +309,6 @@
     logger.info(key='death_mni', data=mni_to_log)
 
 
-<<<<<<< HEAD
 def apply_multiple_partial_deaths(self, risks, individual_id):
     """
     This function applies multiple causes of partial death on individual
@@ -339,8 +330,6 @@
         df.loc[individual_id, 'cause_of_partial_death'].append(key)
 
 
-=======
->>>>>>> b4e812ad
 def calculate_risk_of_death_from_causes(self, risks, target):
     """
     This function calculates risk of death in the context of one or more 'death causing' complications in a mother of a
