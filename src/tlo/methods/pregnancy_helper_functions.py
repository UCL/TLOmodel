"""
This file stores any functions that are called from multiple different modules in the Maternal and Perinatal Health
module suite
"""

import numpy as np
import pandas as pd

from tlo import logging


def generate_mnh_outcome_counter():
    """
    Returns a dictionary with relevant maternal and newborn health outcomes to be used by modules as a counter for
    each outcome as the simulation moves forward in time.
    """

    outcome_list = [ # early/abortive outcomes
                    'ectopic_unruptured', 'ectopic_ruptured','multiple_pregnancy', 'twin_birth', 'placenta_praevia',
                    'spontaneous_abortion', 'induced_abortion', 'complicated_spontaneous_abortion',
                    'complicated_induced_abortion', 'induced_abortion_injury', 'induced_abortion_sepsis',
                    'induced_abortion_haemorrhage','induced_abortion_other_comp','spontaneous_abortion_sepsis',
                    'spontaneous_abortion_haemorrhage', 'spontaneous_abortion_other_comp',

                    # antenatal onset outcomes
                    'an_anaemia_mild', 'an_anaemia_moderate', 'an_anaemia_severe',
                    'gest_diab', 'mild_pre_eclamp', 'mild_gest_htn','severe_pre_eclamp', 'eclampsia','severe_gest_htn',
                    'syphilis',  'PROM', 'clinical_chorioamnionitis', 'placental_abruption',
                    'mild_mod_antepartum_haemorrhage','severe_antepartum_haemorrhage', 'antenatal_stillbirth',

                    # intrapartum/postpartum onset outcomes
                    'obstruction_cpd', 'obstruction_malpos_malpres', 'obstruction_other','obstructed_labour',
                    'uterine_rupture','sepsis_intrapartum','sepsis_endometritis', 'sepsis_urinary_tract',
                    'sepsis_skin_soft_tissue', 'sepsis_postnatal', 'intrapartum_stillbirth', 'early_preterm_labour',
                    'late_preterm_labour', 'post_term_labour', 'pph_uterine_atony', 'pph_retained_placenta',
                    'pph_other', 'primary_postpartum_haemorrhage', 'secondary_postpartum_haemorrhage',
                    'vesicovaginal_fistula', 'rectovaginal_fistula', 'pn_anaemia_mild', 'pn_anaemia_moderate',
                    'pn_anaemia_severe',

                    # newborn outcomes
                    'congenital_heart_anomaly', 'limb_or_musculoskeletal_anomaly', 'urogenital_anomaly',
                    'digestive_anomaly', 'other_anomaly', 'mild_enceph', 'moderate_enceph',
                    'severe_enceph', 'respiratory_distress_syndrome', 'not_breathing_at_birth', 'low_birth_weight',
                    'macrosomia', 'small_for_gestational_age', 'early_onset_sepsis', 'late_onset_sepsis',

                    # death outcomes
                    'direct_mat_death', 'six_week_survivors','induced_abortion_m_death', 'spontaneous_abortion_m_death',
                    'ectopic_pregnancy_m_death', 'severe_gestational_hypertension_m_death',
                    'severe_pre_eclampsia_m_death', 'eclampsia_m_death', 'antepartum_haemorrhage_m_death',
                    'antenatal_sepsis_m_death',
                    'intrapartum_sepsis_m_death', 'postpartum_sepsis_m_death', 'uterine_rupture_m_death',
                    'postpartum_haemorrhage_m_death','secondary_postpartum_haemorrhage_m_death',
                    'early_onset_sepsis_n_death', 'late_onset_sepsis_n_death', 'encephalopathy_n_death',
                    'neonatal_respiratory_depression_n_death', 'preterm_other_n_death',
                    'respiratory_distress_syndrome_n_death', 'congenital_heart_anomaly_n_death',
<<<<<<< HEAD
                    'limb_or_musculoskeletal_anomaly_n_death', 'urogenital_anomaly_n_death', 'digestive_anomaly_n_death',
                    'other_anomaly_n_death',
=======
                    'limb_or_musculoskeletal_anomaly_n_death', 'urogenital_anomaly_n_death',
                    'digestive_anomaly_n_death', 'other_anomaly_n_death',
>>>>>>> 79faf008

                    # service coverage outcomes
                    'anc0', 'anc1', 'anc2', 'anc3', 'anc4', 'anc5', 'anc6', 'anc7', 'anc8', 'anc8+',
                    'home_birth_delivery', 'hospital_delivery', 'health_centre_delivery',
                    'm_pnc0', 'm_pnc1', 'm_pnc2', 'm_pnc3+', 'n_pnc0', 'n_pnc1', 'n_pnc2', 'n_pnc3+']

    mnh_outcome_counter = {k: 0 for k in outcome_list}

    return {'counter': mnh_outcome_counter,
            'outcomes': outcome_list}

def get_list_of_items(self, item_list):
    """
    Uses get_item_code_from_item_name to return item codes for a list of named items
    :param self: module
    :param item_list: items for code look up
    """
    item_code_function = self.sim.modules['HealthSystem'].get_item_code_from_item_name
    codes = [item_code_function(item) for item in item_list]

    return codes

def check_int_deliverable(self, int_name, hsi_event,
                          q_param=None, cons=None, opt_cons=None, equipment=None, dx_test=None):
    """
    This function is called to determine if an intervention within the MNH modules can be delivered to an individual
    during a given HSI. This applied to all MNH interventions. If analyses are being conducted in which the probability
    of intervention delivery should be set explicitly, this is achieved during this function. Otherwise, probability of
     intervention delivery is determined by any module-level quality parameters, consumable availability, and
     (if applicable) the results of any dx_tests. Equipment is also declared.

   :param self: module
    param int_name: items for code look up
    param hsi_event: module
    param q_param: items for code look up
    param cons: module
    param opt_cons: items for code look up
    param equipment: module
    param dx_test: items for code look up
    """

    df = self.sim.population.props
    individual_id = hsi_event.target
    p_params = self.sim.modules['PregnancySupervisor'].current_parameters
    l_params = self.sim.modules['Labour'].current_parameters

    # assert int_name in p_params['all_interventions']

    # Firstly, we determine if an analysis is currently being conducted during which the probability of intervention
    # delivery is being overridden
    # To do: replace this parameter
    if (p_params['interventions_analysis'] and p_params['ps_analysis_in_progress'] and
        (int_name in p_params['interventions_under_analysis'])):

        # If so, we determine if this intervention will be delivered given the set probability of delivery.
        can_int_run_analysis = self.rng.random_sample() < p_params['intervention_analysis_availability']

        # The intervention has no effect
        if not can_int_run_analysis:
            return False

        else:
            # The intervention will have an effect. If this is an intervention which leads to an outcome dependent on
            # correct identification of a condition through a dx_test we account for that here.
            if dx_test is not None:
                test = self.sim.modules['HealthSystem'].dx_manager.dx_tests[dx_test]

                if test[0].target_categories is None and (df.at[individual_id, test[0].property]):
                    return True

                elif ((test[0].target_categories is not None) and
                      (df.at[individual_id, test[0].property] in test[0].target_categories)):
                    return True

                else:
                    return False

            else:
                return True

    elif (l_params['la_analysis_in_progress'] or
          (p_params['ps_analysis_in_progress'] and not p_params['interventions_under_analysis'])):

        if 'AntenatalCare' in hsi_event.TREATMENT_ID:
            params = self.sim.modules['PregnancySupervisor'].current_parameters
        else:
            params = self.sim.modules['Labour'].current_parameters

        # Define HSIs and analysis parameters of interest
        analysis_dict = {'AntenatalCare_Outpatient': ['alternative_anc_quality', 'anc_availability_probability'],
                         'AntenatalCare_Inpatient': ['alternative_ip_anc_quality', 'ip_anc_availability_probability'],
                         'AntenatalCare_FollowUp': ['alternative_ip_anc_quality', 'ip_anc_availability_probability'],
                         'DeliveryCare_Basic': ['alternative_bemonc_availability', 'bemonc_cons_availability'],
                         'DeliveryCare_Neonatal': ['alternative_bemonc_availability', 'bemonc_cons_availability'],
                         'DeliveryCare_Comprehensive': ['alternative_cemonc_availability', 'cemonc_cons_availability'],
                         'PostnatalCare_Maternal': ['alternative_pnc_quality', 'pnc_availability_probability'],
                         'PostnatalCare_Comprehensive': ['alternative_pnc_quality', 'pnc_availability_probability'],
                         'PostnatalCare_Neonatal': ['alternative_pnc_quality', 'pnc_availability_probability']}

        for k in analysis_dict:
            # If analysis is running, the analysis date has passed and an appropriate HSI has called this function then
            # probability of intervention delivery is determined by an analysis parameter
            if (hsi_event.TREATMENT_ID == k) and params[analysis_dict[k][0]]:
                if self.rng.random_sample() < params[analysis_dict[k][1]]:
                    return True

                else:
                    return False

    else:

        # If analysis is not being conducted, intervention delivery is dependent on quality parameters, consumable
        # availability and dx_test results
        quality = False
        consumables = False
        test = False

        if ((q_param is None) or
            all([self.rng.random_sample() < value for value in q_param])):
            quality = True

            # todo: should this only be if qual and cons are also true?
            if equipment is not None:
                hsi_event.add_equipment(equipment)

        if ((cons is None) or
            (hsi_event.get_consumables(item_codes=cons if not None else [],
                                       optional_item_codes=opt_cons if not None else []))):
            consumables = True

        if cons is None and opt_cons is not None:
            hsi_event.get_consumables(item_codes=[], optional_item_codes=opt_cons)

        if ((dx_test is None) or
            (self.sim.modules['HealthSystem'].dx_manager.run_dx_test(dx_tests_to_run=dx_test, hsi_event=hsi_event))):
            test = True

        if quality and consumables and test:
            return True

        else:
            return False


def scale_linear_model_at_initialisation(self, model, parameter_key):
    """
    This function scales the intercept value of linear models according to the distribution of predictor values
    within the data frame. The parameter value (intercept of the model) is then updated accordingly
    :param model: model object to be scaled
    :param parameter_key: key (str) relating to the parameter which holds the target rate for the model
    """

    df = self.sim.population.props
    params = self.current_parameters

    # Select women and create dummy variable for externals called during model run
    women = df.loc[df.is_alive & (df.sex == 'F') & (df.age_years > 14) & (df.age_years < 50)]
    mode_of_delivery = pd.Series(False, index=women.index)
    delivery_setting = pd.Series('none', index=women.index)

    # Create a function that runs a linear model with an intercept of 1 and generates a scaled intercept
    def return_scaled_intercept(target, logistic_model):
        mean = model.predict(women,
                             year=self.sim.date.year,
                             mode_of_delivery=mode_of_delivery,
                             delivery_setting=delivery_setting).mean()
        if logistic_model:
            mean = mean / (1.0 - mean)

        scaled_intercept = 1.0 * (target / mean) if (target != 0 and mean != 0 and not np.isnan(mean)) else 1.0
        return scaled_intercept

    # The target value is stored within the parameter
    target = params[parameter_key]

    if parameter_key not in ('prob_spontaneous_abortion_per_month', 'baseline_prob_early_labour_onset'):

        # Override the intercept parameter with a value of one
        params[parameter_key] = 1

        # Function varies depending on the input/output of the model (i.e. if logistic)
        if 'odds' in parameter_key:
            params[parameter_key] = return_scaled_intercept(target, logistic_model=True)
        else:
            params[parameter_key] = return_scaled_intercept(target, logistic_model=False)

    else:
        # These models use predictor values dependent on gestational age to replace the intercept value
        # (see pregnancy_supervisor_lm.py) so we set those predictors to be one
        if parameter_key == 'prob_spontaneous_abortion_per_month':
            params[parameter_key] = [1, 1, 1, 1, 1]
        elif parameter_key == 'baseline_prob_early_labour_onset':
            params[parameter_key] = [1, 1, 1, 1]

        # And scale the values accordingly
        scaled_intercepts = list()
        for item in target:
            intercept = return_scaled_intercept(item, logistic_model=False)
            scaled_intercepts.append(intercept)

        params[parameter_key] = scaled_intercepts


def update_current_parameter_dictionary(self, list_position):
    """
    This function updates the module level dictionary self.current_parameters to contain a set of parameters
    relevant to a time period during simulation burn-in. LIST parameters[0] represent values for 2010-2014 and LIST
    parameters[1] represent values from 2015 onwards
    :param list_position: [0] 2010- 2014, [1] 2015 onwards
    """

    for key, value in self.parameters.items():
        if isinstance(value, list):
            if not value or (len(value)) == 1 or key in ('interventions_under_analysis', 'all_interventions'):
                self.current_parameters[key] = self.parameters[key]
            else:
                self.current_parameters[key] = self.parameters[key][list_position]
        else:
            if list_position == 0:
                self.current_parameters[key] = self.parameters[key]


def store_dalys_in_mni(individual_id, mni, mni_variable, date):
    """
    This function is called across the maternal health modules and stores onset/resolution dates for complications
    in an indiviudal's MNI dictionary to be used in report_daly_values
    :param individual_id: individual_id
    :param mni_variable: key of mni dict being assigned
    """

    # Women no longer in the mni dict cannot accrue disability
    if individual_id not in mni:
        return

    mni[individual_id][mni_variable] = date


def log_mni_for_maternal_death(self, person_id):
    """
    This function is called on the death of a woman/newborn in the module and logs a number of variables from the
    mni used to determine what factors may have contributed to their death.
    :param self: module
    :param person_id: person id
    """
    mni = self.sim.modules['PregnancySupervisor'].mother_and_newborn_info
    logger = logging.getLogger("tlo.methods.labour.detail")

    mni_to_log = dict()
    for k in ['didnt_seek_care', 'cons_not_avail', 'comp_not_avail', 'hcw_not_avail']:
        mni_to_log.update({k: mni[person_id][k]})

    logger.info(key='death_mni', data=mni_to_log)


def calculate_risk_of_death_from_causes(self, risks, target):
    """
    This function calculates risk of death in the context of one or more 'death causing' complications in a mother of a
    newborn. In addition, it determines if the complication(s) will cause death or not. If death occurs the function
    returns the primary cause of death (or False)
    return: cause of death or False
    """

    result = 1.0
    for cause in risks:
        result *= (1.0 - risks[cause])

    # result = 1.0 - math.prod(1.0 - [_cause for _cause in causes])

    # If random draw is less that the total risk of death, she will die and the primary cause is then
    # determined
    if self.rng.random_sample() < (1.0 - result):
        denominator = sum(risks.values())
        probs = list()

        # Cycle over each cause in the dictionary and divide CFR by the sum of the probabilities
        for cause in risks:
            risks[cause] = risks[cause] / denominator
            probs.append(risks[cause])

        # Now use the list of probabilities to conduct a weighted random draw to determine primary cause of death
        cause_of_death = self.rng.choice(list(risks.keys()), p=probs)

        # Return and log the primary cause of death so that it can be passed to the demography function
        self.sim.modules['PregnancySupervisor'].mnh_outcome_counter[f'{cause_of_death}_{target}_death'] += 1
        return cause_of_death
    else:
        # Return false if death will not occur
        return False


def check_for_risk_of_death_from_cause_maternal(self, individual_id, timing):
    """
    This function calculates the risk of death associated with one or more causes being experience by an individual and
    determines if they will die and which of a number of competing cause is the primary cause of death
    :param individual_id: individual_id of woman at risk of death
    return: cause of death or False
    """
    params = self.current_parameters
    df = self.sim.population.props
    mni = self.sim.modules['PregnancySupervisor'].mother_and_newborn_info

    causes = list()

    mother = df.loc[individual_id]

    # Cycle through mothers properties to ascertain what she is at risk of death from and store in a list
    if (mother.ps_htn_disorders == 'severe_pre_eclamp' and mni[individual_id]['new_onset_spe'] and
       (timing != 'postnatal')) or \
       (mother.pn_htn_disorders == 'severe_pre_eclamp' and mni[individual_id]['new_onset_spe'] and
       (timing == 'postnatal')):
        causes.append('severe_pre_eclampsia')

    if ((mother.ps_htn_disorders == 'eclampsia') and (timing != 'postnatal')) or \
       ((mother.pn_htn_disorders == 'eclampsia') and (timing == 'postnatal')):
        causes.append('eclampsia')

    if ((mother.ps_antepartum_haemorrhage != 'none') and (timing != 'postnatal')) or \
       ((mother.la_antepartum_haem != 'none') and (timing == 'intrapartum')):
        causes.append('antepartum_haemorrhage')

    if mother.ps_chorioamnionitis and (timing != 'postnatal'):
        causes.append('antenatal_sepsis')

    if mother.la_sepsis and (timing == 'intrapartum'):
        causes.append('intrapartum_sepsis')

    if (mother.la_sepsis_pp or mother.pn_sepsis_late_postpartum) and (timing == 'postnatal'):
        causes.append('postpartum_sepsis')

    if mother.la_uterine_rupture and (timing == 'intrapartum'):
        causes.append('uterine_rupture')

    if mother.la_postpartum_haem and (timing == 'postnatal'):
        causes.append('postpartum_haemorrhage')

    if mother.pn_postpartum_haem_secondary and (timing == 'postnatal'):
        causes.append('secondary_postpartum_haemorrhage')

    # If this list is not empty, use either CFR parameters or linear models to calculate risk of death from each
    # complication she is experiencing and store in a dictionary, using each cause as the key
    if causes:
        risks = dict()

        def apply_effect_of_anaemia(cause):
            lab_params = self.sim.modules['Labour'].current_parameters

            if cause == 'antepartum_haemorrhage':
                param = 'ps_anaemia_in_pregnancy'
            else:
                param = 'pn_anaemia_following_pregnancy'

            if df.at[individual_id, param] != 'none':
                risk[cause] = risk[cause] * lab_params['rr_death_from_haem_with_anaemia']

        for cause in causes:
            if self == self.sim.modules['PregnancySupervisor']:
                risk = {cause: params[f'prob_{cause}_death']}

                if cause == 'antepartum_haemorrhage':
                    apply_effect_of_anaemia(cause)

                risks.update(risk)

            elif self == self.sim.modules['Labour']:
                if cause == 'antenatal_sepsis':
                    cause = 'intrapartum_sepsis'

                if cause == 'secondary_postpartum_haemorrhage':
                    risk = {cause: self.la_linear_models['postpartum_haemorrhage_death'].predict(
                        df.loc[[individual_id]],
                        received_blood_transfusion=mni[individual_id]['received_blood_transfusion'],
                    )[individual_id]}
                    apply_effect_of_anaemia(cause)

                else:
                    risk = {cause: self.la_linear_models[f'{cause}_death'].predict(
                        df.loc[[individual_id]],
                        received_blood_transfusion=mni[individual_id]['received_blood_transfusion'],
                        mode_of_delivery=mni[individual_id]['mode_of_delivery'],
                        chorio_in_preg=mni[individual_id]['chorio_in_preg'])[individual_id]}

                    if (cause == 'postpartum_haemorrhage') or (cause == 'antepartum_haemorrhage'):
                        apply_effect_of_anaemia(cause)

                risks.update(risk)

            elif self == self.sim.modules['PostnatalSupervisor']:
                risk = {cause: params[f'cfr_{cause}']}
                if cause == 'secondary_postpartum_haemorrhage':
                    apply_effect_of_anaemia(cause)

                risks.update(risk)

        # Call return the result from calculate_risk_of_death_from_causes function
        return calculate_risk_of_death_from_causes(self, risks, target='m')

    # if she is not at risk of death as she has no complications we return false to the module
    return False


def check_for_risk_of_death_from_cause_neonatal(self, individual_id):
    """
    This function calculates the risk of death associated with one or more causes being experience by an individual and
    determines if they will die and which of a number of competing cause is the primary cause of death
    :param individual_id: individual_id of woman at risk of death
    return: cause of death or False
    """
    params = self.current_parameters
    df = self.sim.population.props
    nci = self.sim.modules['NewbornOutcomes'].newborn_care_info

    causes = list()

    child = df.loc[individual_id]

    # Cycle through Newborns properties to ascertain what she is at risk of death from and store in a list
    if child.nb_early_onset_neonatal_sepsis or child.pn_sepsis_early_neonatal:
        causes.append('early_onset_sepsis')

    if child.pn_sepsis_late_neonatal:
        causes.append('late_onset_sepsis')

    # Risk of death for some complications is applied once, only in those who have yet to move to the postnatal module
    if not nci[individual_id]['passed_through_week_one']:

        if child.nb_encephalopathy != 'none':
            causes.append('encephalopathy')

        if ((child.nb_not_breathing_at_birth and
             (child.nb_encephalopathy == 'none') and
             not child.nb_preterm_respiratory_distress)):
            causes.append('neonatal_respiratory_depression')

        if child.nb_early_preterm or child.nb_late_preterm:
            causes.append('preterm_other')

        if child.nb_preterm_respiratory_distress:
            causes.append('respiratory_distress_syndrome')

        if self.congeintal_anomalies.has_all(individual_id, 'heart'):
            causes.append('congenital_heart_anomaly')
        if self.congeintal_anomalies.has_all(individual_id, 'limb_musc_skeletal'):
            causes.append('limb_or_musculoskeletal_anomaly')
        if self.congeintal_anomalies.has_all(individual_id, 'urogenital'):
            causes.append('urogenital_anomaly')
        if self.congeintal_anomalies.has_all(individual_id, 'digestive'):
            causes.append('digestive_anomaly')
        if self.congeintal_anomalies.has_all(individual_id, 'other'):
            causes.append('other_anomaly')

    # If this list is not empty, use either CFR parameters or linear models to calculate risk of death from each
    # complication they experiencing and store in a dictionary, using each cause as the key
    if causes:
        risks = dict()
        for cause in causes:
            if f'{cause}_death' in self.nb_linear_models.keys():
                risk = {cause: self.nb_linear_models[f'{cause}_death'].predict(
                    df.loc[[individual_id]])[individual_id]}
            else:
                risk = {cause: params[f'cfr_{cause}']}

            risks.update(risk)

        # Return the result from calculate_risk_of_death_from_causes function (returns primary cause of death or False)
        return calculate_risk_of_death_from_causes(self, risks, target='n')

    # if they is not at risk of death as they has no complications we return False to the module
    return False


def update_mni_dictionary(self, individual_id):
    mni = self.sim.modules['PregnancySupervisor'].mother_and_newborn_info
    df = self.sim.population.props

    if self == self.sim.modules['PregnancySupervisor']:

        mni[individual_id] = {'delete_mni': False,  # if True, mni deleted in report_daly_values function
                              'didnt_seek_care': False,
                              'cons_not_avail': False,
                              'comp_not_avail': False,
                              'hcw_not_avail': False,
                              'ga_anc_one': 0,
                              'anc_ints': [],
                              'abortion_onset': pd.NaT,
                              'abortion_haem_onset': pd.NaT,
                              'abortion_sep_onset': pd.NaT,
                              'eclampsia_onset': pd.NaT,
                              'mild_mod_aph_onset': pd.NaT,
                              'severe_aph_onset': pd.NaT,
                              'chorio_onset': pd.NaT,
                              'chorio_in_preg': False,  # use in predictor in newborn linear models
                              'ectopic_onset': pd.NaT,
                              'ectopic_rupture_onset': pd.NaT,
                              'gest_diab_onset': pd.NaT,
                              'gest_diab_diagnosed_onset': pd.NaT,
                              'gest_diab_resolution': pd.NaT,
                              'mild_anaemia_onset': pd.NaT,
                              'mild_anaemia_resolution': pd.NaT,
                              'moderate_anaemia_onset': pd.NaT,
                              'moderate_anaemia_resolution': pd.NaT,
                              'severe_anaemia_onset': pd.NaT,
                              'severe_anaemia_resolution': pd.NaT,
                              'mild_anaemia_pp_onset': pd.NaT,
                              'mild_anaemia_pp_resolution': pd.NaT,
                              'moderate_anaemia_pp_onset': pd.NaT,
                              'moderate_anaemia_pp_resolution': pd.NaT,
                              'severe_anaemia_pp_onset': pd.NaT,
                              'severe_anaemia_pp_resolution': pd.NaT,
                              'hypertension_onset': pd.NaT,
                              'hypertension_resolution': pd.NaT,
                              'obstructed_labour_onset': pd.NaT,
                              'sepsis_onset': pd.NaT,
                              'uterine_rupture_onset': pd.NaT,
                              'mild_mod_pph_onset': pd.NaT,
                              'severe_pph_onset': pd.NaT,
                              'secondary_pph_onset': pd.NaT,
                              'vesicovaginal_fistula_onset': pd.NaT,
                              'vesicovaginal_fistula_resolution': pd.NaT,
                              'rectovaginal_fistula_onset': pd.NaT,
                              'rectovaginal_fistula_resolution': pd.NaT,
                              'test_run': False,  # used by labour module when running some model tests
                              'pred_syph_infect': pd.NaT,  # date syphilis is predicted to onset
                              'new_onset_spe': False,
                              'cs_indication': 'none'
                              }

    elif self == self.sim.modules['Labour']:
        labour_variables = {'labour_state': None,
                            # Term Labour (TL), Early Preterm (EPTL), Late Preterm (LPTL) or Post Term (POTL)
                            'birth_weight': 'normal_birth_weight',
                            'birth_size': 'average_for_gestational_age',
                            'delivery_setting': None,  # home_birth, health_centre, hospital
                            'twins': df.at[individual_id, 'ps_multiple_pregnancy'],
                            'twin_count': 0,
                            'twin_one_comps': False,
                            'pnc_twin_one': 'none',
                            'bf_status_twin_one': 'none',
                            'eibf_status_twin_one': False,
                            'an_placental_abruption': df.at[individual_id, 'ps_placental_abruption'],
                            'corticosteroids_given': False,
                            'clean_birth_practices': False,
                            'abx_for_prom_given': False,
                            'abx_for_pprom_given': False,
                            'endo_pp': False,
                            'retained_placenta': False,
                            'uterine_atony': False,
                            'amtsl_given': False,
                            'cpd': False,
                            'mode_of_delivery': 'vaginal_delivery',
                            'neo_will_receive_resus_if_needed': False,
                            # vaginal_delivery, instrumental, caesarean_section
                            'hsi_cant_run': False,  # True (T) or False (F)
                            'sought_care_for_complication': False,  # True (T) or False (F)
                            'sought_care_labour_phase': 'none',
                            'referred_for_cs': False,  # True (T) or False (F)
                            'referred_for_blood': False,  # True (T) or False (F)
                            'received_blood_transfusion': False,  # True (T) or False (F)
                            'referred_for_surgery': False,  # True (T) or False (F)'
                            'death_in_labour': False,  # True (T) or False (F)
                            'single_twin_still_birth': False,  # True (T) or False (F)
                            'will_receive_pnc': 'none',
                            'passed_through_week_one': False}

        mni[individual_id].update(labour_variables)<|MERGE_RESOLUTION|>--- conflicted
+++ resolved
@@ -53,13 +53,8 @@
                     'early_onset_sepsis_n_death', 'late_onset_sepsis_n_death', 'encephalopathy_n_death',
                     'neonatal_respiratory_depression_n_death', 'preterm_other_n_death',
                     'respiratory_distress_syndrome_n_death', 'congenital_heart_anomaly_n_death',
-<<<<<<< HEAD
-                    'limb_or_musculoskeletal_anomaly_n_death', 'urogenital_anomaly_n_death', 'digestive_anomaly_n_death',
-                    'other_anomaly_n_death',
-=======
                     'limb_or_musculoskeletal_anomaly_n_death', 'urogenital_anomaly_n_death',
                     'digestive_anomaly_n_death', 'other_anomaly_n_death',
->>>>>>> 79faf008
 
                     # service coverage outcomes
                     'anc0', 'anc1', 'anc2', 'anc3', 'anc4', 'anc5', 'anc6', 'anc7', 'anc8', 'anc8+',
