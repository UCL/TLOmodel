"""
Prostate Cancer Disease Module

Limitations to note:
* Footprints of HSI -- pending input from expert on resources required.
"""

from pathlib import Path

import pandas as pd

from tlo import DateOffset, Module, Parameter, Property, Types, logging
from tlo.events import IndividualScopeEventMixin, PopulationScopeEventMixin, RegularEvent
from tlo.lm import LinearModel, LinearModelType, Predictor
from tlo.methods import Metadata
from tlo.methods.causes import Cause
from tlo.methods.demography import InstantaneousDeath
from tlo.methods.dxmanager import DxTest
from tlo.methods.healthsystem import HSI_Event
from tlo.methods.symptommanager import Symptom

logger = logging.getLogger(__name__)
logger.setLevel(logging.INFO)


class ProstateCancer(Module):
    """Prostate Cancer Disease Module"""

    def __init__(self, name=None, resourcefilepath=None):
        super().__init__(name)
        self.resourcefilepath = resourcefilepath
        self.linear_models_for_progression_of_pc_status = dict()
        self.lm_prostate_ca_onset_urinary_symptoms = None
        self.lm_onset_pelvic_pain = None
        self.daly_wts = dict()

    INIT_DEPENDENCIES = {'Demography', 'HealthSystem', 'SymptomManager'}

    OPTIONAL_INIT_DEPENDENCIES = {'HealthBurden'}

    METADATA = {
        Metadata.DISEASE_MODULE,
        Metadata.USES_SYMPTOMMANAGER,
        Metadata.USES_HEALTHSYSTEM,
        Metadata.USES_HEALTHBURDEN
    }

    # Declare Causes of Death
    CAUSES_OF_DEATH = {
        'ProstateCancer': Cause(gbd_causes='Prostate cancer', label='Cancer'),
    }

    # Declare Causes of Disability
    CAUSES_OF_DISABILITY = {
        'ProstateCancer': Cause(gbd_causes='Prostate cancer', label='Cancer'),
    }

    PARAMETERS = {
        "init_prop_prostate_ca_stage": Parameter(
            Types.LIST,
            "initial proportions in prostate cancer stages for men aged 35-49"
        ),
        "init_prop_urinary_symptoms_by_stage": Parameter(
            Types.LIST, "initial proportions of those in prostate ca stages that have urinary symptoms"
        ),
        "init_prop_pelvic_pain_symptoms_by_stage": Parameter(
            Types.LIST, "initial proportions of those in prostate ca stages that have pelvic pain symptoms"
        ),
        "init_prop_with_urinary_symptoms_diagnosed_prostate_ca_by_stage": Parameter(
            Types.LIST, "initial proportions of people with prostate ca and urinary symptoms that have been diagnosed"
        ),
        "init_prop_with_pelvic_pain_symptoms_diagnosed_prostate_ca_by_stage": Parameter(
            Types.LIST,
            "initial proportions of people with prostate ca and pelvic pain symptoms that have been diagnosed"
        ),
        "init_prop_treatment_status_prostate_ca": Parameter(
            Types.LIST, "initial proportions of people with prostate ca that had received treatment"
        ),
        "init_prob_palliative_care": Parameter(
            Types.REAL, "initial probability of being under palliative care if at metastatic stage"
        ),
        "r_prostate_confined_prostate_ca_none": Parameter(
            Types.REAL,
            "probabilty per 3 months of incident (prostate confined) prostate cancer amongst people with no "
            "prostate ca (men, age35-49)",
        ),
        "rr_prostate_confined_prostate_ca_age5069": Parameter(
            Types.REAL, "rate ratio for incident (prostate confined) prostate cancer amongst men aged 50-69"
        ),
        "rr_prostate_confined_prostate_ca_agege70": Parameter(
            Types.REAL, "rate ratio for incident (prostate confined) prostate cancer amongst men aged ge 70"
        ),
        "r_local_ln_prostate_ca_prostate_confined": Parameter(
            Types.REAL,
            "probabilty per 3 months of local lymph node involved prostate ca amongst people with prostate confined "
            "prostate ca"
        ),
        "rr_local_ln_prostate_ca_undergone_curative_treatment": Parameter(
            Types.REAL,
            "rate ratio for local lymph node involved prostate ca for people with prostate confined prostate ca"
            "due to undergoing curative treatment"
        ),
        "r_metastatic_prostate_ca_local_ln": Parameter(
            Types.REAL, "probabilty per 3 months of metastatic prostate cancer amongst people with local lymph node"
                        "involved prostate ca"
        ),
        "rr_metastatic_prostate_ca_undergone_curative_treatment": Parameter(
            Types.REAL,
            "rate ratio for metastatic prostate cancer stage 1 for people with lymph node involved prostate ca due to"
            "undergoing curative treatment"
        ),
        "rate_palliative_care_metastatic_prostate_ca": Parameter(
            Types.REAL, "prob palliative care this 3 month period if metastatic prostate ca"
        ),
        "r_death_metastatic_prostate_cancer": Parameter(
            Types.REAL,
            "probabilty per 3 months of death from prostate cancer mongst people with metastatic prostate cancer",
        ),
        "r_urinary_symptoms_prostate_ca": Parameter(
            Types.REAL, "rate of urinary symptoms if have prostate confined prostate ca"
        ),
        "rr_urinary_symptoms_local_ln_or_metastatic_prostate_cancer": Parameter(
            Types.REAL,
            "rate ratio of urinary symptoms in a person with local lymph node or metastatuc prostate cancer "
            "compared with prostate confined prostate ca"
        ),
        "r_pelvic_pain_symptoms_local_ln_prostate_ca": Parameter(
            Types.REAL, "rate of pelvic pain or numbness symptoms if have local lymph node involved prostate cancer"
        ),
        "rr_pelvic_pain_metastatic_prostate_cancer": Parameter(
            Types.REAL,
            "rate ratio of pelvic pain or numbness in a person with metastatic prostate cancer compared with "
            "lymph node involved prostate cancer"
        ),
        "rp_prostate_cancer_age5069": Parameter(
            Types.REAL, "stage-specific relative prevalence at baseline of prostate cancer for age 50-69"
        ),
        "rp_prostate_cancer_agege70": Parameter(
            Types.REAL, "stage-specific relative prevalence at baseline of prostate cancer for age 70+"
        ),
        "sensitivity_of_psa_test_for_prostate_ca": Parameter(
            Types.REAL, "sensitivity of psa test for prostate cancer"
        ),
        "sensitivity_of_biopsy_for_prostate_ca": Parameter(
            Types.REAL, "sensitivity of biopsy for prostate cancer"
        ),
    }

    PROPERTIES = {
        "pc_status": Property(
            Types.CATEGORICAL,
            "Current status of the health condition, prostate cancer",
            categories=["none", "prostate_confined", "local_ln", "metastatic"],
        ),
        "pc_date_psa_test": Property(
            Types.DATE,
            "the date of psa test in response to symptoms"
        ),
        "pc_date_biopsy": Property(
            Types.DATE,
            "the date of biopsy in response to symptoms and positive psa test"
        ),
        "pc_date_diagnosis": Property(
            Types.DATE,
            "the date of diagnosis of the prostate cancer (pd.NaT if never diagnosed)"
        ),

        "pc_date_treatment": Property(
            Types.DATE,
            "date of first receiving attempted curative treatment (pd.NaT if never started treatment)"
        ),

        "pc_stage_at_which_treatment_given": Property(
            Types.CATEGORICAL,
            "the cancer stage at which treatment is given (because the treatment only has an effect during the stage"
            "at which it is given.",
            categories=["none", "prostate_confined", "local_ln", "metastatic"],
        ),

        "pc_date_palliative_care": Property(
            Types.DATE,
            "date of first receiving palliative care (pd.NaT is never had palliative care)"
        ),
        "pc_date_death": Property(
            Types.DATE,
            "date pc death"
        )
    }

    def read_parameters(self, data_folder):
        """Setup parameters used by the module, now including disability weights"""

        # Update parameters from the resourcefile
        self.load_parameters_from_dataframe(
            pd.read_excel(Path(self.resourcefilepath) / "ResourceFile_Prostate_Cancer.xlsx",
                          sheet_name="parameter_values")
        )

        # Register Symptom that this module will use
        self.sim.modules['SymptomManager'].register_symptom(
            Symptom(name='urinary',
                    odds_ratio_health_seeking_in_adults=4.00,
                    no_healthcareseeking_in_children=True)
        )

        # Register Symptom that this module will use
        self.sim.modules['SymptomManager'].register_symptom(
            Symptom(name='pelvic_pain',
                    odds_ratio_health_seeking_in_adults=4.00,
                    no_healthcareseeking_in_children=True)
        )

    def initialise_population(self, population):
        """Set property values for the initial population."""
        df = population.props  # a shortcut to the data-frame
        p = self.parameters

        # defaults
        df.loc[df.is_alive, "pc_status"] = "none"
        df.loc[df.is_alive, "pc_date_diagnosis"] = pd.NaT
        df.loc[df.is_alive, "pc_date_treatment"] = pd.NaT
        df.loc[df.is_alive, "pc_stage_at_which_treatment_given"] = "none"
        df.loc[df.is_alive, "pc_date_palliative_care"] = pd.NaT
        df.loc[df.is_alive, "pc_date_death"] = pd.NaT
        df.loc[df.is_alive, "pc_date_psa_test"] = pd.NaT
        df.loc[df.is_alive, "pc_date_biopsy"] = pd.NaT

        # -------------------- pc_status -----------
        # Determine who has cancer at ANY cancer stage:
        # check parameters are sensible: probability of having any cancer stage cannot exceed 1.0
        assert sum(p['init_prop_prostate_ca_stage']) <= 1.0

        lm_init_prop_prostate_cancer_stage = LinearModel(
            LinearModelType.MULTIPLICATIVE,
            sum(p['init_prop_prostate_ca_stage']),
            Predictor('sex').when('M', 1.0).otherwise(0.0),
            Predictor('age_years', conditions_are_mutually_exclusive=True)
            .when('.between(50,69)', p['rp_prostate_cancer_age5069'])
            .when('.between(70,120)', p['rp_prostate_cancer_agege70'])
            .when('.between(0,34)', 0.0)
        )

        pc_status_ = \
            lm_init_prop_prostate_cancer_stage.predict(df.loc[df.is_alive], self.rng)

        # Determine the stage of the cancer for those who do have a cancer:
        if pc_status_.sum():
            sum_probs = sum(p['init_prop_prostate_ca_stage'])
            if sum_probs > 0:
                prob_by_stage_of_cancer_if_cancer = [i/sum_probs for i in p['init_prop_prostate_ca_stage']]
                assert (sum(prob_by_stage_of_cancer_if_cancer) - 1.0) < 1e-10
                df.loc[pc_status_, "pc_status"] = self.rng.choice(
                    [val for val in df.pc_status.cat.categories if val != 'none'],
                    size=pc_status_.sum(),
                    p=prob_by_stage_of_cancer_if_cancer
                )

        # -------------------- SYMPTOMS -----------
        # ----- Impose the symptom of random sample of those in each cancer stage to have pelvic pain:
        lm_init_pelvic_pain = LinearModel.multiplicative(
            Predictor(
                'pc_status',
                conditions_are_mutually_exclusive=True,
                conditions_are_exhaustive=True,
            )
            .when("none", 0.0)
            .when("prostate_confined", p['init_prop_pelvic_pain_symptoms_by_stage'][0])
            .when("local_ln", p['init_prop_pelvic_pain_symptoms_by_stage'][1])
            .when("metastatic", p['init_prop_pelvic_pain_symptoms_by_stage'][2])
        )

        has_pelvic_pain_symptoms_at_init = lm_init_pelvic_pain.predict(df.loc[df.is_alive], self.rng)
        self.sim.modules['SymptomManager'].change_symptom(
            person_id=has_pelvic_pain_symptoms_at_init.index[has_pelvic_pain_symptoms_at_init].tolist(),
            symptom_string='pelvic_pain',
            add_or_remove='+',
            disease_module=self
        )

#       above code replaced with below when running for n=1 -

#       self.sim.modules['SymptomManager'].change_symptom(
#           person_id=1,
#           symptom_string='pelvic_pain',
#           add_or_remove='+',
#           disease_module=self
#       )

        # ----- Impose the symptom of random sample of those in each cancer stage to have urinary symptoms:
        lm_init_urinary = LinearModel.multiplicative(
            Predictor(
                'pc_status',
                conditions_are_mutually_exclusive=True,
                conditions_are_exhaustive=True,
            )
            .when("none", 0.0)
            .when("prostate_confined", p['init_prop_urinary_symptoms_by_stage'][0])
            .when("local_ln", p['init_prop_urinary_symptoms_by_stage'][1])
            .when("metastatic",  p['init_prop_urinary_symptoms_by_stage'][2])
        )
        has_urinary_symptoms_at_init = lm_init_urinary.predict(df.loc[df.is_alive], self.rng)
        self.sim.modules['SymptomManager'].change_symptom(
            person_id=has_urinary_symptoms_at_init.index[has_urinary_symptoms_at_init].tolist(),
            symptom_string='urinary',
            add_or_remove='+',
            disease_module=self
        )

#       above code replaced with below when running for n=1 -

#       self.sim.modules['SymptomManager'].change_symptom(
#           person_id=1,
#           symptom_string='pelvic_pain',
#           add_or_remove='+',
#           disease_module=self
#       )
        # -------------------- pc_date_diagnosis -----------

        # for those with symptoms set to initially diagnosed
        # For those that have been diagnosed, set data of diagnosis to today's date
        df.loc[has_urinary_symptoms_at_init, "pc_date_diagnosis"] = self.sim.date
        df.loc[has_pelvic_pain_symptoms_at_init, "pc_date_diagnosis"] = self.sim.date
        df.loc[has_urinary_symptoms_at_init, "pc_date_psa_test"] = self.sim.date
        df.loc[has_pelvic_pain_symptoms_at_init, "pc_date_psa_test"] = self.sim.date
        df.loc[has_urinary_symptoms_at_init, "pc_date_biopsy"] = self.sim.date
        df.loc[has_pelvic_pain_symptoms_at_init, "pc_date_biopsy"] = self.sim.date

        # -------------------- pc_date_treatment -----------
        lm_init_treatment_for_those_diagnosed = LinearModel.multiplicative(
            Predictor(
                'pc_status',
                conditions_are_mutually_exclusive=True,
                conditions_are_exhaustive=True,
            )
            .when("none", 0.0)
            .when("prostate_confined", p['init_prop_treatment_status_prostate_ca'][0])
            .when("local_ln", p['init_prop_treatment_status_prostate_ca'][1])
            .when("metastatic", 0.0)
        )
        treatment_initiated = lm_init_treatment_for_those_diagnosed.predict(df.loc[df.is_alive], self.rng)

        # prevent treatment having been initiated for anyone who is not yet diagnosed
        treatment_initiated.loc[pd.isnull(df.pc_date_diagnosis)] = False

        # assume that the stage at which treatment is begun is the stage the person is in now;
        df.loc[treatment_initiated, "pc_stage_at_which_treatment_given"] = df.loc[treatment_initiated, "pc_status"]

        # set date at which treatment began: same as diagnosis (NB. no HSI is established for this)
        df.loc[treatment_initiated, "pc_date_treatment"] = df.loc[treatment_initiated, "pc_date_diagnosis"]

        # -------------------- pc_date_palliative_care -----------
        in_metastatic_diagnosed = df.index[
            df.is_alive & (df.pc_status == 'metastatic') & ~pd.isnull(df.pc_date_diagnosis)
            ]

        select_for_care = self.rng.random_sample(size=len(in_metastatic_diagnosed)) < p['init_prob_palliative_care']
        select_for_care = in_metastatic_diagnosed[select_for_care]

        # set date of palliative care being initiated: same as diagnosis (NB. future HSI will be scheduled for this)
        df.loc[select_for_care, "pc_date_palliative_care"] = df.loc[select_for_care, "pc_date_diagnosis"]

    def initialise_simulation(self, sim):
        """
        * Schedule the main polling event
        * Schedule the main logging event
        * Define the LinearModels
        * Define the Diagnostic used
        * Define the Disability-weights
        * Schedule the palliative care appointments for those that are on palliative care at initiation
        """

        # ----- SCHEDULE LOGGING EVENTS -----
        # Schedule logging event to happen immediately
        sim.schedule_event(ProstateCancerLoggingEvent(self), sim.date + DateOffset(months=0))

        # ----- SCHEDULE MAIN POLLING EVENTS -----
        # Schedule main polling event to happen immediately
        sim.schedule_event(ProstateCancerMainPollingEvent(self), sim.date + DateOffset(months=1))

        # ----- LINEAR MODELS -----
        # Define LinearModels for the progression of cancer, in each 3 month period
        # NB. The effect being produced is that treatment only has the effect for during the stage at which the
        # treatment was received.

        df = sim.population.props
        p = self.parameters
        lm = self.linear_models_for_progression_of_pc_status

        lm['prostate_confined'] = LinearModel(
            LinearModelType.MULTIPLICATIVE,
            p['r_prostate_confined_prostate_ca_none'],
            Predictor('sex').when('F', 0),
            Predictor('pc_status').when('prostate_confined', 0),
            Predictor('pc_status').when('local_ln', 0),
            Predictor('pc_status').when('metastatic', 0),
            Predictor('age_years', conditions_are_mutually_exclusive=True)
            .when('.between(50,69)', p['rr_prostate_confined_prostate_ca_age5069'])
            .when('.between(70,120)', p['rr_prostate_confined_prostate_ca_agege70'])
            .when('.between(0,34)', 0.0)
        )

        lm['local_ln'] = LinearModel(
            LinearModelType.MULTIPLICATIVE,
            p['r_local_ln_prostate_ca_prostate_confined'],
            Predictor('had_treatment_during_this_stage',
                      external=True).when(True, p['rr_local_ln_prostate_ca_undergone_curative_treatment']),
            Predictor('pc_status').when('prostate_confined', 1.0)
                                  .otherwise(0.0)
        )

        lm['metastatic'] = LinearModel(
            LinearModelType.MULTIPLICATIVE,
            p['r_metastatic_prostate_ca_local_ln'],
            Predictor('had_treatment_during_this_stage',
                      external=True).when(True, p['rr_metastatic_prostate_ca_undergone_curative_treatment']),
            Predictor('pc_status').when('local_ln', 1.0)
                                  .otherwise(0.0)
        )

        # Check that the dict labels are correct as these are used to set the value of pc_status
        assert set(lm).union({'none'}) == set(df.pc_status.cat.categories)

        # Linear Model for the onset of urinary symptoms in each 3 month period
        self.lm_onset_urinary_symptoms = LinearModel.multiplicative(
            Predictor(
                'pc_status',
                conditions_are_mutually_exclusive=True,
                conditions_are_exhaustive=True,
            )
            .when('prostate_confined', p['r_urinary_symptoms_prostate_ca'])
            .when(
                'local_ln',
                p['rr_urinary_symptoms_local_ln_or_metastatic_prostate_cancer']
                * p['r_urinary_symptoms_prostate_ca']
            )
            .when(
                'metastatic',
                p['rr_urinary_symptoms_local_ln_or_metastatic_prostate_cancer'] *
                p['r_urinary_symptoms_prostate_ca']
            )
            .when('none', 0.0)
        )

        # Linear Model for the onset of pelvic pain symptoms in each 3 month period
        self.lm_onset_pelvic_pain = LinearModel.multiplicative(
            Predictor('pc_status', conditions_are_mutually_exclusive=True)
            .when('local_ln', p['r_pelvic_pain_symptoms_local_ln_prostate_ca'])
            .when(
                'metastatic',
                p['rr_pelvic_pain_metastatic_prostate_cancer']
                * p['r_pelvic_pain_symptoms_local_ln_prostate_ca']
            )
            .otherwise(0.0)
        )

        # ----- DX TESTS -----
        # Create the diagnostic test representing the use of psa test to diagnose prostate cancer
        self.sim.modules['HealthSystem'].dx_manager.register_dx_test(
            psa_for_prostate_cancer=DxTest(
                property='pc_status',
                sensitivity=self.parameters['sensitivity_of_psa_test_for_prostate_ca'],
                target_categories=["prostate_confined", "local_ln", "metastatic"]
            )
        )

        # todo: consider that sensitivity depends on underlying stage

        # Create the diagnostic test representing the use of biopsy to diagnose prostate cancer
        self.sim.modules['HealthSystem'].dx_manager.register_dx_test(
            biopsy_for_prostate_cancer=DxTest(
                property='pc_status',
                sensitivity=self.parameters['sensitivity_of_biopsy_for_prostate_ca'],
                target_categories=["prostate_confined", "local_ln", "metastatic"]
            )
        )

        # ----- DISABILITY-WEIGHT -----
        if "HealthBurden" in self.sim.modules:
            # For those with cancer (any stage prior to stage 4) and never treated
            self.daly_wts["prostate_confined_or_local_ln_untreated"] = self.sim.modules["HealthBurden"].get_daly_weight(
                sequlae_code=550
                # "Diagnosis and primary therapy phase of prostate cancer":
                #  "Cancer, diagnosis and primary therapy ","has pain, nausea, fatigue, weight loss and high anxiety."
            )

            # For those with cancer (any stage prior to stage 4) and has been treated
            self.daly_wts["prostate_confined_or_local_ln_treated"] = self.sim.modules["HealthBurden"].get_daly_weight(
                sequlae_code=547
                # "Controlled phase of prostate cancer,Generic uncomplicated disease":
                # "worry and daily medication,has a chronic disease that requires medication every day and causes some
                #   worry but minimal interference with daily activities".
            )

            # For those in metastatic: no palliative care
            self.daly_wts["metastatic"] = self.sim.modules["HealthBurden"].get_daly_weight(
                sequlae_code=549
                # "Metastatic phase of metastatic cancer:
                # "Cancer, metastatic","has severe pain, extreme fatigue, weight loss and high anxiety."
            )

            # For those in metastatic: with palliative care
            self.daly_wts["metastatic_palliative_care"] = self.daly_wts["prostate_confined_or_local_ln_untreated"]
            # By assumption, we say that that the weight for those with metastatic with palliative care is the same as
            # that for those with prostate_confined_or_local_ln_untreated cancers.

        # ----- HSI FOR PALLIATIVE CARE -----
        on_palliative_care_at_initiation = df.index[df.is_alive & (df.pc_status == "metastatic") &
                                                    ~pd.isnull(df.pc_date_palliative_care)]
        for person_id in on_palliative_care_at_initiation:
            self.sim.modules['HealthSystem'].schedule_hsi_event(
                hsi_event=HSI_ProstateCancer_PalliativeCare(module=self, person_id=person_id),
                priority=0,
                topen=self.sim.date + DateOffset(months=1),
                tclose=self.sim.date + DateOffset(months=1) + DateOffset(weeks=1)
            )

    def on_birth(self, mother_id, child_id):
        """Initialise properties for a newborn individual.
        :param mother_id: the mother for this child
        :param child_id: the new child
        """
        df = self.sim.population.props
        df.at[child_id, "pc_status"] = "none"
        df.at[child_id, "pc_date_diagnosis"] = pd.NaT
        df.at[child_id, "pc_date_treatment"] = pd.NaT
        df.at[child_id, "pc_stage_at_which_treatment_given"] = "none"
        df.at[child_id, "pc_date_palliative_care"] = pd.NaT
        df.at[child_id, "pc_date_death"] = pd.NaT
        df.at[child_id, "pc_date_psa_test"] = pd.NaT
        df.at[child_id, "pc_date_biopsy"] = pd.NaT

    def on_hsi_alert(self, person_id, treatment_id):
        pass

    def report_daly_values(self):
        # This must send back a dataframe that reports on the HealthStates for all individuals over
        # the past month

        df = self.sim.population.props  # shortcut to population properties dataframe for alive persons

        disability_series_for_alive_persons = pd.Series(index=df.index[df.is_alive], data=0.0)

        # Assign daly_wt to those with cancer stages before metastatic and have either never been treated or are no
        # longer in the stage in which they were treated
        disability_series_for_alive_persons.loc[
            (
                (df.pc_status == "prostate_confined") |
                (df.pc_status == "local_ln")
            )
        ] = self.daly_wts['prostate_confined_or_local_ln_untreated']

        # Assign daly_wt to those with cancer stages before metastatic and who have been treated and who are still
        # in the
        # stage in which they were treated.
        disability_series_for_alive_persons.loc[
            (
                ~pd.isnull(df.pc_date_treatment) &
                (
                    (df.pc_status == "prostate_confined") |
                    (df.pc_status == "local_ln")
                ) &
                (df.pc_status == df.pc_stage_at_which_treatment_given)
            )
        ] = self.daly_wts['prostate_confined_or_local_ln_treated']

        # Assign daly_wt to those in metastatic cancer (who have not had palliative care)
        disability_series_for_alive_persons.loc[
            (df.pc_status == "metastatic") &
            (pd.isnull(df.pc_date_palliative_care))
            ] = self.daly_wts['metastatic']

        # Assign daly_wt to those in metastatic cancer, who have had palliative care
        disability_series_for_alive_persons.loc[
            (df.pc_status == "metastatic") &
            (~pd.isnull(df.pc_date_palliative_care))
            ] = self.daly_wts['metastatic_palliative_care']

        return disability_series_for_alive_persons


# ---------------------------------------------------------------------------------------------------------
#   DISEASE MODULE EVENTS
# ---------------------------------------------------------------------------------------------------------

class ProstateCancerMainPollingEvent(RegularEvent, PopulationScopeEventMixin):
    """
    Regular event that updates all prostate cancer properties for population:
    * Acquisition and progression of prostate cancer
    * Symptom Development according to stage of prostate cancer
    * Deaths from prostate cancer for those in metastatic
    """

    def __init__(self, module):
        super().__init__(module, frequency=DateOffset(months=1))
        # scheduled to run every 1 months: do not change as this is hard-wired into the values of all the parameters.

    def apply(self, population):
        df = population.props  # shortcut to dataframe
        m = self.module
        rng = m.rng

        # -------------------- ACQUISITION AND PROGRESSION OF CANCER (pc_status) -----------------------------------

        # determine if the person had a treatment during this stage of cancer (nb. treatment only has an effect on
        #  reducing progression risk during the stage at which is received.
        had_treatment_during_this_stage = \
            df.is_alive & ~pd.isnull(df.pc_date_treatment) & \
            (df.pc_status == df.pc_stage_at_which_treatment_given)

        # todo: people can move through more than one stage per month (this event runs every month)
        # todo: I am guessing this is somehow a consequence of this way of looping through the stages
        # todo: I imagine this issue is the same for bladder cancer and oesophageal cancer
        for stage, lm in self.module.linear_models_for_progression_of_pc_status.items():
            gets_new_stage = lm.predict(df.loc[df.is_alive], rng,
                                        had_treatment_during_this_stage=had_treatment_during_this_stage)
            idx_gets_new_stage = gets_new_stage[gets_new_stage].index
            df.loc[idx_gets_new_stage, 'pc_status'] = stage

        # -------------------- UPDATING OF SYMPTOM OF URINARY OVER TIME --------------------------------
        # Each time this event is called (event 3 months) individuals may develop urinary symptoms.
        # Once the symptom is developed it resolves with treatment and may trigger health-care-seeking behaviour.
        onset_urinary_symptoms = self.module.lm_onset_urinary_symptoms.predict(df.loc[df.is_alive], rng)
        self.sim.modules['SymptomManager'].change_symptom(
            person_id=onset_urinary_symptoms[onset_urinary_symptoms].index.tolist(),
            symptom_string='urinary',
            add_or_remove='+',
            disease_module=self.module
        )

        # -------------------- UPDATING OF SYMPTOM OF PELVIC PAIN OVER TIME --------------------------------
        # Each time this event is called (event 3 months) individuals may develop pelvic pain symptoms.
        # Once the symptom is developed it resolves with treatment and may trigger health-care-seeking behaviour.
        onset_pelvic_pain = self.module.lm_onset_pelvic_pain.predict(df.loc[df.is_alive], rng)
        self.sim.modules['SymptomManager'].change_symptom(
            person_id=onset_pelvic_pain[onset_pelvic_pain].index.tolist(),
            symptom_string='pelvic_pain',
            add_or_remove='+',
            disease_module=self.module
        )

        # -------------------- DEATH FROM PROSTATE CANCER ---------------------------------------
        # There is a risk of death for those in metastatic only. Death is assumed to go instantly.
        metastatic_idx = df.index[df.is_alive & (df.pc_status == "metastatic")]
        selected_to_die = metastatic_idx[
            rng.random_sample(size=len(metastatic_idx)) < self.module.parameters['r_death_metastatic_prostate_cancer']]

        for person_id in selected_to_die:
            self.sim.schedule_event(
                InstantaneousDeath(self.module, person_id, "ProstateCancer"), self.sim.date
            )
        df.loc[selected_to_die, 'pc_date_death'] = self.sim.date


# ---------------------------------------------------------------------------------------------------------
#   HEALTH SYSTEM INTERACTION EVENTS
# ---------------------------------------------------------------------------------------------------------

class HSI_ProstateCancer_Investigation_Following_Urinary_Symptoms(HSI_Event, IndividualScopeEventMixin):
    """
    This event is scheduled by HSI_GenericFirstApptAtFacilityLevel1 following presentation for care with the symptom
    urinary symptoms.
    This event begins the investigation that may result in diagnosis of prostate cancer and the scheduling of
    treatment or palliative care.
    It is for men with the symptom urinary.
    """

    def __init__(self, module, person_id):
        super().__init__(module, person_id=person_id)

        # Define the necessary information for an HSI

        self.TREATMENT_ID = "ProstateCancer_Investigation_Following_blood_urine"
        self.EXPECTED_APPT_FOOTPRINT = self.make_appt_footprint({"Over5OPD": 1})
<<<<<<< HEAD
        self.ACCEPTED_FACILITY_LEVEL = '1a'
=======
        self.ACCEPTED_FACILITY_LEVEL = '1b'
>>>>>>> 7ea09ed2
        self.ALERT_OTHER_DISEASES = []

    def apply(self, person_id, squeeze_factor):
        df = self.sim.population.props
        hs = self.sim.modules["HealthSystem"]

        # Ignore this event if the person is no longer alive:
        if not df.at[person_id, 'is_alive']:
            return hs.get_blank_appt_footprint()

        # Check that this event has been called for someone with the urinary symptoms
        assert 'urinary' in self.sim.modules['SymptomManager'].has_what(person_id)

        # If the person is already diagnosed, then take no action:
        if not pd.isnull(df.at[person_id, "pc_date_diagnosis"]):
            return hs.get_blank_appt_footprint()

        df.at[person_id, 'pc_date_psa_test'] = self.sim.date

        # todo: stratify by pc_status
        # Use a psa test to assess whether the person has prostate cancer:
        dx_result = hs.dx_manager.run_dx_test(
                dx_tests_to_run='psa_for_prostate_cancer',
                hsi_event=self
            )

        if dx_result:
            # send for biopsy
            hs.schedule_hsi_event(
                hsi_event=HSI_ProstateCancer_Investigation_Following_psa_positive(
                    module=self.module,
                    person_id=person_id
                ),
                priority=0,
                topen=self.sim.date,
                tclose=None
            )

    def did_not_run(self):
        pass


class HSI_ProstateCancer_Investigation_Following_Pelvic_Pain(HSI_Event, IndividualScopeEventMixin):
    def __init__(self, module, person_id):
        super().__init__(module, person_id=person_id)

        # Define the necessary information for an HSI

        self.TREATMENT_ID = "ProstateCancer_Investigation_Following_pelvic_pain"
        self.EXPECTED_APPT_FOOTPRINT = self.make_appt_footprint({"Over5OPD": 1})
<<<<<<< HEAD
        self.ACCEPTED_FACILITY_LEVEL = '1a'
=======
        self.ACCEPTED_FACILITY_LEVEL = '1b'
>>>>>>> 7ea09ed2
        self.ALERT_OTHER_DISEASES = []

    def apply(self, person_id, squeeze_factor):
        df = self.sim.population.props
        hs = self.sim.modules["HealthSystem"]

        # Ignore this event if the person is no longer alive:
        if not df.at[person_id, 'is_alive']:
            return hs.get_blank_appt_footprint()

        # Check that this event has been called for someone with the pelvic pain
        assert 'pelvic_pain' in self.sim.modules['SymptomManager'].has_what(person_id)

        # If the person is already diagnosed, then take no action:
        if not pd.isnull(df.at[person_id, "pc_date_diagnosis"]):
            return hs.get_blank_appt_footprint()

        df.at[person_id, 'pc_date_psa_test'] = self.sim.date

        # todo: stratify by pc_status
        # Use a psa test to assess whether the person has prostate cancer:
        dx_result = hs.dx_manager.run_dx_test(
            dx_tests_to_run='psa_for_prostate_cancer',
            hsi_event=self
        )

        if dx_result:
            # send for biopsy
            hs.schedule_hsi_event(
                    hsi_event=HSI_ProstateCancer_Investigation_Following_psa_positive(
                        module=self.module,
                        person_id=person_id
                    ),
                    priority=0,
                    topen=self.sim.date,
                    tclose=None
            )

    def did_not_run(self):
        pass


class HSI_ProstateCancer_Investigation_Following_psa_positive(HSI_Event, IndividualScopeEventMixin):
    def __init__(self, module, person_id):
        super().__init__(module, person_id=person_id)

        # Define the necessary information for an HSI

        self.TREATMENT_ID = "ProstateCancer_Investigation_Following_psa_positive"
        self.EXPECTED_APPT_FOOTPRINT = self.make_appt_footprint({"Over5OPD": 1})
<<<<<<< HEAD
        self.ACCEPTED_FACILITY_LEVEL = '1a'
=======
        self.ACCEPTED_FACILITY_LEVEL = '1b'
>>>>>>> 7ea09ed2
        self.ALERT_OTHER_DISEASES = []

    def apply(self, person_id, squeeze_factor):
        df = self.sim.population.props
        hs = self.sim.modules["HealthSystem"]

        # Ignore this event if the person is no longer alive:
        if not df.at[person_id, 'is_alive']:
            return hs.get_blank_appt_footprint()

        # If the person is already diagnosed, then take no action:
        if not pd.isnull(df.at[person_id, "pc_date_diagnosis"]):
            return hs.get_blank_appt_footprint()

        df.at[person_id, 'pc_date_biopsy'] = self.sim.date

        # todo: stratify by pc_status
        # Use a psa test to assess whether the person has prostate cancer:
        dx_result = hs.dx_manager.run_dx_test(
            dx_tests_to_run='biopsy_for_prostate_cancer',
            hsi_event=self
        )

        if dx_result:
            # record date of diagnosis:
            df.at[person_id, 'pc_date_diagnosis'] = self.sim.date

            # Check if is in metastatic stage:
            in_metastatic = df.at[person_id, 'pc_status'] == 'metastatic'
            # If the diagnosis does detect cancer, it is assumed that the classification as metastatic is made
            # accurately.

            if not in_metastatic:
                # start treatment:
                hs.schedule_hsi_event(
                    hsi_event=HSI_ProstateCancer_StartTreatment(
                        module=self.module,
                        person_id=person_id
                    ),
                    priority=0,
                    topen=self.sim.date,
                    tclose=None
                )
            else:
                # start palliative care:
                hs.schedule_hsi_event(
                    hsi_event=HSI_ProstateCancer_PalliativeCare(
                        module=self.module,
                        person_id=person_id
                    ),
                    priority=0,
                    topen=self.sim.date,
                    tclose=None
                )

    def did_not_run(self):
        pass


class HSI_ProstateCancer_StartTreatment(HSI_Event, IndividualScopeEventMixin):
    """
    This event is scheduled by HSI_ProstateOesophagealCancer_Investigation_Following_Urinary_Symptoms.
    It initiates the treatment of prostate cancer.
    It is only for persons with a cancer that is not in metastatic and who have been diagnosed.
    """

    def __init__(self, module, person_id):
        super().__init__(module, person_id=person_id)

        the_appt_footprint = self.sim.modules["HealthSystem"].get_blank_appt_footprint()
        the_appt_footprint["MajorSurg"] = 1

        # Define the necessary information for an HSI
        self.TREATMENT_ID = "ProstateCancer_StartTreatment"
        self.EXPECTED_APPT_FOOTPRINT = the_appt_footprint
        self.ACCEPTED_FACILITY_LEVEL = '3'
        self.ALERT_OTHER_DISEASES = []

    def apply(self, person_id, squeeze_factor):
        df = self.sim.population.props
        hs = self.sim.modules["HealthSystem"]

        if not df.at[person_id, 'is_alive']:
            return hs.get_blank_appt_footprint()

        # we don't treat if cancer is metastatic
        if df.at[person_id, "pc_status"] == 'metastatic':
            logger.warning(key="warning", data="Cancer is metastatic - aborting HSI_ProstateCancer_StartTreatment")
            return hs.get_blank_appt_footprint()

        # Check that the person has cancer, not in metastatic, has been diagnosed and is not on treatment
        assert not df.at[person_id, "pc_status"] == 'none'
        assert not df.at[person_id, "pc_status"] == 'metastatic'
        # todo: check this line below
        assert not pd.isnull(df.at[person_id, "pc_date_diagnosis"])
        assert pd.isnull(df.at[person_id, "pc_date_treatment"])

        # Record date and stage of starting treatment
        df.at[person_id, "pc_date_treatment"] = self.sim.date
        df.at[person_id, "pc_stage_at_which_treatment_given"] = df.at[person_id, "pc_status"]

        # Schedule a post-treatment check for 12 months:
        hs.schedule_hsi_event(
            hsi_event=HSI_ProstateCancer_PostTreatmentCheck(
                module=self.module,
                person_id=person_id,
            ),
            topen=self.sim.date + DateOffset(months=12),
            tclose=None,
            priority=0
        )

    def did_not_run(self):
        pass


class HSI_ProstateCancer_PostTreatmentCheck(HSI_Event, IndividualScopeEventMixin):
    """
    This event is scheduled by HSI_ProstateCancer_StartTreatment and itself.
    It is only for those who have undergone treatment for prostate cancer.
    If the person has developed cancer to metastatic, the patient is initiated on palliative care; otherwise a further
    appointment is scheduled for one year.
    """

    def __init__(self, module, person_id):
        super().__init__(module, person_id=person_id)

        the_appt_footprint = self.sim.modules["HealthSystem"].get_blank_appt_footprint()
        the_appt_footprint["Over5OPD"] = 1

        # Define the necessary information for an HSI
        self.TREATMENT_ID = "ProstateCancer_MonitorTreatment"
        self.EXPECTED_APPT_FOOTPRINT = the_appt_footprint
        self.ACCEPTED_FACILITY_LEVEL = '3'
        self.ALERT_OTHER_DISEASES = []

    def apply(self, person_id, squeeze_factor):
        df = self.sim.population.props
        hs = self.sim.modules["HealthSystem"]

        if not df.at[person_id, 'is_alive']:
            return hs.get_blank_appt_footprint()

        # Check that the person is has prostate cancer and is on treatment
        assert not df.at[person_id, "pc_status"] == 'none'
        assert not pd.isnull(df.at[person_id, "pc_date_diagnosis"])
        assert not pd.isnull(df.at[person_id, "pc_date_treatment"])

        if df.at[person_id, 'pc_status'] == 'metastatic':
            # If has progressed to metastatic, then start Palliative Care immediately:
            hs.schedule_hsi_event(
                hsi_event=HSI_ProstateCancer_PalliativeCare(
                    module=self.module,
                    person_id=person_id
                ),
                topen=self.sim.date,
                tclose=None,
                priority=0
            )

        else:
            # Schedule another HSI_ProstateCancer_PostTreatmentCheck event in one month
            hs.schedule_hsi_event(
                hsi_event=HSI_ProstateCancer_PostTreatmentCheck(
                    module=self.module,
                    person_id=person_id
                ),
                topen=self.sim.date + DateOffset(years=1),
                tclose=None,
                priority=0
            )

    def did_not_run(self):
        pass


class HSI_ProstateCancer_PalliativeCare(HSI_Event, IndividualScopeEventMixin):
    """
    This is the event for palliative care. It does not affect the patients progress but does affect the disability
     weight and takes resources from the healthsystem.
    This event is scheduled by either:
    * HSI_ProstateCancer_Investigation_Following_Urinary_Symptoms following a diagnosis of metastatic Prostate Cancer .
    * HSI_ProstateCancer_PostTreatmentCheck following progression to metastatic cancer during treatment.
    * Itself for the continuance of care.
    It is only for persons with metastatic cancer.
    """

    def __init__(self, module, person_id):
        super().__init__(module, person_id=person_id)

        # Define the necessary information for an HSI
        self.TREATMENT_ID = "ProstateCancer_PalliativeCare"
        self.EXPECTED_APPT_FOOTPRINT = self.make_appt_footprint({"Over5OPD": 1})
        self.ACCEPTED_FACILITY_LEVEL = '3'
        self.ALERT_OTHER_DISEASES = []

    def apply(self, person_id, squeeze_factor):
        df = self.sim.population.props
        hs = self.sim.modules["HealthSystem"]

        if not df.at[person_id, 'is_alive']:
            return hs.get_blank_appt_footprint()

        # Check that the person is in metastatic
        assert df.at[person_id, "pc_status"] == 'metastatic'

        # Record the start of palliative care if this is first appointment
        if pd.isnull(df.at[person_id, "pc_date_palliative_care"]):
            df.at[person_id, "pc_date_palliative_care"] = self.sim.date

        # Schedule another instance of the event for one month
        hs.schedule_hsi_event(
            hsi_event=HSI_ProstateCancer_PalliativeCare(
                module=self.module,
                person_id=person_id
            ),
            topen=self.sim.date + DateOffset(months=1),
            tclose=None,
            priority=0
        )

    def did_not_run(self):
        pass


# ---------------------------------------------------------------------------------------------------------
#   LOGGING EVENTS
# ---------------------------------------------------------------------------------------------------------

class ProstateCancerLoggingEvent(RegularEvent, PopulationScopeEventMixin):
    """The only logging event for this module"""

    def __init__(self, module):
        """schedule logging to repeat every 1 months
        """
        self.repeat = 30
        super().__init__(module, frequency=DateOffset(days=self.repeat))

    def apply(self, population):
        """Compute statistics regarding the current status of persons and output to the logger
        """
        df = population.props

        # CURRENT STATUS COUNTS
        # Create dictionary for each subset, adding prefix to key name, and adding to make a flat dict for logging.
        out = {}

        # Current counts, total
        out.update({
            f'total_{k}': v for k, v in df.loc[df.is_alive].pc_status.value_counts().items()})

        # Current counts, undiagnosed
        out.update({f'undiagnosed_{k}': v for k, v in df.loc[df.is_alive].loc[
            pd.isnull(df.pc_date_diagnosis), 'pc_status'].value_counts().items()})

        # Current counts, diagnosed
        out.update({f'diagnosed_{k}': v for k, v in df.loc[df.is_alive].loc[
            ~pd.isnull(df.pc_date_diagnosis), 'pc_status'].value_counts().items()})

        # Current counts, on treatment (excl. palliative care)
        out.update({f'treatment_{k}': v for k, v in df.loc[df.is_alive].loc[(~pd.isnull(
            df.pc_date_treatment) & pd.isnull(
            df.pc_date_palliative_care)), 'pc_status'].value_counts().items()})

        # Current counts, on palliative care
        out.update({f'palliative_{k}': v for k, v in df.loc[df.is_alive].loc[
            ~pd.isnull(df.pc_date_palliative_care), 'pc_status'].value_counts().items()})

        # Counts of those that have been diagnosed, started treatment or started palliative care since last logging
        # event:
        date_now = self.sim.date
        date_lastlog = self.sim.date - pd.DateOffset(days=29)

        n_ge35_m = (df.is_alive & (df.age_years >= 35) & (df.sex == 'M')).sum()

        # todo: the .between function I think includes the two dates so events on these dates counted twice
        # todo:_ I think we need to replace with date_lastlog <= x < date_now
        n_newly_diagnosed_prostate_confined = (
                df.pc_date_diagnosis.between(date_lastlog, date_now) & (df.pc_status == 'prostate_confined')).sum()
        n_newly_diagnosed_local_ln = (
                df.pc_date_diagnosis.between(date_lastlog, date_now) & (df.pc_status == 'local_ln')).sum()
        n_newly_diagnosed_metastatic = (
                df.pc_date_diagnosis.between(date_lastlog, date_now) & (df.pc_status == 'metastatic')).sum()

        n_diagnosed = (df.is_alive & ~pd.isnull(df.pc_date_diagnosis)).sum()

        out.update({
            'diagnosed_since_last_log': df.pc_date_diagnosis.between(date_lastlog, date_now).sum(),
            'treated_since_last_log': df.pc_date_treatment.between(date_lastlog, date_now).sum(),
            'palliative_since_last_log': df.pc_date_palliative_care.between(date_lastlog, date_now).sum(),
            'death_prostate_cancer_since_last_log': df.pc_date_death.between(date_lastlog, date_now).sum(),
            'n_men age 35+': n_ge35_m,
            'n_newly_diagnosed_prostate_confined1': n_newly_diagnosed_prostate_confined,
            'n_newly_diagnosed_local_ln': n_newly_diagnosed_local_ln,
            'n_newly_diagnosed_metastatic': n_newly_diagnosed_metastatic,
            'n_diagnosed': n_diagnosed
        })

        logger.info(key='summary_stats',
                    data=out)
        #       logger.info('%s|person_one|%s',
        #                    self.sim.date,
        #                    df.loc[ 8].to_dict())<|MERGE_RESOLUTION|>--- conflicted
+++ resolved
@@ -671,11 +671,7 @@
 
         self.TREATMENT_ID = "ProstateCancer_Investigation_Following_blood_urine"
         self.EXPECTED_APPT_FOOTPRINT = self.make_appt_footprint({"Over5OPD": 1})
-<<<<<<< HEAD
-        self.ACCEPTED_FACILITY_LEVEL = '1a'
-=======
         self.ACCEPTED_FACILITY_LEVEL = '1b'
->>>>>>> 7ea09ed2
         self.ALERT_OTHER_DISEASES = []
 
     def apply(self, person_id, squeeze_factor):
@@ -726,11 +722,7 @@
 
         self.TREATMENT_ID = "ProstateCancer_Investigation_Following_pelvic_pain"
         self.EXPECTED_APPT_FOOTPRINT = self.make_appt_footprint({"Over5OPD": 1})
-<<<<<<< HEAD
-        self.ACCEPTED_FACILITY_LEVEL = '1a'
-=======
         self.ACCEPTED_FACILITY_LEVEL = '1b'
->>>>>>> 7ea09ed2
         self.ALERT_OTHER_DISEASES = []
 
     def apply(self, person_id, squeeze_factor):
@@ -781,11 +773,7 @@
 
         self.TREATMENT_ID = "ProstateCancer_Investigation_Following_psa_positive"
         self.EXPECTED_APPT_FOOTPRINT = self.make_appt_footprint({"Over5OPD": 1})
-<<<<<<< HEAD
-        self.ACCEPTED_FACILITY_LEVEL = '1a'
-=======
         self.ACCEPTED_FACILITY_LEVEL = '1b'
->>>>>>> 7ea09ed2
         self.ALERT_OTHER_DISEASES = []
 
     def apply(self, person_id, squeeze_factor):
