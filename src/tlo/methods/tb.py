--- conflicted
+++ resolved
@@ -684,11 +684,7 @@
         self.item_codes_for_consumables_required['slides'] = hs.get_item_code_from_item_name(
             "Microscope slides, lime-soda-glass, pack of 50")
         self.item_codes_for_consumables_required['gloves'] = hs.get_item_code_from_item_name(
-<<<<<<< HEAD
-            "Glove disposable powdered latex medium_100_CMST")
-=======
             "Disposables gloves, powder free, 100 pieces per box")
->>>>>>> 4f9248d8
 
         self.sim.modules['HealthSystem'].dx_manager.register_dx_test(
             tb_sputum_test_smear_positive=DxTest(
