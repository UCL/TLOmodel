"""
    This module schedules TB infection and natural history
    It schedules TB treatment and follow-up appointments along with preventive therapy
    for eligible people (HIV+ and paediatric contacts of active TB cases
"""
from functools import reduce

import pandas as pd

from tlo import Date, DateOffset, Module, Parameter, Property, Types, logging
from tlo.events import Event, IndividualScopeEventMixin, PopulationScopeEventMixin, RegularEvent
from tlo.lm import LinearModel, LinearModelType, Predictor
from tlo.methods import Metadata, hiv
from tlo.methods.causes import Cause
from tlo.methods.dxmanager import DxTest
from tlo.methods.hsi_event import HSI_Event
from tlo.methods.symptommanager import Symptom
from tlo.util import parse_csv_values_for_columns_with_mixed_datatypes, random_date, read_csv_files

logger = logging.getLogger(__name__)
logger.setLevel(logging.INFO)


class Tb(Module):
    """Set up the baseline population with TB prevalence"""

    def __init__(self, name=None, resourcefilepath=None, run_with_checks=False):
        super().__init__(name)

        self.resourcefilepath = resourcefilepath
        self.daly_wts = dict()
        self.lm = dict()
        self.footprints_for_consumables_required = dict()
        self.symptom_list = {"fever", "respiratory_symptoms", "fatigue", "night_sweats"}
        self.district_list = list()
        self.item_codes_for_consumables_required = dict()

        assert isinstance(run_with_checks, bool)
        self.run_with_checks = run_with_checks

        # tb outputs needed for calibration/
        keys = ["date",
                "num_new_active_tb",
                "tbPrevLatent"
                ]
        # initialise empty dict with set keys
        self.tb_outputs = {k: [] for k in keys}

    INIT_DEPENDENCIES = {
        "Demography",
        "HealthSystem",
        "Lifestyle",
        "SymptomManager",
        "Epi",
    }

    OPTIONAL_INIT_DEPENDENCIES = {"HealthBurden", "Hiv"}

    METADATA = {
        Metadata.DISEASE_MODULE,
        Metadata.USES_SYMPTOMMANAGER,
        Metadata.USES_HEALTHSYSTEM,
        Metadata.USES_HEALTHBURDEN,
    }

    # Declare Causes of Death
    CAUSES_OF_DEATH = {
        "TB": Cause(gbd_causes="Tuberculosis", label="TB (non-AIDS)"),
        "AIDS_TB": Cause(gbd_causes="HIV/AIDS", label="AIDS"),
    }

    CAUSES_OF_DISABILITY = {
        "TB": Cause(gbd_causes="Tuberculosis", label="TB (non-AIDS)"),
    }

    # Declaration of the specific symptoms that this module will use
    SYMPTOMS = {"fatigue", "night_sweats"}

    PROPERTIES = {
        # ------------------ natural history ------------------ #
        "tb_inf": Property(
            Types.CATEGORICAL,
            categories=[
                "uninfected",
                "latent",
                "active",
            ],
            description="tb status",
        ),
        "tb_strain": Property(
            Types.CATEGORICAL,
            categories=[
                "none",
                "ds",
                "mdr",
            ],
            description="tb strain: drug-susceptible (ds) or multi-drug resistant (mdr)",
        ),
        "tb_date_latent": Property(
            Types.DATE, "Date acquired tb infection (latent stage)"
        ),
        "tb_scheduled_date_active": Property(
            Types.DATE, "Date active tb is scheduled to start"
        ),
        "tb_date_active": Property(Types.DATE, "Date active tb started"),
        "tb_smear": Property(
            Types.BOOL,
            "smear positivity with active infection: False=negative, True=positive",
        ),
        # ------------------ testing status ------------------ #
        "tb_date_tested": Property(Types.DATE, "Date of last tb test"),
        "tb_diagnosed": Property(
            Types.BOOL, "person has current diagnosis of active tb"
        ),
        "tb_date_diagnosed": Property(Types.DATE, "date most recent tb diagnosis"),
        "tb_diagnosed_mdr": Property(
            Types.BOOL, "person has current diagnosis of active mdr-tb"
        ),
        # ------------------ treatment status ------------------ #
        "tb_on_treatment": Property(Types.BOOL, "on tb treatment regimen"),
        "tb_date_treated": Property(
            Types.DATE, "date most recent tb treatment started"
        ),
        "tb_treatment_regimen": Property(
            Types.CATEGORICAL,
            categories=[
                "none",
                "tb_tx_adult",
                "tb_tx_child",
                "tb_retx_adult",
                "tb_retx_child",
                "tb_mdrtx",
            ],
            description="current tb treatment regimen",
        ),
        "tb_ever_treated": Property(Types.BOOL, "if ever treated for active tb"),
        "tb_treatment_failure": Property(Types.BOOL, "failed first line tb treatment"),
        "tb_treated_mdr": Property(Types.BOOL, "on tb treatment MDR regimen"),
        "tb_date_treated_mdr": Property(Types.DATE, "date tb MDR treatment started"),
        "tb_on_ipt": Property(Types.BOOL, "if currently on ipt"),
        "tb_date_ipt": Property(Types.DATE, "date ipt started"),
    }

    PARAMETERS = {
        # ------------------ baseline population ------------------ #
        "prop_mdr2010": Parameter(
            Types.REAL,
            "Proportion of active tb cases with multidrug resistance in 2010",
        ),
        # ------------------ workbooks ------------------ #
        "who_incidence_estimates": Parameter(
            Types.REAL, "WHO estimated active TB incidence per 100,000 population"
        ),
        "followup_times": Parameter(
            Types.DATA_FRAME,
            "times(weeks) tb treatment monitoring required after tx start",
        ),
        "tb_high_risk_distr": Parameter(Types.LIST, "list of ten high-risk districts"),
        "ipt_coverage": Parameter(
            Types.DATA_FRAME,
            "national estimates of coverage of IPT in PLHIV and paediatric contacts",
        ),
        # ------------------ natural history ------------------ #
        "incidence_active_tb_2010": Parameter(
            Types.REAL, "incidence of active tb in 2010 in all ages"
        ),
        "rr_tb_child": Parameter(
            Types.REAL, "relative risk of tb infection if under 16 years of age"
        ),
        "monthly_prob_relapse_tx_complete": Parameter(
            Types.REAL, "monthly probability of relapse once treatment complete"
        ),
        "monthly_prob_relapse_tx_incomplete": Parameter(
            Types.REAL, "monthly probability of relapse if treatment incomplete"
        ),
        "monthly_prob_relapse_2yrs": Parameter(
            Types.REAL,
            "monthly probability of relapse 2 years after treatment complete",
        ),
        "rr_relapse_hiv": Parameter(
            Types.REAL, "relative risk of relapse for HIV-positive people"
        ),
        "rr_relapse_diabetes": Parameter(
            Types.REAL, "relative risk of relapse for people with diabetes (treated/untreated)"
        ),
        # ------------------ active disease ------------------ #
        "scaling_factor_WHO": Parameter(
            Types.REAL,
            "scaling factor applied to WHO estimates to account for the impact of interventions in place",
        ),
        "duration_active_disease_years": Parameter(
            Types.REAL, "duration of active disease from onset to cure or death"
        ),
        # ------------------ clinical features ------------------ #
        "prop_smear_positive": Parameter(
            Types.REAL, "proportion of new active cases that will be smear-positive"
        ),
        "prop_smear_positive_hiv": Parameter(
            Types.REAL, "proportion of hiv+ active tb cases that will be smear-positive"
        ),
        # ------------------ mortality ------------------ #
        # untreated
        "death_rate_smear_pos_untreated": Parameter(
            Types.REAL,
            "probability of death in smear-positive tb cases with untreated tb",
        ),
        "death_rate_smear_neg_untreated": Parameter(
            Types.REAL,
            "probability of death in smear-negative tb cases with untreated tb",
        ),
        # treated
        "death_rate_child0_4_treated": Parameter(
            Types.REAL, "probability of death in child aged 0-4 years with treated tb"
        ),
        "death_rate_child5_14_treated": Parameter(
            Types.REAL, "probability of death in child aged 5-14 years with treated tb"
        ),
        "death_rate_adult_treated": Parameter(
            Types.REAL, "probability of death in adult aged >=15 years with treated tb"
        ),
        "rr_death_diabetes": Parameter(
            Types.REAL, "additional risk of death if person has diabetes (treated/untreated)"
        ),
        # ------------------ progression to active disease ------------------ #
        "rr_tb_bcg": Parameter(
            Types.REAL,
            "relative risk of progression to active disease for children with BCG vaccine",
        ),
        "rr_tb_hiv": Parameter(
            Types.REAL, "relative risk of progression to active disease for PLHIV"
        ),
        "rr_tb_aids": Parameter(
            Types.REAL,
            "relative risk of progression to active disease for PLHIV with AIDS",
        ),
        "rr_tb_art_adult": Parameter(
            Types.REAL,
            "relative risk of progression to active disease for adults with HIV on ART",
        ),
        "rr_tb_art_child": Parameter(
            Types.REAL,
            "relative risk of progression to active disease for adults with HIV on ART",
        ),
        "rr_tb_obese": Parameter(
            Types.REAL, "relative risk of progression to active disease if obese"
        ),
        "rr_tb_diabetes": Parameter(
            Types.REAL,
            "relative risk of progression to active disease with any type diabetes",
        ),
        "rr_tb_alcohol": Parameter(
            Types.REAL,
            "relative risk of progression to active disease with heavy alcohol use",
        ),
        "rr_tb_smoking": Parameter(
            Types.REAL, "relative risk of progression to active disease with smoking"
        ),
        "rr_ipt_adult": Parameter(
            Types.REAL, "relative risk of active TB with IPT in adults"
        ),
        "rr_ipt_child": Parameter(
            Types.REAL, "relative risk of active TB with IPT in children"
        ),
        "rr_ipt_adult_hiv": Parameter(
            Types.REAL, "relative risk of active TB with IPT in adults with hiv"
        ),
        "rr_ipt_child_hiv": Parameter(
            Types.REAL, "relative risk of active TB with IPT in children with hiv"
        ),
        "rr_ipt_art_adult": Parameter(
            Types.REAL, "relative risk of active TB with IPT and ART in adults"
        ),
        "rr_ipt_art_child": Parameter(
            Types.REAL, "relative risk of active TB with IPT and ART in children"
        ),
        # ------------------ diagnostic tests ------------------ #
        "sens_xpert_smear_negative": Parameter(
            Types.REAL, "sensitivity of Xpert test in smear negative TB cases"),
        "sens_xpert_smear_positive": Parameter(
            Types.REAL, "sensitivity of Xpert test in smear positive TB cases"),
        "spec_xpert_smear_negative": Parameter(
            Types.REAL, "specificity of Xpert test in smear negative TB cases"),
        "spec_xpert_smear_positive": Parameter(
            Types.REAL, "specificity of Xpert test in smear positive TB cases"),
        "sens_sputum_smear_positive": Parameter(
            Types.REAL,
            "sensitivity of sputum smear microscopy in sputum positive cases",
        ),
        "spec_sputum_smear_positive": Parameter(
            Types.REAL,
            "specificity of sputum smear microscopy in sputum positive cases",
        ),
        "sens_clinical": Parameter(
            Types.REAL, "sensitivity of clinical diagnosis in detecting active TB"
        ),
        "spec_clinical": Parameter(
            Types.REAL, "specificity of clinical diagnosis in detecting TB"
        ),
        "sens_xray_smear_negative": Parameter(
            Types.REAL, "sensitivity of x-ray diagnosis in smear negative TB cases"
        ),
        "sens_xray_smear_positive": Parameter(
            Types.REAL, "sensitivity of x-ray diagnosis in smear positive TB cases"
        ),
        "spec_xray_smear_negative": Parameter(
            Types.REAL, "specificity of x-ray diagnosis in smear negative TB cases"
        ),
        "spec_xray_smear_positive": Parameter(
            Types.REAL, "specificity of x-ray diagnosis in smear positive TB cases"
        ),
        # ------------------ treatment success rates ------------------ #
        "prob_tx_success_ds": Parameter(
            Types.REAL, "Probability of treatment success for new and relapse TB cases"
        ),
        "prob_tx_success_mdr": Parameter(
            Types.REAL, "Probability of treatment success for MDR-TB cases"
        ),
        "prob_tx_success_0_4": Parameter(
            Types.REAL, "Probability of treatment success for children aged 0-4 years"
        ),
        "prob_tx_success_5_14": Parameter(
            Types.REAL, "Probability of treatment success for children aged 5-14 years"
        ),
        # ------------------ testing rates ------------------ #
        "rate_testing_general_pop": Parameter(
            Types.REAL,
            "rate of screening / testing per month in general population",
        ),
        "rate_testing_active_tb": Parameter(
            Types.DATA_FRAME,
            "rate of screening / testing per month in population with active tb",
        ),
        # ------------------ treatment regimens ------------------ #
        "ds_treatment_length": Parameter(
            Types.REAL,
            "length of treatment for drug-susceptible tb (first case) in months",
        ),
        "ds_retreatment_length": Parameter(
            Types.REAL,
            "length of treatment for drug-susceptible tb (secondary case) in months",
        ),
        "mdr_treatment_length": Parameter(
            Types.REAL, "length of treatment for mdr-tb in months"
        ),
        "prob_retained_ipt_6_months": Parameter(
            Types.REAL,
            "probability of being retained on IPT every 6 months if still eligible",
        ),
        "age_eligibility_for_ipt": Parameter(
            Types.REAL,
            "eligibility criteria (years of age) for IPT given to contacts of TB cases",
        ),
        "ipt_start_date": Parameter(
            Types.INT,
            "year from which IPT is available for paediatric contacts of diagnosed active TB cases",
        ),
        "first_line_test": Parameter(
            Types.STRING,
            "name of first test to be used for TB diagnosis"
        ),
        "second_line_test": Parameter(
            Types.STRING,
            "name of second test to be used for TB diagnosis"
        ),
        "tb_healthseekingbehaviour_cap": Parameter(
            Types.INT,
            "number of repeat visits assumed for healthcare services",
        ),
        "data_end": Parameter(
            Types.INT,
            "last year for which data are available",
        ),
        "length_of_inpatient_stay_if_terminal": Parameter(
            Types.LIST,
            "length of inpatient stay for end-of-life TB patients",
        ),
        # ------------------ scale-up parameters for scenario analysis ------------------ #
        "type_of_scaleup": Parameter(
            Types.STRING, "argument to determine type scale-up of program which will be implemented, "
                          "can be 'none', 'target' or 'max'",
        ),
        "scaleup_start_year": Parameter(
            Types.INT,
            "the year when the scale-up starts (it will occur on 1st January of that year)"
        ),
        "scaleup_parameters": Parameter(
            Types.DATA_FRAME,
            "the parameters and values changed in scenario analysis"
        )
    }

    def read_parameters(self, data_folder):
        """
        * 1) Reads the ResourceFiles
        * 2) Declares the DALY weights
        * 3) Declares the Symptoms
        """

        # 1) Read the ResourceFiles
        workbook = read_csv_files(self.resourcefilepath/"ResourceFile_TB", files=None)
        self.load_parameters_from_dataframe(workbook["parameters"])

        p = self.parameters

        # assume cases distributed equally across districts
        p["who_incidence_estimates"] = workbook["WHO_activeTB2023"]

        # use NTP reported treatment rates as testing rates (perfect referral)
        p["rate_testing_active_tb"] = workbook["NTP2019"]
        p["followup_times"] = workbook["followup"]

        # if using national-level model, include all districts in IPT coverage
        # p['tb_high_risk_distr'] = workbook['IPTdistricts']
        p["tb_high_risk_distr"] = workbook["all_districts"]

        p["ipt_coverage"] = workbook["ipt_coverage"]

        self.district_list = (
            self.sim.modules["Demography"]
            .parameters["pop_2010"]["District"]
            .unique()
            .tolist()
        )

        # load parameters for scale-up projections
        p['scaleup_parameters'] = workbook["scaleup_parameters"]

        # 2) Get the DALY weights
        if "HealthBurden" in self.sim.modules.keys():
            # HIV-negative
            # Drug-susceptible tuberculosis, not HIV infected
            self.daly_wts["daly_tb"] = self.sim.modules["HealthBurden"].get_daly_weight(
                0
            )
            # multi-drug resistant tuberculosis, not HIV infected
            self.daly_wts["daly_mdr_tb"] = self.sim.modules[
                "HealthBurden"
            ].get_daly_weight(1)

            # HIV-positive
            # Drug-susceptible Tuberculosis, HIV infected without anaemia
            self.daly_wts["daly_tb_hiv"] = self.sim.modules[
                "HealthBurden"
            ].get_daly_weight(7)
            # Multi-drug resistant Tuberculosis, HIV infected and anemia, moderate
            self.daly_wts["daly_mdr_tb_hiv"] = self.sim.modules[
                "HealthBurden"
            ].get_daly_weight(9)

        # 3) Declare the Symptoms
        # additional healthcare-seeking behaviour with these symptoms
        self.sim.modules["SymptomManager"].register_symptom(
            Symptom(
                name="fatigue",
                odds_ratio_health_seeking_in_adults=5.0,
                odds_ratio_health_seeking_in_children=5.0,
            )
        )

        self.sim.modules["SymptomManager"].register_symptom(
            Symptom(
                name="night_sweats",
                odds_ratio_health_seeking_in_adults=5.0,
                odds_ratio_health_seeking_in_children=5.0,
            )
        )

    def pre_initialise_population(self):
        """Do things required before the population is created
        * Build the LinearModels"""
        self._build_linear_models()

    def _build_linear_models(self):
        """Establish the Linear Models"""

        p = self.parameters

        # risk of active tb
        predictors = [
            Predictor("age_years").when("<=15", p["rr_tb_child"]),
            # -------------- LIFESTYLE -------------- #
            Predictor().when(
                'va_bcg_all_doses &'
                '(hv_inf == False) &'
                '(age_years <10)',
                p["rr_tb_bcg"]  # child with bcg
            ),
            Predictor("li_bmi").when(">=4", p["rr_tb_obese"]),
            Predictor("li_ex_alc").when(True, p["rr_tb_alcohol"]),
            Predictor("li_tob").when(True, p["rr_tb_smoking"]),
            # -------------- IPT -------------- #
            Predictor().when(
                '~hv_inf &'
                'tb_on_ipt & '
                'age_years <= 15',
                p["rr_ipt_child"]),  # hiv- child on ipt
            Predictor().when(
                '~hv_inf &'
                'tb_on_ipt & '
                'age_years > 15',
                p["rr_ipt_adult"]),  # hiv- adult on ipt
            # -------------- PLHIV -------------- #
            Predictor("hv_inf").when(True, p["rr_tb_hiv"]),
            Predictor("sy_aids_symptoms").when(">0", p["rr_tb_aids"]),
            # on ART, no IPT
            Predictor().when(
                'hv_inf & '
                '(hv_art == "on_VL_suppressed") &'
                '~tb_on_ipt & '
                'age_years <= 15',
                p["rr_tb_art_child"]),  # hiv+ child on ART
            Predictor().when(
                'hv_inf & '
                '(hv_art == "on_VL_suppressed") &'
                '~tb_on_ipt & '
                'age_years > 15',
                p["rr_tb_art_adult"]),  # hiv+ adult on ART
            # on ART, on IPT
            Predictor().when(
                'tb_on_ipt & '
                'hv_inf & '
                'age_years <= 15 &'
                '(hv_art == "on_VL_suppressed")',
                (p["rr_tb_art_child"] * p["rr_ipt_art_child"]),  # hiv+ child on ART+IPT
            ),
            Predictor().when(
                'tb_on_ipt & '
                'hv_inf & '
                'age_years > 15 &'
                '(hv_art == "on_VL_suppressed")',
                (p["rr_tb_art_adult"] * p["rr_ipt_art_adult"]),  # hiv+ adult on ART+IPT
            ),
            # not on ART, on IPT
            Predictor().when(
                'tb_on_ipt & '
                'hv_inf & '
                'age_years <= 15 &'
                '(hv_art != "on_VL_suppressed")',
                p["rr_ipt_child_hiv"],  # hiv+ child IPT only
            ),
            Predictor().when(
                'tb_on_ipt & '
                'hv_inf & '
                'age_years > 15 &'
                '(hv_art != "on_VL_suppressed")',
                p["rr_ipt_adult_hiv"],  # hiv+ adult IPT only
            ),
        ]
        conditional_predictors = [
            Predictor("nc_diabetes").when(True, p['rr_tb_diabetes']),
        ] if "CardioMetabolicDisorders" in self.sim.modules else []

        self.lm["active_tb"] = LinearModel.multiplicative(
            *(predictors + conditional_predictors))

        # risk of relapse <2 years following treatment
        predictors = [
            Predictor("hv_inf").when(True, p["rr_relapse_hiv"]),
            Predictor("tb_treatment_failure")
            .when(True, (p["monthly_prob_relapse_tx_incomplete"] / p["monthly_prob_relapse_tx_complete"])),
            Predictor().when(
                'tb_on_ipt & '
                'age_years <= 15',
                p["rr_ipt_child"]),
            Predictor().when(
                'tb_on_ipt & '
                'age_years > 15',
                p["rr_ipt_adult"]),
        ]

        conditional_predictors = [
            Predictor("nc_diabetes").when(True, p['rr_relapse_diabetes']),
        ] if "CardioMetabolicDisorders" in self.sim.modules else []

        self.lm["risk_relapse_2yrs"] = LinearModel(
            LinearModelType.MULTIPLICATIVE,
            p["monthly_prob_relapse_tx_complete"],
            *(predictors + conditional_predictors))

        # risk of relapse if >=2 years post treatment
        self.lm["risk_relapse_late"] = LinearModel(
            LinearModelType.MULTIPLICATIVE,
            p["monthly_prob_relapse_2yrs"],
            Predictor("hv_inf").when(True, p["rr_relapse_hiv"]),
            Predictor().when(
                'tb_on_ipt & '
                'age_years <= 15',
                p["rr_ipt_child"]),
            Predictor().when(
                'tb_on_ipt & '
                'age_years > 15',
                p["rr_ipt_adult"]),
        )

        # probability of death
        predictors = [
            Predictor().when(
                "(tb_on_treatment == True) & "
                "(age_years <=4)",
                p["death_rate_child0_4_treated"],
            ),
            Predictor().when(
                "(tb_on_treatment == True) & "
                "(age_years <=14)",
                p["death_rate_child5_14_treated"],
            ),
            Predictor().when(
                "(tb_on_treatment == True) & "
                "(age_years >=15)",
                p["death_rate_adult_treated"],
            ),
            Predictor().when(
                "(tb_on_treatment == False) & "
                "(tb_smear == True)",
                p["death_rate_smear_pos_untreated"],
            ),
            Predictor().when(
                "(tb_on_treatment == False) & "
                "(tb_smear == False)",
                p["death_rate_smear_neg_untreated"],
            ),
        ]

        conditional_predictors = [
            Predictor("nc_diabetes").when(True, p['rr_death_diabetes']),
        ] if "CardioMetabolicDisorders" in self.sim.modules else []

        self.lm["death_rate"] = LinearModel.multiplicative(
            *(predictors + conditional_predictors))

    def send_for_screening_general(self, population):

        df = population.props
        p = self.parameters
        rng = self.rng

        random_draw = rng.random_sample(size=len(df))

        # randomly select some individuals for screening and testing
        # this may include some newly infected active tb cases (that's fine)
        screen_idx = df.index[
            df.is_alive
            & ~df.tb_diagnosed
            & ~df.tb_on_treatment
            & (random_draw < p["rate_testing_general_pop"])
            ]

        for person in screen_idx:
            self.sim.modules["HealthSystem"].schedule_hsi_event(
                HSI_Tb_ScreeningAndRefer(person_id=person, module=self),
                topen=random_date(self.sim.date, self.sim.date + DateOffset(months=1), self.rng),
                tclose=None,
                priority=0,
            )

    def select_tb_test(self, person_id):

        df = self.sim.population.props
        p = self.parameters
        person = df.loc[person_id]

        # xpert tests limited to 60% coverage
        # if selected test is xpert, check for availability
        # give sputum smear as back-up
        # assume sputum smear always available

        # previously diagnosed/treated or hiv+ -> xpert
        if person["tb_ever_treated"] or person["hv_diagnosed"] or (p["first_line_test"] == 'xpert'):
            return "xpert"
        else:
            return "sputum"

    def get_consumables_for_dx_and_tx(self):
        p = self.parameters
        # consumables = self.sim.modules["HealthSystem"].parameters["Consumables"]
        hs = self.sim.modules["HealthSystem"]

        # TB Sputum smear test
        # assume that if smear-positive, sputum smear test is 100% specific and sensitive
        self.item_codes_for_consumables_required['sputum_test'] = hs.get_item_code_from_item_name("ZN Stain")
        self.item_codes_for_consumables_required['sputum_container'] = hs.get_item_code_from_item_name(
            "Sputum container")
        self.item_codes_for_consumables_required['slides'] = hs.get_item_code_from_item_name(
            "Microscope slides, lime-soda-glass, pack of 50")
        self.item_codes_for_consumables_required['gloves'] = hs.get_item_code_from_item_name(
            "Gloves, exam, latex, disposable, pair")

        self.sim.modules['HealthSystem'].dx_manager.register_dx_test(
            tb_sputum_test_smear_positive=DxTest(
                property='tb_inf',
                target_categories=["active"],
                sensitivity=p["sens_sputum_smear_positive"],
                specificity=p["spec_sputum_smear_positive"],
                item_codes=self.item_codes_for_consumables_required['sputum_test'],
                optional_item_codes=[self.item_codes_for_consumables_required['sputum_container'],
                                     self.item_codes_for_consumables_required['slides'],
                                     self.item_codes_for_consumables_required['gloves']]
            )
        )
        self.sim.modules['HealthSystem'].dx_manager.register_dx_test(
            tb_sputum_test_smear_negative=DxTest(
                property='tb_inf',
                target_categories=["active"],
                sensitivity=0.0,
                specificity=1.0,
                item_codes=self.item_codes_for_consumables_required['sputum_test'],
                optional_item_codes=[self.item_codes_for_consumables_required['sputum_container'],
                                     self.item_codes_for_consumables_required['slides'],
                                     self.item_codes_for_consumables_required['gloves']]
            )
        )

        # TB GeneXpert
        self.item_codes_for_consumables_required['xpert_test'] = \
            hs.get_item_code_from_item_name("Xpert")

        # sensitivity/specificity set for smear status of cases
        self.sim.modules["HealthSystem"].dx_manager.register_dx_test(
            tb_xpert_test_smear_positive=DxTest(
                property="tb_inf",
                target_categories=["active"],
                sensitivity=p["sens_xpert_smear_positive"],
                specificity=p["spec_xpert_smear_positive"],
                item_codes=self.item_codes_for_consumables_required['xpert_test'],
                optional_item_codes=[self.item_codes_for_consumables_required['sputum_container'],
                                     self.item_codes_for_consumables_required['slides'],
                                     self.item_codes_for_consumables_required['gloves']]
            )
        )
        self.sim.modules["HealthSystem"].dx_manager.register_dx_test(
            tb_xpert_test_smear_negative=DxTest(
                property="tb_inf",
                target_categories=["active"],
                sensitivity=p["sens_xpert_smear_negative"],
                specificity=p["spec_xpert_smear_negative"],
                item_codes=self.item_codes_for_consumables_required['xpert_test'],
                optional_item_codes=[self.item_codes_for_consumables_required['sputum_container'],
                                     self.item_codes_for_consumables_required['slides'],
                                     self.item_codes_for_consumables_required['gloves']]
            )
        )

        # TB Chest x-ray
        self.item_codes_for_consumables_required['chest_xray'] = hs.get_item_code_from_item_name("X-ray")
        self.item_codes_for_consumables_required['lead_apron'] = hs.get_item_code_from_item_name(
            "Lead rubber x-ray protective aprons up to 150kVp 0.50mm_each_CMST")

        # sensitivity/specificity set for smear status of cases
        self.sim.modules["HealthSystem"].dx_manager.register_dx_test(
            tb_xray_smear_positive=DxTest(
                property="tb_inf",
                target_categories=["active"],
                sensitivity=p["sens_xray_smear_positive"],
                specificity=p["spec_xray_smear_positive"],
                item_codes=self.item_codes_for_consumables_required['chest_xray'],
                optional_item_codes=self.item_codes_for_consumables_required['lead_apron']
            )
        )
        self.sim.modules["HealthSystem"].dx_manager.register_dx_test(
            tb_xray_smear_negative=DxTest(
                property="tb_inf",
                target_categories=["active"],
                sensitivity=p["sens_xray_smear_negative"],
                specificity=p["spec_xray_smear_negative"],
                item_codes=self.item_codes_for_consumables_required['chest_xray'],
                optional_item_codes=self.item_codes_for_consumables_required['lead_apron']
            )
        )

        # TB clinical diagnosis
        self.sim.modules["HealthSystem"].dx_manager.register_dx_test(
            tb_clinical=DxTest(
                property="tb_inf",
                target_categories=["active"],
                sensitivity=p["sens_clinical"],
                specificity=p["spec_clinical"],
                item_codes=[]
            )
        )

        # TB Culture
        self.item_codes_for_consumables_required['culture_test'] = \
            hs.get_item_code_from_item_name("MGIT960 Culture and DST")

        # sensitivity/specificity set for smear status of cases
        self.sim.modules["HealthSystem"].dx_manager.register_dx_test(
            tb_culture_test=DxTest(
                property="tb_inf",
                target_categories=["active"],
                sensitivity=1.0,
                specificity=1.0,
                item_codes=self.item_codes_for_consumables_required['culture_test']
            )
        )

        # 4) -------- Define the treatment options --------
        # treatment supplied as full kits for duration of treatment
        # adult treatment - primary
        self.item_codes_for_consumables_required['tb_tx_adult'] = \
            hs.get_item_code_from_item_name("Cat. I & III Patient Kit A")

        # child treatment - primary
        self.item_codes_for_consumables_required['tb_tx_child'] = \
            hs.get_item_code_from_item_name("Cat. I & III Patient Kit B")

        # adult treatment - secondary
        self.item_codes_for_consumables_required['tb_retx_adult'] = \
            hs.get_item_code_from_item_name("Cat. II Patient Kit A1")

        # child treatment - secondary
        self.item_codes_for_consumables_required['tb_retx_child'] = \
            hs.get_item_code_from_item_name("Cat. II Patient Kit A2")

        # mdr treatment
        self.item_codes_for_consumables_required['tb_mdrtx'] = \
            hs.get_item_code_from_item_name("Treatment: second-line drugs")

        # ipt
        self.item_codes_for_consumables_required['tb_ipt'] = \
            hs.get_item_code_from_item_name("Isoniazid/Pyridoxine, tablet 300 mg")

        # 3hp
        self.item_codes_for_consumables_required['tb_3HP'] = \
            hs.get_item_code_from_item_name("Isoniazid/Rifapentine")

    def initialise_population(self, population):

        df = population.props
        p = self.parameters

        # if HIV is not registered, create a dummy property
        if "Hiv" not in self.sim.modules:
            population.make_test_property("hv_inf", Types.BOOL)
            population.make_test_property("sy_aids_symptoms", Types.INT)
            population.make_test_property("hv_art", Types.STRING)

            df["hv_inf"] = False
            df["sy_aids_symptoms"] = 0
            df["hv_art"] = "not"

        # Set our property values for the initial population
        df["tb_inf"].values[:] = "uninfected"
        df["tb_strain"].values[:] = "none"

        df["tb_date_latent"] = pd.NaT
        df["tb_scheduled_date_active"] = pd.NaT
        df["tb_date_active"] = pd.NaT
        df["tb_smear"] = False

        # ------------------ testing status ------------------ #
        df["tb_date_tested"] = pd.NaT
        df["tb_diagnosed"] = False
        df["tb_date_diagnosed"] = pd.NaT
        df["tb_diagnosed_mdr"] = False

        # ------------------ treatment status ------------------ #
        df["tb_on_treatment"] = False
        df["tb_date_treated"] = pd.NaT
        df["tb_treatment_regimen"].values[:] = "none"
        df["tb_ever_treated"] = False
        df["tb_treatment_failure"] = False

        df["tb_on_ipt"] = False
        df["tb_date_ipt"] = pd.NaT

        # # ------------------ infection status ------------------ #
        # WHO estimates of active TB for 2010 to get infected initial population
        # don't need to scale or include treated proportion as no-one on treatment yet
        inc_estimates = p["who_incidence_estimates"]
        incidence_year = (inc_estimates.loc[
            (inc_estimates.year == self.sim.date.year), "incidence_per_100k"
        ].values[0]) / 100_000

        incidence_year = incidence_year * p["scaling_factor_WHO"]

        self.assign_active_tb(
            population,
            strain="ds",
            incidence=incidence_year)

        self.assign_active_tb(
            population,
            strain="mdr",
            incidence=incidence_year * p['prop_mdr2010'])

        self.send_for_screening_general(
            population
        )  # send some baseline population for screening

    def initialise_simulation(self, sim):
        """
        * 1) Schedule the regular TB events
        * 2) schedule logging
        * 3) Define the DxTests and treatment options
        """

        # 1) Regular events
        sim.schedule_event(TbActiveEvent(self), sim.date)
        sim.schedule_event(TbRegularEvents(self), sim.date)
        sim.schedule_event(TbSelfCureEvent(self), sim.date)
        sim.schedule_event(TbActiveCasePoll(self), sim.date + DateOffset(years=1))

        # 2) log at the end of the year
        # Optional: Schedule the scale-up of programs
        if self.parameters["type_of_scaleup"] != 'none':
            scaleup_start_date = Date(self.parameters["scaleup_start_year"], 1, 1)
            assert scaleup_start_date >= self.sim.start_date, f"Date {scaleup_start_date} is before simulation starts."
            sim.schedule_event(TbScaleUpEvent(self), scaleup_start_date)

        # 2) log at the end of the year
        sim.schedule_event(TbLoggingEvent(self), sim.date + DateOffset(years=1))

        # 3) Define the DxTests and get the consumables required
        self.get_consumables_for_dx_and_tx()

        # 4) (Optionally) Schedule the event to check the configuration of all properties
        if self.run_with_checks:
            sim.schedule_event(
                TbCheckPropertiesEvent(self), sim.date + pd.DateOffset(months=1)
            )

    def update_parameters_for_program_scaleup(self):
        """ options for program scale-up are 'target' or 'max' """
        p = self.parameters
        scaled_params_workbook = p["scaleup_parameters"]
        for col in scaled_params_workbook.columns:
            scaled_params_workbook[col] = scaled_params_workbook[col].apply(
                parse_csv_values_for_columns_with_mixed_datatypes
            )

        if p['type_of_scaleup'] == 'target':
            scaled_params = scaled_params_workbook.set_index('parameter')['target_value'].to_dict()
        else:
            scaled_params = scaled_params_workbook.set_index('parameter')['max_value'].to_dict()

        # scale-up TB program
        # use NTP treatment rates
        p["rate_testing_active_tb"]["treatment_coverage"] = scaled_params["tb_treatment_coverage"]

        # increase tb treatment success rates
        p["prob_tx_success_ds"] = scaled_params["tb_prob_tx_success_ds"]
        p["prob_tx_success_mdr"] = scaled_params["tb_prob_tx_success_mdr"]
        p["prob_tx_success_0_4"] = scaled_params["tb_prob_tx_success_0_4"]
        p["prob_tx_success_5_14"] = scaled_params["tb_prob_tx_success_5_14"]

        # change first-line testing for TB to xpert
        p["first_line_test"] = scaled_params["first_line_test"]
        p["second_line_test"] = scaled_params["second_line_test"]

        # increase coverage of IPT
        p["ipt_coverage"]["coverage_plhiv"] = scaled_params["ipt_coverage_plhiv"]
        p["ipt_coverage"]["coverage_paediatric"] = scaled_params["ipt_coverage_paediatric"]

        # update exising linear models to use new scaled-up paramters
        self._build_linear_models()

    def on_birth(self, mother_id, child_id):
        """Initialise properties for a newborn individual
        allocate IPT for child if mother diagnosed with TB
        """

        df = self.sim.population.props
        now = self.sim.date

        df.at[child_id, "tb_inf"] = "uninfected"
        df.at[child_id, "tb_strain"] = "none"

        df.at[child_id, "tb_date_latent"] = pd.NaT
        df.at[child_id, "tb_scheduled_date_active"] = pd.NaT
        df.at[child_id, "tb_date_active"] = pd.NaT
        df.at[child_id, "tb_smear"] = False

        # ------------------ testing status ------------------ #
        df.at[child_id, "tb_date_tested"] = pd.NaT

        df.at[child_id, "tb_diagnosed"] = False
        df.at[child_id, "tb_date_diagnosed"] = pd.NaT
        df.at[child_id, "tb_diagnosed_mdr"] = False

        # ------------------ treatment status ------------------ #
        df.at[child_id, "tb_on_treatment"] = False
        df.at[child_id, "tb_date_treated"] = pd.NaT
        df.at[child_id, "tb_treatment_regimen"] = "none"
        df.at[child_id, "tb_treatment_failure"] = False
        df.at[child_id, "tb_ever_treated"] = False

        df.at[child_id, "tb_on_ipt"] = False
        df.at[child_id, "tb_date_ipt"] = pd.NaT

        if "Hiv" not in self.sim.modules:
            df.at[child_id, "hv_inf"] = False
            df.at[child_id, "sy_aids_symptoms"] = 0
            df.at[child_id, "hv_art"] = "not"

        # Not interested in whether true or direct birth
        # give IPT to child of TB diagnosed mother if 2014 or later
        if df.at[abs(mother_id), "tb_diagnosed"] and (now.year >= self.parameters["ipt_start_date"]):
            event = HSI_Tb_Start_or_Continue_Ipt(self, person_id=child_id)
            self.sim.modules["HealthSystem"].schedule_hsi_event(
                event,
                priority=1,
                topen=now,
                tclose=now + DateOffset(days=28),
            )

    def report_daly_values(self):
        """
        This must send back a pd.Series or pd.DataFrame that reports on the average daly-weights that have been
        experienced by persons in the previous month. Only rows for alive-persons must be returned.
        The names of the series of columns is taken to be the label of the cause of this disability.
        It will be recorded by the healthburden module as <ModuleName>_<Cause>.
        """
        df = self.sim.population.props  # shortcut to population properties dataframe

        # to avoid errors when hiv module not running
        df_tmp = df.loc[df.is_alive]
        health_values = pd.Series(0, index=df_tmp.index)

        # hiv-negative
        health_values.loc[
            (df_tmp.tb_inf == "active")
            & (df_tmp.tb_strain == "ds")
            & ~df_tmp.hv_inf
            ] = self.daly_wts["daly_tb"]

        health_values.loc[
            (df_tmp.tb_inf == "active")
            & (df_tmp.tb_strain == "mdr")
            & ~df_tmp.hv_inf
            ] = self.daly_wts["daly_tb"]

        # hiv-positive
        health_values.loc[
            (df_tmp.tb_inf == "active")
            & (df_tmp.tb_strain == "ds")
            & df_tmp.hv_inf
            ] = self.daly_wts["daly_tb_hiv"]

        health_values.loc[
            (df_tmp.tb_inf == "active")
            & (df_tmp.tb_strain == "mdr")
            & df_tmp.hv_inf
            ] = self.daly_wts["daly_mdr_tb_hiv"]

        return health_values.loc[df.is_alive]

    def calculate_untreated_proportion(self, population, strain):
        """
        calculate the proportion of active TB cases not on correct treatment
        if mdr-tb and on first-line treatment, count case as untreated
        they will continue to contribute to transmission
        """
        df = population.props

        # sum active tb cases
        num_active_tb_cases = len(df[(df.tb_inf == "active") &
                                     (df.tb_strain == strain) &
                                     df.is_alive])

        # sum treated active tb cases
        # if mdr-tb must be on mdr treatment, otherwise consider as untreated case
        if strain == "mdr":
            num_treated_tb_cases = len(df[(df.tb_inf == "active") &
                                          (df.tb_strain == strain) &
                                          df.tb_on_treatment &
                                          (df.tb_treatment_regimen == "tb_mdrtx") &
                                          df.is_alive])
        else:
            num_treated_tb_cases = len(df[(df.tb_inf == "active") &
                                          (df.tb_strain == strain) &
                                          df.tb_on_treatment &
                                          df.is_alive])

        prop_untreated = 1 - (num_treated_tb_cases / num_active_tb_cases) if num_active_tb_cases else 1

        return prop_untreated

    def assign_active_tb(self, population, strain, incidence):
        """
        select individuals to be infected
        assign scheduled date of active tb onset
        update properties as needed
        symptoms and smear status are assigned in the TbActiveEvent
        """

        df = population.props
        rng = self.rng
        now = self.sim.date

        # identify eligible people, not currently with active tb infection
        eligible = df.loc[
            df.is_alive
            & (df.tb_inf != "active")
            ].index

        # weight risk by individual characteristics
        # Compute chance that each susceptible person becomes infected:
        rr_of_infection = self.lm["active_tb"].predict(
            df.loc[eligible]
        )

        #  probability of infection
        p_infection = (rr_of_infection * incidence)

        # New infections:
        will_be_infected = (
            self.rng.random_sample(len(p_infection)) < p_infection
        )
        idx_new_infection = will_be_infected[will_be_infected].index

        df.loc[idx_new_infection, "tb_strain"] = strain

        # schedule onset of active tb, time now up to 1 year
        for person_id in idx_new_infection:
            date_progression = now + pd.DateOffset(
                days=rng.randint(0, 365)
            )

            # set date of active tb - properties will be updated at TbActiveEvent poll daily
            df.at[person_id, "tb_scheduled_date_active"] = date_progression

    def consider_ipt_for_those_initiating_art(self, person_id):
        """
        this is called by HIV when person is initiating ART
        checks whether person is eligible for IPT
        """
        df = self.sim.population.props

        if df.loc[person_id, "tb_diagnosed"] or df.loc[person_id, "tb_diagnosed_mdr"]:
            pass

        high_risk_districts = self.parameters["tb_high_risk_distr"]
        district = df.at[person_id, "district_of_residence"]
        eligible = df.at[person_id, "tb_inf"] != "active"

        # select coverage rate by year:
        now = self.sim.date
        year = now.year if now.year <= 2050 else 2050

        ipt = self.parameters["ipt_coverage"]
        ipt_year = ipt.loc[ipt.year == year]
        ipt_coverage_plhiv = ipt_year.coverage_plhiv

        if (
            (district in high_risk_districts.district_name.values)
            & eligible
            & (self.rng.rand() < ipt_coverage_plhiv.values)
        ):
            # Schedule the TB treatment event:
            self.sim.modules["HealthSystem"].schedule_hsi_event(
                HSI_Tb_Start_or_Continue_Ipt(self, person_id=person_id),
                priority=1,
                topen=self.sim.date,
                tclose=None,
            )

    def relapse_event(self, population):
        """The Tb Regular Relapse Event
        runs every month to randomly sample amongst those previously infected with active tb
        * Schedules persons who have previously been infected to relapse with a set probability
        * Sets a scheduled_date_active which is picked up by TbActiveEvent
        """

        df = population.props
        rng = self.rng
        now = self.sim.date

        # need a monthly relapse for every person in df
        # should return risk=0 for everyone not eligible for relapse

        # risk of relapse if <2 years post treatment start, includes risk if HIV+
        risk_of_relapse_early = self.lm["risk_relapse_2yrs"].predict(
            df.loc[df.is_alive
                   & df.tb_ever_treated
                   & (df.tb_inf == "latent")
                   & (now < (df.tb_date_treated + pd.DateOffset(years=2)))]
        )

        will_relapse = (
            rng.random_sample(len(risk_of_relapse_early)) < risk_of_relapse_early
        )
        idx_will_relapse_early = will_relapse[will_relapse].index

        # risk of relapse if >=2 years post treatment start, includes risk if HIV+
        risk_of_relapse_later = self.lm["risk_relapse_late"].predict(
            df.loc[df.is_alive
                   & df.tb_ever_treated
                   & (df.tb_inf == "latent")
                   & (now >= (df.tb_date_treated + pd.DateOffset(years=2)))]
        )

        will_relapse_later = (
            rng.random_sample(len(risk_of_relapse_later)) < risk_of_relapse_later
        )
        idx_will_relapse_late2 = will_relapse_later[will_relapse_later].index

        # join both indices
        idx_will_relapse = idx_will_relapse_early.union(
            idx_will_relapse_late2
        ).drop_duplicates()

        # set date of scheduled active tb
        # properties will be updated at TbActiveEvent every month
        df.loc[idx_will_relapse, "tb_scheduled_date_active"] = now

    def end_treatment(self, population):
        """
         * check for those eligible to finish treatment
         * sample for treatment failure and refer for follow-up screening/testing
         * if treatment has finished, change individual properties
         """

        df = population.props
        rng = self.rng
        now = self.sim.date
        p = self.parameters

        # check across population on tb treatment and end treatment if required
        # if current date is after (treatment start date + treatment length) -> end tx

        # ---------------------- treatment end: first case ds-tb (6 months) ---------------------- #
        # end treatment for new tb (ds) cases
        end_ds_tx_idx = df.loc[
            df.is_alive
            & df.tb_on_treatment
            & ((df.tb_treatment_regimen == "tb_tx_adult") | (df.tb_treatment_regimen == "tb_tx_child"))
            & (
                now
                > (df.tb_date_treated + pd.DateOffset(months=p["ds_treatment_length"]))
            )
            ].index

        # ---------------------- treatment end: retreatment ds-tb (7 months) ---------------------- #
        # end treatment for retreatment cases
        end_ds_retx_idx = df.loc[
            df.is_alive
            & df.tb_on_treatment
            & ((df.tb_treatment_regimen == "tb_retx_adult") | (df.tb_treatment_regimen == "tb_retx_child"))
            & (
                now
                > (
                    df.tb_date_treated
                    + pd.DateOffset(months=p["ds_retreatment_length"])
                )
            )
            ].index

        # ---------------------- treatment end: mdr-tb (24 months) ---------------------- #
        # end treatment for mdr-tb cases
        end_mdr_tx_idx = df.loc[
            df.is_alive
            & df.tb_on_treatment
            & (df.tb_treatment_regimen == "tb_mdrtx")
            & (
                now
                > (df.tb_date_treated + pd.DateOffset(months=p["mdr_treatment_length"]))
            )
            ].index

        # join indices
        end_tx_idx = end_ds_tx_idx.union(end_ds_retx_idx)
        end_tx_idx = end_tx_idx.union(end_mdr_tx_idx)

        # ---------------------- treatment failure ---------------------- #
        # sample some to have treatment failure
        # assume all retreatment cases will cure
        random_var = rng.random_sample(size=len(df))

        # children aged 0-4 ds-tb
        ds_tx_failure0_4_idx = df.loc[
            (df.index.isin(end_ds_tx_idx))
            & (df.age_years < 5)
            & (random_var < (1 - p["prob_tx_success_0_4"]))
            ].index

        # children aged 5-14 ds-tb
        ds_tx_failure5_14_idx = df.loc[
            (df.index.isin(end_ds_tx_idx))
            & (df.age_years.between(5, 14))
            & (random_var < (1 - p["prob_tx_success_5_14"]))
            ].index

        # adults ds-tb
        ds_tx_failure_adult_idx = df.loc[
            (df.index.isin(end_ds_tx_idx))
            & (df.age_years >= 15)
            & (random_var < (1 - p["prob_tx_success_ds"]))
            ].index

        # all mdr cases on ds tx will fail
        failure_in_mdr_with_ds_tx_idx = df.loc[
            (df.index.isin(end_ds_tx_idx))
            & (df.tb_strain == "mdr")
            ].index

        # some mdr cases on mdr treatment will fail
        failure_due_to_mdr_idx = df.loc[
            (df.index.isin(end_mdr_tx_idx))
            & (df.tb_strain == "mdr")
            & (random_var < (1 - p["prob_tx_success_mdr"]))
            ].index

        # join indices of failing cases together
        tx_failure = reduce(
            pd.Index.union,
            (
                ds_tx_failure0_4_idx,
                ds_tx_failure5_14_idx,
                ds_tx_failure_adult_idx,
                failure_in_mdr_with_ds_tx_idx,
                failure_due_to_mdr_idx,
            )
        )

        if not tx_failure.empty:
            df.loc[tx_failure, "tb_treatment_failure"] = True
            df.loc[
                tx_failure, "tb_ever_treated"
            ] = True  # ensure classed as retreatment case

            for person in tx_failure:
                self.sim.modules["HealthSystem"].schedule_hsi_event(
                    HSI_Tb_ScreeningAndRefer(person_id=person, module=self),
                    topen=self.sim.date,
                    tclose=None,
                    priority=0,
                )

        # remove any treatment failure indices from the treatment end indices
        cure_idx = end_tx_idx.difference(tx_failure)

        # change individual properties for all to off treatment
        df.loc[end_tx_idx, "tb_diagnosed"] = False
        df.loc[end_tx_idx, "tb_on_treatment"] = False
        df.loc[end_tx_idx, "tb_treated_mdr"] = False
        # this will indicate that this person has had one complete course of tb treatment
        # subsequent infections will be classified as retreatment
        df.loc[end_tx_idx, "tb_ever_treated"] = True

        # if cured, move infection status back to latent
        # leave tb_strain property set in case of relapse
        df.loc[cure_idx, "tb_inf"] = "latent"
        df.loc[cure_idx, "tb_date_latent"] = now
        df.loc[cure_idx, "tb_smear"] = False

        # this will clear all tb symptoms
        self.sim.modules["SymptomManager"].clear_symptoms(
            person_id=cure_idx, disease_module=self
        )

        # if HIV+ and on ART (virally suppressed), remove AIDS symptoms if cured of TB
        hiv_tb_infected = cure_idx.intersection(
            df.loc[
                df.is_alive
                & df.hv_inf
                & (df.hv_art == "on_VL_suppressed")
                ].index
        )

        self.sim.modules["SymptomManager"].clear_symptoms(
            person_id=hiv_tb_infected, disease_module=self.sim.modules["Hiv"]
        )

    def check_config_of_properties(self):
        """check that the properties are currently configured correctly"""
        df = self.sim.population.props
        df_alive = df.loc[df.is_alive]

        # basic check types of columns and dtypes
        orig = self.sim.population.new_row
        assert (df.dtypes == orig.dtypes).all()

        def is_subset(col_for_set, col_for_subset):
            # Confirms that the series of col_for_subset is true only for a subset of the series for col_for_set
            return set(col_for_subset.loc[col_for_subset].index).issubset(
                col_for_set.loc[col_for_set].index
            )

        # Check that core properties of current status are never None/NaN/NaT
        assert not df_alive.tb_inf.isna().any()
        assert not df_alive.tb_strain.isna().any()
        assert not df_alive.tb_smear.isna().any()
        assert not df_alive.tb_on_treatment.isna().any()
        assert not df_alive.tb_treatment_regimen.isna().any()
        assert not df_alive.tb_ever_treated.isna().any()
        assert not df_alive.tb_on_ipt.isna().any()

        # Check that the core TB properties are 'nested' in the way expected.
        assert is_subset(
            col_for_set=(df_alive.tb_inf != "uninfected"), col_for_subset=df_alive.tb_diagnosed
        )
        assert is_subset(
            col_for_set=df_alive.tb_diagnosed, col_for_subset=df_alive.tb_on_treatment
        )

        # Check that if person is infected, the dates of active TB is NOT missing
        assert not df.loc[(df.tb_inf == "active"), "tb_date_active"].isna().all()


# # ---------------------------------------------------------------------------
# #   TB infection event
# # ---------------------------------------------------------------------------


class TbActiveCasePoll(RegularEvent, PopulationScopeEventMixin):
    """The Tb Regular Poll Event for assigning active infections
    * selects people for active infection and schedules onset of active tb
    assign_active_tb uses a transmission model to assign new cases
    import_tb simulates importation of active tb independent of current prevalence
    """

    def __init__(self, module):
        super().__init__(module, frequency=DateOffset(years=1))

    def apply(self, population):
        p = self.module.parameters

        current_year = min(self.sim.date.year, p["data_end"])

        inc_estimates = p["who_incidence_estimates"]
        incidence_year = (inc_estimates.loc[
            (inc_estimates.year == current_year), "incidence_per_100k"
        ].values[0]) / 100000

        prop_untreated_ds = self.module.calculate_untreated_proportion(population, strain="ds")
        prop_untreated_mdr = self.module.calculate_untreated_proportion(population, strain="mdr")

        scaled_incidence_ds = (
            incidence_year * p["scaling_factor_WHO"] * prop_untreated_ds
        )
        scaled_incidence_mdr = (
            incidence_year
            * p["prop_mdr2010"]
            * p["scaling_factor_WHO"]
            * prop_untreated_mdr
        )

        # transmission ds-tb
        self.module.assign_active_tb(population, strain="ds", incidence=scaled_incidence_ds)

        # transmission mdr-tb, around 1% of total tb incidence
        self.module.assign_active_tb(population, strain="mdr", incidence=scaled_incidence_mdr)


class TbRegularEvents(RegularEvent, PopulationScopeEventMixin):
    """This event runs each month and calls three functions:
    * scheduling TB screening for the general population
    * ending treatment if end of treatment regimen has been reached
    * determining who will relapse after a primary infection
    """

    def __init__(self, module):
        super().__init__(module, frequency=DateOffset(months=1))

    def apply(self, population):
        # schedule some background rates of tb testing (non-symptom-driven)
        self.module.send_for_screening_general(population)

        self.module.end_treatment(population)
        self.module.relapse_event(population)


class TbScaleUpEvent(Event, PopulationScopeEventMixin):
    """ This event exists to change parameters or functions
    depending on the scenario for projections which has been set
    It only occurs once on date: scaleup_start_date,
    called by initialise_simulation
    """

    def __init__(self, module):
        super().__init__(module)

    def apply(self, population):

        self.module.update_parameters_for_program_scaleup()
        # note also culture test used in target/max scale-up in place of clinical dx


class TbActiveEvent(RegularEvent, PopulationScopeEventMixin):
    """
    * check for those with dates of active tb onset within last time-period
    *1 change individual properties for active disease
    *2 assign symptoms
    *3 if HIV+, assign smear status and schedule AIDS onset
    *4 if HIV-, assign smear status and schedule death
    *5 schedule screening for symptomatic active cases
    """

    def __init__(self, module):

        self.repeat = 1
        super().__init__(module, frequency=DateOffset(days=self.repeat))

    def apply(self, population):
        df = population.props
        now = self.sim.date
        p = self.module.parameters
        rng = self.module.rng

        # find people eligible for progression to active disease
        # date of active disease scheduled to occur this week
        # some will be scheduled for future dates
        # if on IPT or treatment - do nothing
        active_idx = df.loc[
            df.is_alive
            & (df.tb_scheduled_date_active < (now + DateOffset(days=self.repeat)))
            & (df.tb_scheduled_date_active >= now)
            & ~df.tb_on_ipt
            & ~df.tb_on_treatment
            ].index

        if active_idx.empty:
            return

        # -------- 1) change individual properties for active disease --------
        df.loc[active_idx, "tb_inf"] = "active"
        df.loc[active_idx, "tb_date_active"] = now
        df.loc[active_idx, "tb_smear"] = False  # default property

        # -------- 2) assign symptoms --------
        self.sim.modules["SymptomManager"].change_symptom(
            person_id=active_idx,
            symptom_string=self.module.symptom_list,
            add_or_remove="+",
            disease_module=self.module,
            duration_in_days=None,
        )

        # -------- 3) if HIV+ assign smear status and schedule AIDS onset --------
        active_and_hiv = df.loc[
            (df.index.isin(active_idx) & df.hv_inf)].index

        # lower probability of being smear positive than HIV-
        smear_pos = (
            rng.random_sample(len(active_and_hiv)) < p["prop_smear_positive_hiv"]
        )
        active_and_hiv_smear_pos = active_and_hiv[smear_pos]
        df.loc[active_and_hiv_smear_pos, "tb_smear"] = True

        if "Hiv" in self.sim.modules:
            for person_id in active_and_hiv:
                self.sim.schedule_event(
                    hiv.HivAidsOnsetEvent(
                        self.sim.modules["Hiv"], person_id, cause="AIDS_TB"
                    ),
                    now,
                )
        else:
            # if Hiv not registered, give HIV+ person same time to death as HIV-
            for person_id in active_and_hiv:
                date_of_tb_death = self.sim.date + pd.DateOffset(
                    months=int(rng.uniform(low=1, high=5))
                )
                self.sim.schedule_event(
                    event=TbDecideDeathEvent(
                        person_id=person_id, module=self.module, cause="AIDS_TB"
                    ),
                    date=date_of_tb_death,
                )

        # -------- 4) if HIV- assign smear status and schedule death --------
        active_no_hiv = active_idx[~active_idx.isin(active_and_hiv)]
        smear_pos = rng.random_sample(len(active_no_hiv)) < p["prop_smear_positive"]
        active_no_hiv_smear_pos = active_no_hiv[smear_pos]
        df.loc[active_no_hiv_smear_pos, "tb_smear"] = True

        for person_id in active_no_hiv:
            date_of_tb_death = self.sim.date + pd.DateOffset(
                months=int(rng.uniform(low=1, high=6))
            )
            self.sim.schedule_event(
                event=TbDecideDeathEvent(
                    person_id=person_id, module=self.module, cause="TB"
                ),
                date=date_of_tb_death,
            )

        # -------- 5) schedule screening for asymptomatic and symptomatic people --------
        # sample from all NEW active cases (active_idx) and determine whether they will seek a test
        year = min(2019, max(2011, now.year))

        active_testing_rates = p["rate_testing_active_tb"]

        # change to NTP testing rates
        current_active_testing_rate = (
            active_testing_rates.loc[
                (active_testing_rates.year == year), "treatment_coverage"
            ].values[0]
            / 100
        )

        # multiply testing rate by average treatment availability to match treatment coverage
        current_active_testing_rate = current_active_testing_rate * (1 / 0.6)

        random_draw = rng.random_sample(size=len(df))

        # randomly select some symptomatic individuals for screening and testing
        # would only be screened if have symptoms for >= 14 days
        # sample some of active_idx to go for screening
        screen_active_idx = df.loc[
            (df.index.isin(active_idx) & (random_draw < current_active_testing_rate))
        ].index

        # TB screening checks for symptoms lasting at least 14 days, so add delay
        for person in screen_active_idx:
            self.sim.modules["HealthSystem"].schedule_hsi_event(
                HSI_Tb_ScreeningAndRefer(person_id=person, module=self.module),
                topen=self.sim.date + DateOffset(days=14),
                tclose=None,
                priority=0,
            )


class TbSelfCureEvent(RegularEvent, PopulationScopeEventMixin):
    """annual event which allows some individuals to self-cure
    approximate time from infection to self-cure is 3 years
    HIV+ and not virally suppressed cannot self-cure
    note that frequency can't be changed here as parameters are set to annual values
    """

    def __init__(self, module):
        # note frequency must remain at 12 months or edit code below for duration active disease
        super().__init__(module, frequency=DateOffset(months=12))

    def apply(self, population):
        p = self.module.parameters
        now = self.sim.date
        rng = self.module.rng

        df = population.props

        prob_self_cure = 1 / p["duration_active_disease_years"]

        # self-cure - move from active to latent, excludes cases that just became active
        random_draw = rng.random_sample(size=len(df))

        # hiv-negative
        self_cure = df.loc[
            (df.tb_inf == "active")
            & df.is_alive
            & ~df.hv_inf
            & (df.tb_date_active < now)
            & (random_draw < prob_self_cure)
            ].index

        # hiv-positive, on art and virally suppressed
        self_cure_art = df.loc[
            (df.tb_inf == "active")
            & df.is_alive
            & df.hv_inf
            & (df.hv_art == "on_VL_suppressed")
            & (df.tb_date_active < now)
            & (random_draw < prob_self_cure)
            ].index

        # resolve symptoms and change properties
        all_self_cure = [*self_cure, *self_cure_art]

        # leave tb strain set in case of relapse
        df.loc[all_self_cure, "tb_inf"] = "latent"
        df.loc[all_self_cure, "tb_diagnosed"] = False
        df.loc[all_self_cure, "tb_smear"] = False

        # this will clear all tb symptoms
        self.sim.modules["SymptomManager"].clear_symptoms(
            person_id=all_self_cure, disease_module=self.module
        )

        # resolve AIDS symptoms if virally suppressed
        self.sim.modules["SymptomManager"].clear_symptoms(
            person_id=self_cure_art, disease_module=self.sim.modules["Hiv"]
        )


# ---------------------------------------------------------------------------
#   Health System Interactions (HSI)
# ---------------------------------------------------------------------------


class HSI_Tb_ScreeningAndRefer(HSI_Event, IndividualScopeEventMixin):
    """
    This is the Screening-and-Refer HSI.
    A positive outcome from symptom-based screening will prompt referral to tb tests (sputum/xpert/xray)
    no consumables are required for screening (4 clinical questions)

    This event is scheduled by:
        * the main event poll,
        * when someone presents for care through a Generic HSI with tb-like symptoms
        * active screening / contact tracing programmes

    If this event is called within another HSI, it may be desirable to limit the functionality of the HSI: do this
    using the arguments:
        * suppress_footprint=True : the HSI will not have any footprint

    This event will:
    * screen individuals for TB symptoms
    * administer appropriate TB test
    * schedule treatment if needed
    * give IPT for paediatric contacts of diagnosed case
    """

    def __init__(self, module, person_id, suppress_footprint=False, facility_level='1a'):
        super().__init__(module, person_id=person_id)
        assert isinstance(module, Tb)
        self.facility_level = facility_level

        assert isinstance(suppress_footprint, bool)
        self.suppress_footprint = suppress_footprint

        self.TREATMENT_ID = "Tb_Test_Screening"
        self.EXPECTED_APPT_FOOTPRINT = self.make_appt_footprint({"Over5OPD": 1})
        self.ACCEPTED_FACILITY_LEVEL = "1a" if self.facility_level == "1a" else "2"

    def apply(self, person_id, squeeze_factor):
        """Do the screening and referring to next tests"""

        df = self.sim.population.props
        now = self.sim.date
        p = self.module.parameters
        person = df.loc[person_id]

        if not person["is_alive"]:
            return self.sim.modules["HealthSystem"].get_blank_appt_footprint()

        # If the person is already diagnosed, do nothing do not occupy any resources
        if person["tb_diagnosed"]:
            return self.sim.modules["HealthSystem"].get_blank_appt_footprint()

        # If the person is already on treatment and not failing, do nothing do not occupy any resources
        if person["tb_on_treatment"] and not person["tb_treatment_failure"]:
            return self.sim.modules["HealthSystem"].get_blank_appt_footprint()

        # if person has tested within last 14 days, do nothing
        if person["tb_date_tested"] >= (self.sim.date - DateOffset(days=7)):
            return self.sim.modules["HealthSystem"].get_blank_appt_footprint()

        logger.debug(
            key="message", data=f"HSI_Tb_ScreeningAndRefer: person {person_id}"
        )

        smear_status = person["tb_smear"]

        # ------------------------- screening ------------------------- #

        # check if patient has: cough, fever, night sweat, weight loss
        # if none of the above conditions are present, no further action
        persons_symptoms = self.sim.modules["SymptomManager"].has_what(person_id=person_id)
        person_has_tb_symptoms = all(symptom in persons_symptoms for symptom in self.module.symptom_list)

        if not any(x in self.module.symptom_list for x in persons_symptoms):
            return self.make_appt_footprint({})

        # ------------------------- testing ------------------------- #
        # if screening indicates presumptive tb
        test = None
        test_result = None
        ACTUAL_APPT_FOOTPRINT = self.EXPECTED_APPT_FOOTPRINT

        # refer for HIV testing: all ages
        # do not run if already HIV diagnosed or had test in last week
        if not person["hv_diagnosed"] or (person["hv_last_test_date"] >= (now - DateOffset(days=7))):
            self.sim.modules["HealthSystem"].schedule_hsi_event(
                hsi_event=hiv.HSI_Hiv_TestAndRefer(
                    person_id=person_id,
                    module=self.sim.modules["Hiv"],
                    referred_from="Tb",
                ),
                priority=1,
                topen=now,
                tclose=None,
            )

        # ------------------------- x-ray for children ------------------------- #

        # child under 5 -> chest x-ray, but access is limited
        # if xray not available, HSI_Tb_Xray_level1b will refer
        if person["age_years"] < 5:
            ACTUAL_APPT_FOOTPRINT = self.make_appt_footprint(
                {"Under5OPD": 1}
            )

            # this HSI will choose relevant sensitivity/specificity depending on person's smear status
            self.sim.modules["HealthSystem"].schedule_hsi_event(
                HSI_Tb_Xray_level1b(person_id=person_id, module=self.module),
                topen=now,
                tclose=None,
                priority=0,
            )
            test_result = False  # to avoid calling a clinical diagnosis

        # ------------------------- select test for adults ------------------------- #

        # for all presumptive cases over 5 years of age
        else:
            # this selects a test for the person
            # if selection is xpert, will check for availability and return sputum if xpert not available
            test = self.module.select_tb_test(person_id)
            assert test in ["sputum", "xpert"]

            if test == "sputum":
                ACTUAL_APPT_FOOTPRINT = self.make_appt_footprint(
                    {"Over5OPD": 1, "LabTBMicro": 1}
                )

                # relevant test depends on smear status (changes parameters on sensitivity/specificity
                if smear_status:
                    test_result = self.sim.modules[
                        "HealthSystem"
                    ].dx_manager.run_dx_test(
                        dx_tests_to_run="tb_sputum_test_smear_positive", hsi_event=self
                    )
                else:
                    # if smear-negative, sputum smear should always return negative
                    # run the dx test to log the consumable
                    test_result = self.sim.modules[
                        "HealthSystem"
                    ].dx_manager.run_dx_test(
                        dx_tests_to_run="tb_sputum_test_smear_negative", hsi_event=self
                    )
                    # if negative, check for presence of all symptoms (clinical diagnosis)
                    if all(x in self.module.symptom_list for x in persons_symptoms):
                        test_result = self.sim.modules[
                            "HealthSystem"
                        ].dx_manager.run_dx_test(
                            dx_tests_to_run="tb_clinical", hsi_event=self
                        )
                if test_result is not None:
                    # Add used equipment
                    self.add_equipment({'Sputum Collection box', 'Ordinary Microscope'})

            elif test == "xpert":

                # this can only be performed at level 1b/2, refer if necessary
                if self.facility_level == "1a":
                    self.sim.modules["HealthSystem"].schedule_hsi_event(
                        hsi_event=HSI_Tb_ScreeningAndRefer(
                            person_id=person_id, module=self.module, facility_level="1b"
                        ),
                        topen=self.sim.date + DateOffset(days=1),
                        tclose=None,
                        priority=0,
                    )
                    return self.make_appt_footprint({"Over5OPD": 1})

                else:
                    if smear_status:
                        # relevant test depends on smear status (changes parameters on sensitivity/specificity
                        test_result = self.sim.modules[
                            "HealthSystem"
                        ].dx_manager.run_dx_test(
                            dx_tests_to_run="tb_xpert_test_smear_positive",
                            hsi_event=self,
                        )
                    # for smear-negative people
                    else:
                        test_result = self.sim.modules[
                            "HealthSystem"
                        ].dx_manager.run_dx_test(
                            dx_tests_to_run="tb_xpert_test_smear_negative",
                            hsi_event=self,
                        )
                    if test_result is not None:
                        # Add used equipment
                        self.add_equipment({'Sputum Collection box', 'Gene Expert (16 Module)'})

        # ------------------------- testing referrals ------------------------- #

        # if none of the tests are available, try again for sputum
        # requires another appointment - added in ACTUAL_APPT_FOOTPRINT
        if test_result is None:
            if smear_status:
                test_result = self.sim.modules["HealthSystem"].dx_manager.run_dx_test(
                    dx_tests_to_run="tb_sputum_test_smear_positive", hsi_event=self
                )
            else:
                test_result = self.sim.modules["HealthSystem"].dx_manager.run_dx_test(
                    dx_tests_to_run="tb_sputum_test_smear_negative", hsi_event=self
                )

            ACTUAL_APPT_FOOTPRINT = self.make_appt_footprint(
                {"Over5OPD": 2, "LabTBMicro": 1}
            )
            if test_result is not None:
                # Add used equipment
                self.add_equipment({'Sputum Collection box', 'Ordinary Microscope'})

        # if still no result available, rely on clinical diagnosis
        if test_result is None:
            test_result = self.sim.modules["HealthSystem"].dx_manager.run_dx_test(
                dx_tests_to_run="tb_clinical", hsi_event=self
            )

        # ------------------------- testing outcomes ------------------------- #

        # diagnosed with mdr-tb - only if xpert used
        if test_result and (test == "xpert") and (person["tb_strain"] == "mdr"):
            df.at[person_id, "tb_diagnosed_mdr"] = True

        # if a test has been performed, update person's properties
        if test_result is not None:
            df.at[person_id, "tb_date_tested"] = now

        # if any test returns positive result, refer for appropriate treatment
        if test_result:
            df.at[person_id, "tb_diagnosed"] = True
            df.at[person_id, "tb_date_diagnosed"] = now

            logger.debug(
                key="message",
                data=f"schedule HSI_Tb_StartTreatment for person {person_id}",
            )

            self.sim.modules["HealthSystem"].schedule_hsi_event(
                HSI_Tb_StartTreatment(person_id=person_id, module=self.module),
                topen=now,
                tclose=None,
                priority=0,
            )

            # ------------------------- give IPT to contacts ------------------------- #
            # if diagnosed, trigger ipt outreach event for up to 5 contacts of case
            # only high-risk districts are eligible
            year = now.year if now.year < 2020 else 2019

            district = person["district_of_residence"]
            ipt = self.module.parameters["ipt_coverage"]
            ipt_year = ipt.loc[ipt.year == year]
            ipt_coverage_paed = ipt_year.coverage_paediatric.values[0] / 100

            if (district in p["tb_high_risk_distr"].district_name.values) & (
                self.module.rng.rand() < ipt_coverage_paed
            ):
                # randomly sample from eligible population within district
                ipt_eligible = df.loc[
                    (df.age_years <= p["age_eligibility_for_ipt"])
                    & ~df.tb_diagnosed
                    & df.is_alive
                    & (df.district_of_residence == district)
                    ].index

                if ipt_eligible.any():

                    # select persons at highest risk of tb
                    rr_of_tb = self.module.lm["active_tb"].predict(df.loc[ipt_eligible])

                    # choose top 5 highest risk contacts
                    ipt_sample = rr_of_tb.sort_values(ascending=False).head(5).index

                    for person_id in ipt_sample:
                        logger.debug(
                            key="message",
                            data=f"HSI_Tb_ScreeningAndRefer: scheduling IPT for person {person_id}",
                        )

                        ipt_event = HSI_Tb_Start_or_Continue_Ipt(
                            self.module, person_id=person_id
                        )
                        self.sim.modules["HealthSystem"].schedule_hsi_event(
                            ipt_event,
                            priority=1,
                            topen=now,
                            tclose=None,
                        )

        # ------------------------- Culture testing if program scale-up ------------------------- #
        # under program scale-up, if a person tests negative but still has symptoms
        # indicative of TB, they are referred for culture test which has perfect sensitivity
        # this has the effect to reduce false negatives
        if not test_result and person_has_tb_symptoms:
            if p['type_of_scaleup'] != 'none' and self.sim.date.year >= p['scaleup_start_year']:
                logger.debug(
                    key="message",
                    data=f"HSI_Tb_ScreeningAndRefer: scheduling culture for person {person_id}",
                )

                culture_event = HSI_Tb_Culture(
                    self.module, person_id=person_id
                )
                self.sim.modules["HealthSystem"].schedule_hsi_event(
                    culture_event,
                    priority=0,
                    topen=now,
                    tclose=None,
                )

        # Return the footprint. If it should be suppressed, return a blank footprint.
        if self.suppress_footprint:
            return self.make_appt_footprint({})
        else:
            return ACTUAL_APPT_FOOTPRINT


class HSI_Tb_ClinicalDiagnosis(HSI_Event, IndividualScopeEventMixin):
    """
    This is a clinical diagnosis appt which is called when other tests have not been
    available and only a clinical diagnosis is required

    * it does not include any of the routine tests for TB or HIV
    therefore property tb_date_tested is not updated
    * It only requires 0.5 footprint of Under5OPD since it will almost exclusively
    be used for children unable to get xrays following initial diagnostic consultations
    """

    def __init__(self, module, person_id, suppress_footprint=False):
        super().__init__(module, person_id=person_id)
        assert isinstance(module, Tb)

        assert isinstance(suppress_footprint, bool)
        self.suppress_footprint = suppress_footprint

        self.TREATMENT_ID = "Tb_Test_Clinical"
        self.EXPECTED_APPT_FOOTPRINT = self.make_appt_footprint({"Under5OPD": 0.5})
        self.ACCEPTED_FACILITY_LEVEL = '1a'

    def apply(self, person_id, squeeze_factor):
        """ Do the screening and referring process """

        df = self.sim.population.props
        now = self.sim.date
        person = df.loc[person_id]
        p = self.module.parameters
        test_result = None

        # If the person is dead or already diagnosed, do nothing do not occupy any resources
        if not person["is_alive"] or person["tb_diagnosed"]:
            return self.sim.modules["HealthSystem"].get_blank_appt_footprint()

        logger.debug(
            key="message", data=f"HSI_Tb_ClinicalDiagnosis: person {person_id}"
        )

        # check if patient has: cough, fever, night sweat, weight loss
        set_of_symptoms_that_indicate_tb = set(self.module.symptom_list)
        persons_symptoms = self.sim.modules["SymptomManager"].has_what(person_id=person_id)

        if not set_of_symptoms_that_indicate_tb.intersection(persons_symptoms):
            # if none of the above conditions are present, no further action
            return self.make_appt_footprint({})

        elif set_of_symptoms_that_indicate_tb.issubset(persons_symptoms):
            # All symptoms present (clinical diagnosis)
            test_result = self.sim.modules["HealthSystem"].dx_manager.run_dx_test(
                dx_tests_to_run="tb_clinical", hsi_event=self
            )

            # if clinical diagnosis returns positive result, refer for appropriate treatment
            if test_result:
                df.at[person_id, "tb_diagnosed"] = True
                df.at[person_id, "tb_date_diagnosed"] = now

                logger.debug(
                    key="message",
                    data=f"schedule HSI_Tb_StartTreatment for person {person_id}",
                )

                self.sim.modules["HealthSystem"].schedule_hsi_event(
                    HSI_Tb_StartTreatment(
                        person_id=person_id, module=self.module, facility_level="1a"
                    ),
                    topen=now,
                    tclose=None,
                    priority=0,
                )
        # ------------------------- Culture testing if program scale-up ------------------------- #
        # under program scale-up, if a person tests negative but still has all symptoms
        # indicative of TB, they are referred for culture test which has perfect sensitivity
        # this has the effect to reduce false negatives
        person_has_tb_symptoms = all(symptom in persons_symptoms for symptom in self.module.symptom_list)

        if not test_result and person_has_tb_symptoms:
            if p['type_of_scaleup'] != 'none' and self.sim.date.year >= p['scaleup_start_year']:

                logger.debug(
                    key="message",
                    data=f"HSI_Tb_ClinicalDiagnosis: scheduling culture for person {person_id}",
                )

                culture_event = HSI_Tb_Culture(
                    self.module, person_id=person_id
                )
                self.sim.modules["HealthSystem"].schedule_hsi_event(
                    culture_event,
                    priority=0,
                    topen=now,
                    tclose=None,
                )


class HSI_Tb_Culture(HSI_Event, IndividualScopeEventMixin):
    """
    This the TB culture HSI used for microbiological diagnosis of TB
    results (MGIT) are available after 2-6 weeks
    will return drug-susceptibility
    100% sensitivity in smear-positive
    80-90% sensitivity in smear-negative
    if this test is not available, not further action as this is
    already preceded by a sequence of tests
    """

<<<<<<< HEAD
    def __init__(self, module, person_id, suppress_footprint=False):
        super().__init__(module, person_id=person_id)
        assert isinstance(module, Tb)

        assert isinstance(suppress_footprint, bool)
        self.suppress_footprint = suppress_footprint

=======
    def __init__(self, module, person_id):
        super().__init__(module, person_id=person_id)
        assert isinstance(module, Tb)

>>>>>>> f0d351b8
        self.TREATMENT_ID = "Tb_Test_Culture"
        self.EXPECTED_APPT_FOOTPRINT = self.make_appt_footprint({"LabTBMicro": 1})
        self.ACCEPTED_FACILITY_LEVEL = '1b'

    def apply(self, person_id, squeeze_factor):

        df = self.sim.population.props

        if not df.at[person_id, "is_alive"] or df.at[person_id, "tb_diagnosed"]:
            return self.sim.modules["HealthSystem"].get_blank_appt_footprint()

<<<<<<< HEAD
        ACTUAL_APPT_FOOTPRINT = self.EXPECTED_APPT_FOOTPRINT

=======
>>>>>>> f0d351b8
        test_result = self.sim.modules["HealthSystem"].dx_manager.run_dx_test(
                dx_tests_to_run="tb_culture_test", hsi_event=self)

        # todo equipment required: MGIT instrument, MGIT tube, reagent kit included in consumables
        if test_result is not None:
            self.add_equipment({'Autoclave', 'Blood culture incubator', 'Vortex mixer',
                                'Dispensing pumps for culture media preparation', 'Biosafety Cabinet (Class II)',
                                'Centrifuge'})

        # if test returns positive result, refer for appropriate treatment
        if test_result:
            df.at[person_id, "tb_diagnosed"] = True
            df.at[person_id, "tb_date_diagnosed"] = self.sim.date

            self.sim.modules["HealthSystem"].schedule_hsi_event(
                HSI_Tb_StartTreatment(
                    person_id=person_id, module=self.module, facility_level="1a"
                ),
                topen=self.sim.date,
                tclose=None,
                priority=0,
            )
<<<<<<< HEAD

        # Return the footprint. If it should be suppressed, return a blank footprint.
        if self.suppress_footprint:
            return self.make_appt_footprint({})
        else:
            return ACTUAL_APPT_FOOTPRINT
=======
>>>>>>> f0d351b8


class HSI_Tb_Xray_level1b(HSI_Event, IndividualScopeEventMixin):
    """
    The is the x-ray HSI
    usually used for testing children unable to produce sputum
    positive result will prompt referral to start treatment

    """

    def __init__(self, module, person_id, suppress_footprint=False):
        super().__init__(module, person_id=person_id)
        assert isinstance(module, Tb)

        assert isinstance(suppress_footprint, bool)
        self.suppress_footprint = suppress_footprint

        self.TREATMENT_ID = "Tb_Test_Xray"
        self.EXPECTED_APPT_FOOTPRINT = self.make_appt_footprint({"DiagRadio": 1})
        self.ACCEPTED_FACILITY_LEVEL = '1b'

    def apply(self, person_id, squeeze_factor):

        df = self.sim.population.props

        if not df.at[person_id, "is_alive"] or df.at[person_id, "tb_diagnosed"]:
            return self.sim.modules["HealthSystem"].get_blank_appt_footprint()

        ACTUAL_APPT_FOOTPRINT = self.EXPECTED_APPT_FOOTPRINT

        smear_status = df.at[person_id, "tb_smear"]

        # select sensitivity/specificity of test based on smear status
        if smear_status:
            test_result = self.sim.modules["HealthSystem"].dx_manager.run_dx_test(
                dx_tests_to_run="tb_xray_smear_positive", hsi_event=self
            )
        else:
            test_result = self.sim.modules["HealthSystem"].dx_manager.run_dx_test(
                dx_tests_to_run="tb_xray_smear_negative", hsi_event=self
            )
        if test_result is not None:
            self.add_equipment(self.healthcare_system.equipment.from_pkg_names('X-ray'))

        # if consumables not available, refer to level 2
        # return blank footprint as xray did not occur
        if test_result is None:

            ACTUAL_APPT_FOOTPRINT = self.make_appt_footprint({})

            self.sim.modules["HealthSystem"].schedule_hsi_event(
                HSI_Tb_Xray_level2(person_id=person_id, module=self.module),
                topen=self.sim.date + pd.DateOffset(weeks=1),
                tclose=None,
                priority=0,
            )

        # if test returns positive result, refer for appropriate treatment
        if test_result:
            df.at[person_id, "tb_diagnosed"] = True
            df.at[person_id, "tb_date_diagnosed"] = self.sim.date

            self.sim.modules["HealthSystem"].schedule_hsi_event(
                HSI_Tb_StartTreatment(
                    person_id=person_id, module=self.module, facility_level="1a"
                ),
                topen=self.sim.date,
                tclose=None,
                priority=0,
            )

        # Return the footprint. If it should be suppressed, return a blank footprint.
        if self.suppress_footprint:
            return self.make_appt_footprint({})
        else:
            return ACTUAL_APPT_FOOTPRINT


class HSI_Tb_Xray_level2(HSI_Event, IndividualScopeEventMixin):
    """
    This is the x-ray HSI performed at level 2
    usually used for testing children unable to produce sputum
    positive result will prompt referral to start treatment
    """

    def __init__(self, module, person_id, suppress_footprint=False):
        super().__init__(module, person_id=person_id)
        assert isinstance(module, Tb)

        assert isinstance(suppress_footprint, bool)
        self.suppress_footprint = suppress_footprint

        self.TREATMENT_ID = "Tb_Test_Xray"
        self.EXPECTED_APPT_FOOTPRINT = self.make_appt_footprint({"DiagRadio": 1})
        self.ACCEPTED_FACILITY_LEVEL = '2'

    def apply(self, person_id, squeeze_factor):

        df = self.sim.population.props

        if not df.at[person_id, "is_alive"] or df.at[person_id, "tb_diagnosed"]:
            return self.sim.modules["HealthSystem"].get_blank_appt_footprint()

        ACTUAL_APPT_FOOTPRINT = self.EXPECTED_APPT_FOOTPRINT

        smear_status = df.at[person_id, "tb_smear"]

        # select sensitivity/specificity of test based on smear status
        if smear_status:
            test_result = self.sim.modules["HealthSystem"].dx_manager.run_dx_test(
                dx_tests_to_run="tb_xray_smear_positive", hsi_event=self
            )
        else:
            test_result = self.sim.modules["HealthSystem"].dx_manager.run_dx_test(
                dx_tests_to_run="tb_xray_smear_negative", hsi_event=self
            )
        if test_result is not None:
            self.add_equipment(self.healthcare_system.equipment.from_pkg_names('X-ray'))

        # if consumables not available, rely on clinical diagnosis
        # return blank footprint as xray was not available
        if test_result is None:

            ACTUAL_APPT_FOOTPRINT = self.make_appt_footprint({})

            self.sim.modules["HealthSystem"].schedule_hsi_event(
                HSI_Tb_ClinicalDiagnosis(person_id=person_id, module=self.module),
                topen=self.sim.date,
                tclose=None,
                priority=0,
            )

        # if test returns positive result, refer for appropriate treatment
        if test_result:
            df.at[person_id, "tb_diagnosed"] = True
            df.at[person_id, "tb_date_diagnosed"] = self.sim.date

            self.sim.modules["HealthSystem"].schedule_hsi_event(
                HSI_Tb_StartTreatment(
                    person_id=person_id, module=self.module, facility_level="1a"
                ),
                topen=self.sim.date,
                tclose=None,
                priority=0,
            )

        # Return the footprint. If it should be suppressed, return a blank footprint.
        if self.suppress_footprint:
            return self.make_appt_footprint({})
        else:
            return ACTUAL_APPT_FOOTPRINT


# # ---------------------------------------------------------------------------
# #   Treatment
# # ---------------------------------------------------------------------------
# # the consumables at treatment initiation include the cost for the full course of treatment
# # so the follow-up appts don't need to account for consumables, just appt time


class HSI_Tb_StartTreatment(HSI_Event, IndividualScopeEventMixin):
    def __init__(self, module, person_id, facility_level="1a"):
        super().__init__(module, person_id=person_id)
        assert isinstance(module, Tb)

        self.facility_level = facility_level

        self.TREATMENT_ID = "Tb_Treatment"
        self.number_of_occurrences = 0
        self.ACCEPTED_FACILITY_LEVEL = "1a" if (self.facility_level == "1a") else "2"

    @property
    def EXPECTED_APPT_FOOTPRINT(self):
        """
        Return the expected appt footprint based on whether the HSI has been rescheduled due to unavailable treatment.
        """
        if self.number_of_occurrences == 0:
            return self.make_appt_footprint({'TBNew': 1})
        else:
            return self.make_appt_footprint({'PharmDispensing': 1})

    def apply(self, person_id, squeeze_factor):
        """This is a Health System Interaction Event - start TB treatment
        select appropriate treatment and request
        if available, change person's properties
        """
        df = self.sim.population.props
        now = self.sim.date
        person = df.loc[person_id]
        self.number_of_occurrences += 1  # The current appointment is included in the count.

        if not person["is_alive"]:
            return self.sim.modules["HealthSystem"].get_blank_appt_footprint()

        # if person already on treatment or not yet diagnosed, do nothing
        if person["tb_on_treatment"] or not person["tb_diagnosed"]:
            return self.sim.modules["HealthSystem"].get_blank_appt_footprint()

        treatment_regimen = self.select_treatment(person_id)
        # treatment supplied in kits, one kit per treatment course
        treatment_available = self.get_consumables(
            item_codes={self.module.item_codes_for_consumables_required[treatment_regimen]: 1}
        )

        # if require MDR treatment, and not currently at level 2, refer to level 2
        if (treatment_regimen == "tb_mdrtx") and (self.facility_level != "2"):
            self.sim.modules["HealthSystem"].schedule_hsi_event(
                hsi_event=HSI_Tb_StartTreatment(
                    person_id=person_id, module=self.module, facility_level="2"
                ),
                topen=self.sim.date + DateOffset(days=1),
                tclose=None,
                priority=0,
            )
            return self.sim.modules["HealthSystem"].get_blank_appt_footprint()

        if treatment_available:
            # start person on tb treatment - update properties
            df.at[person_id, "tb_on_treatment"] = True
            df.at[person_id, "tb_date_treated"] = now
            df.at[person_id, "tb_treatment_regimen"] = treatment_regimen

            if person["tb_diagnosed_mdr"]:
                df.at[person_id, "tb_treated_mdr"] = True
                df.at[person_id, "tb_date_treated_mdr"] = now

            # schedule first follow-up appointment
            logger.debug(
                key="message",
                data=f"HSI_Tb_StartTreatment: scheduling first follow-up "
                f"for person {person_id}",
            )

            self.sim.modules["HealthSystem"].schedule_hsi_event(
                HSI_Tb_FollowUp(person_id=person_id, module=self.module),
                topen=self.sim.date + DateOffset(months=1),
                tclose=None,
                priority=0,
            )

        # if treatment not available, return for treatment start in 1 week
        # cap repeated visits at 5
        else:

            if (
                self.number_of_occurrences
                <= self.module.parameters["tb_healthseekingbehaviour_cap"]
            ):

                self.sim.modules["HealthSystem"].schedule_hsi_event(
                    self,
                    topen=self.sim.date + DateOffset(weeks=1),
                    tclose=None,
                    priority=0,
                )

    def select_treatment(self, person_id):
        """
        helper function to select appropriate treatment and check whether
        consumables are available to start drug course
        treatment will always be for ds-tb unless mdr has been identified
        :return: drug_available [BOOL]
        """
        df = self.sim.population.props
        person = df.loc[person_id]

        treatment_regimen = None  # default return value

        # -------- MDR-TB -------- #

        if person["tb_diagnosed_mdr"]:

            treatment_regimen = "tb_mdrtx"

        # -------- First TB infection -------- #
        # could be undiagnosed mdr or ds-tb: treat as ds-tb

        elif not person["tb_ever_treated"]:

            if person["age_years"] >= 15:
                # treatment for ds-tb: adult
                treatment_regimen = "tb_tx_adult"
            else:
                # treatment for ds-tb: child
                treatment_regimen = "tb_tx_child"

        # -------- Secondary TB infection -------- #
        # person has been treated before
        # possible treatment failure or subsequent reinfection
        else:

            if person["age_years"] >= 15:
                # treatment for reinfection ds-tb: adult
                treatment_regimen = "tb_retx_adult"

            else:
                # treatment for reinfection ds-tb: child
                treatment_regimen = "tb_retx_child"

        return treatment_regimen


# # ---------------------------------------------------------------------------
# #   Follow-up appts
# # ---------------------------------------------------------------------------
class HSI_Tb_FollowUp(HSI_Event, IndividualScopeEventMixin):
    """
    This is a Health System Interaction Event
    clinical monitoring for tb patients on treatment
    will schedule sputum smear test if needed
    if positive sputum smear, schedule xpert test for drug sensitivity
    then schedule the next follow-up appt if needed
    """

    def __init__(self, module, person_id):
        super().__init__(module, person_id=person_id)
        assert isinstance(module, Tb)

        self.TREATMENT_ID = "Tb_Test_FollowUp"
        self.EXPECTED_APPT_FOOTPRINT = self.make_appt_footprint({"TBFollowUp": 1})
        self.ACCEPTED_FACILITY_LEVEL = '1a'

    def apply(self, person_id, squeeze_factor):
        p = self.module.parameters
        df = self.sim.population.props
        person = df.loc[person_id]

        # Do not run if the person is not alive, or is not currently on treatment
        if (not person["is_alive"]) or (not person["tb_on_treatment"]):
            return

        ACTUAL_APPT_FOOTPRINT = self.EXPECTED_APPT_FOOTPRINT

        # months since treatment start - to compare with monitoring schedule
        # make sure it's an integer value
        months_since_tx = int(
            (self.sim.date - df.at[person_id, "tb_date_treated"]).days / 30.5
        )

        logger.debug(
            key="message",
            data=f"HSI_Tb_FollowUp: person {person_id} on month {months_since_tx} of treatment",
        )

        # default clinical monitoring schedule for first infection ds-tb
        xperttest_result = None
        follow_up_times = p["followup_times"]
        sputum_fup = follow_up_times["ds_sputum"].dropna()
        treatment_length = p["ds_treatment_length"]

        # if previously treated:
        if ((person["tb_treatment_regimen"] == "tb_retx_adult") or
                (person["tb_treatment_regimen"] == "tb_retx_child")):

            # if strain is ds and person previously treated:
            sputum_fup = follow_up_times["ds_retreatment_sputum"].dropna()
            treatment_length = p["ds_retreatment_length"]

        # if person diagnosed with mdr - this treatment schedule takes precedence
        elif person["tb_treatment_regimen"] == "tb_mdrtx":

            sputum_fup = follow_up_times["mdr_sputum"].dropna()
            treatment_length = p["mdr_treatment_length"]

        # check schedule for sputum test and perform if necessary
        if months_since_tx in sputum_fup:
            ACTUAL_APPT_FOOTPRINT = self.make_appt_footprint(
                {"TBFollowUp": 1, "LabTBMicro": 1}
            )

            # choose test parameters based on smear status
            if person["tb_smear"]:
                test_result = self.sim.modules["HealthSystem"].dx_manager.run_dx_test(
                    dx_tests_to_run="tb_sputum_test_smear_positive", hsi_event=self
                )
            else:
                test_result = self.sim.modules["HealthSystem"].dx_manager.run_dx_test(
                    dx_tests_to_run="tb_sputum_test_smear_negative", hsi_event=self
                )
            if test_result is not None:
                # Add used equipment
                self.add_equipment({'Sputum Collection box', 'Ordinary Microscope'})

            # if sputum test was available and returned positive and not diagnosed with mdr, schedule xpert test
            if test_result and not person["tb_diagnosed_mdr"]:
                ACTUAL_APPT_FOOTPRINT = self.make_appt_footprint(
                    {"TBFollowUp": 1, "LabTBMicro": 1, "LabMolec": 1}
                )
                if person["tb_smear"]:
                    xperttest_result = self.sim.modules["HealthSystem"].dx_manager.run_dx_test(
                        dx_tests_to_run="tb_xpert_test_smear_positive", hsi_event=self
                    )
                else:
                    xperttest_result = self.sim.modules["HealthSystem"].dx_manager.run_dx_test(
                        dx_tests_to_run="tb_xpert_test_smear_negative", hsi_event=self
                    )
                if xperttest_result is not None:
                    # Add used equipment
                    self.add_equipment({'Sputum Collection box', 'Gene Expert (16 Module)'})

        # if xpert test returns new mdr-tb diagnosis
        if xperttest_result and (df.at[person_id, "tb_strain"] == "mdr"):
            df.at[person_id, "tb_diagnosed_mdr"] = True
            # already diagnosed with active tb so don't update tb_date_diagnosed
            df.at[person_id, "tb_treatment_failure"] = True

            # restart treatment (new regimen) if newly diagnosed with mdr-tb
            self.sim.modules["HealthSystem"].schedule_hsi_event(
                HSI_Tb_StartTreatment(person_id=person_id, module=self.module),
                topen=self.sim.date,
                tclose=None,
                priority=0,
            )

        # for all ds cases and known mdr cases:
        # schedule next clinical follow-up appt if still within treatment length
        elif months_since_tx < treatment_length:
            follow_up_date = self.sim.date + DateOffset(months=1)
            logger.debug(
                key="message",
                data=f"HSI_Tb_FollowUp: scheduling next follow-up "
                     f"for person {person_id} on {follow_up_date}",
            )

            self.sim.modules["HealthSystem"].schedule_hsi_event(
                HSI_Tb_FollowUp(person_id=person_id, module=self.module),
                topen=follow_up_date,
                tclose=None,
                priority=0,
            )

        return ACTUAL_APPT_FOOTPRINT


# ---------------------------------------------------------------------------
#   IPT
# ---------------------------------------------------------------------------
class HSI_Tb_Start_or_Continue_Ipt(HSI_Event, IndividualScopeEventMixin):
    """
    This is a Health System Interaction Event - give ipt to reduce risk of active TB
    It can be scheduled by:
    * HIV.HSI_Hiv_StartOrContinueTreatment for PLHIV, diagnosed and on ART
    * Tb.HSI_Tb_StartTreatment for up to 5 contacts of diagnosed active TB case

    Isoniazid preventive therapy for HIV-infected children : 6 months, 180 doses
    3HP (Isoniazid/Rifapentine) for adults: 12 weeks, 12 doses
    3HP for children ages >2 yrs hiv-
    """

    def __init__(self, module, person_id):
        super().__init__(module, person_id=person_id)
        self.TREATMENT_ID = "Tb_Prevention_Ipt"
        self.EXPECTED_APPT_FOOTPRINT = self.make_appt_footprint({"Over5OPD": 1})
        self.ACCEPTED_FACILITY_LEVEL = '1a'
        self.number_of_occurrences = 0

    def apply(self, person_id, squeeze_factor):

        logger.debug(key="message", data=f"Starting IPT for person {person_id}")
        self.number_of_occurrences += 1

        df = self.sim.population.props  # shortcut to the dataframe
        now = self.sim.date

        person = df.loc[person_id]

        # Do not run if the person is not alive or already on IPT or diagnosed active infection
        if (
            (not person["is_alive"])
            or person["tb_on_ipt"]
            or person["tb_diagnosed"]
        ):
            return

        # refer for HIV testing: all ages
        # do not run if already HIV diagnosed or had test in last week
        if not person["hv_diagnosed"] or (person["hv_last_test_date"] >= (now - DateOffset(days=7))):
            self.sim.modules["HealthSystem"].schedule_hsi_event(
                hsi_event=hiv.HSI_Hiv_TestAndRefer(
                    person_id=person_id,
                    module=self.sim.modules["Hiv"],
                    referred_from="Tb",
                ),
                priority=1,
                topen=now,
                tclose=None,
            )
        # if currently have symptoms of TB, refer for screening/testing
        persons_symptoms = self.sim.modules["SymptomManager"].has_what(person_id=person_id)
        if any(x in self.module.symptom_list for x in persons_symptoms):

            self.sim.modules["HealthSystem"].schedule_hsi_event(
                HSI_Tb_ScreeningAndRefer(person_id=person_id, module=self.module),
                topen=self.sim.date,
                tclose=self.sim.date + pd.DateOffset(days=14),
                priority=0,
            )

        else:
            # Check/log use of consumables, and give IPT if available

            # if child and HIV+ or child under 2 yrs
            if ((person["age_years"] <= 15) and person["hv_inf"]) or (person["age_years"] <= 2):

                # 6 months dispensation, once daily
                drugs_available = self.get_consumables(
                    item_codes={self.module.item_codes_for_consumables_required["tb_ipt"]: 180})

            # for all others
            else:
                # 12 weeks dispensation, once weekly
                drugs_available = self.get_consumables(
                    item_codes={self.module.item_codes_for_consumables_required["tb_3HP"]: 12}
                )

            # if available, schedule IPT decision
            if drugs_available:
                # Update properties
                df.at[person_id, "tb_on_ipt"] = True
                df.at[person_id, "tb_date_ipt"] = self.sim.date

                # schedule decision to continue or end IPT after 6 months
                self.sim.schedule_event(
                    Tb_DecisionToContinueIPT(self.module, person_id),
                    self.sim.date + DateOffset(months=6),
                )

            else:
                # Reschedule this HSI to occur again, up to a 5 times in total
                if (
                    self.number_of_occurrences
                    <= self.module.parameters["tb_healthseekingbehaviour_cap"]
                ):
                    self.sim.modules["HealthSystem"].schedule_hsi_event(
                        self,
                        topen=self.sim.date + pd.DateOffset(days=1),
                        tclose=self.sim.date + pd.DateOffset(days=14),
                        priority=0,
                    )


class HSI_Tb_EndOfLifeCare(HSI_Event, IndividualScopeEventMixin):
    """
    this is a hospital stay for terminally-ill patients with TB
    it does not affect disability weight or probability of death
    no consumables are logged but health system capacity (HR) is allocated
    there are no consequences if hospital bed is not available as person has scheduled death
    already within 2 weeks
    """

    def __init__(self, module, person_id, beddays=8):
        super().__init__(module, person_id=person_id)
        assert isinstance(module, Tb)

        self.TREATMENT_ID = "Tb_PalliativeCare"
        self.EXPECTED_APPT_FOOTPRINT = self.make_appt_footprint({})
        self.ACCEPTED_FACILITY_LEVEL = "2"

        self.beddays = beddays
        self.BEDDAYS_FOOTPRINT = self.make_beddays_footprint({"general_bed": self.beddays})

    def apply(self, person_id, squeeze_factor):
        df = self.sim.population.props
        hs = self.sim.modules["HealthSystem"]

        if not df.at[person_id, "is_alive"]:
            return hs.get_blank_appt_footprint()

        logger.debug(
            key="message",
            data=f"HSI_Tb_EndOfLifeCare: inpatient admission for {person_id}",
        )


class Tb_DecisionToContinueIPT(Event, IndividualScopeEventMixin):
    """Helper event that is used to 'decide' if someone on IPT should continue or end
    This event is scheduled by 'HSI_Tb_Start_or_Continue_Ipt' after 6 months

    * end IPT for all
    * schedule further IPT for HIV+ if still eligible (no active TB diagnosed, <36 months IPT)
    """

    def __init__(self, module, person_id):
        super().__init__(module, person_id=person_id)

    def apply(self, person_id):
        df = self.sim.population.props
        person = df.loc[person_id]
        m = self.module

        if not (person["is_alive"]):
            return

        # default update properties for all
        df.at[person_id, "tb_on_ipt"] = False

        # decide whether PLHIV will continue
        if (
            person["hv_diagnosed"]
            and (not person["tb_diagnosed"])
            and (person["tb_date_ipt"] < (self.sim.date - pd.DateOffset(days=36 * 30.5)))
            and (m.rng.random_sample() < m.parameters["prob_retained_ipt_6_months"])
        ):
            self.sim.modules["HealthSystem"].schedule_hsi_event(
                HSI_Tb_Start_or_Continue_Ipt(person_id=person_id, module=m),
                topen=self.sim.date,
                tclose=self.sim.date + pd.DateOffset(days=14),
                priority=0,
            )


# ---------------------------------------------------------------------------
#   Deaths
# ---------------------------------------------------------------------------


class TbDecideDeathEvent(Event, IndividualScopeEventMixin):
    """
    The scheduled hospitalisation and subsequent death for a tb case
    check whether death should occur using a linear model
    will depend on treatment status, smear status and age
    then schedule a hospital stay prior to that death
    hospital stay will not affect outcomes
    """

    def __init__(self, module, person_id, cause):
        super().__init__(module, person_id=person_id)
        self.cause = cause

    def apply(self, person_id):
        df = self.sim.population.props
        p = self.module.parameters

        if not df.at[person_id, "is_alive"]:
            return

        if not df.at[person_id, "tb_inf"] == "active":
            return

        logger.debug(
            key="message",
            data=f"TbDecideDeathEvent: checking whether death should occur for person {person_id}",
        )

        # use linear model to determine whether this person will die:
        rng = self.module.rng
        will_die = self.module.lm["death_rate"].predict(df.loc[[person_id]], rng=rng)

        if will_die:
            # schedule hospital stay for this person
            # schedule hospital stay
            beddays = self.module.rng.randint(
                low=p['length_of_inpatient_stay_if_terminal'][0],
                high=p['length_of_inpatient_stay_if_terminal'][1])

            self.sim.modules["HealthSystem"].schedule_hsi_event(
                hsi_event=HSI_Tb_EndOfLifeCare(
                    person_id=person_id, module=self.sim.modules["Tb"], beddays=beddays
                ),
                priority=0,
                topen=self.sim.date,
                tclose=None,
            )

            # schedule death for this person after hospital stay
            self.sim.schedule_event(
                event=TbDeathEvent(person_id=person_id, module=self.module),
                date=self.sim.date + pd.DateOffset(days=beddays),
            )


class TbDeathEvent(Event, IndividualScopeEventMixin):
    """
    The scheduled death for a tb case
    check whether this death should occur using a linear model
    will depend on treatment status, smear status and age
    """

    def __init__(self, module, person_id):
        super().__init__(module, person_id=person_id)

    def apply(self, person_id):
        df = self.sim.population.props

        if not df.at[person_id, "is_alive"]:
            return

        if not df.at[person_id, "tb_inf"] == "active":
            return

        logger.debug(
            key="message",
            data=f"TbDeathEvent: cause this death for person {person_id}",
        )

        self.sim.modules["Demography"].do_death(
            individual_id=person_id,
            cause="TB",
            originating_module=self.module,
        )


# ---------------------------------------------------------------------------
#   Logging
# ---------------------------------------------------------------------------


class TbLoggingEvent(RegularEvent, PopulationScopeEventMixin):
    def __init__(self, module):
        """produce some outputs to check"""
        # run this event every 12 months
        self.repeat = 12
        super().__init__(module, frequency=DateOffset(months=self.repeat))

    def apply(self, population):
        # get some summary statistics
        df = population.props
        now = self.sim.date

        # ------------------------------------ INCIDENCE ------------------------------------
        # total number of new active cases in last year - ds + mdr
        # may have died in the last year but still counted as active case for the year

        # number of new active cases
        new_tb_cases = len(
            df[(df.tb_date_active >= (now - DateOffset(months=self.repeat)))]
        )

        # number of latent cases
        new_latent_cases = len(
            df[(df.tb_date_latent >= (now - DateOffset(months=self.repeat)))]
        )

        # number of new active cases in HIV+
        inc_active_hiv = len(
            df[
                (df.tb_date_active >= (now - DateOffset(months=self.repeat)))
                & df.hv_inf
                ]
        )

        # proportion of active TB cases in the last year who are HIV-positive
        prop_hiv = inc_active_hiv / new_tb_cases if new_tb_cases else 0.0

        logger.info(
            key="tb_incidence",
            description="Number new active and latent TB cases, total and in PLHIV",
            data={
                "num_new_active_tb": new_tb_cases,
                "num_new_latent_tb": new_latent_cases,
                "num_new_active_tb_in_hiv": inc_active_hiv,
                "prop_active_tb_in_plhiv": prop_hiv,
            },
        )

        # save outputs to dict for calibration
        self.module.tb_outputs["date"] += [self.sim.date.year]
        self.module.tb_outputs["num_new_active_tb"] += [new_tb_cases]

        # ------------------------------------ PREVALENCE ------------------------------------
        # number of current active cases divided by population alive

        # ACTIVE
        num_active_tb_cases = len(df[(df.tb_inf == "active") & df.is_alive])
        prev_active = num_active_tb_cases / len(df[df.is_alive])

        assert prev_active <= 1

        # prevalence of active TB in adults
        num_active_adult = len(
            df[(df.tb_inf == "active") & (df.age_years >= 15) & df.is_alive]
        )
        prev_active_adult = num_active_adult / len(
            df[(df.age_years >= 15) & df.is_alive]
        ) if len(
            df[(df.age_years >= 15) & df.is_alive]
        ) else 0.0
        assert prev_active_adult <= 1

        # prevalence of active TB in children
        num_active_child = len(
            df[(df.tb_inf == "active") & (df.age_years < 15) & df.is_alive]
        )
        prev_active_child = num_active_child / len(
            df[(df.age_years < 15) & df.is_alive]
        ) if len(
            df[(df.age_years < 15) & df.is_alive]
        ) else 0.0
        assert prev_active_child <= 1

        # LATENT
        # proportion of population with latent TB - all pop
        num_latent = len(df[(df.tb_inf == "latent") & df.is_alive])
        prev_latent = num_latent / len(df[df.is_alive])
        assert prev_latent <= 1

        # proportion of population with latent TB - adults
        num_latent_adult = len(
            df[(df.tb_inf == "latent") & (df.age_years >= 15) & df.is_alive]
        )
        prev_latent_adult = num_latent_adult / len(
            df[(df.age_years >= 15) & df.is_alive]
        ) if len(
            df[(df.age_years >= 15) & df.is_alive]
        ) else 0.0
        assert prev_latent_adult <= 1

        # proportion of population with latent TB - children
        num_latent_child = len(
            df[(df.tb_inf == "latent") & (df.age_years < 15) & df.is_alive]
        )
        prev_latent_child = num_latent_child / len(
            df[(df.age_years < 15) & df.is_alive]
        ) if len(
            df[(df.age_years < 15) & df.is_alive]
        ) else 0
        assert prev_latent_child <= 1

        logger.info(
            key="tb_prevalence",
            description="Prevalence of active and latent TB cases, total and in PLHIV",
            data={
                "tbPrevActive": prev_active,
                "tbPrevActiveAdult": prev_active_adult,
                "tbPrevActiveChild": prev_active_child,
                "tbPrevLatent": prev_latent,
                "tbPrevLatentAdult": prev_latent_adult,
                "tbPrevLatentChild": prev_latent_child,
            },
        )

        # save outputs to dict for calibration
        self.module.tb_outputs["tbPrevLatent"] += [prev_latent]

        # ------------------------------------ MDR ------------------------------------
        # number new mdr tb cases
        new_mdr_cases = len(
            df[
                (df.tb_strain == "mdr")
                & (df.tb_date_active >= (now - DateOffset(months=self.repeat)))
                ]
        )

        if new_mdr_cases:
            prop_mdr = new_mdr_cases / new_tb_cases
        else:
            prop_mdr = 0.0

        logger.info(
            key="tb_mdr",
            description="Incidence of new active MDR cases and the proportion of TB cases that are MDR",
            data={
                "tbNewActiveMdrCases": new_mdr_cases,
                "tbPropActiveCasesMdr": prop_mdr,
            },
        )

        # ------------------------------------ CASE NOTIFICATIONS ------------------------------------
        # number diagnoses (new, relapse, reinfection) in last timeperiod
        new_tb_diagnosis = len(
            df[
                (df.tb_date_active >= (now - DateOffset(months=self.repeat)))
                & (df.tb_date_diagnosed >= (now - DateOffset(months=self.repeat)))]
        )

        if new_tb_diagnosis:
            prop_dx = new_tb_diagnosis / new_tb_cases
        else:
            prop_dx = 0.0

        # ------------------------------------ TREATMENT ------------------------------------
        # number of tb cases who became active in last timeperiod and initiated treatment
        new_tb_tx = len(
            df[
                (df.tb_date_active >= (now - DateOffset(months=self.repeat)))
                & (df.tb_date_treated >= (now - DateOffset(months=self.repeat)))
                ]
        )

        # treatment coverage: if became active and was treated in last timeperiod
        if new_tb_cases:
            tx_coverage = new_tb_tx / new_tb_cases
            # assert tx_coverage <= 1
        else:
            tx_coverage = 0.0

        # ipt coverage
        new_tb_ipt = len(
            df[
                (df.tb_date_ipt >= (now - DateOffset(months=self.repeat)))
            ]
        )

        # this will give ipt among whole population - not just eligible pop
        if new_tb_ipt:
            current_ipt_coverage = new_tb_ipt / len(df[df.is_alive])
        else:
            current_ipt_coverage = 0.0

        logger.info(
            key="tb_treatment",
            description="TB treatment coverage",
            data={
                "tbNewDiagnosis": new_tb_diagnosis,
                "tbPropDiagnosed": prop_dx,
                "tbTreatmentCoverage": tx_coverage,
                "tbIptCoverage": current_ipt_coverage,
            },
        )

        # ------------------------------------ TREATMENT DELAYS ------------------------------------
        # for every person initiated on treatment, record time from onset to treatment
        # each year a series of intervals in days (treatment date - onset date) are recorded
        # convert to list
        # this will include false positives as Nan or negative or delay > 3 years

        # adults
        # get index of adults starting tx in last time-period
        # note tb onset may have been up to 3 years prior to treatment
        adult_tx_idx = df.loc[(df.age_years >= 16) &
                              (df.tb_date_treated >= (now - DateOffset(months=self.repeat)))].index

        # calculate treatment_date - onset_date for each person in index
        adult_tx_delays = (df.loc[adult_tx_idx, "tb_date_treated"] - df.loc[adult_tx_idx, "tb_date_active"]).dt.days
        adult_tx_delays = adult_tx_delays.tolist()

        # children
        child_tx_idx = df.loc[(df.age_years < 16) &
                              (df.tb_date_treated >= (now - DateOffset(months=self.repeat)))].index
        child_tx_delays = (df.loc[child_tx_idx, "tb_date_treated"] - df.loc[child_tx_idx, "tb_date_active"]).dt.days
        child_tx_delays = child_tx_delays.tolist()

        logger.info(
            key="tb_treatment_delays",
            description="TB time from onset to treatment",
            data={
                "tbTreatmentDelayAdults": adult_tx_delays,
                "tbTreatmentDelayChildren": child_tx_delays,
            },
        )

        # ------------------------------------ FALSE POSITIVES ------------------------------------
        # from the numbers on treatment, extract those who did not have active TB infection
        # they will be diagnosed as positive, but tb_inf != active
        # proportion of new treatments which are false positives

        # adults
        # tb_date_active is not within last 3 years (or pd.NaT)
        adult_num_false_positive = len(
            df[
                ~(df.tb_date_active >= (now - DateOffset(months=36)))
                & (df.tb_date_treated >= (now - DateOffset(months=self.repeat)))
                & (df.age_years >= 16)
                ]
        )

        # these are all new adults treated, regardless of tb status
        new_tb_tx_adult = len(
            df[
                (df.tb_date_treated >= (now - DateOffset(months=self.repeat)))
                & (df.age_years >= 16)
                ]
        )

        # proportion of adults starting on treatment who are false positive
        if adult_num_false_positive:
            adult_prop_false_positive = adult_num_false_positive / new_tb_tx_adult
        else:
            adult_prop_false_positive = 0.0

        # children
        child_num_false_positive = len(
            df[
                ~(df.tb_date_active >= (now - DateOffset(months=36)))
                & (df.tb_date_treated >= (now - DateOffset(months=self.repeat)))
                & (df.age_years < 16)
                ]
        )

        # these are all new children treated, regardless of tb status
        new_tb_tx_child = len(
            df[
                (df.tb_date_treated >= (now - DateOffset(months=self.repeat)))
                & (df.age_years < 16)
                ]
        )

        # proportion of children starting on treatment who are false positive
        if child_num_false_positive:
            child_prop_false_positive = child_num_false_positive / new_tb_tx_child
        else:
            child_prop_false_positive = 0

        logger.info(
            key="tb_false_positive",
            description="TB numbers on treatment without disease",
            data={
                "tbNumFalsePositiveAdults": adult_num_false_positive,
                "tbNumFalsePositiveChildren": child_num_false_positive,
                "tbPropFalsePositiveAdults": adult_prop_false_positive,
                "tbPropFalsePositiveChildren": child_prop_false_positive,
            },
        )


# ---------------------------------------------------------------------------
#   Debugging / Checking Events
# ---------------------------------------------------------------------------


class TbCheckPropertiesEvent(RegularEvent, PopulationScopeEventMixin):
    def __init__(self, module):
        super().__init__(module, frequency=DateOffset(months=1))  # runs every month

    def apply(self, population):
        self.module.check_config_of_properties()


# ---------------------------------------------------------------------------
#   Dummy Version of the Module
# ---------------------------------------------------------------------------


class DummyTbModule(Module):
    """Dummy TB Module - it's only job is to create and maintain the 'tb_inf' property.
    This can be used in test files."""

    INIT_DEPENDENCIES = {"Demography"}
    ALTERNATIVE_TO = {"Tb"}

    PROPERTIES = {
        "tb_inf": Property(
            Types.CATEGORICAL,
            categories=[
                "uninfected",
                "latent",
                "active",
            ],
            description="tb status",
        ),
    }

    def __init__(self, name=None, active_tb_prev=0.001):
        super().__init__(name)
        self.active_tb_prev = active_tb_prev

    def read_parameters(self, data_folder):
        pass

    def initialise_population(self, population):
        df = population.props

        tb_idx = df.index[
            df.is_alive & (self.rng.random_sample(len(df.is_alive)) < self.active_tb_prev)
            ]
        df.loc[tb_idx, "tb_inf"] = "active"

    def initialise_simulation(self, sim):
        pass

    def on_birth(self, mother, child):
        child_infected = (self.rng.random_sample() < self.active_tb_prev)
        if child_infected:
            self.sim.population.props.at[child, "tb_inf"] = "active"<|MERGE_RESOLUTION|>--- conflicted
+++ resolved
@@ -1834,7 +1834,7 @@
                 if self.facility_level == "1a":
                     self.sim.modules["HealthSystem"].schedule_hsi_event(
                         hsi_event=HSI_Tb_ScreeningAndRefer(
-                            person_id=person_id, module=self.module, facility_level="1b"
+                            person_id=person_id, module=self.module, facility_level="2"
                         ),
                         topen=self.sim.date + DateOffset(days=1),
                         tclose=None,
@@ -2097,20 +2097,10 @@
     already preceded by a sequence of tests
     """
 
-<<<<<<< HEAD
-    def __init__(self, module, person_id, suppress_footprint=False):
-        super().__init__(module, person_id=person_id)
-        assert isinstance(module, Tb)
-
-        assert isinstance(suppress_footprint, bool)
-        self.suppress_footprint = suppress_footprint
-
-=======
     def __init__(self, module, person_id):
         super().__init__(module, person_id=person_id)
         assert isinstance(module, Tb)
 
->>>>>>> f0d351b8
         self.TREATMENT_ID = "Tb_Test_Culture"
         self.EXPECTED_APPT_FOOTPRINT = self.make_appt_footprint({"LabTBMicro": 1})
         self.ACCEPTED_FACILITY_LEVEL = '1b'
@@ -2122,11 +2112,6 @@
         if not df.at[person_id, "is_alive"] or df.at[person_id, "tb_diagnosed"]:
             return self.sim.modules["HealthSystem"].get_blank_appt_footprint()
 
-<<<<<<< HEAD
-        ACTUAL_APPT_FOOTPRINT = self.EXPECTED_APPT_FOOTPRINT
-
-=======
->>>>>>> f0d351b8
         test_result = self.sim.modules["HealthSystem"].dx_manager.run_dx_test(
                 dx_tests_to_run="tb_culture_test", hsi_event=self)
 
@@ -2149,15 +2134,6 @@
                 tclose=None,
                 priority=0,
             )
-<<<<<<< HEAD
-
-        # Return the footprint. If it should be suppressed, return a blank footprint.
-        if self.suppress_footprint:
-            return self.make_appt_footprint({})
-        else:
-            return ACTUAL_APPT_FOOTPRINT
-=======
->>>>>>> f0d351b8
 
 
 class HSI_Tb_Xray_level1b(HSI_Event, IndividualScopeEventMixin):
