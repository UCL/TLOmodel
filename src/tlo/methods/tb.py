"""
    This module schedules TB infection and natural history
    It schedules TB treatment and follow-up appointments along with preventive therapy
    for eligible people (HIV+ and paediatric contacts of active TB cases
"""

import os
from functools import reduce

import pandas as pd

from tlo import DateOffset, Module, Parameter, Property, Types, logging
from tlo.events import Event, IndividualScopeEventMixin, PopulationScopeEventMixin, RegularEvent
from tlo.lm import LinearModel, LinearModelType, Predictor
from tlo.methods import Metadata, hiv
from tlo.methods.causes import Cause
from tlo.methods.dxmanager import DxTest
from tlo.methods.hsi_event import HSI_Event
from tlo.methods.symptommanager import Symptom
from tlo.util import random_date

logger = logging.getLogger(__name__)
logger.setLevel(logging.INFO)


class Tb(Module):
    """Set up the baseline population with TB prevalence"""

    def __init__(self, name=None, resourcefilepath=None, run_with_checks=False):
        super().__init__(name)

        self.resourcefilepath = resourcefilepath
        self.daly_wts = dict()
        self.lm = dict()
        self.footprints_for_consumables_required = dict()
        self.symptom_list = {"fever", "respiratory_symptoms", "fatigue", "night_sweats"}
        self.district_list = list()
        self.item_codes_for_consumables_required = dict()

        assert isinstance(run_with_checks, bool)
        self.run_with_checks = run_with_checks

        # tb outputs needed for calibration/
        keys = ["date",
                "num_new_active_tb",
                "tbPrevLatent"
                ]
        # initialise empty dict with set keys
        self.tb_outputs = {k: [] for k in keys}

    INIT_DEPENDENCIES = {
        "Demography",
        "HealthSystem",
        "Lifestyle",
        "SymptomManager",
        "Epi",
    }

    OPTIONAL_INIT_DEPENDENCIES = {"HealthBurden", "Hiv"}

    METADATA = {
        Metadata.DISEASE_MODULE,
        Metadata.USES_SYMPTOMMANAGER,
        Metadata.USES_HEALTHSYSTEM,
        Metadata.USES_HEALTHBURDEN,
    }

    # Declare Causes of Death
    CAUSES_OF_DEATH = {
        "TB": Cause(gbd_causes="Tuberculosis", label="TB (non-AIDS)"),
        "AIDS_TB": Cause(gbd_causes="HIV/AIDS", label="AIDS"),
    }

    CAUSES_OF_DISABILITY = {
        "TB": Cause(gbd_causes="Tuberculosis", label="TB (non-AIDS)"),
    }

    # Declaration of the specific symptoms that this module will use
    SYMPTOMS = {"fatigue", "night_sweats"}

    PROPERTIES = {
        # ------------------ natural history ------------------ #
        "tb_inf": Property(
            Types.CATEGORICAL,
            categories=[
                "uninfected",
                "latent",
                "active",
            ],
            description="tb status",
        ),
        "tb_strain": Property(
            Types.CATEGORICAL,
            categories=[
                "none",
                "ds",
                "mdr",
            ],
            description="tb strain: drug-susceptible (ds) or multi-drug resistant (mdr)",
        ),
        "tb_date_latent": Property(
            Types.DATE, "Date acquired tb infection (latent stage)"
        ),
        "tb_scheduled_date_active": Property(
            Types.DATE, "Date active tb is scheduled to start"
        ),
        "tb_date_active": Property(Types.DATE, "Date active tb started"),
        "tb_smear": Property(
            Types.BOOL,
            "smear positivity with active infection: False=negative, True=positive",
        ),
        # ------------------ testing status ------------------ #
        "tb_date_tested": Property(Types.DATE, "Date of last tb test"),
        "tb_diagnosed": Property(
            Types.BOOL, "person has current diagnosis of active tb"
        ),
        "tb_date_diagnosed": Property(Types.DATE, "date most recent tb diagnosis"),
        "tb_diagnosed_mdr": Property(
            Types.BOOL, "person has current diagnosis of active mdr-tb"
        ),
        # ------------------ treatment status ------------------ #
        "tb_on_treatment": Property(Types.BOOL, "on tb treatment regimen"),
        "tb_date_treated": Property(
            Types.DATE, "date most recent tb treatment started"
        ),
        "tb_treatment_regimen": Property(
            Types.CATEGORICAL,
            categories=[
                "none",
                "tb_tx_adult",
                "tb_tx_child",
                "tb_retx_adult",
                "tb_retx_child",
                "tb_mdrtx",
            ],
            description="current tb treatment regimen",
        ),
        "tb_ever_treated": Property(Types.BOOL, "if ever treated for active tb"),
        "tb_treatment_failure": Property(Types.BOOL, "failed first line tb treatment"),
        "tb_treated_mdr": Property(Types.BOOL, "on tb treatment MDR regimen"),
        "tb_date_treated_mdr": Property(Types.DATE, "date tb MDR treatment started"),
        "tb_on_ipt": Property(Types.BOOL, "if currently on ipt"),
        "tb_date_ipt": Property(Types.DATE, "date ipt started"),
    }

    PARAMETERS = {
        # ------------------ baseline population ------------------ #
        "prop_mdr2010": Parameter(
            Types.REAL,
            "Proportion of active tb cases with multidrug resistance in 2010",
        ),
        # ------------------ workbooks ------------------ #
        "who_incidence_estimates": Parameter(
            Types.REAL, "WHO estimated active TB incidence per 100,000 population"
        ),
        "followup_times": Parameter(
            Types.DATA_FRAME,
            "times(weeks) tb treatment monitoring required after tx start",
        ),
        "tb_high_risk_distr": Parameter(Types.LIST, "list of ten high-risk districts"),
        "ipt_coverage": Parameter(
            Types.DATA_FRAME,
            "national estimates of coverage of IPT in PLHIV and paediatric contacts",
        ),
        # ------------------ natural history ------------------ #
        "incidence_active_tb_2010": Parameter(
            Types.REAL, "incidence of active tb in 2010 in all ages"
        ),
        "rr_tb_child": Parameter(
            Types.REAL, "relative risk of tb infection if under 16 years of age"
        ),
        "monthly_prob_relapse_tx_complete": Parameter(
            Types.REAL, "monthly probability of relapse once treatment complete"
        ),
        "monthly_prob_relapse_tx_incomplete": Parameter(
            Types.REAL, "monthly probability of relapse if treatment incomplete"
        ),
        "monthly_prob_relapse_2yrs": Parameter(
            Types.REAL,
            "monthly probability of relapse 2 years after treatment complete",
        ),
        "rr_relapse_hiv": Parameter(
            Types.REAL, "relative risk of relapse for HIV-positive people"
        ),
        "rr_relapse_diabetes": Parameter(
            Types.REAL, "relative risk of relapse for people with diabetes (treated/untreated)"
        ),
        # ------------------ active disease ------------------ #
        "scaling_factor_WHO": Parameter(
            Types.REAL,
            "scaling factor applied to WHO estimates to account for the impact of interventions in place",
        ),
        "duration_active_disease_years": Parameter(
            Types.REAL, "duration of active disease from onset to cure or death"
        ),
        # ------------------ clinical features ------------------ #
        "prop_smear_positive": Parameter(
            Types.REAL, "proportion of new active cases that will be smear-positive"
        ),
        "prop_smear_positive_hiv": Parameter(
            Types.REAL, "proportion of hiv+ active tb cases that will be smear-positive"
        ),
        # ------------------ mortality ------------------ #
        # untreated
        "death_rate_smear_pos_untreated": Parameter(
            Types.REAL,
            "probability of death in smear-positive tb cases with untreated tb",
        ),
        "death_rate_smear_neg_untreated": Parameter(
            Types.REAL,
            "probability of death in smear-negative tb cases with untreated tb",
        ),
        # treated
        "death_rate_child0_4_treated": Parameter(
            Types.REAL, "probability of death in child aged 0-4 years with treated tb"
        ),
        "death_rate_child5_14_treated": Parameter(
            Types.REAL, "probability of death in child aged 5-14 years with treated tb"
        ),
        "death_rate_adult_treated": Parameter(
            Types.REAL, "probability of death in adult aged >=15 years with treated tb"
        ),
        "rr_death_diabetes": Parameter(
            Types.REAL, "additional risk of death if person has diabetes (treated/untreated)"
        ),
        # ------------------ progression to active disease ------------------ #
        "rr_tb_bcg": Parameter(
            Types.REAL,
            "relative risk of progression to active disease for children with BCG vaccine",
        ),
        "rr_tb_hiv": Parameter(
            Types.REAL, "relative risk of progression to active disease for PLHIV"
        ),
        "rr_tb_aids": Parameter(
            Types.REAL,
            "relative risk of progression to active disease for PLHIV with AIDS",
        ),
        "rr_tb_art_adult": Parameter(
            Types.REAL,
            "relative risk of progression to active disease for adults with HIV on ART",
        ),
        "rr_tb_art_child": Parameter(
            Types.REAL,
            "relative risk of progression to active disease for adults with HIV on ART",
        ),
        "rr_tb_obese": Parameter(
            Types.REAL, "relative risk of progression to active disease if obese"
        ),
        "rr_tb_diabetes": Parameter(
            Types.REAL,
            "relative risk of progression to active disease with any type diabetes",
        ),
        "rr_tb_alcohol": Parameter(
            Types.REAL,
            "relative risk of progression to active disease with heavy alcohol use",
        ),
        "rr_tb_smoking": Parameter(
            Types.REAL, "relative risk of progression to active disease with smoking"
        ),
        "rr_ipt_adult": Parameter(
            Types.REAL, "relative risk of active TB with IPT in adults"
        ),
        "rr_ipt_child": Parameter(
            Types.REAL, "relative risk of active TB with IPT in children"
        ),
        "rr_ipt_adult_hiv": Parameter(
            Types.REAL, "relative risk of active TB with IPT in adults with hiv"
        ),
        "rr_ipt_child_hiv": Parameter(
            Types.REAL, "relative risk of active TB with IPT in children with hiv"
        ),
        "rr_ipt_art_adult": Parameter(
            Types.REAL, "relative risk of active TB with IPT and ART in adults"
        ),
        "rr_ipt_art_child": Parameter(
            Types.REAL, "relative risk of active TB with IPT and ART in children"
        ),
        # ------------------ diagnostic tests ------------------ #
        "sens_xpert_smear_negative": Parameter(
            Types.REAL, "sensitivity of Xpert test in smear negative TB cases"),
        "sens_xpert_smear_positive": Parameter(
            Types.REAL, "sensitivity of Xpert test in smear positive TB cases"),
        "spec_xpert_smear_negative": Parameter(
            Types.REAL, "specificity of Xpert test in smear negative TB cases"),
        "spec_xpert_smear_positive": Parameter(
            Types.REAL, "specificity of Xpert test in smear positive TB cases"),
        "sens_sputum_smear_positive": Parameter(
            Types.REAL,
            "sensitivity of sputum smear microscopy in sputum positive cases",
        ),
        "spec_sputum_smear_positive": Parameter(
            Types.REAL,
            "specificity of sputum smear microscopy in sputum positive cases",
        ),
        "sens_clinical": Parameter(
            Types.REAL, "sensitivity of clinical diagnosis in detecting active TB"
        ),
        "spec_clinical": Parameter(
            Types.REAL, "specificity of clinical diagnosis in detecting TB"
        ),
        "sens_xray_smear_negative": Parameter(
            Types.REAL, "sensitivity of x-ray diagnosis in smear negative TB cases"
        ),
        "sens_xray_smear_positive": Parameter(
            Types.REAL, "sensitivity of x-ray diagnosis in smear positive TB cases"
        ),
        "spec_xray_smear_negative": Parameter(
            Types.REAL, "specificity of x-ray diagnosis in smear negative TB cases"
        ),
        "spec_xray_smear_positive": Parameter(
            Types.REAL, "specificity of x-ray diagnosis in smear positive TB cases"
        ),
        # ------------------ treatment success rates ------------------ #
        "prob_tx_success_ds": Parameter(
            Types.REAL, "Probability of treatment success for new and relapse TB cases"
        ),
        "prob_tx_success_mdr": Parameter(
            Types.REAL, "Probability of treatment success for MDR-TB cases"
        ),
        "prob_tx_success_0_4": Parameter(
            Types.REAL, "Probability of treatment success for children aged 0-4 years"
        ),
        "prob_tx_success_5_14": Parameter(
            Types.REAL, "Probability of treatment success for children aged 5-14 years"
        ),
        # ------------------ testing rates ------------------ #
        "rate_testing_general_pop": Parameter(
            Types.REAL,
            "rate of screening / testing per month in general population",
        ),
        "rate_testing_active_tb": Parameter(
            Types.DATA_FRAME,
            "rate of screening / testing per month in population with active tb",
        ),
        # ------------------ treatment regimens ------------------ #
        "ds_treatment_length": Parameter(
            Types.REAL,
            "length of treatment for drug-susceptible tb (first case) in months",
        ),
        "ds_retreatment_length": Parameter(
            Types.REAL,
            "length of treatment for drug-susceptible tb (secondary case) in months",
        ),
        "mdr_treatment_length": Parameter(
            Types.REAL, "length of treatment for mdr-tb in months"
        ),
        "prob_retained_ipt_6_months": Parameter(
            Types.REAL,
            "probability of being retained on IPT every 6 months if still eligible",
        ),
        "age_eligibility_for_ipt": Parameter(
            Types.REAL,
            "eligibility criteria (years of age) for IPT given to contacts of TB cases",
        ),
        "ipt_start_date": Parameter(
            Types.INT,
            "year from which IPT is available for paediatric contacts of diagnosed active TB cases",
        ),
        "first_line_test": Parameter(
            Types.STRING,
            "name of first test to be used for TB diagnosis"
        ),
        "second_line_test": Parameter(
            Types.STRING,
            "name of second test to be used for TB diagnosis"
        ),
        "tb_healthseekingbehaviour_cap": Parameter(
            Types.INT,
            "number of repeat visits assumed for healthcare services",
<<<<<<< HEAD
        ),
        "data_end": Parameter(
            Types.INT,
            "last year for which data are available",
=======
        ),
        "data_end": Parameter(
            Types.INT,
            "last year for which data are available",
        ),
        "length_of_inpatient_stay_if_terminal": Parameter(
            Types.LIST,
            "length of inpatient stay for end-of-life TB patients",
>>>>>>> df25c764
        ),
    }

    def read_parameters(self, data_folder):
        """
        * 1) Reads the ResourceFiles
        * 2) Declares the DALY weights
        * 3) Declares the Symptoms
        """

        # 1) Read the ResourceFiles
        workbook = pd.read_excel(
            os.path.join(self.resourcefilepath, "ResourceFile_TB.xlsx"), sheet_name=None
        )
        self.load_parameters_from_dataframe(workbook["parameters"])

        p = self.parameters

        # assume cases distributed equally across districts
        p["who_incidence_estimates"] = workbook["WHO_activeTB2023"]

        # use NTP reported treatment rates as testing rates (perfect referral)
        p["rate_testing_active_tb"] = workbook["NTP2019"]
        p["followup_times"] = workbook["followup"]

        # if using national-level model, include all districts in IPT coverage
        # p['tb_high_risk_distr'] = workbook['IPTdistricts']
        p["tb_high_risk_distr"] = workbook["all_districts"]

        p["ipt_coverage"] = workbook["ipt_coverage"]

        self.district_list = (
            self.sim.modules["Demography"]
            .parameters["pop_2010"]["District"]
            .unique()
            .tolist()
        )

        # 2) Get the DALY weights
        if "HealthBurden" in self.sim.modules.keys():
            # HIV-negative
            # Drug-susceptible tuberculosis, not HIV infected
            self.daly_wts["daly_tb"] = self.sim.modules["HealthBurden"].get_daly_weight(
                0
            )
            # multi-drug resistant tuberculosis, not HIV infected
            self.daly_wts["daly_mdr_tb"] = self.sim.modules[
                "HealthBurden"
            ].get_daly_weight(1)

            # HIV-positive
            # Drug-susceptible Tuberculosis, HIV infected without anaemia
            self.daly_wts["daly_tb_hiv"] = self.sim.modules[
                "HealthBurden"
            ].get_daly_weight(7)
            # Multi-drug resistant Tuberculosis, HIV infected and anemia, moderate
            self.daly_wts["daly_mdr_tb_hiv"] = self.sim.modules[
                "HealthBurden"
            ].get_daly_weight(9)

        # 3) Declare the Symptoms
        # additional healthcare-seeking behaviour with these symptoms
        self.sim.modules["SymptomManager"].register_symptom(
            Symptom(
                name="fatigue",
                odds_ratio_health_seeking_in_adults=5.0,
                odds_ratio_health_seeking_in_children=5.0,
            )
        )

        self.sim.modules["SymptomManager"].register_symptom(
            Symptom(
                name="night_sweats",
                odds_ratio_health_seeking_in_adults=5.0,
                odds_ratio_health_seeking_in_children=5.0,
            )
        )

    def pre_initialise_population(self):
        """
        * Establish the Linear Models
        """
        p = self.parameters

        # risk of active tb
        predictors = [
            Predictor("age_years").when("<=15", p["rr_tb_child"]),
            # -------------- LIFESTYLE -------------- #
            Predictor().when(
                'va_bcg_all_doses &'
                '(hv_inf == False) &'
                '(age_years <10)',
                p["rr_tb_bcg"]  # child with bcg
            ),
            Predictor("li_bmi").when(">=4", p["rr_tb_obese"]),
            Predictor("li_ex_alc").when(True, p["rr_tb_alcohol"]),
            Predictor("li_tob").when(True, p["rr_tb_smoking"]),
            # -------------- IPT -------------- #
            Predictor().when(
                '~hv_inf &'
                'tb_on_ipt & '
                'age_years <= 15',
                p["rr_ipt_child"]),  # hiv- child on ipt
            Predictor().when(
                '~hv_inf &'
                'tb_on_ipt & '
                'age_years > 15',
                p["rr_ipt_adult"]),  # hiv- adult on ipt
            # -------------- PLHIV -------------- #
            Predictor("hv_inf").when(True, p["rr_tb_hiv"]),
            Predictor("sy_aids_symptoms").when(">0", p["rr_tb_aids"]),
            # on ART, no IPT
            Predictor().when(
                'hv_inf & '
                '(hv_art == "on_VL_suppressed") &'
                '~tb_on_ipt & '
                'age_years <= 15',
                p["rr_tb_art_child"]),  # hiv+ child on ART
            Predictor().when(
                'hv_inf & '
                '(hv_art == "on_VL_suppressed") &'
                '~tb_on_ipt & '
                'age_years > 15',
                p["rr_tb_art_adult"]),  # hiv+ adult on ART
            # on ART, on IPT
            Predictor().when(
                'tb_on_ipt & '
                'hv_inf & '
                'age_years <= 15 &'
                '(hv_art == "on_VL_suppressed")',
                (p["rr_tb_art_child"] * p["rr_ipt_art_child"]),  # hiv+ child on ART+IPT
            ),
            Predictor().when(
                'tb_on_ipt & '
                'hv_inf & '
                'age_years > 15 &'
                '(hv_art == "on_VL_suppressed")',
                (p["rr_tb_art_adult"] * p["rr_ipt_art_adult"]),  # hiv+ adult on ART+IPT
            ),
            # not on ART, on IPT
            Predictor().when(
                'tb_on_ipt & '
                'hv_inf & '
                'age_years <= 15 &'
                '(hv_art != "on_VL_suppressed")',
                p["rr_ipt_child_hiv"],  # hiv+ child IPT only
            ),
            Predictor().when(
                'tb_on_ipt & '
                'hv_inf & '
                'age_years > 15 &'
                '(hv_art != "on_VL_suppressed")',
                p["rr_ipt_adult_hiv"],  # hiv+ adult IPT only
            ),
        ]
        conditional_predictors = [
            Predictor("nc_diabetes").when(True, p['rr_tb_diabetes']),
        ] if "CardioMetabolicDisorders" in self.sim.modules else []

        self.lm["active_tb"] = LinearModel.multiplicative(
            *(predictors + conditional_predictors))

        # risk of relapse <2 years following treatment
        predictors = [
            Predictor("hv_inf").when(True, p["rr_relapse_hiv"]),
            Predictor("tb_treatment_failure")
            .when(True, (p["monthly_prob_relapse_tx_incomplete"] / p["monthly_prob_relapse_tx_complete"])),
            Predictor().when(
                'tb_on_ipt & '
                'age_years <= 15',
                p["rr_ipt_child"]),
            Predictor().when(
                'tb_on_ipt & '
                'age_years > 15',
                p["rr_ipt_adult"]),
        ]

        conditional_predictors = [
            Predictor("nc_diabetes").when(True, p['rr_relapse_diabetes']),
        ] if "CardioMetabolicDisorders" in self.sim.modules else []

        self.lm["risk_relapse_2yrs"] = LinearModel(
            LinearModelType.MULTIPLICATIVE,
            p["monthly_prob_relapse_tx_complete"],
            *(predictors + conditional_predictors))

        # risk of relapse if >=2 years post treatment
        self.lm["risk_relapse_late"] = LinearModel(
            LinearModelType.MULTIPLICATIVE,
            p["monthly_prob_relapse_2yrs"],
            Predictor("hv_inf").when(True, p["rr_relapse_hiv"]),
            Predictor().when(
                'tb_on_ipt & '
                'age_years <= 15',
                p["rr_ipt_child"]),
            Predictor().when(
                'tb_on_ipt & '
                'age_years > 15',
                p["rr_ipt_adult"]),
        )

        # probability of death
        predictors = [
            Predictor().when(
                "(tb_on_treatment == True) & "
                "(age_years <=4)",
                p["death_rate_child0_4_treated"],
            ),
            Predictor().when(
                "(tb_on_treatment == True) & "
                "(age_years <=14)",
                p["death_rate_child5_14_treated"],
            ),
            Predictor().when(
                "(tb_on_treatment == True) & "
                "(age_years >=15)",
                p["death_rate_adult_treated"],
            ),
            Predictor().when(
                "(tb_on_treatment == False) & "
                "(tb_smear == True)",
                p["death_rate_smear_pos_untreated"],
            ),
            Predictor().when(
                "(tb_on_treatment == False) & "
                "(tb_smear == False)",
                p["death_rate_smear_neg_untreated"],
            ),
        ]

        conditional_predictors = [
            Predictor("nc_diabetes").when(True, p['rr_death_diabetes']),
        ] if "CardioMetabolicDisorders" in self.sim.modules else []

        self.lm["death_rate"] = LinearModel.multiplicative(
            *(predictors + conditional_predictors))

    def send_for_screening_general(self, population):

        df = population.props
        p = self.parameters
        rng = self.rng

        random_draw = rng.random_sample(size=len(df))

        # randomly select some individuals for screening and testing
        # this may include some newly infected active tb cases (that's fine)
        screen_idx = df.index[
            df.is_alive
            & ~df.tb_diagnosed
            & ~df.tb_on_treatment
            & (random_draw < p["rate_testing_general_pop"])
            ]

        for person in screen_idx:
            self.sim.modules["HealthSystem"].schedule_hsi_event(
                HSI_Tb_ScreeningAndRefer(person_id=person, module=self),
                topen=random_date(self.sim.date, self.sim.date + DateOffset(months=1), self.rng),
                tclose=None,
                priority=0,
            )

    def select_tb_test(self, person_id):
        df = self.sim.population.props
        p = self.parameters
        person = df.loc[person_id]

        # xpert tests limited to 60% coverage
        # if selected test is xpert, check for availability
        # give sputum smear as back-up
        # assume sputum smear always available

        # previously diagnosed/treated or hiv+ -> xpert
        if person["tb_ever_treated"] or person["hv_diagnosed"] or (p["first_line_test"] == 'xpert'):
            return "xpert"
        else:
            return "sputum"

    def get_consumables_for_dx_and_tx(self):
        p = self.parameters
        # consumables = self.sim.modules["HealthSystem"].parameters["Consumables"]
        hs = self.sim.modules["HealthSystem"]

        # TB Sputum smear test
        # assume that if smear-positive, sputum smear test is 100% specific and sensitive
        self.item_codes_for_consumables_required['sputum_test'] = \
            hs.get_item_codes_from_package_name("Microscopy Test")

        self.sim.modules['HealthSystem'].dx_manager.register_dx_test(
            tb_sputum_test_smear_positive=DxTest(
                property='tb_inf',
                target_categories=["active"],
                sensitivity=p["sens_sputum_smear_positive"],
                specificity=p["spec_sputum_smear_positive"],
                item_codes=self.item_codes_for_consumables_required['sputum_test']
            )
        )
        self.sim.modules['HealthSystem'].dx_manager.register_dx_test(
            tb_sputum_test_smear_negative=DxTest(
                property='tb_inf',
                target_categories=["active"],
                sensitivity=0.0,
                specificity=1.0,
                item_codes=self.item_codes_for_consumables_required['sputum_test']
            )
        )

        # TB GeneXpert
        self.item_codes_for_consumables_required['xpert_test'] = \
            hs.get_item_codes_from_package_name("Xpert test")

        # sensitivity/specificity set for smear status of cases
        self.sim.modules["HealthSystem"].dx_manager.register_dx_test(
            tb_xpert_test_smear_positive=DxTest(
                property="tb_inf",
                target_categories=["active"],
                sensitivity=p["sens_xpert_smear_positive"],
                specificity=p["spec_xpert_smear_positive"],
                item_codes=self.item_codes_for_consumables_required['xpert_test']
            )
        )
        self.sim.modules["HealthSystem"].dx_manager.register_dx_test(
            tb_xpert_test_smear_negative=DxTest(
                property="tb_inf",
                target_categories=["active"],
                sensitivity=p["sens_xpert_smear_negative"],
                specificity=p["spec_xpert_smear_negative"],
                item_codes=self.item_codes_for_consumables_required['xpert_test']
            )
        )

        # TB Chest x-ray
        self.item_codes_for_consumables_required['chest_xray'] = {
            hs.get_item_code_from_item_name("X-ray"): 1}

        # sensitivity/specificity set for smear status of cases
        self.sim.modules["HealthSystem"].dx_manager.register_dx_test(
            tb_xray_smear_positive=DxTest(
                property="tb_inf",
                target_categories=["active"],
                sensitivity=p["sens_xray_smear_positive"],
                specificity=p["spec_xray_smear_positive"],
                item_codes=self.item_codes_for_consumables_required['chest_xray']
            )
        )
        self.sim.modules["HealthSystem"].dx_manager.register_dx_test(
            tb_xray_smear_negative=DxTest(
                property="tb_inf",
                target_categories=["active"],
                sensitivity=p["sens_xray_smear_negative"],
                specificity=p["spec_xray_smear_negative"],
                item_codes=self.item_codes_for_consumables_required['chest_xray']
            )
        )

        # TB clinical diagnosis
        self.sim.modules["HealthSystem"].dx_manager.register_dx_test(
            tb_clinical=DxTest(
                property="tb_inf",
                target_categories=["active"],
                sensitivity=p["sens_clinical"],
                specificity=p["spec_clinical"],
                item_codes=[],
            )
        )

        # 4) -------- Define the treatment options --------
        # adult treatment - primary
        self.item_codes_for_consumables_required['tb_tx_adult'] = \
            hs.get_item_code_from_item_name("Cat. I & III Patient Kit A")

        # child treatment - primary
        self.item_codes_for_consumables_required['tb_tx_child'] = \
            hs.get_item_code_from_item_name("Cat. I & III Patient Kit B")

        # adult treatment - secondary
        self.item_codes_for_consumables_required['tb_retx_adult'] = \
            hs.get_item_code_from_item_name("Cat. II Patient Kit A1")

        # child treatment - secondary
        self.item_codes_for_consumables_required['tb_retx_child'] = \
            hs.get_item_code_from_item_name("Cat. II Patient Kit A2")

        # mdr treatment
        self.item_codes_for_consumables_required['tb_mdrtx'] = {
            hs.get_item_code_from_item_name("Treatment: second-line drugs"): 1}

        # ipt
        self.item_codes_for_consumables_required['tb_ipt'] = {
            hs.get_item_code_from_item_name("Isoniazid/Pyridoxine, tablet 300 mg"): 1}

    def initialise_population(self, population):

        df = population.props
        p = self.parameters

        # if HIV is not registered, create a dummy property
        if "Hiv" not in self.sim.modules:
            population.make_test_property("hv_inf", Types.BOOL)
            population.make_test_property("sy_aids_symptoms", Types.INT)
            population.make_test_property("hv_art", Types.STRING)

            df["hv_inf"] = False
            df["sy_aids_symptoms"] = 0
            df["hv_art"] = "not"

        # Set our property values for the initial population
        df["tb_inf"].values[:] = "uninfected"
        df["tb_strain"].values[:] = "none"

        df["tb_date_latent"] = pd.NaT
        df["tb_scheduled_date_active"] = pd.NaT
        df["tb_date_active"] = pd.NaT
        df["tb_smear"] = False

        # ------------------ testing status ------------------ #
        df["tb_date_tested"] = pd.NaT
        df["tb_diagnosed"] = False
        df["tb_date_diagnosed"] = pd.NaT
        df["tb_diagnosed_mdr"] = False

        # ------------------ treatment status ------------------ #
        df["tb_on_treatment"] = False
        df["tb_date_treated"] = pd.NaT
        df["tb_treatment_regimen"].values[:] = "none"
        df["tb_ever_treated"] = False
        df["tb_treatment_failure"] = False

        df["tb_on_ipt"] = False
        df["tb_date_ipt"] = pd.NaT

        # # ------------------ infection status ------------------ #
        # WHO estimates of active TB for 2010 to get infected initial population
        # don't need to scale or include treated proportion as no-one on treatment yet
        inc_estimates = p["who_incidence_estimates"]
        incidence_year = (inc_estimates.loc[
            (inc_estimates.year == self.sim.date.year), "incidence_per_100k"
        ].values[0]) / 100_000

        incidence_year = incidence_year * p["scaling_factor_WHO"]

        self.assign_active_tb(
            population,
            strain="ds",
            incidence=incidence_year)

        self.assign_active_tb(
            population,
            strain="mdr",
            incidence=incidence_year * p['prop_mdr2010'])

        self.send_for_screening_general(
            population
        )  # send some baseline population for screening

    def initialise_simulation(self, sim):
        """
        * 1) Schedule the regular TB events
        * 2) schedule logging
        * 3) Define the DxTests and treatment options
        """

        # 1) Regular events
        sim.schedule_event(TbActiveEvent(self), sim.date)
        sim.schedule_event(TbRegularEvents(self), sim.date)
        sim.schedule_event(TbSelfCureEvent(self), sim.date)
        sim.schedule_event(TbActiveCasePoll(self), sim.date + DateOffset(years=1))

        # 2) log at the end of the year
        sim.schedule_event(TbLoggingEvent(self), sim.date + DateOffset(years=1))

<<<<<<< HEAD
        # 2) Define the DxTests and get the consumables required
=======
        # 3) Define the DxTests and get the consumables required
>>>>>>> df25c764
        self.get_consumables_for_dx_and_tx()

        # 3) (Optionally) Schedule the event to check the configuration of all properties
        if self.run_with_checks:
            sim.schedule_event(
                TbCheckPropertiesEvent(self), sim.date + pd.DateOffset(months=1)
            )

    def on_birth(self, mother_id, child_id):
        """Initialise properties for a newborn individual
        allocate IPT for child if mother diagnosed with TB
        """

        df = self.sim.population.props
        now = self.sim.date

        df.at[child_id, "tb_inf"] = "uninfected"
        df.at[child_id, "tb_strain"] = "none"

        df.at[child_id, "tb_date_latent"] = pd.NaT
        df.at[child_id, "tb_scheduled_date_active"] = pd.NaT
        df.at[child_id, "tb_date_active"] = pd.NaT
        df.at[child_id, "tb_smear"] = False

        # ------------------ testing status ------------------ #
        df.at[child_id, "tb_date_tested"] = pd.NaT

        df.at[child_id, "tb_diagnosed"] = False
        df.at[child_id, "tb_date_diagnosed"] = pd.NaT
        df.at[child_id, "tb_diagnosed_mdr"] = False

        # ------------------ treatment status ------------------ #
        df.at[child_id, "tb_on_treatment"] = False
        df.at[child_id, "tb_date_treated"] = pd.NaT
        df.at[child_id, "tb_treatment_regimen"] = "none"
        df.at[child_id, "tb_treatment_failure"] = False
        df.at[child_id, "tb_ever_treated"] = False

        df.at[child_id, "tb_on_ipt"] = False
        df.at[child_id, "tb_date_ipt"] = pd.NaT

        if "Hiv" not in self.sim.modules:
            df.at[child_id, "hv_inf"] = False
            df.at[child_id, "sy_aids_symptoms"] = 0
            df.at[child_id, "hv_art"] = "not"

        # Not interested in whether true or direct birth
        # give IPT to child of TB diagnosed mother if 2014 or later
        if df.at[abs(mother_id), "tb_diagnosed"] and (now.year >= self.parameters["ipt_start_date"]):
            event = HSI_Tb_Start_or_Continue_Ipt(self, person_id=child_id)
            self.sim.modules["HealthSystem"].schedule_hsi_event(
                event,
                priority=1,
                topen=now,
                tclose=now + DateOffset(days=28),
            )

    def report_daly_values(self):
        """
        This must send back a pd.Series or pd.DataFrame that reports on the average daly-weights that have been
        experienced by persons in the previous month. Only rows for alive-persons must be returned.
        The names of the series of columns is taken to be the label of the cause of this disability.
        It will be recorded by the healthburden module as <ModuleName>_<Cause>.
        """
        df = self.sim.population.props  # shortcut to population properties dataframe

        # to avoid errors when hiv module not running
        df_tmp = df.loc[df.is_alive]
        health_values = pd.Series(0, index=df_tmp.index)

        # hiv-negative
        health_values.loc[
            (df_tmp.tb_inf == "active")
            & (df_tmp.tb_strain == "ds")
            & ~df_tmp.hv_inf
            ] = self.daly_wts["daly_tb"]

        health_values.loc[
            (df_tmp.tb_inf == "active")
            & (df_tmp.tb_strain == "mdr")
            & ~df_tmp.hv_inf
            ] = self.daly_wts["daly_tb"]

        # hiv-positive
        health_values.loc[
            (df_tmp.tb_inf == "active")
            & (df_tmp.tb_strain == "ds")
            & df_tmp.hv_inf
            ] = self.daly_wts["daly_tb_hiv"]

        health_values.loc[
            (df_tmp.tb_inf == "active")
            & (df_tmp.tb_strain == "mdr")
            & df_tmp.hv_inf
            ] = self.daly_wts["daly_mdr_tb_hiv"]

        return health_values.loc[df.is_alive]

    def calculate_untreated_proportion(self, population, strain):
        """
        calculate the proportion of active TB cases not on correct treatment
        if mdr-tb and on first-line treatment, count case as untreated
        they will continue to contribute to transmission
        """
        df = population.props

        # if running scenarios, need to modify impact of treatment
        p_hiv = self.sim.modules["Hiv"].parameters
        if (p_hiv['scenario'] == 2) or (p_hiv['scenario'] == 5):
            prop_untreated = 1

        else:
            # sum active tb cases
            num_active_tb_cases = len(df[(df.tb_inf == "active") &
                                         (df.tb_strain == strain) &
                                         df.is_alive])

            # sum treated active tb cases
            # if mdr-tb must be on mdr treatment, otherwise consider as untreated case
            if strain == "mdr":
                num_treated_tb_cases = len(df[(df.tb_inf == "active") &
                                              (df.tb_strain == strain) &
                                              df.tb_on_treatment &
                                              (df.tb_treatment_regimen == "tb_mdrtx") &
                                              df.is_alive])
            else:
                num_treated_tb_cases = len(df[(df.tb_inf == "active") &
                                              (df.tb_strain == strain) &
                                              df.tb_on_treatment &
                                              df.is_alive])

            prop_untreated = 1 - (num_treated_tb_cases / num_active_tb_cases) if num_active_tb_cases else 1

        return prop_untreated

    def assign_active_tb(self, population, strain, incidence):
        """
        select individuals to be infected
        assign scheduled date of active tb onset
        update properties as needed
        symptoms and smear status are assigned in the TbActiveEvent
        """

        df = population.props
        rng = self.rng
        now = self.sim.date

        # identify eligible people, not currently with active tb infection
        eligible = df.loc[
            df.is_alive
            & (df.tb_inf != "active")
            ].index

        # weight risk by individual characteristics
        # Compute chance that each susceptible person becomes infected:
        rr_of_infection = self.lm["active_tb"].predict(
            df.loc[eligible]
        )

        #  probability of infection
        p_infection = (rr_of_infection * incidence)

        # New infections:
        will_be_infected = (
            self.rng.random_sample(len(p_infection)) < p_infection
        )
        idx_new_infection = will_be_infected[will_be_infected].index

        df.loc[idx_new_infection, "tb_strain"] = strain

        # schedule onset of active tb, time now up to 1 year
        for person_id in idx_new_infection:
            date_progression = now + pd.DateOffset(
                days=rng.randint(0, 365)
            )

            # set date of active tb - properties will be updated at TbActiveEvent poll daily
            df.at[person_id, "tb_scheduled_date_active"] = date_progression

    def consider_ipt_for_those_initiating_art(self, person_id):
        """
        this is called by HIV when person is initiating ART
        checks whether person is eligible for IPT
        """
        df = self.sim.population.props

        if df.loc[person_id, "tb_diagnosed"] or df.loc[person_id, "tb_diagnosed_mdr"]:
            pass

        high_risk_districts = self.parameters["tb_high_risk_distr"]
        district = df.at[person_id, "district_of_residence"]
        eligible = df.at[person_id, "tb_inf"] != "active"

        # select coverage rate by year:
        now = self.sim.date
        year = now.year if now.year <= 2050 else 2050

        ipt = self.parameters["ipt_coverage"]
        ipt_year = ipt.loc[ipt.year == year]
        ipt_coverage_plhiv = ipt_year.coverage_plhiv

        if (
            (district in high_risk_districts.district_name.values)
            & eligible
            & (self.rng.rand() < ipt_coverage_plhiv.values)
        ):
            # Schedule the TB treatment event:
            self.sim.modules["HealthSystem"].schedule_hsi_event(
                HSI_Tb_Start_or_Continue_Ipt(self, person_id=person_id),
                priority=1,
                topen=self.sim.date,
                tclose=None,
            )

    def relapse_event(self, population):
        """The Tb Regular Relapse Event
        runs every month to randomly sample amongst those previously infected with active tb
        * Schedules persons who have previously been infected to relapse with a set probability
        * Sets a scheduled_date_active which is picked up by TbActiveEvent
        """

        df = population.props
        rng = self.rng
        now = self.sim.date

        # need a monthly relapse for every person in df
        # should return risk=0 for everyone not eligible for relapse

        # risk of relapse if <2 years post treatment start, includes risk if HIV+
        risk_of_relapse_early = self.lm["risk_relapse_2yrs"].predict(
            df.loc[df.is_alive
                   & df.tb_ever_treated
                   & (df.tb_inf == "latent")
                   & (now < (df.tb_date_treated + pd.DateOffset(years=2)))]
        )

        will_relapse = (
            rng.random_sample(len(risk_of_relapse_early)) < risk_of_relapse_early
        )
        idx_will_relapse_early = will_relapse[will_relapse].index

        # risk of relapse if >=2 years post treatment start, includes risk if HIV+
        risk_of_relapse_later = self.lm["risk_relapse_late"].predict(
            df.loc[df.is_alive
                   & df.tb_ever_treated
                   & (df.tb_inf == "latent")
                   & (now >= (df.tb_date_treated + pd.DateOffset(years=2)))]
        )

        will_relapse_later = (
            rng.random_sample(len(risk_of_relapse_later)) < risk_of_relapse_later
        )
        idx_will_relapse_late2 = will_relapse_later[will_relapse_later].index

        # join both indices
        idx_will_relapse = idx_will_relapse_early.union(
            idx_will_relapse_late2
        ).drop_duplicates()

        # set date of scheduled active tb
        # properties will be updated at TbActiveEvent every month
        df.loc[idx_will_relapse, "tb_scheduled_date_active"] = now

    def end_treatment(self, population):
        """
         * check for those eligible to finish treatment
         * sample for treatment failure and refer for follow-up screening/testing
         * if treatment has finished, change individual properties
         """

        df = population.props
        rng = self.rng
        now = self.sim.date
        p = self.parameters

        # check across population on tb treatment and end treatment if required
        # if current date is after (treatment start date + treatment length) -> end tx

        # ---------------------- treatment end: first case ds-tb (6 months) ---------------------- #
        # end treatment for new tb (ds) cases
        end_ds_tx_idx = df.loc[
            df.is_alive
            & df.tb_on_treatment
            & ((df.tb_treatment_regimen == "tb_tx_adult") | (df.tb_treatment_regimen == "tb_tx_child"))
            & (
                now
                > (df.tb_date_treated + pd.DateOffset(months=p["ds_treatment_length"]))
            )
            ].index

        # ---------------------- treatment end: retreatment ds-tb (7 months) ---------------------- #
        # end treatment for retreatment cases
        end_ds_retx_idx = df.loc[
            df.is_alive
            & df.tb_on_treatment
            & ((df.tb_treatment_regimen == "tb_retx_adult") | (df.tb_treatment_regimen == "tb_retx_child"))
            & (
                now
                > (
                    df.tb_date_treated
                    + pd.DateOffset(months=p["ds_retreatment_length"])
                )
            )
            ].index

        # ---------------------- treatment end: mdr-tb (24 months) ---------------------- #
        # end treatment for mdr-tb cases
        end_mdr_tx_idx = df.loc[
            df.is_alive
            & df.tb_on_treatment
            & (df.tb_treatment_regimen == "tb_mdrtx")
            & (
                now
                > (df.tb_date_treated + pd.DateOffset(months=p["mdr_treatment_length"]))
            )
            ].index

        # join indices
        end_tx_idx = end_ds_tx_idx.union(end_ds_retx_idx)
        end_tx_idx = end_tx_idx.union(end_mdr_tx_idx)

        # ---------------------- treatment failure ---------------------- #
        # sample some to have treatment failure
        # assume all retreatment cases will cure
        random_var = rng.random_sample(size=len(df))

        # children aged 0-4 ds-tb
        ds_tx_failure0_4_idx = df.loc[
            (df.index.isin(end_ds_tx_idx))
            & (df.age_years < 5)
            & (random_var < (1 - p["prob_tx_success_0_4"]))
            ].index

        # children aged 5-14 ds-tb
        ds_tx_failure5_14_idx = df.loc[
            (df.index.isin(end_ds_tx_idx))
            & (df.age_years.between(5, 14))
            & (random_var < (1 - p["prob_tx_success_5_14"]))
            ].index

        # adults ds-tb
        ds_tx_failure_adult_idx = df.loc[
            (df.index.isin(end_ds_tx_idx))
            & (df.age_years >= 15)
            & (random_var < (1 - p["prob_tx_success_ds"]))
            ].index

        # all mdr cases on ds tx will fail
        failure_in_mdr_with_ds_tx_idx = df.loc[
            (df.index.isin(end_ds_tx_idx))
            & (df.tb_strain == "mdr")
            ].index

        # some mdr cases on mdr treatment will fail
        failure_due_to_mdr_idx = df.loc[
            (df.index.isin(end_mdr_tx_idx))
            & (df.tb_strain == "mdr")
            & (random_var < (1 - p["prob_tx_success_mdr"]))
            ].index

        # join indices of failing cases together
        tx_failure = reduce(
            pd.Index.union,
            (
                ds_tx_failure0_4_idx,
                ds_tx_failure5_14_idx,
                ds_tx_failure_adult_idx,
                failure_in_mdr_with_ds_tx_idx,
                failure_due_to_mdr_idx,
            )
        )

        if not tx_failure.empty:
            df.loc[tx_failure, "tb_treatment_failure"] = True
            df.loc[
                tx_failure, "tb_ever_treated"
            ] = True  # ensure classed as retreatment case

            for person in tx_failure:
                self.sim.modules["HealthSystem"].schedule_hsi_event(
                    HSI_Tb_ScreeningAndRefer(person_id=person, module=self),
                    topen=self.sim.date,
                    tclose=None,
                    priority=0,
                )

        # remove any treatment failure indices from the treatment end indices
        cure_idx = end_tx_idx.difference(tx_failure)

        # change individual properties for all to off treatment
        df.loc[end_tx_idx, "tb_diagnosed"] = False
        df.loc[end_tx_idx, "tb_on_treatment"] = False
        df.loc[end_tx_idx, "tb_treated_mdr"] = False
        # this will indicate that this person has had one complete course of tb treatment
        # subsequent infections will be classified as retreatment
        df.loc[end_tx_idx, "tb_ever_treated"] = True

        # if cured, move infection status back to latent
        # leave tb_strain property set in case of relapse
        df.loc[cure_idx, "tb_inf"] = "latent"
        df.loc[cure_idx, "tb_date_latent"] = now
        df.loc[cure_idx, "tb_smear"] = False

        # this will clear all tb symptoms
        self.sim.modules["SymptomManager"].clear_symptoms(
            person_id=cure_idx, disease_module=self
        )

        # if HIV+ and on ART (virally suppressed), remove AIDS symptoms if cured of TB
        hiv_tb_infected = cure_idx.intersection(
            df.loc[
                df.is_alive
                & df.hv_inf
                & (df.hv_art == "on_VL_suppressed")
                ].index
        )

        self.sim.modules["SymptomManager"].clear_symptoms(
            person_id=hiv_tb_infected, disease_module=self.sim.modules["Hiv"]
        )

    def check_config_of_properties(self):
        """check that the properties are currently configured correctly"""
        df = self.sim.population.props
        df_alive = df.loc[df.is_alive]

        # basic check types of columns and dtypes
        orig = self.sim.population.new_row
        assert (df.dtypes == orig.dtypes).all()

        def is_subset(col_for_set, col_for_subset):
            # Confirms that the series of col_for_subset is true only for a subset of the series for col_for_set
            return set(col_for_subset.loc[col_for_subset].index).issubset(
                col_for_set.loc[col_for_set].index
            )

        # Check that core properties of current status are never None/NaN/NaT
        assert not df_alive.tb_inf.isna().any()
        assert not df_alive.tb_strain.isna().any()
        assert not df_alive.tb_smear.isna().any()
        assert not df_alive.tb_on_treatment.isna().any()
        assert not df_alive.tb_treatment_regimen.isna().any()
        assert not df_alive.tb_ever_treated.isna().any()
        assert not df_alive.tb_on_ipt.isna().any()

        # Check that the core TB properties are 'nested' in the way expected.
        assert is_subset(
            col_for_set=(df_alive.tb_inf != "uninfected"), col_for_subset=df_alive.tb_diagnosed
        )
        assert is_subset(
            col_for_set=df_alive.tb_diagnosed, col_for_subset=df_alive.tb_on_treatment
        )

        # Check that if person is infected, the dates of active TB is NOT missing
        assert not df.loc[(df.tb_inf == "active"), "tb_date_active"].isna().all()


# # ---------------------------------------------------------------------------
# #   TB infection event
# # ---------------------------------------------------------------------------


class TbActiveCasePoll(RegularEvent, PopulationScopeEventMixin):
    """The Tb Regular Poll Event for assigning active infections
    * selects people for active infection and schedules onset of active tb
    assign_active_tb uses a transmission model to assign new cases
    import_tb simulates importation of active tb independent of current prevalence
    """

    def __init__(self, module):
        super().__init__(module, frequency=DateOffset(years=1))

    def apply(self, population):
        p = self.module.parameters

        current_year = min(self.sim.date.year, p["data_end"])

        inc_estimates = p["who_incidence_estimates"]
        incidence_year = (inc_estimates.loc[
            (inc_estimates.year == current_year), "incidence_per_100k"
        ].values[0]) / 100000

        prop_untreated_ds = self.module.calculate_untreated_proportion(population, strain="ds")
        prop_untreated_mdr = self.module.calculate_untreated_proportion(population, strain="mdr")

        scaled_incidence_ds = (
            incidence_year * p["scaling_factor_WHO"] * prop_untreated_ds
        )
        scaled_incidence_mdr = (
            incidence_year
            * p["prop_mdr2010"]
            * p["scaling_factor_WHO"]
            * prop_untreated_mdr
        )

        # transmission ds-tb
        self.module.assign_active_tb(population, strain="ds", incidence=scaled_incidence_ds)

        # transmission mdr-tb, around 1% of total tb incidence
        self.module.assign_active_tb(population, strain="mdr", incidence=scaled_incidence_mdr)


class TbRegularEvents(RegularEvent, PopulationScopeEventMixin):
    """This event runs each month and calls three functions:
    * scheduling TB screening for the general population
    * ending treatment if end of treatment regimen has been reached
    * determining who will relapse after a primary infection
    """

    def __init__(self, module):
        super().__init__(module, frequency=DateOffset(months=1))

    def apply(self, population):
        # schedule some background rates of tb testing (non-symptom-driven)
        self.module.send_for_screening_general(population)

        self.module.end_treatment(population)
        self.module.relapse_event(population)


class TbActiveEvent(RegularEvent, PopulationScopeEventMixin):
    """
    * check for those with dates of active tb onset within last time-period
    *1 change individual properties for active disease
    *2 assign symptoms
    *3 if HIV+, assign smear status and schedule AIDS onset
    *4 if HIV-, assign smear status and schedule death
    *5 schedule screening for symptomatic active cases
    """

    def __init__(self, module):

        self.repeat = 1
        super().__init__(module, frequency=DateOffset(days=self.repeat))

    def apply(self, population):
        df = population.props
        now = self.sim.date
        p = self.module.parameters
        rng = self.module.rng

        # find people eligible for progression to active disease
        # date of active disease scheduled to occur this week
        # some will be scheduled for future dates
        # if on IPT or treatment - do nothing
        active_idx = df.loc[
            df.is_alive
            & (df.tb_scheduled_date_active < (now + DateOffset(days=self.repeat)))
            & (df.tb_scheduled_date_active >= now)
            & ~df.tb_on_ipt
            & ~df.tb_on_treatment
            ].index

        if active_idx.empty:
            return

        # -------- 1) change individual properties for active disease --------
        df.loc[active_idx, "tb_inf"] = "active"
        df.loc[active_idx, "tb_date_active"] = now
        df.loc[active_idx, "tb_smear"] = False  # default property

        # -------- 2) assign symptoms --------
        self.sim.modules["SymptomManager"].change_symptom(
            person_id=active_idx,
            symptom_string=self.module.symptom_list,
            add_or_remove="+",
            disease_module=self.module,
            duration_in_days=None,
        )

        # -------- 3) if HIV+ assign smear status and schedule AIDS onset --------
        active_and_hiv = df.loc[
            (df.index.isin(active_idx) & df.hv_inf)].index

        # lower probability of being smear positive than HIV-
        smear_pos = (
            rng.random_sample(len(active_and_hiv)) < p["prop_smear_positive_hiv"]
        )
        active_and_hiv_smear_pos = active_and_hiv[smear_pos]
        df.loc[active_and_hiv_smear_pos, "tb_smear"] = True

        if "Hiv" in self.sim.modules:
            for person_id in active_and_hiv:
                self.sim.schedule_event(
                    hiv.HivAidsOnsetEvent(
                        self.sim.modules["Hiv"], person_id, cause="AIDS_TB"
                    ),
                    now,
                )
        else:
            # if Hiv not registered, give HIV+ person same time to death as HIV-
            for person_id in active_and_hiv:
                date_of_tb_death = self.sim.date + pd.DateOffset(
                    months=int(rng.uniform(low=1, high=5))
                )
                self.sim.schedule_event(
                    event=TbDecideDeathEvent(
                        person_id=person_id, module=self.module, cause="AIDS_TB"
                    ),
                    date=date_of_tb_death,
                )

        # -------- 4) if HIV- assign smear status and schedule death --------
        active_no_hiv = active_idx[~active_idx.isin(active_and_hiv)]
        smear_pos = rng.random_sample(len(active_no_hiv)) < p["prop_smear_positive"]
        active_no_hiv_smear_pos = active_no_hiv[smear_pos]
        df.loc[active_no_hiv_smear_pos, "tb_smear"] = True

        for person_id in active_no_hiv:
            date_of_tb_death = self.sim.date + pd.DateOffset(
                months=int(rng.uniform(low=1, high=6))
            )
            self.sim.schedule_event(
                event=TbDecideDeathEvent(
                    person_id=person_id, module=self.module, cause="TB"
                ),
                date=date_of_tb_death,
            )

        # -------- 5) schedule screening for asymptomatic and symptomatic people --------
        # sample from all new active cases (active_idx) and determine whether they will seek a test
        year = min(2019, max(2011, now.year))

        active_testing_rates = p["rate_testing_active_tb"]

        # change to NTP testing rates
        current_active_testing_rate = (
            active_testing_rates.loc[
                (active_testing_rates.year == year), "treatment_coverage"
            ].values[0]
            / 100
        )

        # multiply testing rate by average treatment availability to match treatment coverage
        current_active_testing_rate = current_active_testing_rate * (1 / 0.6)

        random_draw = rng.random_sample(size=len(df))

        # randomly select some symptomatic individuals for screening and testing
        # would only be screened if have symptoms for >= 14 days
        # sample some of active_idx to go for screening
        screen_active_idx = df.loc[
            (df.index.isin(active_idx) & (random_draw < current_active_testing_rate))
        ].index

        # TB screening checks for symptoms lasting at least 14 days, so add delay
        for person in screen_active_idx:
            self.sim.modules["HealthSystem"].schedule_hsi_event(
                HSI_Tb_ScreeningAndRefer(person_id=person, module=self.module),
                topen=self.sim.date + DateOffset(days=14),
                tclose=None,
                priority=0,
            )


class TbSelfCureEvent(RegularEvent, PopulationScopeEventMixin):
    """annual event which allows some individuals to self-cure
    approximate time from infection to self-cure is 3 years
    HIV+ and not virally suppressed cannot self-cure
    note that frequency can't be changed here as parameters are set to annual values
    """

    def __init__(self, module):
        # note frequency must remain at 12 months or edit code below for duration active disease
        super().__init__(module, frequency=DateOffset(months=12))

    def apply(self, population):
        p = self.module.parameters
        now = self.sim.date
        rng = self.module.rng

        df = population.props

        prob_self_cure = 1 / p["duration_active_disease_years"]

        # self-cure - move from active to latent, excludes cases that just became active
        random_draw = rng.random_sample(size=len(df))

        # hiv-negative
        self_cure = df.loc[
            (df.tb_inf == "active")
            & df.is_alive
            & ~df.hv_inf
            & (df.tb_date_active < now)
            & (random_draw < prob_self_cure)
            ].index

        # hiv-positive, on art and virally suppressed
        self_cure_art = df.loc[
            (df.tb_inf == "active")
            & df.is_alive
            & df.hv_inf
            & (df.hv_art == "on_VL_suppressed")
            & (df.tb_date_active < now)
            & (random_draw < prob_self_cure)
            ].index

        # resolve symptoms and change properties
        all_self_cure = [*self_cure, *self_cure_art]

        # leave tb strain set in case of relapse
        df.loc[all_self_cure, "tb_inf"] = "latent"
        df.loc[all_self_cure, "tb_diagnosed"] = False
        df.loc[all_self_cure, "tb_smear"] = False

        # this will clear all tb symptoms
        self.sim.modules["SymptomManager"].clear_symptoms(
            person_id=all_self_cure, disease_module=self.module
        )

        # resolve AIDS symptoms if virally suppressed
        self.sim.modules["SymptomManager"].clear_symptoms(
            person_id=self_cure_art, disease_module=self.sim.modules["Hiv"]
        )


# ---------------------------------------------------------------------------
#   Health System Interactions (HSI)
# ---------------------------------------------------------------------------


class HSI_Tb_ScreeningAndRefer(HSI_Event, IndividualScopeEventMixin):
    """
    This is the Screening-and-Refer HSI.
    A positive outcome from symptom-based screening will prompt referral to tb tests (sputum/xpert/xray)
    no consumables are required for screening (4 clinical questions)

    This event is scheduled by:
        * the main event poll,
        * when someone presents for care through a Generic HSI with tb-like symptoms
        * active screening / contact tracing programmes

    If this event is called within another HSI, it may be desirable to limit the functionality of the HSI: do this
    using the arguments:
        * suppress_footprint=True : the HSI will not have any footprint

    This event will:
    * screen individuals for TB symptoms
    * administer appropriate TB test
    * schedule treatment if needed
    * give IPT for paediatric contacts of diagnosed case
    """

    def __init__(self, module, person_id, suppress_footprint=False, facility_level='1a'):
        super().__init__(module, person_id=person_id)
        assert isinstance(module, Tb)
        self.facility_level = facility_level

        assert isinstance(suppress_footprint, bool)
        self.suppress_footprint = suppress_footprint

        self.TREATMENT_ID = "Tb_Test_Screening"
        self.EXPECTED_APPT_FOOTPRINT = self.make_appt_footprint({"Over5OPD": 1})
<<<<<<< HEAD
        self.ACCEPTED_FACILITY_LEVEL = "1a" if (self.facility_level == "1a") else "2"
=======
        self.ACCEPTED_FACILITY_LEVEL = "1a" if self.facility_level == "1a" else "2"
>>>>>>> df25c764

    def apply(self, person_id, squeeze_factor):
        """Do the screening and referring to next tests"""

        df = self.sim.population.props
        now = self.sim.date
        p = self.module.parameters
        person = df.loc[person_id]

        # If the person is dead or already diagnosed, do nothing do not occupy any resources
        if not person["is_alive"] or person["tb_diagnosed"]:
            return self.sim.modules["HealthSystem"].get_blank_appt_footprint()

        logger.debug(
            key="message", data=f"HSI_Tb_ScreeningAndRefer: person {person_id}"
        )

        smear_status = person["tb_smear"]

        # If the person is already on treatment and not failing, do nothing do not occupy any resources
        if person["tb_on_treatment"] and not person["tb_treatment_failure"]:
            return self.sim.modules["HealthSystem"].get_blank_appt_footprint()

        # ------------------------- screening ------------------------- #

        # check if patient has: cough, fever, night sweat, weight loss
        # if none of the above conditions are present, no further action
        persons_symptoms = self.sim.modules["SymptomManager"].has_what(person_id)
        if not any(x in self.module.symptom_list for x in persons_symptoms):
            return self.make_appt_footprint({})

        # ------------------------- testing ------------------------- #
        # if screening indicates presumptive tb
        test = None
        test_result = None
        ACTUAL_APPT_FOOTPRINT = self.EXPECTED_APPT_FOOTPRINT

        # refer for HIV testing: all ages
        # do not run if already HIV diagnosed or had test in last week
        if not person["hv_diagnosed"] or (person["hv_last_test_date"] >= (now - DateOffset(days=7))):
            self.sim.modules["HealthSystem"].schedule_hsi_event(
                hsi_event=hiv.HSI_Hiv_TestAndRefer(
                    person_id=person_id,
                    module=self.sim.modules["Hiv"],
                    referred_from="Tb",
                ),
                priority=1,
                topen=now,
                tclose=None,
            )

        # ------------------------- x-ray for children ------------------------- #

        # child under 5 -> chest x-ray, but access is limited
        # if xray not available, HSI_Tb_Xray_level1b will refer
        if person["age_years"] < 5:
            ACTUAL_APPT_FOOTPRINT = self.make_appt_footprint(
                {"Under5OPD": 1}
            )

            # this HSI will choose relevant sensitivity/specificity depending on person's smear status
            self.sim.modules["HealthSystem"].schedule_hsi_event(
                HSI_Tb_Xray_level1b(person_id=person_id, module=self.module),
                topen=now,
                tclose=None,
                priority=0,
            )
            test_result = False  # to avoid calling a clinical diagnosis

        # ------------------------- select test for adults ------------------------- #

        # for all presumptive cases over 5 years of age
        else:
            # this selects a test for the person
            # if selection is xpert, will check for availability and return sputum if xpert not available
            test = self.module.select_tb_test(person_id)
            assert test in ["sputum", "xpert"]

            if test == "sputum":
                ACTUAL_APPT_FOOTPRINT = self.make_appt_footprint(
                    {"Over5OPD": 1, "LabTBMicro": 1}
                )

                # relevant test depends on smear status (changes parameters on sensitivity/specificity
                if smear_status:
                    test_result = self.sim.modules[
                        "HealthSystem"
                    ].dx_manager.run_dx_test(
                        dx_tests_to_run="tb_sputum_test_smear_positive", hsi_event=self
                    )
                else:
                    # if smear-negative, sputum smear should always return negative
                    # run the dx test to log the consumable
                    test_result = self.sim.modules[
                        "HealthSystem"
                    ].dx_manager.run_dx_test(
                        dx_tests_to_run="tb_sputum_test_smear_negative", hsi_event=self
                    )
                    # if negative, check for presence of all symptoms (clinical diagnosis)
                    if all(x in self.module.symptom_list for x in persons_symptoms):
                        test_result = self.sim.modules[
                            "HealthSystem"
                        ].dx_manager.run_dx_test(
                            dx_tests_to_run="tb_clinical", hsi_event=self
                        )

            elif test == "xpert":

                # this can only be performed at level 1b/2, refer if necessary
                if self.facility_level == "1a":
                    self.sim.modules["HealthSystem"].schedule_hsi_event(
                        hsi_event=HSI_Tb_ScreeningAndRefer(
                            person_id=person_id, module=self.module, facility_level="2"
                        ),
                        topen=self.sim.date + DateOffset(days=1),
                        tclose=None,
                        priority=0,
                    )
                    return self.make_appt_footprint({"Over5OPD": 1})

<<<<<<< HEAD
                elif self.facility_level != "1a":
                    # relevant test depends on smear status (changes parameters on sensitivity/specificity
                    if smear_status:
=======
                else:
                    if smear_status:
                        # relevant test depends on smear status (changes parameters on sensitivity/specificity
>>>>>>> df25c764
                        test_result = self.sim.modules[
                            "HealthSystem"
                        ].dx_manager.run_dx_test(
                            dx_tests_to_run="tb_xpert_test_smear_positive",
                            hsi_event=self,
                        )
                    # for smear-negative people
                    else:
                        test_result = self.sim.modules[
                            "HealthSystem"
                        ].dx_manager.run_dx_test(
                            dx_tests_to_run="tb_xpert_test_smear_negative",
                            hsi_event=self,
                        )

        # ------------------------- testing referrals ------------------------- #

        # if none of the tests are available, try again for sputum
        # requires another appointment - added in ACTUAL_APPT_FOOTPRINT
        if test_result is None:
            if smear_status:
                test_result = self.sim.modules["HealthSystem"].dx_manager.run_dx_test(
                    dx_tests_to_run="tb_sputum_test_smear_positive", hsi_event=self
                )
            else:
                test_result = self.sim.modules["HealthSystem"].dx_manager.run_dx_test(
                    dx_tests_to_run="tb_sputum_test_smear_negative", hsi_event=self
                )

            ACTUAL_APPT_FOOTPRINT = self.make_appt_footprint(
                {"Over5OPD": 2, "LabTBMicro": 1}
            )

        # if still no result available, rely on clinical diagnosis
        if test_result is None:
            test_result = self.sim.modules["HealthSystem"].dx_manager.run_dx_test(
                dx_tests_to_run="tb_clinical", hsi_event=self
            )

        # ------------------------- testing outcomes ------------------------- #

        # diagnosed with mdr-tb - only if xpert used
        if test_result and (test == "xpert") and (person["tb_strain"] == "mdr"):
            df.at[person_id, "tb_diagnosed_mdr"] = True

        # if a test has been performed, update person's properties
        if test_result is not None:
            df.at[person_id, "tb_date_tested"] = now

        # if any test returns positive result, refer for appropriate treatment
        if test_result:
            df.at[person_id, "tb_diagnosed"] = True
            df.at[person_id, "tb_date_diagnosed"] = now

            logger.debug(
                key="message",
                data=f"schedule HSI_Tb_StartTreatment for person {person_id}",
            )

            self.sim.modules["HealthSystem"].schedule_hsi_event(
                HSI_Tb_StartTreatment(person_id=person_id, module=self.module),
                topen=now,
                tclose=None,
                priority=0,
            )

            # ------------------------- give IPT to contacts ------------------------- #
            # if diagnosed, trigger ipt outreach event for up to 5 contacts of case
            # only high-risk districts are eligible
            year = now.year if now.year < 2020 else 2019

            district = person["district_of_residence"]
            ipt = self.module.parameters["ipt_coverage"]
            ipt_year = ipt.loc[ipt.year == year]
            ipt_coverage_paed = ipt_year.coverage_paediatric.values[0] / 100

            if (district in p["tb_high_risk_distr"].district_name.values) & (
                self.module.rng.rand() < ipt_coverage_paed
            ):
                # randomly sample from eligible population within district
                ipt_eligible = df.loc[
                    (df.age_years <= p["age_eligibility_for_ipt"])
                    & ~df.tb_diagnosed
                    & df.is_alive
                    & (df.district_of_residence == district)
                    ].index

                if ipt_eligible.any():

                    # select persons at highest risk of tb
                    rr_of_tb = self.module.lm["active_tb"].predict(df.loc[ipt_eligible])

                    # choose top 5 highest risk contacts
                    ipt_sample = rr_of_tb.sort_values(ascending=False).head(5).index

                    for person_id in ipt_sample:
                        logger.debug(
                            key="message",
                            data=f"HSI_Tb_ScreeningAndRefer: scheduling IPT for person {person_id}",
                        )

                        ipt_event = HSI_Tb_Start_or_Continue_Ipt(
                            self.module, person_id=person_id
                        )
                        self.sim.modules["HealthSystem"].schedule_hsi_event(
                            ipt_event,
                            priority=1,
                            topen=now,
                            tclose=None,
                        )

        # Return the footprint. If it should be suppressed, return a blank footprint.
        if self.suppress_footprint:
            return self.make_appt_footprint({})
        else:
            return ACTUAL_APPT_FOOTPRINT


class HSI_Tb_ClinicalDiagnosis(HSI_Event, IndividualScopeEventMixin):
    """
    This is a clinical diagnosis appt which is called when other tests have not been
    available and only a clinical diagnosis is required

    * it does not include any of the routine tests for TB or HIV
    therefore property tb_date_tested is not updated
    * It only requires 0.5 footprint of Under5OPD since it will almost exclusively
    be used for children unable to get xrays following initial diagnostic consultations
    """

    def __init__(self, module, person_id, suppress_footprint=False):
        super().__init__(module, person_id=person_id)
        assert isinstance(module, Tb)

        assert isinstance(suppress_footprint, bool)
        self.suppress_footprint = suppress_footprint

        self.TREATMENT_ID = "Tb_Test_Clinical"
        self.EXPECTED_APPT_FOOTPRINT = self.make_appt_footprint({"Under5OPD": 0.5})
        self.ACCEPTED_FACILITY_LEVEL = '1a'

    def apply(self, person_id, squeeze_factor):
        """ Do the screening and referring process """

        df = self.sim.population.props
        now = self.sim.date
        person = df.loc[person_id]
        test_result = None

        # If the person is dead or already diagnosed, do nothing do not occupy any resources
        if not person["is_alive"] or person["tb_diagnosed"]:
            return self.sim.modules["HealthSystem"].get_blank_appt_footprint()

        logger.debug(
            key="message", data=f"HSI_Tb_ClinicalDiagnosis: person {person_id}"
        )

        # check if patient has: cough, fever, night sweat, weight loss
        set_of_symptoms_that_indicate_tb = set(self.module.symptom_list)
        persons_symptoms = self.sim.modules["SymptomManager"].has_what(person_id)

        if not set_of_symptoms_that_indicate_tb.intersection(persons_symptoms):
            # if none of the above conditions are present, no further action
            return self.make_appt_footprint({})

        elif set_of_symptoms_that_indicate_tb.issubset(persons_symptoms):
            # All symptoms present (clinical diagnosis)
            test_result = self.sim.modules["HealthSystem"].dx_manager.run_dx_test(
                dx_tests_to_run="tb_clinical", hsi_event=self
            )

            # if clinical diagnosis returns positive result, refer for appropriate treatment
            if test_result:
                df.at[person_id, "tb_diagnosed"] = True
                df.at[person_id, "tb_date_diagnosed"] = now

                logger.debug(
                    key="message",
                    data=f"schedule HSI_Tb_StartTreatment for person {person_id}",
                )

                self.sim.modules["HealthSystem"].schedule_hsi_event(
                    HSI_Tb_StartTreatment(
                        person_id=person_id, module=self.module, facility_level="1a"
                    ),
                    topen=now,
                    tclose=None,
                    priority=0,
                )


class HSI_Tb_Xray_level1b(HSI_Event, IndividualScopeEventMixin):
    """
    The is the x-ray HSI
    usually used for testing children unable to produce sputum
    positive result will prompt referral to start treatment

    """

    def __init__(self, module, person_id, suppress_footprint=False):
        super().__init__(module, person_id=person_id)
        assert isinstance(module, Tb)

        assert isinstance(suppress_footprint, bool)
        self.suppress_footprint = suppress_footprint

        self.TREATMENT_ID = "Tb_Test_Xray"
        self.EXPECTED_APPT_FOOTPRINT = self.make_appt_footprint({"DiagRadio": 1})
        self.ACCEPTED_FACILITY_LEVEL = '1b'

    def apply(self, person_id, squeeze_factor):

        df = self.sim.population.props

        if not df.at[person_id, "is_alive"] or df.at[person_id, "tb_diagnosed"]:
            return self.sim.modules["HealthSystem"].get_blank_appt_footprint()

        ACTUAL_APPT_FOOTPRINT = self.EXPECTED_APPT_FOOTPRINT

        smear_status = df.at[person_id, "tb_smear"]

        # select sensitivity/specificity of test based on smear status
        if smear_status:
            test_result = self.sim.modules["HealthSystem"].dx_manager.run_dx_test(
                dx_tests_to_run="tb_xray_smear_positive", hsi_event=self
            )
        else:
            test_result = self.sim.modules["HealthSystem"].dx_manager.run_dx_test(
                dx_tests_to_run="tb_xray_smear_negative", hsi_event=self
            )

        # if consumables not available, refer to level 2
        # return blank footprint as xray did not occur
        if test_result is None:
            ACTUAL_APPT_FOOTPRINT = self.make_appt_footprint({})

            self.sim.modules["HealthSystem"].schedule_hsi_event(
                HSI_Tb_Xray_level2(person_id=person_id, module=self.module),
                topen=self.sim.date + pd.DateOffset(weeks=1),
                tclose=None,
                priority=0,
            )

        # if test returns positive result, refer for appropriate treatment
        if test_result:
            df.at[person_id, "tb_diagnosed"] = True
            df.at[person_id, "tb_date_diagnosed"] = self.sim.date

            self.sim.modules["HealthSystem"].schedule_hsi_event(
                HSI_Tb_StartTreatment(
                    person_id=person_id, module=self.module, facility_level="1a"
                ),
                topen=self.sim.date,
                tclose=None,
                priority=0,
            )

        # Return the footprint. If it should be suppressed, return a blank footprint.
        if self.suppress_footprint:
            return self.make_appt_footprint({})
        else:
            return ACTUAL_APPT_FOOTPRINT


class HSI_Tb_Xray_level2(HSI_Event, IndividualScopeEventMixin):
    """
    This is the x-ray HSI performed at level 2
    usually used for testing children unable to produce sputum
    positive result will prompt referral to start treatment
    """

    def __init__(self, module, person_id, suppress_footprint=False):
        super().__init__(module, person_id=person_id)
        assert isinstance(module, Tb)

        assert isinstance(suppress_footprint, bool)
        self.suppress_footprint = suppress_footprint

        self.TREATMENT_ID = "Tb_Test_Xray"
        self.EXPECTED_APPT_FOOTPRINT = self.make_appt_footprint({"DiagRadio": 1})
        self.ACCEPTED_FACILITY_LEVEL = '2'

    def apply(self, person_id, squeeze_factor):

        df = self.sim.population.props

        if not df.at[person_id, "is_alive"] or df.at[person_id, "tb_diagnosed"]:
            return self.sim.modules["HealthSystem"].get_blank_appt_footprint()

        ACTUAL_APPT_FOOTPRINT = self.EXPECTED_APPT_FOOTPRINT

        smear_status = df.at[person_id, "tb_smear"]

        # select sensitivity/specificity of test based on smear status
        if smear_status:
            test_result = self.sim.modules["HealthSystem"].dx_manager.run_dx_test(
                dx_tests_to_run="tb_xray_smear_positive", hsi_event=self
            )
        else:
            test_result = self.sim.modules["HealthSystem"].dx_manager.run_dx_test(
                dx_tests_to_run="tb_xray_smear_negative", hsi_event=self
            )

        # if consumables not available, rely on clinical diagnosis
        # return blank footprint as xray was not available
        if test_result is None:

            ACTUAL_APPT_FOOTPRINT = self.make_appt_footprint({})

            self.sim.modules["HealthSystem"].schedule_hsi_event(
                HSI_Tb_ClinicalDiagnosis(person_id=person_id, module=self.module),
                topen=self.sim.date,
                tclose=None,
                priority=0,
            )

        # if test returns positive result, refer for appropriate treatment
        if test_result:
            df.at[person_id, "tb_diagnosed"] = True
            df.at[person_id, "tb_date_diagnosed"] = self.sim.date

            self.sim.modules["HealthSystem"].schedule_hsi_event(
                HSI_Tb_StartTreatment(
                    person_id=person_id, module=self.module, facility_level="1a"
                ),
                topen=self.sim.date,
                tclose=None,
                priority=0,
            )

        # Return the footprint. If it should be suppressed, return a blank footprint.
        if self.suppress_footprint:
            return self.make_appt_footprint({})
        else:
            return ACTUAL_APPT_FOOTPRINT


# # ---------------------------------------------------------------------------
# #   Treatment
# # ---------------------------------------------------------------------------
# # the consumables at treatment initiation include the cost for the full course of treatment
# # so the follow-up appts don't need to account for consumables, just appt time


class HSI_Tb_StartTreatment(HSI_Event, IndividualScopeEventMixin):
    def __init__(self, module, person_id, facility_level="1a"):
        super().__init__(module, person_id=person_id)
        assert isinstance(module, Tb)

        self.facility_level = facility_level

        self.TREATMENT_ID = "Tb_Treatment"
        self.number_of_occurrences = 0
        self.ACCEPTED_FACILITY_LEVEL = "1a" if (self.facility_level == "1a") else "2"

    @property
    def EXPECTED_APPT_FOOTPRINT(self):
        """
        Return the expected appt footprint based on whether the HSI has been rescheduled due to unavailable treatment.
        """
        if self.number_of_occurrences == 0:
            return self.make_appt_footprint({'TBNew': 1})
        else:
            return self.make_appt_footprint({'PharmDispensing': 1})

    def apply(self, person_id, squeeze_factor):
        """This is a Health System Interaction Event - start TB treatment
        select appropriate treatment and request
        if available, change person's properties
        """
        df = self.sim.population.props
        now = self.sim.date
        person = df.loc[person_id]
        self.number_of_occurrences += 1  # The current appointment is included in the count.

        if not person["is_alive"]:
            return self.sim.modules["HealthSystem"].get_blank_appt_footprint()

        # if person already on treatment or not yet diagnosed, do nothing
        if person["tb_on_treatment"] or not person["tb_diagnosed"]:
            return self.sim.modules["HealthSystem"].get_blank_appt_footprint()

        treatment_regimen = self.select_treatment(person_id)
        treatment_available = self.get_consumables(
            item_codes=self.module.item_codes_for_consumables_required[treatment_regimen]
        )

        # if require MDR treatment, and not currently at level 2, refer to level 2
        if (treatment_regimen == "tb_mdrtx") and (self.facility_level != "2"):
            self.sim.modules["HealthSystem"].schedule_hsi_event(
                hsi_event=HSI_Tb_StartTreatment(
                    person_id=person_id, module=self.module, facility_level="2"
                ),
                topen=self.sim.date + DateOffset(days=1),
                tclose=None,
                priority=0,
            )
            return self.sim.modules["HealthSystem"].get_blank_appt_footprint()

        if treatment_available:
            # start person on tb treatment - update properties
            df.at[person_id, "tb_on_treatment"] = True
            df.at[person_id, "tb_date_treated"] = now
            df.at[person_id, "tb_treatment_regimen"] = treatment_regimen

            if person["tb_diagnosed_mdr"]:
                df.at[person_id, "tb_treated_mdr"] = True
                df.at[person_id, "tb_date_treated_mdr"] = now

            # schedule first follow-up appointment
            logger.debug(
                key="message",
                data=f"HSI_Tb_StartTreatment: scheduling first follow-up "
                f"for person {person_id}",
            )

            self.sim.modules["HealthSystem"].schedule_hsi_event(
                HSI_Tb_FollowUp(person_id=person_id, module=self.module),
                topen=self.sim.date + DateOffset(months=1),
                tclose=None,
                priority=0,
            )

        # if treatment not available, return for treatment start in 1 week
        # cap repeated visits at 5
        else:

            if (
                self.number_of_occurrences
                <= self.module.parameters["tb_healthseekingbehaviour_cap"]
            ):

                self.sim.modules["HealthSystem"].schedule_hsi_event(
                    self,
                    topen=self.sim.date + DateOffset(weeks=1),
                    tclose=None,
                    priority=0,
                )

    def select_treatment(self, person_id):
        """
        helper function to select appropriate treatment and check whether
        consumables are available to start drug course
        treatment will always be for ds-tb unless mdr has been identified
        :return: drug_available [BOOL]
        """
        df = self.sim.population.props
        person = df.loc[person_id]

        treatment_regimen = None  # default return value

        # -------- MDR-TB -------- #

        if person["tb_diagnosed_mdr"]:

            treatment_regimen = "tb_mdrtx"

        # -------- First TB infection -------- #
        # could be undiagnosed mdr or ds-tb: treat as ds-tb

        elif not person["tb_ever_treated"]:

            if person["age_years"] >= 15:
                # treatment for ds-tb: adult
                treatment_regimen = "tb_tx_adult"
            else:
                # treatment for ds-tb: child
                treatment_regimen = "tb_tx_child"

        # -------- Secondary TB infection -------- #
        # person has been treated before
        # possible treatment failure or subsequent reinfection
        else:

            if person["age_years"] >= 15:
                # treatment for reinfection ds-tb: adult
                treatment_regimen = "tb_retx_adult"

            else:
                # treatment for reinfection ds-tb: child
                treatment_regimen = "tb_retx_child"

        return treatment_regimen


# # ---------------------------------------------------------------------------
# #   Follow-up appts
# # ---------------------------------------------------------------------------
class HSI_Tb_FollowUp(HSI_Event, IndividualScopeEventMixin):
    """
    This is a Health System Interaction Event
    clinical monitoring for tb patients on treatment
    will schedule sputum smear test if needed
    if positive sputum smear, schedule xpert test for drug sensitivity
    then schedule the next follow-up appt if needed
    """

    def __init__(self, module, person_id):
        super().__init__(module, person_id=person_id)
        assert isinstance(module, Tb)

        self.TREATMENT_ID = "Tb_Test_FollowUp"
        self.EXPECTED_APPT_FOOTPRINT = self.make_appt_footprint({"TBFollowUp": 1})
        self.ACCEPTED_FACILITY_LEVEL = '1a'

    def apply(self, person_id, squeeze_factor):
        p = self.module.parameters
        df = self.sim.population.props
        person = df.loc[person_id]

        # Do not run if the person is not alive, or is not currently on treatment
        if (not person["is_alive"]) or (not person["tb_on_treatment"]):
            return

        ACTUAL_APPT_FOOTPRINT = self.EXPECTED_APPT_FOOTPRINT

        # months since treatment start - to compare with monitoring schedule
        # make sure it's an integer value
        months_since_tx = int(
            (self.sim.date - df.at[person_id, "tb_date_treated"]).days / 30.5
        )

        logger.debug(
            key="message",
            data=f"HSI_Tb_FollowUp: person {person_id} on month {months_since_tx} of treatment",
        )

        # default clinical monitoring schedule for first infection ds-tb
        xperttest_result = None
        follow_up_times = p["followup_times"]
        sputum_fup = follow_up_times["ds_sputum"].dropna()
        treatment_length = p["ds_treatment_length"]

        # if previously treated:
        if ((person["tb_treatment_regimen"] == "tb_retx_adult") or
                (person["tb_treatment_regimen"] == "tb_retx_child")):

            # if strain is ds and person previously treated:
            sputum_fup = follow_up_times["ds_retreatment_sputum"].dropna()
            treatment_length = p["ds_retreatment_length"]

        # if person diagnosed with mdr - this treatment schedule takes precedence
        elif person["tb_treatment_regimen"] == "tb_mdrtx":

            sputum_fup = follow_up_times["mdr_sputum"].dropna()
            treatment_length = p["mdr_treatment_length"]

        # check schedule for sputum test and perform if necessary
        if months_since_tx in sputum_fup:
            ACTUAL_APPT_FOOTPRINT = self.make_appt_footprint(
                {"TBFollowUp": 1, "LabTBMicro": 1}
            )

            # choose test parameters based on smear status
            if person["tb_smear"]:
                test_result = self.sim.modules["HealthSystem"].dx_manager.run_dx_test(
                    dx_tests_to_run="tb_sputum_test_smear_positive", hsi_event=self
                )
            else:
                test_result = self.sim.modules["HealthSystem"].dx_manager.run_dx_test(
                    dx_tests_to_run="tb_sputum_test_smear_negative", hsi_event=self
                )

            # if sputum test was available and returned positive and not diagnosed with mdr, schedule xpert test
            if test_result and not person["tb_diagnosed_mdr"]:
                ACTUAL_APPT_FOOTPRINT = self.make_appt_footprint(
                    {"TBFollowUp": 1, "LabTBMicro": 1, "LabMolec": 1}
                )
                if person["tb_smear"]:
                    xperttest_result = self.sim.modules["HealthSystem"].dx_manager.run_dx_test(
                        dx_tests_to_run="tb_xpert_test_smear_positive", hsi_event=self
                    )
                else:
                    xperttest_result = self.sim.modules["HealthSystem"].dx_manager.run_dx_test(
                        dx_tests_to_run="tb_xpert_test_smear_negative", hsi_event=self
                    )

        # if xpert test returns new mdr-tb diagnosis
        if xperttest_result and (df.at[person_id, "tb_strain"] == "mdr"):
            df.at[person_id, "tb_diagnosed_mdr"] = True
            # already diagnosed with active tb so don't update tb_date_diagnosed
            df.at[person_id, "tb_treatment_failure"] = True

            # restart treatment (new regimen) if newly diagnosed with mdr-tb
            self.sim.modules["HealthSystem"].schedule_hsi_event(
                HSI_Tb_StartTreatment(person_id=person_id, module=self.module),
                topen=self.sim.date,
                tclose=None,
                priority=0,
            )

        # for all ds cases and known mdr cases:
        # schedule next clinical follow-up appt if still within treatment length
        elif months_since_tx < treatment_length:
            follow_up_date = self.sim.date + DateOffset(months=1)
            logger.debug(
                key="message",
                data=f"HSI_Tb_FollowUp: scheduling next follow-up "
                     f"for person {person_id} on {follow_up_date}",
            )

            self.sim.modules["HealthSystem"].schedule_hsi_event(
                HSI_Tb_FollowUp(person_id=person_id, module=self.module),
                topen=follow_up_date,
                tclose=None,
                priority=0,
            )

        return ACTUAL_APPT_FOOTPRINT


# ---------------------------------------------------------------------------
#   IPT
# ---------------------------------------------------------------------------
class HSI_Tb_Start_or_Continue_Ipt(HSI_Event, IndividualScopeEventMixin):
    """
    This is a Health System Interaction Event - give ipt to reduce risk of active TB
    It can be scheduled by:
    * HIV.HSI_Hiv_StartOrContinueTreatment for PLHIV, diagnosed and on ART
    * Tb.HSI_Tb_StartTreatment for up to 5 contacts of diagnosed active TB case

    if person referred by ART initiation (HIV+), IPT given for 36 months
    paediatric IPT is 6-9 months
    """

    def __init__(self, module, person_id):
        super().__init__(module, person_id=person_id)
        self.TREATMENT_ID = "Tb_Prevention_Ipt"
        self.EXPECTED_APPT_FOOTPRINT = self.make_appt_footprint({"Over5OPD": 1})
        self.ACCEPTED_FACILITY_LEVEL = '1a'
        self.number_of_occurrences = 0

    def apply(self, person_id, squeeze_factor):

        logger.debug(key="message", data=f"Starting IPT for person {person_id}")
        self.number_of_occurrences += 1

        df = self.sim.population.props  # shortcut to the dataframe

        person = df.loc[person_id]

        # Do not run if the person is not alive or already on IPT or diagnosed active infection
        if (
            (not person["is_alive"])
            or person["tb_on_ipt"]
            or person["tb_diagnosed"]
        ):
            return

        # if currently have symptoms of TB, refer for screening/testing
        persons_symptoms = self.sim.modules["SymptomManager"].has_what(person_id)
        if any(x in self.module.symptom_list for x in persons_symptoms):

            self.sim.modules["HealthSystem"].schedule_hsi_event(
                HSI_Tb_ScreeningAndRefer(person_id=person_id, module=self.module),
                topen=self.sim.date,
                tclose=self.sim.date + pd.DateOffset(days=14),
                priority=0,
            )

        else:
            # Check/log use of consumables, and give IPT if available
            # if not available, reschedule IPT start
            if self.get_consumables(
                item_codes=self.module.item_codes_for_consumables_required["tb_ipt"]
            ):
                # Update properties
                df.at[person_id, "tb_on_ipt"] = True
                df.at[person_id, "tb_date_ipt"] = self.sim.date

                # schedule decision to continue or end IPT after 6 months
                self.sim.schedule_event(
                    Tb_DecisionToContinueIPT(self.module, person_id),
                    self.sim.date + DateOffset(months=6),
                )

            else:
                # Reschedule this HSI to occur again, up to a 5 times in total
                if (
                    self.number_of_occurrences
                    <= self.module.parameters["tb_healthseekingbehaviour_cap"]
                ):
                    self.sim.modules["HealthSystem"].schedule_hsi_event(
                        self,
                        topen=self.sim.date + pd.DateOffset(days=1),
                        tclose=self.sim.date + pd.DateOffset(days=14),
                        priority=0,
                    )


class HSI_Tb_EndOfLifeCare(HSI_Event, IndividualScopeEventMixin):
    """
    this is a hospital stay for terminally-ill patients with TB
    it does not affect disability weight or probability of death
    no consumables are logged but health system capacity (HR) is allocated
    there are no consequences if hospital bed is not available as person has scheduled death
    already within 2 weeks
    """

<<<<<<< HEAD
    def __init__(self, module, person_id, beddays):
=======
    def __init__(self, module, person_id, beddays=8):
>>>>>>> df25c764
        super().__init__(module, person_id=person_id)
        assert isinstance(module, Tb)

        self.TREATMENT_ID = "Tb_PalliativeCare"
        self.EXPECTED_APPT_FOOTPRINT = self.make_appt_footprint({})
        self.ACCEPTED_FACILITY_LEVEL = "2"

        self.beddays = beddays
<<<<<<< HEAD
        self.BEDDAYS_FOOTPRINT = (
            self.make_beddays_footprint({"general_bed": self.beddays})
            if self.beddays
            else self.make_beddays_footprint({"general_bed": 7.5})
        )
=======
        self.BEDDAYS_FOOTPRINT = self.make_beddays_footprint({"general_bed": self.beddays})
>>>>>>> df25c764

    def apply(self, person_id, squeeze_factor):
        df = self.sim.population.props
        hs = self.sim.modules["HealthSystem"]

        if not df.at[person_id, "is_alive"]:
            return hs.get_blank_appt_footprint()

<<<<<<< HEAD
        if df.at[person_id, "hv_art"] == "virally_suppressed":
            return hs.get_blank_appt_footprint()

=======
>>>>>>> df25c764
        logger.debug(
            key="message",
            data=f"HSI_Tb_EndOfLifeCare: inpatient admission for {person_id}",
        )


class Tb_DecisionToContinueIPT(Event, IndividualScopeEventMixin):
    """Helper event that is used to 'decide' if someone on IPT should continue or end
    This event is scheduled by 'HSI_Tb_Start_or_Continue_Ipt' after 6 months

    * end IPT for all
    * schedule further IPT for HIV+ if still eligible (no active TB diagnosed, <36 months IPT)
    """

    def __init__(self, module, person_id):
        super().__init__(module, person_id=person_id)

    def apply(self, person_id):
        df = self.sim.population.props
        person = df.loc[person_id]
        m = self.module

        if not (person["is_alive"]):
            return

        # default update properties for all
        df.at[person_id, "tb_on_ipt"] = False

        # decide whether PLHIV will continue
        if (
            person["hv_diagnosed"]
            and (not person["tb_diagnosed"])
            and (person["tb_date_ipt"] < (self.sim.date - pd.DateOffset(days=36 * 30.5)))
            and (m.rng.random_sample() < m.parameters["prob_retained_ipt_6_months"])
        ):
            self.sim.modules["HealthSystem"].schedule_hsi_event(
                HSI_Tb_Start_or_Continue_Ipt(person_id=person_id, module=m),
                topen=self.sim.date,
                tclose=self.sim.date + pd.DateOffset(days=14),
                priority=0,
            )


# ---------------------------------------------------------------------------
#   Deaths
# ---------------------------------------------------------------------------


class TbDecideDeathEvent(Event, IndividualScopeEventMixin):
    """
    The scheduled hospitalisation and subsequent death for a tb case
    check whether death should occur using a linear model
    will depend on treatment status, smear status and age
    then schedule a hospital stay prior to that death
    hospital stay will not affect outcomes
    """

    def __init__(self, module, person_id, cause):
        super().__init__(module, person_id=person_id)
        self.cause = cause

    def apply(self, person_id):
        df = self.sim.population.props
        p = self.module.parameters

        if not df.at[person_id, "is_alive"]:
            return

        if not df.at[person_id, "tb_inf"] == "active":
            return

        logger.debug(
            key="message",
            data=f"TbDecideDeathEvent: checking whether death should occur for person {person_id}",
        )

        # use linear model to determine whether this person will die:
        rng = self.module.rng
        will_die = self.module.lm["death_rate"].predict(df.loc[[person_id]], rng=rng)

<<<<<<< HEAD
        if result:
            # schedule hospital stay for this person
            # schedule hospital stay
            beddays = self.module.rng.randint(low=5, high=10)
=======
        if will_die:
            # schedule hospital stay for this person
            # schedule hospital stay
            beddays = self.module.rng.randint(
                low=p['length_of_inpatient_stay_if_terminal'][0],
                high=p['length_of_inpatient_stay_if_terminal'][1])

>>>>>>> df25c764
            self.sim.modules["HealthSystem"].schedule_hsi_event(
                hsi_event=HSI_Tb_EndOfLifeCare(
                    person_id=person_id, module=self.sim.modules["Tb"], beddays=beddays
                ),
                priority=0,
                topen=self.sim.date,
                tclose=None,
            )

            # schedule death for this person after hospital stay
            self.sim.schedule_event(
<<<<<<< HEAD
                event=TbDeathEvent(person_id=person_id, module=self.module, cause="TB"),
=======
                event=TbDeathEvent(person_id=person_id, module=self.module),
>>>>>>> df25c764
                date=self.sim.date + pd.DateOffset(days=beddays),
            )


class TbDeathEvent(Event, IndividualScopeEventMixin):
    """
    The scheduled death for a tb case
    check whether this death should occur using a linear model
    will depend on treatment status, smear status and age
    """

<<<<<<< HEAD
    def __init__(self, module, person_id, cause):
        super().__init__(module, person_id=person_id)
        self.cause = cause
=======
    def __init__(self, module, person_id):
        super().__init__(module, person_id=person_id)
>>>>>>> df25c764

    def apply(self, person_id):
        df = self.sim.population.props

        if not df.at[person_id, "is_alive"]:
            return

        if not df.at[person_id, "tb_inf"] == "active":
            return

        logger.debug(
            key="message",
            data=f"TbDeathEvent: cause this death for person {person_id}",
        )

        self.sim.modules["Demography"].do_death(
            individual_id=person_id,
<<<<<<< HEAD
            cause=self.cause,
=======
            cause="TB",
>>>>>>> df25c764
            originating_module=self.module,
        )


# ---------------------------------------------------------------------------
#   Logging
# ---------------------------------------------------------------------------


class TbLoggingEvent(RegularEvent, PopulationScopeEventMixin):
    def __init__(self, module):
        """produce some outputs to check"""
        # run this event every 12 months
        self.repeat = 12
        super().__init__(module, frequency=DateOffset(months=self.repeat))

    def apply(self, population):
        # get some summary statistics
        df = population.props
        now = self.sim.date

        # ------------------------------------ INCIDENCE ------------------------------------
        # total number of new active cases in last year - ds + mdr
        # may have died in the last year but still counted as active case for the year

        # number of new active cases
        new_tb_cases = len(
            df[(df.tb_date_active >= (now - DateOffset(months=self.repeat)))]
        )

        # number of latent cases
        new_latent_cases = len(
            df[(df.tb_date_latent >= (now - DateOffset(months=self.repeat)))]
        )

        # number of new active cases in HIV+
        inc_active_hiv = len(
            df[
                (df.tb_date_active >= (now - DateOffset(months=self.repeat)))
                & df.hv_inf
                ]
        )

        # proportion of active TB cases in the last year who are HIV-positive
        prop_hiv = inc_active_hiv / new_tb_cases if new_tb_cases else 0

        logger.info(
            key="tb_incidence",
            description="Number new active and latent TB cases, total and in PLHIV",
            data={
                "num_new_active_tb": new_tb_cases,
                "num_new_latent_tb": new_latent_cases,
                "num_new_active_tb_in_hiv": inc_active_hiv,
                "prop_active_tb_in_plhiv": prop_hiv,
            },
        )

        # save outputs to dict for calibration
        self.module.tb_outputs["date"] += [self.sim.date.year]
        self.module.tb_outputs["num_new_active_tb"] += [new_tb_cases]

        # ------------------------------------ PREVALENCE ------------------------------------
        # number of current active cases divided by population alive

        # ACTIVE
        num_active_tb_cases = len(df[(df.tb_inf == "active") & df.is_alive])
        prev_active = num_active_tb_cases / len(df[df.is_alive])

        assert prev_active <= 1

        # prevalence of active TB in adults
        num_active_adult = len(
            df[(df.tb_inf == "active") & (df.age_years >= 15) & df.is_alive]
        )
        prev_active_adult = num_active_adult / len(
            df[(df.age_years >= 15) & df.is_alive]
        ) if len(
            df[(df.age_years >= 15) & df.is_alive]
        ) else 0
        assert prev_active_adult <= 1

        # prevalence of active TB in children
        num_active_child = len(
            df[(df.tb_inf == "active") & (df.age_years < 15) & df.is_alive]
        )
        prev_active_child = num_active_child / len(
            df[(df.age_years < 15) & df.is_alive]
        ) if len(
            df[(df.age_years < 15) & df.is_alive]
        ) else 0
        assert prev_active_child <= 1

        # LATENT
        # proportion of population with latent TB - all pop
        num_latent = len(df[(df.tb_inf == "latent") & df.is_alive])
        prev_latent = num_latent / len(df[df.is_alive])
        assert prev_latent <= 1

        # proportion of population with latent TB - adults
        num_latent_adult = len(
            df[(df.tb_inf == "latent") & (df.age_years >= 15) & df.is_alive]
        )
        prev_latent_adult = (
            num_latent_adult / len(df[(df.age_years >= 15) & df.is_alive])
            if len(df[(df.age_years >= 15) & df.is_alive])
            else 0
        )
        assert prev_latent_adult <= 1

        # proportion of population with latent TB - children
        num_latent_child = len(
            df[(df.tb_inf == "latent") & (df.age_years < 15) & df.is_alive]
        )
        prev_latent_child = (
            num_latent_child / len(df[(df.age_years < 15) & df.is_alive])
            if len(df[(df.age_years < 15) & df.is_alive])
            else 0
        )
        assert prev_latent_child <= 1

        logger.info(
            key="tb_prevalence",
            description="Prevalence of active and latent TB cases, total and in PLHIV",
            data={
                "tbPrevActive": prev_active,
                "tbPrevActiveAdult": prev_active_adult,
                "tbPrevActiveChild": prev_active_child,
                "tbPrevLatent": prev_latent,
                "tbPrevLatentAdult": prev_latent_adult,
                "tbPrevLatentChild": prev_latent_child,
            },
        )

        # save outputs to dict for calibration
        self.module.tb_outputs["tbPrevLatent"] += [prev_latent]

        # ------------------------------------ MDR ------------------------------------
        # number new mdr tb cases
        new_mdr_cases = len(
            df[
                (df.tb_strain == "mdr")
                & (df.tb_date_active >= (now - DateOffset(months=self.repeat)))
            ]
        )

        if new_mdr_cases:
            prop_mdr = new_mdr_cases / new_tb_cases
        else:
            prop_mdr = 0

        logger.info(
            key="tb_mdr",
            description="Incidence of new active MDR cases and the proportion of TB cases that are MDR",
            data={
                "tbNewActiveMdrCases": new_mdr_cases,
                "tbPropActiveCasesMdr": prop_mdr,
            },
        )

        # ------------------------------------ CASE NOTIFICATIONS ------------------------------------
        # number diagnoses (new, relapse, reinfection) in last timeperiod
        new_tb_diagnosis = len(
            df[
                (df.tb_date_active >= (now - DateOffset(months=self.repeat)))
                & (df.tb_date_diagnosed >= (now - DateOffset(months=self.repeat)))
            ]
        )

        if new_tb_diagnosis:
            prop_dx = new_tb_diagnosis / new_tb_cases
        else:
            prop_dx = 0

        # ------------------------------------ TREATMENT ------------------------------------
        # number of tb cases who became active in last timeperiod and initiated treatment
        new_tb_tx = len(
            df[
                (df.tb_date_active >= (now - DateOffset(months=self.repeat)))
                & (df.tb_date_treated >= (now - DateOffset(months=self.repeat)))
            ]
        )

        # treatment coverage: if became active and was treated in last timeperiod
        if new_tb_cases:
            tx_coverage = new_tb_tx / new_tb_cases
            # assert tx_coverage <= 1
        else:
            tx_coverage = 0

        # ipt coverage
        new_tb_ipt = len(df[(df.tb_date_ipt >= (now - DateOffset(months=self.repeat)))])

        # this will give ipt among whole population - not just eligible pop
        if new_tb_ipt:
            current_ipt_coverage = new_tb_ipt / len(df[df.is_alive])
        else:
            current_ipt_coverage = 0

        logger.info(
            key="tb_treatment",
            description="TB treatment coverage",
            data={
                "tbNewDiagnosis": new_tb_diagnosis,
                "tbPropDiagnosed": prop_dx,
                "tbTreatmentCoverage": tx_coverage,
                "tbIptCoverage": current_ipt_coverage,
            },
        )

        # ------------------------------------ TREATMENT DELAYS ------------------------------------
        # for every person initiated on treatment, record time from onset to treatment
        # each year a series of intervals in days (treatment date - onset date) are recorded
        # convert to list
        # this will include false positives as Nan or negative or delay > 3 years

        # adults
        # get index of adults starting tx in last time-period
        # note tb onset may have been up to 3 years prior to treatment
        adult_tx_idx = df.loc[
            (df.age_years >= 16)
            & (df.tb_date_treated >= (now - DateOffset(months=self.repeat)))
        ].index

        # calculate treatment_date - onset_date for each person in index
        adult_tx_delays = (
            df.loc[adult_tx_idx, "tb_date_treated"]
            - df.loc[adult_tx_idx, "tb_date_active"]
        ).dt.days
        adult_tx_delays = adult_tx_delays.tolist()

        # children
        child_tx_idx = df.loc[
            (df.age_years < 16)
            & (df.tb_date_treated >= (now - DateOffset(months=self.repeat)))
        ].index
        child_tx_delays = (
            df.loc[child_tx_idx, "tb_date_treated"]
            - df.loc[child_tx_idx, "tb_date_active"]
        ).dt.days
        child_tx_delays = child_tx_delays.tolist()

        logger.info(
            key="tb_treatment_delays",
            description="TB time from onset to treatment",
            data={
                "tbTreatmentDelayAdults": adult_tx_delays,
                "tbTreatmentDelayChildren": child_tx_delays,
            },
        )

        # ------------------------------------ FALSE POSITIVES ------------------------------------
        # from the numbers on treatment, extract those who did not have active TB infection
        # they will be diagnosed as positive, but tb_inf != active
        # proportion of new treatments which are false positives

        # adults
        # tb_date_active is not within last 3 years (or pd.NaT)
        adult_num_false_positive = len(
            df[
                ~(df.tb_date_active >= (now - DateOffset(months=36)))
                & (df.tb_date_treated >= (now - DateOffset(months=self.repeat)))
                & (df.age_years >= 16)
            ]
        )

        # these are all new adults treated, regardless of tb status
        new_tb_tx_adult = len(
            df[
                (df.tb_date_treated >= (now - DateOffset(months=self.repeat)))
                & (df.age_years >= 16)
            ]
        )

        # proportion of adults starting on treatment who are false positive
        if adult_num_false_positive:
            adult_prop_false_positive = adult_num_false_positive / new_tb_tx_adult
        else:
            adult_prop_false_positive = 0

        # children
        child_num_false_positive = len(
            df[
                ~(df.tb_date_active >= (now - DateOffset(months=36)))
                & (df.tb_date_treated >= (now - DateOffset(months=self.repeat)))
                & (df.age_years < 16)
            ]
        )

        # these are all new children treated, regardless of tb status
        new_tb_tx_child = len(
            df[
                (df.tb_date_treated >= (now - DateOffset(months=self.repeat)))
                & (df.age_years < 16)
            ]
        )

        # proportion of children starting on treatment who are false positive
        if child_num_false_positive:
            child_prop_false_positive = child_num_false_positive / new_tb_tx_child
        else:
            child_prop_false_positive = 0

        logger.info(
            key="tb_false_positive",
            description="TB numbers on treatment without disease",
            data={
                "tbNumFalsePositiveAdults": adult_num_false_positive,
                "tbNumFalsePositiveChildren": child_num_false_positive,
                "tbPropFalsePositiveAdults": adult_prop_false_positive,
                "tbPropFalsePositiveChildren": child_prop_false_positive,
            },
        )


# ---------------------------------------------------------------------------
#   Debugging / Checking Events
# ---------------------------------------------------------------------------


class TbCheckPropertiesEvent(RegularEvent, PopulationScopeEventMixin):
    def __init__(self, module):
        super().__init__(module, frequency=DateOffset(months=1))  # runs every month

    def apply(self, population):
        self.module.check_config_of_properties()


# ---------------------------------------------------------------------------
#   Dummy Version of the Module
# ---------------------------------------------------------------------------


class DummyTbModule(Module):
    """Dummy TB Module - it's only job is to create and maintain the 'tb_inf' property.
    This can be used in test files."""

    INIT_DEPENDENCIES = {"Demography"}
    ALTERNATIVE_TO = {"Tb"}

    PROPERTIES = {
        "tb_inf": Property(
            Types.CATEGORICAL,
            categories=[
                "uninfected",
                "latent",
                "active",
            ],
            description="tb status",
        ),
    }

    def __init__(self, name=None, active_tb_prev=0.001):
        super().__init__(name)
        self.active_tb_prev = active_tb_prev

    def read_parameters(self, data_folder):
        pass

    def initialise_population(self, population):
        df = population.props

        tb_idx = df.index[
            df.is_alive
            & (self.rng.random_sample(len(df.is_alive)) < self.active_tb_prev)
        ]
        df.loc[tb_idx, "tb_inf"] = "active"

    def initialise_simulation(self, sim):
        pass

    def on_birth(self, mother, child):
        child_infected = self.rng.random_sample() < self.active_tb_prev
        if child_infected:
            self.sim.population.props.at[child, "tb_inf"] = "active"<|MERGE_RESOLUTION|>--- conflicted
+++ resolved
@@ -367,21 +367,14 @@
         "tb_healthseekingbehaviour_cap": Parameter(
             Types.INT,
             "number of repeat visits assumed for healthcare services",
-<<<<<<< HEAD
         ),
         "data_end": Parameter(
             Types.INT,
             "last year for which data are available",
-=======
-        ),
-        "data_end": Parameter(
-            Types.INT,
-            "last year for which data are available",
         ),
         "length_of_inpatient_stay_if_terminal": Parameter(
             Types.LIST,
             "length of inpatient stay for end-of-life TB patients",
->>>>>>> df25c764
         ),
     }
 
@@ -645,6 +638,7 @@
             )
 
     def select_tb_test(self, person_id):
+
         df = self.sim.population.props
         p = self.parameters
         person = df.loc[person_id]
@@ -744,7 +738,7 @@
                 target_categories=["active"],
                 sensitivity=p["sens_clinical"],
                 specificity=p["spec_clinical"],
-                item_codes=[],
+                item_codes=[]
             )
         )
 
@@ -853,14 +847,10 @@
         # 2) log at the end of the year
         sim.schedule_event(TbLoggingEvent(self), sim.date + DateOffset(years=1))
 
-<<<<<<< HEAD
-        # 2) Define the DxTests and get the consumables required
-=======
         # 3) Define the DxTests and get the consumables required
->>>>>>> df25c764
         self.get_consumables_for_dx_and_tx()
 
-        # 3) (Optionally) Schedule the event to check the configuration of all properties
+        # 4) (Optionally) Schedule the event to check the configuration of all properties
         if self.run_with_checks:
             sim.schedule_event(
                 TbCheckPropertiesEvent(self), sim.date + pd.DateOffset(months=1)
@@ -964,32 +954,26 @@
         """
         df = population.props
 
-        # if running scenarios, need to modify impact of treatment
-        p_hiv = self.sim.modules["Hiv"].parameters
-        if (p_hiv['scenario'] == 2) or (p_hiv['scenario'] == 5):
-            prop_untreated = 1
-
+        # sum active tb cases
+        num_active_tb_cases = len(df[(df.tb_inf == "active") &
+                                     (df.tb_strain == strain) &
+                                     df.is_alive])
+
+        # sum treated active tb cases
+        # if mdr-tb must be on mdr treatment, otherwise consider as untreated case
+        if strain == "mdr":
+            num_treated_tb_cases = len(df[(df.tb_inf == "active") &
+                                          (df.tb_strain == strain) &
+                                          df.tb_on_treatment &
+                                          (df.tb_treatment_regimen == "tb_mdrtx") &
+                                          df.is_alive])
         else:
-            # sum active tb cases
-            num_active_tb_cases = len(df[(df.tb_inf == "active") &
-                                         (df.tb_strain == strain) &
-                                         df.is_alive])
-
-            # sum treated active tb cases
-            # if mdr-tb must be on mdr treatment, otherwise consider as untreated case
-            if strain == "mdr":
-                num_treated_tb_cases = len(df[(df.tb_inf == "active") &
-                                              (df.tb_strain == strain) &
-                                              df.tb_on_treatment &
-                                              (df.tb_treatment_regimen == "tb_mdrtx") &
-                                              df.is_alive])
-            else:
-                num_treated_tb_cases = len(df[(df.tb_inf == "active") &
-                                              (df.tb_strain == strain) &
-                                              df.tb_on_treatment &
-                                              df.is_alive])
-
-            prop_untreated = 1 - (num_treated_tb_cases / num_active_tb_cases) if num_active_tb_cases else 1
+            num_treated_tb_cases = len(df[(df.tb_inf == "active") &
+                                          (df.tb_strain == strain) &
+                                          df.tb_on_treatment &
+                                          df.is_alive])
+
+        prop_untreated = 1 - (num_treated_tb_cases / num_active_tb_cases) if num_active_tb_cases else 1
 
         return prop_untreated
 
@@ -1611,11 +1595,7 @@
 
         self.TREATMENT_ID = "Tb_Test_Screening"
         self.EXPECTED_APPT_FOOTPRINT = self.make_appt_footprint({"Over5OPD": 1})
-<<<<<<< HEAD
-        self.ACCEPTED_FACILITY_LEVEL = "1a" if (self.facility_level == "1a") else "2"
-=======
         self.ACCEPTED_FACILITY_LEVEL = "1a" if self.facility_level == "1a" else "2"
->>>>>>> df25c764
 
     def apply(self, person_id, squeeze_factor):
         """Do the screening and referring to next tests"""
@@ -1736,15 +1716,9 @@
                     )
                     return self.make_appt_footprint({"Over5OPD": 1})
 
-<<<<<<< HEAD
-                elif self.facility_level != "1a":
-                    # relevant test depends on smear status (changes parameters on sensitivity/specificity
-                    if smear_status:
-=======
                 else:
                     if smear_status:
                         # relevant test depends on smear status (changes parameters on sensitivity/specificity
->>>>>>> df25c764
                         test_result = self.sim.modules[
                             "HealthSystem"
                         ].dx_manager.run_dx_test(
@@ -1978,6 +1952,7 @@
         # if consumables not available, refer to level 2
         # return blank footprint as xray did not occur
         if test_result is None:
+
             ACTUAL_APPT_FOOTPRINT = self.make_appt_footprint({})
 
             self.sim.modules["HealthSystem"].schedule_hsi_event(
@@ -2443,11 +2418,7 @@
     already within 2 weeks
     """
 
-<<<<<<< HEAD
-    def __init__(self, module, person_id, beddays):
-=======
     def __init__(self, module, person_id, beddays=8):
->>>>>>> df25c764
         super().__init__(module, person_id=person_id)
         assert isinstance(module, Tb)
 
@@ -2456,15 +2427,7 @@
         self.ACCEPTED_FACILITY_LEVEL = "2"
 
         self.beddays = beddays
-<<<<<<< HEAD
-        self.BEDDAYS_FOOTPRINT = (
-            self.make_beddays_footprint({"general_bed": self.beddays})
-            if self.beddays
-            else self.make_beddays_footprint({"general_bed": 7.5})
-        )
-=======
         self.BEDDAYS_FOOTPRINT = self.make_beddays_footprint({"general_bed": self.beddays})
->>>>>>> df25c764
 
     def apply(self, person_id, squeeze_factor):
         df = self.sim.population.props
@@ -2473,12 +2436,6 @@
         if not df.at[person_id, "is_alive"]:
             return hs.get_blank_appt_footprint()
 
-<<<<<<< HEAD
-        if df.at[person_id, "hv_art"] == "virally_suppressed":
-            return hs.get_blank_appt_footprint()
-
-=======
->>>>>>> df25c764
         logger.debug(
             key="message",
             data=f"HSI_Tb_EndOfLifeCare: inpatient admission for {person_id}",
@@ -2559,12 +2516,6 @@
         rng = self.module.rng
         will_die = self.module.lm["death_rate"].predict(df.loc[[person_id]], rng=rng)
 
-<<<<<<< HEAD
-        if result:
-            # schedule hospital stay for this person
-            # schedule hospital stay
-            beddays = self.module.rng.randint(low=5, high=10)
-=======
         if will_die:
             # schedule hospital stay for this person
             # schedule hospital stay
@@ -2572,7 +2523,6 @@
                 low=p['length_of_inpatient_stay_if_terminal'][0],
                 high=p['length_of_inpatient_stay_if_terminal'][1])
 
->>>>>>> df25c764
             self.sim.modules["HealthSystem"].schedule_hsi_event(
                 hsi_event=HSI_Tb_EndOfLifeCare(
                     person_id=person_id, module=self.sim.modules["Tb"], beddays=beddays
@@ -2584,11 +2534,7 @@
 
             # schedule death for this person after hospital stay
             self.sim.schedule_event(
-<<<<<<< HEAD
-                event=TbDeathEvent(person_id=person_id, module=self.module, cause="TB"),
-=======
                 event=TbDeathEvent(person_id=person_id, module=self.module),
->>>>>>> df25c764
                 date=self.sim.date + pd.DateOffset(days=beddays),
             )
 
@@ -2600,14 +2546,8 @@
     will depend on treatment status, smear status and age
     """
 
-<<<<<<< HEAD
-    def __init__(self, module, person_id, cause):
-        super().__init__(module, person_id=person_id)
-        self.cause = cause
-=======
     def __init__(self, module, person_id):
         super().__init__(module, person_id=person_id)
->>>>>>> df25c764
 
     def apply(self, person_id):
         df = self.sim.population.props
@@ -2625,11 +2565,7 @@
 
         self.sim.modules["Demography"].do_death(
             individual_id=person_id,
-<<<<<<< HEAD
-            cause=self.cause,
-=======
             cause="TB",
->>>>>>> df25c764
             originating_module=self.module,
         )
 
@@ -2732,22 +2668,22 @@
         num_latent_adult = len(
             df[(df.tb_inf == "latent") & (df.age_years >= 15) & df.is_alive]
         )
-        prev_latent_adult = (
-            num_latent_adult / len(df[(df.age_years >= 15) & df.is_alive])
-            if len(df[(df.age_years >= 15) & df.is_alive])
-            else 0
-        )
+        prev_latent_adult = num_latent_adult / len(
+            df[(df.age_years >= 15) & df.is_alive]
+        ) if len(
+            df[(df.age_years >= 15) & df.is_alive]
+        ) else 0
         assert prev_latent_adult <= 1
 
         # proportion of population with latent TB - children
         num_latent_child = len(
             df[(df.tb_inf == "latent") & (df.age_years < 15) & df.is_alive]
         )
-        prev_latent_child = (
-            num_latent_child / len(df[(df.age_years < 15) & df.is_alive])
-            if len(df[(df.age_years < 15) & df.is_alive])
-            else 0
-        )
+        prev_latent_child = num_latent_child / len(
+            df[(df.age_years < 15) & df.is_alive]
+        ) if len(
+            df[(df.age_years < 15) & df.is_alive]
+        ) else 0
         assert prev_latent_child <= 1
 
         logger.info(
@@ -2772,7 +2708,7 @@
             df[
                 (df.tb_strain == "mdr")
                 & (df.tb_date_active >= (now - DateOffset(months=self.repeat)))
-            ]
+                ]
         )
 
         if new_mdr_cases:
@@ -2794,8 +2730,7 @@
         new_tb_diagnosis = len(
             df[
                 (df.tb_date_active >= (now - DateOffset(months=self.repeat)))
-                & (df.tb_date_diagnosed >= (now - DateOffset(months=self.repeat)))
-            ]
+                & (df.tb_date_diagnosed >= (now - DateOffset(months=self.repeat)))]
         )
 
         if new_tb_diagnosis:
@@ -2809,7 +2744,7 @@
             df[
                 (df.tb_date_active >= (now - DateOffset(months=self.repeat)))
                 & (df.tb_date_treated >= (now - DateOffset(months=self.repeat)))
-            ]
+                ]
         )
 
         # treatment coverage: if became active and was treated in last timeperiod
@@ -2820,7 +2755,11 @@
             tx_coverage = 0
 
         # ipt coverage
-        new_tb_ipt = len(df[(df.tb_date_ipt >= (now - DateOffset(months=self.repeat)))])
+        new_tb_ipt = len(
+            df[
+                (df.tb_date_ipt >= (now - DateOffset(months=self.repeat)))
+            ]
+        )
 
         # this will give ipt among whole population - not just eligible pop
         if new_tb_ipt:
@@ -2848,27 +2787,17 @@
         # adults
         # get index of adults starting tx in last time-period
         # note tb onset may have been up to 3 years prior to treatment
-        adult_tx_idx = df.loc[
-            (df.age_years >= 16)
-            & (df.tb_date_treated >= (now - DateOffset(months=self.repeat)))
-        ].index
+        adult_tx_idx = df.loc[(df.age_years >= 16) &
+                              (df.tb_date_treated >= (now - DateOffset(months=self.repeat)))].index
 
         # calculate treatment_date - onset_date for each person in index
-        adult_tx_delays = (
-            df.loc[adult_tx_idx, "tb_date_treated"]
-            - df.loc[adult_tx_idx, "tb_date_active"]
-        ).dt.days
+        adult_tx_delays = (df.loc[adult_tx_idx, "tb_date_treated"] - df.loc[adult_tx_idx, "tb_date_active"]).dt.days
         adult_tx_delays = adult_tx_delays.tolist()
 
         # children
-        child_tx_idx = df.loc[
-            (df.age_years < 16)
-            & (df.tb_date_treated >= (now - DateOffset(months=self.repeat)))
-        ].index
-        child_tx_delays = (
-            df.loc[child_tx_idx, "tb_date_treated"]
-            - df.loc[child_tx_idx, "tb_date_active"]
-        ).dt.days
+        child_tx_idx = df.loc[(df.age_years < 16) &
+                              (df.tb_date_treated >= (now - DateOffset(months=self.repeat)))].index
+        child_tx_delays = (df.loc[child_tx_idx, "tb_date_treated"] - df.loc[child_tx_idx, "tb_date_active"]).dt.days
         child_tx_delays = child_tx_delays.tolist()
 
         logger.info(
@@ -2892,7 +2821,7 @@
                 ~(df.tb_date_active >= (now - DateOffset(months=36)))
                 & (df.tb_date_treated >= (now - DateOffset(months=self.repeat)))
                 & (df.age_years >= 16)
-            ]
+                ]
         )
 
         # these are all new adults treated, regardless of tb status
@@ -2900,7 +2829,7 @@
             df[
                 (df.tb_date_treated >= (now - DateOffset(months=self.repeat)))
                 & (df.age_years >= 16)
-            ]
+                ]
         )
 
         # proportion of adults starting on treatment who are false positive
@@ -2915,7 +2844,7 @@
                 ~(df.tb_date_active >= (now - DateOffset(months=36)))
                 & (df.tb_date_treated >= (now - DateOffset(months=self.repeat)))
                 & (df.age_years < 16)
-            ]
+                ]
         )
 
         # these are all new children treated, regardless of tb status
@@ -2923,7 +2852,7 @@
             df[
                 (df.tb_date_treated >= (now - DateOffset(months=self.repeat)))
                 & (df.age_years < 16)
-            ]
+                ]
         )
 
         # proportion of children starting on treatment who are false positive
@@ -2992,15 +2921,14 @@
         df = population.props
 
         tb_idx = df.index[
-            df.is_alive
-            & (self.rng.random_sample(len(df.is_alive)) < self.active_tb_prev)
-        ]
+            df.is_alive & (self.rng.random_sample(len(df.is_alive)) < self.active_tb_prev)
+            ]
         df.loc[tb_idx, "tb_inf"] = "active"
 
     def initialise_simulation(self, sim):
         pass
 
     def on_birth(self, mother, child):
-        child_infected = self.rng.random_sample() < self.active_tb_prev
+        child_infected = (self.rng.random_sample() < self.active_tb_prev)
         if child_infected:
             self.sim.population.props.at[child, "tb_inf"] = "active"