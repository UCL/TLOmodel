--- conflicted
+++ resolved
@@ -640,19 +640,7 @@
 
         bcg_cov = params["initial_bcg_coverage"]
 
-<<<<<<< HEAD
-        active = df[df.is_alive & (df.tb_inf == 'uninfected')].sample(
-            frac=frac_active_tb.iloc[0], random_state=self.rng
-        ).index
-
-        # print(active)
-        df.loc[active, 'tb_inf'] = 'active_susc_primary'
-        df.loc[active, 'tb_date_active'] = now
-        df.loc[active, 'tb_specific_symptoms'] = 'active'
-        df.loc[tb_idx, 'tb_unified_symptom_code'] = 2
-=======
         df_bcg = df.merge(bcg_cov, left_on=["age_years"], right_on=["Age"], how="left")
->>>>>>> 0a17e0fe
 
         # fill missing values with 0 (only relevant for age 80+)
         df_bcg["bcg_coverage"] = df_bcg["bcg_coverage"].fillna(0)
