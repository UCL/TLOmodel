"""
    This module schedules TB infection and natural history
    It schedules TB treatment and follow-up appointments along with preventive therapy
    for eligible people (HIV+ and paediatric contacts of active TB cases
"""

import os
from functools import reduce

import pandas as pd

from tlo import DateOffset, Module, Parameter, Property, Types, logging
from tlo.events import Event, IndividualScopeEventMixin, PopulationScopeEventMixin, RegularEvent
from tlo.lm import LinearModel, LinearModelType, Predictor
from tlo.methods import Metadata, hiv
from tlo.methods.causes import Cause
from tlo.methods.dxmanager import DxTest
from tlo.methods.healthsystem import HealthSystemChangeParameters, HSI_Event
from tlo.methods.symptommanager import Symptom
from tlo.util import random_date

logger = logging.getLogger(__name__)
logger.setLevel(logging.INFO)


class Tb(Module):
    """Set up the baseline population with TB prevalence"""

    def __init__(self, name=None, resourcefilepath=None, run_with_checks=False):
        super().__init__(name)

        self.resourcefilepath = resourcefilepath
        self.daly_wts = dict()
        self.lm = dict()
        self.footprints_for_consumables_required = dict()
        self.symptom_list = {"fever", "respiratory_symptoms", "fatigue", "night_sweats"}
        self.district_list = list()
        self.item_codes_for_consumables_required = dict()

        assert isinstance(run_with_checks, bool)
        self.run_with_checks = run_with_checks

        # tb outputs needed for calibration/
        keys = ["date",
                "num_new_active_tb",
                "tbPrevLatent"
                ]
        # initialise empty dict with set keys
        self.tb_outputs = {k: [] for k in keys}

    INIT_DEPENDENCIES = {"Demography", "HealthSystem", "Lifestyle", "SymptomManager", "Epi"}

    OPTIONAL_INIT_DEPENDENCIES = {"HealthBurden", "Hiv"}

    METADATA = {
        Metadata.DISEASE_MODULE,
        Metadata.USES_SYMPTOMMANAGER,
        Metadata.USES_HEALTHSYSTEM,
        Metadata.USES_HEALTHBURDEN,
    }

    # Declare Causes of Death
    CAUSES_OF_DEATH = {
        "TB": Cause(gbd_causes="Tuberculosis", label="TB (non-AIDS)"),
        "AIDS_TB": Cause(gbd_causes="HIV/AIDS", label="AIDS"),
    }

    CAUSES_OF_DISABILITY = {
        "TB": Cause(gbd_causes="Tuberculosis", label="TB (non-AIDS)"),
    }

    # Declaration of the specific symptoms that this module will use
    SYMPTOMS = {"fatigue", "night_sweats"}

    PROPERTIES = {
        # ------------------ natural history ------------------ #
        "tb_inf": Property(
            Types.CATEGORICAL,
            categories=[
                "uninfected",
                "latent",
                "active",
            ],
            description="tb status",
        ),
        "tb_strain": Property(
            Types.CATEGORICAL,
            categories=[
                "none",
                "ds",
                "mdr",
            ],
            description="tb strain: drug-susceptible (ds) or multi-drug resistant (mdr)",
        ),
        "tb_date_latent": Property(
            Types.DATE, "Date acquired tb infection (latent stage)"
        ),
        "tb_scheduled_date_active": Property(
            Types.DATE, "Date active tb is scheduled to start"
        ),
        "tb_date_active": Property(Types.DATE, "Date active tb started"),
        "tb_smear": Property(
            Types.BOOL,
            "smear positivity with active infection: False=negative, True=positive",
        ),
        # ------------------ testing status ------------------ #
        "tb_date_tested": Property(Types.DATE, "Date of last tb test"),
        "tb_diagnosed": Property(
            Types.BOOL, "person has current diagnosis of active tb"
        ),
        "tb_date_diagnosed": Property(Types.DATE, "date most recent tb diagnosis"),
        "tb_diagnosed_mdr": Property(
            Types.BOOL, "person has current diagnosis of active mdr-tb"
        ),
        # ------------------ treatment status ------------------ #
        "tb_on_treatment": Property(Types.BOOL, "on tb treatment regimen"),
        "tb_date_treated": Property(
            Types.DATE, "date most recent tb treatment started"
        ),
        "tb_treatment_regimen": Property(
            Types.CATEGORICAL,
            categories=[
                "none",
                "tb_tx_adult",
                "tb_tx_child",
                "tb_tx_child_shorter",
                "tb_retx_adult",
                "tb_retx_child",
                "tb_mdrtx"
            ],
            description="current tb treatment regimen",
        ),
        "tb_ever_treated": Property(Types.BOOL, "if ever treated for active tb"),
        "tb_treatment_failure": Property(Types.BOOL, "failed first line tb treatment"),
        "tb_treated_mdr": Property(Types.BOOL, "on tb treatment MDR regimen"),
        "tb_date_treated_mdr": Property(Types.DATE, "date tb MDR treatment started"),
        "tb_on_ipt": Property(Types.BOOL, "if currently on ipt"),
        "tb_date_ipt": Property(Types.DATE, "date ipt started"),
    }

    PARAMETERS = {
        # ------------------ baseline population ------------------ #
        "prop_mdr2010": Parameter(
            Types.REAL,
            "Proportion of active tb cases with multidrug resistance in 2010",
        ),
        # ------------------ workbooks ------------------ #
        "who_incidence_estimates": Parameter(
            Types.REAL, "WHO estimated active TB incidence per 100,000 population"
        ),
        "followup_times": Parameter(
            Types.DATA_FRAME,
            "times(weeks) tb treatment monitoring required after tx start",
        ),
        "tb_high_risk_distr": Parameter(Types.LIST, "list of ten high-risk districts"),
        "ipt_coverage": Parameter(
            Types.DATA_FRAME,
            "national estimates of coverage of IPT in PLHIV and paediatric contacts",
        ),
        # ------------------ natural history ------------------ #
        "incidence_active_tb_2010": Parameter(
            Types.REAL, "incidence of active tb in 2010 in all ages"
        ),
        "rr_tb_child": Parameter(
            Types.REAL, "relative risk of tb infection if under 16 years of age"
        ),
        "rr_bcg_inf": Parameter(
            Types.REAL, "relative risk of tb infection with bcg vaccination"
        ),
        "monthly_prob_relapse_tx_complete": Parameter(
            Types.REAL, "monthly probability of relapse once treatment complete"
        ),
        "monthly_prob_relapse_tx_incomplete": Parameter(
            Types.REAL, "monthly probability of relapse if treatment incomplete"
        ),
        "monthly_prob_relapse_2yrs": Parameter(
            Types.REAL,
            "monthly probability of relapse 2 years after treatment complete",
        ),
        "rr_relapse_hiv": Parameter(
            Types.REAL, "relative risk of relapse for HIV-positive people"
        ),
        # ------------------ active disease ------------------ #
        "scaling_factor_WHO": Parameter(
            Types.REAL,
            "scaling factor applied to WHO estimates to account for the impact of interventions in place",
        ),
        "duration_active_disease_years": Parameter(
            Types.REAL, "duration of active disease from onset to cure or death"
        ),
        # ------------------ clinical features ------------------ #
        "prop_smear_positive": Parameter(
            Types.REAL, "proportion of new active cases that will be smear-positive"
        ),
        "prop_smear_positive_hiv": Parameter(
            Types.REAL, "proportion of hiv+ active tb cases that will be smear-positive"
        ),
        # ------------------ mortality ------------------ #
        # untreated
        "death_rate_smear_pos_untreated": Parameter(
            Types.REAL,
            "probability of death in smear-positive tb cases with untreated tb",
        ),
        "death_rate_smear_neg_untreated": Parameter(
            Types.REAL,
            "probability of death in smear-negative tb cases with untreated tb",
        ),
        # treated
        "death_rate_child0_4_treated": Parameter(
            Types.REAL, "probability of death in child aged 0-4 years with treated tb"
        ),
        "death_rate_child5_14_treated": Parameter(
            Types.REAL, "probability of death in child aged 5-14 years with treated tb"
        ),
        "death_rate_adult_treated": Parameter(
            Types.REAL, "probability of death in adult aged >=15 years with treated tb"
        ),
        # ------------------ progression to active disease ------------------ #
        "rr_tb_bcg": Parameter(
            Types.REAL,
            "relative risk of progression to active disease for children with BCG vaccine",
        ),
        "rr_tb_hiv": Parameter(
            Types.REAL, "relative risk of progression to active disease for PLHIV"
        ),
        "rr_tb_aids": Parameter(
            Types.REAL,
            "relative risk of progression to active disease for PLHIV with AIDS",
        ),
        "rr_tb_art_adult": Parameter(
            Types.REAL,
            "relative risk of progression to active disease for adults with HIV on ART",
        ),
        "rr_tb_art_child": Parameter(
            Types.REAL,
            "relative risk of progression to active disease for adults with HIV on ART",
        ),
        "rr_tb_obese": Parameter(
            Types.REAL, "relative risk of progression to active disease if obese"
        ),
        "rr_tb_diabetes1": Parameter(
            Types.REAL,
            "relative risk of progression to active disease with type 1 diabetes",
        ),
        "rr_tb_alcohol": Parameter(
            Types.REAL,
            "relative risk of progression to active disease with heavy alcohol use",
        ),
        "rr_tb_smoking": Parameter(
            Types.REAL, "relative risk of progression to active disease with smoking"
        ),
        "rr_ipt_adult": Parameter(
            Types.REAL, "relative risk of active TB with IPT in adults"
        ),
        "rr_ipt_child": Parameter(
            Types.REAL, "relative risk of active TB with IPT in children"
        ),
        "rr_ipt_adult_hiv": Parameter(
            Types.REAL, "relative risk of active TB with IPT in adults with hiv"
        ),
        "rr_ipt_child_hiv": Parameter(
            Types.REAL, "relative risk of active TB with IPT in children with hiv"
        ),
        "rr_ipt_art_adult": Parameter(
            Types.REAL, "relative risk of active TB with IPT and ART in adults"
        ),
        "rr_ipt_art_child": Parameter(
            Types.REAL, "relative risk of active TB with IPT and ART in children"
        ),
        # ------------------ diagnostic tests ------------------ #
        "sens_xpert_smear_negative": Parameter(
            Types.REAL, "sensitivity of Xpert test in smear negative TB cases"),
        "sens_xpert_smear_positive": Parameter(
            Types.REAL, "sensitivity of Xpert test in smear positive TB cases"),
        "spec_xpert_smear_negative": Parameter(
            Types.REAL, "specificity of Xpert test in smear negative TB cases"),
        "spec_xpert_smear_positive": Parameter(
            Types.REAL, "specificity of Xpert test in smear positive TB cases"),
        "sens_sputum_smear_positive": Parameter(
            Types.REAL,
            "sensitivity of sputum smear microscopy in sputum positive cases",
        ),
        "spec_sputum_smear_positive": Parameter(
            Types.REAL,
            "specificity of sputum smear microscopy in sputum positive cases",
        ),
        "sens_clinical": Parameter(
            Types.REAL, "sensitivity of clinical diagnosis in detecting active TB"
        ),
        "spec_clinical": Parameter(
            Types.REAL, "specificity of clinical diagnosis in detecting TB"
        ),
        "sens_xray_smear_negative": Parameter(
            Types.REAL, "sensitivity of x-ray diagnosis in smear negative TB cases"
        ),
        "sens_xray_smear_positive": Parameter(
            Types.REAL, "sensitivity of x-ray diagnosis in smear positive TB cases"
        ),
        "spec_xray_smear_negative": Parameter(
            Types.REAL, "specificity of x-ray diagnosis in smear negative TB cases"
        ),
        "spec_xray_smear_positive": Parameter(
            Types.REAL, "specificity of x-ray diagnosis in smear positive TB cases"
        ),
        # ------------------ treatment success rates ------------------ #
        "prob_tx_success_ds": Parameter(
            Types.REAL, "Probability of treatment success for new and relapse TB cases"
        ),
        "prob_tx_success_mdr": Parameter(
            Types.REAL, "Probability of treatment success for MDR-TB cases"
        ),
        "prob_tx_success_0_4": Parameter(
            Types.REAL, "Probability of treatment success for children aged 0-4 years"
        ),
        "prob_tx_success_5_14": Parameter(
            Types.REAL, "Probability of treatment success for children aged 5-14 years"
        ),
        "prob_tx_success_shorter": Parameter(
            Types.REAL, "Probability of treatment success for children aged <16 years on shorter regimen"
        ),
        # ------------------ testing rates ------------------ #
        "rate_testing_general_pop": Parameter(
            Types.REAL,
            "rate of screening / testing per month in general population",
        ),
        "rate_testing_active_tb": Parameter(
            Types.DATA_FRAME,
            "rate of screening / testing per month in population with active tb",
        ),
        # ------------------ treatment regimens ------------------ #
        "ds_treatment_length": Parameter(
            Types.REAL,
            "length of treatment for drug-susceptible tb (first case) in months",
        ),
        "ds_retreatment_length": Parameter(
            Types.REAL,
            "length of treatment for drug-susceptible tb (secondary case) in months",
        ),
        "mdr_treatment_length": Parameter(
            Types.REAL, "length of treatment for mdr-tb in months"
        ),
        "child_shorter_treatment_length": Parameter(
            Types.REAL, "length of treatment for shorter paediatric regimen in months"
        ),
        "prob_retained_ipt_6_months": Parameter(
            Types.REAL,
            "probability of being retained on IPT every 6 months if still eligible",
        ),
        "age_eligibility_for_ipt": Parameter(
            Types.REAL,
            "eligibility criteria (years of age) for IPT given to contacts of TB cases",
        ),
        "ipt_start_date": Parameter(
            Types.INT,
            "year from which IPT is available for paediatric contacts of diagnosed active TB cases",
        ),
        "scenario": Parameter(
            Types.INT,
            "integer value labelling the scenario to be run: default is 0"
        ),
        "scenario_start_date": Parameter(
            Types.DATE,
            "date from which different scenarios are run"
        ),
        "first_line_test": Parameter(
            Types.STRING,
            "name of first test to be used for TB diagnosis"
        ),
        "second_line_test": Parameter(
            Types.STRING,
            "name of second test to be used for TB diagnosis"
        ),
        "probability_access_to_xray": Parameter(
            Types.REAL,
            "probability a person will have access to chest x-ray"
        ),
        "prob_tb_referral_in_generic_hsi": Parameter(
            Types.REAL,
            "probability of referral to TB screening HSI if presenting with TB-related symptoms"
        ),
<<<<<<< HEAD
        # ------------------ sacle-up parameters for scenario analysis ------------------ #
=======
        # ------------------ scale-up parameters for scenario analysis ------------------ #
>>>>>>> 3c8c7833
        "scaleup_parameters": Parameter(
            Types.DATA_FRAME,
            "list of parameters and values changed in scenario analysis",
        ),
<<<<<<< HEAD

=======
>>>>>>> 3c8c7833
    }

    def read_parameters(self, data_folder):
        """
        * 1) Reads the ResourceFiles
        * 2) Declares the DALY weights
        * 3) Declares the Symptoms
        """

        # 1) Read the ResourceFiles
        workbook = pd.read_excel(
            os.path.join(self.resourcefilepath, "ResourceFile_TB.xlsx"), sheet_name=None
        )
        self.load_parameters_from_dataframe(workbook["parameters"])

        p = self.parameters

        # assume cases distributed equally across districts
        p["who_incidence_estimates"] = workbook["WHO_activeTB2023"]

        # use NTP reported treatment rates as testing rates (perfect referral)
        p["rate_testing_active_tb"] = workbook["NTP2019"]
        p["followup_times"] = workbook["followup"]

        # if using national-level model, include all districts in IPT coverage
        # p['tb_high_risk_distr'] = workbook['IPTdistricts']
        p["tb_high_risk_distr"] = workbook["all_districts"]

        p["ipt_coverage"] = workbook["ipt_coverage"]

        p["scaleup_parameters"] = workbook["scaleup_parameters"]

        self.district_list = (
            self.sim.modules["Demography"]
            .parameters["pop_2010"]["District"]
            .unique()
            .tolist()
        )

        # 2) Get the DALY weights
        if "HealthBurden" in self.sim.modules.keys():
            # HIV-negative
            # Drug-susceptible tuberculosis, not HIV infected
            self.daly_wts["daly_tb"] = self.sim.modules["HealthBurden"].get_daly_weight(
                0
            )
            # multi-drug resistant tuberculosis, not HIV infected
            self.daly_wts["daly_mdr_tb"] = self.sim.modules[
                "HealthBurden"
            ].get_daly_weight(1)

            # HIV-positive
            # Drug-susceptible Tuberculosis, HIV infected without anaemia
            self.daly_wts["daly_tb_hiv"] = self.sim.modules[
                "HealthBurden"
            ].get_daly_weight(7)
            # Multi-drug resistant Tuberculosis, HIV infected and anemia, moderate
            self.daly_wts["daly_mdr_tb_hiv"] = self.sim.modules[
                "HealthBurden"
            ].get_daly_weight(9)

        # 3) Declare the Symptoms
        # additional healthcare-seeking behaviour with these symptoms
        self.sim.modules["SymptomManager"].register_symptom(
            Symptom(
                name="fatigue",
                odds_ratio_health_seeking_in_adults=5.0,
                odds_ratio_health_seeking_in_children=5.0,
            )
        )

        self.sim.modules["SymptomManager"].register_symptom(
            Symptom(
                name="night_sweats",
                odds_ratio_health_seeking_in_adults=5.0,
                odds_ratio_health_seeking_in_children=5.0,
            )
        )

    def pre_initialise_population(self):
        """
        * Establish the Linear Models
        """
        p = self.parameters

<<<<<<< HEAD
        # if diabetes in NCD module, use as risk factor
        if "cardio_metabolic_disorders" in self.sim.modules:

            self.lm["active_tb"] = LinearModel(
                LinearModelType.MULTIPLICATIVE,
                1,
                Predictor("age_years").when("<=15", p["rr_tb_child"]),
                # -------------- LIFESTYLE -------------- #
                Predictor().when(
                    'va_bcg_all_doses &'
                    '(hv_inf == False) &'
                    '(age_years <10)',
                    p["rr_tb_bcg"]  # child with bcg
                ),
                Predictor("li_bmi").when(">=4", p["rr_tb_obese"]),
                Predictor("nc_diabetes").when(True, p['rr_tb_diabetes1']),
                Predictor("li_ex_alc").when(True, p["rr_tb_alcohol"]),
                Predictor("li_tob").when(True, p["rr_tb_smoking"]),
                # -------------- IPT -------------- #
                Predictor().when(
                    '~hv_inf &'
                    'tb_on_ipt & '
                    'age_years <= 15',
                    p["rr_ipt_child"]),  # hiv- child on ipt
                Predictor().when(
                    '~hv_inf &'
                    'tb_on_ipt & '
                    'age_years > 15',
                    p["rr_ipt_adult"]),  # hiv- adult on ipt
                # -------------- PLHIV -------------- #
                Predictor("hv_inf").when(True, p["rr_tb_hiv"]),
                Predictor("sy_aids_symptoms").when(">0", p["rr_tb_aids"]),
                # on ART, no IPT
                Predictor().when(
                    'hv_inf & '
                    '(hv_art == "on_VL_suppressed") &'
                    '~tb_on_ipt & '
                    'age_years <= 15',
                    p["rr_tb_art_child"]),  # hiv+ child on ART
                Predictor().when(
                    'hv_inf & '
                    '(hv_art == "on_VL_suppressed") &'
                    '~tb_on_ipt & '
                    'age_years > 15',
                    p["rr_tb_art_adult"]),  # hiv+ adult on ART
                # on ART, on IPT
                Predictor().when(
                    'tb_on_ipt & '
                    'hv_inf & '
                    'age_years <= 15 &'
                    '(hv_art == "on_VL_suppressed")',
                    (p["rr_tb_art_child"] * p["rr_ipt_art_child"]),  # hiv+ child on ART+IPT
                ),
                Predictor().when(
                    'tb_on_ipt & '
                    'hv_inf & '
                    'age_years > 15 &'
                    '(hv_art == "on_VL_suppressed")',
                    (p["rr_tb_art_adult"] * p["rr_ipt_art_adult"]),  # hiv+ adult on ART+IPT
                ),
                # not on ART, on IPT
                Predictor().when(
                    'tb_on_ipt & '
                    'hv_inf & '
                    'age_years <= 15 &'
                    '(hv_art != "on_VL_suppressed")',
                    p["rr_ipt_child_hiv"],  # hiv+ child IPT only
                ),
                Predictor().when(
                    'tb_on_ipt & '
                    'hv_inf & '
                    'age_years > 15 &'
                    '(hv_art != "on_VL_suppressed")',
                    p["rr_ipt_adult_hiv"],  # hiv+ adult IPT only
                ),
            )
        else:
            self.lm["active_tb"] = LinearModel(
                LinearModelType.MULTIPLICATIVE,
                1,
                Predictor("age_years").when("<=15", p["rr_tb_child"]),
                # -------------- LIFESTYLE -------------- #
                Predictor().when(
                    'va_bcg_all_doses &'
                    '(hv_inf == False) &'
                    '(age_years <10)',
                    p["rr_tb_bcg"]  # child with bcg
                ),
                Predictor("li_bmi").when(">=4", p["rr_tb_obese"]),
                Predictor("li_ex_alc").when(True, p["rr_tb_alcohol"]),
                Predictor("li_tob").when(True, p["rr_tb_smoking"]),
                # -------------- IPT -------------- #
                Predictor().when(
                    '~hv_inf &'
                    'tb_on_ipt & '
                    'age_years <= 15',
                    p["rr_ipt_child"]),  # hiv- child on ipt
                Predictor().when(
                    '~hv_inf &'
                    'tb_on_ipt & '
                    'age_years > 15',
                    p["rr_ipt_adult"]),  # hiv- adult on ipt
                # -------------- PLHIV -------------- #
                Predictor("hv_inf").when(True, p["rr_tb_hiv"]),
                Predictor("sy_aids_symptoms").when(">0", p["rr_tb_aids"]),
                # on ART, no IPT
                Predictor().when(
                    'hv_inf & '
                    '(hv_art == "on_VL_suppressed") &'
                    '~tb_on_ipt & '
                    'age_years <= 15',
                    p["rr_tb_art_child"]),  # hiv+ child on ART
                Predictor().when(
                    'hv_inf & '
                    '(hv_art == "on_VL_suppressed") &'
                    '~tb_on_ipt & '
                    'age_years > 15',
                    p["rr_tb_art_adult"]),  # hiv+ adult on ART
                # on ART, on IPT
                Predictor().when(
                    'tb_on_ipt & '
                    'hv_inf & '
                    'age_years <= 15 &'
                    '(hv_art == "on_VL_suppressed")',
                    (p["rr_tb_art_child"] * p["rr_ipt_art_child"]),  # hiv+ child on ART+IPT
                ),
                Predictor().when(
                    'tb_on_ipt & '
                    'hv_inf & '
                    'age_years > 15 &'
                    '(hv_art == "on_VL_suppressed")',
                    (p["rr_tb_art_adult"] * p["rr_ipt_art_adult"]),  # hiv+ adult on ART+IPT
                ),
                # not on ART, on IPT
                Predictor().when(
                    'tb_on_ipt & '
                    'hv_inf & '
                    'age_years <= 15 &'
                    '(hv_art != "on_VL_suppressed")',
                    p["rr_ipt_child_hiv"],  # hiv+ child IPT only
                ),
                Predictor().when(
                    'tb_on_ipt & '
                    'hv_inf & '
                    'age_years > 15 &'
                    '(hv_art != "on_VL_suppressed")',
                    p["rr_ipt_adult_hiv"],  # hiv+ adult IPT only
                ),
            )
=======
        # risk of active tb
        predictors = [
            Predictor("age_years").when("<=15", p["rr_tb_child"]),
            # -------------- LIFESTYLE -------------- #
            Predictor().when(
                'va_bcg_all_doses &'
                '(hv_inf == False) &'
                '(age_years <10)',
                p["rr_tb_bcg"]  # child with bcg
            ),
            Predictor("li_bmi").when(">=4", p["rr_tb_obese"]),
            Predictor("li_ex_alc").when(True, p["rr_tb_alcohol"]),
            Predictor("li_tob").when(True, p["rr_tb_smoking"]),
            # -------------- IPT -------------- #
            Predictor().when(
                '~hv_inf &'
                'tb_on_ipt & '
                'age_years <= 15',
                p["rr_ipt_child"]),  # hiv- child on ipt
            Predictor().when(
                '~hv_inf &'
                'tb_on_ipt & '
                'age_years > 15',
                p["rr_ipt_adult"]),  # hiv- adult on ipt
            # -------------- PLHIV -------------- #
            Predictor("hv_inf").when(True, p["rr_tb_hiv"]),
            Predictor("sy_aids_symptoms").when(">0", p["rr_tb_aids"]),
            # on ART, no IPT
            Predictor().when(
                'hv_inf & '
                '(hv_art == "on_VL_suppressed") &'
                '~tb_on_ipt & '
                'age_years <= 15',
                p["rr_tb_art_child"]),  # hiv+ child on ART
            Predictor().when(
                'hv_inf & '
                '(hv_art == "on_VL_suppressed") &'
                '~tb_on_ipt & '
                'age_years > 15',
                p["rr_tb_art_adult"]),  # hiv+ adult on ART
            # on ART, on IPT
            Predictor().when(
                'tb_on_ipt & '
                'hv_inf & '
                'age_years <= 15 &'
                '(hv_art == "on_VL_suppressed")',
                (p["rr_tb_art_child"] * p["rr_ipt_art_child"]),  # hiv+ child on ART+IPT
            ),
            Predictor().when(
                'tb_on_ipt & '
                'hv_inf & '
                'age_years > 15 &'
                '(hv_art == "on_VL_suppressed")',
                (p["rr_tb_art_adult"] * p["rr_ipt_art_adult"]),  # hiv+ adult on ART+IPT
            ),
            # not on ART, on IPT
            Predictor().when(
                'tb_on_ipt & '
                'hv_inf & '
                'age_years <= 15 &'
                '(hv_art != "on_VL_suppressed")',
                p["rr_ipt_child_hiv"],  # hiv+ child IPT only
            ),
            Predictor().when(
                'tb_on_ipt & '
                'hv_inf & '
                'age_years > 15 &'
                '(hv_art != "on_VL_suppressed")',
                p["rr_ipt_adult_hiv"],  # hiv+ adult IPT only
            ),
        ]
        conditional_predictors = [
            Predictor("nc_diabetes").when(True, p['rr_tb_diabetes1']),
        ] if "cardio_metabolic_disorders" in self.sim.modules else []
>>>>>>> 3c8c7833

        self.lm["active_tb"] = LinearModel.multiplicative(
            *(predictors + conditional_predictors))

        # risk of relapse <2 years following treatment
        self.lm["risk_relapse_2yrs"] = LinearModel(
            LinearModelType.MULTIPLICATIVE,
            p["monthly_prob_relapse_tx_complete"],
            Predictor("hv_inf").when(True, p["rr_relapse_hiv"]),
            Predictor("tb_treatment_failure")
            .when(True, (p["monthly_prob_relapse_tx_incomplete"] / p["monthly_prob_relapse_tx_complete"])),
            Predictor().when(
                'tb_on_ipt & '
                'age_years <= 15',
                p["rr_ipt_child"]),
            Predictor().when(
                'tb_on_ipt & '
                'age_years > 15',
                p["rr_ipt_adult"]),
        )

        # risk of relapse if >=2 years post treatment
        self.lm["risk_relapse_late"] = LinearModel(
            LinearModelType.MULTIPLICATIVE,
            p["monthly_prob_relapse_2yrs"],
            Predictor("hv_inf").when(True, p["rr_relapse_hiv"]),
            Predictor().when(
                'tb_on_ipt & '
                'age_years <= 15',
                p["rr_ipt_child"]),
            Predictor().when(
                'tb_on_ipt & '
                'age_years > 15',
                p["rr_ipt_adult"]),
        )

        # probability of death
        self.lm["death_rate"] = LinearModel(
            LinearModelType.MULTIPLICATIVE,
            1,
            Predictor().when(
                "(tb_on_treatment == True) & "
                "(age_years <=4)",
                p["death_rate_child0_4_treated"],
            ),
            Predictor().when(
                "(tb_on_treatment == True) & "
                "(age_years <=14)",
                p["death_rate_child5_14_treated"],
            ),
            Predictor().when(
                "(tb_on_treatment == True) & "
                "(age_years >=15)",
                p["death_rate_adult_treated"],
            ),
            Predictor().when(
                "(tb_on_treatment == False) & "
                "(tb_smear == True)",
                p["death_rate_smear_pos_untreated"],
            ),
            Predictor().when(
                "(tb_on_treatment == False) & "
                "(tb_smear == False)",
                p["death_rate_smear_neg_untreated"],
            ),
        )

    def send_for_screening_general(self, population):

        df = population.props
        p = self.parameters
        rng = self.rng

        random_draw = rng.random_sample(size=len(df))

        # randomly select some individuals for screening and testing
        # this may include some newly infected active tb cases (that's fine)
        screen_idx = df.index[
            df.is_alive
            & ~df.tb_diagnosed
            & ~df.tb_on_treatment
            & (random_draw < p["rate_testing_general_pop"])
            ]

        for person in screen_idx:
            self.sim.modules["HealthSystem"].schedule_hsi_event(
                HSI_Tb_ScreeningAndRefer(person_id=person, module=self),
                topen=random_date(self.sim.date, self.sim.date + DateOffset(months=1), self.rng),
                tclose=None,
                priority=0,
            )

    def select_tb_test(self, person_id):

        df = self.sim.population.props
        p = self.parameters
        person = df.loc[person_id]

        # xpert tests limited to 60% coverage
        # if selected test is xpert, check for availability
        # give sputum smear as back-up
        # assume sputum smear always available

        # previously diagnosed/treated or hiv+ -> xpert
        if person["tb_ever_treated"] or person["hv_diagnosed"] or (p["first_line_test"] == 'xpert'):
            return "xpert"
        else:
            return "sputum"

    def get_consumables_for_dx_and_tx(self):
        p = self.parameters
        # consumables = self.sim.modules["HealthSystem"].parameters["Consumables"]
        hs = self.sim.modules["HealthSystem"]

        # TB Sputum smear test
        # assume that if smear-positive, sputum smear test is 100% specific and sensitive
        self.item_codes_for_consumables_required['sputum_test'] = \
            hs.get_item_codes_from_package_name("Microscopy Test")

        self.sim.modules['HealthSystem'].dx_manager.register_dx_test(
            tb_sputum_test_smear_positive=DxTest(
                property='tb_inf',
                target_categories=["active"],
                sensitivity=p["sens_sputum_smear_positive"],
                specificity=p["spec_sputum_smear_positive"],
                item_codes=self.item_codes_for_consumables_required['sputum_test']
            )
        )
        self.sim.modules['HealthSystem'].dx_manager.register_dx_test(
            tb_sputum_test_smear_negative=DxTest(
                property='tb_inf',
                target_categories=["active"],
                sensitivity=0.0,
                specificity=1.0,
                item_codes=self.item_codes_for_consumables_required['sputum_test']
            )
        )

        # TB GeneXpert
        self.item_codes_for_consumables_required['xpert_test'] = \
            hs.get_item_codes_from_package_name("Xpert test")

        # sensitivity/specificity set for smear status of cases
        self.sim.modules["HealthSystem"].dx_manager.register_dx_test(
            tb_xpert_test_smear_positive=DxTest(
                property="tb_inf",
                target_categories=["active"],
                sensitivity=p["sens_xpert_smear_positive"],
                specificity=p["spec_xpert_smear_positive"],
                item_codes=self.item_codes_for_consumables_required['xpert_test']
            )
        )
        self.sim.modules["HealthSystem"].dx_manager.register_dx_test(
            tb_xpert_test_smear_negative=DxTest(
                property="tb_inf",
                target_categories=["active"],
                sensitivity=p["sens_xpert_smear_negative"],
                specificity=p["spec_xpert_smear_negative"],
                item_codes=self.item_codes_for_consumables_required['xpert_test']
            )
        )

        # TB Chest x-ray
        self.item_codes_for_consumables_required['chest_xray'] = {
            hs.get_item_code_from_item_name("X-ray"): 1}

        # sensitivity/specificity set for smear status of cases
        self.sim.modules["HealthSystem"].dx_manager.register_dx_test(
            tb_xray_smear_positive=DxTest(
                property="tb_inf",
                target_categories=["active"],
                sensitivity=p["sens_xray_smear_positive"],
                specificity=p["spec_xray_smear_positive"],
                item_codes=self.item_codes_for_consumables_required['chest_xray']
            )
        )
        self.sim.modules["HealthSystem"].dx_manager.register_dx_test(
            tb_xray_smear_negative=DxTest(
                property="tb_inf",
                target_categories=["active"],
                sensitivity=p["sens_xray_smear_negative"],
                specificity=p["spec_xray_smear_negative"],
                item_codes=self.item_codes_for_consumables_required['chest_xray']
            )
        )

        # TB clinical diagnosis
        self.sim.modules["HealthSystem"].dx_manager.register_dx_test(
            tb_clinical=DxTest(
                property="tb_inf",
                target_categories=["active"],
                sensitivity=p["sens_clinical"],
                specificity=p["spec_clinical"],
                item_codes=[]
            )
        )

        # 4) -------- Define the treatment options --------
        # adult treatment - primary
        # self.item_codes_for_consumables_required['tb_tx_adult'] = \
        #     hs.get_item_codes_from_package_name("First line treatment for new TB cases for adults")
        self.item_codes_for_consumables_required['tb_tx_adult'] = \
            hs.get_item_code_from_item_name("Cat. I & III Patient Kit A")

        # child treatment - primary
        # self.item_codes_for_consumables_required['tb_tx_child'] = \
        #     hs.get_item_codes_from_package_name("First line treatment for new TB cases for children")
        self.item_codes_for_consumables_required['tb_tx_child'] = \
            hs.get_item_code_from_item_name("Cat. I & III Patient Kit B")

        # child treatment - primary, shorter regimen
        # self.item_codes_for_consumables_required['tb_tx_child_shorter'] = \
        #     hs.get_item_codes_from_package_name("First line treatment for new TB cases for children shorter regimen")
        self.item_codes_for_consumables_required['tb_tx_child_shorter'] = \
            hs.get_item_code_from_item_name("Cat. I & III Patient Kit B")

        # adult treatment - secondary
        # self.item_codes_for_consumables_required['tb_retx_adult'] = \
        #     hs.get_item_codes_from_package_name("First line treatment for retreatment TB cases for adults")
        self.item_codes_for_consumables_required['tb_retx_adult'] = \
            hs.get_item_code_from_item_name("Cat. II Patient Kit A1")

        # child treatment - secondary
        # self.item_codes_for_consumables_required['tb_retx_child'] = \
        #     hs.get_item_codes_from_package_name("First line treatment for retreatment TB cases for children")
        self.item_codes_for_consumables_required['tb_retx_child'] = \
            hs.get_item_code_from_item_name("Cat. II Patient Kit A2")

        # mdr treatment
        self.item_codes_for_consumables_required['tb_mdrtx'] = {
            hs.get_item_code_from_item_name("Treatment: second-line drugs"): 1}

        # ipt
        self.item_codes_for_consumables_required['tb_ipt'] = {
            hs.get_item_code_from_item_name("Isoniazid/Pyridoxine, tablet 300 mg"): 1}

    def initialise_population(self, population):

        df = population.props
        p = self.parameters

        # if HIV is not registered, create a dummy property
        if "Hiv" not in self.sim.modules:
            population.make_test_property("hv_inf", Types.BOOL)
            population.make_test_property("sy_aids_symptoms", Types.INT)
            population.make_test_property("hv_art", Types.STRING)

            df["hv_inf"] = False
            df["sy_aids_symptoms"] = 0
            df["hv_art"] = "not"

        # Set our property values for the initial population
        df["tb_inf"].values[:] = "uninfected"
        df["tb_strain"].values[:] = "none"

        df["tb_date_latent"] = pd.NaT
        df["tb_scheduled_date_active"] = pd.NaT
        df["tb_date_active"] = pd.NaT
        df["tb_smear"] = False

        # ------------------ testing status ------------------ #
        df["tb_date_tested"] = pd.NaT
        df["tb_diagnosed"] = False
        df["tb_date_diagnosed"] = pd.NaT
        df["tb_diagnosed_mdr"] = False

        # ------------------ treatment status ------------------ #
        df["tb_on_treatment"] = False
        df["tb_date_treated"] = pd.NaT
        df["tb_treatment_regimen"].values[:] = "none"
        df["tb_ever_treated"] = False
        df["tb_treatment_failure"] = False

        df["tb_on_ipt"] = False
        df["tb_date_ipt"] = pd.NaT

        # # ------------------ infection status ------------------ #
        # WHO estimates of active TB for 2010 to get infected initial population
        # don't need to scale or include treated proportion as no-one on treatment yet
        inc_estimates = p["who_incidence_estimates"]
        incidence_year = (inc_estimates.loc[
            (inc_estimates.year == self.sim.date.year), "incidence_per_100k"
        ].values[0]) / 100_000

        incidence_year = incidence_year * p["scaling_factor_WHO"]

        incidence_year = incidence_year * p["scaling_factor_WHO"]

        self.assign_active_tb(
            population,
            strain="ds",
            incidence=incidence_year)

        self.assign_active_tb(
            population,
            strain="mdr",
            incidence=incidence_year * p['prop_mdr2010'])

        self.send_for_screening_general(
            population
        )  # send some baseline population for screening

    def initialise_simulation(self, sim):
        """
        * 1) Schedule the regular TB events
        * 2) Schedule the scenario change
        * 3) Define the DxTests and treatment options
        """

        # 1) Regular events
<<<<<<< HEAD
        sim.schedule_event(TbActiveEvent(self), sim.date + DateOffset(days=0))
        sim.schedule_event(TbTreatmentAndRelapseEvents(self), sim.date + DateOffset(days=0))
        sim.schedule_event(TbSelfCureEvent(self), sim.date + DateOffset(days=0))
=======
        sim.schedule_event(TbActiveEvent(self), sim.date)
        sim.schedule_event(TbTreatmentAndRelapseEvents(self), sim.date)
        sim.schedule_event(TbSelfCureEvent(self), sim.date)
>>>>>>> 3c8c7833
        sim.schedule_event(TbActiveCasePoll(self), sim.date + DateOffset(years=1))

        # log at the end of the year
        sim.schedule_event(TbLoggingEvent(self), sim.date + DateOffset(years=1))

        # 2) Scenario change
        sim.schedule_event(ScenarioSetupEvent(self), self.parameters["scenario_start_date"])

        # 3) Define the DxTests and get the consumables required
        self.get_consumables_for_dx_and_tx()

        # 4) (Optionally) Schedule the event to check the configuration of all properties
        if self.run_with_checks:
            sim.schedule_event(
                TbCheckPropertiesEvent(self), sim.date + pd.DateOffset(months=1)
            )

    def on_birth(self, mother_id, child_id):
        """Initialise properties for a newborn individual
        allocate IPT for child if mother diagnosed with TB
        """

        df = self.sim.population.props
        now = self.sim.date

        df.at[child_id, "tb_inf"] = "uninfected"
        df.at[child_id, "tb_strain"] = "none"

        df.at[child_id, "tb_date_latent"] = pd.NaT
        df.at[child_id, "tb_scheduled_date_active"] = pd.NaT
        df.at[child_id, "tb_date_active"] = pd.NaT
        df.at[child_id, "tb_smear"] = False

        # ------------------ testing status ------------------ #
        df.at[child_id, "tb_date_tested"] = pd.NaT

        df.at[child_id, "tb_diagnosed"] = False
        df.at[child_id, "tb_date_diagnosed"] = pd.NaT
        df.at[child_id, "tb_diagnosed_mdr"] = False

        # ------------------ treatment status ------------------ #
        df.at[child_id, "tb_on_treatment"] = False
        df.at[child_id, "tb_date_treated"] = pd.NaT
        df.at[child_id, "tb_treatment_regimen"] = "none"
        df.at[child_id, "tb_treatment_failure"] = False
        df.at[child_id, "tb_ever_treated"] = False

        df.at[child_id, "tb_on_ipt"] = False
        df.at[child_id, "tb_date_ipt"] = pd.NaT

        if "Hiv" not in self.sim.modules:
            df.at[child_id, "hv_inf"] = False
            df.at[child_id, "sy_aids_symptoms"] = 0
            df.at[child_id, "hv_art"] = "not"

        # Not interested in whether true or direct birth
        # give IPT to child of TB diagnosed mother if 2014 or later
        if df.at[abs(mother_id), "tb_diagnosed"] and (now.year >= self.parameters["ipt_start_date"]):
            event = HSI_Tb_Start_or_Continue_Ipt(self, person_id=child_id)
            self.sim.modules["HealthSystem"].schedule_hsi_event(
                event,
                priority=1,
                topen=now,
                tclose=now + DateOffset(days=28),
            )

    def report_daly_values(self):
        """
        This must send back a pd.Series or pd.DataFrame that reports on the average daly-weights that have been
        experienced by persons in the previous month. Only rows for alive-persons must be returned.
        The names of the series of columns is taken to be the label of the cause of this disability.
        It will be recorded by the healthburden module as <ModuleName>_<Cause>.
        """
        df = self.sim.population.props  # shortcut to population properties dataframe

        # to avoid errors when hiv module not running
        df_tmp = df.loc[df.is_alive]
        health_values = pd.Series(0, index=df_tmp.index)

        # hiv-negative
        health_values.loc[
            (df_tmp.tb_inf == "active")
            & (df_tmp.tb_strain == "ds")
            & ~df_tmp.hv_inf
            ] = self.daly_wts["daly_tb"]

        health_values.loc[
            (df_tmp.tb_inf == "active")
            & (df_tmp.tb_strain == "mdr")
            & ~df_tmp.hv_inf
            ] = self.daly_wts["daly_tb"]

        # hiv-positive
        health_values.loc[
            (df_tmp.tb_inf == "active")
            & (df_tmp.tb_strain == "ds")
            & df_tmp.hv_inf
            ] = self.daly_wts["daly_tb_hiv"]

        health_values.loc[
            (df_tmp.tb_inf == "active")
            & (df_tmp.tb_strain == "mdr")
            & df_tmp.hv_inf
            ] = self.daly_wts["daly_mdr_tb_hiv"]

        return health_values.loc[df.is_alive]

    def calculate_untreated_proportion(self, population, strain):
        """
        calculate the proportion of active TB cases not on correct treatment
        if mdr-tb and on first-line treatment, count case as untreated
        they will continue to contribute to transmission
        """
        df = population.props

        # sum active tb cases
        num_active_tb_cases = len(df[(df.tb_inf == "active") &
                                     (df.tb_strain == strain) &
                                     df.is_alive])

        # sum treated active tb cases
        # if mdr-tb must be on mdr treatment, otherwise consider as untreated case
        if strain == "mdr":
            num_treated_tb_cases = len(df[(df.tb_inf == "active") &
                                          (df.tb_strain == strain) &
                                          df.tb_on_treatment &
                                          (df.tb_treatment_regimen == "tb_mdrtx") &
                                          df.is_alive])
        else:
            num_treated_tb_cases = len(df[(df.tb_inf == "active") &
                                          (df.tb_strain == strain) &
                                          df.tb_on_treatment &
                                          df.is_alive])

        prop_untreated = 1 - (num_treated_tb_cases / num_active_tb_cases) if num_active_tb_cases else 1

        return prop_untreated

    def assign_active_tb(self, population, strain, incidence):
        """
        select individuals to be infected
        assign scheduled date of active tb onset
        update properties as needed
        symptoms and smear status are assigned in the TbActiveEvent
        """

        df = population.props
        rng = self.rng
        now = self.sim.date

        # identify eligible people, not currently with active tb infection
        eligible = df.loc[
            df.is_alive
            & (df.tb_inf != "active")
            ].index

        # weight risk by individual characteristics
        # Compute chance that each susceptible person becomes infected:
        rr_of_infection = self.lm["active_tb"].predict(
            df.loc[eligible]
        )

        #  probability of infection
        p_infection = (rr_of_infection * incidence)

        # New infections:
        will_be_infected = (
            self.rng.random_sample(len(p_infection)) < p_infection
        )
        idx_new_infection = will_be_infected[will_be_infected].index

        df.loc[idx_new_infection, "tb_strain"] = strain

        # schedule onset of active tb, time now up to 1 year
        for person_id in idx_new_infection:
            date_progression = now + pd.DateOffset(
                days=rng.randint(0, 365)
            )

            # set date of active tb - properties will be updated at TbActiveEvent poll daily
            df.at[person_id, "tb_scheduled_date_active"] = date_progression

    def consider_ipt_for_those_initiating_art(self, person_id):
        """
        this is called by HIV when person is initiating ART
        checks whether person is eligible for IPT
        """
        df = self.sim.population.props

        if df.loc[person_id, "tb_diagnosed"] or df.loc[person_id, "tb_diagnosed_mdr"]:
            pass

        high_risk_districts = self.parameters["tb_high_risk_distr"]
        district = df.at[person_id, "district_of_residence"]
        eligible = df.at[person_id, "tb_inf"] != "active"

        # select coverage rate by year:
        now = self.sim.date
        year = now.year if now.year <= 2050 else 2050

        ipt = self.parameters["ipt_coverage"]
        ipt_year = ipt.loc[ipt.year == year]
        ipt_coverage_plhiv = ipt_year.coverage_plhiv

        if (
            (district in high_risk_districts.district_name.values)
            & eligible
            & (self.rng.rand() < ipt_coverage_plhiv.values)
        ):
            # Schedule the TB treatment event:
            self.sim.modules["HealthSystem"].schedule_hsi_event(
                HSI_Tb_Start_or_Continue_Ipt(self, person_id=person_id),
                priority=1,
                topen=self.sim.date,
                tclose=None,
            )

    def relapse_event(self, population):
        """The Tb Regular Relapse Event
        runs every month to randomly sample amongst those previously infected with active tb
        * Schedules persons who have previously been infected to relapse with a set probability
        * Sets a scheduled_date_active which is picked up by TbActiveEvent
        """

        df = population.props
        rng = self.rng
        now = self.sim.date

        # need a monthly relapse for every person in df
        # should return risk=0 for everyone not eligible for relapse

        # risk of relapse if <2 years post treatment start, includes risk if HIV+
        risk_of_relapse_early = self.lm["risk_relapse_2yrs"].predict(
            df.loc[df.is_alive
                   & df.tb_ever_treated
                   & (df.tb_inf == "latent")
                   & (now < (df.tb_date_treated + pd.DateOffset(years=2)))]
        )

        will_relapse = (
            rng.random_sample(len(risk_of_relapse_early)) < risk_of_relapse_early
        )
        idx_will_relapse_early = will_relapse[will_relapse].index

        # risk of relapse if >=2 years post treatment start, includes risk if HIV+
        risk_of_relapse_later = self.lm["risk_relapse_late"].predict(
            df.loc[df.is_alive
                   & df.tb_ever_treated
                   & (df.tb_inf == "latent")
                   & (now >= (df.tb_date_treated + pd.DateOffset(years=2)))]
        )

        will_relapse_later = (
            rng.random_sample(len(risk_of_relapse_later)) < risk_of_relapse_later
        )
        idx_will_relapse_late2 = will_relapse_later[will_relapse_later].index

        # join both indices
        idx_will_relapse = idx_will_relapse_early.union(
            idx_will_relapse_late2
        ).drop_duplicates()

        # set date of scheduled active tb
        # properties will be updated at TbActiveEvent every month
        df.loc[idx_will_relapse, "tb_scheduled_date_active"] = now

    def end_treatment(self, population):
        """
         * check for those eligible to finish treatment
         * sample for treatment failure and refer for follow-up screening/testing
         * if treatment has finished, change individual properties
         """

        df = population.props
        rng = self.rng
        now = self.sim.date
        p = self.parameters

        # check across population on tb treatment and end treatment if required
        # if current date is after (treatment start date + treatment length) -> end tx

        # ---------------------- treatment end: first case ds-tb (6 months) ---------------------- #
        # end treatment for new tb (ds) cases
        end_ds_tx_idx = df.loc[
            df.is_alive
            & df.tb_on_treatment
            & ((df.tb_treatment_regimen == "tb_tx_adult") | (df.tb_treatment_regimen == "tb_tx_child"))
            & (
                now
                > (df.tb_date_treated + pd.DateOffset(months=p["ds_treatment_length"]))
            )
            ].index

        # ---------------------- treatment end: retreatment ds-tb (7 months) ---------------------- #
        # end treatment for retreatment cases
        end_ds_retx_idx = df.loc[
            df.is_alive
            & df.tb_on_treatment
            & ((df.tb_treatment_regimen == "tb_retx_adult") | (df.tb_treatment_regimen == "tb_retx_child"))
            & (
                now
                > (
                    df.tb_date_treated
                    + pd.DateOffset(months=p["ds_retreatment_length"])
                )
            )
            ].index

        # ---------------------- treatment end: mdr-tb (24 months) ---------------------- #
        # end treatment for mdr-tb cases
        end_mdr_tx_idx = df.loc[
            df.is_alive
            & df.tb_on_treatment
            & (df.tb_treatment_regimen == "tb_mdrtx")
            & (
                now
                > (df.tb_date_treated + pd.DateOffset(months=p["mdr_treatment_length"]))
            )
            ].index

        # ---------------------- treatment end: shorter paediatric regimen ---------------------- #
        # end treatment for paediatric cases on 4 month regimen
        end_tx_shorter_idx = df.loc[
            df.is_alive
            & df.tb_on_treatment
            & (df.tb_treatment_regimen == "tb_tx_child_shorter")
            & (
                now
                > (df.tb_date_treated + pd.DateOffset(months=p["child_shorter_treatment_length"]))
            )
            ].index

        # join indices
        end_tx_idx = end_ds_tx_idx.union(end_ds_retx_idx)
        end_tx_idx = end_tx_idx.union(end_mdr_tx_idx)
        end_tx_idx = end_tx_idx.union(end_tx_shorter_idx)

        # ---------------------- treatment failure ---------------------- #
        # sample some to have treatment failure
        # assume all retreatment cases will cure
        random_var = rng.random_sample(size=len(df))

        # children aged 0-4 ds-tb
        ds_tx_failure0_4_idx = df.loc[
            (df.index.isin(end_ds_tx_idx))
            & (df.age_years < 5)
            & (random_var < (1 - p["prob_tx_success_0_4"]))
            ].index

        # children aged 5-14 ds-tb
        ds_tx_failure5_14_idx = df.loc[
            (df.index.isin(end_ds_tx_idx))
            & (df.age_years.between(5, 14))
            & (random_var < (1 - p["prob_tx_success_5_14"]))
            ].index

        # children aged <16 and on shorter regimen
        ds_tx_failure_shorter_idx = df.loc[
            (df.index.isin(end_tx_shorter_idx))
            & (df.age_years < 16)
            & (random_var < (1 - p["prob_tx_success_shorter"]))
            ].index

        # adults ds-tb
        ds_tx_failure_adult_idx = df.loc[
            (df.index.isin(end_ds_tx_idx))
            & (df.age_years >= 15)
            & (random_var < (1 - p["prob_tx_success_ds"]))
            ].index

        # all mdr cases on ds tx will fail
        failure_in_mdr_with_ds_tx_idx = df.loc[
            (df.index.isin(end_ds_tx_idx))
            & (df.tb_strain == "mdr")
            ].index

        # some mdr cases on mdr treatment will fail
        failure_due_to_mdr_idx = df.loc[
            (df.index.isin(end_mdr_tx_idx))
            & (df.tb_strain == "mdr")
            & (random_var < (1 - p["prob_tx_success_mdr"]))

            ].index

        # join indices of failing cases together
        tx_failure = reduce(
            pd.Index.union,
            (
                ds_tx_failure0_4_idx,
                ds_tx_failure5_14_idx,
                ds_tx_failure_shorter_idx,
                ds_tx_failure_adult_idx,
                failure_in_mdr_with_ds_tx_idx,
                failure_due_to_mdr_idx,
            )
        )

        if not tx_failure.empty:
            df.loc[tx_failure, "tb_treatment_failure"] = True
            df.loc[
                tx_failure, "tb_ever_treated"
            ] = True  # ensure classed as retreatment case

            for person in tx_failure:
                self.sim.modules["HealthSystem"].schedule_hsi_event(
                    HSI_Tb_ScreeningAndRefer(person_id=person, module=self),
                    topen=self.sim.date,
                    tclose=None,
                    priority=0,
                )

        # remove any treatment failure indices from the treatment end indices
        cure_idx = end_tx_idx.difference(tx_failure)

        # change individual properties for all to off treatment
        df.loc[end_tx_idx, "tb_diagnosed"] = False
        df.loc[end_tx_idx, "tb_on_treatment"] = False
        df.loc[end_tx_idx, "tb_treated_mdr"] = False
        # this will indicate that this person has had one complete course of tb treatment
        # subsequent infections will be classified as retreatment
        df.loc[end_tx_idx, "tb_ever_treated"] = True

        # if cured, move infection status back to latent
        # leave tb_strain property set in case of relapse
        df.loc[cure_idx, "tb_inf"] = "latent"
        df.loc[cure_idx, "tb_date_latent"] = now
        df.loc[cure_idx, "tb_smear"] = False

        # this will clear all tb symptoms
        self.sim.modules["SymptomManager"].clear_symptoms(
            person_id=cure_idx, disease_module=self
        )

        # if HIV+ and on ART (virally suppressed), remove AIDS symptoms if cured of TB
<<<<<<< HEAD
        hiv_tb_infected = set(cure_idx).intersection(
=======
        hiv_tb_infected = cure_idx.intersection(
>>>>>>> 3c8c7833
            df.loc[
                df.is_alive
                & df.hv_inf
                & (df.hv_art == "on_VL_suppressed")
                ].index
        )

        self.sim.modules["SymptomManager"].clear_symptoms(
            person_id=hiv_tb_infected, disease_module=self.sim.modules["Hiv"]
        )

    def check_config_of_properties(self):
        """check that the properties are currently configured correctly"""
        df = self.sim.population.props
        df_alive = df.loc[df.is_alive]

        # basic check types of columns and dtypes
        orig = self.sim.population.new_row
        assert (df.dtypes == orig.dtypes).all()

        def is_subset(col_for_set, col_for_subset):
            # Confirms that the series of col_for_subset is true only for a subset of the series for col_for_set
            return set(col_for_subset.loc[col_for_subset].index).issubset(
                col_for_set.loc[col_for_set].index
            )

        # Check that core properties of current status are never None/NaN/NaT
        assert not df_alive.tb_inf.isna().any()
        assert not df_alive.tb_strain.isna().any()
        assert not df_alive.tb_smear.isna().any()
        assert not df_alive.tb_on_treatment.isna().any()
        assert not df_alive.tb_treatment_regimen.isna().any()
        assert not df_alive.tb_ever_treated.isna().any()
        assert not df_alive.tb_on_ipt.isna().any()

        # Check that the core TB properties are 'nested' in the way expected.
        assert is_subset(
            col_for_set=(df_alive.tb_inf != "uninfected"), col_for_subset=df_alive.tb_diagnosed
        )
        assert is_subset(
            col_for_set=df_alive.tb_diagnosed, col_for_subset=df_alive.tb_on_treatment
        )

        # Check that if person is infected, the dates of active TB is NOT missing
        assert not df.loc[(df.tb_inf == "active"), "tb_date_active"].isna().all()


# # ---------------------------------------------------------------------------
# #   TB infection event
# # ---------------------------------------------------------------------------
class ScenarioSetupEvent(RegularEvent, PopulationScopeEventMixin):
    """ This event exists to change parameters or functions
    depending on the scenario for projections which has been set
    * scenario 0 is the default which uses baseline parameters
    * scenario 1 achieves all program targets with consumables constraints
    * scenario 2 achieves all program targets without consumables constraints
    It only occurs once at param: scenario_start_date,
    called by initialise_simulation
    """

    def __init__(self, module):
        super().__init__(module, frequency=DateOffset(years=100))

    def apply(self, population):

        p = self.module.parameters
        scenario = p["scenario"]
        scaled_params = p["scaleup_parameters"]

        logger.debug(
            key="message", data=f"ScenarioSetupEvent: scenario {scenario}"
        )

        # baseline scenario 0: no change to parameters/functions
        if scenario == 0:
            return

        # scenario 1 or 2 scale-up all HIV/TB program activities
        if scenario > 0:
            # HIV
            # reduce risk of HIV - applies to whole adult population
            self.sim.modules["Hiv"].parameters["beta"] = self.sim.modules["Hiv"].parameters["beta"] * scaled_params.loc[
                scaled_params.parameter == "hiv_beta", "value"].values[0]

            # increase PrEP coverage for FSW after HIV test
            self.sim.modules["Hiv"].parameters["prob_prep_for_fsw_after_hiv_test"] = scaled_params.loc[
                scaled_params.parameter == "prob_prep_for_fsw_after_hiv_test", "value"].values[0]

            # prep poll for AGYW - target to the highest risk
            # increase retention to 75% for FSW and AGYW
            self.sim.modules["Hiv"].parameters["prob_prep_for_agyw"] = scaled_params.loc[
                scaled_params.parameter == "prob_prep_for_agyw", "value"].values[0]
            self.sim.modules["Hiv"].parameters[
                "probability_of_being_retained_on_prep_every_3_months"] = scaled_params.loc[
                scaled_params.parameter == "probability_of_being_retained_on_prep_every_3_months", "value"].values[0]

            # increase probability of VMMC after hiv test
            self.sim.modules["Hiv"].parameters["prob_circ_after_hiv_test"] = scaled_params.loc[
                scaled_params.parameter == "prob_circ_after_hiv_test", "value"].values[0]

            # increase testing/diagnosis rates, default 2020 0.03/0.25 -> 93% dx
            self.sim.modules["Hiv"].parameters["hiv_testing_rates"]["annual_testing_rate_children"] = scaled_params.loc[
                scaled_params.parameter == "annual_testing_rate_children", "value"].values[0]
            self.sim.modules["Hiv"].parameters["hiv_testing_rates"]["annual_testing_rate_adults"] = scaled_params.loc[
                scaled_params.parameter == "annual_testing_rate_adults", "value"].values[0]

            # ANC testing - value for mothers and infants testing
            self.sim.modules["Hiv"].parameters["prob_hiv_test_at_anc_or_delivery"] = scaled_params.loc[
                scaled_params.parameter == "prob_hiv_test_at_anc_or_delivery", "value"].values[0]
            self.sim.modules["Hiv"].parameters["prob_hiv_test_for_newborn_infant"] = scaled_params.loc[
                scaled_params.parameter == "prob_hiv_test_for_newborn_infant", "value"].values[0]

            # prob ART start if dx, this is already 95% at 2020
            # self.sim.modules["Hiv"].parameters["prob_start_art_after_hiv_test"] = scaled_params.loc[
            #                 scaled_params.parameter ==
            #   "prob_start_art_after_hiv_test", "value"].values[0]

            # viral suppression rates
            # adults already at 95% by 2020
            # change all column values
            self.sim.modules["Hiv"].parameters["prob_start_art_or_vs"]["virally_suppressed_on_art"] = scaled_params.loc[
                scaled_params.parameter == "virally_suppressed_on_art", "value"].values[0]
<<<<<<< HEAD

            # TB
            # use NTP treatment rates
            self.sim.modules["Tb"].parameters["rate_testing_active_tb"]["treatment_coverage"] = scaled_params.loc[
                scaled_params.parameter == "tb_treatment_coverage", "value"].values[0]

            # increase tb treatment success rates
            self.sim.modules["Tb"].parameters["prob_tx_success_ds"] = scaled_params.loc[
                scaled_params.parameter == "tb_prob_tx_success_ds", "value"].values[0]
            self.sim.modules["Tb"].parameters["prob_tx_success_mdr"] = scaled_params.loc[
                scaled_params.parameter == "tb_prob_tx_success_mdr", "value"].values[0]
            self.sim.modules["Tb"].parameters["prob_tx_success_0_4"] = scaled_params.loc[
                scaled_params.parameter == "tb_prob_tx_success_0_4", "value"].values[0]
            self.sim.modules["Tb"].parameters["prob_tx_success_5_14"] = scaled_params.loc[
                scaled_params.parameter == "tb_prob_tx_success_5_14", "value"].values[0]
            self.sim.modules["Tb"].parameters["prob_tx_success_shorter"] = scaled_params.loc[
                scaled_params.parameter == "tb_prob_tx_success_shorter", "value"].values[0]

            # change first-line testing for TB to xpert
            p["first_line_test"] = scaled_params.loc[
                scaled_params.parameter == "first_line_test", "value"].values[0]
            p["second_line_test"] = scaled_params.loc[
                scaled_params.parameter == "second_line_test", "value"].values[0]

            # increase coverage of IPT
            p["ipt_coverage"]["coverage_plhiv"] = scaled_params.loc[
                scaled_params.parameter == "ipt_coverage_plhiv", "value"].values[0]
            p["ipt_coverage"]["coverage_paediatric"] = scaled_params.loc[
                scaled_params.parameter == "ipt_coverage_paediatric", "value"].values[0]

        # remove consumables constraints, all cons available
        if scenario == 2:

            # tb consumables
            # some cons are listed as dicts, some as integer values
            tmp = list(self.module.item_codes_for_consumables_required.values())
            # select dict items
            tb_cons = [None] * len(tmp)
            for cons in range(len(tmp)):
                if isinstance(tmp[cons], dict):
                    # extract item code
                    item_code = list(tmp[cons].keys())[0]
                    tb_cons[cons] = item_code
                else:
                    tb_cons[cons] = tmp[cons]

            # hiv consumables
            tmp2 = list(self.sim.modules["Hiv"].item_codes_for_consumables_required.values())
            # select dict items
            hiv_cons = [None] * len(tmp2)
            for cons in range(len(tmp2)):
                if isinstance(tmp2[cons], dict):
                    # extract item code
                    item_code = list(tmp2[cons].keys())[0]
                    hiv_cons[cons] = item_code
                else:
                    hiv_cons[cons] = tmp2[cons]

            # join consumables lists
            all_cons = [*tb_cons, *hiv_cons]

            for item_code in all_cons:
                self.sim.modules['HealthSystem'].override_availability_of_consumables(
                        {item_code: 1.0})

            # new_parameters = {
            #     'cons_availability': 'all',
            # }
            # self.sim.schedule_event(
            #     HealthSystemChangeParameters(
            #         self.sim.modules['HealthSystem'], parameters=new_parameters),
            #     self.sim.date)
=======

            # TB
            # use NTP treatment rates
            self.sim.modules["Tb"].parameters["rate_testing_active_tb"]["treatment_coverage"] = scaled_params.loc[
                scaled_params.parameter == "tb_treatment_coverage", "value"].values[0]

            # increase tb treatment success rates
            self.sim.modules["Tb"].parameters["prob_tx_success_ds"] = scaled_params.loc[
                scaled_params.parameter == "tb_prob_tx_success_ds", "value"].values[0]
            self.sim.modules["Tb"].parameters["prob_tx_success_mdr"] = scaled_params.loc[
                scaled_params.parameter == "tb_prob_tx_success_mdr", "value"].values[0]
            self.sim.modules["Tb"].parameters["prob_tx_success_0_4"] = scaled_params.loc[
                scaled_params.parameter == "tb_prob_tx_success_0_4", "value"].values[0]
            self.sim.modules["Tb"].parameters["prob_tx_success_5_14"] = scaled_params.loc[
                scaled_params.parameter == "tb_prob_tx_success_5_14", "value"].values[0]
            self.sim.modules["Tb"].parameters["prob_tx_success_shorter"] = scaled_params.loc[
                scaled_params.parameter == "tb_prob_tx_success_shorter", "value"].values[0]

            # change first-line testing for TB to xpert
            p["first_line_test"] = scaled_params.loc[
                scaled_params.parameter == "first_line_test", "value"].values[0]
            p["second_line_test"] = scaled_params.loc[
                scaled_params.parameter == "second_line_test", "value"].values[0]

            # increase coverage of IPT
            p["ipt_coverage"]["coverage_plhiv"] = scaled_params.loc[
                scaled_params.parameter == "ipt_coverage_plhiv", "value"].values[0]
            p["ipt_coverage"]["coverage_paediatric"] = scaled_params.loc[
                scaled_params.parameter == "ipt_coverage_paediatric", "value"].values[0]

        # remove consumables constraints, all cons available
        if scenario == 2:
            # list only things that change: constraints on consumables
            new_parameters = {
                'cons_availability': 'all',
            }
            self.sim.schedule_event(
                HealthSystemChangeParameters(
                    self.sim.modules['HealthSystem'], parameters=new_parameters),
                self.sim.date)
>>>>>>> 3c8c7833


class TbActiveCasePoll(RegularEvent, PopulationScopeEventMixin):
    """The Tb Regular Poll Event for assigning active infections
    * selects people for active infection and schedules onset of active tb
    assign_active_tb uses a transmission model to assign new cases
    import_tb simulates importation of active tb independent of current prevalence
    """

    def __init__(self, module):
        super().__init__(module, frequency=DateOffset(years=1))

    def apply(self, population):
        p = self.module.parameters
        inc_estimates = p["who_incidence_estimates"]
        incidence_year = (inc_estimates.loc[
            (inc_estimates.year == self.sim.date.year), "incidence_per_100k"
        ].values[0]) / 100000

        prop_untreated_ds = self.module.calculate_untreated_proportion(population, strain="ds")
        prop_untreated_mdr = self.module.calculate_untreated_proportion(population, strain="mdr")

        scaled_incidence_ds = incidence_year * \
<<<<<<< HEAD
            p["scaling_factor_WHO"] * \
            prop_untreated_ds
=======
            p["scaling_factor_WHO"] * prop_untreated_ds
>>>>>>> 3c8c7833
        scaled_incidence_mdr = incidence_year * \
            p["prop_mdr2010"] * \
            p["scaling_factor_WHO"] * \
            prop_untreated_mdr

        # transmission ds-tb
        self.module.assign_active_tb(population, strain="ds", incidence=scaled_incidence_ds)

        # transmission mdr-tb, around 1% of total tb incidence
        self.module.assign_active_tb(population, strain="mdr", incidence=scaled_incidence_mdr)


class TbTreatmentAndRelapseEvents(RegularEvent, PopulationScopeEventMixin):
    """ This event runs each month and calls three functions:
    * scheduling TB screening for the general population
    * ending treatment if end of treatment regimen has been reached
    * determining who will relapse after a primary infection
    """

    def __init__(self, module):
        super().__init__(module, frequency=DateOffset(months=1))

    def apply(self, population):
        # schedule some background rates of tb testing (non-symptom-driven)
        self.module.send_for_screening_general(population)

        self.module.end_treatment(population)
        self.module.relapse_event(population)


class TbActiveEvent(RegularEvent, PopulationScopeEventMixin):
    """
    * check for those with dates of active tb onset within last time-period
    *1 change individual properties for active disease
    *2 assign symptoms
    *3 if HIV+, assign smear status and schedule AIDS onset
    *4 if HIV-, assign smear status and schedule death
    *5 schedule screening for symptomatic active cases
    """

    def __init__(self, module):

        self.repeat = 1
        super().__init__(module, frequency=DateOffset(days=self.repeat))

    def apply(self, population):
        df = population.props
        now = self.sim.date
        p = self.module.parameters
        rng = self.module.rng

        # find people eligible for progression to active disease
        # date of active disease scheduled to occur this week
        # some will be scheduled for future dates
        # if on IPT or treatment - do nothing
        active_idx = df.loc[
            df.is_alive
            & (df.tb_scheduled_date_active < (now + DateOffset(days=self.repeat)))
            & (df.tb_scheduled_date_active >= now)
            & ~df.tb_on_ipt
            & ~df.tb_on_treatment
            ].index

        if active_idx.empty:
            return

        # -------- 1) change individual properties for active disease --------
        df.loc[active_idx, "tb_inf"] = "active"
        df.loc[active_idx, "tb_date_active"] = now
        df.loc[active_idx, "tb_smear"] = False  # default property

        # -------- 2) assign symptoms --------
        self.sim.modules["SymptomManager"].change_symptom(
            person_id=active_idx,
            symptom_string=self.module.symptom_list,
            add_or_remove="+",
            disease_module=self.module,
            duration_in_days=None,
        )

        # -------- 3) if HIV+ assign smear status and schedule AIDS onset --------
        active_and_hiv = df.loc[
            (df.index.isin(active_idx) & df.hv_inf)].index

        # higher probability of being smear positive than HIV-
        smear_pos = (
            rng.random_sample(len(active_and_hiv)) < p["prop_smear_positive_hiv"]
        )
        active_and_hiv_smear_pos = active_and_hiv[smear_pos]
        df.loc[active_and_hiv_smear_pos, "tb_smear"] = True

        if "Hiv" in self.sim.modules:
            for person_id in active_and_hiv:
                self.sim.schedule_event(
                    hiv.HivAidsOnsetEvent(
                        self.sim.modules["Hiv"], person_id, cause="AIDS_TB"
                    ),
                    now,
                )
        else:
            # if Hiv not registered, give HIV+ person same time to death as HIV-
            for person_id in active_and_hiv:
                date_of_tb_death = self.sim.date + pd.DateOffset(
                    months=int(rng.uniform(low=1, high=6))
                )
                self.sim.schedule_event(
                    event=TbDeathEvent(person_id=person_id, module=self.module, cause="AIDS_TB"),
                    date=date_of_tb_death,
                )

        # -------- 4) if HIV- assign smear status and schedule death --------
        active_no_hiv = active_idx[~active_idx.isin(active_and_hiv)]
        smear_pos = rng.random_sample(len(active_no_hiv)) < p["prop_smear_positive"]
        active_no_hiv_smear_pos = active_no_hiv[smear_pos]
        df.loc[active_no_hiv_smear_pos, "tb_smear"] = True

        for person_id in active_no_hiv:
            date_of_tb_death = self.sim.date + pd.DateOffset(
                months=int(rng.uniform(low=1, high=6))
            )
            self.sim.schedule_event(
                event=TbDeathEvent(person_id=person_id, module=self.module, cause="TB"),
                date=date_of_tb_death,
            )

        # -------- 5) schedule screening for asymptomatic and symptomatic people --------
        # sample from all new active cases (active_idx) and determine whether they will seek a test
<<<<<<< HEAD
        # year = now.year if now.year < 2050 else 2050
        year = now.year if now.year < 2020 else 2019
        if now.year == 2010:
            year = 2011

        active_testing_rates = p["rate_testing_active_tb"]

        # change to NTP testing rates
        current_active_testing_rate = active_testing_rates.loc[
                                          (
                                              active_testing_rates.year == year),
                                          "treatment_coverage"].values[
                                          0] / 100

=======
        year = min(2019, max(2011, now.year))

        active_testing_rates = p["rate_testing_active_tb"]

        # change to NTP testing rates
        current_active_testing_rate = active_testing_rates.loc[
                                          (
                                              active_testing_rates.year == year),
                                          "treatment_coverage"].values[
                                          0] / 100

>>>>>>> 3c8c7833
        # multiply testing rate by average treatment availability to match treatment coverage
        current_active_testing_rate = current_active_testing_rate * (1 / 0.6)

        random_draw = rng.random_sample(size=len(df))

        # randomly select some symptomatic individuals for screening and testing
        # would only be screened if have symptoms for >= 14 days
        # sample some of active_idx to go for screening
        screen_active_idx = df.loc[
            (df.index.isin(active_idx) & (random_draw < current_active_testing_rate))].index

        # TB screening checks for symptoms lasting at least 14 days, so add delay
        for person in screen_active_idx:
            self.sim.modules["HealthSystem"].schedule_hsi_event(
                HSI_Tb_ScreeningAndRefer(person_id=person, module=self.module),
                topen=self.sim.date + DateOffset(days=14),
                tclose=None,
                priority=0,
            )


class TbSelfCureEvent(RegularEvent, PopulationScopeEventMixin):
    """annual event which allows some individuals to self-cure
    approximate time from infection to self-cure is 3 years
    HIV+ and not virally suppressed cannot self-cure
    note that frequency can't be changed here as parameters are set to annual values
    """

    def __init__(self, module):
        # note frequency must remain at 12 months or edit code below for duration active disease
        super().__init__(module, frequency=DateOffset(months=12))

    def apply(self, population):
        p = self.module.parameters
        now = self.sim.date
        rng = self.module.rng

        df = population.props

        prob_self_cure = 1 / p["duration_active_disease_years"]

        # self-cure - move from active to latent, excludes cases that just became active
        random_draw = rng.random_sample(size=len(df))

        # hiv-negative
        self_cure = df.loc[
            (df.tb_inf == "active")
            & df.is_alive
            & ~df.hv_inf
            & (df.tb_date_active < now)
            & (random_draw < prob_self_cure)
            ].index

        # hiv-positive, on art and virally suppressed
        self_cure_art = df.loc[
            (df.tb_inf == "active")
            & df.is_alive
            & df.hv_inf
            & (df.hv_art == "on_VL_suppressed")
            & (df.tb_date_active < now)
            & (random_draw < prob_self_cure)
            ].index

        # resolve symptoms and change properties
        all_self_cure = [*self_cure, *self_cure_art]

        # leave tb strain set in case of relapse
        df.loc[all_self_cure, "tb_inf"] = "latent"
        df.loc[all_self_cure, "tb_diagnosed"] = False
        df.loc[all_self_cure, "tb_smear"] = False

        # this will clear all tb symptoms
        self.sim.modules["SymptomManager"].clear_symptoms(
            person_id=all_self_cure, disease_module=self.module
        )

        # resolve AIDS symptoms if virally suppressed
        self.sim.modules["SymptomManager"].clear_symptoms(
            person_id=self_cure_art, disease_module=self.sim.modules["Hiv"]
        )


# ---------------------------------------------------------------------------
#   Health System Interactions (HSI)
# ---------------------------------------------------------------------------


class HSI_Tb_ScreeningAndRefer(HSI_Event, IndividualScopeEventMixin):
    """
    The is the Screening-and-Refer HSI.
    A positive outcome from symptom-based screening will prompt referral to tb tests (sputum/xpert/xray)
    no consumables are required for screening (4 clinical questions)

    This event is scheduled by:
        * the main event poll,
        * when someone presents for care through a Generic HSI with tb-like symptoms
        * active screening / contact tracing programmes

    If this event is called within another HSI, it may be desirable to limit the functionality of the HSI: do this
    using the arguments:
        * suppress_footprint=True : the HSI will not have any footprint

    This event will:
    * screen individuals for TB symptoms
    * administer appropriate TB test
    * schedule treatment if needed
    * give IPT for paediatric contacts of diagnosed case
    """

    def __init__(self, module, person_id, suppress_footprint=False):
        super().__init__(module, person_id=person_id)
        assert isinstance(module, Tb)

        assert isinstance(suppress_footprint, bool)
        self.suppress_footprint = suppress_footprint

        self.TREATMENT_ID = "Tb_Test_Screening"
        self.EXPECTED_APPT_FOOTPRINT = self.make_appt_footprint({"Over5OPD": 1})
        self.ACCEPTED_FACILITY_LEVEL = '1a'

    def apply(self, person_id, squeeze_factor):
        """Do the screening and referring to next tests"""

        df = self.sim.population.props
        now = self.sim.date
        p = self.module.parameters
        person = df.loc[person_id]

        # If the person is dead or already diagnosed, do nothing do not occupy any resources
        if not person["is_alive"] or person["tb_diagnosed"]:
            return self.sim.modules["HealthSystem"].get_blank_appt_footprint()

        logger.debug(
            key="message", data=f"HSI_Tb_ScreeningAndRefer: person {person_id}"
        )

        smear_status = person["tb_smear"]

        # If the person is already on treatment and not failing, do nothing do not occupy any resources
        if person["tb_on_treatment"] and not person["tb_treatment_failure"]:
            return self.sim.modules["HealthSystem"].get_blank_appt_footprint()

        # ------------------------- screening ------------------------- #

        # check if patient has: cough, fever, night sweat, weight loss
        # if none of the above conditions are present, no further action
        persons_symptoms = self.sim.modules["SymptomManager"].has_what(person_id)
        if not any(x in self.module.symptom_list for x in persons_symptoms):
<<<<<<< HEAD
            return self.sim.modules["HealthSystem"].get_blank_appt_footprint()
=======
            return self.make_appt_footprint({})
>>>>>>> 3c8c7833

        # ------------------------- testing ------------------------- #
        # if screening indicates presumptive tb
        test = None
        test_result = None
        ACTUAL_APPT_FOOTPRINT = self.EXPECTED_APPT_FOOTPRINT

        # refer for HIV testing: all ages
        # do not run if already HIV diagnosed or had test in last week
        if not person["hv_diagnosed"] or (person["hv_last_test_date"] >= (now - DateOffset(days=7))):
            self.sim.modules["HealthSystem"].schedule_hsi_event(
                hsi_event=hiv.HSI_Hiv_TestAndRefer(
                    person_id=person_id, module=self.sim.modules["Hiv"], referred_from='Tb'
                ),
                priority=1,
                topen=now,
                tclose=None,
            )

        # child under 5 -> chest x-ray, but access is limited
        # if xray not available, HSI_Tb_Xray_level1b will refer
        if person["age_years"] < 5:
            ACTUAL_APPT_FOOTPRINT = self.make_appt_footprint(
                {"Under5OPD": 1}
            )

            # this HSI will choose relevant sensitivity/specificity depending on person's smear status
            self.sim.modules["HealthSystem"].schedule_hsi_event(
                HSI_Tb_Xray_level1b(person_id=person_id, module=self.module),
                topen=now,
                tclose=None,
                priority=0,
            )
            test_result = False  # to avoid calling a clinical diagnosis

        # for all presumptive cases over 5 years of age
        else:
            # this selects a test for the person
            # if selection is xpert, will check for availability and return sputum if xpert not available
            test = self.module.select_tb_test(person_id)
            assert test in ["sputum", "xpert"]

            if test == "sputum":
                ACTUAL_APPT_FOOTPRINT = self.make_appt_footprint(
                    {"Over5OPD": 1, "LabTBMicro": 1}
                )

                # relevant test depends on smear status (changes parameters on sensitivity/specificity
                if smear_status:
                    test_result = self.sim.modules["HealthSystem"].dx_manager.run_dx_test(
                        dx_tests_to_run="tb_sputum_test_smear_positive", hsi_event=self
                    )
                else:
                    # if smear-negative, sputum smear should always return negative
                    # run the dx test to log the consumable
                    test_result = self.sim.modules["HealthSystem"].dx_manager.run_dx_test(
                        dx_tests_to_run="tb_sputum_test_smear_negative", hsi_event=self
                    )
                    # if negative, check for presence of all symptoms (clinical diagnosis)
                    if all(x in self.module.symptom_list for x in persons_symptoms):
                        test_result = self.sim.modules["HealthSystem"].dx_manager.run_dx_test(
                            dx_tests_to_run="tb_clinical", hsi_event=self
                        )

            elif test == "xpert":
                ACTUAL_APPT_FOOTPRINT = self.make_appt_footprint(
                    {"Over5OPD": 1}
                )
                # relevant test depends on smear status (changes parameters on sensitivity/specificity
                if smear_status:
                    test_result = self.sim.modules["HealthSystem"].dx_manager.run_dx_test(
                        dx_tests_to_run="tb_xpert_test_smear_positive", hsi_event=self
                    )
                # for smear-negative people
                else:
                    test_result = self.sim.modules["HealthSystem"].dx_manager.run_dx_test(
                        dx_tests_to_run="tb_xpert_test_smear_negative", hsi_event=self
                    )

        # ------------------------- testing referrals ------------------------- #

        # if none of the tests are available, try again for sputum
        # requires another appointment - added in ACTUAL_APPT_FOOTPRINT
        if test_result is None:
            if smear_status:
                test_result = self.sim.modules["HealthSystem"].dx_manager.run_dx_test(
                    dx_tests_to_run="tb_sputum_test_smear_positive", hsi_event=self
                )
            else:
                test_result = self.sim.modules["HealthSystem"].dx_manager.run_dx_test(
                    dx_tests_to_run="tb_sputum_test_smear_negative", hsi_event=self
                )

            ACTUAL_APPT_FOOTPRINT = self.make_appt_footprint(
                {"Over5OPD": 2, "LabTBMicro": 1}
            )

        # if still no result available, rely on clinical diagnosis
        if test_result is None:
            test_result = self.sim.modules["HealthSystem"].dx_manager.run_dx_test(
                dx_tests_to_run="tb_clinical", hsi_event=self
            )

        # ------------------------- testing outcomes ------------------------- #

        # diagnosed with mdr-tb - only if xpert used
        if test_result and (test == "xpert") and (person["tb_strain"] == "mdr"):
            df.at[person_id, "tb_diagnosed_mdr"] = True

        # if a test has been performed, update person's properties
        if test_result is not None:
            df.at[person_id, "tb_date_tested"] = now

        # if any test returns positive result, refer for appropriate treatment
        if test_result:
            df.at[person_id, "tb_diagnosed"] = True
            df.at[person_id, "tb_date_diagnosed"] = now

            logger.debug(
                key="message",
                data=f"schedule HSI_Tb_StartTreatment for person {person_id}",
            )

            self.sim.modules["HealthSystem"].schedule_hsi_event(
                HSI_Tb_StartTreatment(person_id=person_id, module=self.module),
                topen=now,
                tclose=None,
                priority=0,
            )

            # ------------------------- give IPT to contacts ------------------------- #
            # if diagnosed, trigger ipt outreach event for up to 5 contacts of case
            # only high-risk districts are eligible
            year = now.year if now.year < 2020 else 2019

            district = person["district_of_residence"]
            ipt = self.module.parameters["ipt_coverage"]
            ipt_year = ipt.loc[ipt.year == year]
            ipt_coverage_paed = ipt_year.coverage_paediatric.values[0] / 100

            if (district in p["tb_high_risk_distr"].district_name.values) & (
                self.module.rng.rand() < ipt_coverage_paed
            ):
                # randomly sample from eligible population within district
                ipt_eligible = df.loc[
                    (df.age_years <= p["age_eligibility_for_ipt"])
                    & ~df.tb_diagnosed
                    & df.is_alive
                    & (df.district_of_residence == district)
                    ].index

                if ipt_eligible.any():

                    # select persons at highest risk of tb
                    rr_of_tb = self.module.lm["active_tb"].predict(
                        df.loc[ipt_eligible]
                    )

                    # choose top 5 highest risk contacts
                    ipt_sample = rr_of_tb.sort_values(ascending=False).head(5).index

                    for person_id in ipt_sample:
                        logger.debug(
                            key="message",
                            data=f"HSI_Tb_ScreeningAndRefer: scheduling IPT for person {person_id}",
                        )

                        ipt_event = HSI_Tb_Start_or_Continue_Ipt(
                            self.module, person_id=person_id
                        )
                        self.sim.modules["HealthSystem"].schedule_hsi_event(
                            ipt_event,
                            priority=1,
                            topen=now,
                            tclose=None,
                        )

        # Return the footprint. If it should be suppressed, return a blank footprint.
        if self.suppress_footprint:
            return self.make_appt_footprint({})
        else:
            return ACTUAL_APPT_FOOTPRINT
<<<<<<< HEAD
=======


class HSI_Tb_ClinicalDiagnosis(HSI_Event, IndividualScopeEventMixin):
    """
    This is a clinical diagnosis appt which is called when other tests have not been
    available and only a clinical diagnosis is required

    * it does not include any of the routine tests for TB or HIV
    therefore property tb_date_tested is not updated
    * It only requires 0.5 footprint of Under5OPD since it will almost exclusively
    be used for children unable to get xrays following initial diagnostic consultations
    """

    def __init__(self, module, person_id, suppress_footprint=False):
        super().__init__(module, person_id=person_id)
        assert isinstance(module, Tb)

        assert isinstance(suppress_footprint, bool)
        self.suppress_footprint = suppress_footprint

        self.TREATMENT_ID = "Tb_Test_Clinical"
        self.EXPECTED_APPT_FOOTPRINT = self.make_appt_footprint({"Under5OPD": 0.5})
        self.ACCEPTED_FACILITY_LEVEL = '1a'

    def apply(self, person_id, squeeze_factor):
        """ Do the screening and referring process """

        df = self.sim.population.props
        now = self.sim.date
        person = df.loc[person_id]
        test_result = None

        # If the person is dead or already diagnosed, do nothing do not occupy any resources
        if not person["is_alive"] or person["tb_diagnosed"]:
            return self.sim.modules["HealthSystem"].get_blank_appt_footprint()

        logger.debug(
            key="message", data=f"HSI_Tb_ClinicalDiagnosis: person {person_id}"
        )

        # check if patient has: cough, fever, night sweat, weight loss
        set_of_symptoms_that_indicate_tb = set(self.module.symptom_list)
        persons_symptoms = self.sim.modules["SymptomManager"].has_what(person_id)

        if not set_of_symptoms_that_indicate_tb.intersection(persons_symptoms):
            # if none of the above conditions are present, no further action
            return self.make_appt_footprint({})

        elif set_of_symptoms_that_indicate_tb.issubset(persons_symptoms):
            # All symptoms present (clinical diagnosis)
            test_result = self.sim.modules["HealthSystem"].dx_manager.run_dx_test(
                dx_tests_to_run="tb_clinical", hsi_event=self
            )

            # if clinical diagnosis returns positive result, refer for appropriate treatment
            if test_result:
                df.at[person_id, "tb_diagnosed"] = True
                df.at[person_id, "tb_date_diagnosed"] = now

                logger.debug(
                    key="message",
                    data=f"schedule HSI_Tb_StartTreatment for person {person_id}",
                )

                self.sim.modules["HealthSystem"].schedule_hsi_event(
                    HSI_Tb_StartTreatment(person_id=person_id, module=self.module),
                    topen=now,
                    tclose=None,
                    priority=0,
                )
>>>>>>> 3c8c7833


class HSI_Tb_Xray_level1b(HSI_Event, IndividualScopeEventMixin):
    """
    The is the x-ray HSI
    usually used for testing children unable to produce sputum
    positive result will prompt referral to start treatment

    """

    def __init__(self, module, person_id, suppress_footprint=False):
        super().__init__(module, person_id=person_id)
        assert isinstance(module, Tb)

        assert isinstance(suppress_footprint, bool)
        self.suppress_footprint = suppress_footprint

        self.TREATMENT_ID = "Tb_Test_Xray"
        self.EXPECTED_APPT_FOOTPRINT = self.make_appt_footprint({"DiagRadio": 1})
        self.ACCEPTED_FACILITY_LEVEL = '1b'

    def apply(self, person_id, squeeze_factor):

        df = self.sim.population.props

        if not df.at[person_id, "is_alive"] or df.at[person_id, "tb_diagnosed"]:
            return self.sim.modules["HealthSystem"].get_blank_appt_footprint()

        ACTUAL_APPT_FOOTPRINT = self.EXPECTED_APPT_FOOTPRINT

        smear_status = df.at[person_id, "tb_smear"]

        # select sensitivity/specificity of test based on smear status
        if smear_status:
            test_result = self.sim.modules["HealthSystem"].dx_manager.run_dx_test(
                dx_tests_to_run="tb_xray_smear_positive", hsi_event=self
            )
        else:
            test_result = self.sim.modules["HealthSystem"].dx_manager.run_dx_test(
                dx_tests_to_run="tb_xray_smear_negative", hsi_event=self
            )

        # if consumables not available, refer to level 2
        # return blank footprint as xray did not occur
        if test_result is None:

            ACTUAL_APPT_FOOTPRINT = self.make_appt_footprint({})

            self.sim.modules["HealthSystem"].schedule_hsi_event(
                HSI_Tb_Xray_level2(person_id=person_id, module=self.module),
                topen=self.sim.date + pd.DateOffset(weeks=1),
                tclose=None,
                priority=0,
            )

        # if test returns positive result, refer for appropriate treatment
        if test_result:
            df.at[person_id, "tb_diagnosed"] = True
            df.at[person_id, "tb_date_diagnosed"] = self.sim.date

            self.sim.modules["HealthSystem"].schedule_hsi_event(
                HSI_Tb_StartTreatment(person_id=person_id, module=self.module),
                topen=self.sim.date,
                tclose=None,
                priority=0,
            )

        # Return the footprint. If it should be suppressed, return a blank footprint.
        if self.suppress_footprint:
            return self.make_appt_footprint({})
        else:
            return ACTUAL_APPT_FOOTPRINT


class HSI_Tb_Xray_level2(HSI_Event, IndividualScopeEventMixin):
    """
    The is the x-ray HSI performed at level 2
    usually used for testing children unable to produce sputum
    positive result will prompt referral to start treatment
    """

    def __init__(self, module, person_id, suppress_footprint=False):
        super().__init__(module, person_id=person_id)
        assert isinstance(module, Tb)

        assert isinstance(suppress_footprint, bool)
        self.suppress_footprint = suppress_footprint

        self.TREATMENT_ID = "Tb_Test_Xray"
        self.EXPECTED_APPT_FOOTPRINT = self.make_appt_footprint({"DiagRadio": 1})
        self.ACCEPTED_FACILITY_LEVEL = '2'

    def apply(self, person_id, squeeze_factor):

        df = self.sim.population.props

        if not df.at[person_id, "is_alive"] or df.at[person_id, "tb_diagnosed"]:
            return self.sim.modules["HealthSystem"].get_blank_appt_footprint()

        ACTUAL_APPT_FOOTPRINT = self.EXPECTED_APPT_FOOTPRINT

        smear_status = df.at[person_id, "tb_smear"]

        # select sensitivity/specificity of test based on smear status
        if smear_status:
            test_result = self.sim.modules["HealthSystem"].dx_manager.run_dx_test(
                dx_tests_to_run="tb_xray_smear_positive", hsi_event=self
            )
        else:
            test_result = self.sim.modules["HealthSystem"].dx_manager.run_dx_test(
                dx_tests_to_run="tb_xray_smear_negative", hsi_event=self
            )

        # if consumables not available, rely on clinical diagnosis
        # return blank footprint as xray was not available
        if test_result is None:

            ACTUAL_APPT_FOOTPRINT = self.make_appt_footprint({})

            self.sim.modules["HealthSystem"].schedule_hsi_event(
                HSI_Tb_ClinicalDiagnosis(person_id=person_id, module=self.module),
                topen=self.sim.date,
                tclose=None,
                priority=0,
            )

        # if test returns positive result, refer for appropriate treatment
        if test_result:
            df.at[person_id, "tb_diagnosed"] = True
            df.at[person_id, "tb_date_diagnosed"] = self.sim.date

            self.sim.modules["HealthSystem"].schedule_hsi_event(
                HSI_Tb_StartTreatment(person_id=person_id, module=self.module),
                topen=self.sim.date,
                tclose=None,
                priority=0,
            )

        # Return the footprint. If it should be suppressed, return a blank footprint.
        if self.suppress_footprint:
            return self.make_appt_footprint({})
        else:
            return ACTUAL_APPT_FOOTPRINT


# # ---------------------------------------------------------------------------
# #   Treatment
# # ---------------------------------------------------------------------------
# # the consumables at treatment initiation include the cost for the full course of treatment
# # so the follow-up appts don't need to account for consumables, just appt time


class HSI_Tb_StartTreatment(HSI_Event, IndividualScopeEventMixin):
    def __init__(self, module, person_id):
        super().__init__(module, person_id=person_id)
        assert isinstance(module, Tb)

        self.TREATMENT_ID = "Tb_Treatment"
        self.ACCEPTED_FACILITY_LEVEL = '1a'
        self.number_of_occurrences = 0
<<<<<<< HEAD
=======

    @property
    def EXPECTED_APPT_FOOTPRINT(self):
        """
        Return the expected appt footprint based on whether the HSI has been rescheduled due to unavailable treatment.
        """
        if self.number_of_occurrences == 0:
            return self.make_appt_footprint({'TBNew': 1})
        else:
            return self.make_appt_footprint({'PharmDispensing': 1})
>>>>>>> 3c8c7833

    def apply(self, person_id, squeeze_factor):
        """This is a Health System Interaction Event - start TB treatment
        select appropriate treatment and request
        if available, change person's properties
        """
        df = self.sim.population.props
        now = self.sim.date
        person = df.loc[person_id]
        self.number_of_occurrences += 1  # The current appointment is included in the count.

        if not person["is_alive"]:
            return self.sim.modules["HealthSystem"].get_blank_appt_footprint()

        # if person already on treatment or not yet diagnosed, do nothing
        if person["tb_on_treatment"] or not person["tb_diagnosed"]:
            return self.sim.modules["HealthSystem"].get_blank_appt_footprint()

        treatment_regimen = self.select_treatment(person_id)
        treatment_available = self.get_consumables(
            item_codes=self.module.item_codes_for_consumables_required[treatment_regimen]
        )

        if treatment_available:
            # start person on tb treatment - update properties
            df.at[person_id, "tb_on_treatment"] = True
            df.at[person_id, "tb_date_treated"] = now
            df.at[person_id, "tb_treatment_regimen"] = treatment_regimen

            if person["tb_diagnosed_mdr"]:
                df.at[person_id, "tb_treated_mdr"] = True
                df.at[person_id, "tb_date_treated_mdr"] = now

            # schedule first follow-up appointment
            follow_up_date = self.sim.date + DateOffset(months=1)
            logger.debug(
                key="message",
                data=f"HSI_Tb_StartTreatment: scheduling first follow-up "
                     f"for person {person_id} on {follow_up_date}",
            )

            self.sim.modules["HealthSystem"].schedule_hsi_event(
                HSI_Tb_FollowUp(person_id=person_id, module=self.module),
                topen=follow_up_date,
                tclose=None,
                priority=0,
            )

        # if treatment not available, return for treatment start in 1 week
        # cap repeated visits at 5
        else:
            if self.number_of_occurrences <= 5:
                self.sim.modules["HealthSystem"].schedule_hsi_event(
                    hsi_event=self,
                    topen=self.sim.date + DateOffset(weeks=1),
                    tclose=None,
                    priority=0,
                )
<<<<<<< HEAD
=======

    def post_apply_hook(self):
        self.number_of_occurrences += 1
>>>>>>> 3c8c7833

    def select_treatment(self, person_id):
        """
        helper function to select appropriate treatment and check whether
        consumables are available to start drug course
        treatment will always be for ds-tb unless mdr has been identified
        :return: drug_available [BOOL]
        """
        df = self.sim.population.props
        person = df.loc[person_id]

        treatment_regimen = None  # default return value

        # -------- MDR-TB -------- #

        if person["tb_diagnosed_mdr"]:

            treatment_regimen = "tb_mdrtx"

        # -------- First TB infection -------- #
        # could be undiagnosed mdr or ds-tb: treat as ds-tb

        elif not person["tb_ever_treated"]:

            if person["age_years"] >= 15:
                # treatment for ds-tb: adult
                treatment_regimen = "tb_tx_adult"
            else:
                # treatment for ds-tb: child
                treatment_regimen = "tb_tx_child"

        # -------- Secondary TB infection -------- #
        # person has been treated before
        # possible treatment failure or subsequent reinfection
        else:

            if person["age_years"] >= 15:
                # treatment for reinfection ds-tb: adult
                treatment_regimen = "tb_retx_adult"

            else:
                # treatment for reinfection ds-tb: child
                treatment_regimen = "tb_retx_child"

        # -------- SHINE Trial shorter paediatric regimen -------- #
<<<<<<< HEAD
=======
        # shorter treatment for child with minimal tb
>>>>>>> 3c8c7833
        if (self.module.parameters["scenario"] == 5) \
            & (self.sim.date >= self.module.parameters["scenario_start_date"]) \
            & (person["age_years"] <= 16) \
            & ~(person["tb_smear"]) \
            & ~person["tb_ever_treated"] \
                & ~person["tb_diagnosed_mdr"]:
<<<<<<< HEAD
            # shorter treatment for child with minimal tb
=======
>>>>>>> 3c8c7833
            treatment_regimen = "tb_tx_child_shorter"

        return treatment_regimen


# # ---------------------------------------------------------------------------
# #   Follow-up appts
# # ---------------------------------------------------------------------------
class HSI_Tb_FollowUp(HSI_Event, IndividualScopeEventMixin):
    """
    This is a Health System Interaction Event
    clinical monitoring for tb patients on treatment
    will schedule sputum smear test if needed
    if positive sputum smear, schedule xpert test for drug sensitivity
    then schedule the next follow-up appt if needed
    """

    def __init__(self, module, person_id):
        super().__init__(module, person_id=person_id)
        assert isinstance(module, Tb)

        self.TREATMENT_ID = "Tb_Test_FollowUp"
        self.EXPECTED_APPT_FOOTPRINT = self.make_appt_footprint({"TBFollowUp": 1})
        self.ACCEPTED_FACILITY_LEVEL = '1a'

    def apply(self, person_id, squeeze_factor):
        p = self.module.parameters
        df = self.sim.population.props
        person = df.loc[person_id]

        # Do not run if the person is not alive, or is not currently on treatment
        if (not person["is_alive"]) or (not person["tb_on_treatment"]):
            return

        ACTUAL_APPT_FOOTPRINT = self.EXPECTED_APPT_FOOTPRINT

        # months since treatment start - to compare with monitoring schedule
        # make sure it's an integer value
        months_since_tx = int(
            (self.sim.date - df.at[person_id, "tb_date_treated"]).days / 30.5
        )

        logger.debug(
            key="message",
            data=f"HSI_Tb_FollowUp: person {person_id} on month {months_since_tx} of treatment",
        )

        # default clinical monitoring schedule for first infection ds-tb
        xperttest_result = None
        follow_up_times = p["followup_times"]
        sputum_fup = follow_up_times["ds_sputum"].dropna()
        treatment_length = p["ds_treatment_length"]

        # if previously treated:
        if ((person["tb_treatment_regimen"] == "tb_retx_adult") or
                (person["tb_treatment_regimen"] == "tb_retx_child")):

            # if strain is ds and person previously treated:
            sputum_fup = follow_up_times["ds_retreatment_sputum"].dropna()
            treatment_length = p["ds_retreatment_length"]

        # if person diagnosed with mdr - this treatment schedule takes precedence
        elif person["tb_treatment_regimen"] == "tb_mdrtx":

            sputum_fup = follow_up_times["mdr_sputum"].dropna()
            treatment_length = p["mdr_treatment_length"]

        # if person on shorter paediatric regimen
        elif person["tb_treatment_regimen"] == "tb_tx_child_shorter":
            sputum_fup = follow_up_times["shine_sputum"].dropna()
            treatment_length = p["shine_treatment_length"]

        # check schedule for sputum test and perform if necessary
        if months_since_tx in sputum_fup:
            ACTUAL_APPT_FOOTPRINT = self.make_appt_footprint(
                {"TBFollowUp": 1, "LabTBMicro": 1}
            )

            # choose test parameters based on smear status
            if person["tb_smear"]:
                test_result = self.sim.modules["HealthSystem"].dx_manager.run_dx_test(
                    dx_tests_to_run="tb_sputum_test_smear_positive", hsi_event=self
                )
            else:
                test_result = self.sim.modules["HealthSystem"].dx_manager.run_dx_test(
                    dx_tests_to_run="tb_sputum_test_smear_negative", hsi_event=self
                )

            # if sputum test was available and returned positive and not diagnosed with mdr, schedule xpert test
            if test_result and not person["tb_diagnosed_mdr"]:
                ACTUAL_APPT_FOOTPRINT = self.make_appt_footprint(
                    {"TBFollowUp": 1, "LabTBMicro": 1, "LabMolec": 1}
                )
                if person["tb_smear"]:
                    xperttest_result = self.sim.modules["HealthSystem"].dx_manager.run_dx_test(
                        dx_tests_to_run="tb_xpert_test_smear_positive", hsi_event=self
                    )
                else:
                    xperttest_result = self.sim.modules["HealthSystem"].dx_manager.run_dx_test(
                        dx_tests_to_run="tb_xpert_test_smear_negative", hsi_event=self
                    )

        # if xpert test returns new mdr-tb diagnosis
        if xperttest_result and (df.at[person_id, "tb_strain"] == "mdr"):
            df.at[person_id, "tb_diagnosed_mdr"] = True
            # already diagnosed with active tb so don't update tb_date_diagnosed
            df.at[person_id, "tb_treatment_failure"] = True

            # restart treatment (new regimen) if newly diagnosed with mdr-tb
            self.sim.modules["HealthSystem"].schedule_hsi_event(
                HSI_Tb_StartTreatment(person_id=person_id, module=self.module),
                topen=self.sim.date,
                tclose=None,
                priority=0,
            )

        # for all ds cases and known mdr cases:
        # schedule next clinical follow-up appt if still within treatment length
        elif months_since_tx < treatment_length:
            follow_up_date = self.sim.date + DateOffset(months=1)
            logger.debug(
                key="message",
                data=f"HSI_Tb_FollowUp: scheduling next follow-up "
                     f"for person {person_id} on {follow_up_date}",
            )

            self.sim.modules["HealthSystem"].schedule_hsi_event(
                HSI_Tb_FollowUp(person_id=person_id, module=self.module),
                topen=follow_up_date,
                tclose=None,
                priority=0,
            )

        return ACTUAL_APPT_FOOTPRINT


# ---------------------------------------------------------------------------
#   IPT
# ---------------------------------------------------------------------------
class HSI_Tb_Start_or_Continue_Ipt(HSI_Event, IndividualScopeEventMixin):
    """
    This is a Health System Interaction Event - give ipt to reduce risk of active TB
    It can be scheduled by:
    * HIV.HSI_Hiv_StartOrContinueTreatment for PLHIV, diagnosed and on ART
    * Tb.HSI_Tb_StartTreatment for up to 5 contacts of diagnosed active TB case

    if person referred by ART initiation (HIV+), IPT given for 36 months
    paediatric IPT is 6-9 months
    """

    def __init__(self, module, person_id):
        super().__init__(module, person_id=person_id)
        self.TREATMENT_ID = "Tb_Prevention_Ipt"
        self.EXPECTED_APPT_FOOTPRINT = self.make_appt_footprint({"Over5OPD": 1})
        self.ACCEPTED_FACILITY_LEVEL = '1a'
        self.number_of_occurrences = 0

    def apply(self, person_id, squeeze_factor):

        logger.debug(key="message", data=f"Starting IPT for person {person_id}")
        self.number_of_occurrences += 1

        df = self.sim.population.props  # shortcut to the dataframe

        person = df.loc[person_id]

        # Do not run if the person is not alive or already on IPT or diagnosed active infection
        if (
            (not person["is_alive"])
            or person["tb_on_ipt"]
            or person["tb_diagnosed"]
        ):
            return

        # if currently have symptoms of TB, refer for screening/testing
        persons_symptoms = self.sim.modules["SymptomManager"].has_what(person_id)
        if any(x in self.module.symptom_list for x in persons_symptoms):

            self.sim.modules["HealthSystem"].schedule_hsi_event(
                HSI_Tb_ScreeningAndRefer(person_id=person_id, module=self.module),
                topen=self.sim.date,
                tclose=self.sim.date + pd.DateOffset(days=14),
                priority=0,
            )

        else:
            # Check/log use of consumables, and give IPT if available
            # if not available, reschedule IPT start
            if self.get_consumables(
                item_codes=self.module.item_codes_for_consumables_required["tb_ipt"]
            ):
                # Update properties
                df.at[person_id, "tb_on_ipt"] = True
                df.at[person_id, "tb_date_ipt"] = self.sim.date

                # schedule decision to continue or end IPT after 6 months
                self.sim.schedule_event(
                    Tb_DecisionToContinueIPT(self.module, person_id),
                    self.sim.date + DateOffset(months=6),
                )

            else:
                # Reschedule this HSI to occur again, up to a 3 times in total
                if self.number_of_occurrences < 3:
                    self.sim.modules["HealthSystem"].schedule_hsi_event(
                        self,
                        topen=self.sim.date + pd.DateOffset(days=1),
                        tclose=self.sim.date + pd.DateOffset(days=14),
                        priority=0,
                    )


class Tb_DecisionToContinueIPT(Event, IndividualScopeEventMixin):
    """Helper event that is used to 'decide' if someone on IPT should continue or end
    This event is scheduled by 'HSI_Tb_Start_or_Continue_Ipt' after 6 months

    * end IPT for all
    * schedule further IPT for HIV+ if still eligible (no active TB diagnosed, <36 months IPT)
    """

    def __init__(self, module, person_id):
        super().__init__(module, person_id=person_id)

    def apply(self, person_id):
        df = self.sim.population.props
        person = df.loc[person_id]
        m = self.module

        if not (person["is_alive"]):
            return

        # default update properties for all
        df.at[person_id, "tb_on_ipt"] = False

        # decide whether PLHIV will continue
        if (
            person["hv_diagnosed"]
            and (not person["tb_diagnosed"])
            and (person["tb_date_ipt"] < (self.sim.date - pd.DateOffset(days=36 * 30.5)))
            and (m.rng.random_sample() < m.parameters["prob_retained_ipt_6_months"])
        ):
            self.sim.modules["HealthSystem"].schedule_hsi_event(
                HSI_Tb_Start_or_Continue_Ipt(person_id=person_id, module=m),
                topen=self.sim.date,
                tclose=self.sim.date + pd.DateOffset(days=14),
                priority=0,
            )


# ---------------------------------------------------------------------------
#   Deaths
# ---------------------------------------------------------------------------


class TbDeathEvent(Event, IndividualScopeEventMixin):
    """
    The scheduled death for a tb case
    check whether this death should occur using a linear model
    will depend on treatment status, smear status and age
    """

    def __init__(self, module, person_id, cause):
        super().__init__(module, person_id=person_id)
        self.cause = cause

    def apply(self, person_id):
        df = self.sim.population.props

        if not df.at[person_id, "is_alive"]:
            return

        if not df.at[person_id, "tb_inf"] == "active":
            return

        logger.debug(
            key="message",
            data=f"TbDeathEvent: checking whether death should occur for person {person_id}",
        )

        # use linear model to determine whether this person will die:
        rng = self.module.rng
        result = self.module.lm["death_rate"].predict(df.loc[[person_id]], rng=rng)

        if result:
            logger.debug(
                key="message",
                data=f"TbDeathEvent: cause this death for person {person_id}",
            )

            self.sim.modules["Demography"].do_death(
                individual_id=person_id,
                cause=self.cause,
                originating_module=self.module,
            )


# ---------------------------------------------------------------------------
#   Logging
# ---------------------------------------------------------------------------


class TbLoggingEvent(RegularEvent, PopulationScopeEventMixin):
    def __init__(self, module):
        """produce some outputs to check"""
        # run this event every 12 months
        self.repeat = 12
        super().__init__(module, frequency=DateOffset(months=self.repeat))

    def apply(self, population):
        # get some summary statistics
        df = population.props
        now = self.sim.date

        # ------------------------------------ INCIDENCE ------------------------------------
        # total number of new active cases in last year - ds + mdr
        # may have died in the last year but still counted as active case for the year

        # number of new active cases
        new_tb_cases = len(
            df[(df.tb_date_active >= (now - DateOffset(months=self.repeat)))]
        )

        # number of latent cases
        new_latent_cases = len(
            df[(df.tb_date_latent >= (now - DateOffset(months=self.repeat)))]
        )

        # number of new active cases in HIV+
        inc_active_hiv = len(
            df[
                (df.tb_date_active >= (now - DateOffset(months=self.repeat)))
                & df.hv_inf
                ]
        )

        # proportion of active TB cases in the last year who are HIV-positive
        prop_hiv = inc_active_hiv / new_tb_cases if new_tb_cases else 0

        logger.info(
            key="tb_incidence",
            description="Number new active and latent TB cases, total and in PLHIV",
            data={
                "num_new_active_tb": new_tb_cases,
                "num_new_latent_tb": new_latent_cases,
                "num_new_active_tb_in_hiv": inc_active_hiv,
                "prop_active_tb_in_plhiv": prop_hiv,
            },
        )

        # save outputs to dict for calibration
        self.module.tb_outputs["date"] += [self.sim.date.year]
        self.module.tb_outputs["num_new_active_tb"] += [new_tb_cases]

        # ------------------------------------ PREVALENCE ------------------------------------
        # number of current active cases divided by population alive

        # ACTIVE
        num_active_tb_cases = len(df[(df.tb_inf == "active") & df.is_alive])
        prev_active = num_active_tb_cases / len(df[df.is_alive])

        assert prev_active <= 1

        # prevalence of active TB in adults
        num_active_adult = len(
            df[(df.tb_inf == "active") & (df.age_years >= 15) & df.is_alive]
        )
        prev_active_adult = num_active_adult / len(
            df[(df.age_years >= 15) & df.is_alive]
        ) if len(
            df[(df.age_years >= 15) & df.is_alive]
        ) else 0
        assert prev_active_adult <= 1

        # prevalence of active TB in children
        num_active_child = len(
            df[(df.tb_inf == "active") & (df.age_years < 15) & df.is_alive]
        )
        prev_active_child = num_active_child / len(
            df[(df.age_years < 15) & df.is_alive]
        ) if len(
            df[(df.age_years < 15) & df.is_alive]
        ) else 0
        assert prev_active_child <= 1

        # LATENT
        # proportion of population with latent TB - all pop
        num_latent = len(df[(df.tb_inf == "latent") & df.is_alive])
        prev_latent = num_latent / len(df[df.is_alive])
        assert prev_latent <= 1

        # proportion of population with latent TB - adults
        num_latent_adult = len(
            df[(df.tb_inf == "latent") & (df.age_years >= 15) & df.is_alive]
        )
        prev_latent_adult = num_latent_adult / len(
            df[(df.age_years >= 15) & df.is_alive]
        ) if len(
            df[(df.age_years >= 15) & df.is_alive]
        ) else 0
        assert prev_latent_adult <= 1

        # proportion of population with latent TB - children
        num_latent_child = len(
            df[(df.tb_inf == "latent") & (df.age_years < 15) & df.is_alive]
        )
        prev_latent_child = num_latent_child / len(
            df[(df.age_years < 15) & df.is_alive]
        ) if len(
            df[(df.age_years < 15) & df.is_alive]
        ) else 0
        assert prev_latent_child <= 1

        logger.info(
            key="tb_prevalence",
            description="Prevalence of active and latent TB cases, total and in PLHIV",
            data={
                "tbPrevActive": prev_active,
                "tbPrevActiveAdult": prev_active_adult,
                "tbPrevActiveChild": prev_active_child,
                "tbPrevLatent": prev_latent,
                "tbPrevLatentAdult": prev_latent_adult,
                "tbPrevLatentChild": prev_latent_child,
            },
        )

        # save outputs to dict for calibration
        self.module.tb_outputs["tbPrevLatent"] += [prev_latent]

        # ------------------------------------ MDR ------------------------------------
        # number new mdr tb cases
        new_mdr_cases = len(
            df[
                (df.tb_strain == "mdr")
                & (df.tb_date_active >= (now - DateOffset(months=self.repeat)))
                ]
        )

        if new_mdr_cases:
            prop_mdr = new_mdr_cases / new_tb_cases
        else:
            prop_mdr = 0

        logger.info(
            key="tb_mdr",
            description="Incidence of new active MDR cases and the proportion of TB cases that are MDR",
            data={
                "tbNewActiveMdrCases": new_mdr_cases,
                "tbPropActiveCasesMdr": prop_mdr,
            },
        )

        # ------------------------------------ CASE NOTIFICATIONS ------------------------------------
        # number diagnoses (new, relapse, reinfection) in last timeperiod
        new_tb_diagnosis = len(
            df[
                (df.tb_date_active >= (now - DateOffset(months=self.repeat)))
                & (df.tb_date_diagnosed >= (now - DateOffset(months=self.repeat)))]
        )

        if new_tb_diagnosis:
            prop_dx = new_tb_diagnosis / new_tb_cases
        else:
            prop_dx = 0

        # ------------------------------------ TREATMENT ------------------------------------
        # number of tb cases who became active in last timeperiod and initiated treatment
        new_tb_tx = len(
            df[
                (df.tb_date_active >= (now - DateOffset(months=self.repeat)))
                & (df.tb_date_treated >= (now - DateOffset(months=self.repeat)))
                ]
        )

        # treatment coverage: if became active and was treated in last timeperiod
        if new_tb_cases:
            tx_coverage = new_tb_tx / new_tb_cases
            # assert tx_coverage <= 1
        else:
            tx_coverage = 0

        # ipt coverage
        new_tb_ipt = len(
            df[
                (df.tb_date_ipt >= (now - DateOffset(months=self.repeat)))
            ]
        )

        # this will give ipt among whole population - not just eligible pop
        if new_tb_ipt:
            ipt_coverage = new_tb_ipt / len(df[df.is_alive])
        else:
            ipt_coverage = 0

        logger.info(
            key="tb_treatment",
            description="TB treatment coverage",
            data={
                "tbNewDiagnosis": new_tb_diagnosis,
                "tbPropDiagnosed": prop_dx,
                "tbTreatmentCoverage": tx_coverage,
                "tbIptCoverage": ipt_coverage,
            },
        )

        # ------------------------------------ TREATMENT DELAYS ------------------------------------
        # for every person initiated on treatment, record time from onset to treatment
        # each year a series of intervals in days (treatment date - onset date) are recorded
        # convert to list
        # this will include false positives as Nan or negative or delay > 3 years

        # adults
        # get index of adults starting tx in last time-period
        # note tb onset may have been up to 3 years prior to treatment
        adult_tx_idx = df.loc[(df.age_years >= 16) &
                              (df.tb_date_treated >= (now - DateOffset(months=self.repeat)))].index

        # calculate treatment_date - onset_date for each person in index
        adult_tx_delays = (df.loc[adult_tx_idx, "tb_date_treated"] - df.loc[adult_tx_idx, "tb_date_active"]).dt.days
        adult_tx_delays = adult_tx_delays.tolist()

        # children
        child_tx_idx = df.loc[(df.age_years < 16) &
                              (df.tb_date_treated >= (now - DateOffset(months=self.repeat)))].index
        child_tx_delays = (df.loc[child_tx_idx, "tb_date_treated"] - df.loc[child_tx_idx, "tb_date_active"]).dt.days
        child_tx_delays = child_tx_delays.tolist()

        logger.info(
            key="tb_treatment_delays",
            description="TB time from onset to treatment",
            data={
                "tbTreatmentDelayAdults": adult_tx_delays,
                "tbTreatmentDelayChildren": child_tx_delays,
            },
        )

        # ------------------------------------ FALSE POSITIVES ------------------------------------
        # from the numbers on treatment, extract those who did not have active TB infection
        # they will be diagnosed as positive, but tb_inf != active
        # proportion of new treatments which are false positives

        # adults
        # tb_date_active is not within last 3 years (or pd.NaT)
        adult_num_false_positive = len(
            df[
                ~(df.tb_date_active >= (now - DateOffset(months=36)))
                & (df.tb_date_treated >= (now - DateOffset(months=self.repeat)))
                & (df.age_years >= 16)
                ]
        )

        # these are all new adults treated, regardless of tb status
        new_tb_tx_adult = len(
            df[
                (df.tb_date_treated >= (now - DateOffset(months=self.repeat)))
                & (df.age_years >= 16)
                ]
        )

        # proportion of adults starting on treatment who are false positive
        if adult_num_false_positive:
            adult_prop_false_positive = adult_num_false_positive / new_tb_tx_adult
        else:
            adult_prop_false_positive = 0

        # children
        child_num_false_positive = len(
            df[
                ~(df.tb_date_active >= (now - DateOffset(months=36)))
                & (df.tb_date_treated >= (now - DateOffset(months=self.repeat)))
                & (df.age_years < 16)
                ]
        )

        # these are all new children treated, regardless of tb status
        new_tb_tx_child = len(
            df[
                (df.tb_date_treated >= (now - DateOffset(months=self.repeat)))
                & (df.age_years < 16)
                ]
        )

        # proportion of children starting on treatment who are false positive
        if child_num_false_positive:
            child_prop_false_positive = child_num_false_positive / new_tb_tx_child
        else:
            child_prop_false_positive = 0

        logger.info(
            key="tb_false_positive",
            description="TB numbers on treatment without disease",
            data={
                "tbNumFalsePositiveAdults": adult_num_false_positive,
                "tbNumFalsePositiveChildren": child_num_false_positive,
                "tbPropFalsePositiveAdults": adult_prop_false_positive,
                "tbPropFalsePositiveChildren": child_prop_false_positive,
            },
        )


# ---------------------------------------------------------------------------
#   Debugging / Checking Events
# ---------------------------------------------------------------------------


class TbCheckPropertiesEvent(RegularEvent, PopulationScopeEventMixin):
    def __init__(self, module):
        super().__init__(module, frequency=DateOffset(months=1))  # runs every month

    def apply(self, population):
        self.module.check_config_of_properties()


# ---------------------------------------------------------------------------
#   Dummy Version of the Module
# ---------------------------------------------------------------------------


class DummyTbModule(Module):
    """Dummy TB Module - it's only job is to create and maintain the 'tb_inf' property.
    This can be used in test files."""

    INIT_DEPENDENCIES = {"Demography"}
    ALTERNATIVE_TO = {"Tb"}

    PROPERTIES = {
        "tb_inf": Property(
            Types.CATEGORICAL,
            categories=[
                "uninfected",
                "latent",
                "active",
            ],
            description="tb status",
        ),
    }

    def __init__(self, name=None, active_tb_prev=0.001):
        super().__init__(name)
        self.active_tb_prev = active_tb_prev

    def read_parameters(self, data_folder):
        pass

    def initialise_population(self, population):
        df = population.props

        tb_idx = df.index[
            df.is_alive & (self.rng.random_sample(len(df.is_alive)) < self.active_tb_prev)
            ]
        df.loc[tb_idx, "tb_inf"] = "active"

    def initialise_simulation(self, sim):
        pass

    def on_birth(self, mother, child):
        child_infected = (self.rng.random_sample() < self.active_tb_prev)
        if child_infected:
            self.sim.population.props.at[child, "tb_inf"] = "active"<|MERGE_RESOLUTION|>--- conflicted
+++ resolved
@@ -378,19 +378,11 @@
             Types.REAL,
             "probability of referral to TB screening HSI if presenting with TB-related symptoms"
         ),
-<<<<<<< HEAD
-        # ------------------ sacle-up parameters for scenario analysis ------------------ #
-=======
         # ------------------ scale-up parameters for scenario analysis ------------------ #
->>>>>>> 3c8c7833
         "scaleup_parameters": Parameter(
             Types.DATA_FRAME,
             "list of parameters and values changed in scenario analysis",
         ),
-<<<<<<< HEAD
-
-=======
->>>>>>> 3c8c7833
     }
 
     def read_parameters(self, data_folder):
@@ -476,157 +468,6 @@
         """
         p = self.parameters
 
-<<<<<<< HEAD
-        # if diabetes in NCD module, use as risk factor
-        if "cardio_metabolic_disorders" in self.sim.modules:
-
-            self.lm["active_tb"] = LinearModel(
-                LinearModelType.MULTIPLICATIVE,
-                1,
-                Predictor("age_years").when("<=15", p["rr_tb_child"]),
-                # -------------- LIFESTYLE -------------- #
-                Predictor().when(
-                    'va_bcg_all_doses &'
-                    '(hv_inf == False) &'
-                    '(age_years <10)',
-                    p["rr_tb_bcg"]  # child with bcg
-                ),
-                Predictor("li_bmi").when(">=4", p["rr_tb_obese"]),
-                Predictor("nc_diabetes").when(True, p['rr_tb_diabetes1']),
-                Predictor("li_ex_alc").when(True, p["rr_tb_alcohol"]),
-                Predictor("li_tob").when(True, p["rr_tb_smoking"]),
-                # -------------- IPT -------------- #
-                Predictor().when(
-                    '~hv_inf &'
-                    'tb_on_ipt & '
-                    'age_years <= 15',
-                    p["rr_ipt_child"]),  # hiv- child on ipt
-                Predictor().when(
-                    '~hv_inf &'
-                    'tb_on_ipt & '
-                    'age_years > 15',
-                    p["rr_ipt_adult"]),  # hiv- adult on ipt
-                # -------------- PLHIV -------------- #
-                Predictor("hv_inf").when(True, p["rr_tb_hiv"]),
-                Predictor("sy_aids_symptoms").when(">0", p["rr_tb_aids"]),
-                # on ART, no IPT
-                Predictor().when(
-                    'hv_inf & '
-                    '(hv_art == "on_VL_suppressed") &'
-                    '~tb_on_ipt & '
-                    'age_years <= 15',
-                    p["rr_tb_art_child"]),  # hiv+ child on ART
-                Predictor().when(
-                    'hv_inf & '
-                    '(hv_art == "on_VL_suppressed") &'
-                    '~tb_on_ipt & '
-                    'age_years > 15',
-                    p["rr_tb_art_adult"]),  # hiv+ adult on ART
-                # on ART, on IPT
-                Predictor().when(
-                    'tb_on_ipt & '
-                    'hv_inf & '
-                    'age_years <= 15 &'
-                    '(hv_art == "on_VL_suppressed")',
-                    (p["rr_tb_art_child"] * p["rr_ipt_art_child"]),  # hiv+ child on ART+IPT
-                ),
-                Predictor().when(
-                    'tb_on_ipt & '
-                    'hv_inf & '
-                    'age_years > 15 &'
-                    '(hv_art == "on_VL_suppressed")',
-                    (p["rr_tb_art_adult"] * p["rr_ipt_art_adult"]),  # hiv+ adult on ART+IPT
-                ),
-                # not on ART, on IPT
-                Predictor().when(
-                    'tb_on_ipt & '
-                    'hv_inf & '
-                    'age_years <= 15 &'
-                    '(hv_art != "on_VL_suppressed")',
-                    p["rr_ipt_child_hiv"],  # hiv+ child IPT only
-                ),
-                Predictor().when(
-                    'tb_on_ipt & '
-                    'hv_inf & '
-                    'age_years > 15 &'
-                    '(hv_art != "on_VL_suppressed")',
-                    p["rr_ipt_adult_hiv"],  # hiv+ adult IPT only
-                ),
-            )
-        else:
-            self.lm["active_tb"] = LinearModel(
-                LinearModelType.MULTIPLICATIVE,
-                1,
-                Predictor("age_years").when("<=15", p["rr_tb_child"]),
-                # -------------- LIFESTYLE -------------- #
-                Predictor().when(
-                    'va_bcg_all_doses &'
-                    '(hv_inf == False) &'
-                    '(age_years <10)',
-                    p["rr_tb_bcg"]  # child with bcg
-                ),
-                Predictor("li_bmi").when(">=4", p["rr_tb_obese"]),
-                Predictor("li_ex_alc").when(True, p["rr_tb_alcohol"]),
-                Predictor("li_tob").when(True, p["rr_tb_smoking"]),
-                # -------------- IPT -------------- #
-                Predictor().when(
-                    '~hv_inf &'
-                    'tb_on_ipt & '
-                    'age_years <= 15',
-                    p["rr_ipt_child"]),  # hiv- child on ipt
-                Predictor().when(
-                    '~hv_inf &'
-                    'tb_on_ipt & '
-                    'age_years > 15',
-                    p["rr_ipt_adult"]),  # hiv- adult on ipt
-                # -------------- PLHIV -------------- #
-                Predictor("hv_inf").when(True, p["rr_tb_hiv"]),
-                Predictor("sy_aids_symptoms").when(">0", p["rr_tb_aids"]),
-                # on ART, no IPT
-                Predictor().when(
-                    'hv_inf & '
-                    '(hv_art == "on_VL_suppressed") &'
-                    '~tb_on_ipt & '
-                    'age_years <= 15',
-                    p["rr_tb_art_child"]),  # hiv+ child on ART
-                Predictor().when(
-                    'hv_inf & '
-                    '(hv_art == "on_VL_suppressed") &'
-                    '~tb_on_ipt & '
-                    'age_years > 15',
-                    p["rr_tb_art_adult"]),  # hiv+ adult on ART
-                # on ART, on IPT
-                Predictor().when(
-                    'tb_on_ipt & '
-                    'hv_inf & '
-                    'age_years <= 15 &'
-                    '(hv_art == "on_VL_suppressed")',
-                    (p["rr_tb_art_child"] * p["rr_ipt_art_child"]),  # hiv+ child on ART+IPT
-                ),
-                Predictor().when(
-                    'tb_on_ipt & '
-                    'hv_inf & '
-                    'age_years > 15 &'
-                    '(hv_art == "on_VL_suppressed")',
-                    (p["rr_tb_art_adult"] * p["rr_ipt_art_adult"]),  # hiv+ adult on ART+IPT
-                ),
-                # not on ART, on IPT
-                Predictor().when(
-                    'tb_on_ipt & '
-                    'hv_inf & '
-                    'age_years <= 15 &'
-                    '(hv_art != "on_VL_suppressed")',
-                    p["rr_ipt_child_hiv"],  # hiv+ child IPT only
-                ),
-                Predictor().when(
-                    'tb_on_ipt & '
-                    'hv_inf & '
-                    'age_years > 15 &'
-                    '(hv_art != "on_VL_suppressed")',
-                    p["rr_ipt_adult_hiv"],  # hiv+ adult IPT only
-                ),
-            )
-=======
         # risk of active tb
         predictors = [
             Predictor("age_years").when("<=15", p["rr_tb_child"]),
@@ -701,7 +542,6 @@
         conditional_predictors = [
             Predictor("nc_diabetes").when(True, p['rr_tb_diabetes1']),
         ] if "cardio_metabolic_disorders" in self.sim.modules else []
->>>>>>> 3c8c7833
 
         self.lm["active_tb"] = LinearModel.multiplicative(
             *(predictors + conditional_predictors))
@@ -901,32 +741,22 @@
 
         # 4) -------- Define the treatment options --------
         # adult treatment - primary
-        # self.item_codes_for_consumables_required['tb_tx_adult'] = \
-        #     hs.get_item_codes_from_package_name("First line treatment for new TB cases for adults")
         self.item_codes_for_consumables_required['tb_tx_adult'] = \
             hs.get_item_code_from_item_name("Cat. I & III Patient Kit A")
 
         # child treatment - primary
-        # self.item_codes_for_consumables_required['tb_tx_child'] = \
-        #     hs.get_item_codes_from_package_name("First line treatment for new TB cases for children")
         self.item_codes_for_consumables_required['tb_tx_child'] = \
             hs.get_item_code_from_item_name("Cat. I & III Patient Kit B")
 
         # child treatment - primary, shorter regimen
-        # self.item_codes_for_consumables_required['tb_tx_child_shorter'] = \
-        #     hs.get_item_codes_from_package_name("First line treatment for new TB cases for children shorter regimen")
         self.item_codes_for_consumables_required['tb_tx_child_shorter'] = \
             hs.get_item_code_from_item_name("Cat. I & III Patient Kit B")
 
         # adult treatment - secondary
-        # self.item_codes_for_consumables_required['tb_retx_adult'] = \
-        #     hs.get_item_codes_from_package_name("First line treatment for retreatment TB cases for adults")
         self.item_codes_for_consumables_required['tb_retx_adult'] = \
             hs.get_item_code_from_item_name("Cat. II Patient Kit A1")
 
         # child treatment - secondary
-        # self.item_codes_for_consumables_required['tb_retx_child'] = \
-        #     hs.get_item_codes_from_package_name("First line treatment for retreatment TB cases for children")
         self.item_codes_for_consumables_required['tb_retx_child'] = \
             hs.get_item_code_from_item_name("Cat. II Patient Kit A2")
 
@@ -988,8 +818,6 @@
 
         incidence_year = incidence_year * p["scaling_factor_WHO"]
 
-        incidence_year = incidence_year * p["scaling_factor_WHO"]
-
         self.assign_active_tb(
             population,
             strain="ds",
@@ -1012,15 +840,9 @@
         """
 
         # 1) Regular events
-<<<<<<< HEAD
-        sim.schedule_event(TbActiveEvent(self), sim.date + DateOffset(days=0))
-        sim.schedule_event(TbTreatmentAndRelapseEvents(self), sim.date + DateOffset(days=0))
-        sim.schedule_event(TbSelfCureEvent(self), sim.date + DateOffset(days=0))
-=======
         sim.schedule_event(TbActiveEvent(self), sim.date)
         sim.schedule_event(TbTreatmentAndRelapseEvents(self), sim.date)
         sim.schedule_event(TbSelfCureEvent(self), sim.date)
->>>>>>> 3c8c7833
         sim.schedule_event(TbActiveCasePoll(self), sim.date + DateOffset(years=1))
 
         # log at the end of the year
@@ -1455,11 +1277,7 @@
         )
 
         # if HIV+ and on ART (virally suppressed), remove AIDS symptoms if cured of TB
-<<<<<<< HEAD
-        hiv_tb_infected = set(cure_idx).intersection(
-=======
         hiv_tb_infected = cure_idx.intersection(
->>>>>>> 3c8c7833
             df.loc[
                 df.is_alive
                 & df.hv_inf
@@ -1582,7 +1400,6 @@
             # change all column values
             self.sim.modules["Hiv"].parameters["prob_start_art_or_vs"]["virally_suppressed_on_art"] = scaled_params.loc[
                 scaled_params.parameter == "virally_suppressed_on_art", "value"].values[0]
-<<<<<<< HEAD
 
             # TB
             # use NTP treatment rates
@@ -1615,79 +1432,6 @@
 
         # remove consumables constraints, all cons available
         if scenario == 2:
-
-            # tb consumables
-            # some cons are listed as dicts, some as integer values
-            tmp = list(self.module.item_codes_for_consumables_required.values())
-            # select dict items
-            tb_cons = [None] * len(tmp)
-            for cons in range(len(tmp)):
-                if isinstance(tmp[cons], dict):
-                    # extract item code
-                    item_code = list(tmp[cons].keys())[0]
-                    tb_cons[cons] = item_code
-                else:
-                    tb_cons[cons] = tmp[cons]
-
-            # hiv consumables
-            tmp2 = list(self.sim.modules["Hiv"].item_codes_for_consumables_required.values())
-            # select dict items
-            hiv_cons = [None] * len(tmp2)
-            for cons in range(len(tmp2)):
-                if isinstance(tmp2[cons], dict):
-                    # extract item code
-                    item_code = list(tmp2[cons].keys())[0]
-                    hiv_cons[cons] = item_code
-                else:
-                    hiv_cons[cons] = tmp2[cons]
-
-            # join consumables lists
-            all_cons = [*tb_cons, *hiv_cons]
-
-            for item_code in all_cons:
-                self.sim.modules['HealthSystem'].override_availability_of_consumables(
-                        {item_code: 1.0})
-
-            # new_parameters = {
-            #     'cons_availability': 'all',
-            # }
-            # self.sim.schedule_event(
-            #     HealthSystemChangeParameters(
-            #         self.sim.modules['HealthSystem'], parameters=new_parameters),
-            #     self.sim.date)
-=======
-
-            # TB
-            # use NTP treatment rates
-            self.sim.modules["Tb"].parameters["rate_testing_active_tb"]["treatment_coverage"] = scaled_params.loc[
-                scaled_params.parameter == "tb_treatment_coverage", "value"].values[0]
-
-            # increase tb treatment success rates
-            self.sim.modules["Tb"].parameters["prob_tx_success_ds"] = scaled_params.loc[
-                scaled_params.parameter == "tb_prob_tx_success_ds", "value"].values[0]
-            self.sim.modules["Tb"].parameters["prob_tx_success_mdr"] = scaled_params.loc[
-                scaled_params.parameter == "tb_prob_tx_success_mdr", "value"].values[0]
-            self.sim.modules["Tb"].parameters["prob_tx_success_0_4"] = scaled_params.loc[
-                scaled_params.parameter == "tb_prob_tx_success_0_4", "value"].values[0]
-            self.sim.modules["Tb"].parameters["prob_tx_success_5_14"] = scaled_params.loc[
-                scaled_params.parameter == "tb_prob_tx_success_5_14", "value"].values[0]
-            self.sim.modules["Tb"].parameters["prob_tx_success_shorter"] = scaled_params.loc[
-                scaled_params.parameter == "tb_prob_tx_success_shorter", "value"].values[0]
-
-            # change first-line testing for TB to xpert
-            p["first_line_test"] = scaled_params.loc[
-                scaled_params.parameter == "first_line_test", "value"].values[0]
-            p["second_line_test"] = scaled_params.loc[
-                scaled_params.parameter == "second_line_test", "value"].values[0]
-
-            # increase coverage of IPT
-            p["ipt_coverage"]["coverage_plhiv"] = scaled_params.loc[
-                scaled_params.parameter == "ipt_coverage_plhiv", "value"].values[0]
-            p["ipt_coverage"]["coverage_paediatric"] = scaled_params.loc[
-                scaled_params.parameter == "ipt_coverage_paediatric", "value"].values[0]
-
-        # remove consumables constraints, all cons available
-        if scenario == 2:
             # list only things that change: constraints on consumables
             new_parameters = {
                 'cons_availability': 'all',
@@ -1696,7 +1440,6 @@
                 HealthSystemChangeParameters(
                     self.sim.modules['HealthSystem'], parameters=new_parameters),
                 self.sim.date)
->>>>>>> 3c8c7833
 
 
 class TbActiveCasePoll(RegularEvent, PopulationScopeEventMixin):
@@ -1720,12 +1463,7 @@
         prop_untreated_mdr = self.module.calculate_untreated_proportion(population, strain="mdr")
 
         scaled_incidence_ds = incidence_year * \
-<<<<<<< HEAD
-            p["scaling_factor_WHO"] * \
-            prop_untreated_ds
-=======
             p["scaling_factor_WHO"] * prop_untreated_ds
->>>>>>> 3c8c7833
         scaled_incidence_mdr = incidence_year * \
             p["prop_mdr2010"] * \
             p["scaling_factor_WHO"] * \
@@ -1853,11 +1591,7 @@
 
         # -------- 5) schedule screening for asymptomatic and symptomatic people --------
         # sample from all new active cases (active_idx) and determine whether they will seek a test
-<<<<<<< HEAD
-        # year = now.year if now.year < 2050 else 2050
-        year = now.year if now.year < 2020 else 2019
-        if now.year == 2010:
-            year = 2011
+        year = min(2019, max(2011, now.year))
 
         active_testing_rates = p["rate_testing_active_tb"]
 
@@ -1868,19 +1602,6 @@
                                           "treatment_coverage"].values[
                                           0] / 100
 
-=======
-        year = min(2019, max(2011, now.year))
-
-        active_testing_rates = p["rate_testing_active_tb"]
-
-        # change to NTP testing rates
-        current_active_testing_rate = active_testing_rates.loc[
-                                          (
-                                              active_testing_rates.year == year),
-                                          "treatment_coverage"].values[
-                                          0] / 100
-
->>>>>>> 3c8c7833
         # multiply testing rate by average treatment availability to match treatment coverage
         current_active_testing_rate = current_active_testing_rate * (1 / 0.6)
 
@@ -2029,11 +1750,7 @@
         # if none of the above conditions are present, no further action
         persons_symptoms = self.sim.modules["SymptomManager"].has_what(person_id)
         if not any(x in self.module.symptom_list for x in persons_symptoms):
-<<<<<<< HEAD
-            return self.sim.modules["HealthSystem"].get_blank_appt_footprint()
-=======
             return self.make_appt_footprint({})
->>>>>>> 3c8c7833
 
         # ------------------------- testing ------------------------- #
         # if screening indicates presumptive tb
@@ -2216,8 +1933,6 @@
             return self.make_appt_footprint({})
         else:
             return ACTUAL_APPT_FOOTPRINT
-<<<<<<< HEAD
-=======
 
 
 class HSI_Tb_ClinicalDiagnosis(HSI_Event, IndividualScopeEventMixin):
@@ -2288,7 +2003,6 @@
                     tclose=None,
                     priority=0,
                 )
->>>>>>> 3c8c7833
 
 
 class HSI_Tb_Xray_level1b(HSI_Event, IndividualScopeEventMixin):
@@ -2449,8 +2163,6 @@
         self.TREATMENT_ID = "Tb_Treatment"
         self.ACCEPTED_FACILITY_LEVEL = '1a'
         self.number_of_occurrences = 0
-<<<<<<< HEAD
-=======
 
     @property
     def EXPECTED_APPT_FOOTPRINT(self):
@@ -2461,7 +2173,6 @@
             return self.make_appt_footprint({'TBNew': 1})
         else:
             return self.make_appt_footprint({'PharmDispensing': 1})
->>>>>>> 3c8c7833
 
     def apply(self, person_id, squeeze_factor):
         """This is a Health System Interaction Event - start TB treatment
@@ -2520,12 +2231,9 @@
                     tclose=None,
                     priority=0,
                 )
-<<<<<<< HEAD
-=======
 
     def post_apply_hook(self):
         self.number_of_occurrences += 1
->>>>>>> 3c8c7833
 
     def select_treatment(self, person_id):
         """
@@ -2571,20 +2279,13 @@
                 treatment_regimen = "tb_retx_child"
 
         # -------- SHINE Trial shorter paediatric regimen -------- #
-<<<<<<< HEAD
-=======
         # shorter treatment for child with minimal tb
->>>>>>> 3c8c7833
         if (self.module.parameters["scenario"] == 5) \
             & (self.sim.date >= self.module.parameters["scenario_start_date"]) \
             & (person["age_years"] <= 16) \
             & ~(person["tb_smear"]) \
             & ~person["tb_ever_treated"] \
                 & ~person["tb_diagnosed_mdr"]:
-<<<<<<< HEAD
-            # shorter treatment for child with minimal tb
-=======
->>>>>>> 3c8c7833
             treatment_regimen = "tb_tx_child_shorter"
 
         return treatment_regimen
