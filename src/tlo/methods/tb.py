--- conflicted
+++ resolved
@@ -4,6 +4,7 @@
     for eligible people (HIV+ and paediatric contacts of active TB cases
 """
 from functools import reduce
+from pathlib import Path
 
 import pandas as pd
 
@@ -396,13 +397,7 @@
         """
 
         # 1) Read the ResourceFiles
-<<<<<<< HEAD
-        workbook = pd.read_excel(
-            os.path.join(resourcefilepath, "ResourceFile_TB.xlsx"), sheet_name=None
-        )
-=======
-        workbook = read_csv_files(self.resourcefilepath/"ResourceFile_TB", files=None)
->>>>>>> b94f99e9
+        workbook = read_csv_files(Path(resourcefilepath)/"ResourceFile_TB", files=None)
         self.load_parameters_from_dataframe(workbook["parameters"])
 
         p = self.parameters
