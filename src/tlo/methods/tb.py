--- conflicted
+++ resolved
@@ -1015,13 +1015,8 @@
         df = self.sim.population.props
         df_tmp = df.loc[df.is_alive]
         num_active_tb_cases = len(df_tmp[(df_tmp.tb_inf == "active") & df_tmp.is_alive])
-<<<<<<< HEAD
-        total_prev = (num_active_tb_cases) / len(df_tmp)
-        return total_prev
-=======
         total_prev = num_active_tb_cases / len(df_tmp)
         return {'TB': total_prev}
->>>>>>> 0901eb30
 
     def calculate_untreated_proportion(self, population, strain):
         """
