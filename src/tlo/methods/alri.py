"""
Childhood Acute Lower Respiratory Infection Module

Overview
--------
Individuals are exposed to the risk of infection by a pathogen (and potentially also with a secondary bacterial
infection) that can cause one of several type of acute lower respiratory infection (Alri).
The disease is manifested as either viral pneumonia, bacterial pneumonia or bronchiolitis.

During an episode (prior to recovery - either naturally or cured with treatment), symptom are manifest and there may be
complications (e.g. local pulmonary complication: pleural effusuion, empyema, lung abscess, pneumothorax; and/or
systemic complications: sepsis, meningitis, and respiratory failure). There is a risk that some of these complications
are onset after a delay.

The individual may recover naturally or die. The risk of death depends on the type of disease and the presence of some
of the complications.

Health care seeking is prompted by the onset of the symptom. The individual can be treated; if successful the risk of
death is lowered and they are cured (symptom resolved) some days later.

Outstanding issues
------------------
* All HSI events
* Follow-up appointments for initial HSI events.
* Double check parameters and consumables codes for the HSI events.
* Duration of Alri Event is not informed by data

Questions
----------

#1:
'daly_very_severe_ALRI' is never used: is that right?

#2:
There are no probabilities describing the risk of onset of the complication "empyema". There is the risk of empyema
being delayed onset (i.e. prob_pleural_effusion_to_empyema) and also the risk that "empyema" leads to sepsis
(prob_empyema_to_sepsis). However, for simplicity  we only have two phases of complication (initial and delayed), so
this is not represented at the moment. I am not sure if it should be or not.

#3:
The risk of death is not affected by delayed-onset complications: should it be?

#4:
Check that every parameter is used and remove those not used (from definition and from excel). I think that are several
not being used (e.g prob_respiratory_failure_to_multiorgan_dysfunction and r_progress_to_severe_ALRI) -- perhaps left
 over from an earlier version? Also, please could you tidy-up ResourceFile_Alri.xlsx? If there are sheets that need to
  remain in there, it would be good if you can explain what each is for on the sheet (and delete anything that is not
   needed).

#5:
Is it right that 'danger_signs' is an indepednet symptom? It seems like this is something that is determined in the
 course of a diagnosis (like in diarrhoea module).
"""

from collections import defaultdict
from itertools import chain
from pathlib import Path

import numpy as np
import pandas as pd

from tlo import DateOffset, Module, Parameter, Property, Types, logging
from tlo.events import Event, IndividualScopeEventMixin, PopulationScopeEventMixin, RegularEvent
from tlo.lm import LinearModel, LinearModelType, Predictor
from tlo.methods import Metadata
from tlo.methods.causes import Cause
from tlo.methods.healthsystem import HSI_Event
from tlo.methods.symptommanager import Symptom
from tlo.util import random_date, sample_outcome

logger = logging.getLogger(__name__)
logger.setLevel(logging.INFO)


# ---------------------------------------------------------------------------------------------------------
#   MODULE DEFINITION
# ---------------------------------------------------------------------------------------------------------

class Alri(Module):
    """This is the disease module for Acute Lower Respiratory Infections."""

    INIT_DEPENDENCIES = {
        'Demography',
        'Hiv',
        'Lifestyle',
<<<<<<< HEAD
        'Epi',
        'NewbornOutcomes',
        'SymptomManager',
        'Wasting'
=======
        'NewbornOutcomes',
        'SymptomManager',
        'Wasting',
>>>>>>> dc047ff1
    }

    ADDITIONAL_DEPENDENCIES = {'Epi'}

    OPTIONAL_INIT_DEPENDENCIES = {'HealthBurden'}

    # Declare Metadata
    METADATA = {
        Metadata.DISEASE_MODULE,
        Metadata.USES_SYMPTOMMANAGER,
        Metadata.USES_HEALTHSYSTEM,
        Metadata.USES_HEALTHBURDEN
    }

    pathogens = {
        'viral': [
            'RSV',
            'Rhinovirus',
            'HMPV',
            'Parainfluenza',
            'Influenza',
            'Adenovirus',
            'Bocavirus',
            'other_viral_pathogens'
            # <-- Coronaviruses NL63, 229E OC43 and HKU1, Cytomegalovirus, Parechovirus/Enterovirus
        ],
        'bacterial': [
            'Strep_pneumoniae_PCV13',      # <--  risk of acquisition is affected by the pneumococcal vaccine
            'Strep_pneumoniae_non_PCV13',  # <--  risk of acquisition is not affected by the pneumococcal vaccine
            'Hib',
            'H.influenzae_non_type_b',
            'Staph_aureus',
            'Enterobacteriaceae',  # includes E. coli, Enterobacter species, and Klebsiella species
            'other_Strepto_Enterococci',  # includes Streptococcus pyogenes and Enterococcus faecium
            'other_bacterial_pathogens'
            # <-- includes Bordetella pertussis, Chlamydophila pneumoniae,
            # Legionella species, Mycoplasma pneumoniae, Moraxella catarrhalis, Non-fermenting gram-negative
            # rods (Acinetobacter species and Pseudomonas species), Neisseria meningitidis
        ],
        'fungal': [
            'P.jirovecii'
        ]
    }

    # Make set of all pathogens combined:
    all_pathogens = set(chain.from_iterable(pathogens.values()))

    # Declare Causes of Death
    CAUSES_OF_DEATH = {
        f"ALRI_{path}": Cause(gbd_causes={'Lower respiratory infections'}, label='Lower respiratory infections')
        for path in all_pathogens
    }

    # Declare Causes of Disability
    CAUSES_OF_DISABILITY = {
        f"ALRI_{path}": Cause(gbd_causes={'Lower respiratory infections'}, label='Lower respiratory infections')
        for path in all_pathogens
    }

    # Declare the disease types:
    disease_types = {
        'bacterial_pneumonia', 'viral_pneumonia', 'fungal_pneumonia', 'bronchiolitis'
    }

    # Declare the Alri complications:
    complications = {'pneumothorax',
                     'pleural_effusion',
                     'empyema',
                     'lung_abscess',
                     'sepsis',
                     'meningitis',
                     'respiratory_failure',
                     'hypoxia'  # <-- Low implies Sp02<93%'
                     }

    PARAMETERS = {
        # Incidence rate by pathogens  -----
        'base_inc_rate_ALRI_by_RSV':
            Parameter(Types.LIST,
                      'baseline incidence rate of Alri caused by RSV in age groups 0-11, 12-23, 24-59 months, '
                      'per child per year'
                      ),
        'base_inc_rate_ALRI_by_Rhinovirus':
            Parameter(Types.LIST,
                      'baseline incidence of Alri caused by Rhinovirus in age groups 0-11, 12-23, 24-59 months, '
                      'per child per year'
                      ),
        'base_inc_rate_ALRI_by_HMPV':
            Parameter(Types.LIST,
                      'baseline incidence of Alri caused by HMPV in age groups 0-11, 12-23, 24-59 months, '
                      'per child per year'
                      ),
        'base_inc_rate_ALRI_by_Parainfluenza':
            Parameter(Types.LIST,
                      'baseline incidence of Alri caused by Parainfluenza 1-4 in age groups 0-11, 12-23, 24-59 months, '
                      'per child per year'
                      ),
        'base_inc_rate_ALRI_by_Strep_pneumoniae_PCV13':
            Parameter(Types.LIST,
                      'baseline incidence of Alri caused by Streptoccocus pneumoniae PCV13 serotype '
                      'in age groups 0-11, 12-23, 24-59 months, per child per year'
                      ),
        'base_inc_rate_ALRI_by_Strep_pneumoniae_non_PCV13':
            Parameter(Types.LIST,
                      'baseline incidence of Alri caused by Streptoccocus pneumoniae non PCV13 serotype '
                      'in age groups 0-11, 12-23, 24-59 months, per child per year'
                      ),
        'base_inc_rate_ALRI_by_Hib':
            Parameter(Types.LIST,
                      'baseline incidence of Alri caused by Haemophilus influenzae type b '
                      'in age groups 0-11, 12-23, 24-59 months, per child per year'
                      ),
        'base_inc_rate_ALRI_by_H.influenzae_non_type_b':
            Parameter(Types.LIST,
                      'baseline incidence of Alri caused by Haemophilus influenzae non-type b '
                      'in age groups 0-11, 12-23, 24-59 months, per child per year'
                      ),
        'base_inc_rate_ALRI_by_Enterobacteriaceae':
            Parameter(Types.LIST,
                      'baseline incidence of Alri caused by Enterobacteriaceae in age groups 0-11, 12-23, 24-59 months,'
                      ' per child per year'
                      ),
        'base_inc_rate_ALRI_by_other_Strepto_Enterococci':
            Parameter(Types.LIST,
                      'baseline incidence of Alri caused by other streptococci and Enterococci including '
                      'Streptococcus pyogenes and Enterococcus faecium in age groups 0-11, 12-23, 24-59 months,'
                      ' per child per year'
                      ),
        'base_inc_rate_ALRI_by_Staph_aureus':
            Parameter(Types.LIST,
                      'baseline incidence of Alri caused by Staphylococcus aureus '
                      'in age groups 0-11, 12-23, 24-59 months, per child per year'
                      ),
        'base_inc_rate_ALRI_by_Influenza':
            Parameter(Types.LIST,
                      'baseline incidence of Alri caused by Influenza type A, B, and C '
                      'in age groups 0-11, 12-23, 24-59 months, per child per year'
                      ),
        'base_inc_rate_ALRI_by_P.jirovecii':
            Parameter(Types.LIST,
                      'baseline incidence of Alri caused by P. jirovecii in age groups 0-11, 12-59 months, '
                      'per child per year'
                      ),
        'base_inc_rate_ALRI_by_Adenovirus':
            Parameter(Types.LIST,
                      'baseline incidence of Alri caused by adenovirus in age groups 0-11, 12-59 months, '
                      'per child per year'
                      ),
        'base_inc_rate_ALRI_by_Bocavirus':
            Parameter(Types.LIST,
                      'baseline incidence of Alri caused by bocavirus in age groups 0-11, 12-59 months, '
                      'per child per year'
                      ),
        'base_inc_rate_ALRI_by_other_viral_pathogens':
            Parameter(Types.LIST,
                      'baseline incidence of Alri caused by other viral pathogens in age groups 0-11, 12-59 months, '
                      'per child per year'
                      ),
        'base_inc_rate_ALRI_by_other_bacterial_pathogens':
            Parameter(Types.LIST,
                      'baseline incidence of Alri caused by other viral pathogens in age groups 0-11, 12-59 months, '
                      'per child per year'
                      ),

        # Risk factors for incidence infection -----
        'rr_ALRI_HHhandwashing':
            Parameter(Types.REAL,
                      'relative rate of acquiring Alri for children with household handwashing with soap '
                      ),
        'rr_ALRI_HIV_untreated':
            Parameter(Types.REAL,
                      'relative rate of acquiring Alri for children with untreated HIV positive status'
                      ),
        'rr_ALRI_underweight':
            Parameter(Types.REAL,
                      'relative rate of acquiring Alri for underweight children'
                      ),
        'rr_ALRI_low_birth_weight':
            Parameter(Types.REAL,
                      'relative rate of acquiring Alri for infants with low birth weight'
                      ),
        'rr_ALRI_not_excl_breastfeeding':
            Parameter(Types.REAL,
                      'relative rate of acquiring Alri for not exclusive breastfeeding upto 6 months'
                      ),
        'rr_ALRI_indoor_air_pollution':
            Parameter(Types.REAL,
                      'relative rate of acquiring Alri for indoor air pollution'
                      ),

        # Probability of bacterial co- / secondary infection -----
        'prob_viral_pneumonia_bacterial_coinfection':
            Parameter(Types.REAL,
                      'probability of primary viral pneumonia having a bacterial co-infection'
                      ),
        'proportion_bacterial_coinfection_pathogen':
            Parameter(Types.LIST,
                      'list of proportions of each bacterial pathogens in a co-infection pneumonia'
                      ),
        'prob_secondary_bacterial_infection_in_bronchiolitis':
            Parameter(Types.REAL,
                      'probability of viral bronchiolitis having a bacterial infection'
                      ),

        # Probability of complications -----
        'prob_hypoxia_by_viral_pneumonia':
            Parameter(Types.REAL,
                      'probability of hypoxia caused by primary viral pneumonia'
                      ),
        'prob_hypoxia_by_bacterial_pneumonia':
            Parameter(Types.REAL,
                      'probability of hypoxia caused by primary or secondary bacterial pneumonia'
                      ),
        'prob_hypoxia_by_bronchiolitis':
            Parameter(Types.REAL,
                      'probability of hypoxia caused by viral bronchiolitis'
                      ),
        'prob_respiratory_failure_when_SpO2<93%':
            Parameter(Types.REAL,
                      'probability of respiratory failure when peripheral oxygen level is lower than 93%'
                      ),
        'prob_respiratory_failure_to_multiorgan_dysfunction':
            Parameter(Types.REAL,
                      'probability of respiratory failure causing multi-organ dysfunction'
                      ),
        'prob_sepsis_by_viral_pneumonia':
            Parameter(Types.REAL,
                      'probability of sepsis caused by primary viral pneumonia'
                      ),
        'prob_sepsis_by_bacterial_pneumonia':
            Parameter(Types.REAL,
                      'probability of sepsis caused by primary or secondary bacterial pneumonia'
                      ),
        'prob_sepsis_by_bronchiolitis':
            Parameter(Types.REAL,
                      'probability of sepsis caused by viral bronchiolitis'
                      ),
        'prob_sepsis_to_multiorgan_dysfunction':
            Parameter(Types.REAL,
                      'probability of sepsis causing multi-organ dysfunction'
                      ),
        'prob_meningitis_by_bacterial_pneumonia':
            Parameter(Types.REAL,
                      'probability of meningitis caused by primary or secondary bacterial pneumonia'
                      ),
        'prob_pleural_effusion_by_bacterial_pneumonia':
            Parameter(Types.REAL,
                      'probability of pleural effusion caused by primary or secondary bacterial pneumonia'
                      ),
        'prob_pleural_effusion_by_viral_pneumonia':
            Parameter(Types.REAL,
                      'probability of pleural effusion caused by primary viral pneumonia'
                      ),
        'prob_pleural_effusion_by_bronchiolitis':
            Parameter(Types.REAL,
                      'probability of pleural effusion caused by bronchiolitis'
                      ),
        'prob_pleural_effusion_to_empyema':
            Parameter(Types.REAL,
                      'probability of pleural effusion developing into empyema'
                      ),
        'prob_empyema_to_sepsis':
            Parameter(Types.REAL,
                      'probability of (bacterial) empyema causing sepsis'
                      ),
        'prob_lung_abscess_by_bacterial_pneumonia':
            Parameter(Types.REAL,
                      'probability of a lung abscess caused by primary or secondary bacterial pneumonia'
                      ),
        'prob_pneumothorax_by_bacterial_pneumonia':
            Parameter(Types.REAL,
                      'probability of pneumothorax caused by primary or secondary bacterial pneumonia'
                      ),
        'prob_pneumothorax_by_viral_pneumonia':
            Parameter(Types.REAL,
                      'probability of pneumothorax caused by primary viral pneumonia'
                      ),
        'prob_pneumothorax_by_bronchiolitis':
            Parameter(Types.REAL,
                      'probability of atelectasis/ lung collapse caused by bronchiolitis'
                      ),
        'prob_pneumothorax_to_respiratory_failure':
            Parameter(Types.REAL,
                      'probability of pneumothorax causing respiratory failure'
                      ),
        'prob_lung_abscess_to_sepsis':
            Parameter(Types.REAL,
                      'probability of lung abscess causing sepsis'
                      ),

        # Risk of death parameters -----
        'base_death_rate_ALRI_by_bacterial_pneumonia':
            Parameter(Types.REAL,
                      'baseline death rate from bacterial pneumonia, base age 0-11 months'
                      ),
        'base_death_rate_ALRI_by_bronchiolitis':
            Parameter(Types.REAL,
                      'baseline death rate from bronchiolitis, base age 0-11 months'
                      ),
        'base_death_rate_ALRI_by_viral_pneumonia':
            Parameter(Types.REAL,
                      'baseline death rate from viral pneumonia, base age 0-11 months'
                      ),
        'base_death_rate_ALRI_by_fungal_pneumonia':
            Parameter(Types.REAL,
                      'baseline death rate from fungal pneumonia, base age 0-11 months'
                      ),
        'rr_death_ALRI_sepsis':
            Parameter(Types.REAL,
                      'relative death rate from Alri for sepsis, base age 0-11 months'
                      ),
        'rr_death_ALRI_respiratory_failure':
            Parameter(Types.REAL,
                      'relative death rate from Alri for respiratory failure, base age 0-11 months'
                      ),
        'rr_death_ALRI_meningitis':
            Parameter(Types.REAL,
                      'relative death rate from Alri for meningitis, base age 0-11 months'
                      ),
        'rr_death_ALRI_age12to23mo':
            Parameter(Types.REAL,
                      'death rate of Alri for children aged 12 to 23 months'
                      ),
        'rr_death_ALRI_age24to59mo':
            Parameter(Types.REAL,
                      'death rate of Alri for children aged 24 to 59 months'
                      ),
        'rr_death_ALRI_HIV':
            Parameter(Types.REAL,
                      'death rate of Alri for children with HIV not on ART'
                      ),
        'rr_death_ALRI_SAM':
            Parameter(Types.REAL,
                      'death rate of Alri for children with severe acute malnutrition'
                      ),
        'rr_death_ALRI_low_birth_weight':
            Parameter(Types.REAL,
                      'death rate of Alri for children with low birth weight (applicable to infants)'
                      ),

        # Proportions of what disease type (viral Alri) -----
        'proportion_viral_pneumonia_by_RSV':
            Parameter(Types.REAL,
                      'proportion of RSV infection causing viral pneumonia'
                      ),
        'proportion_viral_pneumonia_by_Rhinovirus':
            Parameter(Types.REAL,
                      'proportion of Rhinovirus infection causing viral pneumonia'
                      ),
        'proportion_viral_pneumonia_by_HMPV':
            Parameter(Types.REAL,
                      'proportion of HMPV infection causing viral pneumonia'
                      ),
        'proportion_viral_pneumonia_by_Parainfluenza':
            Parameter(Types.REAL,
                      'proportion of Parainfluenza infection causing viral pneumonia'
                      ),
        'proportion_viral_pneumonia_by_Influenza':
            Parameter(Types.REAL,
                      'proportion of Influenza infection causing viral pneumonia'
                      ),
        'proportion_viral_pneumonia_by_Adenovirus':
            Parameter(Types.REAL,
                      'proportion of Adenovirus infection causing viral pneumonia'
                      ),
        'proportion_viral_pneumonia_by_Bocavirus':
            Parameter(Types.REAL,
                      'proportion of Bocavirus infection causing viral pneumonia'
                      ),
        'proportion_viral_pneumonia_by_other_viral_pathogens':
            Parameter(Types.REAL,
                      'proportion of other pathogens infection causing viral pneumonia'
                      ),

        # Probability of symptom development -----
        'prob_fever_uncomplicated_ALRI_by_disease_type':
            Parameter(Types.LIST,
                      'list of probabilities of having fever by bacterial pneumonia, viral pneumonia and bronchiolitis'
                      ),
        'prob_cough_uncomplicated_ALRI_by_disease_type':
            Parameter(Types.LIST,
                      'list of probabilities of having cough by bacterial pneumonia, viral pneumonia and bronchiolitis'
                      ),
        'prob_difficult_breathing_uncomplicated_ALRI_by_disease_type':
            Parameter(Types.LIST,
                      'list of probabilities of difficult breathing by '
                      'bacterial pneumonia, viral pneumonia and bronchiolitis'
                      ),
        'prob_fast_breathing_uncomplicated_ALRI_by_disease_type':
            Parameter(Types.LIST,
                      'list of probabilities of fast breathing by '
                      'bacterial pneumonia, viral pneumonia and bronchiolitis'
                      ),
        'prob_chest_indrawing_uncomplicated_ALRI_by_disease_type':
            Parameter(Types.LIST,
                      'list of probabilities of chest indrawing by '
                      'bacterial pneumonia, viral pneumonia and bronchiolitis'
                      ),
        'prob_danger_signs_uncomplicated_ALRI_by_disease_type':
            Parameter(Types.LIST,
                      'list of probabilities of danger signs by '
                      'bacterial pneumonia, viral pneumonia and bronchiolitis'
                      ),

        # Additional signs and symptoms from complications -----
        'prob_loss_of_appetite_adding_from_pleural_effusion':
            Parameter(Types.REAL,
                      'probability of additional signs/symptoms of loss of appetite from pleural effusion'
                      ),
        'prob_loss_of_appetite_adding_from_empyema':
            Parameter(Types.REAL,
                      'probability of additional signs/symptoms of loss of appetite from empyema'
                      ),
        'prob_severe_respiratory_distress_adding_from_respiratory_failure':
            Parameter(Types.REAL,
                      'probability of additional signs/symptoms of severe respiratory distress from respiratory failure'
                      ),
        'prob_severe_respiratory_distress_adding_from_sepsis':
            Parameter(Types.REAL,
                      'probability of additional signs/symptoms of severe respiratory distress from sepsis'
                      ),

        # Second round of signs/symptoms added from each complication
        # Pneumothorax ------------
        'prob_chest_pain_adding_from_pneumothorax':
            Parameter(Types.REAL,
                      'probability of additional signs/symptoms of chest pain / pleurisy from pneumothorax'
                      ),
        'prob_cyanosis_adding_from_pneumothorax':
            Parameter(Types.REAL,
                      'probability of additional signs/symptoms of cyanosis from pneumothorax'
                      ),
        'prob_difficult_breathing_adding_from_pneumothorax':
            Parameter(Types.REAL,
                      'probability of additional signs/symptoms of difficult breathing from pneumothorax'
                      ),

        # Pleural effusion -----------
        'prob_chest_pain_adding_from_pleural_effusion':
            Parameter(Types.REAL,
                      'probability of additional signs/symptoms of chest pain / pleurisy from pleural effusion'
                      ),
        'prob_fever_adding_from_pleural_effusion':
            Parameter(Types.REAL,
                      'probability of additional signs/symptoms of fever from pleural effusion'
                      ),
        'prob_difficult_breathing_adding_from_pleural_effusion':
            Parameter(Types.REAL,
                      'probability of additional signs/symptoms of dyspnoea/ difficult breathing from pleural effusion'
                      ),

        # Empyema ------------
        'prob_chest_pain_adding_from_empyema':
            Parameter(Types.REAL,
                      'probability of additional signs/symptoms of chest pain / pleurisy from empyema'
                      ),
        'prob_fever_adding_from_empyema':
            Parameter(Types.REAL,
                      'probability of additional signs/symptoms of fever from empyema'
                      ),
        'prob_respiratory_distress_adding_from_empyema':
            Parameter(Types.REAL,
                      'probability of additional signs/symptoms of cough with sputum from respiratory distress'
                      ),

        # Lung abscess --------------
        'prob_chest_pain_adding_from_lung_abscess':
            Parameter(Types.REAL,
                      'probability of additional signs/symptoms of chest pain / pleurisy from lung abscess'
                      ),
        'prob_fast_breathing_adding_from_lung_abscess':
            Parameter(Types.REAL,
                      'probability of additional signs/symptoms of fast_breathing/ fast breathing from lung abscess'
                      ),
        'prob_fever_adding_from_lung_abscess':
            Parameter(Types.REAL,
                      'probability of additional signs/symptoms of fever from lung abscess'
                      ),

        # Hypoxaemic Respiratory failure --------------
        'prob_difficult_breathing_adding_from_respiratory_failure':
            Parameter(Types.REAL,
                      'probability of additional signs/symptoms of difficult breathing from respiratory failure'
                      ),
        'prob_cyanosis_adding_from_respiratory_failure':
            Parameter(Types.REAL,
                      'probability of additional signs/symptoms of cyanosis from respiratory failure'
                      ),
        'prob_fast_breathing_adding_from_respiratory_failure':
            Parameter(Types.REAL,
                      'probability of additional signs/symptoms of fast_breathing from respiratory failure'
                      ),
        'prob_danger_signs_adding_from_respiratory_failure':
            Parameter(Types.REAL,
                      'probability of additional signs/symptoms of danger signs from respiratory failure'
                      ),

        # Meningitis ------------
        'prob_headache_adding_from_meningitis':
            Parameter(Types.REAL,
                      'probability of additional signs/symptoms of headache from meningitis'
                      ),
        'prob_fever_adding_from_meningitis':
            Parameter(Types.REAL,
                      'probability of additional signs/symptoms of fever from meningitis'
                      ),
        'prob_danger_signs_adding_from_meningitis':
            Parameter(Types.REAL,
                      'probability of additional signs/symptoms of danger_signs from meningitis'
                      ),

        # Sepsis ----------------
        'prob_fast_breathing_adding_from_sepsis':
            Parameter(Types.REAL,
                      'probability of additional signs/symptoms of fast_breathing from sepsis'
                      ),
        'prob_danger_signs_adding_from_sepsis':
            Parameter(Types.REAL,
                      'probability of additional signs/symptoms of danger signs from sepsis'
                      ),
        'prob_fever_adding_from_sepsis':
            Parameter(Types.REAL,
                      'probability of additional signs/symptoms of fever from sepsis'
                      ),

        # Parameters governing the effects of vaccine ----------------
        'rr_infection_strep_with_pneumococcal_vaccine':
            Parameter(Types.REAL,
                      'relative risk of acquiring the pathogen=="Strep_pneumoniae_PCV13" if has had all doses of '
                      'pneumonococcal vaccine (i.e., `va_pneumo_all_doses`==True), either as a primary pathogen or'
                      'as a secondary bacterial coinfection.'
                      ),
        'rr_infection_hib_haemophilus_vaccine':
            Parameter(Types.REAL,
                      'relaitve risk of acquiring the pathogen=="Hib" if has had all doses of Haemophilus vaccine'
                      ' (i.e., `va_hib_all_doses`==Tue)'
                      ),

        # Parameters governing treatment effectiveness and assoicated behaviours ----------------
        'days_between_treatment_and_cure':
            Parameter(Types.INT, 'number of days between any treatment being given in an HSI and the cure occurring.'
                      ),
        'prob_of_cure_for_uncomplicated_pneumonia_given_IMCI_pneumonia_treatment':
            Parameter(Types.REAL,
                      'probability of cure for uncomplicated pneumonia given IMCI pneumonia treatment'
                      ),
        'prob_of_cure_for_pneumonia_with_severe_complication_given_IMCI_severe_pneumonia_treatment':
            Parameter(Types.REAL,
                      'probability of cure for pneumonia with severe complications given IMCI pneumonia treatment'
                      ),
        'prob_seek_follow_up_care_after_treatment_failure':
            Parameter(Types.REAL,
                      'probability of seeking follow-up care after treatment failure'
                      ),
        'oxygen_therapy_effectiveness_ALRI':
            Parameter(Types.REAL,
                      'effectiveness of oxygen therapy on death from Alri with respiratory failure'
                      ),
        'antibiotic_therapy_effectiveness_ALRI':
            Parameter(Types.REAL,
                      'effectiveness of antibiotic therapy on death from Alri with bacterial cause'
                      ),
    }

    PROPERTIES = {
        # ---- Alri status ----
        'ri_current_infection_status':
            Property(Types.BOOL,
                     'Does the person currently have an infection with a pathogen that can cause Alri.'
                     ),

        # ---- The pathogen which is the attributed cause of Alri ----
        'ri_primary_pathogen':
            Property(Types.CATEGORICAL,
                     'If infected, what is the pathogen with which the person is currently infected. (np.nan if not '
                     'infected)',
                     categories=list(all_pathogens)
                     ),
        # ---- The bacterial pathogen which is the attributed co-/secondary infection ----
        'ri_secondary_bacterial_pathogen':
            Property(Types.CATEGORICAL,
                     'If infected, is there a secondary bacterial pathogen (np.nan if none or not applicable)',
                     categories=list(pathogens['bacterial'])
                     ),
        # ---- The underlying Alri condition ----
        'ri_disease_type':
            Property(Types.CATEGORICAL, 'If infected, what disease type is the person currently suffering from.',
                     categories=list(disease_types)
                     ),

        # ---- Treatment Status ----
        'ri_on_treatment': Property(Types.BOOL, 'Is this person currently receiving treatment.'),

        # < --- other properties of the form 'ri_complication_{complication-name}' are added later -->

        # ---- Internal variables to schedule onset and deaths due to Alri ----
        'ri_start_of_current_episode': Property(Types.DATE,
                                                'date of onset of current Alri event (pd.NaT is not infected)'),
        'ri_scheduled_recovery_date': Property(Types.DATE,
                                               '(scheduled) date of recovery from current Alri event (pd.NaT is not '
                                               'infected or episode is scheduled to end in death)'),
        'ri_scheduled_death_date': Property(Types.DATE,
                                            '(scheduled) date of death caused by current Alri event (pd.NaT is not '
                                            'infected or episode will not cause death)'),
        'ri_end_of_current_episode':
            Property(Types.DATE, 'date on which the last episode of Alri is resolved, (including '
                                 'allowing for the possibility that a cure is scheduled following onset). '
                                 'This is used to determine when a new episode can begin. '
                                 'This stops successive episodes interfering with one another.'),
        'ri_ALRI_tx_start_date': Property(Types.DATE,
                                          'start date of Alri treatment for current episode (pd.NaT is not infected or'
                                          ' treatment has not begun)'),
    }

    def __init__(self, name=None, resourcefilepath=None, log_indivdual=None, do_checks=False):
        super().__init__(name)

        # Store arguments provided
        self.resourcefilepath = resourcefilepath
        self.do_checks = do_checks

        assert (log_indivdual is None or isinstance(log_indivdual, int)) and (not isinstance(log_indivdual, bool))
        self.log_individual = log_indivdual

        # Initialise the pointer to where the models will be stored:
        self.models = None

        # Maximum duration of an episode (beginning with inection and ending with recovery)
        self.max_duration_of_episode = None

        # dict to hold the DALY weights
        self.daly_wts = dict()

        # Pointer to store the logging event used by this module
        self.logging_event = None

    def read_parameters(self, data_folder):
        """
        * Setup parameters values used by the module
        * Define symptoms
        """
        self.load_parameters_from_dataframe(
            pd.read_excel(Path(self.resourcefilepath) / 'ResourceFile_Alri.xlsx', sheet_name='Parameter_values')
        )

        self.check_params_read_in_ok()

        self.define_symptoms()

    def check_params_read_in_ok(self):
        """Check that every value has been read-in successfully"""
        for param_name, param_type in self.PARAMETERS.items():
            assert param_name in self.parameters, f'Parameter "{param_name}" ' \
                                                  f'is not read in correctly from the resourcefile.'
            assert param_name is not None, f'Parameter "{param_name}" is not read in correctly from the resourcefile.'
            assert isinstance(self.parameters[param_name],
                              param_type.python_type), f'Parameter "{param_name}" ' \
                                                       f'is not read in correctly from the resourcefile.'

    def define_symptoms(self):
        """Define the symptoms that this module will use"""
        all_symptoms = {
            'fever', 'cough', 'difficult_breathing', 'fast_breathing', 'chest_indrawing', 'chest_pain', 'cyanosis',
            'respiratory_distress', 'danger_signs'
        }

        for symptom_name in all_symptoms:
            if symptom_name not in self.sim.modules['SymptomManager'].generic_symptoms:
                self.sim.modules['SymptomManager'].register_symptom(
                    Symptom(name=symptom_name)
                    # (associates the symptom with the 'average' healthcare seeking)
                )

    def pre_initialise_population(self):
        """Define columns for complications at run-time"""
        for complication in self.complications:
            Alri.PROPERTIES[f"ri_complication_{complication}"] = Property(
                Types.BOOL, f"Whether this person has complication {complication}"
            )

    def initialise_population(self, population):
        """
        Sets that there is no one with Alri at initiation.
        """
        df = population.props  # a shortcut to the data-frame storing data for individuals

        # ---- Key Current Status Classification Properties ----
        df.loc[df.is_alive, 'ri_current_infection_status'] = False
        df.loc[df.is_alive, 'ri_primary_pathogen'] = np.nan
        df.loc[df.is_alive, 'ri_secondary_bacterial_pathogen'] = np.nan
        df.loc[df.is_alive, 'ri_disease_type'] = np.nan
        df.loc[df.is_alive, [
            f"ri_complication_{complication}" for complication in self.complications]
        ] = False

        # ---- Internal values ----
        df.loc[df.is_alive, 'ri_start_of_current_episode'] = pd.NaT
        df.loc[df.is_alive, 'ri_scheduled_recovery_date'] = pd.NaT
        df.loc[df.is_alive, 'ri_scheduled_death_date'] = pd.NaT
        df.loc[df.is_alive, 'ri_end_of_current_episode'] = pd.NaT
        df.loc[df.is_alive, 'ri_on_treatment'] = False
        df.loc[df.is_alive, 'ri_ALRI_tx_start_date'] = pd.NaT

    def initialise_simulation(self, sim):
        """
        Prepares for simulation:
        * Schedules the main polling event
        * Schedules the main logging event
        * Establishes the linear models and other data structures using the parameters that have been read-in
        """

        # Schedule the main polling event (to first occur immediately)
        sim.schedule_event(AlriPollingEvent(self), sim.date)

        # Schedule the main logging event (to first occur in one year)
        self.logging_event = AlriLoggingEvent(self)
        sim.schedule_event(self.logging_event, sim.date + DateOffset(years=1))

        if self.log_individual is not None:
            # Schedule the individual check logging event (to first occur immediately, and to occur every day)
            sim.schedule_event(AlriIndividualLoggingEvent(self), sim.date)

        if self.do_checks:
            # Schedule the event that does checking every day:
            sim.schedule_event(AlriCheckPropertiesEvent(self), sim.date)

        # Generate the model that determine the Natural History of the disease:
        self.models = Models(self)

        # Get DALY weights
        if 'HealthBurden' in self.sim.modules.keys():
            self.daly_wts['daly_non_severe_ALRI'] = self.sim.modules['HealthBurden'].get_daly_weight(sequlae_code=47)
            self.daly_wts['daly_severe_ALRI'] = self.sim.modules['HealthBurden'].get_daly_weight(sequlae_code=46)

        # Define the max episode duration
        self.max_duration_of_episode = DateOffset(days=self.parameters['days_between_treatment_and_cure'])

    def on_birth(self, mother_id, child_id):
        """Initialise properties for a newborn individual.
        This is called by the simulation whenever a new person is born.
        :param mother_id: the mother for this child
        :param child_id: the new child
        """

        df = self.sim.population.props

        # ---- Key Current Status Classification Properties ----
        df.at[child_id, 'ri_current_infection_status'] = False
        df.loc[child_id, ['ri_primary_pathogen',
                          'ri_secondary_bacterial_pathogen',
                          'ri_disease_type']] = np.nan
        df.at[child_id, [f"ri_complication_{complication}" for complication in self.complications]] = False

        # ---- Internal values ----
        df.loc[child_id, ['ri_start_of_current_episode',
                          'ri_scheduled_recovery_date',
                          'ri_scheduled_death_date',
                          'ri_end_of_current_episode']] = pd.NaT

    def report_daly_values(self):
        """Report DALY incurred in the population in the last month due to ALRI"""
        df = self.sim.population.props

        total_daly_values = pd.Series(data=0.0, index=df.index[df.is_alive])
        total_daly_values.loc[
            self.sim.modules['SymptomManager'].who_has('fast_breathing')] = self.daly_wts['daly_non_severe_ALRI']
        total_daly_values.loc[
            self.sim.modules['SymptomManager'].who_has('danger_signs')] = self.daly_wts['daly_severe_ALRI']

        # Split out by pathogen that causes the Alri
        dummies_for_pathogen = pd.get_dummies(df.loc[total_daly_values.index, 'ri_primary_pathogen'], dtype='float')
        daly_values_by_pathogen = dummies_for_pathogen.mul(total_daly_values, axis=0)

        # add prefix to label according to the name of the causes of disability declared
        daly_values_by_pathogen = daly_values_by_pathogen.add_prefix('ALRI_')
        return daly_values_by_pathogen

    def end_episode(self, person_id):
        """End the episode infection for a person (i.e. reset all properties to show no current infection or
        complications).
        This is called by AlriNaturalRecoveryEvent and AlriCureEvent.
        """
        df = self.sim.population.props

        # Reset properties to show no current infection:
        df.loc[person_id, [
            'ri_current_infection_status',
            'ri_primary_pathogen',
            'ri_secondary_bacterial_pathogen',
            'ri_disease_type',
            'ri_on_treatment',
            'ri_start_of_current_episode',
            'ri_scheduled_recovery_date',
            'ri_scheduled_death_date',
            'ri_ALRI_tx_start_date']
        ] = [
            False,
            np.nan,
            np.nan,
            np.nan,
            False,
            pd.NaT,
            pd.NaT,
            pd.NaT,
            pd.NaT,
        ]
        #  NB. 'ri_end_of_current_episode is not reset: this is used to prevent new infections from occuring whilst
        #  HSI from a previous episode may still be scheduled to occur.

        # Remove all existing complications
        df.loc[person_id, [f"ri_complication_{c}" for c in self.complications]] = False

        # Resolve all the symptoms immediately
        self.sim.modules['SymptomManager'].clear_symptoms(person_id=person_id, disease_module=self)

    def do_treatment(self, person_id, prob_of_cure):
        """Helper function that enacts the effects of a treatment to Alri caused by a pathogen.
        It will only do something if the Alri is caused by a pathogen (this module).
        * Log the treatment
        * Prevent any death event that may be scheduled from occuring (prior to the cure event)
        * Schedules the cure event, at which the episode is ended
        """

        df = self.sim.population.props
        person = df.loc[person_id]

        # Do nothing if the person is not alive
        if not person.is_alive:
            return

        # Do nothing if the person is not infected with a pathogen that can cause ALRI
        if not person['ri_current_infection_status']:
            return

        # Record that the person is now on treatment:
        df.loc[person_id, ['ri_on_treatment', 'ri_ALRI_tx_start_date']] = [True, self.sim.date]

        # Determine if the treatment is effective
        if prob_of_cure > self.rng.rand():
            # Cancel the death
            self.cancel_death_date(person_id)

            # Schedule the CureEvent
            cure_date = self.sim.date + DateOffset(days=self.parameters['days_between_treatment_and_cure'])
            self.sim.schedule_event(AlriCureEvent(self, person_id), cure_date)

    def cancel_death_date(self, person_id):
        """Cancels a scheduled date of death due to Alri for a person. This is called within do_treatment_alri function,
        and prior to the scheduling the CureEvent to prevent deaths happening in the time between
        a treatment being given and the cure event occurring.
        :param person_id:
        :return:
        """
        self.sim.population.props.at[person_id, 'ri_scheduled_death_date'] = pd.NaT

    def check_properties(self):
        """This is used in debugging to make sure that the configuration of properties is correct"""

        df = self.sim.population.props

        # identify those who currently have an infection with a pathogen that can cause ALRI:
        curr_inf = df['is_alive'] & df['ri_current_infection_status']
        not_curr_inf = df['is_alive'] & ~df['ri_current_infection_status']

        # For those with no current infection, variables about the current infection should be null
        assert df.loc[not_curr_inf, [
            'ri_primary_pathogen',
            'ri_secondary_bacterial_pathogen',
            'ri_disease_type',
            'ri_start_of_current_episode',
            'ri_scheduled_recovery_date',
            'ri_scheduled_death_date']
        ].isna().all().all()

        # For those with no current infection, 'ri_end_of_current_episode' should be null or in the past or within the
        # period for which the episode can last.
        assert (
            df.loc[not_curr_inf, 'ri_end_of_current_episode'].isna() |
            (df.loc[not_curr_inf, 'ri_end_of_current_episode'] <= self.sim.date) |
            (
                (df.loc[not_curr_inf, 'ri_end_of_current_episode'] - self.sim.date).dt.days
                <= self.max_duration_of_episode.days
            )
                ).all()

        # For those with no current infection, there should be no treatment
        assert not df.loc[not_curr_inf, 'ri_on_treatment'].any()
        assert df.loc[not_curr_inf, 'ri_ALRI_tx_start_date'].isna().all()

        # For those with no current infection, there should be no complications
        assert not df.loc[
            not_curr_inf, [f"ri_complication_{c}" for c in self.complications]
        ].any().any()

        # For those with current infection, variables about the current infection should not be null
        assert not df.loc[curr_inf, [
            'ri_primary_pathogen',
            'ri_disease_type']
        ].isna().any().any()

        # For those with current infection, dates relating to this episode should make sense
        # - start is in the past and end is in the future
        assert (df.loc[curr_inf, 'ri_start_of_current_episode'] <= self.sim.date).all()
        assert (df.loc[curr_inf, 'ri_end_of_current_episode'] >= self.sim.date).all()

        # - a person has exactly one of a recovery_date _or_ a death_date
        assert ((~df.loc[curr_inf, 'ri_scheduled_recovery_date'].isna()) | (
            ~df.loc[curr_inf, 'ri_scheduled_death_date'].isna())).all()
        assert (df.loc[curr_inf, 'ri_scheduled_recovery_date'].isna() != df.loc[
            curr_inf, 'ri_scheduled_death_date'].isna()).all()

        #  If that primary pathogen is bacterial then there should be np.nan for secondary_bacterial_pathogen:
        assert df.loc[
            curr_inf & df['ri_primary_pathogen'].isin(self.pathogens['bacterial']), 'ri_secondary_bacterial_pathogen'
        ].isna().all()

        # If person is on treatment, they should have a treatment start date
        assert (df.loc[curr_inf, 'ri_on_treatment'] != df.loc[curr_inf, 'ri_ALRI_tx_start_date'].isna()).all()

    def impose_symptoms_for_complication(self, complication, person_id):
        """Impose symptoms for a complication."""
        symptoms = self.models.symptoms_for_complication(complication=complication)
        for symptom in symptoms:
            self.sim.modules['SymptomManager'].change_symptom(
                person_id=person_id,
                symptom_string=symptom,
                add_or_remove='+',
                disease_module=self,
            )


class Models:
    """Helper-class to store all the models that specify the natural history of the Alri disease"""

    def __init__(self, module):
        self.module = module
        self.p = module.parameters
        self.rng = module.rng

        # dict that will hold the linear models for incidence risk for each pathogen
        self.incidence_equations_by_pathogen = dict()

        # set-up the linear models for the incidence risk for each pathogen
        self.make_model_for_acquisition_risk()

    def make_model_for_acquisition_risk(self):
        """"Model for the acquisition of a primary pathogen that can cause ALri"""
        p = self.p
        df = self.module.sim.population.props

        def make_scaled_linear_model_for_incidence(patho):
            """Makes the unscaled linear model with default intercept of 1. Calculates the mean incidents rate for
            0-year-olds and then creates a new linear model with adjusted intercept so incidence in 0-year-olds
            matches the specified value in the model when averaged across the population. This will return an unscaled
            linear model if there are no 0-year-olds in the population.
            """

            def make_naive_linear_model(_patho, intercept=1.0):
                """Make the linear model based exactly on the parameters specified"""

                base_inc_rate = f'base_inc_rate_ALRI_by_{_patho}'
                return LinearModel(
                    LinearModelType.MULTIPLICATIVE,
                    intercept,
                    Predictor(
                        'age_years',
                        conditions_are_mutually_exclusive=True,
                        conditions_are_exhaustive=True,
                    )
                    .when(0, p[base_inc_rate][0])
                    .when(1, p[base_inc_rate][1])
                    .when('.between(2,4)', p[base_inc_rate][2])
                    .when('> 4', 0.0),
                    Predictor('li_no_access_handwashing').when(False, p['rr_ALRI_HHhandwashing']),
                    Predictor('li_wood_burn_stove').when(False, p['rr_ALRI_indoor_air_pollution']),
                    Predictor('hv_inf').when(True, p['rr_ALRI_HIV_untreated']),
                    Predictor('un_clinical_acute_malnutrition').when('SAM', p['rr_ALRI_underweight']),
                    Predictor('nb_breastfeeding_status').when('exclusive', 1.0)
                                                        .otherwise(p['rr_ALRI_not_excl_breastfeeding'])
                )

            zero_year_olds = df.is_alive & (df.age_years == 0)
            unscaled_lm = make_naive_linear_model(patho)

            # If not 0 year-olds then cannot do scaling, return unscaled linear model
            if sum(zero_year_olds) == 0:
                return unscaled_lm

            # If some 0 year-olds then can do scaling:
            target_mean = p[f'base_inc_rate_ALRI_by_{patho}'][0]
            actual_mean = unscaled_lm.predict(df.loc[zero_year_olds]).mean()
            scaled_intercept = 1.0 * (target_mean / actual_mean)
            scaled_lm = make_naive_linear_model(patho, intercept=scaled_intercept)

            # check by applying the model to mean incidence of 0-year-olds
            assert (target_mean - scaled_lm.predict(df.loc[zero_year_olds]).mean()) < 1e-10
            return scaled_lm

        for patho in self.module.all_pathogens:
            self.incidence_equations_by_pathogen[patho] = make_scaled_linear_model_for_incidence(patho)

    def compute_risk_of_aquisition(self, pathogen, df):
        """Compute the risk of a pathogen, using the linear model created and the df provided"""
        p = self.p
        lm = self.incidence_equations_by_pathogen[pathogen]

        # run linear model to get baseline risk
        baseline = lm.predict(df)

        # apply the reduced risk of acquisition for those vaccinated
        if pathogen == "Strep_pneumoniae_PCV13":
            baseline.loc[df['va_pneumo_all_doses']] *= p['rr_infection_strep_with_pneumococcal_vaccine']
        elif pathogen == "Hib":
            baseline.loc[df['va_hib_all_doses']] *= p['rr_infection_hib_haemophilus_vaccine']

        return baseline

    def determine_disease_type_and_secondary_bacterial_coinfection(self, pathogen, age, va_pneumo_all_doses):
        """Determines:
         * the disease that is caused by infection with this pathogen (from among self.disease_types)
         * if there is a bacterial coinfection associated that will cause the dominant disease.

         Note that the disease_type is 'bacterial_pneumonia' if primary pathogen is viral and there is a secondary
         bacterial coinfection.
         """
        p = self.p

        if pathogen in self.module.pathogens['bacterial']:
            disease_type = 'bacterial_pneumonia'
            bacterial_coinfection = np.nan

        elif pathogen in self.module.pathogens['fungal']:
            disease_type = 'fungal_pneumonia'
            bacterial_coinfection = np.nan

        elif pathogen in self.module.pathogens['viral']:
            if (age >= 2) or (p[f'proportion_viral_pneumonia_by_{pathogen}'] > self.rng.rand()):
                # likely to be 'viral_pneumonia' (if there is no secondary bacterial infection)
                if p['prob_viral_pneumonia_bacterial_coinfection'] > self.rng.rand():
                    bacterial_coinfection = self.secondary_bacterial_infection(va_pneumo_all_doses)
                    disease_type = 'bacterial_pneumonia' if pd.notnull(bacterial_coinfection) else 'viral_pneumonia'
                else:
                    bacterial_coinfection = np.nan
                    disease_type = 'viral_pneumonia'
            else:
                # likely to be 'bronchiolitis' (if there is no secondary bacterial infection)
                if p['prob_secondary_bacterial_infection_in_bronchiolitis'] > self.rng.rand():
                    bacterial_coinfection = self.secondary_bacterial_infection(va_pneumo_all_doses)
                    disease_type = 'bacterial_pneumonia' if pd.notnull(bacterial_coinfection) else 'bronchiolitis'
                else:
                    bacterial_coinfection = np.nan
                    disease_type = 'bronchiolitis'
        else:
            raise ValueError('Pathogen is not recognised.')

        assert disease_type in self.module.disease_types
        assert bacterial_coinfection in (self.module.pathogens['bacterial'] + [np.nan])

        return disease_type, bacterial_coinfection

    def secondary_bacterial_infection(self, va_pneumo_all_doses):
        """Determine which specific bacterial pathogen causes a secondary coinfection, or if there is no secondary
        bacterial infection (due to the effects of the pneumococcal vaccine).
        """
        p = self.p

        # get probability of bacterial coinfection with each pathogen
        probs = dict(zip(
            self.module.pathogens['bacterial'],
            p['proportion_bacterial_coinfection_pathogen']))

        # Edit the probability that the coinfection will be of `Strep_pneumoniae_PCV13` if the person has had
        #  the pneumococcal vaccine:
        if va_pneumo_all_doses:
            probs['Strep_pneumoniae_PCV13'] *= self.p['rr_infection_strep_with_pneumococcal_vaccine']

        # Add in the probability that there is none (to ensure that all probabilities sum to 1.0)
        probs['none'] = 1.0 - sum(probs.values())

        # return the random selection of bacterial coinfection (including possibly np.nan for 'none')
        outcome = self.rng.choice(list(probs.keys()), p=list(probs.values()))
        return outcome if not 'none' else np.nan

    def complications(self, person_id):
        """Determine the set of complication for this person"""
        p = self.p
        person = self.module.sim.population.props.loc[person_id]

        primary_path_is_bacterial = person['ri_primary_pathogen'] in self.module.pathogens['bacterial']
        primary_path_is_viral = person['ri_primary_pathogen'] in self.module.pathogens['viral']
        has_secondary_bacterial_inf = pd.notnull(person.ri_secondary_bacterial_pathogen)
        disease_type = person['ri_disease_type']

        probs = defaultdict(float)

        if primary_path_is_bacterial or has_secondary_bacterial_inf:
            for c in ['pneumothorax', 'pleural_effusion', 'lung_abscess', 'sepsis', 'meningitis', 'hypoxia']:
                probs[c] += p[f"prob_{c}_by_bacterial_pneumonia"]

        if primary_path_is_viral and (disease_type == 'viral_pneumonia'):
            for c in ['pneumothorax', 'pleural_effusion', 'sepsis', 'hypoxia']:
                probs[c] += p[f"prob_{c}_by_viral_pneumonia"]

        if primary_path_is_viral and (disease_type == 'bronchiolitis'):
            for c in ['pneumothorax', 'pleural_effusion', 'sepsis', 'hypoxia']:
                probs[c] += p[f"prob_{c}_by_bronchiolitis"]

        # determine which complications are onset:
        complications = {c for c, p in probs.items() if p > self.rng.rand()}

        # Determine if repiratory failure should also be onset (this depends on whether or not hypoxia is onset):
        if 'hypoxia' in complications:
            if p['prob_respiratory_failure_when_SpO2<93%'] > self.rng.rand():
                complications.add('respiratory_failure')

        return complications

    def delayed_complications(self, person_id):
        """Determine the set of delayed complications"""
        p = self.p
        person = self.module.sim.population.props.loc[person_id]

        complications = set()

        # 'respiratory_failure':
        if person['ri_complication_pneumothorax'] and ~person['ri_complication_respiratory_failure']:
            if p['prob_pneumothorax_to_respiratory_failure'] > self.rng.rand():
                complications.add('respiratory_failure')

        # 'sepsis'
        if ~person['ri_complication_sepsis']:
            prob_sepsis = 0.0
            if person['ri_complication_lung_abscess']:
                prob_sepsis += p['prob_lung_abscess_to_sepsis']
            if person['ri_complication_empyema']:
                prob_sepsis += p['prob_empyema_to_sepsis']

            if prob_sepsis > self.rng.rand():
                complications.add('sepsis')

        return complications

    def symptoms_for_disease(self, disease_type):
        """Determine set of symptom (before complications) for a given instance of disease"""
        p = self.p

        assert disease_type in self.module.disease_types
        index = {
            'bacterial_pneumonia': 0,
            'viral_pneumonia': 1,
            'bronchiolitis': 2,
            'fungal_pneumonia': 1  # <-- same as probabilities for viral pneumonia
        }[disease_type]

        probs = {
            symptom: p[f'prob_{symptom}_uncomplicated_ALRI_by_disease_type'][index]
            for symptom in [
                'fever', 'cough', 'difficult_breathing', 'fast_breathing', 'chest_indrawing', 'danger_signs']
        }

        # determine which symptoms are onset:
        symptoms = {s for s, p in probs.items() if p > self.rng.rand()}

        return symptoms

    def symptoms_for_complication(self, complication):
        """Probability of each symptom for a person given a particular complication"""
        p = self.p

        if complication == 'pneumothorax':
            probs = {
                'chest_pain': p[f'prob_chest_pain_adding_from_{complication}'],
                'cyanosis': p[f'prob_cyanosis_adding_from_{complication}'],
                'difficult_breathing': p[f'prob_difficult_breathing_adding_from_{complication}']
            }
        elif complication == 'pleural_effusion':
            probs = {
                'chest_pain': p[f'prob_chest_pain_adding_from_{complication}'],
                'fever': p[f'prob_fever_adding_from_{complication}'],
                'difficult_breathing': p[f'prob_difficult_breathing_adding_from_{complication}']
            }
        elif complication == 'empyema':
            probs = {
                'chest_pain': p[f'prob_chest_pain_adding_from_{complication}'],
                'fever': p[f'prob_fever_adding_from_{complication}'],
                'respiratory_distress': p[f'prob_respiratory_distress_adding_from_{complication}']
            }
        elif complication == 'lung_abscess':
            probs = {
                'chest_pain': p[f'prob_chest_pain_adding_from_{complication}'],
                'fast_breathing': p[f'prob_fast_breathing_adding_from_{complication}'],
                'fever': p[f'prob_fever_adding_from_{complication}']
            }
        elif complication == 'respiratory_failure':
            probs = {
                'cyanosis': p[f'prob_cyanosis_adding_from_{complication}'],
                'fast_breathing': p[f'prob_fast_breathing_adding_from_{complication}'],
                'difficult_breathing': p[f'prob_difficult_breathing_adding_from_{complication}'],
                'danger_signs': p[f'prob_danger_signs_adding_from_{complication}']
            }
        elif complication == 'sepsis':
            probs = {
                'fever': p[f'prob_fever_adding_from_{complication}'],
                'fast_breathing': p[f'prob_fast_breathing_adding_from_{complication}'],
                'danger_signs': p[f'prob_danger_signs_adding_from_{complication}']
            }
        elif complication == 'meningitis':
            probs = {
                'fever': p[f'prob_fever_adding_from_{complication}'],
                'headache': p[f'prob_headache_adding_from_{complication}'],
                'danger_signs': p[f'prob_danger_signs_adding_from_{complication}']
            }
        elif complication == 'hypoxia':
            # (No specific symptoms for 'hypoxia')
            return set()
        else:
            raise ValueError

        # determine which symptoms are onset:
        symptoms = {s for s, p in probs.items() if p > self.rng.rand()}

        return symptoms

    def death(self, person_id):
        """Determine if person will die from Alri. Returns True/False"""
        p = self.p
        person = self.module.sim.population.props.loc[person_id]

        disease_type = person['ri_disease_type']

        # Baseline risk:
        risk = p[f"base_death_rate_ALRI_by_{disease_type}"]

        # The effect of age:
        if person['age_years'] == 1:
            risk *= p['rr_death_ALRI_age12to23mo']
        elif 2 <= person['age_years'] <= 4:
            risk *= p['rr_death_ALRI_age24to59mo']

        # The effect of complications:
        if person['ri_complication_sepsis']:
            risk *= p['rr_death_ALRI_sepsis']

        if person['ri_complication_respiratory_failure']:
            risk *= p['rr_death_ALRI_respiratory_failure']

        if person['ri_complication_meningitis']:
            risk *= p['rr_death_ALRI_meningitis']

        # The effect of factors defined in other modules:
        if person['hv_inf']:
            risk *= p['rr_death_ALRI_HIV']

        if person['un_clinical_acute_malnutrition'] == 'SAM':
            risk *= p['rr_death_ALRI_SAM']

        if (
            person['nb_low_birth_weight_status'] in
            ['extremely_low_birth_weight', 'very_low_birth_weight', 'low_birth_weight']
        ):
            risk *= p['rr_death_ALRI_low_birth_weight']

        return risk > self.rng.rand()


# ---------------------------------------------------------------------------------------------------------
#   DISEASE MODULE EVENTS
# ---------------------------------------------------------------------------------------------------------

class AlriPollingEvent(RegularEvent, PopulationScopeEventMixin):
    """ This is the main event that runs the acquisition of pathogens that cause Alri.
    It determines who is infected and when and schedules individual IncidentCase events to represent onset.

    A known issue is that Alri events are scheduled based on the risk of current age but occur a short time
    later when the children will be slightly older. This means that when comparing the model output with data, the
    model slightly under-represents incidence among younger age-groups and over-represents incidence among older
    age-groups. This is a small effect when the frequency of the polling event is high."""

    def __init__(self, module):
        super().__init__(module, frequency=DateOffset(months=2))
        self.fraction_of_a_year_until_next_polling_event = self.compute_fraction_of_year_between_polling_event()

    def compute_fraction_of_year_between_polling_event(self):
        """Compute fraction of a year that elapses between polling event. This is used to adjust the risk of
        infection"""
        return (self.sim.date + self.frequency - self.sim.date) / np.timedelta64(1, 'Y')

    def apply(self, population):
        """Determine who will become infected and schedule for them an AlriComplicationOnsetEvent"""

        df = population.props
        m = self.module
        models = m.models

        # Compute the incidence rate for each person getting Alri and then convert into a probability
        # getting all children that do not currently have an Alri episode (never had or last episode resolved)
        mask_could_get_new_alri_event = (
            df.is_alive & (df.age_years < 5) & ~df.ri_current_infection_status &
            ((df.ri_end_of_current_episode < self.sim.date) | pd.isnull(df.ri_end_of_current_episode))
        )

        # Compute the incidence rate for each person acquiring Alri
        inc_of_acquiring_alri = pd.DataFrame(index=df.loc[mask_could_get_new_alri_event].index)
        for pathogen in m.all_pathogens:
            inc_of_acquiring_alri[pathogen] = models.compute_risk_of_aquisition(
                pathogen=pathogen,
                df=df.loc[mask_could_get_new_alri_event]
            )

        probs_of_acquiring_pathogen = 1 - np.exp(
            -inc_of_acquiring_alri * self.fraction_of_a_year_until_next_polling_event
        )

        # Sample to find outcomes:
        outcome = sample_outcome(probs=probs_of_acquiring_pathogen, rng=self.module.rng)

        # For persons that will become infected with a particular pathogen:
        for person_id, pathogen in outcome.items():
            #  Create the event for the onset of infection:
            self.sim.schedule_event(
                event=AlriIncidentCase(
                    module=self.module,
                    person_id=person_id,
                    pathogen=pathogen,
                ),
                date=random_date(self.sim.date, self.sim.date + self.frequency - pd.DateOffset(days=1), m.rng)
            )


class AlriIncidentCase(Event, IndividualScopeEventMixin):
    """
    This Event is for the onset of the infection that causes Alri. It is scheduled by the AlriPollingEvent.
    """

    def __init__(self, module, person_id, pathogen):
        super().__init__(module, person_id=person_id)
        self.pathogen = pathogen

    def apply(self, person_id):
        """
        * Determines the disease and complications associated with this case
        * Updates all the properties so that they pertain to this current episode of Alri
        * Imposes the symptoms
        * Schedules relevant natural history event {(AlriWithPulmonaryComplicationsEvent) and
        (AlriWithSevereComplicationsEvent) (either AlriNaturalRecoveryEvent or AlriDeathEvent)}
        * Updates the counters in the log accordingly.
        """
        df = self.sim.population.props  # shortcut to the dataframe
        person = df.loc[person_id]
        m = self.module
        rng = self.module.rng
        models = m.models

        # The event should not run if the person is not currently alive:
        if not person.is_alive:
            return

        # Add this case to the counter:
        self.module.logging_event.new_case(age=person.age_years, pathogen=self.pathogen)

        # ----------------- Determine the Alri disease type and bacterial coinfection for this case -----------------
        disease_type, bacterial_coinfection = models.determine_disease_type_and_secondary_bacterial_coinfection(
            age=person.age_years, pathogen=self.pathogen, va_pneumo_all_doses=person.va_pneumo_all_doses)

        # ----------------------- Duration of the Alri event -----------------------
        duration_in_days_of_alri = rng.randint(1, 8)  # assumes uniform interval around mean duration with range 4 days

        # Date for outcome (either recovery or death) with uncomplicated Alri
        date_of_outcome = self.module.sim.date + DateOffset(days=duration_in_days_of_alri)

        # Define 'episode end' date. This the date when this episode ends. It is the last possible data that any HSI
        # could affect this episode.
        episode_end = date_of_outcome + m.max_duration_of_episode

        # Update the properties in the dataframe:
        df.loc[person_id,
               (
                   'ri_current_infection_status',
                   'ri_primary_pathogen',
                   'ri_secondary_bacterial_pathogen',
                   'ri_disease_type',
                   'ri_on_treatment',
                   'ri_start_of_current_episode',
                   'ri_scheduled_recovery_date',
                   'ri_scheduled_death_date',
                   'ri_end_of_current_episode',
                   'ri_ALRI_tx_start_date'
               )] = (
            True,
            self.pathogen,
            bacterial_coinfection,
            disease_type,
            False,
            self.sim.date,
            pd.NaT,
            pd.NaT,
            episode_end,
            pd.NaT
        )

        # ----------------------------------- Clinical Symptoms -----------------------------------
        # impose clinical symptoms for new uncomplicated Alri
        self.impose_symptoms_for_uncomplicated_disease(person_id=person_id, disease_type=disease_type)

        # ----------------------------------- Complications  -----------------------------------
        self.impose_complications(person_id=person_id, date_of_outcome=date_of_outcome)

        # ----------------------------------- Outcome  -----------------------------------
        # Determine outcome: death or recovery
        if models.death(person_id=person_id):
            self.sim.schedule_event(AlriDeathEvent(self.module, person_id), date_of_outcome)
            df.loc[person_id, ['ri_scheduled_death_date', 'ri_scheduled_recovery_date']] = [date_of_outcome, pd.NaT]
        else:
            self.sim.schedule_event(AlriNaturalRecoveryEvent(self.module, person_id), date_of_outcome)
            df.loc[person_id, ['ri_scheduled_recovery_date', 'ri_scheduled_death_date']] = [date_of_outcome, pd.NaT]

    def impose_symptoms_for_uncomplicated_disease(self, person_id, disease_type):
        """
        Imposes the clinical symptoms to uncomplicated Alri. These symptoms are not set to auto-resolve
        """
        m = self.module
        models = m.models

        for symptom in models.symptoms_for_disease(disease_type=disease_type):
            m.sim.modules['SymptomManager'].change_symptom(
                person_id=person_id,
                symptom_string=symptom,
                add_or_remove='+',
                disease_module=m,
            )

    def impose_complications(self, person_id, date_of_outcome):
        """Choose a set of complications for this person and onset these all instantanesouly."""

        df = self.sim.population.props
        m = self.module
        models = m.models

        complications = models.complications(person_id=person_id)
        df.loc[person_id, [f"ri_complication_{complication}" for complication in complications]] = True
        for complication in complications:
            m.impose_symptoms_for_complication(person_id=person_id, complication=complication)

        # Consider delayed-onset of complications and schedule events accordingly
        date_of_onset_delayed_complications = random_date(self.sim.date, date_of_outcome, m.rng)
        delayed_complications = models.delayed_complications(person_id=person_id)
        for delayed_complication in delayed_complications:
            self.sim.schedule_event(
                AlriDelayedOnsetComplication(person_id=person_id,
                                             complication=delayed_complication,
                                             module=m),
                date_of_onset_delayed_complications
            )


class AlriDelayedOnsetComplication(Event, IndividualScopeEventMixin):
    """This Event is for the delayed onset of complications from Alri. It is applicable only to a subset of
    complications."""

    def __init__(self, module, person_id, complication):
        super().__init__(module, person_id=person_id)

        assert complication in ['sepsis', 'respiratory_failure'], \
            'Delayed onset is only possible for certain complications'
        self.complication = complication

    def apply(self, person_id):
        """Apply the complication, if the person is still infected and not on treatment"""
        df = self.sim.population.props  # shortcut to the dataframe
        person = df.loc[person_id]
        m = self.module

        # Do nothing if person is not alive:
        if not person.is_alive:
            return

        # If person is infected, not on treatment and does not already have the complication, add this complication:
        if (
            person.ri_current_infection_status and
            ~person.ri_on_treatment and
            ~person[f'ri_complication_{self.complication}']
        ):
            df.at[person_id, f'ri_complication_{self.complication}'] = True
            m.impose_symptoms_for_complication(complication=self.complication, person_id=person_id)


class AlriNaturalRecoveryEvent(Event, IndividualScopeEventMixin):
    """
    This is the Natural Recovery event. It is scheduled by the AlriIncidentCase Event for someone who will recover
    from the infection even if no care received.
    It calls the 'end_infection' function.
    """

    def __init__(self, module, person_id):
        super().__init__(module, person_id=person_id)

    def apply(self, person_id):
        df = self.sim.population.props
        person = df.loc[person_id]

        # The event should not run if the person is not currently alive
        if not person.is_alive:
            return

        # Check if person should really recover:
        if (
            person.ri_current_infection_status and
            (person.ri_scheduled_recovery_date == self.sim.date) and
            pd.isnull(person.ri_scheduled_death_date)
        ):
            # Log the recovery
            self.module.logging_event.new_recovered_case(
                age=person.age_years,
                pathogen=person.ri_primary_pathogen
            )

            # Do the episode:
            self.module.end_episode(person_id=person_id)


class AlriCureEvent(Event, IndividualScopeEventMixin):
    """This is the cure event. It is scheduled by an HSI treatment event. It enacts the actual "cure" of the person
    that is caused (after some delay) by the treatment administered."""

    def __init__(self, module, person_id):
        super().__init__(module, person_id=person_id)

    def apply(self, person_id):
        df = self.sim.population.props
        person = df.loc[person_id]

        # The event should not run if the person is not currently alive
        if not person.is_alive:
            return

        # Check if person should really be cured:
        if person.ri_current_infection_status:
            # Log the cure:
            pathogen = person.ri_primary_pathogen
            self.module.logging_event.new_cured_case(
                age=person.age_years,
                pathogen=pathogen
            )

            # End the episode:
            self.module.end_episode(person_id=person_id)


class AlriDeathEvent(Event, IndividualScopeEventMixin):
    """
    This Event is for the death of someone that is caused by the infection with a pathogen that causes Alri.
    """

    def __init__(self, module, person_id):
        super().__init__(module, person_id=person_id)

    def apply(self, person_id):
        df = self.sim.population.props  # shortcut to the dataframe
        person = df.loc[person_id]

        # The event should not run if the person is not currently alive
        if not person.is_alive:
            return

        # Check if person should really die of Alri:
        if (
            person.ri_current_infection_status and
            (person.ri_scheduled_death_date == self.sim.date) and
            pd.isnull(person.ri_scheduled_recovery_date)
        ):
            # Do the death:
            pathogen = person.ri_primary_pathogen
            self.module.sim.modules['Demography'].do_death(
                individual_id=person_id,
                cause='ALRI_' + pathogen,
                originating_module=self.module
            )

            # Log the death in the Alri logging system
            self.module.logging_event.new_death(
                age=person.age_years,
                pathogen=pathogen
            )


# ---------------------------------------------------------------------------------------------------------
# ==================================== HEALTH SYSTEM INTERACTION EVENTS ====================================
# ---------------------------------------------------------------------------------------------------------

class HSI_Alri_GenericTreatment(HSI_Event, IndividualScopeEventMixin):
    """
    This is a template for the HSI interaction events. It just shows the checks to use each time.
    """

    def __init__(self, module, person_id):
        super().__init__(module, person_id=person_id)

        self.TREATMENT_ID = 'Alri_GenericTreatment'
        self.EXPECTED_APPT_FOOTPRINT = self.make_appt_footprint({'Over5OPD': 1})
        self.ACCEPTED_FACILITY_LEVEL = 1
        self.ALERT_OTHER_DISEASES = []

    def apply(self, person_id, squeeze_factor):
        """Do the treatment"""

        df = self.sim.population.props
        person = df.loc[person_id]

        # Exit if the person is not alive or is not currently infected:
        if not (person.is_alive and person.ri_current_infection_status):
            return

        # For example, say that probability of cure = 1.0
        prob_of_cure = 1.0
        self.module.do_treatment(person_id=person_id, prob_of_cure=prob_of_cure)


# ---------------------------------------------------------------------------------------------------------
#   LOGGING EVENTS
# ---------------------------------------------------------------------------------------------------------

class AlriLoggingEvent(RegularEvent, PopulationScopeEventMixin):
    """
    This Event logs the number of incident cases that have occurred since the previous logging event.
    Analysis scripts expect that the frequency of this logging event is once per year.
    """

    def __init__(self, module):
        # This event to occur every year
        self.repeat = 12
        super().__init__(module, frequency=DateOffset(months=self.repeat))

        # initialise trakcers of incident cases, new recoveries, new treatments and deaths due to ALRI
        age_grps = {**{0: "0", 1: "1", 2: "2-4", 3: "2-4", 4: "2-4"}, **{x: "5+" for x in range(5, 100)}}

        self.trackers = dict()
        self.trackers['incident_cases'] = Tracker(age_grps=age_grps, pathogens=self.module.all_pathogens)
        self.trackers['recovered_cases'] = Tracker(age_grps=age_grps, pathogens=self.module.all_pathogens)
        self.trackers['cured_cases'] = Tracker(age_grps=age_grps, pathogens=self.module.all_pathogens)
        self.trackers['deaths'] = Tracker(age_grps=age_grps, pathogens=self.module.all_pathogens)

    def new_case(self, age, pathogen):
        self.trackers['incident_cases'].add_one(age=age, pathogen=pathogen)

    def new_recovered_case(self, age, pathogen):
        self.trackers['recovered_cases'].add_one(age=age, pathogen=pathogen)

    def new_cured_case(self, age, pathogen):
        self.trackers['cured_cases'].add_one(age=age, pathogen=pathogen)

    def new_death(self, age, pathogen):
        self.trackers['deaths'].add_one(age=age, pathogen=pathogen)

    def apply(self, population):
        """
        Log:
        1) Number of new cases, by age-group and by pathogen since the last logging event
        2) Total number of cases, recovery, treatments and deaths since the last logging event
        """

        # 1) Number of new cases, by age-group and by pathogen, since the last logging event
        logger.info(
            key='incidence_count_by_age_and_pathogen',
            data=self.trackers['incident_cases'].report_current_counts(),
            description='pathogens incident case counts in the last year'
        )

        # 2) Total number of cases, recovery, treatments and deaths since the last logging event
        logger.info(
            key='event_counts',
            data={k: v.report_current_total() for k, v in self.trackers.items()},
            description='Counts of cases, recovery, treatment and death in the last year'
        )

        # 3) Reset the trackers
        for tracker in self.trackers.values():
            tracker.reset()


class Tracker():
    """Helper class to be a counter for number of events occuring by age-group and by pathogen."""

    def __init__(self, age_grps: dict, pathogens: list):
        """Create and initalise tracker"""

        # Check and store parameters
        self.pathogens = pathogens
        self.age_grps_lookup = age_grps
        self.unique_age_grps = list(set(self.age_grps_lookup.values()))
        self.unique_age_grps.sort()

        # Initialise Tracker
        self.tracker = None
        self.reset()

    def reset(self):
        """Produce a dict of the form: { <Age-Grp>: {<Pathogen>: <Count>} }"""
        self.tracker = {
            age: dict(zip(self.pathogens, [0] * len(self.pathogens))) for age in self.unique_age_grps
        }

    def add_one(self, age, pathogen):
        """Increment counter by one for a specific age and pathogen"""
        assert age in self.age_grps_lookup, 'Age not recognised'
        assert pathogen in self.pathogens, 'Pathogen not recognised'

        # increment by one:
        age_grp = self.age_grps_lookup[age]
        self.tracker[age_grp][pathogen] += 1

    def report_current_counts(self):
        return self.tracker

    def report_current_total(self):
        total = 0
        for _a in self.tracker.keys():
            total += sum(self.tracker[_a].values())
        return total


# ---------------------------------------------------------------------------------------------------------
#   DEBUGGING / TESTING EVENTS
# ---------------------------------------------------------------------------------------------------------

class AlriCheckPropertiesEvent(RegularEvent, PopulationScopeEventMixin):
    """This event runs daily and checks properties are in the right configuration. Only use whilst debugging!
    """

    def __init__(self, module):
        super().__init__(module, frequency=DateOffset(days=1))

    def apply(self, population):
        self.module.check_properties()


class AlriIndividualLoggingEvent(RegularEvent, PopulationScopeEventMixin):
    """
    This Event logs the daily occurrence to a single individual child.
    """

    def __init__(self, module):
        # This logging event to occur every day
        super().__init__(module, frequency=DateOffset(days=1))

        self.person_id = self.module.log_individual
        assert self.person_id in module.sim.population.props.index, 'The person identified to be logged does not exist.'

    def apply(self, population):
        """Log all properties for this module"""
        if self.person_id is not None:
            df = self.sim.population.props
            logger.info(
                key='log_individual',
                data=df.loc[self.person_id, self.module.PROPERTIES.keys()].to_dict(),
                description='Properties for one person (the first under-five-year-old in the dataframe), each day.'
            )


class AlriPropertiesOfOtherModules(Module):
    """For the purpose of the testing, this module generates the properties upon which the Alri module relies"""

    INIT_DEPENDENCIES = {'Demography'}
<<<<<<< HEAD
    ALTERNATIVE_TO = {'Hiv', 'Epi', 'NewbornOutcomes', 'Wasting'}
=======

    # Though this module provides some properties from NewbornOutcomes we do not list
    # NewbornOutcomes in the ALTERNATIVE_TO set to allow using in conjunction with
    # SimplifiedBirths which can also be used as an alternative to NewbornOutcomes
    ALTERNATIVE_TO = {'Hiv', 'Epi', 'Wasting'}
>>>>>>> dc047ff1

    PROPERTIES = {
        'hv_inf': Property(Types.BOOL, 'temporary property'),
        'nb_low_birth_weight_status': Property(Types.CATEGORICAL, 'temporary property',
                                               categories=['extremely_low_birth_weight', 'very_low_birth_weight',
                                                           'low_birth_weight', 'normal_birth_weight']),

        'nb_breastfeeding_status': Property(Types.CATEGORICAL, 'temporary property',
                                            categories=['none', 'non_exclusive', 'exclusive']),
        'va_pneumo_all_doses': Property(Types.BOOL, 'temporary property'),
        'va_hib_all_doses': Property(Types.BOOL, 'temporary property'),
        'un_clinical_acute_malnutrition': Property(Types.CATEGORICAL, 'temporary property',
                                                   categories=['MAM', 'SAM', 'well']),
    }

    def __init__(self, name=None):
        super().__init__(name)

    def read_parameters(self, data_folder):
        pass

    def initialise_population(self, population):
        df = population.props
        df.loc[df.is_alive, 'hv_inf'] = False
        df.loc[df.is_alive, 'nb_low_birth_weight_status'] = 'normal_birth_weight'
        df.loc[df.is_alive, 'nb_breastfeeding_status'] = 'non_exclusive'
        df.loc[df.is_alive, 'va_pneumo_all_doses'] = False
        df.loc[df.is_alive, 'va_hib_all_doses'] = False
        df.loc[df.is_alive, 'un_clinical_acute_malnutrition'] = 'well'

    def initialise_simulation(self, sim):
        pass

    def on_birth(self, mother, child):
        df = self.sim.population.props
        df.at[child, 'hv_inf'] = False
        df.at[child, 'nb_low_birth_weight_status'] = 'normal_birth_weight'
        df.at[child, 'nb_breastfeeding_status'] = 'non_exclusive'
        df.at[child, 'va_pneumo_all_doses'] = False
        df.at[child, 'va_hib_all_doses'] = False
        df.at[child, 'un_clinical_acute_malnutrition'] = 'well'<|MERGE_RESOLUTION|>--- conflicted
+++ resolved
@@ -83,16 +83,9 @@
         'Demography',
         'Hiv',
         'Lifestyle',
-<<<<<<< HEAD
-        'Epi',
-        'NewbornOutcomes',
-        'SymptomManager',
-        'Wasting'
-=======
         'NewbornOutcomes',
         'SymptomManager',
         'Wasting',
->>>>>>> dc047ff1
     }
 
     ADDITIONAL_DEPENDENCIES = {'Epi'}
@@ -1855,15 +1848,11 @@
     """For the purpose of the testing, this module generates the properties upon which the Alri module relies"""
 
     INIT_DEPENDENCIES = {'Demography'}
-<<<<<<< HEAD
-    ALTERNATIVE_TO = {'Hiv', 'Epi', 'NewbornOutcomes', 'Wasting'}
-=======
 
     # Though this module provides some properties from NewbornOutcomes we do not list
     # NewbornOutcomes in the ALTERNATIVE_TO set to allow using in conjunction with
     # SimplifiedBirths which can also be used as an alternative to NewbornOutcomes
     ALTERNATIVE_TO = {'Hiv', 'Epi', 'Wasting'}
->>>>>>> dc047ff1
 
     PROPERTIES = {
         'hv_inf': Property(Types.BOOL, 'temporary property'),
