"""
Childhood Acute Lower Respiratory Infection Module

Overview
--------
Individuals are exposed to the risk of infection by a pathogen (and potentially also with a secondary bacterial
infection) that can cause one of several type of acute lower respiratory infection (Alri).
The disease is manifested as either viral pneumonia, bacterial pneumonia or bronchiolitis.

During an episode (prior to recovery - either naturally or cured with treatment), symptom are manifest and there may be
complications (e.g. local pulmonary complication: pleural effusuion, empyema, lung abscess, pneumothorax; and/or
systemic complications: sepsis, meningitis, and respiratory failure). There is a risk that some of these complications
are onset after a delay.

The individual may recover naturally or die. The risk of death depends on the type of disease and the presence of some
of the complications.

Health care seeking is prompted by the onset of the symptom. The individual can be treated; if successful the risk of
death is lowered and they are cured (symptom resolved) some days later.

Outstanding issues
------------------
* All HSI events
* Follow-up appointments for initial HSI events.
* Double check parameters and consumables codes for the HSI events.
* Duration of Alri Event is not informed by data

Questions
----------

#1:
'daly_very_severe_ALRI' is never used: is that right?

#2:
There are no probabilities describing the risk of onset of the complication "empyema". There is the risk of empyema
being delayed onset (i.e. prob_pleural_effusion_to_empyema) and also the risk that "empyema" leads to sepsis
(prob_empyema_to_sepsis). However, for simplicity  we only have two phases of complication (initial and delayed), so
this is not represented at the moment. I am not sure if it should be or not.

#3:
The risk of death is not affected by delayed-onset complications: should it be?

#4:
Check that every parameter is used and remove those not used (from definition and from excel). I think that are several
not being used (e.g prob_respiratory_failure_to_multiorgan_dysfunction and r_progress_to_severe_ALRI) -- perhaps left
 over from an earlier version? Also, please could you tidy-up ResourceFile_Alri.xlsx? If there are sheets that need to
  remain in there, it would be good if you can explain what each is for on the sheet (and delete anything that is not
   needed).

#5:
Is it right that 'danger_signs' is an indepednet symptom? It seems like this is something that is determined in the
 course of a diagnosis (like in diarrhoea module).
"""

from collections import defaultdict
from itertools import chain
from pathlib import Path

import numpy as np
import pandas as pd

from tlo import DateOffset, Module, Parameter, Property, Types, logging
from tlo.events import Event, IndividualScopeEventMixin, PopulationScopeEventMixin, RegularEvent
from tlo.lm import LinearModel, LinearModelType, Predictor
from tlo.methods import Metadata
from tlo.methods.causes import Cause
from tlo.methods.healthsystem import HSI_Event
from tlo.methods.symptommanager import Symptom
from tlo.util import random_date, sample_outcome

logger = logging.getLogger(__name__)
logger.setLevel(logging.INFO)


# ---------------------------------------------------------------------------------------------------------
#   MODULE DEFINITION
# ---------------------------------------------------------------------------------------------------------

class Alri(Module):
    """This is the disease module for Acute Lower Respiratory Infections."""

    INIT_DEPENDENCIES = {
        'Demography',
        'Hiv',
        'Lifestyle',
        'NewbornOutcomes',
        'SymptomManager',
        'Wasting',
    }

    ADDITIONAL_DEPENDENCIES = {'Epi'}

    OPTIONAL_INIT_DEPENDENCIES = {'HealthBurden'}

    # Declare Metadata
    METADATA = {
        Metadata.DISEASE_MODULE,
        Metadata.USES_SYMPTOMMANAGER,
        Metadata.USES_HEALTHSYSTEM,
        Metadata.USES_HEALTHBURDEN
    }

    pathogens = {
        'viral': [
            'RSV',
            'Rhinovirus',
            'HMPV',
            'Parainfluenza',
            'Influenza',
            'Adenovirus',
            'Bocavirus',
            'other_viral_pathogens'
            # <-- Coronaviruses NL63, 229E OC43 and HKU1, Cytomegalovirus, Parechovirus/Enterovirus
        ],
        'bacterial': [
            'Strep_pneumoniae_PCV13',      # <--  risk of acquisition is affected by the pneumococcal vaccine
            'Strep_pneumoniae_non_PCV13',  # <--  risk of acquisition is not affected by the pneumococcal vaccine
            'Hib',
            'H.influenzae_non_type_b',
            'Staph_aureus',
            'Enterobacteriaceae',  # includes E. coli, Enterobacter species, and Klebsiella species
            'other_Strepto_Enterococci',  # includes Streptococcus pyogenes and Enterococcus faecium
            'other_bacterial_pathogens'
            # <-- includes Bordetella pertussis, Chlamydophila pneumoniae,
            # Legionella species, Mycoplasma pneumoniae, Moraxella catarrhalis, Non-fermenting gram-negative
            # rods (Acinetobacter species and Pseudomonas species), Neisseria meningitidis
        ],
        'fungal': [
            'P.jirovecii'
        ]
    }

    # Make set of all pathogens combined:
    all_pathogens = sorted(set(chain.from_iterable(pathogens.values())))

    # Declare Causes of Death
    CAUSES_OF_DEATH = {
        f"ALRI_{path}": Cause(gbd_causes={'Lower respiratory infections'}, label='Lower respiratory infections')
        for path in all_pathogens
    }

    # Declare Causes of Disability
    CAUSES_OF_DISABILITY = {
        f"ALRI_{path}": Cause(gbd_causes={'Lower respiratory infections'}, label='Lower respiratory infections')
        for path in all_pathogens
    }

    # Declare the disease types:
    disease_types = sorted({'pneumonia', 'bronchiolitis', 'other_alri'})

    # Declare the Alri complications:
    complications = sorted({
        'pneumothorax',
        'pleural_effusion',
        'empyema',
        'lung_abscess',
        'sepsis',
        'meningitis',
        'respiratory_failure',
        'hypoxia'  # <-- Low implies Sp02<93%'
    })

    PARAMETERS = {
        # Incidence rate by pathogens  -----
        'base_inc_rate_ALRI_by_RSV':
            Parameter(Types.LIST,
                      'baseline incidence rate of Alri caused by RSV in age groups 0-11, 12-23, 24-59 months, '
                      'per child per year'
                      ),
        'base_inc_rate_ALRI_by_Rhinovirus':
            Parameter(Types.LIST,
                      'baseline incidence of Alri caused by Rhinovirus in age groups 0-11, 12-23, 24-59 months, '
                      'per child per year'
                      ),
        'base_inc_rate_ALRI_by_HMPV':
            Parameter(Types.LIST,
                      'baseline incidence of Alri caused by HMPV in age groups 0-11, 12-23, 24-59 months, '
                      'per child per year'
                      ),
        'base_inc_rate_ALRI_by_Parainfluenza':
            Parameter(Types.LIST,
                      'baseline incidence of Alri caused by Parainfluenza 1-4 in age groups 0-11, 12-23, 24-59 months, '
                      'per child per year'
                      ),
        'base_inc_rate_ALRI_by_Strep_pneumoniae_PCV13':
            Parameter(Types.LIST,
                      'baseline incidence of Alri caused by Streptoccocus pneumoniae PCV13 serotype '
                      'in age groups 0-11, 12-23, 24-59 months, per child per year'
                      ),
        'base_inc_rate_ALRI_by_Strep_pneumoniae_non_PCV13':
            Parameter(Types.LIST,
                      'baseline incidence of Alri caused by Streptoccocus pneumoniae non PCV13 serotype '
                      'in age groups 0-11, 12-23, 24-59 months, per child per year'
                      ),
        'base_inc_rate_ALRI_by_Hib':
            Parameter(Types.LIST,
                      'baseline incidence of Alri caused by Haemophilus influenzae type b '
                      'in age groups 0-11, 12-23, 24-59 months, per child per year'
                      ),
        'base_inc_rate_ALRI_by_H.influenzae_non_type_b':
            Parameter(Types.LIST,
                      'baseline incidence of Alri caused by Haemophilus influenzae non-type b '
                      'in age groups 0-11, 12-23, 24-59 months, per child per year'
                      ),
        'base_inc_rate_ALRI_by_Enterobacteriaceae':
            Parameter(Types.LIST,
                      'baseline incidence of Alri caused by Enterobacteriaceae in age groups 0-11, 12-23, 24-59 months,'
                      ' per child per year'
                      ),
        'base_inc_rate_ALRI_by_other_Strepto_Enterococci':
            Parameter(Types.LIST,
                      'baseline incidence of Alri caused by other streptococci and Enterococci including '
                      'Streptococcus pyogenes and Enterococcus faecium in age groups 0-11, 12-23, 24-59 months,'
                      ' per child per year'
                      ),
        'base_inc_rate_ALRI_by_Staph_aureus':
            Parameter(Types.LIST,
                      'baseline incidence of Alri caused by Staphylococcus aureus '
                      'in age groups 0-11, 12-23, 24-59 months, per child per year'
                      ),
        'base_inc_rate_ALRI_by_Influenza':
            Parameter(Types.LIST,
                      'baseline incidence of Alri caused by Influenza type A, B, and C '
                      'in age groups 0-11, 12-23, 24-59 months, per child per year'
                      ),
        'base_inc_rate_ALRI_by_P.jirovecii':
            Parameter(Types.LIST,
                      'baseline incidence of Alri caused by P. jirovecii in age groups 0-11, 12-59 months, '
                      'per child per year'
                      ),
        'base_inc_rate_ALRI_by_Adenovirus':
            Parameter(Types.LIST,
                      'baseline incidence of Alri caused by adenovirus in age groups 0-11, 12-59 months, '
                      'per child per year'
                      ),
        'base_inc_rate_ALRI_by_Bocavirus':
            Parameter(Types.LIST,
                      'baseline incidence of Alri caused by bocavirus in age groups 0-11, 12-59 months, '
                      'per child per year'
                      ),
        'base_inc_rate_ALRI_by_other_viral_pathogens':
            Parameter(Types.LIST,
                      'baseline incidence of Alri caused by other viral pathogens in age groups 0-11, 12-59 months, '
                      'per child per year'
                      ),
        'base_inc_rate_ALRI_by_other_bacterial_pathogens':
            Parameter(Types.LIST,
                      'baseline incidence of Alri caused by other viral pathogens in age groups 0-11, 12-59 months, '
                      'per child per year'
                      ),

        # Risk factors for incidence infection -----
        'rr_ALRI_HHhandwashing':
            Parameter(Types.REAL,
                      'relative rate of acquiring Alri for children with household handwashing with soap '
                      ),
        'rr_ALRI_HIV_untreated':
            Parameter(Types.REAL,
                      'relative rate of acquiring Alri for children with untreated HIV positive status'
                      ),
        'rr_ALRI_underweight':
            Parameter(Types.REAL,
                      'relative rate of acquiring Alri for underweight children'
                      ),
        'rr_ALRI_low_birth_weight':
            Parameter(Types.REAL,
                      'relative rate of acquiring Alri for infants with low birth weight'
                      ),
        'rr_ALRI_not_excl_breastfeeding':
            Parameter(Types.REAL,
                      'relative rate of acquiring Alri for not exclusive breastfeeding upto 6 months'
                      ),
        'rr_ALRI_indoor_air_pollution':
            Parameter(Types.REAL,
                      'relative rate of acquiring Alri for indoor air pollution'
                      ),

        # Probability of bacterial co- / secondary infection -----
        'prob_viral_pneumonia_bacterial_coinfection':
            Parameter(Types.REAL,
                      'probability of primary viral pneumonia having a bacterial co-infection'
                      ),
        'proportion_bacterial_coinfection_pathogen':
            Parameter(Types.LIST,
                      'list of proportions of each bacterial pathogens in a co-infection pneumonia'
                      ),
        'prob_secondary_bacterial_infection_in_bronchiolitis':
            Parameter(Types.REAL,
                      'probability of viral bronchiolitis having a bacterial infection'
                      ),

        # Probability of complications -----
        'prob_hypoxia_by_viral_pneumonia':
            Parameter(Types.REAL,
                      'probability of hypoxia caused by primary viral pneumonia'
                      ),
        'prob_hypoxia_by_bacterial_pneumonia':
            Parameter(Types.REAL,
                      'probability of hypoxia caused by primary or secondary bacterial pneumonia'
                      ),
        'prob_hypoxia_by_bronchiolitis':
            Parameter(Types.REAL,
                      'probability of hypoxia caused by viral bronchiolitis'
                      ),
        'prob_respiratory_failure_when_SpO2<93%':
            Parameter(Types.REAL,
                      'probability of respiratory failure when peripheral oxygen level is lower than 93%'
                      ),
        'prob_respiratory_failure_to_multiorgan_dysfunction':
            Parameter(Types.REAL,
                      'probability of respiratory failure causing multi-organ dysfunction'
                      ),
        'prob_sepsis_by_viral_pneumonia':
            Parameter(Types.REAL,
                      'probability of sepsis caused by primary viral pneumonia'
                      ),
        'prob_sepsis_by_bacterial_pneumonia':
            Parameter(Types.REAL,
                      'probability of sepsis caused by primary or secondary bacterial pneumonia'
                      ),
        'prob_sepsis_by_bronchiolitis':
            Parameter(Types.REAL,
                      'probability of sepsis caused by viral bronchiolitis'
                      ),
        'prob_sepsis_to_multiorgan_dysfunction':
            Parameter(Types.REAL,
                      'probability of sepsis causing multi-organ dysfunction'
                      ),
        'prob_meningitis_by_bacterial_pneumonia':
            Parameter(Types.REAL,
                      'probability of meningitis caused by primary or secondary bacterial pneumonia'
                      ),
        'prob_pleural_effusion_by_bacterial_pneumonia':
            Parameter(Types.REAL,
                      'probability of pleural effusion caused by primary or secondary bacterial pneumonia'
                      ),
        'prob_pleural_effusion_by_viral_pneumonia':
            Parameter(Types.REAL,
                      'probability of pleural effusion caused by primary viral pneumonia'
                      ),
        'prob_pleural_effusion_by_bronchiolitis':
            Parameter(Types.REAL,
                      'probability of pleural effusion caused by bronchiolitis'
                      ),
        'prob_pleural_effusion_to_empyema':
            Parameter(Types.REAL,
                      'probability of pleural effusion developing into empyema'
                      ),
        'prob_empyema_to_sepsis':
            Parameter(Types.REAL,
                      'probability of (bacterial) empyema causing sepsis'
                      ),
        'prob_lung_abscess_by_bacterial_pneumonia':
            Parameter(Types.REAL,
                      'probability of a lung abscess caused by primary or secondary bacterial pneumonia'
                      ),
        'prob_pneumothorax_by_bacterial_pneumonia':
            Parameter(Types.REAL,
                      'probability of pneumothorax caused by primary or secondary bacterial pneumonia'
                      ),
        'prob_pneumothorax_by_viral_pneumonia':
            Parameter(Types.REAL,
                      'probability of pneumothorax caused by primary viral pneumonia'
                      ),
        'prob_pneumothorax_by_bronchiolitis':
            Parameter(Types.REAL,
                      'probability of atelectasis/ lung collapse caused by bronchiolitis'
                      ),
        'prob_pneumothorax_to_respiratory_failure':
            Parameter(Types.REAL,
                      'probability of pneumothorax causing respiratory failure'
                      ),
        'prob_lung_abscess_to_sepsis':
            Parameter(Types.REAL,
                      'probability of lung abscess causing sepsis'
                      ),

        # Risk of death parameters -----
        'base_death_rate_ALRI_by_pneumonia':
            Parameter(Types.REAL,
                      'baseline death rate from pneumonia, for those aged 0-11 months'
                      ),
        'base_death_rate_ALRI_by_bronchiolitis':
            Parameter(Types.REAL,
                      'baseline death rate from bronchiolitis, base age 0-11 months'
                      ),
        'base_death_rate_ALRI_by_other_alri':
            Parameter(Types.REAL,
                      'baseline death rate from other lower respiratory infections, base age 0-11 months'
                      ),
        'rr_death_ALRI_sepsis':
            Parameter(Types.REAL,
                      'relative death rate from Alri for sepsis, base age 0-11 months'
                      ),
        'rr_death_ALRI_respiratory_failure':
            Parameter(Types.REAL,
                      'relative death rate from Alri for respiratory failure, base age 0-11 months'
                      ),
        'rr_death_ALRI_meningitis':
            Parameter(Types.REAL,
                      'relative death rate from Alri for meningitis, base age 0-11 months'
                      ),
        'rr_death_ALRI_age12to23mo':
            Parameter(Types.REAL,
                      'death rate of Alri for children aged 12 to 23 months'
                      ),
        'rr_death_ALRI_age24to59mo':
            Parameter(Types.REAL,
                      'death rate of Alri for children aged 24 to 59 months'
                      ),
        'rr_death_ALRI_HIV':
            Parameter(Types.REAL,
                      'death rate of Alri for children with HIV not on ART'
                      ),
        'rr_death_ALRI_SAM':
            Parameter(Types.REAL,
                      'death rate of Alri for children with severe acute malnutrition'
                      ),
        'rr_death_ALRI_low_birth_weight':
            Parameter(Types.REAL,
                      'death rate of Alri for children with low birth weight (applicable to infants)'
                      ),

        # Proportions of what disease type (viral Alri) -----
        'proportion_viral_pneumonia_by_RSV':
            Parameter(Types.REAL,
                      'proportion of RSV infection causing viral pneumonia'
                      ),
        'proportion_viral_pneumonia_by_Rhinovirus':
            Parameter(Types.REAL,
                      'proportion of Rhinovirus infection causing viral pneumonia'
                      ),
        'proportion_viral_pneumonia_by_HMPV':
            Parameter(Types.REAL,
                      'proportion of HMPV infection causing viral pneumonia'
                      ),
        'proportion_viral_pneumonia_by_Parainfluenza':
            Parameter(Types.REAL,
                      'proportion of Parainfluenza infection causing viral pneumonia'
                      ),
        'proportion_viral_pneumonia_by_Influenza':
            Parameter(Types.REAL,
                      'proportion of Influenza infection causing viral pneumonia'
                      ),
        'proportion_viral_pneumonia_by_Adenovirus':
            Parameter(Types.REAL,
                      'proportion of Adenovirus infection causing viral pneumonia'
                      ),
        'proportion_viral_pneumonia_by_Bocavirus':
            Parameter(Types.REAL,
                      'proportion of Bocavirus infection causing viral pneumonia'
                      ),
        'proportion_viral_pneumonia_by_other_viral_pathogens':
            Parameter(Types.REAL,
                      'proportion of other pathogens infection causing viral pneumonia'
                      ),

        # Probability of symptom development -----
        'prob_fever_uncomplicated_ALRI_by_disease_type':
            Parameter(Types.LIST,
                      'list of probabilities of having fever by pneumonia, bronchiolitis, and other_alri'
                      ),
        'prob_cough_uncomplicated_ALRI_by_disease_type':
            Parameter(Types.LIST,
                      'list of probabilities of having cough by pneumonia, bronchiolitis, and other_alri'
                      ),
        'prob_difficult_breathing_uncomplicated_ALRI_by_disease_type':
            Parameter(Types.LIST,
                      'list of probabilities of difficult breathing by '
                      'pneumonia, bronchiolitis, and other_alri'
                      ),
        'prob_fast_breathing_uncomplicated_ALRI_by_disease_type':
            Parameter(Types.LIST,
                      'list of probabilities of fast breathing by '
                      'pneumonia, bronchiolitis, and other_alri'
                      ),
        'prob_chest_indrawing_uncomplicated_ALRI_by_disease_type':
            Parameter(Types.LIST,
                      'list of probabilities of chest indrawing by '
                      'pneumonia, bronchiolitis, and other_alri'
                      ),
        'prob_danger_signs_uncomplicated_ALRI_by_disease_type':
            Parameter(Types.LIST,
                      'list of probabilities of danger signs by '
                      'pneumonia, bronchiolitis, and other_alri'
                      ),

        # Additional signs and symptoms from complications -----
        'prob_loss_of_appetite_adding_from_pleural_effusion':
            Parameter(Types.REAL,
                      'probability of additional signs/symptoms of loss of appetite from pleural effusion'
                      ),
        'prob_loss_of_appetite_adding_from_empyema':
            Parameter(Types.REAL,
                      'probability of additional signs/symptoms of loss of appetite from empyema'
                      ),
        'prob_severe_respiratory_distress_adding_from_respiratory_failure':
            Parameter(Types.REAL,
                      'probability of additional signs/symptoms of severe respiratory distress from respiratory failure'
                      ),
        'prob_severe_respiratory_distress_adding_from_sepsis':
            Parameter(Types.REAL,
                      'probability of additional signs/symptoms of severe respiratory distress from sepsis'
                      ),

        # Second round of signs/symptoms added from each complication
        # Pneumothorax ------------
        'prob_chest_pain_adding_from_pneumothorax':
            Parameter(Types.REAL,
                      'probability of additional signs/symptoms of chest pain / pleurisy from pneumothorax'
                      ),
        'prob_cyanosis_adding_from_pneumothorax':
            Parameter(Types.REAL,
                      'probability of additional signs/symptoms of cyanosis from pneumothorax'
                      ),
        'prob_difficult_breathing_adding_from_pneumothorax':
            Parameter(Types.REAL,
                      'probability of additional signs/symptoms of difficult breathing from pneumothorax'
                      ),

        # Pleural effusion -----------
        'prob_chest_pain_adding_from_pleural_effusion':
            Parameter(Types.REAL,
                      'probability of additional signs/symptoms of chest pain / pleurisy from pleural effusion'
                      ),
        'prob_fever_adding_from_pleural_effusion':
            Parameter(Types.REAL,
                      'probability of additional signs/symptoms of fever from pleural effusion'
                      ),
        'prob_difficult_breathing_adding_from_pleural_effusion':
            Parameter(Types.REAL,
                      'probability of additional signs/symptoms of dyspnoea/ difficult breathing from pleural effusion'
                      ),

        # Empyema ------------
        'prob_chest_pain_adding_from_empyema':
            Parameter(Types.REAL,
                      'probability of additional signs/symptoms of chest pain / pleurisy from empyema'
                      ),
        'prob_fever_adding_from_empyema':
            Parameter(Types.REAL,
                      'probability of additional signs/symptoms of fever from empyema'
                      ),
        'prob_respiratory_distress_adding_from_empyema':
            Parameter(Types.REAL,
                      'probability of additional signs/symptoms of cough with sputum from respiratory distress'
                      ),

        # Lung abscess --------------
        'prob_chest_pain_adding_from_lung_abscess':
            Parameter(Types.REAL,
                      'probability of additional signs/symptoms of chest pain / pleurisy from lung abscess'
                      ),
        'prob_fast_breathing_adding_from_lung_abscess':
            Parameter(Types.REAL,
                      'probability of additional signs/symptoms of fast_breathing/ fast breathing from lung abscess'
                      ),
        'prob_fever_adding_from_lung_abscess':
            Parameter(Types.REAL,
                      'probability of additional signs/symptoms of fever from lung abscess'
                      ),

        # Hypoxaemic Respiratory failure --------------
        'prob_difficult_breathing_adding_from_respiratory_failure':
            Parameter(Types.REAL,
                      'probability of additional signs/symptoms of difficult breathing from respiratory failure'
                      ),
        'prob_cyanosis_adding_from_respiratory_failure':
            Parameter(Types.REAL,
                      'probability of additional signs/symptoms of cyanosis from respiratory failure'
                      ),
        'prob_fast_breathing_adding_from_respiratory_failure':
            Parameter(Types.REAL,
                      'probability of additional signs/symptoms of fast_breathing from respiratory failure'
                      ),
        'prob_danger_signs_adding_from_respiratory_failure':
            Parameter(Types.REAL,
                      'probability of additional signs/symptoms of danger signs from respiratory failure'
                      ),

        # Meningitis ------------
        'prob_headache_adding_from_meningitis':
            Parameter(Types.REAL,
                      'probability of additional signs/symptoms of headache from meningitis'
                      ),
        'prob_fever_adding_from_meningitis':
            Parameter(Types.REAL,
                      'probability of additional signs/symptoms of fever from meningitis'
                      ),
        'prob_danger_signs_adding_from_meningitis':
            Parameter(Types.REAL,
                      'probability of additional signs/symptoms of danger_signs from meningitis'
                      ),

        # Sepsis ----------------
        'prob_fast_breathing_adding_from_sepsis':
            Parameter(Types.REAL,
                      'probability of additional signs/symptoms of fast_breathing from sepsis'
                      ),
        'prob_danger_signs_adding_from_sepsis':
            Parameter(Types.REAL,
                      'probability of additional signs/symptoms of danger signs from sepsis'
                      ),
        'prob_fever_adding_from_sepsis':
            Parameter(Types.REAL,
                      'probability of additional signs/symptoms of fever from sepsis'
                      ),

        # Parameters governing the effects of vaccine ----------------
        'rr_infection_strep_with_pneumococcal_vaccine':
            Parameter(Types.REAL,
                      'relative risk of acquiring the pathogen=="Strep_pneumoniae_PCV13" if has had all doses of '
                      'pneumonococcal vaccine (i.e., `va_pneumo_all_doses`==True), either as a primary pathogen or'
                      'as a secondary bacterial coinfection.'
                      ),
        'rr_infection_hib_haemophilus_vaccine':
            Parameter(Types.REAL,
                      'relaitve risk of acquiring the pathogen=="Hib" if has had all doses of Haemophilus vaccine'
                      ' (i.e., `va_hib_all_doses`==Tue)'
                      ),

        # Parameters governing treatment effectiveness and assoicated behaviours ----------------
        'days_between_treatment_and_cure':
            Parameter(Types.INT, 'number of days between any treatment being given in an HSI and the cure occurring.'
                      ),
        'prob_of_cure_for_uncomplicated_pneumonia_given_IMCI_pneumonia_treatment':
            Parameter(Types.REAL,
                      'probability of cure for uncomplicated pneumonia given IMCI pneumonia treatment'
                      ),
        'prob_of_cure_for_pneumonia_with_severe_complication_given_IMCI_severe_pneumonia_treatment':
            Parameter(Types.REAL,
                      'probability of cure for pneumonia with severe complications given IMCI pneumonia treatment'
                      ),
        'prob_seek_follow_up_care_after_treatment_failure':
            Parameter(Types.REAL,
                      'probability of seeking follow-up care after treatment failure'
                      ),
        'oxygen_therapy_effectiveness_ALRI':
            Parameter(Types.REAL,
                      'effectiveness of oxygen therapy on death from Alri with respiratory failure'
                      ),
        'antibiotic_therapy_effectiveness_ALRI':
            Parameter(Types.REAL,
                      'effectiveness of antibiotic therapy on death from Alri with bacterial cause'
                      ),
    }

    PROPERTIES = {
        # ---- Alri status ----
        'ri_current_infection_status':
            Property(Types.BOOL,
                     'Does the person currently have an infection with a pathogen that can cause Alri.'
                     ),

        # ---- The pathogen which is the attributed cause of Alri ----
        'ri_primary_pathogen':
            Property(Types.CATEGORICAL,
                     'If infected, what is the pathogen with which the person is currently infected. (np.nan if not '
                     'infected)',
                     categories=list(all_pathogens)
                     ),
        # ---- The bacterial pathogen which is the attributed co-/secondary infection ----
        'ri_secondary_bacterial_pathogen':
            Property(Types.CATEGORICAL,
                     'If infected, is there a secondary bacterial pathogen (np.nan if none or not applicable)',
                     categories=list(pathogens['bacterial'])
                     ),
        # ---- The underlying Alri condition ----
        'ri_disease_type':
            Property(Types.CATEGORICAL, 'If infected, what disease type is the person currently suffering from.',
                     categories=disease_types
                     ),

        # ---- Treatment Status ----
        'ri_on_treatment': Property(Types.BOOL, 'Is this person currently receiving treatment.'),

        # < --- other properties of the form 'ri_complication_{complication-name}' are added later -->

        # ---- Internal variables to schedule onset and deaths due to Alri ----
        'ri_start_of_current_episode': Property(Types.DATE,
                                                'date of onset of current Alri event (pd.NaT is not infected)'),
        'ri_scheduled_recovery_date': Property(Types.DATE,
                                               '(scheduled) date of recovery from current Alri event (pd.NaT is not '
                                               'infected or episode is scheduled to end in death)'),
        'ri_scheduled_death_date': Property(Types.DATE,
                                            '(scheduled) date of death caused by current Alri event (pd.NaT is not '
                                            'infected or episode will not cause death)'),
        'ri_end_of_current_episode':
            Property(Types.DATE, 'date on which the last episode of Alri is resolved, (including '
                                 'allowing for the possibility that a cure is scheduled following onset). '
                                 'This is used to determine when a new episode can begin. '
                                 'This stops successive episodes interfering with one another.'),
        'ri_ALRI_tx_start_date': Property(Types.DATE,
                                          'start date of Alri treatment for current episode (pd.NaT is not infected or'
                                          ' treatment has not begun)'),
    }

    def __init__(self, name=None, resourcefilepath=None, log_indivdual=None, do_checks=False):
        super().__init__(name)

        # Store arguments provided
        self.resourcefilepath = resourcefilepath
        self.do_checks = do_checks

        assert (log_indivdual is None or isinstance(log_indivdual, int)) and (not isinstance(log_indivdual, bool))
        self.log_individual = log_indivdual

        # Initialise the pointer to where the models will be stored:
        self.models = None

        # Maximum duration of an episode (beginning with inection and ending with recovery)
        self.max_duration_of_episode = None

        # dict to hold the DALY weights
        self.daly_wts = dict()

        # Pointer to store the logging event used by this module
        self.logging_event = None

    def read_parameters(self, data_folder):
        """
        * Setup parameters values used by the module
        * Define symptoms
        """
        self.load_parameters_from_dataframe(
            pd.read_excel(Path(self.resourcefilepath) / 'ResourceFile_Alri.xlsx', sheet_name='Parameter_values')
        )

        self.check_params_read_in_ok()

        self.define_symptoms()

    def check_params_read_in_ok(self):
        """Check that every value has been read-in successfully"""
        for param_name, param_type in self.PARAMETERS.items():
            assert param_name in self.parameters, f'Parameter "{param_name}" ' \
                                                  f'is not read in correctly from the resourcefile.'
            assert param_name is not None, f'Parameter "{param_name}" is not read in correctly from the resourcefile.'
            assert isinstance(self.parameters[param_name],
                              param_type.python_type), f'Parameter "{param_name}" ' \
                                                       f'is not read in correctly from the resourcefile.'

    def define_symptoms(self):
        """Define the symptoms that this module will use"""
        all_symptoms = {
            'fever', 'cough', 'difficult_breathing', 'fast_breathing', 'chest_indrawing', 'chest_pain', 'cyanosis',
            'respiratory_distress', 'danger_signs'
        }

        for symptom_name in sorted(all_symptoms):
            if symptom_name not in self.sim.modules['SymptomManager'].generic_symptoms:
                self.sim.modules['SymptomManager'].register_symptom(
                    Symptom(name=symptom_name)
                    # (associates the symptom with the 'average' healthcare seeking)
                )

    def pre_initialise_population(self):
        """Define columns for complications at run-time"""
        for complication in self.complications:
            Alri.PROPERTIES[f"ri_complication_{complication}"] = Property(
                Types.BOOL, f"Whether this person has complication {complication}"
            )

    def initialise_population(self, population):
        """
        Sets that there is no one with Alri at initiation.
        """
        df = population.props  # a shortcut to the data-frame storing data for individuals

        # ---- Key Current Status Classification Properties ----
        df.loc[df.is_alive, 'ri_current_infection_status'] = False
        df.loc[df.is_alive, 'ri_primary_pathogen'] = np.nan
        df.loc[df.is_alive, 'ri_secondary_bacterial_pathogen'] = np.nan
        df.loc[df.is_alive, 'ri_disease_type'] = np.nan
        df.loc[df.is_alive, [
            f"ri_complication_{complication}" for complication in self.complications]
        ] = False

        # ---- Internal values ----
        df.loc[df.is_alive, 'ri_start_of_current_episode'] = pd.NaT
        df.loc[df.is_alive, 'ri_scheduled_recovery_date'] = pd.NaT
        df.loc[df.is_alive, 'ri_scheduled_death_date'] = pd.NaT
        df.loc[df.is_alive, 'ri_end_of_current_episode'] = pd.NaT
        df.loc[df.is_alive, 'ri_on_treatment'] = False
        df.loc[df.is_alive, 'ri_ALRI_tx_start_date'] = pd.NaT

    def initialise_simulation(self, sim):
        """
        Prepares for simulation:
        * Schedules the main polling event
        * Schedules the main logging event
        * Establishes the linear models and other data structures using the parameters that have been read-in
        """

        # Schedule the main polling event (to first occur immediately)
        sim.schedule_event(AlriPollingEvent(self), sim.date)

        # Schedule the main logging event (to first occur in one year)
        self.logging_event = AlriLoggingEvent(self)
        sim.schedule_event(self.logging_event, sim.date + DateOffset(years=1))

        if self.log_individual is not None:
            # Schedule the individual check logging event (to first occur immediately, and to occur every day)
            sim.schedule_event(AlriIndividualLoggingEvent(self), sim.date)

        if self.do_checks:
            # Schedule the event that does checking every day:
            sim.schedule_event(AlriCheckPropertiesEvent(self), sim.date)

        # Generate the model that determine the Natural History of the disease:
        self.models = Models(self)

        # Get DALY weights
        if 'HealthBurden' in self.sim.modules.keys():
            self.daly_wts['daly_non_severe_ALRI'] = self.sim.modules['HealthBurden'].get_daly_weight(sequlae_code=47)
            self.daly_wts['daly_severe_ALRI'] = self.sim.modules['HealthBurden'].get_daly_weight(sequlae_code=46)

        # Define the max episode duration
        self.max_duration_of_episode = DateOffset(days=self.parameters['days_between_treatment_and_cure'])

    def on_birth(self, mother_id, child_id):
        """Initialise properties for a newborn individual.
        This is called by the simulation whenever a new person is born.
        :param mother_id: the mother for this child
        :param child_id: the new child
        """

        df = self.sim.population.props

        # ---- Key Current Status Classification Properties ----
        df.at[child_id, 'ri_current_infection_status'] = False
        df.loc[child_id, ['ri_primary_pathogen',
                          'ri_secondary_bacterial_pathogen',
                          'ri_disease_type']] = np.nan
        df.at[child_id, [f"ri_complication_{complication}" for complication in self.complications]] = False

        # ---- Internal values ----
        df.loc[child_id, ['ri_start_of_current_episode',
                          'ri_scheduled_recovery_date',
                          'ri_scheduled_death_date',
                          'ri_end_of_current_episode']] = pd.NaT

    def report_daly_values(self):
        """Report DALY incurred in the population in the last month due to ALRI"""
        df = self.sim.population.props

        total_daly_values = pd.Series(data=0.0, index=df.index[df.is_alive])
        total_daly_values.loc[
            self.sim.modules['SymptomManager'].who_has('fast_breathing')] = self.daly_wts['daly_non_severe_ALRI']
        total_daly_values.loc[
            self.sim.modules['SymptomManager'].who_has('danger_signs')] = self.daly_wts['daly_severe_ALRI']

        # Split out by pathogen that causes the Alri
        dummies_for_pathogen = pd.get_dummies(df.loc[total_daly_values.index, 'ri_primary_pathogen'], dtype='float')
        daly_values_by_pathogen = dummies_for_pathogen.mul(total_daly_values, axis=0)

        # add prefix to label according to the name of the causes of disability declared
        daly_values_by_pathogen = daly_values_by_pathogen.add_prefix('ALRI_')
        return daly_values_by_pathogen

    def end_episode(self, person_id):
        """End the episode infection for a person (i.e. reset all properties to show no current infection or
        complications).
        This is called by AlriNaturalRecoveryEvent and AlriCureEvent.
        """
        df = self.sim.population.props

        # Reset properties to show no current infection:
        df.loc[person_id, [
            'ri_current_infection_status',
            'ri_primary_pathogen',
            'ri_secondary_bacterial_pathogen',
            'ri_disease_type',
            'ri_on_treatment',
            'ri_start_of_current_episode',
            'ri_scheduled_recovery_date',
            'ri_scheduled_death_date',
            'ri_ALRI_tx_start_date']
        ] = [
            False,
            np.nan,
            np.nan,
            np.nan,
            False,
            pd.NaT,
            pd.NaT,
            pd.NaT,
            pd.NaT,
        ]
        #  NB. 'ri_end_of_current_episode is not reset: this is used to prevent new infections from occuring whilst
        #  HSI from a previous episode may still be scheduled to occur.

        # Remove all existing complications
        df.loc[person_id, [f"ri_complication_{c}" for c in self.complications]] = False

        # Resolve all the symptoms immediately
        self.sim.modules['SymptomManager'].clear_symptoms(person_id=person_id, disease_module=self)

    def do_treatment(self, person_id, prob_of_cure):
        """Helper function that enacts the effects of a treatment to Alri caused by a pathogen.
        It will only do something if the Alri is caused by a pathogen (this module).
        * Log the treatment
        * Prevent any death event that may be scheduled from occuring (prior to the cure event)
        * Schedules the cure event, at which the episode is ended
        """

        df = self.sim.population.props
        person = df.loc[person_id]

        # Do nothing if the person is not alive
        if not person.is_alive:
            return

        # Do nothing if the person is not infected with a pathogen that can cause ALRI
        if not person['ri_current_infection_status']:
            return

        # Record that the person is now on treatment:
        df.loc[person_id, ['ri_on_treatment', 'ri_ALRI_tx_start_date']] = [True, self.sim.date]

        # Determine if the treatment is effective
        if prob_of_cure > self.rng.rand():
            # Cancel the death
            self.cancel_death_date(person_id)

            # Schedule the CureEvent
            cure_date = self.sim.date + DateOffset(days=self.parameters['days_between_treatment_and_cure'])
            self.sim.schedule_event(AlriCureEvent(self, person_id), cure_date)

    def cancel_death_date(self, person_id):
        """Cancels a scheduled date of death due to Alri for a person. This is called within do_treatment_alri function,
        and prior to the scheduling the CureEvent to prevent deaths happening in the time between
        a treatment being given and the cure event occurring.
        :param person_id:
        :return:
        """
        self.sim.population.props.at[person_id, 'ri_scheduled_death_date'] = pd.NaT

    def check_properties(self):
        """This is used in debugging to make sure that the configuration of properties is correct"""

        df = self.sim.population.props

        # identify those who currently have an infection with a pathogen that can cause ALRI:
        curr_inf = df['is_alive'] & df['ri_current_infection_status']
        not_curr_inf = df['is_alive'] & ~df['ri_current_infection_status']

        # For those with no current infection, variables about the current infection should be null
        assert df.loc[not_curr_inf, [
            'ri_primary_pathogen',
            'ri_secondary_bacterial_pathogen',
            'ri_disease_type',
            'ri_start_of_current_episode',
            'ri_scheduled_recovery_date',
            'ri_scheduled_death_date']
        ].isna().all().all()

        # For those with no current infection, 'ri_end_of_current_episode' should be null or in the past or within the
        # period for which the episode can last.
        assert (
            df.loc[not_curr_inf, 'ri_end_of_current_episode'].isna() |
            (df.loc[not_curr_inf, 'ri_end_of_current_episode'] <= self.sim.date) |
            (
                (df.loc[not_curr_inf, 'ri_end_of_current_episode'] - self.sim.date).dt.days
                <= self.max_duration_of_episode.days
            )
                ).all()

        # For those with no current infection, there should be no treatment
        assert not df.loc[not_curr_inf, 'ri_on_treatment'].any()
        assert df.loc[not_curr_inf, 'ri_ALRI_tx_start_date'].isna().all()

        # For those with no current infection, there should be no complications
        assert not df.loc[
            not_curr_inf, [f"ri_complication_{c}" for c in self.complications]
        ].any().any()

        # For those with current infection, variables about the current infection should not be null
        assert not df.loc[curr_inf, [
            'ri_primary_pathogen',
            'ri_disease_type']
        ].isna().any().any()

        # For those with current infection, dates relating to this episode should make sense
        # - start is in the past and end is in the future
        assert (df.loc[curr_inf, 'ri_start_of_current_episode'] <= self.sim.date).all()
        assert (df.loc[curr_inf, 'ri_end_of_current_episode'] >= self.sim.date).all()

        # - a person has exactly one of a recovery_date _or_ a death_date
        assert ((~df.loc[curr_inf, 'ri_scheduled_recovery_date'].isna()) | (
            ~df.loc[curr_inf, 'ri_scheduled_death_date'].isna())).all()
        assert (df.loc[curr_inf, 'ri_scheduled_recovery_date'].isna() != df.loc[
            curr_inf, 'ri_scheduled_death_date'].isna()).all()

        #  If that primary pathogen is bacterial then there should be np.nan for secondary_bacterial_pathogen:
        assert df.loc[
            curr_inf & df['ri_primary_pathogen'].isin(self.pathogens['bacterial']), 'ri_secondary_bacterial_pathogen'
        ].isna().all()

        # If person is on treatment, they should have a treatment start date
        assert (df.loc[curr_inf, 'ri_on_treatment'] != df.loc[curr_inf, 'ri_ALRI_tx_start_date'].isna()).all()

    def impose_symptoms_for_complication(self, complication, person_id):
        """Impose symptoms for a complication."""
        symptoms = self.models.symptoms_for_complication(complication=complication)
<<<<<<< HEAD
        for symptom in sorted(symptoms):
            self.sim.modules['SymptomManager'].change_symptom(
                person_id=person_id,
                symptom_string=symptom,
                add_or_remove='+',
                disease_module=self,
            )
=======
        self.sim.modules['SymptomManager'].change_symptom(
            person_id=person_id,
            symptom_string=symptoms,
            add_or_remove='+',
            disease_module=self,
        )
>>>>>>> 89e9b508


class Models:
    """Helper-class to store all the models that specify the natural history of the Alri disease"""

    def __init__(self, module):
        self.module = module
        self.p = module.parameters
        self.rng = module.rng

        # dict that will hold the linear models for incidence risk for each pathogen
        self.incidence_equations_by_pathogen = dict()

        # set-up the linear models for the incidence risk for each pathogen
        self.make_model_for_acquisition_risk()

    def make_model_for_acquisition_risk(self):
        """"Model for the acquisition of a primary pathogen that can cause ALri"""
        p = self.p
        df = self.module.sim.population.props

        def make_scaled_linear_model_for_incidence(patho):
            """Makes the unscaled linear model with default intercept of 1. Calculates the mean incidents rate for
            0-year-olds and then creates a new linear model with adjusted intercept so incidence in 0-year-olds
            matches the specified value in the model when averaged across the population. This will return an unscaled
            linear model if there are no 0-year-olds in the population.
            """

            def make_naive_linear_model(_patho, intercept=1.0):
                """Make the linear model based exactly on the parameters specified"""

                base_inc_rate = f'base_inc_rate_ALRI_by_{_patho}'
                return LinearModel(
                    LinearModelType.MULTIPLICATIVE,
                    intercept,
                    Predictor(
                        'age_years',
                        conditions_are_mutually_exclusive=True,
                        conditions_are_exhaustive=True,
                    )
                    .when(0, p[base_inc_rate][0])
                    .when(1, p[base_inc_rate][1])
                    .when('.between(2,4)', p[base_inc_rate][2])
                    .when('> 4', 0.0),
                    Predictor('li_no_access_handwashing').when(False, p['rr_ALRI_HHhandwashing']),
                    Predictor('li_wood_burn_stove').when(False, p['rr_ALRI_indoor_air_pollution']),
                    Predictor('hv_inf').when(True, p['rr_ALRI_HIV_untreated']),
                    Predictor('un_clinical_acute_malnutrition').when('SAM', p['rr_ALRI_underweight']),
                    Predictor('nb_breastfeeding_status').when('exclusive', 1.0)
                                                        .otherwise(p['rr_ALRI_not_excl_breastfeeding'])
                )

            zero_year_olds = df.is_alive & (df.age_years == 0)
            unscaled_lm = make_naive_linear_model(patho)

            # If not 0 year-olds then cannot do scaling, return unscaled linear model
            if sum(zero_year_olds) == 0:
                return unscaled_lm

            # If some 0 year-olds then can do scaling:
            target_mean = p[f'base_inc_rate_ALRI_by_{patho}'][0]
            actual_mean = unscaled_lm.predict(df.loc[zero_year_olds]).mean()
            scaled_intercept = 1.0 * (target_mean / actual_mean)
            scaled_lm = make_naive_linear_model(patho, intercept=scaled_intercept)

            # check by applying the model to mean incidence of 0-year-olds
            assert (target_mean - scaled_lm.predict(df.loc[zero_year_olds]).mean()) < 1e-10
            return scaled_lm

        for patho in self.module.all_pathogens:
            self.incidence_equations_by_pathogen[patho] = make_scaled_linear_model_for_incidence(patho)

    def compute_risk_of_aquisition(self, pathogen, df):
        """Compute the risk of a pathogen, using the linear model created and the df provided"""
        p = self.p
        lm = self.incidence_equations_by_pathogen[pathogen]

        # run linear model to get baseline risk
        baseline = lm.predict(df)

        # apply the reduced risk of acquisition for those vaccinated
        if pathogen == "Strep_pneumoniae_PCV13":
            baseline.loc[df['va_pneumo_all_doses']] *= p['rr_infection_strep_with_pneumococcal_vaccine']
        elif pathogen == "Hib":
            baseline.loc[df['va_hib_all_doses']] *= p['rr_infection_hib_haemophilus_vaccine']

        return baseline

    def determine_disease_type_and_secondary_bacterial_coinfection(self, pathogen, age, va_pneumo_all_doses):
        """Determines:
         * the disease that is caused by infection with this pathogen (from among self.disease_types)
         * if there is a bacterial coinfection associated that will cause the dominant disease.

         Note that the disease_type is 'bacterial_pneumonia' if primary pathogen is viral and there is a secondary
         bacterial coinfection.
         """
        p = self.p

        if pathogen in set(self.module.pathogens['bacterial']).union(self.module.pathogens['fungal']):
            disease_type = 'pneumonia'
            bacterial_coinfection = np.nan

        elif pathogen in self.module.pathogens['viral']:
            if (age >= 2) or (p[f'proportion_viral_pneumonia_by_{pathogen}'] > self.rng.rand()):
                disease_type = 'pneumonia'
                if p['prob_viral_pneumonia_bacterial_coinfection'] > self.rng.rand():
                    bacterial_coinfection = self.secondary_bacterial_infection(va_pneumo_all_doses)
                else:
                    bacterial_coinfection = np.nan
            else:
                # likely to be 'bronchiolitis' (if there is no secondary bacterial infection)
                if p['prob_secondary_bacterial_infection_in_bronchiolitis'] > self.rng.rand():
                    bacterial_coinfection = self.secondary_bacterial_infection(va_pneumo_all_doses)
                    disease_type = 'pneumonia' if pd.notnull(bacterial_coinfection) else 'bronchiolitis'
                else:
                    bacterial_coinfection = np.nan
                    disease_type = 'bronchiolitis'
        else:
            raise ValueError('Pathogen is not recognised.')

        assert disease_type in self.module.disease_types
        assert bacterial_coinfection in (self.module.pathogens['bacterial'] + [np.nan])

        return disease_type, bacterial_coinfection

    def secondary_bacterial_infection(self, va_pneumo_all_doses):
        """Determine which specific bacterial pathogen causes a secondary coinfection, or if there is no secondary
        bacterial infection (due to the effects of the pneumococcal vaccine).
        """
        p = self.p

        # get probability of bacterial coinfection with each pathogen
        probs = dict(zip(
            self.module.pathogens['bacterial'],
            p['proportion_bacterial_coinfection_pathogen']))

        # Edit the probability that the coinfection will be of `Strep_pneumoniae_PCV13` if the person has had
        #  the pneumococcal vaccine:
        if va_pneumo_all_doses:
            probs['Strep_pneumoniae_PCV13'] *= self.p['rr_infection_strep_with_pneumococcal_vaccine']

        # Add in the probability that there is none (to ensure that all probabilities sum to 1.0)
        probs['none'] = 1.0 - sum(probs.values())

        # return the random selection of bacterial coinfection (including possibly np.nan for 'none')
        outcome = self.rng.choice(list(probs.keys()), p=list(probs.values()))
        return outcome if not 'none' else np.nan

    def complications(self, person_id):
        """Determine the set of complication for this person"""
        p = self.p
        person = self.module.sim.population.props.loc[person_id]

        primary_path_is_bacterial = person['ri_primary_pathogen'] in self.module.pathogens['bacterial']
        primary_path_is_viral = person['ri_primary_pathogen'] in self.module.pathogens['viral']
        has_secondary_bacterial_inf = pd.notnull(person.ri_secondary_bacterial_pathogen)
        disease_type = person['ri_disease_type']

        probs = defaultdict(float)

        if primary_path_is_bacterial or has_secondary_bacterial_inf:
            for c in ['pneumothorax', 'pleural_effusion', 'lung_abscess', 'sepsis', 'meningitis', 'hypoxia']:
                probs[c] += p[f"prob_{c}_by_bacterial_pneumonia"]

        if primary_path_is_viral and (disease_type == 'pneumonia'):
            for c in ['pneumothorax', 'pleural_effusion', 'sepsis', 'hypoxia']:
                probs[c] += p[f"prob_{c}_by_viral_pneumonia"]

        if primary_path_is_viral and (disease_type == 'bronchiolitis'):
            for c in ['pneumothorax', 'pleural_effusion', 'sepsis', 'hypoxia']:
                probs[c] += p[f"prob_{c}_by_bronchiolitis"]

        # determine which complications are onset:
        complications = {c for c, p in probs.items() if p > self.rng.rand()}

        # Determine if repiratory failure should also be onset (this depends on whether or not hypoxia is onset):
        if 'hypoxia' in complications:
            if p['prob_respiratory_failure_when_SpO2<93%'] > self.rng.rand():
                complications.add('respiratory_failure')

        return complications

    def delayed_complications(self, person_id):
        """Determine the set of delayed complications"""
        p = self.p
        person = self.module.sim.population.props.loc[person_id]

        complications = set()

        # 'respiratory_failure':
        if person['ri_complication_pneumothorax'] and ~person['ri_complication_respiratory_failure']:
            if p['prob_pneumothorax_to_respiratory_failure'] > self.rng.rand():
                complications.add('respiratory_failure')

        # 'sepsis'
        if ~person['ri_complication_sepsis']:
            prob_sepsis = 0.0
            if person['ri_complication_lung_abscess']:
                prob_sepsis += p['prob_lung_abscess_to_sepsis']
            if person['ri_complication_empyema']:
                prob_sepsis += p['prob_empyema_to_sepsis']

            if prob_sepsis > self.rng.rand():
                complications.add('sepsis')

        return complications

    def symptoms_for_disease(self, disease_type):
        """Determine set of symptom (before complications) for a given instance of disease"""
        p = self.p

        assert disease_type in self.module.disease_types
        index = {
            'pneumonia': 0,
            'bronchiolitis': 1,
            'other_alri': 2
        }[disease_type]

        probs = {
            symptom: p[f'prob_{symptom}_uncomplicated_ALRI_by_disease_type'][index]
            for symptom in [
                'fever', 'cough', 'difficult_breathing', 'fast_breathing', 'chest_indrawing', 'danger_signs']
        }

        # determine which symptoms are onset:
        symptoms = {s for s, p in probs.items() if p > self.rng.rand()}

        return symptoms

    def symptoms_for_complication(self, complication):
        """Probability of each symptom for a person given a particular complication"""
        p = self.p

        if complication == 'pneumothorax':
            probs = {
                'chest_pain': p[f'prob_chest_pain_adding_from_{complication}'],
                'cyanosis': p[f'prob_cyanosis_adding_from_{complication}'],
                'difficult_breathing': p[f'prob_difficult_breathing_adding_from_{complication}']
            }
        elif complication == 'pleural_effusion':
            probs = {
                'chest_pain': p[f'prob_chest_pain_adding_from_{complication}'],
                'fever': p[f'prob_fever_adding_from_{complication}'],
                'difficult_breathing': p[f'prob_difficult_breathing_adding_from_{complication}']
            }
        elif complication == 'empyema':
            probs = {
                'chest_pain': p[f'prob_chest_pain_adding_from_{complication}'],
                'fever': p[f'prob_fever_adding_from_{complication}'],
                'respiratory_distress': p[f'prob_respiratory_distress_adding_from_{complication}']
            }
        elif complication == 'lung_abscess':
            probs = {
                'chest_pain': p[f'prob_chest_pain_adding_from_{complication}'],
                'fast_breathing': p[f'prob_fast_breathing_adding_from_{complication}'],
                'fever': p[f'prob_fever_adding_from_{complication}']
            }
        elif complication == 'respiratory_failure':
            probs = {
                'cyanosis': p[f'prob_cyanosis_adding_from_{complication}'],
                'fast_breathing': p[f'prob_fast_breathing_adding_from_{complication}'],
                'difficult_breathing': p[f'prob_difficult_breathing_adding_from_{complication}'],
                'danger_signs': p[f'prob_danger_signs_adding_from_{complication}']
            }
        elif complication == 'sepsis':
            probs = {
                'fever': p[f'prob_fever_adding_from_{complication}'],
                'fast_breathing': p[f'prob_fast_breathing_adding_from_{complication}'],
                'danger_signs': p[f'prob_danger_signs_adding_from_{complication}']
            }
        elif complication == 'meningitis':
            probs = {
                'fever': p[f'prob_fever_adding_from_{complication}'],
                'headache': p[f'prob_headache_adding_from_{complication}'],
                'danger_signs': p[f'prob_danger_signs_adding_from_{complication}']
            }
        elif complication == 'hypoxia':
            # (No specific symptoms for 'hypoxia')
            return set()
        else:
            raise ValueError

        # determine which symptoms are onset:
        symptoms = {s for s, p in probs.items() if p > self.rng.rand()}

        return symptoms

    def death(self, person_id):
        """Determine if person will die from Alri. Returns True/False"""
        p = self.p
        person = self.module.sim.population.props.loc[person_id]

        disease_type = person['ri_disease_type']

        # Baseline risk:
        risk = p[f"base_death_rate_ALRI_by_{disease_type}"]

        # The effect of age:
        if person['age_years'] == 1:
            risk *= p['rr_death_ALRI_age12to23mo']
        elif 2 <= person['age_years'] <= 4:
            risk *= p['rr_death_ALRI_age24to59mo']

        # The effect of complications:
        if person['ri_complication_sepsis']:
            risk *= p['rr_death_ALRI_sepsis']

        if person['ri_complication_respiratory_failure']:
            risk *= p['rr_death_ALRI_respiratory_failure']

        if person['ri_complication_meningitis']:
            risk *= p['rr_death_ALRI_meningitis']

        # The effect of factors defined in other modules:
        if person['hv_inf']:
            risk *= p['rr_death_ALRI_HIV']

        if person['un_clinical_acute_malnutrition'] == 'SAM':
            risk *= p['rr_death_ALRI_SAM']

        if (
            person['nb_low_birth_weight_status'] in
            ['extremely_low_birth_weight', 'very_low_birth_weight', 'low_birth_weight']
        ):
            risk *= p['rr_death_ALRI_low_birth_weight']

        return risk > self.rng.rand()


# ---------------------------------------------------------------------------------------------------------
#   DISEASE MODULE EVENTS
# ---------------------------------------------------------------------------------------------------------

class AlriPollingEvent(RegularEvent, PopulationScopeEventMixin):
    """ This is the main event that runs the acquisition of pathogens that cause Alri.
    It determines who is infected and when and schedules individual IncidentCase events to represent onset.

    A known issue is that Alri events are scheduled based on the risk of current age but occur a short time
    later when the children will be slightly older. This means that when comparing the model output with data, the
    model slightly under-represents incidence among younger age-groups and over-represents incidence among older
    age-groups. This is a small effect when the frequency of the polling event is high."""

    def __init__(self, module):
        super().__init__(module, frequency=DateOffset(months=2))
        self.fraction_of_a_year_until_next_polling_event = self.compute_fraction_of_year_between_polling_event()

    def compute_fraction_of_year_between_polling_event(self):
        """Compute fraction of a year that elapses between polling event. This is used to adjust the risk of
        infection"""
        return (self.sim.date + self.frequency - self.sim.date) / np.timedelta64(1, 'Y')

    def apply(self, population):
        """Determine who will become infected and schedule for them an AlriComplicationOnsetEvent"""

        df = population.props
        m = self.module
        models = m.models

        # Compute the incidence rate for each person getting Alri and then convert into a probability
        # getting all children that do not currently have an Alri episode (never had or last episode resolved)
        mask_could_get_new_alri_event = (
            df.is_alive & (df.age_years < 5) & ~df.ri_current_infection_status &
            ((df.ri_end_of_current_episode < self.sim.date) | pd.isnull(df.ri_end_of_current_episode))
        )

        # Compute the incidence rate for each person acquiring Alri
        inc_of_acquiring_alri = pd.DataFrame(index=df.loc[mask_could_get_new_alri_event].index)
        for pathogen in m.all_pathogens:
            inc_of_acquiring_alri[pathogen] = models.compute_risk_of_aquisition(
                pathogen=pathogen,
                df=df.loc[mask_could_get_new_alri_event]
            )

        probs_of_acquiring_pathogen = 1 - np.exp(
            -inc_of_acquiring_alri * self.fraction_of_a_year_until_next_polling_event
        )

        # Sample to find outcomes:
        outcome = sample_outcome(probs=probs_of_acquiring_pathogen, rng=self.module.rng)

        # For persons that will become infected with a particular pathogen:
        for person_id, pathogen in outcome.items():
            #  Create the event for the onset of infection:
            self.sim.schedule_event(
                event=AlriIncidentCase(
                    module=self.module,
                    person_id=person_id,
                    pathogen=pathogen,
                ),
                date=random_date(self.sim.date, self.sim.date + self.frequency - pd.DateOffset(days=1), m.rng)
            )


class AlriIncidentCase(Event, IndividualScopeEventMixin):
    """
    This Event is for the onset of the infection that causes Alri. It is scheduled by the AlriPollingEvent.
    """

    def __init__(self, module, person_id, pathogen):
        super().__init__(module, person_id=person_id)
        self.pathogen = pathogen

    def apply(self, person_id):
        """
        * Determines the disease and complications associated with this case
        * Updates all the properties so that they pertain to this current episode of Alri
        * Imposes the symptoms
        * Schedules relevant natural history event {(AlriWithPulmonaryComplicationsEvent) and
        (AlriWithSevereComplicationsEvent) (either AlriNaturalRecoveryEvent or AlriDeathEvent)}
        * Updates the counters in the log accordingly.
        """
        df = self.sim.population.props  # shortcut to the dataframe
        person = df.loc[person_id]
        m = self.module
        rng = self.module.rng
        models = m.models

        # The event should not run if the person is not currently alive:
        if not person.is_alive:
            return

        # Add this case to the counter:
        self.module.logging_event.new_case(age=person.age_years, pathogen=self.pathogen)

        # ----------------- Determine the Alri disease type and bacterial coinfection for this case -----------------
        disease_type, bacterial_coinfection = models.determine_disease_type_and_secondary_bacterial_coinfection(
            age=person.age_years, pathogen=self.pathogen, va_pneumo_all_doses=person.va_pneumo_all_doses)

        # ----------------------- Duration of the Alri event -----------------------
        duration_in_days_of_alri = rng.randint(1, 8)  # assumes uniform interval around mean duration with range 4 days

        # Date for outcome (either recovery or death) with uncomplicated Alri
        date_of_outcome = self.module.sim.date + DateOffset(days=duration_in_days_of_alri)

        # Define 'episode end' date. This the date when this episode ends. It is the last possible data that any HSI
        # could affect this episode.
        episode_end = date_of_outcome + m.max_duration_of_episode

        # Update the properties in the dataframe:
        df.loc[person_id,
               (
                   'ri_current_infection_status',
                   'ri_primary_pathogen',
                   'ri_secondary_bacterial_pathogen',
                   'ri_disease_type',
                   'ri_on_treatment',
                   'ri_start_of_current_episode',
                   'ri_scheduled_recovery_date',
                   'ri_scheduled_death_date',
                   'ri_end_of_current_episode',
                   'ri_ALRI_tx_start_date'
               )] = (
            True,
            self.pathogen,
            bacterial_coinfection,
            disease_type,
            False,
            self.sim.date,
            pd.NaT,
            pd.NaT,
            episode_end,
            pd.NaT
        )

        # ----------------------------------- Clinical Symptoms -----------------------------------
        # impose clinical symptoms for new uncomplicated Alri
        self.impose_symptoms_for_uncomplicated_disease(person_id=person_id, disease_type=disease_type)

        # ----------------------------------- Complications  -----------------------------------
        self.impose_complications(person_id=person_id, date_of_outcome=date_of_outcome)

        # ----------------------------------- Outcome  -----------------------------------
        # Determine outcome: death or recovery
        if models.death(person_id=person_id):
            self.sim.schedule_event(AlriDeathEvent(self.module, person_id), date_of_outcome)
            df.loc[person_id, ['ri_scheduled_death_date', 'ri_scheduled_recovery_date']] = [date_of_outcome, pd.NaT]
        else:
            self.sim.schedule_event(AlriNaturalRecoveryEvent(self.module, person_id), date_of_outcome)
            df.loc[person_id, ['ri_scheduled_recovery_date', 'ri_scheduled_death_date']] = [date_of_outcome, pd.NaT]

    def impose_symptoms_for_uncomplicated_disease(self, person_id, disease_type):
        """
        Imposes the clinical symptoms to uncomplicated Alri. These symptoms are not set to auto-resolve
        """
        m = self.module
        models = m.models

<<<<<<< HEAD
        for symptom in sorted(models.symptoms_for_disease(disease_type=disease_type)):
            m.sim.modules['SymptomManager'].change_symptom(
                person_id=person_id,
                symptom_string=symptom,
                add_or_remove='+',
                disease_module=m,
            )
=======
        m.sim.modules['SymptomManager'].change_symptom(
            person_id=person_id,
            symptom_string=models.symptoms_for_disease(disease_type=disease_type),
            add_or_remove='+',
            disease_module=m,
        )
>>>>>>> 89e9b508

    def impose_complications(self, person_id, date_of_outcome):
        """Choose a set of complications for this person and onset these all instantanesouly."""

        df = self.sim.population.props
        m = self.module
        models = m.models

        complications = models.complications(person_id=person_id)
        df.loc[person_id, [f"ri_complication_{complication}" for complication in complications]] = True
        for complication in complications:
            m.impose_symptoms_for_complication(person_id=person_id, complication=complication)

        # Consider delayed-onset of complications and schedule events accordingly
        date_of_onset_delayed_complications = random_date(self.sim.date, date_of_outcome, m.rng)
        delayed_complications = models.delayed_complications(person_id=person_id)
        for delayed_complication in sorted(delayed_complications):
            self.sim.schedule_event(
                AlriDelayedOnsetComplication(person_id=person_id,
                                             complication=delayed_complication,
                                             module=m),
                date_of_onset_delayed_complications
            )


class AlriDelayedOnsetComplication(Event, IndividualScopeEventMixin):
    """This Event is for the delayed onset of complications from Alri. It is applicable only to a subset of
    complications."""

    def __init__(self, module, person_id, complication):
        super().__init__(module, person_id=person_id)

        assert complication in ['sepsis', 'respiratory_failure'], \
            'Delayed onset is only possible for certain complications'
        self.complication = complication

    def apply(self, person_id):
        """Apply the complication, if the person is still infected and not on treatment"""
        df = self.sim.population.props  # shortcut to the dataframe
        person = df.loc[person_id]
        m = self.module

        # Do nothing if person is not alive:
        if not person.is_alive:
            return

        # If person is infected, not on treatment and does not already have the complication, add this complication:
        if (
            person.ri_current_infection_status and
            ~person.ri_on_treatment and
            ~person[f'ri_complication_{self.complication}']
        ):
            df.at[person_id, f'ri_complication_{self.complication}'] = True
            m.impose_symptoms_for_complication(complication=self.complication, person_id=person_id)


class AlriNaturalRecoveryEvent(Event, IndividualScopeEventMixin):
    """
    This is the Natural Recovery event. It is scheduled by the AlriIncidentCase Event for someone who will recover
    from the infection even if no care received.
    It calls the 'end_infection' function.
    """

    def __init__(self, module, person_id):
        super().__init__(module, person_id=person_id)

    def apply(self, person_id):
        df = self.sim.population.props
        person = df.loc[person_id]

        # The event should not run if the person is not currently alive
        if not person.is_alive:
            return

        # Check if person should really recover:
        if (
            person.ri_current_infection_status and
            (person.ri_scheduled_recovery_date == self.sim.date) and
            pd.isnull(person.ri_scheduled_death_date)
        ):
            # Log the recovery
            self.module.logging_event.new_recovered_case(
                age=person.age_years,
                pathogen=person.ri_primary_pathogen
            )

            # Do the episode:
            self.module.end_episode(person_id=person_id)


class AlriCureEvent(Event, IndividualScopeEventMixin):
    """This is the cure event. It is scheduled by an HSI treatment event. It enacts the actual "cure" of the person
    that is caused (after some delay) by the treatment administered."""

    def __init__(self, module, person_id):
        super().__init__(module, person_id=person_id)

    def apply(self, person_id):
        df = self.sim.population.props
        person = df.loc[person_id]

        # The event should not run if the person is not currently alive
        if not person.is_alive:
            return

        # Check if person should really be cured:
        if person.ri_current_infection_status:
            # Log the cure:
            pathogen = person.ri_primary_pathogen
            self.module.logging_event.new_cured_case(
                age=person.age_years,
                pathogen=pathogen
            )

            # End the episode:
            self.module.end_episode(person_id=person_id)


class AlriDeathEvent(Event, IndividualScopeEventMixin):
    """
    This Event is for the death of someone that is caused by the infection with a pathogen that causes Alri.
    """

    def __init__(self, module, person_id):
        super().__init__(module, person_id=person_id)

    def apply(self, person_id):
        df = self.sim.population.props  # shortcut to the dataframe
        person = df.loc[person_id]

        # The event should not run if the person is not currently alive
        if not person.is_alive:
            return

        # Check if person should really die of Alri:
        if (
            person.ri_current_infection_status and
            (person.ri_scheduled_death_date == self.sim.date) and
            pd.isnull(person.ri_scheduled_recovery_date)
        ):
            # Do the death:
            pathogen = person.ri_primary_pathogen
            self.module.sim.modules['Demography'].do_death(
                individual_id=person_id,
                cause='ALRI_' + pathogen,
                originating_module=self.module
            )

            # Log the death in the Alri logging system
            self.module.logging_event.new_death(
                age=person.age_years,
                pathogen=pathogen
            )


# ---------------------------------------------------------------------------------------------------------
# ==================================== HEALTH SYSTEM INTERACTION EVENTS ====================================
# ---------------------------------------------------------------------------------------------------------

class HSI_Alri_GenericTreatment(HSI_Event, IndividualScopeEventMixin):
    """
    This is a template for the HSI interaction events. It just shows the checks to use each time.
    """

    def __init__(self, module, person_id):
        super().__init__(module, person_id=person_id)

        self.TREATMENT_ID = 'Alri_GenericTreatment'
        self.EXPECTED_APPT_FOOTPRINT = self.make_appt_footprint({'Over5OPD': 1})
        self.ACCEPTED_FACILITY_LEVEL = '1a'
        self.ALERT_OTHER_DISEASES = []

    def apply(self, person_id, squeeze_factor):
        """Do the treatment"""

        df = self.sim.population.props
        person = df.loc[person_id]

        # Exit if the person is not alive or is not currently infected:
        if not (person.is_alive and person.ri_current_infection_status):
            return

        # For example, say that probability of cure = 1.0
        prob_of_cure = 1.0
        self.module.do_treatment(person_id=person_id, prob_of_cure=prob_of_cure)


# ---------------------------------------------------------------------------------------------------------
#   LOGGING EVENTS
# ---------------------------------------------------------------------------------------------------------

class AlriLoggingEvent(RegularEvent, PopulationScopeEventMixin):
    """
    This Event logs the number of incident cases that have occurred since the previous logging event.
    Analysis scripts expect that the frequency of this logging event is once per year.
    """

    def __init__(self, module):
        # This event to occur every year
        self.repeat = 12
        super().__init__(module, frequency=DateOffset(months=self.repeat))

        # initialise trakcers of incident cases, new recoveries, new treatments and deaths due to ALRI
        age_grps = {**{0: "0", 1: "1", 2: "2-4", 3: "2-4", 4: "2-4"}, **{x: "5+" for x in range(5, 100)}}

        self.trackers = dict()
        self.trackers['incident_cases'] = Tracker(age_grps=age_grps, pathogens=self.module.all_pathogens)
        self.trackers['recovered_cases'] = Tracker(age_grps=age_grps, pathogens=self.module.all_pathogens)
        self.trackers['cured_cases'] = Tracker(age_grps=age_grps, pathogens=self.module.all_pathogens)
        self.trackers['deaths'] = Tracker(age_grps=age_grps, pathogens=self.module.all_pathogens)

    def new_case(self, age, pathogen):
        self.trackers['incident_cases'].add_one(age=age, pathogen=pathogen)

    def new_recovered_case(self, age, pathogen):
        self.trackers['recovered_cases'].add_one(age=age, pathogen=pathogen)

    def new_cured_case(self, age, pathogen):
        self.trackers['cured_cases'].add_one(age=age, pathogen=pathogen)

    def new_death(self, age, pathogen):
        self.trackers['deaths'].add_one(age=age, pathogen=pathogen)

    def apply(self, population):
        """
        Log:
        1) Number of new cases, by age-group and by pathogen since the last logging event
        2) Total number of cases, recovery, treatments and deaths since the last logging event
        """

        # 1) Number of new cases, by age-group and by pathogen, since the last logging event
        logger.info(
            key='incidence_count_by_age_and_pathogen',
            data=self.trackers['incident_cases'].report_current_counts(),
            description='pathogens incident case counts in the last year'
        )

        # 2) Total number of cases, recovery, treatments and deaths since the last logging event
        logger.info(
            key='event_counts',
            data={k: v.report_current_total() for k, v in self.trackers.items()},
            description='Counts of cases, recovery, treatment and death in the last year'
        )

        # 3) Reset the trackers
        for tracker in self.trackers.values():
            tracker.reset()


class Tracker():
    """Helper class to be a counter for number of events occuring by age-group and by pathogen."""

    def __init__(self, age_grps: dict, pathogens: list):
        """Create and initalise tracker"""

        # Check and store parameters
        self.pathogens = pathogens
        self.age_grps_lookup = age_grps
        self.unique_age_grps = sorted(set(self.age_grps_lookup.values()))

        # Initialise Tracker
        self.tracker = None
        self.reset()

    def reset(self):
        """Produce a dict of the form: { <Age-Grp>: {<Pathogen>: <Count>} }"""
        self.tracker = {
            age: dict(zip(self.pathogens, [0] * len(self.pathogens))) for age in self.unique_age_grps
        }

    def add_one(self, age, pathogen):
        """Increment counter by one for a specific age and pathogen"""
        assert age in self.age_grps_lookup, 'Age not recognised'
        assert pathogen in self.pathogens, 'Pathogen not recognised'

        # increment by one:
        age_grp = self.age_grps_lookup[age]
        self.tracker[age_grp][pathogen] += 1

    def report_current_counts(self):
        return self.tracker

    def report_current_total(self):
        total = 0
        for _a in self.tracker.keys():
            total += sum(self.tracker[_a].values())
        return total


# ---------------------------------------------------------------------------------------------------------
#   DEBUGGING / TESTING EVENTS
# ---------------------------------------------------------------------------------------------------------

class AlriCheckPropertiesEvent(RegularEvent, PopulationScopeEventMixin):
    """This event runs daily and checks properties are in the right configuration. Only use whilst debugging!
    """

    def __init__(self, module):
        super().__init__(module, frequency=DateOffset(days=1))

    def apply(self, population):
        self.module.check_properties()


class AlriIndividualLoggingEvent(RegularEvent, PopulationScopeEventMixin):
    """
    This Event logs the daily occurrence to a single individual child.
    """

    def __init__(self, module):
        # This logging event to occur every day
        super().__init__(module, frequency=DateOffset(days=1))

        self.person_id = self.module.log_individual
        assert self.person_id in module.sim.population.props.index, 'The person identified to be logged does not exist.'

    def apply(self, population):
        """Log all properties for this module"""
        if self.person_id is not None:
            df = self.sim.population.props
            logger.info(
                key='log_individual',
                data=df.loc[self.person_id, self.module.PROPERTIES.keys()].to_dict(),
                description='Properties for one person (the first under-five-year-old in the dataframe), each day.'
            )


class AlriPropertiesOfOtherModules(Module):
    """For the purpose of the testing, this module generates the properties upon which the Alri module relies"""

    INIT_DEPENDENCIES = {'Demography'}

    # Though this module provides some properties from NewbornOutcomes we do not list
    # NewbornOutcomes in the ALTERNATIVE_TO set to allow using in conjunction with
    # SimplifiedBirths which can also be used as an alternative to NewbornOutcomes
    ALTERNATIVE_TO = {'Hiv', 'Epi', 'Wasting'}

    PROPERTIES = {
        'hv_inf': Property(Types.BOOL, 'temporary property'),
        'nb_low_birth_weight_status': Property(Types.CATEGORICAL, 'temporary property',
                                               categories=['extremely_low_birth_weight', 'very_low_birth_weight',
                                                           'low_birth_weight', 'normal_birth_weight']),

        'nb_breastfeeding_status': Property(Types.CATEGORICAL, 'temporary property',
                                            categories=['none', 'non_exclusive', 'exclusive']),
        'va_pneumo_all_doses': Property(Types.BOOL, 'temporary property'),
        'va_hib_all_doses': Property(Types.BOOL, 'temporary property'),
        'un_clinical_acute_malnutrition': Property(Types.CATEGORICAL, 'temporary property',
                                                   categories=['MAM', 'SAM', 'well']),
    }

    def __init__(self, name=None):
        super().__init__(name)

    def read_parameters(self, data_folder):
        pass

    def initialise_population(self, population):
        df = population.props
        df.loc[df.is_alive, 'hv_inf'] = False
        df.loc[df.is_alive, 'nb_low_birth_weight_status'] = 'normal_birth_weight'
        df.loc[df.is_alive, 'nb_breastfeeding_status'] = 'non_exclusive'
        df.loc[df.is_alive, 'va_pneumo_all_doses'] = False
        df.loc[df.is_alive, 'va_hib_all_doses'] = False
        df.loc[df.is_alive, 'un_clinical_acute_malnutrition'] = 'well'

    def initialise_simulation(self, sim):
        pass

    def on_birth(self, mother, child):
        df = self.sim.population.props
        df.at[child, 'hv_inf'] = False
        df.at[child, 'nb_low_birth_weight_status'] = 'normal_birth_weight'
        df.at[child, 'nb_breastfeeding_status'] = 'non_exclusive'
        df.at[child, 'va_pneumo_all_doses'] = False
        df.at[child, 'va_hib_all_doses'] = False
        df.at[child, 'un_clinical_acute_malnutrition'] = 'well'<|MERGE_RESOLUTION|>--- conflicted
+++ resolved
@@ -1002,23 +1002,13 @@
 
     def impose_symptoms_for_complication(self, complication, person_id):
         """Impose symptoms for a complication."""
-        symptoms = self.models.symptoms_for_complication(complication=complication)
-<<<<<<< HEAD
-        for symptom in sorted(symptoms):
-            self.sim.modules['SymptomManager'].change_symptom(
-                person_id=person_id,
-                symptom_string=symptom,
-                add_or_remove='+',
-                disease_module=self,
-            )
-=======
+        symptoms = sorted(self.models.symptoms_for_complication(complication=complication))
         self.sim.modules['SymptomManager'].change_symptom(
             person_id=person_id,
             symptom_string=symptoms,
             add_or_remove='+',
             disease_module=self,
         )
->>>>>>> 89e9b508
 
 
 class Models:
@@ -1505,23 +1495,13 @@
         """
         m = self.module
         models = m.models
-
-<<<<<<< HEAD
-        for symptom in sorted(models.symptoms_for_disease(disease_type=disease_type)):
-            m.sim.modules['SymptomManager'].change_symptom(
-                person_id=person_id,
-                symptom_string=symptom,
-                add_or_remove='+',
-                disease_module=m,
-            )
-=======
+        symptoms = sorted(models.symptoms_for_disease(disease_type=disease_type))
         m.sim.modules['SymptomManager'].change_symptom(
             person_id=person_id,
-            symptom_string=models.symptoms_for_disease(disease_type=disease_type),
+            symptom_string=symptoms,
             add_or_remove='+',
             disease_module=m,
         )
->>>>>>> 89e9b508
 
     def impose_complications(self, person_id, date_of_outcome):
         """Choose a set of complications for this person and onset these all instantanesouly."""
