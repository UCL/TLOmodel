import logging

import pandas as pd
from tlo import Module, Parameter, Property, Types
from tlo.events import Event, IndividualScopeEventMixin
from tlo.methods.healthsystem import HSI_Event

logger = logging.getLogger(__name__)
logger.setLevel(logging.DEBUG)

"""
This module determines what happens to children at their initial presentation at a health facility and afterwards.
Children that are presenting in GenericFirstAppts, will cause the respective 'do_management_' routine to be run.

"""

class ChildhoodManagement(Module):

    PARAMETER = {
        # Parameters for the iCCM algorithm performed by the HSA
        'prob_checked_for_cough':
            Parameter(Types.REAL, 'probability of HSA checking for presence of cough in the child, or mother\'s report'
                      ),
        'prob_asked_for_duration_of_cough':
            Parameter(Types.REAL, 'probability of HSA asking for the duration of cough'
                      ),
        'prob_assess_fast_breathing':
            Parameter(Types.REAL, 'probability of HSA counting breaths per minute'
                      ),
        'prob_check_for_diarrhoea':
            Parameter(Types.REAL, 'probability of HSA asking for the presence of diarrhoea, or mother\'s report'
                      ),
        'prob_check_bloody_stools':
            Parameter(Types.REAL, 'probability of HSA asking for the presence of blood in stools'
                      ),
        'prob_check_persistent_diarrhoea':
            Parameter(Types.REAL, 'probability of HSA asking for the duration of diarrhoea episode'
                      ),
        'prob_checked_for_fever':
            Parameter(Types.REAL, 'probability of HSA asked for fever, or mother\'s report'
                      ),
        'prob_check_duration_fever':
            Parameter(Types.REAL, 'probability of HSA asked the duration of fever'
                      ),
        'prob_checked_for_red_eyes':
            Parameter(Types.REAL, 'probability of HSA checking the presence of red eyes in child'
                      ),
        'prob_asked_duration_red_eyes':
            Parameter(Types.REAL, 'probability of HSA asking the duration of child having red eyes'
                      ),
        'prob_asked_visual_difficulty':
            Parameter(Types.REAL, 'probability of HSA asked for visual difficulty in child'
                      ),
        'prob_check_convulsions':
            Parameter(Types.REAL, 'probability of HSA asked for convulsions'
                      ),
        'prob_check_feeding_drinking':
            Parameter(Types.REAL, 'probability of HSA asking for problems in feeding or drinking'
                      ),
        'prob_check_vomiting_everything':
            Parameter(Types.REAL, 'probability of HSA asking for vomiting, specifically vomiting everything'
                      ),
        'prob_id_unusually_sleepy_unconscious':
            Parameter(Types.REAL, 'probability of HSA identifying child as very sleepy or unconscious'
                      ),
        'pprob_check_chest_indrawing':
            Parameter(Types.REAL, 'probability of HSA checking for chest indrawing in child'
                      ),
        'prob_using_MUAC_tape':
            Parameter(Types.REAL, 'probability of HSA using MUAC tape for measurement of arm circumference'
                      ),
        'prob_check_swelling_both_feet':
            Parameter(Types.REAL, 'probability of HSA checking for swelling of booth feet'
                      ),
        'prob_check_palmar_pallor':
            Parameter(Types.REAL, 'probability of HSA checking for palmar pallor in child'
                      ),
        'prob_check_for_other_problems':
            Parameter(Types.REAL, 'probability of HSA checking fother problems not included in the iCCM'
                      ),
        }

    PROPERTIES = {}   # TODO: I think we want this module to not have any properties of its own.

    # PROPERTIES = {
    #     # iCCM - Integrated community case management properties used
    #     'iccm_danger_sign': Property
    #     (Types.BOOL, 'child has at least one iccm danger signs : '
    #                  'convulsions, very sleepy or unconscious, chest indrawing, vomiting everything, '
    #                  'not able to drink or breastfeed, red on MUAC strap, swelling of both feet, '
    #                  'fever for last 7 days or more, blood in stool, diarrhoea for 14 days or more, '
    #                  'and cough for at least 21 days'
    #      ),
    #     'ccm_correctly_identified_general_danger_signs': Property
    #     (Types.BOOL, 'HSA correctly identified at least one of the IMCI 4 general danger signs - '
    #                  'convulsions, lethargic or unconscious, vomiting everything, not able to drink or breastfeed'
    #      ),
    #     'ccm_correctly_identified_danger_signs': Property
    #     (Types.BOOL, 'HSA correctly identified at least one danger sign, including '
    #                  'convulsions, very sleepy or unconscious, chest indrawing, vomiting everything, '
    #                  'not able to drink or breastfeed, red on MUAC strap, swelling of both feet, '
    #                  'fever for last 7 days or more, blood in stool, diarrhoea for 14 days or more, '
    #                  'and cough for at least 21 days'
    #      ),
    #
    #     # iCCM symptoms
    #     'sy_cough': Property
    #     (Types.BOOL, 'symptom - cough'
    #      ),
    #     'ds_cough_for_more_than_21days': Property
    #     (Types.BOOL, 'iCCM danger sign - cough for 21 days or more'
    #      ),
    #     'sy_fast_breathing': Property
    #     (Types.BOOL, 'symptom - fast breathing'
    #      ),
    #     'sy_diarrhoea': Property
    #     (Types.BOOL, 'symptom - diarrhoea'
    #      ),
    #     'sy_fever': Property
    #     (Types.BOOL, 'symptom - fever'
    #      ),
    #     'ds_fever_over_7days': Property
    #     (Types.BOOL, 'iCCM danger sign - fever for last 7 days'
    #      ),
    #     'sy_red_eyes': Property
    #     (Types.BOOL, 'symptom - red eye'
    #      ),
    #     'ds_red_eyes_over_4days': Property
    #     (Types.BOOL, 'iCCM danger sign - red eye for 4 days or more'
    #      ),
    #     'ds_red_eye_with_visual_problem': Property
    #     (Types.BOOL, 'iCCM danger sign - red eye with visual problem'
    #      ),
    #     'ds_convulsions': Property
    #     (Types.BOOL, 'iCCM danger sign - convulsions'
    #      ),
    #     'ds_not_able_to_drink_or_breastfeed': Property
    #     (Types.BOOL, 'iCCM danger sign - unable to drink or breastfeed'
    #      ),
    #     'ds_vomiting_everything': Property
    #     (Types.BOOL, 'iCCM danger sign - vomiting everything'
    #      ),
    #     'ds_unusually_sleepy_unconscious': Property
    #     (Types.BOOL, 'iCCM danger sign - unusually sleepy or unconscious'
    #      ),
    #     'ds_chest_indrawing': Property
    #     (Types.BOOL, 'iCCM danger sign - chest indrawing'
    #      ),
    #     'ds_red_MUAC_strap': Property
    #     (Types.BOOL, 'iCCM danger sign - red on MUAC tape'
    #      ),
    #     'ds_sweeling_both_feet': Property
    #     (Types.BOOL, 'iCCM danger sign - swelling of both feet'
    #      ),
    #     'ds_palmar_pallor': Property
    #     (Types.BOOL, 'iCCM danger sign - palmar pallor'
    #      ),
    #     # HSA assessement of symptoms outcome
    #     'ccm_assessed_cough': Property
    #     (Types.BOOL, 'HSA asked if the child has cough, or mother\'s report'
    #      ),
    #     'ccm_assessed_diarrhoea': Property
    #     (Types.BOOL, 'HSA asked if the child has diarrhoea, or mother\'s report'
    #      ),
    #     'ccm_assessed_fever': Property
    #     (Types.BOOL, 'HSA asked if the child has fever, or mother\'s report'
    #      ),
    #     'ccm_id_fast_breathing': Property
    #     (Types.BOOL, 'HSA identified fast breathing in child'
    #      ),
    #     'ccm_id_ds_blood_in_stools': Property
    #     (Types.BOOL, 'HSA identified bloody stool in child'
    #      ),
    #     'ccm_id_ds_diarrhoea_for_14days_or_more': Property
    #     (Types.BOOL, 'HSA identified diarrhoea for 14 days or more in child'
    #      ),
    #     'ccm_id_ds_fever_for_last_7days': Property
    #     (Types.BOOL, 'HSA identified fever lasting 7 days or more'
    #      ),
    #     'ccm_assessed_red_eyes': Property
    #     (Types.BOOL, 'HSA asked if the child has red eyes, or mother\'s report'
    #      ),
    #     'ccm_id_ds_red_eye_for_4days_or_more': Property
    #     (Types.BOOL, 'HSA identified red eye for 4 days or more in child'
    #      ),
    #     'ccm_id_ds_red_eye_with_visual_problem': Property
    #     (Types.BOOL, 'HSA identified red eye with visual problem in child'
    #      ),
    #     'ccm_id_ds_convulsions': Property
    #     (Types.BOOL, 'HSA identified convulsions in child'
    #      ),
    #     'ccm_id_ds_not_able_to_drink_or_feed': Property
    #     (Types.BOOL, 'HSA identified inability to drink or breastfeed/feed in child'
    #      ),
    #     'ccm_id_ds_vomits_everything': Property
    #     (Types.BOOL, 'HSA identified vomiting everything in child'
    #      ),
    #     'ccm_id_ds_very_sleepy_or_unconscious': Property
    #     (Types.BOOL,
    #      'HSA identified child to be very sleepy or unconscious'
    #      ),
    #     'ccm_id_ds_chest_indrawing': Property
    #     (Types.BOOL,
    #      'HSA identified chest indrawing in child'
    #      ),
    #     'ccm_id_ds_red_on_MUAC': Property
    #     (Types.BOOL,
    #      'HSA measured red on MUAC tape'
    #      ),
    #     'ccm_id_ds_swelling_of_both_feet': Property
    #     (Types.BOOL,
    #      'HSA identified swelling of both feet in child'
    #      ),
    #     'ccm_id_ds_palmar_pallor': Property
    #     (Types.BOOL,
    #      'HSA identified palmar pallor in child'
    #      ),
    #     'at_least_one_ccm_danger_sign_identified': Property
    #     (Types.BOOL,
    #      'HSA identified at least one iCCM danger sign'
    #      ),
    #     # iCCM treatment action
    #     'ccm_referral_decision': Property
    #     (Types.CATEGORICAL,
    #      'HSA decided to refer or to treat at home', categories=['referred to health facility', 'home treatment']
    #      ),
    #
    #      # IMCNI - Integrated Management of Neonatal and Childhood Illnesses algorithm
    #     'imci_assessment_of_main_symptoms': Property
    #     (Types.CATEGORICAL,
    #      'main symptoms assessments', categories=['correctly assessed', 'not assessed']
    #      ),
    #     'imci_classification_of_illness': Property
    #     (Types.CATEGORICAL,
    #      'disease classification', categories=['correctly classified', 'incorrectly classified']
    #      ),
    #     'imci_treatment': Property
    #     (Types.CATEGORICAL,
    #      'treatment given', categories=['correctly treated', 'incorrectly treated', 'not treated']
    #      ),
    #     'classification_for_cough_or_difficult_breathing': Property
    #     (Types.CATEGORICAL,
    #      'classification for cough or difficult breathing',
    #      categories=['classified as severe pneumonia or very severe disease',
    #                  'classified as pneumonia', 'classified as no pneumonia']
    #      ),
    #     'correct_classification_for_cough_or_difficult_breathing': Property
    #     (Types.BOOL,
    #      'classification for cough or difficult breathing is correct'
    #      ),
    # }


    def __init__(self, name=None, resourcefilepath=None):
        super().__init__(name)
        self.resourcefilepath = resourcefilepath

    def read_parameters(self, data_folder):
        p = self.parameters

        p['prob_checked_for_cough'] = 0.8
        p['prob_ask_duration_of_cough'] = 0.8
        p['prob_assess_fast_breathing'] = 0.8
        p['prob_check_for_diarrhoea'] = 0.8
        p['prob_check_bloody_stools'] = 0.8
        p['prob_check_persistent_diarrhoea'] = 0.8
        p['prob_checked_for_fever'] = 0.7
        p['prob_asked_duration_fever'] = 0.8
        p['prob_checked_for_red_eyes'] = 0.8
        p['prob_asked_duration_red_eyes'] = 0.8
        p['prob_asked_visual_difficulty'] = 0.8
        p['prob_check_convulsions'] = 0.8
        p['prob_check_feeding_drinking'] = 0.8
        p['prob_check_vomiting_everything'] = 0.8
        p['prob_id_unusually_sleepy_unconscious'] = 0.8
        p['prob_check_chest_indrawing'] = 0.8
        p['prob_using_MUAC_tape'] = 0.8
        p['prob_check_swelling_both_feet'] = 0.8
        p['prob_check_palmar_pallor'] = 0.9
        p['prob_check_for_other_problems'] = 0.8

        p['prob_correctly_classified_diarrhoea_danger_sign'] = 0.8
        p['prob_correctly_classified_persist_or_bloody_diarrhoea'] = 0.8
        p['prob_correctly_classified_diarrhoea'] = 0.8
        p['prob_correct_referral_decision'] = 0.8
        p['prob_correct_treatment_advice_given'] = 0.8

    def initialise_population(self, population):
        pass

    def initialise_simulation(self, sim):
        pass

    def on_birth(self, mother_id, child_id):
        pass

    def do_management_of_child_at_facility_level_0(self, person_id, hsi_event):

        logger.debug('This is do_management_of_child_at_facility_level_0, for person %d in the community', person_id)
        df = self.sim.population.props
        p = self.parameters
        logger.debug("I will now do anything that needs to be done in an initial appointment")

        #     # # # # # # # # # # # # FIRST IS THE ASSESSMENT OF SYMPTOMS # # # # # # # # # # # #
        #     # CHECKING FOR COUGH ---------------------------------------------------------------------------------
        #     HSA_asked_for_cough = self.module.rng.rand() < p['prob_checked_for_cough']
        #     if HSA_asked_for_cough:
        #         df.at[person_id, 'ccm_assessed_cough'] = True
        #     else:
        #         df.at[person_id, 'ccm_assessed_cough'] = False
        #     if HSA_asked_for_cough & df.at[person_id, 'sy_cough']:
        #         HSA_asked_for_duration_cough = self.module.rng.rand() < p['prob_ask_duration_of_cough']
        #         if HSA_asked_for_duration_cough & df.at[person_id, 'ds_cough_more_than_21days']:
        #             df.at[person_id, 'ccm_id_ds_cough_for_21days_or_more'] = True # CAN I HAVE THIS AS A DICTIONARY OF DANGER SIGNS FOR EACH PERSON_ID
        #         else:
        #             df.at[person_id, 'ccm_id_ds_cough_for_21days_or_more'] = True
        #         HSA_counted_breaths_per_minute = \
        #             self.module.rng.rand() < p['prob_assess_fast_breathing']
        #         if HSA_counted_breaths_per_minute & df.at[person_id, 'has_fast_breathing']:
        #             df.at[person_id, 'ccm_id_fast_breathing'] = True
        #         else:
        #             df.at[person_id, 'ccm_id_fast_breathing'] = False
        #
        #     # CHECKING FOR DIARRHOEA -----------------------------------------------------------------------------
        #     HSA_asked_for_diarrhoea = self.module.rng.rand() < p['prob_checked_for_diarrhoea']
        #     if HSA_asked_for_diarrhoea:
        #         df.at[person_id, 'ccm_assessed_diarrhoea'] = True
        #     else:
        #         df.at[person_id, 'ccm_assessed_diarrhoea'] = False
        #     if HSA_asked_for_diarrhoea & df.at[person_id, 'sy_diarrhoea']:
        #     # Blood in stools
        #         HSA_asked_blood_in_stools = self.module.rng.rand() < p['prob_check_bloody_stools']
        #         if HSA_asked_blood_in_stools & df.at[person_id, df.gi_diarrhoea_acute_type] == 'dysentery':
        #             df.at[person_id, 'ccm_id_ds_blood_in_stools'] = True
        #             # df.at[person_id, 'ccm_correctly_classified_persistent_or_bloody_diarrhoea'] = True
        #         else:
        #             df.at[person_id, 'ccm_id_ds_blood_in_stools'] = False
        #             # df.at[person_id, 'ccm_correctly_classified_persistent_or_bloody_diarrhoea'] = False
        #     # Diarrhoea over 14 days
        #         HSA_asked_duration_diarrhoea = self.module.rng.rand() < p['prob_check_persistent_diarrhoea']
        #         if HSA_asked_duration_diarrhoea & df.at[person_id, df.gi_diarrhoea_type] == 'persistent':
        #             df.at[person_id, 'ccm_id_ds_diarrhoea_for_14days_or_more'] = True
        #         else: # does this else checks for those persistent but were not asked the duration?
        #             df.at[person_id, 'ccm_id_ds_diarrhoea_for_14days_or_more'] = False
        #
        #     # CHECKING FOR FEVER ----------------------------------------------------------------------------------
        #     HSA_asked_for_fever = self.module.rng.rand() < p['prob_checked_for_fever']
        #     if HSA_asked_for_fever:
        #         df.at[person_id, 'ccm_assessed_fever'] = True
        #     else:
        #         df.at[person_id, 'ccm_assessed_fever'] = False
        #     if HSA_asked_for_fever & df.at[person_id, 'sy_fever']:
        #         HSA_asked_duration_fever = self.module.rng.rand() < p['prob_check_duration_fever']
        #         if HSA_asked_duration_fever & df.at[person_id, 'ds_fever_over_7days']:
        #             df.at[person_id, 'ccm_id_ds_fever_for_last_7days'] = True
        #         else:
        #             df.at[person_id, 'ccm_id_ds_fever_for_last_7days'] = False
        #
        #     # CHECKING FOR RED EYE --------------------------------------------------------------------------------
        #     HSA_checked_for_red_eyes = self.module.rng.rand() < p['prob_checked_for_red_eyes']
        #     if HSA_checked_for_red_eyes:
        #         df.at[person_id, 'ccm_assessed_red_eyes'] = True
        #     else:
        #         df.at[person_id, 'ccm_assessed_red_eyes'] = False
        #     if HSA_checked_for_red_eyes & df.at[person_id, 'sy_red_eyes']:
        #         HSA_asked_duration_red_eyes = self.module.rng.rand() < p['prob_asked_duration_red_eyes']
        #         HSA_asked_visual_difficulty = self.module.rng.rand() < p['prob_asked_visual_difficulty']
        #         if HSA_asked_duration_red_eyes & df.at[person_id, 'ds_red_eyes_over_4days']:
        #             df.at[person_id, 'ccm_id_ds_red_eye_for_4days_or_more'] = True
        #         else:
        #             df.at[person_id, 'ccm_id_ds_red_eye_for_4days_or_more'] = False
        #         if HSA_asked_visual_difficulty & df.at[person_id, 'ds_red_eye_with_visual_problem']:
        #             df.at[person_id, 'ccm_id_ds_red_eye_with_visual_problem'] = True
        #         else:
        #             df.at[person_id, 'ccm_id_ds_red_eye_with_visual_problem'] = False
        #
        #     # CHECKING FOR GENERAL DANGER SIGNS -------------------------------------------------------------------
        #     # danger sign - convulsions ---------------------------------------------------------------------------
        #     HSA_asked_for_convulsions = self.module.rng.rand() < p['prob_check_convulsions']
        #     if HSA_asked_for_convulsions & df.at[person_id, 'ds_convulsions']:
        #         df.at[person_id, 'ccm_id_ds_convulsions'] = True
        #     else:
        #         df.at[person_id, 'ccm_id_ds_convulsions'] = False
        #
        #     # danger sign - not able to drink or breastfeed -------------------------------------------------------
        #     HSA_asked_problem_feeding_drinking = self.module.rng.rand() < p['prob_check_feeding_drinking']
        #     if HSA_asked_problem_feeding_drinking & df.at[person_id, 'ds_not_able_to_drink_or_breastfeed']:
        #         df.at[person_id, 'ccm_id_ds_not_able_to_drink_or_feed'] = True
        #     else:
        #         df.at[person_id, 'ccm_id_ds_not_able_to_drink_or_feed'] = False
        #
        #     # danger sign - vomits everything ---------------------------------------------------------------------
        #     HSA_asked_vomiting = self.module.rng.rand() < p['prob_check_vomiting_everything']
        #     if HSA_asked_vomiting & df.at[person_id, 'ds_vomiting_everything']:
        #         df.at[person_id, 'ccm_id_ds_vomits_everything'] = True
        #     else:
        #         df.at[person_id, 'ccm_id_ds_vomits_everything'] = False
        #
        #     # danger sign - unusually sleepy or unconscious -------------------------------------------------------
        #     HSA_looked_for_sleepy_unconscious = self.module.rng.rand() < p['prob_id_unusually_sleepy_unconscious']
        #     if HSA_looked_for_sleepy_unconscious & df.at[person_id, 'ds_unusually_sleepy_unconscious']:
        #         df.at[person_id, 'ccm_id_ds_very_sleepy_or_unconscious'] = True
        #     else:
        #         df.at[person_id, 'ccm_id_ds_very_sleepy_or_unconscious'] = False
        #
        #     # CHECKING FOR ICCM DANGER SIGNS ---------------------------------------------------------------------
        #     # danger sign - chest indrawing ----------------------------------------------------------------------
        #     HSA_looked_for_chest_indrawing = self.module.rng.rand() < p['prob_check_chest_indrawing']
        #     if HSA_looked_for_chest_indrawing & df.at[person_id, 'ds_chest_indrawing']:
        #         df.at[person_id, 'ccm_id_ds_chest_indrawing'] = True
        #     else:
        #         df.at[person_id, 'ccm_id_ds_chest_indrawing'] = False
        #
        #     # danger sign - for child aged 6-59 months, red on MUAC strap ----------------------------------------
        #     HSA_used_MUAC_tape = self.module.rng.rand() < p['prob_using_MUAC_tape']
        #     if HSA_used_MUAC_tape & df.at[person_id, 'ds_red_MUAC_strap']:
        #         df.at[person_id, 'ccm_id_ds_red_on_MUAC'] = True
        #     else:
        #         df.at[person_id, 'ccm_id_ds_red_on_MUAC'] = False
        #
        #     # danger sign - swelling of both feet ----------------------------------------------------------------
        #     HSA_looked_for_swelling_feet = self.module.rng.rand() < p['prob_check_swelling_both_feet']
        #     if HSA_looked_for_swelling_feet & df.at[person_id, 'ds_swelling_both_feet']:
        #         df.at[person_id, 'ccm_id_ds_swelling_of_both_feet'] = True
        #     else:
        #         df.at[person_id, 'ccm_id_ds_swelling_of_both_feet'] = False
        #
        #     # danger sign - swelling of both feet ----------------------------------------------------------------
        #     HSA_looked_for_palmar_pallor = self.module.rng.rand() < p['prob_check_palmar_pallor'] # TODO: need to add sensitivity and specificity of HSA's assessment of symptoms
        #     if HSA_looked_for_palmar_pallor & df.at[person_id, 'ds_palmar_pallor']:
        #         df.at[person_id, 'ccm_id_ds_palmar_pallor'] = True
        #     else:
        #         df.at[person_id, 'ccm_id_ds_palmar_pallor'] = False
        #
        #     # AT LEAST ONE ICCM DANGER SIGN
        #     if (df.at[person_id, 'ccm_id_ds_cough_for_21days_or_more'] | df.at[person_id, 'ccm_id_ds_blood_in_stools'] |
        #         df.at[person_id, 'ccm_id_ds_diarrhoea_for_14days_or_more'] | df.at[person_id, 'ccm_id_ds_fever_for_last_7days'] |
        #         df.at[person_id, 'ccm_id_ds_red_eye_for_4days_or_more'] | df.at[person_id, 'ccm_id_ds_red_eye_with_visual_problem'] |
        #         df.at[person_id, 'ccm_id_ds_convulsions'] | df.at[person_id, 'ccm_ds_not_able_to_drink_or_feed'] |
        #         df.at[person_id, 'ccm_id_ds_vomits_everything'] | df.at[person_id, 'ccm_id_ds_very_sleepy_or_unconscious'] |
        #         df.at[person_id, 'ccm_id_ds_chest_indrawing'] | df.at[person_id, 'ccm_id_ds_red_on_MUAC'] |
        #         df.at[person_id, 'ccm_id_ds_swelling_of_both_feet'] | df.at[person_id, 'ccm_id_ds_palmar_pallor']):
        #         df.at[person_id, 'at_least_one_ccm_danger_sign_identified'] = True
        #
        #     # CHECKING FOR OTHER PROBLEMS -------------------------------------------------------------------------
        #         HSA_checked_for_other_problems = self.module.rng.rand() < p[
        #             'prob_checked_for_other_problems']  # HSA check or mother's report
        #         if HSA_checked_for_other_problems:
        #             HSA_referred_other_problems = self.module.rng.rand() < p['prob_refer_other_problems']
        #             if HSA_referred_other_problems:
        #                 df.at[
        #                     person_id, 'ccm_referral_decision'] = 'referred to health facility'  # TODO: put at the bottom in referral, and complete
        #             else:
        #
        #     # # # # # # # # # # # # SECOND, IS THE DECISION TO REFER OR TREAT # # # # # # # # # # # #
        #     # give referral decision
        #     if df.at[person_id, 'at_least_one_ccm_danger_sign_identified']:
        #         HSA_referral_decision = self.module.rng.rand() < p['prob_correct_referral_decision_for_any_danger_signs']
        #         if HSA_referral_decision:
        #             df.at[person_id, 'ccm_referral_decision'] = 'referred to health facility'
        #         else:
        #             df.at[person_id, 'ccm_referral_decision'] = 'home treatment'
        #     else:
        #         HSA_home_treatment_decision = self.module.rng.rand() < p['prob_correct_no_referral_decision_for_uncomplicated_cases']
        #         if HSA_home_treatment_decision:
        #             df.at[person_id, 'ccm_referral_decision'] = 'home treatment'
        #         else:
        #             df.at[person_id, 'ccm_referral_decision'] = 'referred to health facility'
        #
        #     # # # # # # # # # # # # THIRD, IS THE DECISION TO REFER OR TREAT # # # # # # # # # # # #
        #     # danger signs identified and referred to health facility --------------------------------------------------
        #     # diarrhoea + danger sign
        #     if (df.at[person_id, 'sy_diarrhoea'] & df.at[person_id, 'ccm_assessed_diarrhoea'] &
        #         df.at[person_id, 'at_least_one_danger_sign_identified'] &
        #         df.at[person_id, 'ccm_referral_decision'] == 'referred to health facility'):
        #         # TODO: INTERACTION WITH HEALTH SYSTEM CODE HERE ---- GIVE ORS
        #     # fever + danger_sign
        #     if (df.at[person_id, 'sy_fever'] & df.at[person_id, 'ccm_assessed_fever'] &
        #         df.at[person_id, 'at_least_one_danger_sign_identified'] &
        #         df.at[person_id, 'ccm_referral_decision'] == 'referred to health facility'):
        #         # TODO: INTERACTION WITH HEALTH SYSTEM CODE HERE ---- GIVE FIRST DOSE OF LA (age dependent-dose)
        #     # chest indrawing or fast breathing + danger_sign
        #     if ((df.at[person_id, 'ccm_id_ds_chest_indrawing'] | df.at[person_id, 'ccm_id_fast_breathing']) &
        #         df.at[person_id, 'at_least_one_danger_sign_identified'] &
        #         df.at[person_id, 'ccm_referral_decision'] == 'referred to health facility'):
        #         # TODO: INTERACTION WITH HEALTH SYSTEM CODE HERE ---- GIVE FIRST DOSE OF ORAL ANTIBIOTIC (age dependent-dose)
        #     # red eye for 4 days or more
        #     if (df.at[person_id, 'ccm_id_ds_red_eye_for_4days_or_more'] &
        #         df.at[person_id, 'ccm_referral_decision'] == 'referred to health facility'):
        #         # TODO: INTERACTION WITH HEALTH SYSTEM CODE HERE ---- APPLY ANTIBIOTIC EYE OINTMENT
        #
        #     # no danger signs identified and referred to health facility -------------------------------------
        #
        #
        #
        #
        #
        #     # if no danger signs identified and home management -------------------------------------------------
        #     # diarrhoea
        #     if (df.at[person_id, 'sy_diarrhoea'] & df.at[person_id, 'ccm_assessed_diarrhoea'] &
        #         df.at[person_id, 'ccm_referral_decision'] == 'home treatment'):
        #         HSA_given_right_treatment = self.module.rng.rand() < p['prob_right_treatment_plan_diarrhoea']
        #         HSA_given_complete_treatment_plan = self.module.rng.rand() < p['prob_complete_treatment_diarrhoea']
        #         # TODO: INTERACTION WITH HEALTH SYSTEM CODE HERE ---- GIVE ORS, + 2 ORS for mother, GIVE ZINC SUPPLEMENT (age dependent)
        #     # fever
        #     if (df.at[person_id, 'sy_fever'] & df.at[person_id, 'ccm_assessed_fever'] &
        #         df.at[person_id, 'ccm_referral_decision'] == 'home treatment'):
        #         # TODO: INTERACTION WITH HEALTH SYSTEM CODE HERE ---- GIVE LA (age dependent-dose), GIVE PARACETAMOL (age dependent)
        #     # fast breathing
        #     if (df.at[person_id, 'ccm_id_fast_breathing'] &
        #         df.at[person_id, 'ccm_referral_decision'] == 'referred to health facility'):
        #         # TODO: INTERACTION WITH HEALTH SYSTEM CODE HERE ---- GIVE ORAL ANTIBIOTIC (age dependent-dose)
        #     # red eye
        #     if (df.at[person_id, 'sy_red_eyes'] & df.at[person_id, 'ccm_assessed_red_eyes'] &
        #         df.at[person_id, 'ccm_referral_decision'] == 'home treatment'):
        #         # TODO: INTERACTION WITH HEALTH SYSTEM CODE HERE ---- GIVE ANTIBIOTIC EYE OINTMENT
        #
        #     # ----------------------------------------------------------------------------------------------------
        #     # GET ALL THE CORRECT ICCM ACTION PLAN
        #     # ----------------------------------------------------------------------------------------------------
        #     # get all the danger signs
        #     if (df.at[person_id, 'ds_cough_more_than_21days'] | (
        #         df.at[person_id, df.gi_diarrhoea_acute_type] == 'dysentery') |
        #         (df.at[person_id, df.gi_diarrhoea_type] == 'persistent') | df.at[person_id, 'ds_cough_more_than_21days'] |
        #         df.at[person_id, 'sy_fever_over_7days'] | df.at[person_id, 'sy_red_eyes_over_4days'] | df.at[
        #             person_id, 'ds_convulsions'] |
        #         df.at[person_id, 'ds_not_able_to_drink_or_breastfeed'] | df.at[person_id, 'ds_vomiting_everything'] |
        #         df.at[person_id, 'ds_unusually_sleepy_unconscious'] | df.at[person_id, 'ds_chest_indrawing'] |
        #         df.at[person_id, 'ds_palmar_pallor'] |
        #         df.at[person_id, 'ds_red_MUAC_strap'] | df.at[person_id, 'ds_swelling_both_feet']):
        #         df.at[person_id, 'presenting_at_least_one_ccm_danger_sign_symptom'] = True
        #
        #     # any danger sign to be referred
        #     if (df.at[person_id, 'presenting_at_least_one_ccm_danger_sign_symptom'] &
        #         (df.at[person_id, 'ccm_referral_decision'] == 'referred to health facility') &
        #         (df.at[person_id, 'sy_fever'] == False) & (df.at[person_id, 'sy_diarrhoea'] == False) &
        #         (df.at[person_id, 'sy_chest_indrawing'] == False) & (df.at[person_id, 'sy_fast_breathing'] == False)):
        #         df.at[person_id, 'ccm_correct_action_plan'] = True
        #     # for fever + danger sign
        #     if (df.at[person_id, 'presenting_at_least_one_ccm_danger_sign_symptom'] &
        #         (df.at[person_id, 'ccm_referral_decision'] == 'referred to health facility') & df.at[person_id, 'sy_fever'] &
        #         df.at[person_id, 'pre-referral treatment given']):
        #         df.at[person_id, 'ccm_correct_action_plan'] = True
        #     # for diarrhoea + danger sign
        #     if (df.at[person_id, 'presenting_at_least_one_ccm_danger_sign_symptom'] &
        #         (df.at[person_id, 'ccm_referral_decision'] == 'referred to health facility') & df.at[person_id, 'sy_diarrhoea'] &
        #         df.at[person_id, 'pre-referral treatment given']):
        #         df.at[person_id, 'ccm_correct_action_plan'] = True
        #     # for fast breathing + danger sign
        #     if (df.at[person_id, 'presenting_at_least_one_ccm_danger_sign_symptom'] &
        #         (df.at[person_id, 'ccm_referral_decision'] == 'referred to health facility') &
        #         (df.at[person_id, 'sy_fast_breathing'] | df.at[person_id, 'sy_chest_indrawing']) &
        #         df.at[person_id, 'pre-referral treatment given']):
        #         df.at[person_id, 'ccm_correct_action_plan'] = True
        #     # for red eye for 4 days or more
        #     if ((df.at[person_id, 'ccm_referral_decision'] == 'referred to health facility') &
        #         df.at[person_id, 'sy_red_eye_over_4_days'] & df.at[person_id, 'pre-referral treatment given']):
        #         df.at[person_id, 'ccm_correct_action_plan'] = True
        #
        #     # # # # # # # # # # # # FOURTH, CHECK VACCINES RECEIVED # # # # # # # # # # # #
        #     # TODO: complete later with Tara's vaccine code
        #     HSA_checked_vaccines_received = self.module.rng.rand() < p['prob_check_vaccines_status']
        #     if HSA_checked_vaccines_received:
        #         if ((df.at[person_id, 'vacc_DHH1'] == False | df.at[person_id, 'vacc_OPV1']) &
        #             df.at[person_id, df.age_exact_years == 56/487]):
        #             HSA_advise_on_vaccine_schedule = self.module.rng.rand() < p['prob_advise_vaccination']
        #         if df.at[person_id, 'vacc_DHH2'] == False & df.at[person_id, df.age_exact_years == 280/1461]:
        #
        #         if df.at[person_id, 'vacc_DHH3'] == False & df.at[person_id, df.age_exact_years == 392/1461]:
        #
        #     # # # # # # # # # # # # FIFTH, FOLLOW UP # # # # # # # # # # # #
        #

    def do_management_of_child_at_facility_level_1(self, person_id, hsi_event):
        logger.debug('This is HSI_IMNCI, a first appointment for person %d in the health centre',person_id)
        df = self.sim.population.props
        p = self.parameters


        #     # THIS EVENT CHECKS FOR ALL SICK CHILDREN PRESENTING FOR CARE AT AN OUTPATIENT HEALTH FACILITY
        #
        #     # cough_or_difficult_breathing = df.index[df.is_alive & (df.age_exact_years > 1.667 & df.age_exact_years < 5) &
        #     #                                         df.ALL the symptoms related to cough/difficult breathing]
        #     diarrhoea_present = df.index[df.is_alive & (df.age_exact_years > 1.667 & df.age_exact_years < 5) &
        #                                             df.gi_diarrhoea_status]
        #     presenting_any_general_danger_signs = df.index[df.is_alive & (df.age_exact_years > 1.667 & df.age_exact_years < 5) &
        #                                             df.ds_convulsion | df.ds_not_able_to_drink_or_breastfeed |
        #                                                    df.ds_vomits_everything | df.ds_unusually_sleepy_unconscious]
        #     children_with_severe_pneumonia_or_very_sev_disease = \
        #         df.index[df.is_alive & (df.age_exact_years > 1.667 & df.age_exact_years < 5) &
        #                  (df.ri_pneumonia_severity == 'severe pneumonia') | (
        #                      df.ri_pneumonia_severity == 'very severe pneumonia')]
        #
        #     # first for *ALL SICK CHILDREN*, health worker should check for general danger signs + the 5 main symptoms:
        #     # cough/difficult breathing, diarrhoea, fever, ear problem, malnutrition and anaemia (even if not reported by mother)
        #
        #     # ASSESSMENT OF GENERAL DANGER SIGNS - check if each sign were a component of the consultation
        #     convulsions_checked_by_health_worker = \
        #         self.sim.rng.choice([True, False], size=1, p=[p['prob_checked_convulsions'],
        #                                                         (1 - p['prob_checked_convulsions'])])
        #     inability_to_drink_breastfeed_checked_by_health_worker = \
        #         self.sim.rng.choice([True, False], size=1, p=[p['prob_checked_not_able_to_drink_or_breastfeed'],
        #                                                         (1 - p['prob_checked_not_able_to_drink_or_breastfeed'])])
        #     vomiting_everything_checked_by_health_worker = \
        #         self.sim.rng.choice([True, False], size=1, p=[p['prob_checked_vomits_everything'],
        #                                                         (1 - p['prob_checked_vomits_everything'])])
        #     # unusually_sleepy_unconscious_checked_by_health_worker = \
        #         # self.sim.rng.choice([True, False], size=1, p=[p['prob_checked_unusually_sleepy_unconscious'],
        #                                                         #(1 - p['prob_checked_unusually_sleepy_unconscious'])])
        #     # Let's assume for now that checked danger sign = correct identification of the danger sign
        #     # health worker has identified at least one general danger sign
        #     imci_at_least_one_danger_sign_identified = \
        #         presenting_any_general_danger_signs & \
        #         (convulsions_checked_by_health_worker[True] | inability_to_drink_breastfeed_checked_by_health_worker[True] |
        #         vomiting_everything_checked_by_health_worker[True] \
        #          | unusually_sleepy_unconscious_checked_by_health_worker[True])
        #
        #     # # # # # HEALTH WORKER CHECKS FOR 5 MAIN SYMPTOMS IN IMCI # # # # #
        #
        #     # ASSESSMENT OF MAIN SYMPTOMS (3) - checked for the presence of each main symptom at the consultation:
        #     # cough or difficult breathing, diarrhoea, and fever
        #     health_worker_asked_about_cough_or_difficult_breathing = \
        #         self.sim.rng.choice([True, False], size=1, p=[p['prob_asked_cough_difficult_breathing'], # prob=74%
        #                                                       (1 - p['prob_asked_cough_difficult_breathing'])])
        #     health_worker_asked_about_diarrhoea = \
        #         self.sim.rng.choice([True, False], size=1, p=[p['prob_asked_diarrhoea'], # prob=39%
        #                                                       (1 - p['prob_asked_diarrhoea'])])
        #     health_worker_asked_about_fever = \
        #         self.sim.rng.choice([True, False], size=1, p=[p['prob_asked_fever'], # prob=77%
        #                                                       (1 - p['prob_asked_fever'])])
        #     # Assessment of all 3 main symptoms
        #     health_worker_assessed_all_3_main_symptoms = \
        #         health_worker_asked_about_cough_or_difficult_breathing & health_worker_asked_about_diarrhoea & \
        #         health_worker_asked_about_fever # this probability is 24% according to SPA 2013-14
        #
        #     # Assessment of ear problems - ear pain or discharge
        #     health_worker_asked_about_ear_problem = \
        #         self.sim.rng.choice([True, False], size=1, p=[p['prob_asked_ear_problem'], # 5%
        #                                                       (1 - p['prob_asked_ear_problem'])])
        #     if health_worker_asked_about_ear_problem[True]:
        #         HCW_looked_for_pus_draining_from_ear = \
        #             self.sim.rng.choice([True, False], size=1, p=[p['prob_looked_for pus_draining_from_ear'],  # 4%
        #                                                           (1 - p['prob_looked_for pus_draining_from_ear'])])
        #         HCW_felt_behind_ear_for_tenderness = \
        #             self.sim.rng.choice([True, False], size=1, p=[p['prob_felt_behind_ear_for_tenderness'],  # 4%
        #                                                           (1 - p['prob_felt_behind_ear_for_tenderness'])])
        #
        #     # health care worker looked for signs of malnutrition and anaemia
        #     HCW_looked_for_visible_severe_wasting = \
        #         self.sim.rng.choice([True, False], size=1, p=[p['prob_checked_for_visible_severe_wasting'],
        #                                                       (1 - p['prob_checked_for_visible_severe_wasting'])])
        #     HCW_looked_for_palmar_pallor = \
        #         self.sim.rng.choice([True, False], size=1, p=[p['prob_checked_for_palmar_pallor'], # 24%
        #                                                       (1 - p['prob_checked_for_palmar_pallor'])])
        #     HCW_looked_for_oedema_of_both_feet = \
        #         self.sim.rng.choice([True, False], size=1, p=[p['prob_checked_for_oedema_of_both_feet'], # 8%
        #                                                       (1 - p['prob_checked_for_oedema_of_both_feet'])])
        #     HCW_determined_weight_for_age = \
        #         self.sim.rng.choice([True, False], size=1, p=[p['prob_determined_weight_for_age'],
        #                                                       (1 - p['prob_determined_weight_for_age'])])
        #
        #     # ASSESSMENT PROCESS OF COUGH AND/OR DIFFICULT BREATHING
        #     # there are 4 elements to complete in the assessment of cough or difficult breathing: the duration of illness,
        #     # the count of breaths per minute, to look for chest indrawing, and to listen for stridor in a calm child
        #     # in the algorithm below, the probabilities refer to whether the health worker has completed and correctly
        #     # assessed for each element
        #     if cough_or_difficult_breathing & health_worker_asked_about_cough_or_difficult_breathing[True]:
        #         health_worker_asked_duration_of_illness = \
        #             self.sim.rng.choice([True, False], size=1, p=[p['prob_asked_duration_cough_difficult_breathing'],
        #                                                           (1 - p['prob_asked_duration_cough_difficult_breathing'])])
        #         # if health_worker_asked_duration_of_illness[True] & df.at[person_id, has asthma or tb or whooping cough] or longer than 30 days:
        #         # health_worker_referral_or_hospitalization
        #         health_worker_counted_breaths_per_minute = \
        #             self.sim.rng.choice([True, False], size=1, p=[p['prob_assessed_fast_breathing'], # 16%
        #                                                           (1 - p['prob_assessed_fast_breathing'])])
        #         health_worker_checked_chest_indrawing = \
        #             self.sim.rng.choice([True, False], size=1, p=[p['prob_checked_chest_indrawing'],
        #                                                           (1 - p['prob_assessed_chest_indrawing'])])
        #         health_worker_checked_stridor = \
        #             self.sim.rng.choice([True, False], size=1, p=[p['prob_checked_stridor'],
        #                                                           (1 - p['prob_assessed_stridor'])])
        #         if health_worker_asked_duration_of_illness[True] & \
        #             health_worker_counted_breaths_per_minute[True] \
        #             & health_worker_checked_chest_indrawing[True] & \
        #             health_worker_checked_stridor[True]:
        #             df.at[person_id, df.imci_all_elements_of_cough_or_difficult_breathing_complete] = True
        #
        #         # next, need to consider the sensitivity and specificity of assessing these signs
        #         # for those checked for cough/difficult breathing assessment components, multiply by the sensitivity of the assssement
        #         hw_correctly_assessed_fast_breathing = health_worker_counted_breaths_per_minute[True] * sensitivity and specificity
        #
        #         hw_correctly_assessed_chest_indrawing = health_worker_checked_chest_indrawing[True] * sensitivity and specificity
        #
        #         hw_correctly_assessed_stridor = health_worker_checked_stridor[True] * sensitivity and specificity
        #
        #         # CLASSIFICATION PROCESS
        #         if children_with_severe_pneumonia_or_very_sev_disease & \
        #             (hw_correctly_assessed_chest_indrawing[True] | hw_correctly_assessed_stridor[True] |
        #              imci_at_least_one_danger_sign_identified):
        #             hw_correctly_classified_severe_pneumonia_or_very_sev_disease = \
        #                 self.sim.rng.choice([True, False], size=1,
        #                                     p=[p['prob_correctly_classified_severe_pneumonia'],  # high probability
        #                                        (1 - p['prob_correctly_classified_severe_pneumonia'])])
        #
        #
        #             if hw_correctly_classified_severe_pneumonia_or_very_sev_disease[True]:
        #                 df.at[person_id, df.correct_classification_for_cough_or_difficult_breathing] = True
        #                 df.at[person_id, df.classification_for_cough_or_difficult_breathing] = 'classified as severe pneumonia or very severe disease'
        #
        #             if hw_correctly_classified_severe_pneumonia_or_very_sev_disease[False]: # severe pneumonia/disease not correctly classified
        #                 df.at[person_id, df.correct_classification_for_cough_or_difficult_breathing] = False
        #                 df.at[person_id, df.classification_for_cough_or_difficult_breathing] = 'classified as pneumonia' # 16.5%
        #                 df.at[person_id, df.classification_for_cough_or_difficult_breathing] = 'classified as no pneumonia'  # 54.4%
        #
        #         if hw_correctly_assessed_fast_breathing[True] &
        #
        #
        #         if df.at[cases, df.imci_any_general_danger_sign | df.chest_indrawing | df.stridor ]:
        #
        #             if health_worker_counted_breath_per_minute[True]:
        #
        #     # ASSESSMENT OF DIARRHOEA
        #     if diarrhoea_present & health_worker_asked_about_cough_or_difficult_breathing[True]:
        #         HCW_asked_duration_of_illness = \
        #             self.sim.rng.choice([True, False], size=1, p=[p['prob_asked_duration_diarrhoea'],
        #                                                           (1 - p['prob_asked_duration_diarrhoea'])])
        #         HCW_asked_blood_in_stool = \
        #             self.sim.rng.choice([True, False], size=1, p=[p['prob_asked_presence_of_blood_in_stool'],
        #                                                           (1 - p['prob_asked_presence_of_blood_in_stool'])])
        #         HCW_checked_lethargic_or_restless = \
        #             self.sim.rng.choice([True, False], size=1, p=[p['prob_checked_lethargic_or_restless'], # this was a danger sign to be checked
        #                                                           (1 - p['prob_checked_lethargic_or_restless'])])
        #         HCW_looked_for_sunken_eyes = \
        #             self.sim.rng.choice([True, False], size=1, p=[p['prob_looked_for_sunken_eyes'],
        #                                                           (1 - p['prob_looked_for_sunken_eyes'])])
        #         HCW_checked_ability_to_drink = \
        #             self.sim.rng.choice([True, False], size=1, p=[p['prob_checked_ability_to_drink'],
        #                                                           (1 - p['prob_checked_ability_to_drink'])])
        #         HCW_pinched_abdomen = \
        #             self.sim.rng.choice([True, False], size=1, p=[p['prob_pinched_abdomen'], # 10%
        #                                                           (1 - p['prob_pinched_abdomen'])])
        #
        # # TODO: the job here is diagnose the children based on the symptoms and underlying conditions they have.
        # # .... So Could do the following:
        #
        # # profile of the child from the df and the symtommaneer
        # c = df.loc[person_id,]
        # s = self.sim.modules['SymptomManager'].has_what(person_id)
        #
        # # Extract the things that may be checked by the nurse and the true state
        # # (here filled in with dummy values but this would be done by looking inside c and s)
        #
        # true_condition = dict({
        #     'diarrhoea': True,
        #     'vomitting_everything': True,
        #     'difficulty_breathing': False
        # })
        #
        # # perceived_condition = diagnose(true_condition)
        #
        # # self.sim.modules['diarrhoea'].parameters(['param_name'])

        # I have diagnosed this child as having severe diarahhea and needing treament
        # <<< __ALGORITHM__ >>>>

<<<<<<< HEAD
        # perceived_condition = diagnose(true_condition)
=======
        treatment_event = diarahheoa.HSI_Diarrhoea_Treatment(person_id, self)
>>>>>>> 7c3d5293

        # best way to do this???

# --------------------------------------------------------------------------------------------------
#
# --- HSI for specific courses of treatment ---
#
# --------------------------------------------------------------------------------------------------

class HSI_Diarrhoea_Treatment(HSI_Event, IndividualScopeEventMixin):

    def __init__(self, module, person_id):
        super().__init__(module, person_id=person_id)

        # Get a blank footprint and then edit to define call on resources of this treatment event
        the_appt_footprint = self.sim.modules['HealthSystem'].get_blank_appt_footprint()
        the_appt_footprint['Under5OPD'] = 1  # This requires one out patient

        self.TREATMENT_ID = 'Diarrhoea_Treatment'
        self.EXPECTED_APPT_FOOTPRINT = the_appt_footprint
        self.ACCEPTED_FACILITY_LEVEL = 1
        self.ALERT_OTHER_DISEASES = []


    def apply(self, person_id, squeeze_factor):
        logger.debug('Do the action of the HSI')

        # do treatment

        if treatmentworks:
            df.at[person_id, gi_will_die_of_diarh] = False

        pass



<|MERGE_RESOLUTION|>--- conflicted
+++ resolved
@@ -763,11 +763,7 @@
         # I have diagnosed this child as having severe diarahhea and needing treament
         # <<< __ALGORITHM__ >>>>
 
-<<<<<<< HEAD
-        # perceived_condition = diagnose(true_condition)
-=======
         treatment_event = diarahheoa.HSI_Diarrhoea_Treatment(person_id, self)
->>>>>>> 7c3d5293
 
         # best way to do this???
 
