"""
A skeleton template for disease methods.

"""
import logging

from tlo import DateOffset, Module, Parameter, Property, Types
from tlo.events import IndividualScopeEventMixin, PopulationScopeEventMixin, RegularEvent
from tlo.methods.healthsystem import HSI_Event

# ---------------------------------------------------------------------------------------------------------
#   MODULE DEFINITIONS
# ---------------------------------------------------------------------------------------------------------

logger = logging.getLogger(__name__)
logger.setLevel(logging.INFO)


class Skeleton(Module):
    """
    One line summary goes here...

    All disease modules need to be implemented as a class inheriting from Module.
    They need to provide several methods which will be called by the simulation
    framework:
    * `read_parameters(data_folder)`
    * `initialise_population(population)`
    * `initialise_simulation(sim)`
    * `on_birth(mother, child)`
    * `on_hsi_alert(person_id, treatment_id)` [If this is disease module]
    *  `report_daly_values()` [If this is disease module]

    """

    # Here we declare parameters for this module. Each parameter has a name, data type,
    # and longer description.
    PARAMETERS = {
        'parameter_a': Parameter(
            Types.REAL, 'Description of parameter a'),
    }

    # Next we declare the properties of individuals that this module provides.
    # Again each has a name, type and description. In addition, properties may be marked
    # as optional if they can be undefined for a given individual.

    # Note that all properties must have a two letter prefix that identifies them to this module.

    PROPERTIES = {
        'sk_property_a': Property(Types.BOOL, 'Description of property a'),
    }

    # Declare the non-generic symptoms that this module will use.
    # It will not be able to use any that are not declared here. They do not need to be unique to this module.
<<<<<<< HEAD
    # There is no need to declare symptoms that are generic here (i.e. in the generic list of symptoms)
=======
    # You should not declare symptoms that are generic here (i.e. in the generic list of symptoms)
>>>>>>> b5241e37
    SYMPTOMS = {}

    def __init__(self, name=None, resourcefilepath=None):
        # NB. Parameters passed to the module can be inserted in the __init__ definition.

        super().__init__(name)
        self.resourcefilepath = resourcefilepath

    def read_parameters(self, data_folder):
        """Read parameter values from file, if required.
        To access files use: Path(self.resourcefilepath) / file_name
        """
        pass

    def initialise_population(self, population):
        """Set our property values for the initial population.

        This method is called by the simulation when creating the initial population, and is
        responsible for assigning initial values, for every individual, of those properties
        'owned' by this module, i.e. those declared in the PROPERTIES dictionary above.

        If this is a disease module, register this disease module with the healthsystem:
        self.sim.modules['HealthSystem'].register_disease_module(self)

        :param population: the population of individuals
        """
        raise NotImplementedError

    def initialise_simulation(self, sim):
        """Get ready for simulation start.

        This method is called just before the main simulation loop begins, and after all
        modules have read their parameters and the initial population has been created.
        It is a good place to add initial events to the event queue.

        """
        raise NotImplementedError

    def on_birth(self, mother_id, child_id):
        """Initialise our properties for a newborn individual.

        This is called by the simulation whenever a new person is born.

        :param mother_id: the mother for this child
        :param child_id: the new child
        """
        raise NotImplementedError

    def report_daly_values(self):
        # This must send back a pd.Series or pd.DataFrame that reports on the average daly-weights that have been
        # experienced by persons in the previous month. Only rows for alive-persons must be returned.
        # The names of the series of columns is taken to be the label of the cause of this disability.
        # It will be recorded by the healthburden module as <ModuleName>_<Cause>.

        # To return a value of 0.0 (fully health) for everyone, use:
        # df = self.sim.popultion.props
        # return pd.Series(index=df.index[df.is_alive],data=0.0)

        raise NotImplementedError

    def on_hsi_alert(self, person_id, treatment_id):
        """
        This is called whenever there is an HSI event commissioned by one of the other disease modules.
        """

        raise NotImplementedError


# ---------------------------------------------------------------------------------------------------------
#   DISEASE MODULE EVENTS
#
#   These are the events which drive the simulation of the disease. It may be a regular event that updates
#   the status of all the population of subsections of it at one time. There may also be a set of events
#   that represent disease events for particular persons.
# ---------------------------------------------------------------------------------------------------------

class Skeleton_Event(RegularEvent, PopulationScopeEventMixin):
    """A skeleton class for an event

    Regular events automatically reschedule themselves at a fixed frequency,
    and thus implement discrete timestep type behaviour. The frequency is
    specified when calling the base class constructor in our __init__ method.
    """

    def __init__(self, module):
        """One line summary here

        We need to pass the frequency at which we want to occur to the base class
        constructor using super(). We also pass the module that created this event,
        so that random number generators can be scoped per-module.

        :param module: the module that created this event
        """
        super().__init__(module, frequency=DateOffset(months=1))
        assert isinstance(module, Skeleton)

    def apply(self, population):
        """Apply this event to the population.

        :param population: the current population
        """
        raise NotImplementedError


# ---------------------------------------------------------------------------------------------------------
#   LOGGING EVENTS
#
#   Put the logging events here. There should be a regular logger outputting current states of the
#   population. There may also be a loggig event that is driven by particular events.
# ---------------------------------------------------------------------------------------------------------

class Skeleton_LoggingEvent(RegularEvent, PopulationScopeEventMixin):
    def __init__(self, module):
        """Produce a summary of the numbers of people with respect to the action of this module.
        This is a regular event that can output current states of people or cumulative events since last logging event.
        """

        # run this event every year
        self.repeat = 12
        super().__init__(module, frequency=DateOffset(months=self.repeat))
        assert isinstance(module, Skeleton)

    def apply(self, population):
        # Make some summary statitics

        dict_to_output = {
            'Metric_One': 1.0,
            'Metric_Two': 2.0
        }

        logger.info('%s|summary_12m|%s', self.sim.date, dict_to_output)


# ---------------------------------------------------------------------------------------------------------
#   HEALTH SYSTEM INTERACTION EVENTS
#
#   Here are all the different Health System Interactions Events that this module will use.
# ---------------------------------------------------------------------------------------------------------

class HSI_Skeleton_Example_Interaction(HSI_Event, IndividualScopeEventMixin):
    """This is a Health System Interaction Event. An interaction with the healthsystem are encapsulated in events
    like this.
    It must begin HSI_<Module_Name>_Description
    """

    def __init__(self, module, person_id):
        super().__init__(module, person_id=person_id)
        assert isinstance(module, Skeleton)

        # Define the call on resources of this treatment event: Time of Officers (Appointments)
        #   - get an 'empty' footprint:
        the_appt_footprint = self.sim.modules['HealthSystem'].get_blank_appt_footprint()
        #   - update to reflect the appointments that are required
        the_appt_footprint['Over5OPD'] = 1  # This requires one out patient

        # Define the facilities at which this event can occur (only one is allowed)
        # Choose from: list(pd.unique(self.sim.modules['HealthSystem'].parameters['Facilities_For_Each_District']
        #                            ['Facility_Level']))
        the_accepted_facility_level = 0

        # Define the necessary information for an HSI
        self.TREATMENT_ID = 'Skeleton_Example_Interaction'  # This must begin with the module name
        self.EXPECTED_APPT_FOOTPRINT = the_appt_footprint
        self.ACCEPTED_FACILITY_LEVEL = the_accepted_facility_level
        self.ALERT_OTHER_DISEASES = []

    def apply(self, person_id, squeeze_factor):
        """
        Do the action that take place in this health system interaction, in light of squeeze_factor
        Can reutrn an updated APPT_FOOTPRINT if this differs from the declaration in self.EXPECTED_APPT_FOOTPRINT
        """
        pass

    def did_not_run(self):
        """
        Do any action that is neccessary when the health system interaction is not run.
        This is called each day that the HSI is 'due' but not run due to insufficient health system capabilities.
        Return False to cause this HSI event not to be rescheduled and to therefore never be run.
        (Returning nothing or True will cause this event to be rescheduled for the next day.)
        """
        pass<|MERGE_RESOLUTION|>--- conflicted
+++ resolved
@@ -51,11 +51,7 @@
 
     # Declare the non-generic symptoms that this module will use.
     # It will not be able to use any that are not declared here. They do not need to be unique to this module.
-<<<<<<< HEAD
-    # There is no need to declare symptoms that are generic here (i.e. in the generic list of symptoms)
-=======
     # You should not declare symptoms that are generic here (i.e. in the generic list of symptoms)
->>>>>>> b5241e37
     SYMPTOMS = {}
 
     def __init__(self, name=None, resourcefilepath=None):
