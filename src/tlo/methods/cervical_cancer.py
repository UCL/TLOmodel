"""
Cervical Cancer Disease Module

Limitations to note:
At some point we may need to specify the treatment eg total hysterectomy plus or minus chemotherapy
but we agree not now
Consider in future making hpv acquisition risk depend on current prevalence of hpv

"""

from __future__ import annotations

from pathlib import Path
from typing import TYPE_CHECKING, List

import numpy as np
import pandas as pd

from tlo import DateOffset, Module, Parameter, Property, Types, logging
from tlo.events import IndividualScopeEventMixin, PopulationScopeEventMixin, RegularEvent
from tlo.lm import LinearModel, LinearModelType, Predictor
from tlo.methods import Metadata
from tlo.methods.cancer_consumables import get_consumable_item_codes_cancers
from tlo.methods.causes import Cause
from tlo.methods.demography import InstantaneousDeath
from tlo.methods.dxmanager import DxTest
from tlo.methods.healthsystem import HSI_Event
from tlo.methods.symptommanager import Symptom
from tlo.util import read_csv_files

if TYPE_CHECKING:
    from tlo.methods.hsi_generic_first_appts import HSIEventScheduler
    from tlo.population import IndividualProperties

from tlo.methods.hsi_generic_first_appts import GenericFirstAppointmentsMixin

logger = logging.getLogger(__name__)
logger.setLevel(logging.INFO)

class CervicalCancer(Module, GenericFirstAppointmentsMixin):
    """Cervical Cancer Disease Module"""

    def __init__(self, name=None, resourcefilepath=None):
        super().__init__(name)
        self.resourcefilepath = resourcefilepath
        self.linear_models_for_progression_of_hpv_cc_status = dict()
        self.lm_onset_vaginal_bleeding = None
        self.daly_wts = dict()
        self.item_codes_cervical_can = dict()

    INIT_DEPENDENCIES = {
        'Demography', 'SimplifiedBirths', 'HealthSystem', 'Lifestyle', 'SymptomManager', 'Hiv'
    }

    OPTIONAL_INIT_DEPENDENCIES = {'HealthBurden', 'HealthSeekingBehaviour'}

    ADDITIONAL_DEPENDENCIES = {'Tb'}

    METADATA = {
        Metadata.DISEASE_MODULE,
        Metadata.USES_SYMPTOMMANAGER,
        Metadata.USES_HEALTHSYSTEM,
        Metadata.USES_HEALTHBURDEN
    }

    # Declare Causes of Death
    CAUSES_OF_DEATH = {
        'CervicalCancer': Cause(gbd_causes='Cervical cancer', label='Cancer (Cervix)'),
    }

    # Declare Causes of Disability
    CAUSES_OF_DISABILITY = {
        'CervicalCancer': Cause(gbd_causes='Cervical cancer', label='Cancer (Cervix)'),
    }

    PARAMETERS = {
        "hpv_cin_options": Parameter(
            Types.LIST,
            "types of cin or hiv patient may have: ['hpv', 'cin1', 'cin2', 'cin3']"
        ),
        "hpv_stage_options": Parameter(
            Types.LIST,
            "types of stages of cancer patient may have: ['stage1', 'stage2a', 'stage2b', 'stage3', 'stage4']"
        ),
        "init_prev_cin_hpv_cc_stage_hiv": Parameter(
            Types.LIST,
            "initial proportions in hpv cancer categories in women with hiv"
        ),
        "init_prev_cin_hpv_cc_stage_nhiv": Parameter(
            Types.LIST,
            "initial proportions in hpv cancer categories in women without hiv"
        ),
        "r_hpv": Parameter(
            Types.REAL,
            "probability per month of oncogenic hpv infection",
        ),
        "r_cin1_hpv": Parameter(
            Types.REAL,
            "probability per month of incident cin1 amongst people with hpv",
        ),
        "prob_revert_from_cin1": Parameter(
            Types.REAL,
            "probability of reverting from cin1 to none",
        ),
        "r_cin2_cin1": Parameter(
            Types.REAL,
            "probability per month of incident cin2 amongst people with cin1",
        ),
        "r_cin3_cin2": Parameter(
            Types.REAL,
            "probability per month of incident cin3 amongst people with cin2",
        ),
        "r_stage1_cin3": Parameter(
            Types.REAL,
            "probability per month of incident stage1 cervical cancer amongst people with cin3",
        ),
        "r_stage2a_stage1": Parameter(
            Types.REAL,
            "probability per month of incident stage2a cervical cancer amongst people with stage1",
        ),
        "r_stage2b_stage2a": Parameter(
            Types.REAL,
            "probability per month of incident stage2b cervical cancer amongst people with stage2a",
        ),
        "r_stage3_stage2b": Parameter(
            Types.REAL,
            "probability per month of incident stage3 cervical cancer amongst people with stage2b",
        ),
        "r_stage4_stage3": Parameter(
            Types.REAL,
            "probability per month of incident stage4 cervical cancer amongst people with stage3",
        ),
        "rr_progress_cc_hiv": Parameter(
            Types.REAL, "rate ratio for progressing through cin and cervical cancer stages if have unsuppressed hiv"
        ),
        "rr_hpv_vaccinated": Parameter(
            Types.REAL,
            "rate ratio for hpv if vaccinated - this is combined effect of probability the hpv is "
            "vaccine-preventable and vaccine efficacy against vaccine-preventable hpv ",
        ),
        "rr_hpv_age50plus": Parameter(
            Types.REAL,
            "rate ratio for hpv if age 50 plus"
        ),
        "prob_cure_stage1": Parameter(
            Types.REAL,
            "probability of cure if treated in stage 1 cervical cancer",
        ),
        "prob_cure_stage2a": Parameter(
            Types.REAL,
            "probability of cure if treated in stage 2a cervical cancer",
        ),
        "prob_cure_stage2b": Parameter(
            Types.REAL,
            "probability of cure if treated in stage 2b cervical cancer",
        ),
        "prob_cure_stage3": Parameter(
            Types.REAL,
            "probability of cure if treated in stage 3 cervical cancer",
        ),
        "r_death_cervical_cancer": Parameter(
            Types.REAL,
            "probability per month of death from cervical cancer amongst people with stage 4 cervical cancer",
        ),
        "r_vaginal_bleeding_cc_stage1": Parameter(
            Types.REAL, "rate of vaginal bleeding if have stage 1 cervical cancer"
        ),
        "rr_vaginal_bleeding_cc_stage2a": Parameter(
            Types.REAL, "rate ratio for vaginal bleeding if have stage 2a cervical cancer"
        ),
        "rr_vaginal_bleeding_cc_stage2b": Parameter(
            Types.REAL, "rate ratio for vaginal bleeding if have stage 2b cervical cancer"
        ),
        "rr_vaginal_bleeding_cc_stage3": Parameter(
            Types.REAL, "rate ratio for vaginal bleeding if have stage 3 cervical cancer"
        ),
        "rr_vaginal_bleeding_cc_stage4": Parameter(
            Types.REAL, "rate ratio for vaginal bleeding if have stage 4 cervical cancer"
        ),
        "prob_referral_biopsy_given_vaginal_bleeding": Parameter(
            Types.REAL, "probability of being referred for a biopsy if presenting with vaginal bleeding"
        ),
        "sensitivity_of_biopsy_for_cervical_cancer": Parameter(
            Types.REAL, "sensitivity of biopsy for diagnosis of cervical cancer"
        ),
        "sensitivity_of_xpert_for_hpv_cin_cc": Parameter(
            Types.REAL, "sensitivity of xpert for presence of hpv, cin or cervical cancer"
        ),
        "sensitivity_of_via_for_cin_cc": Parameter(
            Types.REAL, "sensitivity of via for cin and cervical cancer bu stage"
        ),
        "prob_xpert_screen": Parameter(
            Types.REAL, "probability of xpert screening"
        ),
        "prob_via_screen": Parameter(
            Types.REAL, "probability of via screening"
        ),
        "prob_thermoabl_successful": Parameter(
            Types.REAL, "probability of thermoablation treatment successful in removing CIN (ce_hpv_cc_status set to none)"
        ),
        "prob_cryotherapy_successful": Parameter(
            Types.REAL, "probability of cryotherapy treatment successful in removing CIN (ce_hpv_cc_status set to none)"
        ),
        "transition_testing_year": Parameter(
            Types.REAL, "year testing recommendation switches from VIA to Xpert"
        ),
        "transition_screening_year": Parameter(
            Types.REAL, "year screening recommendation switches from Cryo to Thermo"
        ),
        "min_age_hpv": Parameter(
            Types.REAL, "minimum age individual can be diagnosed with HPV"
        ),
        "screening_min_age_hv_neg": Parameter(
            Types.REAL, "minimum age individual to be screened if HIV negative"
        ),
        "screening_max_age_hv_neg": Parameter(
            Types.REAL, "maximum age individual to be screened if HIV negative"
        ),
        "screening_min_age_hv_pos": Parameter(
            Types.REAL, "minimum age individual to be screened if HIV positive"
        ),
        "screening_max_age_hv_pos": Parameter(
            Types.REAL, "maximum age individual to be screened if HIV positive"
        ),
        "yrs_between_screen_hv_pos": Parameter(
            Types.REAL, "minimum years between screening if HIV positive"
        ),
        "yrs_between_screen_hv_neg": Parameter(
            Types.REAL, "minimum years between screening if HIV negative"
        ),
        "palliative_care_bed_days": Parameter(
            Types.REAL, "palliative_care_bed_days"
        ),
        "stage_1_3_daly_wt": Parameter(
            Types.REAL, "stage_1_3_daly_wt"
        ),
        "stage_1_3_treated_daly_wt": Parameter(
            Types.REAL, "stage_1_3_treated_daly_wt"
        ),
        "stage4_daly_wt": Parameter(
            Types.REAL, "stage4_daly_wt"
        ),
        "min_yrs_between_screening_if_cin_treated": Parameter(
            Types.REAL, "minimum years between screening if individual has been treated for CIN previously"
        )
    }

    """
    note: hpv vaccination is in epi.py
    """

    PROPERTIES = {
        "ce_hpv_cc_status": Property(
            Types.CATEGORICAL,
            "Current hpv / cervical cancer status - note that hpv means persistent hpv",
            categories=["none", "hpv", "cin1", "cin2", "cin3", "stage1", "stage2a", "stage2b", "stage3", "stage4"],
        ),
        "ce_date_diagnosis": Property(
            Types.DATE,
            "the date of diagnosis of cervical cancer stage (pd.NaT if never diagnosed)"
        ),
        "ce_stage_at_diagnosis": Property(
            Types.CATEGORICAL,
            "the cancer stage at which cancer diagnosis was made",
            categories=[ "none", "stage1", "stage2a", "stage2b", "stage3", "stage4"],
        ),
        "ce_date_cin_removal": Property(
            Types.DATE,
            "the date of last cin removal (pd.NaT if never diagnosed)"
        ),
        "ce_date_treatment": Property(
            Types.DATE,
            "date of first receiving attempted curative treatment (pd.NaT if never started treatment)"
        ),
        "ce_ever_screened": Property(
            Types.BOOL,
            "whether ever been screened"
        ),
        "ce_ever_treated": Property(
            Types.BOOL,
            "ever been treated for cc"
        ),
        "ce_cured_date_cc": Property(
            Types.DATE,
            "ever cured of cervical cancer date"
        ),
        "ce_cc_ever": Property(
            Types.BOOL,
            "ever had cc"
        ),
            # currently this property has levels to match ce_hov_cc_status to enable the code as written, even
            # though can only be treated when in stage 1-3
        "ce_stage_at_which_treatment_given": Property(
            Types.CATEGORICAL,
            "the cancer stage at which treatment was given (because the treatment only has an effect during the stage"
            "at which it is given).",
            categories=["none", "hpv", "cin1", "cin2", "cin3", "stage1", "stage2a", "stage2b", "stage3", "stage4"],
        ),
        "ce_date_palliative_care": Property(
            Types.DATE,
            "date of first receiving palliative care (pd.NaT is never had palliative care)"
        ),
        "ce_ever_diagnosed": Property(
            Types.BOOL,
            "ever diagnosed with cervical cancer (even if now cured)"
        ),
        "ce_new_stage_this_month": Property(
            Types.BOOL,
            "new_stage_this month"
        ),
        "ce_xpert_hpv_ever_pos": Property(
            Types.BOOL,
            "hpv positive on xpert test ever"
        ),
        "ce_via_cin_ever_detected": Property(
            Types.BOOL,
        "cin ever_detected on via"
        ),
        "ce_date_last_screened": Property(
          Types.DATE,
          "date of last screening"
        ),
        "ce_date_thermoabl": Property(
            Types.DATE,
        "date of thermoablation for CIN"
        ),
        "ce_date_cryotherapy": Property(
            Types.DATE,
            "date of cryotherapy for CIN"
        ),
        "ce_date_via": Property(
            Types.DATE,
            "date of VIA screening"
        ),
        "ce_date_xpert": Property(
            Types.DATE,
            "date of XPERT screening"
        ),
        "ce_current_cc_diagnosed": Property(
            Types.BOOL,
            "currently has diagnosed cervical cancer (which until now has not been cured)"
        ),
        "ce_selected_for_via_this_month": Property(
            Types.BOOL,
            "selected for via this period"
        ),
        "ce_selected_for_xpert_this_month": Property(
            Types.BOOL,
            "selected for xpert this month"
        ),
        "ce_biopsy": Property(
            Types.BOOL,
            "ce biopsy done"
        ),
        "ce_hiv_unsuppressed": Property(
            Types.BOOL,
            "ce HIV unsupressed"
        )
    }

    def read_parameters(self, data_folder):
        """Setup parameters used by the module, now including disability weights"""

        # Update parameters from the resourcefile
        self.load_parameters_from_dataframe(
            read_csv_files(Path(self.resourcefilepath) / "ResourceFile_Cervical_Cancer",
                           files="parameter_values")
        )

        # note that health seeking probability quite high even though or =1
        self.sim.modules['SymptomManager'].register_symptom(
            Symptom(name='vaginal_bleeding',
                    odds_ratio_health_seeking_in_adults=1.00)
        )

        self.sim.modules['SymptomManager'].register_symptom(
            Symptom(name='chosen_via_screening_for_cin_cervical_cancer',
                    odds_ratio_health_seeking_in_adults=100.00)
        )

        self.sim.modules['SymptomManager'].register_symptom(
            Symptom(name='chosen_xpert_screening_for_hpv_cervical_cancer',
                    odds_ratio_health_seeking_in_adults=100.00)
        )


    def initialise_population(self, population):
        """Set property values for the initial population."""
        df = population.props
        rng = self.rng
        p = self.parameters

        # defaults
        df.loc[df.is_alive, "ce_hpv_cc_status"] = "none"
        df.loc[df.is_alive, "ce_date_diagnosis"] = pd.NaT
        df.loc[df.is_alive, "ce_date_treatment"] = pd.NaT
        df.loc[df.is_alive, "ce_stage_at_which_treatment_given"] = "none"
        df.loc[df.is_alive, "ce_date_palliative_care"] = pd.NaT
        df.loc[df.is_alive, "ce_new_stage_this_month"] = False
        df.loc[df.is_alive, "ce_stage_at_diagnosis"] = "none"
        df.loc[df.is_alive, "ce_ever_treated"] = False
        df.loc[df.is_alive, "ce_cc_ever"] = False
        df.loc[df.is_alive, "ce_xpert_hpv_ever_pos"] = False
        df.loc[df.is_alive, "ce_via_cin_ever_detected"] = False
        df.loc[df.is_alive, "ce_date_thermoabl"] = pd.NaT
        df.loc[df.is_alive, "ce_date_cryotherapy"] = pd.NaT
        df.loc[df.is_alive, "ce_date_via"] = pd.NaT
        df.loc[df.is_alive, "ce_date_xpert"] = pd.NaT
        df.loc[df.is_alive, 'ce_current_cc_diagnosed'] = False
        df.loc[df.is_alive, "ce_selected_for_via_this_month"] = False
        df.loc[df.is_alive, "ce_selected_for_xpert_this_month"] = False
        df.loc[df.is_alive, "ce_biopsy"] = False
        df.loc[df.is_alive, "ce_ever_screened"] = False
        df.loc[df.is_alive, "ce_ever_diagnosed"] = False
        df.loc[df.is_alive, "ce_cured_date_cc"] = pd.NaT
        df.loc[df.is_alive, "ce_date_last_screened"] = pd.NaT
        df['ce_hiv_unsuppressed'] = ((df['hv_art'] == 'on_not_vl_suppressed') | (df['hv_art'] == 'not')) & (df['hv_inf'])

        # ------------------- SET INITIAL CE_HPV_CC_STATUS -------------------------------------------------------------------
        women_over_15_nhiv_idx = df.index[(df["age_years"] > p['min_age_hpv']) & (df["sex"] == 'F') & ~df["hv_inf"]]

        df.loc[women_over_15_nhiv_idx, 'ce_hpv_cc_status'] = rng.choice(
            ['none', 'hpv', 'cin1', 'cin2', 'cin3', 'stage1', 'stage2a', 'stage2b', 'stage3', 'stage4'],
            size=len(women_over_15_nhiv_idx), p=p['init_prev_cin_hpv_cc_stage_nhiv']
        )

        women_over_15_hiv_idx = df.index[(df["age_years"] > p['min_age_hpv']) & (df["sex"] == 'F') & df["hv_inf"]]

        df.loc[women_over_15_hiv_idx, 'ce_hpv_cc_status'] = rng.choice(
            ['none', 'hpv', 'cin1', 'cin2', 'cin3', 'stage1', 'stage2a', 'stage2b', 'stage3', 'stage4'],
            size=len(women_over_15_hiv_idx), p=p['init_prev_cin_hpv_cc_stage_hiv']
        )

        # -------------------- symptoms, diagnosis, treatment  -----------
        # For simplicity we assume all these are null at baseline - we don't think this will influence population
        # status in the present to any significant degree

    def initialise_simulation(self, sim):
        """
        * Schedule the main polling event
        * Schedule the main logging event
        * Define the LinearModels
        * Define the Diagnostic used
        * Define the Disability-weights
        * Schedule the palliative care appointments for those that are on palliative care at initiation
        """

        # ----- SCHEDULE MAIN POLLING EVENTS -----
        # Schedule main polling event to happen immediately
        sim.schedule_event(CervicalCancerMainPollingEvent(self), sim.date)

        # ----- SCHEDULE LOGGING EVENTS -----
        # Schedule logging event to happen immediately
        sim.schedule_event(CervicalCancerLoggingEvent(self), sim.date)

        # Look-up consumable item codes
        self.item_codes_cervical_can = get_consumable_item_codes_cancers(self)

        # ----- LINEAR MODELS -----
        # Define LinearModels for the progression of cancer, in each 1 month period
        # NB. The effect being produced is that treatment only has the effect in the stage at which the
        # treatment was received.

        df = sim.population.props
        p = self.parameters
        lm = self.linear_models_for_progression_of_hpv_cc_status

        lm['hpv'] = LinearModel(
            LinearModelType.MULTIPLICATIVE,
            p['r_hpv'],
            Predictor('va_hpv')
            .when(1, p['rr_hpv_vaccinated'])
            .when(2, p['rr_hpv_vaccinated']),
            Predictor('age_years', conditions_are_mutually_exclusive=True)
            .when('.between(0,15)', 0.0)
            .when('>50', p['rr_hpv_age50plus']),
            Predictor('sex').when('M', 0.0),
            Predictor('ce_hpv_cc_status').when('none', 1.0).otherwise(0.0),
            Predictor('ce_hiv_unsuppressed').when(True, p['rr_progress_cc_hiv']).otherwise(1.0),
            Predictor('ce_new_stage_this_month').when(True, 0.0).otherwise(1.0)
        )

        lm['cin1'] = LinearModel(
            LinearModelType.MULTIPLICATIVE,
            p['r_cin1_hpv'],
            Predictor('ce_hpv_cc_status').when('hpv', 1.0).otherwise(0.0),
<<<<<<< HEAD
#         Predictor('hv_inf', conditions_are_mutually_exclusive=True)
#         .when(False, 0.0)
#         .when(True, 1.0),
=======
>>>>>>> 715ec366
            Predictor('ce_hiv_unsuppressed').when(True, p['rr_progress_cc_hiv']).otherwise(1.0),
            Predictor('ce_new_stage_this_month').when(True, 0.0).otherwise(1.0)
        )

        lm['cin2'] = LinearModel(
            LinearModelType.MULTIPLICATIVE,
            p['r_cin2_cin1'],
            Predictor('ce_hpv_cc_status').when('cin1', 1.0).otherwise(0.0),
<<<<<<< HEAD
#         Predictor('hv_inf', conditions_are_mutually_exclusive=True)
#         .when(False, 0.0)
#         .when(True, 1.0),
=======
>>>>>>> 715ec366
            Predictor('ce_hiv_unsuppressed').when(True, p['rr_progress_cc_hiv']).otherwise(1.0),
            Predictor('ce_new_stage_this_month').when(True, 0.0).otherwise(1.0)
        )

        lm['cin3'] = LinearModel(
            LinearModelType.MULTIPLICATIVE,
            p['r_cin3_cin2'],
            Predictor('ce_hpv_cc_status').when('cin2', 1.0).otherwise(0.0),
<<<<<<< HEAD
#         Predictor('hv_inf', conditions_are_mutually_exclusive=True)
#         .when(False, 0.0)
#         .when(True, 1.0),
=======
>>>>>>> 715ec366
            Predictor('ce_hiv_unsuppressed').when(True, p['rr_progress_cc_hiv']).otherwise(1.0),
            Predictor('ce_new_stage_this_month').when(True, 0.0).otherwise(1.0)
        )

        lm['stage1'] = LinearModel(
            LinearModelType.MULTIPLICATIVE,
            p['r_stage1_cin3'],
            Predictor('ce_hpv_cc_status').when('cin3', 1.0).otherwise(0.0),
<<<<<<< HEAD
#         Predictor('hv_inf', conditions_are_mutually_exclusive=True)
#         .when(False, 0.0)
#         .when(True, 1.0),
=======
>>>>>>> 715ec366
            Predictor('ce_hiv_unsuppressed').when(True, p['rr_progress_cc_hiv']).otherwise(1.0),
            Predictor('ce_new_stage_this_month').when(True, 0.0).otherwise(1.0)
        )

        lm['stage2a'] = LinearModel(
            LinearModelType.MULTIPLICATIVE,
            p['r_stage2a_stage1'],
            Predictor('ce_hpv_cc_status').when('stage1', 1.0).otherwise(0.0),
<<<<<<< HEAD
#         Predictor('hv_inf', conditions_are_mutually_exclusive=True)
#         .when(False, 0.0)
#         .when(True, 1.0),
=======
>>>>>>> 715ec366
            Predictor('ce_hiv_unsuppressed').when(True, p['rr_progress_cc_hiv']).otherwise(1.0),
            Predictor('ce_new_stage_this_month').when(True, 0.0).otherwise(1.0)
        )

        lm['stage2b'] = LinearModel(
            LinearModelType.MULTIPLICATIVE,
            p['r_stage2b_stage2a'],
            Predictor('ce_hpv_cc_status').when('stage2a', 1.0).otherwise(0.0),
<<<<<<< HEAD
#         Predictor('hv_inf', conditions_are_mutually_exclusive=True)
#         .when(False, 0.0)
#         .when(True, 1.0),
=======
>>>>>>> 715ec366
            Predictor('ce_hiv_unsuppressed').when(True, p['rr_progress_cc_hiv']).otherwise(1.0),
            Predictor('ce_new_stage_this_month').when(True, 0.0).otherwise(1.0)
        )

        lm['stage3'] = LinearModel(
            LinearModelType.MULTIPLICATIVE,
            p['r_stage3_stage2b'],
            Predictor('ce_hpv_cc_status').when('stage2b', 1.0).otherwise(0.0),
<<<<<<< HEAD
#         Predictor('hv_inf', conditions_are_mutually_exclusive=True)
#         .when(False, 0.0)
#         .when(True, 1.0),
=======
>>>>>>> 715ec366
            Predictor('ce_hiv_unsuppressed').when(True, p['rr_progress_cc_hiv']).otherwise(1.0),
            Predictor('ce_new_stage_this_month').when(True, 0.0).otherwise(1.0)
        )

        lm['stage4'] = LinearModel(
            LinearModelType.MULTIPLICATIVE,
            p['r_stage4_stage3'],
            Predictor('ce_hpv_cc_status').when('stage3', 1.0).otherwise(0.0),
<<<<<<< HEAD
#         Predictor('hv_inf', conditions_are_mutually_exclusive=True)
#         .when(False, 0.0)
#         .when(True, 1.0),
=======
>>>>>>> 715ec366
            Predictor('ce_hiv_unsuppressed').when(True, p['rr_progress_cc_hiv']).otherwise(1.0),
            Predictor('ce_new_stage_this_month').when(True, 0.0).otherwise(1.0)
        )

        # Check that the dict labels are correct as these are used to set the value of ce_hpv_cc_status
        if not set(lm).union({'none'}) == set(df.ce_hpv_cc_status.cat.categories):
            logger.warning(key="warning", data="Label dict are not correct.")

        # Linear Model for the onset of vaginal bleeding, in each 1 month period
        # Create variables for used to predict the onset of vaginal bleeding at
        # various stages of the disease

        stage1 = p['r_vaginal_bleeding_cc_stage1']
        stage2a = p['rr_vaginal_bleeding_cc_stage2a'] * p['r_vaginal_bleeding_cc_stage1']
        stage2b = p['rr_vaginal_bleeding_cc_stage2b'] * p['r_vaginal_bleeding_cc_stage1']
        stage3 = p['rr_vaginal_bleeding_cc_stage3'] * p['r_vaginal_bleeding_cc_stage1']
        stage4 = p['rr_vaginal_bleeding_cc_stage4'] * p['r_vaginal_bleeding_cc_stage1']

        self.lm_onset_vaginal_bleeding = LinearModel.multiplicative(
            Predictor('sex').when('M', 0.0),
            Predictor(
                'ce_hpv_cc_status',
                conditions_are_mutually_exclusive=True,
                conditions_are_exhaustive=True,
            )
            .when('none', 0.00001)
            .when('cin1', 0.00001)
            .when('cin2', 0.00001)
            .when('cin3', 0.00001)
            .when('stage1', stage1)
            .when('stage2a', stage2a)
            .when('stage2b', stage2b)
            .when('stage3', stage3)
            .when('stage4', stage4)
        )

        # ----- DX TESTS -----
        # Create the diagnostic test representing screening and the use of a biopsy
        # in future could add different sensitivity according to target category

        self.sim.modules['HealthSystem'].dx_manager.register_dx_test(
            biopsy_for_cervical_cancer=DxTest(
                property='ce_hpv_cc_status',
                sensitivity=self.parameters['sensitivity_of_biopsy_for_cervical_cancer'],
                target_categories=["stage1", "stage2a", "stage2b", "stage3", "stage4"]
            )
        )

        self.sim.modules['HealthSystem'].dx_manager.register_dx_test(
            screening_with_xpert_for_cin_and_cervical_cancer =DxTest(
                property='ce_hpv_cc_status',
                sensitivity=self.parameters['sensitivity_of_xpert_for_hpv_cin_cc'],
                target_categories=["hpv", "cin1", "cin2", "cin3", "stage1", "stage2a", "stage2b", "stage3", "stage4"]
            )
        )

        self.sim.modules['HealthSystem'].dx_manager.register_dx_test(
            screening_with_via_for_cin_and_cervical_cancer=DxTest(
                property='ce_hpv_cc_status',
                sensitivity=self.parameters['sensitivity_of_via_for_cin_cc'],
                target_categories=["cin1", "cin2", "cin3", "stage1", "stage2a", "stage2b", "stage3", "stage4"]
            )
        )

        # ----- DISABILITY-WEIGHT -----
        if "HealthBurden" in self.sim.modules:
            # For those with cancer (any stage prior to stage 4) and never treated
            self.daly_wts["stage_1_3"] = self.sim.modules["HealthBurden"].get_daly_weight(
                sequlae_code=p['stage_1_3_daly_wt']
                # "Diagnosis and primary therapy phase of cervical cancer":
                #  "Cancer, diagnosis and primary therapy ","has pain, nausea, fatigue, weight loss and high anxiety."
            )

            # For those with cancer (any stage prior to stage 4) and has been treated
            self.daly_wts["stage_1_3_treated"] = self.sim.modules["HealthBurden"].get_daly_weight(
                sequlae_code=p['stage_1_3_treated_daly_wt']
                # "Controlled phase of cervical cancer,Generic uncomplicated disease":
                # "worry and daily medication,has a chronic disease that requires medication every day and causes some
                #   worry but minimal interference with daily activities".
            )

            # For those in stage 4: no palliative care
            self.daly_wts["stage4"] = self.sim.modules["HealthBurden"].get_daly_weight(
                sequlae_code = p['stage4_daly_wt']
                # "Metastatic phase of cervical cancer:
                # "Cancer, metastatic","has severe pain, extreme fatigue, weight loss and high anxiety."
            )

            # For those in stage 4: with palliative care
            self.daly_wts["stage4_palliative_care"] = self.daly_wts["stage_1_3"]
            # By assumption, we say that the weight for those in stage 4 with palliative care is the same as
            # that for those with stage 1-3 cancers.

        # ----- HSI FOR PALLIATIVE CARE -----
        on_palliative_care_at_initiation = df.index[df.is_alive & ~pd.isnull(df.ce_date_palliative_care)]

        self.sim.modules['HealthSystem'].schedule_batch_of_individual_hsi_events(
            hsi_event_class=HSI_CervicalCancer_PalliativeCare,
            person_ids=sorted(on_palliative_care_at_initiation),
            priority=0,
            topen=self.sim.date + DateOffset(months=1),
            tclose=self.sim.date + DateOffset(months=1) + DateOffset(weeks=1),
            module=self.sim.modules["HealthSystem"]
        )

    def on_birth(self, mother_id, child_id):
        """Initialise properties for a newborn individual.
        :param mother_id: the mother for this child
        :param child_id: the new child
        """
        df = self.sim.population.props
        df.at[child_id, "ce_hpv_cc_status"] = "none"
        df.at[child_id, "ce_date_treatment"] = pd.NaT
        df.at[child_id, "ce_stage_at_which_treatment_given"] = "none"
        df.at[child_id, "ce_date_diagnosis"] = pd.NaT
        df.at[child_id, "ce_new_stage_this_month"] = False
        df.at[child_id, "ce_date_palliative_care"] = pd.NaT
        df.at[child_id, "ce_date_cin_removal"] = pd.NaT
        df.at[child_id, "ce_stage_at_diagnosis"] = 'none'
        df.at[child_id, "ce_ever_treated"] = False
        df.at[child_id, "ce_cc_ever"] = False
        df.at[child_id, "ce_xpert_hpv_ever_pos"] = False
        df.at[child_id, "ce_via_cin_ever_detected"] = False
        df.at[child_id, "ce_date_thermoabl"] = pd.NaT
        df.loc[child_id, "ce_date_cryotherapy"] = pd.NaT
        df.loc[child_id, "ce_date_via"] = pd.NaT
        df.loc[child_id, "ce_date_xpert"] = pd.NaT
        df.at[child_id, "ce_current_cc_diagnosed"] = False
        df.at[child_id, "ce_selected_for_via_this_month"] = False
        df.at[child_id, "ce_selected_for_xpert_this_month"] = False
        df.at[child_id, "ce_biopsy"] = False
        df.at[child_id, "ce_ever_screened"] = False
        df.at[child_id, "ce_ever_diagnosed"] = False
        df.at[child_id, "ce_cured_date_cc"] = pd.NaT
        df.at[child_id, "ce_date_last_screened"] = pd.NaT
        df.at[child_id, "ce_hiv_unsuppressed"] = False

    def report_daly_values(self):

        # This must send back a dataframe that reports on the HealthStates for all individuals over the past month

        df = self.sim.population.props  # shortcut to population properties dataframe for alive persons

        disability_series_for_alive_persons = pd.Series(index=df.index[df.is_alive], data=0.0)

        # Assign daly_wt to those with cancer stages before stage4 and have either never been treated or are no longer
        # in the stage in which they were treated
        disability_series_for_alive_persons.loc[
            (
                (df.ce_hpv_cc_status == "stage1") |
                (df.ce_hpv_cc_status == "stage2a") |
                (df.ce_hpv_cc_status == "stage2b") |
                (df.ce_hpv_cc_status == "stage3")
            )
        ] = self.daly_wts['stage_1_3']

        # Assign daly_wt to those with cancer stages before stage4 and who have been treated and who are still in the
        # stage in which they were treated.
        disability_series_for_alive_persons.loc[
            (
                ~pd.isnull(df.ce_date_treatment) & (
                    (df.ce_hpv_cc_status == "stage1") |
                    (df.ce_hpv_cc_status == "stage2a") |
                    (df.ce_hpv_cc_status == "stage2b") |
                    (df.ce_hpv_cc_status == "stage3")
                ) & (df.ce_hpv_cc_status == df.ce_stage_at_which_treatment_given)
            )
        ] = self.daly_wts['stage_1_3_treated']

        # Assign daly_wt to those in stage4 cancer (who have not had palliative care)
        disability_series_for_alive_persons.loc[
            (df.ce_hpv_cc_status == "stage4") &
            (pd.isnull(df.ce_date_palliative_care))
            ] = self.daly_wts['stage4']

        # Assign daly_wt to those in stage4 cancer, who have had palliative care
        disability_series_for_alive_persons.loc[
            (df.ce_hpv_cc_status == "stage4") &
            (~pd.isnull(df.ce_date_palliative_care))
            ] = self.daly_wts['stage4_palliative_care']

        return disability_series_for_alive_persons

    def do_at_generic_first_appt(
        self,
        person_id: int,
        individual_properties: IndividualProperties,
        symptoms: List[str],
        schedule_hsi_event: HSIEventScheduler,
        **kwargs,
    ) -> None:
        if 'vaginal_bleeding' in symptoms:
            schedule_hsi_event(
                HSI_CervicalCancerPresentationVaginalBleeding(
                    person_id=person_id,
                    module=self
                ),
                priority=0,
                topen=self.sim.date,
                tclose=None)

    def perform_cin_procedure(self, hsi_event, person_id):
        """Function to decide treatment for individuals with CIN based on year. If year is >= transition_testing_year then Thermoablation, else  Cryotherapy
        :param hsi_event: HSI Event (required to pass in order to register equipment)
        :param person_id: person of interest
        """
        year = self.sim.date.year
        p = self.parameters
        hs = self.sim.modules["HealthSystem"]
        treatment_methods = {
            'Thermoablation': {
                'event_class': HSI_CervicalCancer_Thermoablation_CIN
            },
            'Cryotherapy': {
                'event_class': HSI_CervicalCancer_Cryotherapy_CIN
            }
        }

        selected_method = 'Thermoablation' if year >= p['transition_testing_year'] else 'Cryotherapy'
        method_info = treatment_methods[selected_method]

        # todo Review addition of equipment Thermoablation Device, currently setting to LLETZ Machine
        hsi_event.add_equipment({'Cusco’s/ bivalved Speculum (small, medium, large)'})
        hsi_event.add_equipment({'LLETZ Machines'} if selected_method == 'Thermoablation' else {'Cryotherapy unit'})

        # Schedule HSI event
        hs.schedule_hsi_event(
            hsi_event=method_info['event_class'](module=self, person_id=person_id),
            priority=0,
            topen=self.sim.date,
            tclose=None
        )

# ---------------------------------------------------------------------------------------------------------
#   DISEASE MODULE EVENTS
# ---------------------------------------------------------------------------------------------------------

class CervicalCancerMainPollingEvent(RegularEvent, PopulationScopeEventMixin):
    """
    Regular event that updates all cervical cancer properties for population:
    * Acquisition and progression of hpv, cin, cervical cancer
    * Symptom Development according to stage of cervical Cancer
    * Deaths from cervical cancer for those in stage4
    """

    def __init__(self, module):
        polling_frequency = 1
        super().__init__(module, frequency=DateOffset(months=polling_frequency))
        # scheduled to run every 1 month: do not change as this is hard-wired into the values of all the parameters.

    def apply(self, population):
        df = population.props  # shortcut to dataframe
        year = self.sim.date.year
        m = self.module
        rng = m.rng
        p = m.parameters

        # -------------------- ACQUISITION AND PROGRESSION OF CANCER (ce_hpv_cc_status) -----------------------------------

        df['ce_hiv_unsuppressed'] = ((df['hv_art'] == 'on_not_vl_suppressed') | (df['hv_art'] == 'not')) & (df['hv_inf'])

        # determine if the person had a treatment during this stage of cancer (nb. treatment only has an effect on
        #  reducing progression risk during the stage at which is received.

        for stage, lm in self.module.linear_models_for_progression_of_hpv_cc_status.items():
            gets_new_stage = lm.predict(df.loc[df.is_alive], rng)

            idx_gets_new_stage = gets_new_stage[gets_new_stage].index

            df.loc[idx_gets_new_stage, 'ce_hpv_cc_status'] = stage
            df['ce_new_stage_this_month'] = df.index.isin(idx_gets_new_stage)

        # Identify rows where the status is 'cin1'
        has_cin1 = (
            (df.is_alive) &
            (df.sex == 'F') &
            (df.ce_hpv_cc_status == 'cin1')
        )

        # Apply the reversion probability to change some 'cin1' to 'none'
        df.loc[has_cin1, 'ce_hpv_cc_status'] = np.where(
            self.module.rng.random(size=len(df[has_cin1])) < p['prob_revert_from_cin1'],
            'none',
            df.loc[has_cin1, 'ce_hpv_cc_status']
        )

        df.loc[
            (df['is_alive']) & (~df['ce_cc_ever']),  # Apply only if is_alive is True and ce_cc_ever is not True
            'ce_cc_ever'
        ] = (
            (df['ce_hpv_cc_status'].isin(['stage1', 'stage2a', 'stage2b', 'stage3', 'stage4']))
            | df['ce_ever_treated']
        )

        # -------------------------------- SCREENING FOR CERVICAL CANCER USING XPERT HPV TESTING AND VIA---------------
        # A subset of women will receive a screening test. Age of eligibility for screening depending on HIV status

        df.ce_selected_for_via_this_month = False
        df.ce_selected_for_xpert_this_month = False

        days_since_last_screen = (self.sim.date - df.ce_date_last_screened).dt.days

        # Define screening age and interval criteria based on HIV status
        # Individuals with HIV are recommended for screening earlier (age 25 v. 30) and with more frequency (3yrs v. 5yrs)
        # Individuals who have been treated for CIN previously are recommended for screening with more frequency (1yr)

        age_min = np.where(df.hv_diagnosed, p['screening_min_age_hv_pos'], p['screening_min_age_hv_neg'])
        age_max = np.where(df.hv_diagnosed, p['screening_max_age_hv_pos'], p['screening_max_age_hv_neg'])
        screening_interval = np.where(df.hv_diagnosed, p['yrs_between_screen_hv_pos'], p['yrs_between_screen_hv_neg']) * 365

        # Define the eligible population
        eligible_population = (
                (df.is_alive) &
                (df.sex == 'F') &
                (~df.ce_current_cc_diagnosed) &
                (df.age_years.between(age_min, age_max, inclusive="left"))  &
                (
                        pd.isna(df.ce_date_last_screened) |
                        (days_since_last_screen > screening_interval) |
                        (
                            ((~df["ce_date_cryotherapy"].isna()) | (
                            ~df["ce_date_thermoabl"].isna())) &
                                (days_since_last_screen > p['min_yrs_between_screening_if_cin_treated'] * 365)
                        )
                )
        )

        # Screen eligible population
        screening_methods = {
            'VIA': {
                'prob_key': 'prob_via_screen',
                'event_class': HSI_CervicalCancer_AceticAcidScreening,
                'selected_column': 'ce_selected_for_via_this_month'
            },
            'Xpert': {
                'prob_key': 'prob_xpert_screen',
                'event_class': HSI_CervicalCancer_XpertHPVScreening,
                'selected_column': 'ce_selected_for_xpert_this_month'
            }
        }
        selected_method = 'VIA' if year < p['transition_screening_year'] else 'Xpert'
        method_info = screening_methods[selected_method]

        # Randomly select for screening
        df.loc[eligible_population, method_info['selected_column']] = (
            rng.random(size=len(df[eligible_population])) < p[method_info['prob_key']]
        )

        # Schedule HSI events
        for idx in df.index[df[method_info['selected_column']]]:
            self.sim.modules['HealthSystem'].schedule_hsi_event(
                hsi_event=method_info['event_class'](module=self.module, person_id=idx),
                priority=0,
                topen=self.sim.date,
                tclose=None
            )

    # -------------------- UPDATING OF SYMPTOM OF vaginal bleeding OVER TIME --------------------------------
        # Each time this event is called (every month) individuals with cervical cancer may develop the symptom of
        # vaginal bleeding.  Once the symptom is developed it never resolves naturally. It may trigger
        # health-care-seeking behaviour.
        onset_vaginal_bleeding = self.module.lm_onset_vaginal_bleeding.predict(
            df.loc[
                np.bitwise_and(df.is_alive, df.ce_stage_at_diagnosis == 'none')
            ],
            rng
        )

        self.sim.modules['SymptomManager'].change_symptom(
            person_id=onset_vaginal_bleeding[onset_vaginal_bleeding].index.tolist(),
            symptom_string='vaginal_bleeding',
            add_or_remove='+',
            disease_module=self.module
        )

        # -------------------- DEATH FROM cervical CANCER ---------------------------------------
        # There is a risk of death for those in stage4 only. Death date is spread across 90d interval.
        stage4_idx = df.index[df.is_alive & (df.ce_hpv_cc_status == "stage4")]

        selected_to_die = stage4_idx[
            rng.random_sample(size=len(stage4_idx)) < self.module.parameters['r_death_cervical_cancer']]

        days_spread = 90
        date_min = self.sim.date
        date_max = self.sim.date + pd.DateOffset(days=days_spread)
        for person_id in selected_to_die:
            random_death_date = pd.Timestamp(rng.uniform(date_min.value, date_max.value), unit='ns')
            self.sim.schedule_event(
                InstantaneousDeath(self.module, person_id, "CervicalCancer"), random_death_date
            )
# ---------------------------------------------------------------------------------------------------------
#   HEALTH SYSTEM INTERACTION EVENTS
# ---------------------------------------------------------------------------------------------------------

class HSI_CervicalCancer_AceticAcidScreening(HSI_Event, IndividualScopeEventMixin):
    """
    This event is triggered if individual in eligible population is selected for screening based on via screening probability
    Acetic Acid screening is recommended prior to year 2024

    CIN HSI is called if individual is diagnosed with CIN2 or CIN3
    Biopsy HSI is called if individual is believed to have severe cervical dysplasia (stage 1 to 4) based on observation of lesions in screening

    May in future want to modify to reflect facility capacity
    """

    def __init__(self, module, person_id):
        super().__init__(module, person_id=person_id)

        self.TREATMENT_ID = "CervicalCancer_AceticAcidScreening"
        self.EXPECTED_APPT_FOOTPRINT = self.make_appt_footprint({"Over5OPD": 1})
        self.ACCEPTED_FACILITY_LEVEL = '1a'

    def apply(self, person_id, squeeze_factor):
        df = self.sim.population.props
        hs = self.sim.modules["HealthSystem"]

        # Check consumables are available
        cons_avail = self.get_consumables(
            item_codes=self.module.item_codes_cervical_can['cervical_cancer_screening_via'],
            optional_item_codes=self.module.item_codes_cervical_can['cervical_cancer_screening_via_optional'])

        if cons_avail:
            self.add_equipment({'Cusco’s/ bivalved Speculum (small, medium, large)'})

            # Run a test to diagnose whether the person has condition:
            dx_result = hs.dx_manager.run_dx_test(
                dx_tests_to_run='screening_with_via_for_cin_and_cervical_cancer',
                hsi_event=self
            )
            df.at[person_id, "ce_date_last_screened"] = self.sim.date
            df.at[person_id, "ce_date_via"] = self.sim.date
            df.at[person_id, "ce_ever_screened"] = True

            if dx_result:
                df.at[person_id, 'ce_via_cin_ever_detected'] = True

                # CIN removal if suspected CIN2 or CIN3
                if (df.at[person_id, 'ce_hpv_cc_status'] == 'cin2'
                            or df.at[person_id, 'ce_hpv_cc_status'] == 'cin3'
                            ):
                    self.module.perform_cin_procedure(self,person_id)
                # Biopsy if suspected Stage 1 to Stage 4
                elif (df.at[person_id, 'ce_hpv_cc_status'] == 'stage1'
                            or df.at[person_id, 'ce_hpv_cc_status'] == 'stage2a'
                            or df.at[person_id, 'ce_hpv_cc_status'] == 'stage2b'
                            or df.at[person_id, 'ce_hpv_cc_status'] == 'stage3'
                            or df.at[person_id, 'ce_hpv_cc_status'] == 'stage4'):
                    hs.schedule_hsi_event(
                        hsi_event=HSI_CervicalCancer_Biopsy(
                            module=self.module,
                            person_id=person_id
                        ),
                        priority=0,
                        topen=self.sim.date,
                        tclose=None
                )

class HSI_CervicalCancer_XpertHPVScreening(HSI_Event, IndividualScopeEventMixin):
    """
    This event is triggered if individual in eligible population is selected for screening based on xpert screening probability
    Xpert screening is recommended from the year 2024 onwards

     Care recommendation depends on HIV status.
     If indivdiual does not have HIV, proceed to VIA screening for confirmation.
     If individual has HIV, then send to CIN treatment regardless of severity (stage of cancer is not as readiliy detectable in xpert screening, so this step is required). In the CIN treatment appointment, if it is deemed to be severe, then biopsy will occur at this point.
    """

    def __init__(self, module, person_id):
        super().__init__(module, person_id=person_id)

        self.TREATMENT_ID = "CervicalCancer_XpertHPVScreening"
        self.EXPECTED_APPT_FOOTPRINT = self.make_appt_footprint({"Over5OPD": 1})
        self.ACCEPTED_FACILITY_LEVEL = '1a'

    def apply(self, person_id, squeeze_factor):
        df = self.sim.population.props
        p = self.module.parameters
        hs = self.sim.modules["HealthSystem"]

        # Check consumables are available
        cons_avail = self.get_consumables(
            item_codes=self.module.item_codes_cervical_can['cervical_cancer_screening_xpert'],
            optional_item_codes = self.module.item_codes_cervical_can['cervical_cancer_screening_xpert_optional'])

        if cons_avail:
            self.add_equipment({'Cusco’s/ bivalved Speculum (small, medium, large)', 'Conventional PCR Equipment set'})

            # Run a test to diagnose whether the person has condition:
            dx_result = hs.dx_manager.run_dx_test(
                dx_tests_to_run='screening_with_xpert_for_cin_and_cervical_cancer',
                hsi_event=self
            )
            df.at[person_id, "ce_date_last_screened"] = self.sim.date
            df.at[person_id, "ce_date_xpert"] = self.sim.date
            df.at[person_id, "ce_ever_screened"] = True

            if dx_result:
                df.at[person_id, 'ce_xpert_hpv_ever_pos'] = True

            # If HIV negative, do VIA to confirm diagnosis and next steps
            if not df.loc[person_id, 'hv_diagnosed']:
                if dx_result and (df.at[person_id, 'ce_hpv_cc_status'] in (p['hpv_cin_options'] + p['hpv_stage_options'])
                                ):
                        hs.schedule_hsi_event(
                            hsi_event=HSI_CervicalCancer_AceticAcidScreening(
                                module=self.module,
                                person_id=person_id
                                   ),
                            priority=0,
                            topen=self.sim.date,
                            tclose=None
                                   )

            # IF HIV positive, send for CIN treatment; Biopsy will occur within CIN treatment if required based on severity of cancer
            else:
                if dx_result and (df.at[person_id, 'ce_hpv_cc_status'] in (p['hpv_cin_options'] + p['hpv_stage_options'])
                                ):
                    self.module.perform_cin_procedure(self,person_id)

class HSI_CervicalCancerPresentationVaginalBleeding(HSI_Event, IndividualScopeEventMixin):
    """
    This event is triggered if individual presents symptom of vaginal bleeding

    Patient is sent for follow up biopsy based on prob_referral_biopsy_given_vaginal_bleeding
    """
    def __init__(self, module, person_id):
        super().__init__(module, person_id=person_id)

        self.TREATMENT_ID = "CervicalCancer_presentation_vaginal_bleeding"
        self.EXPECTED_APPT_FOOTPRINT = self.make_appt_footprint({"Over5OPD": 1})
        self.ACCEPTED_FACILITY_LEVEL = '1a'

    def apply(self, person_id, squeeze_factor):
        hs = self.sim.modules["HealthSystem"]
        m = self.module
        p = m.parameters

        rng = m.rng
        random_value = rng.random()

        if random_value <= p['prob_referral_biopsy_given_vaginal_bleeding']:
            hs.schedule_hsi_event(
                hsi_event=HSI_CervicalCancer_Biopsy(
                    module=m,
                    person_id=person_id
                ),
                priority=0,
                topen=self.sim.date,
                tclose=None
            )

class HSI_CervicalCancer_Cryotherapy_CIN(HSI_Event, IndividualScopeEventMixin):
    """
    This event is triggered if individual requires CIN Treatment and year is before 2024

    Success of treatment is defined by indivdidual's ce_hpv_cc_status and prob_cryotherapy_successful
    """
    def __init__(self, module, person_id):
        super().__init__(module, person_id=person_id)

        self.TREATMENT_ID = "CervicalCancer_Cryotherapy_CIN"
        self.EXPECTED_APPT_FOOTPRINT = self.make_appt_footprint({"Over5OPD": 1})
        self.ACCEPTED_FACILITY_LEVEL = '1a'

    def apply(self, person_id, squeeze_factor):
        df = self.sim.population.props
        hs = self.sim.modules["HealthSystem"]
        m = self.module
        p = m.parameters
        rng = m.rng


        # Reference: (msyamboza et al 2016)

        cons_avail = self.get_consumables(
            item_codes=self.module.item_codes_cervical_can['cervical_cancer_cryotherapy'],
            optional_item_codes= self.module.item_codes_cervical_can['cervical_cancer_cryotherapy_optional'])

        random_value = rng.random()

        if cons_avail:
            # Record date and stage of starting treatment
            df.at[person_id, "ce_date_cryotherapy"] = self.sim.date

            # If individual has CIN, there is a chance of prob_cryotherapy_successful that CIN treatment is successful
            if df.at[person_id, "ce_hpv_cc_status"] in p['hpv_cin_options']:
                if random_value <= p['prob_cryotherapy_successful']:
                    df.at[person_id, "ce_date_cin_removal"] = self.sim.date
                    df.at[person_id, "ce_hpv_cc_status"] = 'none'

            # If individual has ce_hpv_cc_status stage1+, CIN treatment cannot be successful and individual will be sent for biopsy if biopsy has not been performed previously
            elif (df.at[person_id, "ce_hpv_cc_status"] in p['hpv_stage_options']) & (~df.at[person_id, "ce_biopsy"].eq(True)):
                hs.schedule_hsi_event(
                    hsi_event=HSI_CervicalCancer_Biopsy(
                        module=self.module,
                        person_id=person_id
                    ),
                    priority=0,
                    topen=self.sim.date,
                    tclose=None
                )

class HSI_CervicalCancer_Thermoablation_CIN(HSI_Event, IndividualScopeEventMixin):
    """
    This event is triggered if individual requires CIN Treatment and year is 2024 or after

    Success of treatment is defined by indivdidual's ce_hpv_cc_status and prob_thermoabl_successful
    """
    def __init__(self, module, person_id):
        super().__init__(module, person_id=person_id)
        self.TREATMENT_ID = "CervicalCancer_Thermoablation_CIN"
        self.EXPECTED_APPT_FOOTPRINT = self.make_appt_footprint({"Over5OPD": 1})
        self.ACCEPTED_FACILITY_LEVEL = '1a'

    def apply(self, person_id, squeeze_factor):
        df = self.sim.population.props
        hs = self.sim.modules["HealthSystem"]
        p = self.module.parameters
        rng = self.module.rng

        # Check consumables are available
        cons_avail = self.get_consumables(
            optional_item_codes=self.module.item_codes_cervical_can['cervical_cancer_thermoablation_optional'])

        random_value = rng.random()
        if cons_avail:
           # Reference: (msyamboza et al 2016)

            # Record date and stage of starting treatment
            df.at[person_id, "ce_date_thermoabl"] = self.sim.date

            # If individual has CIN, there is a chance of prob_thermoabl_successful that CIN treatment is successful
            if df.at[person_id, "ce_hpv_cc_status"] in p['hpv_cin_options']:
                if random_value <= p['prob_thermoabl_successful']:
                    df.at[person_id, "ce_date_cin_removal"] = self.sim.date
                    df.at[person_id, "ce_hpv_cc_status"] = 'none'

            # If individual has ce_hpv_cc_status stage1+, CIN treatment cannot be successful and individual will be sent for biopsy if biopsy has not been performed previously
            elif (df.at[person_id, "ce_hpv_cc_status"] in p['hpv_stage_options']) & ~df.at[person_id, "ce_biopsy"]:
                hs.schedule_hsi_event(
                    hsi_event=HSI_CervicalCancer_Biopsy(
                        module=self.module,
                        person_id=person_id
                    ),
                    priority=0,
                    topen=self.sim.date,
                    tclose=None
                )

class HSI_CervicalCancer_Biopsy(HSI_Event, IndividualScopeEventMixin):
    """
    This event is scheduled by HSI_CervicalCancer_AceticAcidScreening, HSI_CervicalCancerPresentationVaginalBleeding, HSI_CervicalCancer_Cryotherapy_CIN, or HSI_CervicalCancer_Thermoablation_CIN

    This event begins the investigation that may result in diagnosis of cervical cancer and the scheduling of
    palliative care if diagnosis is stage 4
    """
    def __init__(self, module, person_id):
        super().__init__(module, person_id=person_id)

        self.TREATMENT_ID = "CervicalCancer_Biopsy"
        self.EXPECTED_APPT_FOOTPRINT = self.make_appt_footprint({"Over5OPD": 1})
        self.ACCEPTED_FACILITY_LEVEL = '3'

    def apply(self, person_id, squeeze_factor):
        df = self.sim.population.props
        hs = self.sim.modules["HealthSystem"]
        p = self.module.parameters
        cons_avail = self.get_consumables(item_codes=self.module.item_codes_cervical_can['screening_biopsy_core'],
                                          optional_item_codes=
                                          self.module.item_codes_cervical_can[
                                              'screening_biopsy_endoscopy_cystoscopy_optional'])
        if cons_avail:
            self.add_equipment({'Ultrasound scanning machine', 'Ordinary Microscope'})

            # Use a biopsy to diagnose whether the person has cervical cancer
            dx_result = hs.dx_manager.run_dx_test(
                dx_tests_to_run='biopsy_for_cervical_cancer',
                hsi_event=self
            )
            df.at[person_id, "ce_biopsy"] = True

            # If biopsy confirms that individual does not have cervical cancer but CIN is detected, then individual is sent for CIN treatment
            if (not dx_result) and (df.at[person_id, 'ce_hpv_cc_status'] in (p['hpv_cin_options']) ):
                self.module.perform_cin_procedure(self, person_id)

            # If biopsy confirms that individual has cervical cancer, register diagnosis and either refer to treatment or palliative care
            elif dx_result and (df.at[person_id, 'ce_hpv_cc_status'] == 'stage1'
                            or df.at[person_id, 'ce_hpv_cc_status'] == 'stage2a'
                            or df.at[person_id, 'ce_hpv_cc_status'] == 'stage2b'
                            or df.at[person_id, 'ce_hpv_cc_status'] == 'stage3'
                            or df.at[person_id, 'ce_hpv_cc_status'] == 'stage4'):
                # Record date of diagnosis:
                df.at[person_id, 'ce_date_diagnosis'] = self.sim.date
                df.at[person_id, 'ce_stage_at_diagnosis'] = df.at[person_id, 'ce_hpv_cc_status']
                df.at[person_id, 'ce_current_cc_diagnosed'] = True
                df.at[person_id, 'ce_ever_diagnosed'] = True

                # Check if is in stage4:
                in_stage4 = df.at[person_id, 'ce_hpv_cc_status'] == 'stage4'
                # If the diagnosis does detect cancer, it is assumed that the classification as stage4 is made accurately.
                if not in_stage4:
                    # start treatment:
                    hs.schedule_hsi_event(
                        hsi_event=HSI_CervicalCancer_StartTreatment(
                            module=self.module,
                            person_id=person_id
                        ),
                        priority=0,
                        topen=self.sim.date,
                        tclose=None
                    )

                if in_stage4:
                    # start palliative care:
                    hs.schedule_hsi_event(
                        hsi_event=HSI_CervicalCancer_PalliativeCare(
                            module=self.module,
                            person_id=person_id
                        ),
                        priority=0,
                        topen=self.sim.date,
                        tclose=None
                    )

class HSI_CervicalCancer_StartTreatment(HSI_Event, IndividualScopeEventMixin):
    """
    This event is scheduled by HSI_CervicalCancer_Biopsy following a diagnosis of
    cervical Cancer. It initiates the treatment of cervical Cancer.
    It is only for persons with a cancer that is not in stage4 and who have been diagnosed.
    """

    def __init__(self, module, person_id):
        super().__init__(module, person_id=person_id)

        self.TREATMENT_ID = "CervicalCancer_StartTreatment"
        self.EXPECTED_APPT_FOOTPRINT = self.make_appt_footprint({"MajorSurg": 1})
        self.ACCEPTED_FACILITY_LEVEL = '3'
        self.BEDDAYS_FOOTPRINT = self.make_beddays_footprint({"general_bed": 5})

    def apply(self, person_id, squeeze_factor):
        df = self.sim.population.props
        hs = self.sim.modules["HealthSystem"]
        p = self.module.parameters
        rng = self.module.rng

        # If the status is already in `stage4`, start palliative care (instead of treatment)
        if df.at[person_id, "ce_hpv_cc_status"] == 'stage4':
            logger.warning(key="warning", data="Cancer is in stage 4 - aborting HSI_CervicalCancer_StartTreatment,"
                                               "scheduling HSI_CervicalCancer_PalliativeCare")

            hs.schedule_hsi_event(
                hsi_event=HSI_CervicalCancer_PalliativeCare(
                     module=self.module,
                     person_id=person_id,
                ),
                topen=self.sim.date,
                tclose=None,
                priority=0
            )
            return self.make_appt_footprint({})

        # Check that the person starting treatment has diagnosis date
        if pd.isnull(df.at[person_id, "ce_date_diagnosis"]):
            logger.warning(key="warning", data="Person treated for cervical cancer does not have diagnosis date")

        # Check that consumables are available
        cons_available = self.get_consumables(
            item_codes=self.module.item_codes_cervical_can['treatment_surgery_core'],
            optional_item_codes=self.module.item_codes_cervical_can['treatment_surgery_optional'],
        )

        if cons_available:
            # If consumables are available and the treatment will go ahead - add the used equipment
            self.add_equipment(self.healthcare_system.equipment.from_pkg_names('Major Surgery'))

            # Log the use of adjuvant chemotherapy: try cisplatin first, if not available try fluorouracil
            # Currently just documenting chemo consumbale, treatement not dependent on availability
            chemo_cons_available = self.get_consumables(
                item_codes=self.module.item_codes_cervical_can['cervical_cancer_treatment_chemotherapy_cisplatin'],
                optional_item_codes=self.module.item_codes_cervical_can['iv_drug_cons']
            )
            if not chemo_cons_available:
                chemo_cons_available = self.get_consumables(
                    item_codes=self.module.item_codes_cervical_can['cervical_cancer_treatment_chemotherapy_fluorouracil'],
                    optional_item_codes=self.module.item_codes_cervical_can['iv_drug_cons']
                )

            # Record date and stage of starting treatment
            df.at[person_id, "ce_date_treatment"] = self.sim.date
            df.at[person_id, "ce_ever_treated"] = True
            df.at[person_id, "ce_stage_at_which_treatment_given"] = df.at[person_id, "ce_hpv_cc_status"]

            # stop vaginal bleeding
            self.sim.modules['SymptomManager'].change_symptom(
                person_id=person_id,
                symptom_string='vaginal_bleeding',
                add_or_remove='-',
                disease_module=self.module
                )

            # cure individual based on corresponding probabilities
            random_value = rng.random()

            if (random_value <= p['prob_cure_stage1'] and df.at[person_id, "ce_hpv_cc_status"] == "stage1"
                and df.at[person_id, "ce_date_treatment"] == self.sim.date):
                df.at[person_id, "ce_hpv_cc_status"] = 'none'
                df.at[person_id, 'ce_current_cc_diagnosed'] = False
                df.at[person_id, 'ce_cured_date_cc'] = self.sim.date
            else:
                df.at[person_id, "ce_hpv_cc_status"] = 'stage1'

            if (random_value <= p['prob_cure_stage2a'] and df.at[person_id, "ce_hpv_cc_status"] == "stage2a"
                and df.at[person_id, "ce_date_treatment"] == self.sim.date):
                df.at[person_id, "ce_hpv_cc_status"] = 'none'
                df.at[person_id, 'ce_current_cc_diagnosed'] = False
                df.at[person_id, 'ce_cured_date_cc'] = self.sim.date
            else:
                df.at[person_id, "ce_hpv_cc_status"] = 'stage2a'

            if (random_value <= p['prob_cure_stage2b'] and df.at[person_id, "ce_hpv_cc_status"] == "stage2b"
                and df.at[person_id, "ce_date_treatment"] == self.sim.date):
                df.at[person_id, "ce_hpv_cc_status"] = 'none'
                df.at[person_id, 'ce_current_cc_diagnosed'] = False
                df.at[person_id, 'ce_cured_date_cc'] = self.sim.date
            else:
                df.at[person_id, "ce_hpv_cc_status"] = 'stage2b'

            if (random_value <= p['prob_cure_stage3'] and df.at[person_id, "ce_hpv_cc_status"] == "stage3"
                and df.at[person_id, "ce_date_treatment"] == self.sim.date):
                df.at[person_id, "ce_hpv_cc_status"] = 'none'
                df.at[person_id, 'ce_current_cc_diagnosed'] = False
                df.at[person_id, 'ce_cured_date_cc'] = self.sim.date
            else:
                df.at[person_id, "ce_hpv_cc_status"] = 'stage3'

            # Schedule a post-treatment check for 3 months:
            hs.schedule_hsi_event(
                hsi_event=HSI_CervicalCancer_PostTreatmentCheck(
                    module=self.module,
                    person_id=person_id,
                ),
                topen=self.sim.date + DateOffset(months=3),
                tclose=None,
                priority=0
            )

class HSI_CervicalCancer_PostTreatmentCheck(HSI_Event, IndividualScopeEventMixin):
    """
    This event is scheduled by HSI_CervicalCancer_StartTreatment and itself.
    It is only for those who have undergone treatment for cervical Cancer.
    If the person has developed cancer to stage4, the patient is initiated on palliative care; otherwise a further
    appointment is scheduled for one year.
    """

    def __init__(self, module, person_id):
        super().__init__(module, person_id=person_id)

        self.TREATMENT_ID = "CervicalCancer_PostTreatmentCheck"
        self.EXPECTED_APPT_FOOTPRINT = self.make_appt_footprint({"Over5OPD": 1})
        self.ACCEPTED_FACILITY_LEVEL = '3'

    def apply(self, person_id, squeeze_factor):
        df = self.sim.population.props
        hs = self.sim.modules["HealthSystem"]

        if pd.isnull(df.at[person_id, "ce_date_diagnosis"]):
            logger.warning(key="warning", data="Person treated for cervical cancer does not have diagnosis date")
        if pd.isnull(df.at[person_id, "ce_date_treatment"]):
            logger.warning(key="warning", data="Person treated for cervical cancer does not have treatment date")

        if df.at[person_id, 'ce_hpv_cc_status'] == 'stage4':
            # If has progressed to stage4, then start Palliative Care immediately:
            hs.schedule_hsi_event(
                hsi_event=HSI_CervicalCancer_PalliativeCare(
                    module=self.module,
                    person_id=person_id
                ),
                topen=self.sim.date,
                tclose=None,
                priority=0
            )

        else:
            if df.at[person_id, 'ce_date_treatment'] > (self.sim.date - pd.DateOffset(years=1)):
                hs.schedule_hsi_event(
                    hsi_event=HSI_CervicalCancer_PostTreatmentCheck(
                    module=self.module,
                    person_id=person_id
                    ),
                    topen=self.sim.date + DateOffset(months=3),
                    tclose=None,
                    priority=0
                )
            if df.at[person_id, 'ce_date_treatment'] < (self.sim.date - pd.DateOffset(years=1)) \
                and df.at[person_id, 'ce_date_treatment'] > (self.sim.date - pd.DateOffset(years=3)):
                hs.schedule_hsi_event(
                    hsi_event=HSI_CervicalCancer_PostTreatmentCheck(
                    module=self.module,
                    person_id=person_id
                    ),
                    topen=self.sim.date + DateOffset(months=6),
                    tclose=None,
                    priority=0
                )
            if df.at[person_id, 'ce_date_treatment'] < (self.sim.date - pd.DateOffset(years=3)) \
                and df.at[person_id, 'ce_date_treatment'] > (self.sim.date - pd.DateOffset(years=5)):
                hs.schedule_hsi_event(
                    hsi_event=HSI_CervicalCancer_PostTreatmentCheck(
                    module=self.module,
                    person_id=person_id
                    ),
                    topen=self.sim.date + DateOffset(months=12),
                    tclose=None,
                    priority=0
                )

class HSI_CervicalCancer_PalliativeCare(HSI_Event, IndividualScopeEventMixin):
    """
    This is the event for palliative care. It does not affect the patients progress but does affect the disability
     weight and takes resources from the healthsystem.
    This event is scheduled by either:
    * HSI_CervicalCancer_Biopsy following a diagnosis of cervical Cancer at stage4.
    * HSI_CervicalCancer_PostTreatmentCheck following progression to stage4 during treatment.
    * Itself for the continuance of care.
    It is only for persons with a cancer in stage4.
    """

    def __init__(self, module, person_id):
        super().__init__(module, person_id=person_id)
        p = self.module.parameters
        self.TREATMENT_ID = "CervicalCancer_PalliativeCare"
        self.EXPECTED_APPT_FOOTPRINT = self.make_appt_footprint({})
        self.ACCEPTED_FACILITY_LEVEL = '2'
        self.BEDDAYS_FOOTPRINT = self.make_beddays_footprint({'general_bed': int(p['palliative_care_bed_days'])})

    def apply(self, person_id, squeeze_factor):
        df = self.sim.population.props
        hs = self.sim.modules["HealthSystem"]

        # Check that the person is in stage4
        if not (df.at[person_id, "ce_hpv_cc_status"] == 'stage4'):
            logger.warning(key="warning", data="Person with palliative care not in stage 4.")

        # Check consumables are available
        cons_available = self.get_consumables(
            item_codes=self.module.item_codes_cervical_can['palliation'])

        if cons_available:
            # If consumables are available and the treatment will go ahead - add the used equipment
            self.add_equipment({'Infusion pump', 'Drip stand'})

            # Record the start of palliative care if this is first appointment
            if pd.isnull(df.at[person_id, "ce_date_palliative_care"]):
                df.at[person_id, "ce_date_palliative_care"] = self.sim.date

            # Schedule another instance of the event for one month
            hs.schedule_hsi_event(
                hsi_event=HSI_CervicalCancer_PalliativeCare(
                    module=self.module,
                    person_id=person_id
                ),
                topen=self.sim.date + DateOffset(months=1),
                tclose=None,
                priority=0
            )

# ---------------------------------------------------------------------------------------------------------
#   LOGGING EVENTS
# ---------------------------------------------------------------------------------------------------------

class CervicalCancerLoggingEvent(RegularEvent, PopulationScopeEventMixin):
    """The only logging event for this module"""

    # the use of groupby might be more efficient in computing the statistics below;

    def __init__(self, module):
        """schedule logging to repeat every 1 month
        """
        self.repeat = 1
        super().__init__(module, frequency=DateOffset(months=self.repeat))

    def apply(self, population):
        """Compute statistics regarding the current status of persons and output to the logger
        """
        df = population.props
        p = self.module.parameters


        # CURRENT STATUS COUNTS
        # Create dictionary for each subset, adding prefix to key name, and adding to make a flat dict for logging.
        out = {}
        # Current counts, total
        df_alive_females = df.loc[df.is_alive & (df['sex'] == 'F') & (df['age_years'] > p['min_age_hpv'])]

        out.update({
            f'total_{k}': v for k, v in df_alive_females.ce_hpv_cc_status.value_counts().items()})

        # Current counts, total hiv negative
        out.update({
            f'total_hivneg_{k}': v for k, v in df_alive_females.loc[~df_alive_females['hv_inf']].ce_hpv_cc_status.value_counts().items()})

        # Current counts, total hiv positive
        out.update({
            f'total_hivpos_{k}': v for k, v in df_alive_females.loc[df_alive_females['hv_inf']].ce_hpv_cc_status.value_counts().items()})

        out.update({
            'total_males': len(df[df.is_alive & (df['sex'] == 'M')])})
        out.update({
            'total_dead': (~df['is_alive']).sum()})
        out.update({
            'total_overall': len(df)})

        # Get the day of the year
        day_of_year = self.sim.date.timetuple().tm_yday

        # Calculate the decimal year
        decimal_year = self.sim.date.year + (day_of_year - 1) / 365.25
        rounded_decimal_year = round(decimal_year, 2)
        date_1_year_ago = self.sim.date - pd.DateOffset(years=1)
        n_deaths_past_year = (
            df.date_of_death.between(date_1_year_ago, self.sim.date) &
            (df.cause_of_death == "CervicalCancer")
        ).sum()

        n_deaths_cc_hivneg_past_year = (
            (~df['hv_inf']) &
            df.date_of_death.between(date_1_year_ago, self.sim.date) &
            (df.cause_of_death == "CervicalCancer")
        ).sum()

        n_deaths_cc_hivpos_past_year = (
            (df['hv_inf']) &
            df.date_of_death.between(date_1_year_ago, self.sim.date) &
            (df.cause_of_death == "CervicalCancer")
        ).sum()
        n_treated_past_year = df.ce_date_treatment.between(date_1_year_ago, self.sim.date).sum()
        n_cured_past_year = df.ce_cured_date_cc.between(date_1_year_ago, self.sim.date).sum()
        n_thermoabl_past_year = df.ce_date_thermoabl.between(date_1_year_ago, self.sim.date).sum()
        n_cryotherapy_past_year = df.ce_date_cryotherapy.between(date_1_year_ago, self.sim.date).sum()
        n_via_past_year = df.ce_date_via.between(date_1_year_ago, self.sim.date).sum()
        n_xpert_past_year = df.ce_date_xpert.between(date_1_year_ago, self.sim.date).sum()


        date_1p25_years_ago = self.sim.date - pd.DateOffset(days=456)
        date_0p75_years_ago = self.sim.date - pd.DateOffset(days=274)

        cc = (df.is_alive & ((df.ce_hpv_cc_status == 'stage1') | (df.ce_hpv_cc_status == 'stage2a')
                             | (df.ce_hpv_cc_status == 'stage2b') | (df.ce_hpv_cc_status == 'stage3')
                             | (df.ce_hpv_cc_status == 'stage4'))).sum()
        cc_hiv = (df.is_alive & df.hv_inf & ((df.ce_hpv_cc_status == 'stage1') | (df.ce_hpv_cc_status == 'stage2a')
                             | (df.ce_hpv_cc_status == 'stage2b') | (df.ce_hpv_cc_status == 'stage3')
                             | (df.ce_hpv_cc_status == 'stage4'))).sum()
        if cc > 0:
            prop_cc_hiv = cc_hiv / cc
        else:
            prop_cc_hiv = np.nan


        n_screened_via_this_month = (df.is_alive & df.ce_selected_for_via_this_month ).sum()
        n_screened_xpert_this_month = (df.is_alive & df.ce_selected_for_xpert_this_month ).sum()
        n_ever_screened = (
            (df['is_alive']) &
            (df['ce_ever_screened']) &
            (
                (
                    (df['age_years'] > p['screening_min_age_hv_neg']) &
                    (df['age_years'] < p['screening_max_age_hv_neg']) &
                    (~df['hv_diagnosed'])
                ) |
                (
                    (df['age_years'] > p['screening_min_age_hv_pos']) &
                    (df['age_years'] < p['screening_max_age_hv_pos']) &
                    (~df['hv_diagnosed'])
                )
            )
        ).sum()


        n_w_1549_ever_screened = ((df['is_alive']) & (df['ce_ever_screened'] &
                                                      (df['age_years'] > 15) & (df['age_years'] < 50)).sum())

        n_vaginal_bleeding_stage1 = (df.is_alive & (df.sy_vaginal_bleeding == 2) &
                                     (df.ce_hpv_cc_status == 'stage1')).sum()
        n_vaginal_bleeding_stage2a = (df.is_alive & (df.sy_vaginal_bleeding == 2) &
                                     (df.ce_hpv_cc_status == 'stage2a')).sum()
        n_vaginal_bleeding_stage2b = (df.is_alive & (df.sy_vaginal_bleeding == 2) &
                                     (df.ce_hpv_cc_status == 'stage2b')).sum()
        n_vaginal_bleeding_stage3 = (df.is_alive & (df.sy_vaginal_bleeding == 2) &
                                     (df.ce_hpv_cc_status == 'stage3')).sum()
        n_vaginal_bleeding_stage4 = (df.is_alive & (df.sy_vaginal_bleeding == 2) &
                                     (df.ce_hpv_cc_status == 'stage4')).sum()

        n_diagnosed_1_year_ago = df.ce_date_diagnosis.between(date_1p25_years_ago, date_0p75_years_ago).sum()
        n_diagnosed_1_year_ago_died = (df.ce_date_diagnosis.between(date_1p25_years_ago, date_0p75_years_ago)
                                       & ~df.is_alive).sum()

        n_diagnosed_past_year_stage1 = \
            (df.ce_date_diagnosis.between(date_1_year_ago, self.sim.date) &
             (df.ce_stage_at_diagnosis == 'stage1')).sum()
        n_diagnosed_past_year_stage2a = \
            (df.ce_date_diagnosis.between(date_1_year_ago, self.sim.date) &
             (df.ce_stage_at_diagnosis == 'stage2a')).sum()
        n_diagnosed_past_year_stage2b = \
            (df.ce_date_diagnosis.between(date_1_year_ago, self.sim.date) &
             (df.ce_stage_at_diagnosis == 'stage2b')).sum()
        n_diagnosed_past_year_stage3 = \
            (df.ce_date_diagnosis.between(date_1_year_ago, self.sim.date) &
             (df.ce_stage_at_diagnosis == 'stage3')).sum()
        n_diagnosed_past_year_stage4 = \
            (df.ce_date_diagnosis.between(date_1_year_ago, self.sim.date) &
             (df.ce_stage_at_diagnosis == 'stage4')).sum()

        n_diagnosed_past_year = (df['ce_date_diagnosis'].between(date_1_year_ago, self.sim.date)).sum()

        n_hivneg_diagnosed_past_year = \
            (df.ce_date_diagnosis.between(date_1_year_ago, self.sim.date) &
             (~df.hiv_inf)).sum()


        n_ever_diagnosed = ((df['is_alive']) & (df['ce_ever_diagnosed'])).sum()

        n_women_alive = ((df['is_alive']) & (df['sex'] == 'F')).sum()
        n_women_alive_1549 = ((df['is_alive']) & (df['sex'] == 'F') & (df['age_years'] > p['min_age_hpv'])
                              & (df['age_years'] < 50)).sum()

        prop_women_screened = n_w_1549_ever_screened / n_women_alive_1549

        n_women_vaccinated = ((df['is_alive']) & (df['sex'] == 'F') & (df['age_years'] > p['min_age_hpv'])
                              & df['va_hpv']).sum()

        n_women_hiv_unsuppressed = ((df['is_alive']) & (df['sex'] == 'F') & (df['age_years'] > p['min_age_hpv'])
                                    & df['ce_hiv_unsuppressed']).sum()

        n_women_hivneg = ((df['is_alive']) &
                          (df['sex'] == 'F') &
                          (df['age_years'] > p['min_age_hpv']) &
                          (~df['hv_inf'])).sum()

        n_women_hivpos = ((df['is_alive']) &
                          (df['sex'] == 'F') &
                          (df['age_years'] > p['min_age_hpv']) &
                          (df['hv_inf'])).sum()

        rate_diagnosed_cc = n_diagnosed_past_year / n_women_alive

        n_women_living_with_diagnosed_cc = \
            (df['ce_date_diagnosis'].notnull()).sum()

        n_women_hivneg_living_with_diagnosed_cc = \
            (df['ce_date_diagnosis'].notnull() & (~df['hv_inf'])).sum()

        n_women_living_with_diagnosed_cc_age_lt_30 = \
            (df['ce_date_diagnosis'].notnull() & (df['age_years'] < 30)).sum()
        n_women_living_with_diagnosed_cc_age_3050 = \
            (df['ce_date_diagnosis'].notnull() & (df['age_years'] > 29) & (df['age_years'] < 50)).sum()
        n_women_living_with_diagnosed_cc_age_gt_50 = \
            (df['ce_date_diagnosis'].notnull() & (df['age_years'] > 49)).sum()

        out.update({"rounded_decimal_year": rounded_decimal_year})
        out.update({"n_deaths_past_year": n_deaths_past_year})
        out.update({"n_deaths_cc_hivneg_past_year": n_deaths_cc_hivneg_past_year})
        out.update({"n_deaths_cc_hivpos_past_year": n_deaths_cc_hivpos_past_year})
        out.update({"n_treated_past_year": n_treated_past_year})
        out.update({"n_cured_past_year": n_cured_past_year})
        out.update({"prop_cc_hiv": prop_cc_hiv})
        out.update({"n_diagnosed_past_year_stage1": n_diagnosed_past_year_stage1})
        out.update({"n_diagnosed_past_year_stage2a": n_diagnosed_past_year_stage2a})
        out.update({"n_diagnosed_past_year_stage2b": n_diagnosed_past_year_stage2b})
        out.update({"n_diagnosed_past_year_stage3": n_diagnosed_past_year_stage3})
        out.update({"n_diagnosed_past_year_stage4": n_diagnosed_past_year_stage4})
        out.update({"n_ever_diagnosed": n_ever_diagnosed})
        out.update({"n_screened_xpert_this_month": n_screened_xpert_this_month})
        out.update({"n_screened_via_this_month": n_screened_via_this_month})
        out.update({"n_women_alive": n_women_alive})
        out.update({"n_women_alive_1549": n_women_alive_1549})
        out.update({"n_ever_screened": n_ever_screened})
        out.update({"n_women_vaccinated": n_women_vaccinated})
        out.update({"n_vaginal_bleeding_stage1": n_vaginal_bleeding_stage1})
        out.update({"n_vaginal_bleeding_stage2a": n_vaginal_bleeding_stage2a})
        out.update({"n_vaginal_bleeding_stage2b": n_vaginal_bleeding_stage2b})
        out.update({"n_vaginal_bleeding_stage3": n_vaginal_bleeding_stage3})
        out.update({"n_vaginal_bleeding_stage4": n_vaginal_bleeding_stage4})
        out.update({"n_diagnosed_past_year": n_diagnosed_past_year})
        out.update({"n_hivneg_diagnosed_past_year": n_hivneg_diagnosed_past_year})
        out.update({"n_women_alive": n_women_alive})
        out.update({"rate_diagnosed_cc": rate_diagnosed_cc})
        out.update({"cc": cc})
        out.update({"n_women_living_with_diagnosed_cc": n_women_living_with_diagnosed_cc })
        out.update({"n_women_hivneg_living_with_diagnosed_cc": n_women_hivneg_living_with_diagnosed_cc})
        out.update({"n_women_living_with_diagnosed_cc_age_lt_30": n_women_living_with_diagnosed_cc_age_lt_30})
        out.update({"n_women_living_with_diagnosed_cc_age_3050": n_women_living_with_diagnosed_cc_age_3050})
        out.update({"n_women_living_with_diagnosed_cc_age_gt_50": n_women_living_with_diagnosed_cc_age_gt_50})
        out.update({"n_diagnosed_1_year_ago": n_diagnosed_1_year_ago})
        out.update({"n_diagnosed_1_year_ago_died": n_diagnosed_1_year_ago_died})
        out.update({"n_women_hiv_unsuppressed": n_women_hiv_unsuppressed})
        out.update({"n_women_hivneg": n_women_hivneg})
        out.update({"n_women_hivpos": n_women_hivpos})
        out.update({"n_thermoabl_past_year": n_thermoabl_past_year})
        out.update({"n_cryotherapy_past_year": n_cryotherapy_past_year})
        out.update({"n_via_past_year": n_via_past_year})
        out.update({"n_xpert_past_year": n_xpert_past_year})
        out.update({"prop_women_screened": prop_women_screened})

        pop = len(df.is_alive)
        count_summary = {
            "population": pop,
            "n_deaths_past_year": n_deaths_past_year,
            "n_women_alive": n_women_alive,
            "n_women_living_with_diagnosed_cc": n_women_living_with_diagnosed_cc,
        }

        logger.info(key="deaths",
                    data=count_summary,
                    description="summary of deaths")

        logger.info(key="all",
                    data=out,
                    description="all_data")<|MERGE_RESOLUTION|>--- conflicted
+++ resolved
@@ -484,12 +484,6 @@
             LinearModelType.MULTIPLICATIVE,
             p['r_cin1_hpv'],
             Predictor('ce_hpv_cc_status').when('hpv', 1.0).otherwise(0.0),
-<<<<<<< HEAD
-#         Predictor('hv_inf', conditions_are_mutually_exclusive=True)
-#         .when(False, 0.0)
-#         .when(True, 1.0),
-=======
->>>>>>> 715ec366
             Predictor('ce_hiv_unsuppressed').when(True, p['rr_progress_cc_hiv']).otherwise(1.0),
             Predictor('ce_new_stage_this_month').when(True, 0.0).otherwise(1.0)
         )
@@ -498,12 +492,6 @@
             LinearModelType.MULTIPLICATIVE,
             p['r_cin2_cin1'],
             Predictor('ce_hpv_cc_status').when('cin1', 1.0).otherwise(0.0),
-<<<<<<< HEAD
-#         Predictor('hv_inf', conditions_are_mutually_exclusive=True)
-#         .when(False, 0.0)
-#         .when(True, 1.0),
-=======
->>>>>>> 715ec366
             Predictor('ce_hiv_unsuppressed').when(True, p['rr_progress_cc_hiv']).otherwise(1.0),
             Predictor('ce_new_stage_this_month').when(True, 0.0).otherwise(1.0)
         )
@@ -512,12 +500,6 @@
             LinearModelType.MULTIPLICATIVE,
             p['r_cin3_cin2'],
             Predictor('ce_hpv_cc_status').when('cin2', 1.0).otherwise(0.0),
-<<<<<<< HEAD
-#         Predictor('hv_inf', conditions_are_mutually_exclusive=True)
-#         .when(False, 0.0)
-#         .when(True, 1.0),
-=======
->>>>>>> 715ec366
             Predictor('ce_hiv_unsuppressed').when(True, p['rr_progress_cc_hiv']).otherwise(1.0),
             Predictor('ce_new_stage_this_month').when(True, 0.0).otherwise(1.0)
         )
@@ -526,12 +508,6 @@
             LinearModelType.MULTIPLICATIVE,
             p['r_stage1_cin3'],
             Predictor('ce_hpv_cc_status').when('cin3', 1.0).otherwise(0.0),
-<<<<<<< HEAD
-#         Predictor('hv_inf', conditions_are_mutually_exclusive=True)
-#         .when(False, 0.0)
-#         .when(True, 1.0),
-=======
->>>>>>> 715ec366
             Predictor('ce_hiv_unsuppressed').when(True, p['rr_progress_cc_hiv']).otherwise(1.0),
             Predictor('ce_new_stage_this_month').when(True, 0.0).otherwise(1.0)
         )
@@ -540,12 +516,6 @@
             LinearModelType.MULTIPLICATIVE,
             p['r_stage2a_stage1'],
             Predictor('ce_hpv_cc_status').when('stage1', 1.0).otherwise(0.0),
-<<<<<<< HEAD
-#         Predictor('hv_inf', conditions_are_mutually_exclusive=True)
-#         .when(False, 0.0)
-#         .when(True, 1.0),
-=======
->>>>>>> 715ec366
             Predictor('ce_hiv_unsuppressed').when(True, p['rr_progress_cc_hiv']).otherwise(1.0),
             Predictor('ce_new_stage_this_month').when(True, 0.0).otherwise(1.0)
         )
@@ -554,12 +524,6 @@
             LinearModelType.MULTIPLICATIVE,
             p['r_stage2b_stage2a'],
             Predictor('ce_hpv_cc_status').when('stage2a', 1.0).otherwise(0.0),
-<<<<<<< HEAD
-#         Predictor('hv_inf', conditions_are_mutually_exclusive=True)
-#         .when(False, 0.0)
-#         .when(True, 1.0),
-=======
->>>>>>> 715ec366
             Predictor('ce_hiv_unsuppressed').when(True, p['rr_progress_cc_hiv']).otherwise(1.0),
             Predictor('ce_new_stage_this_month').when(True, 0.0).otherwise(1.0)
         )
@@ -568,12 +532,6 @@
             LinearModelType.MULTIPLICATIVE,
             p['r_stage3_stage2b'],
             Predictor('ce_hpv_cc_status').when('stage2b', 1.0).otherwise(0.0),
-<<<<<<< HEAD
-#         Predictor('hv_inf', conditions_are_mutually_exclusive=True)
-#         .when(False, 0.0)
-#         .when(True, 1.0),
-=======
->>>>>>> 715ec366
             Predictor('ce_hiv_unsuppressed').when(True, p['rr_progress_cc_hiv']).otherwise(1.0),
             Predictor('ce_new_stage_this_month').when(True, 0.0).otherwise(1.0)
         )
@@ -582,12 +540,6 @@
             LinearModelType.MULTIPLICATIVE,
             p['r_stage4_stage3'],
             Predictor('ce_hpv_cc_status').when('stage3', 1.0).otherwise(0.0),
-<<<<<<< HEAD
-#         Predictor('hv_inf', conditions_are_mutually_exclusive=True)
-#         .when(False, 0.0)
-#         .when(True, 1.0),
-=======
->>>>>>> 715ec366
             Predictor('ce_hiv_unsuppressed').when(True, p['rr_progress_cc_hiv']).otherwise(1.0),
             Predictor('ce_new_stage_this_month').when(True, 0.0).otherwise(1.0)
         )
@@ -1665,10 +1617,6 @@
             )
         ).sum()
 
-
-        n_w_1549_ever_screened = ((df['is_alive']) & (df['ce_ever_screened'] &
-                                                      (df['age_years'] > 15) & (df['age_years'] < 50)).sum())
-
         n_vaginal_bleeding_stage1 = (df.is_alive & (df.sy_vaginal_bleeding == 2) &
                                      (df.ce_hpv_cc_status == 'stage1')).sum()
         n_vaginal_bleeding_stage2a = (df.is_alive & (df.sy_vaginal_bleeding == 2) &
@@ -1702,18 +1650,11 @@
 
         n_diagnosed_past_year = (df['ce_date_diagnosis'].between(date_1_year_ago, self.sim.date)).sum()
 
-        n_hivneg_diagnosed_past_year = \
-            (df.ce_date_diagnosis.between(date_1_year_ago, self.sim.date) &
-             (~df.hiv_inf)).sum()
-
-
         n_ever_diagnosed = ((df['is_alive']) & (df['ce_ever_diagnosed'])).sum()
 
         n_women_alive = ((df['is_alive']) & (df['sex'] == 'F')).sum()
         n_women_alive_1549 = ((df['is_alive']) & (df['sex'] == 'F') & (df['age_years'] > p['min_age_hpv'])
                               & (df['age_years'] < 50)).sum()
-
-        prop_women_screened = n_w_1549_ever_screened / n_women_alive_1549
 
         n_women_vaccinated = ((df['is_alive']) & (df['sex'] == 'F') & (df['age_years'] > p['min_age_hpv'])
                               & df['va_hpv']).sum()
@@ -1735,9 +1676,6 @@
 
         n_women_living_with_diagnosed_cc = \
             (df['ce_date_diagnosis'].notnull()).sum()
-
-        n_women_hivneg_living_with_diagnosed_cc = \
-            (df['ce_date_diagnosis'].notnull() & (~df['hv_inf'])).sum()
 
         n_women_living_with_diagnosed_cc_age_lt_30 = \
             (df['ce_date_diagnosis'].notnull() & (df['age_years'] < 30)).sum()
@@ -1771,12 +1709,10 @@
         out.update({"n_vaginal_bleeding_stage3": n_vaginal_bleeding_stage3})
         out.update({"n_vaginal_bleeding_stage4": n_vaginal_bleeding_stage4})
         out.update({"n_diagnosed_past_year": n_diagnosed_past_year})
-        out.update({"n_hivneg_diagnosed_past_year": n_hivneg_diagnosed_past_year})
         out.update({"n_women_alive": n_women_alive})
         out.update({"rate_diagnosed_cc": rate_diagnosed_cc})
         out.update({"cc": cc})
         out.update({"n_women_living_with_diagnosed_cc": n_women_living_with_diagnosed_cc })
-        out.update({"n_women_hivneg_living_with_diagnosed_cc": n_women_hivneg_living_with_diagnosed_cc})
         out.update({"n_women_living_with_diagnosed_cc_age_lt_30": n_women_living_with_diagnosed_cc_age_lt_30})
         out.update({"n_women_living_with_diagnosed_cc_age_3050": n_women_living_with_diagnosed_cc_age_3050})
         out.update({"n_women_living_with_diagnosed_cc_age_gt_50": n_women_living_with_diagnosed_cc_age_gt_50})
@@ -1789,7 +1725,6 @@
         out.update({"n_cryotherapy_past_year": n_cryotherapy_past_year})
         out.update({"n_via_past_year": n_via_past_year})
         out.update({"n_xpert_past_year": n_xpert_past_year})
-        out.update({"prop_women_screened": prop_women_screened})
 
         pop = len(df.is_alive)
         count_summary = {
