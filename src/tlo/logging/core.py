import hashlib
import json
import logging as _logging
from typing import Union

import pandas as pd

from tlo.logging import encoding


def disable(level):
    _logging.disable(level)


def getLogger(name='tlo'):
    """Returns a TLO logger of the specified name"""
    if name not in _LOGGERS:
        _LOGGERS[name] = Logger(name)
    return _LOGGERS[name]


class Logger:
    """A Logger for TLO log messages, with simplified usage. Outputs structured log messages in JSON
    format and is connected to the Simulation instance."""
    HASH_LEN = 10

    def __init__(self, name: str, level=_logging.NOTSET):
<<<<<<< HEAD
        assert name.startswith('tlo'), f'Only logging of tlo modules is allowed; name is {name}'
=======
        assert name.startswith('tlo'), 'Only logging of TLO modules is allowed'
        # we build our logger on top of the standard python logging
>>>>>>> 5a9ea683
        self._std_logger = _logging.getLogger(name=name)
        self._std_logger.setLevel(level)
        self.name = self._std_logger.name

        # don't propograte messages up from "tlo" to root logger
        if name == 'tlo':
            self._std_logger.propagate = False

        # the key of the structured logging calls for this logger
        self.keys = dict()

        # populated by init_logging(simulation) for the top-level "tlo" logger
        self.simulation = None

        # a logger should only be using old-style or new-style logging, not a mixture
        self.logged_stdlib = False
        self.logged_structured = False

        # disable logging multirow dataframes until we're confident it's robust
        self._disable_dataframe_logging = True

    def __repr__(self):
        return f'<TLOmodel Logger `{self.name}` ({_logging.getLevelName(self.level)})>'

    @property
    def handlers(self):
        return self._std_logger.handlers

    @property
    def level(self):
        return self._std_logger.level

    @handlers.setter
    def handlers(self, handlers):
        self._std_logger.handlers.clear()
        for handler in handlers:
            self._std_logger.handlers.append(handler)

    def addHandler(self, hdlr):
        self._std_logger.addHandler(hdlr=hdlr)

    def isEnabledFor(self, level):
        return self._std_logger.isEnabledFor(level)

    def reset_attributes(self):
        """Reset logger attributes to an unset state"""
        # clear all logger settings
        self.handlers.clear()
        self.keys.clear()
        self.simulation = None
        # boolean attributes used for now, can be removed after transition to structured logging
        self.logged_stdlib = False
        self.logged_structured = False
        self.setLevel(INFO)

    def setLevel(self, level):
        self._std_logger.setLevel(level)

    def _get_data_as_dict(self, data):
        """Convert log data to a dictionary if it isn't already"""
        if isinstance(data, dict):
            return data
        if isinstance(data, pd.DataFrame):
            if len(data.index) == 1:
                return data.to_dict('records')[0]
            elif self._disable_dataframe_logging:
                raise ValueError("Logging multirow dataframes is disabled - if you need this feature let us know")
            else:
                return {'dataframe': data.to_dict('index')}
        if isinstance(data, (list, set, tuple, pd.Series)):
            return {f'item_{index + 1}': value for index, value in enumerate(data)}
        if isinstance(data, str):
            return {'message': data}

        raise ValueError(f'Unexpected type given as data:\n{data}')

    def _get_json(self, level, key, data: Union[dict, pd.DataFrame, list, set, tuple, str] = None, description=None):
        """Writes structured log message if handler allows this and logging level is allowed

        Will write a header line the first time a new logging key is encountered
        Then will only write data rows in later rows for this logging key

        :param level: Level the message is being logged as
        :param key: logging key
        :param data: data to be logged
        :param description: description of this log type
        """
        # message level less than than the logger level, early exit
        if level < self._std_logger.level:
            return

        data = self._get_data_as_dict(data)
        header_json = ""

        if key not in self.keys:
            # new log key, so create header json row
            uuid = hashlib.md5(f"{self.name}+{key}".encode()).hexdigest()[:Logger.HASH_LEN]
            self.keys[key] = uuid

            header = {
                "uuid": uuid,
                "type": "header",
                "module": self.name,
                "key": key,
                "level": _logging.getLevelName(level),
                # using type().__name__ so both pandas and stdlib types can be used
                "columns": {key: type(value).__name__ for key, value in data.items()},
                "description": description
            }
            header_json = json.dumps(header) + "\n"

        uuid = self.keys[key]

        # create data json row; in DEBUG mode we echo the module and key for easier eyeballing
        if self._std_logger.level == DEBUG:
            row = {"date": getLogger('tlo').simulation.date.isoformat(),
                   "module": self.name,
                   "key": key,
                   "uuid": uuid,
                   "values": list(data.values())}
        else:
            row = {"uuid": uuid,
                   "date": getLogger('tlo').simulation.date.isoformat(),
                   "values": list(data.values())}

        row_json = json.dumps(row, cls=encoding.PandasEncoder)

        return f"{header_json}{row_json}"

    def _make_old_style_msg(self, level, msg):
        return f'{level}|{self.name}|{msg}'

    def _check_logging_style(self, is_structured: bool):
        """Set booleans for logging type and throw exception if both types of logging haven't been used"""
        if is_structured:
            self.logged_structured = True
        else:
            self.logged_stdlib = True

        if self.logged_structured and self.logged_stdlib:
            raise ValueError(f"Both oldstyle and structured logging has been used for {self.name}, "
                             "please update all logging to use structured logging")

    def _handle_old_or_new(self, msg=None, *args, key=None, data=None, description=None, level, **kwargs):
        if self._std_logger.isEnabledFor(level):
            level_str = _logging.getLevelName(level)  # e.g. 'CRITICAL', 'INFO' etc.
            level_function = getattr(self._std_logger, level_str.lower())  # e.g. `critical` or `info` methods
            # if this is an old-style logging call
            if msg or msg == []:
                # NOTE: std logger branch can be removed once transition is completed
                self._check_logging_style(is_structured=False)
                level_function(self._make_old_style_msg(level_str, msg), *args, **kwargs)
            # otherwise, this is a new-style structure logging call
            else:
                if key is None or data is None:
                    raise ValueError("Structured logging requires `key` and `data` keyword arguments")
                self._check_logging_style(is_structured=True)
                level_function(self._get_json(level=level, key=key, data=data, description=description))

    def critical(self, msg=None, *args, key: str = None,
                 data: Union[dict, pd.DataFrame, list, set, tuple, str] = None, description=None, **kwargs):
        self._handle_old_or_new(msg, *args, key=key, data=data, description=description, level=CRITICAL, **kwargs)

    def debug(self, msg=None, *args, key: str = None,
              data: Union[dict, pd.DataFrame, list, set, tuple, str] = None, description=None, **kwargs):
        self._handle_old_or_new(msg, *args, key=key, data=data, description=description, level=DEBUG, **kwargs)

    def info(self, msg=None, *args, key: str = None,
             data: Union[dict, pd.DataFrame, list, set, tuple, str] = None, description=None, **kwargs):
        self._handle_old_or_new(msg, *args, key=key, data=data, description=description, level=INFO, **kwargs)

    def warning(self, msg=None, *args, key: str = None,
                data: Union[dict, pd.DataFrame, list, set, tuple, str] = None, description=None, **kwargs):
        self._handle_old_or_new(msg, *args, key=key, data=data, description=description, level=WARNING, **kwargs)


CRITICAL = _logging.CRITICAL
DEBUG = _logging.DEBUG
FATAL = _logging.FATAL
INFO = _logging.INFO
WARNING = _logging.WARNING

_FORMATTER = _logging.Formatter('%(message)s')
_LOGGERS = {'tlo': Logger('tlo', WARNING)}<|MERGE_RESOLUTION|>--- conflicted
+++ resolved
@@ -25,12 +25,10 @@
     HASH_LEN = 10
 
     def __init__(self, name: str, level=_logging.NOTSET):
-<<<<<<< HEAD
+
         assert name.startswith('tlo'), f'Only logging of tlo modules is allowed; name is {name}'
-=======
-        assert name.startswith('tlo'), 'Only logging of TLO modules is allowed'
+
         # we build our logger on top of the standard python logging
->>>>>>> 5a9ea683
         self._std_logger = _logging.getLogger(name=name)
         self._std_logger.setLevel(level)
         self.name = self._std_logger.name
