"""Support for creating different kinds of events."""
from enum import Enum

from tlo import DateOffset


class Priority(Enum):
    """Enumeration for the Priority, which is used in sorting the events in the simulation queue."""
    START_OF_DAY = 0
    FIRST_HALF_OF_DAY = 25
    LAST_HALF_OF_DAY = 75
    END_OF_DAY = 100

    def __lt__(self, other):
        if self.__class__ is other.__class__:
            return self.value < other.value
        return NotImplemented


class Event:
    """Base event class, from which all others inherit.

    Concrete subclasses should also inherit from one of the EventMixin classes
    defined below, and implement at least an `apply` method.
    """

    def __init__(self, module, *args, priority=Priority.FIRST_HALF_OF_DAY, **kwargs):
        """Create a new event.

        Note that just creating an event does not schedule it to happen; that
        must be done by calling Simulation.schedule_event.

        :param module: the module that created this event.
            All subclasses of Event take this as the first argument in their
            constructor, but may also take further keyword arguments.
        :param priority: a keyword-argument to set the priority (see Priority enum)
        """
        assert isinstance(priority, Priority), "priority argument should be a value from Priority enum"
        self.module = module
        self.sim = module.sim
        self.priority = priority
        # This is needed so mixin constructors are called
        super().__init__(*args, **kwargs)

    def post_apply_hook(self):
        """Do any required processing after apply() completes."""
        pass

    def run(self):
        """Make the event happen."""
        self.apply(self.target)
        self.post_apply_hook()


class RegularEvent(Event):
    """An event that automatically reschedules itself at a fixed frequency."""

<<<<<<< HEAD
    def __init__(self, module, *, frequency, end_date=None, order_in_day=None):
=======
    def __init__(self, module, *, frequency, end_date=None, **kwargs):
>>>>>>> 04119f85
        """Create a new regular event.

        :param module: the module that created this event
        :param frequency: the interval from one occurrence to the next
            (must be supplied as a keyword argument)
        :type frequency: pandas.tseries.offsets.DateOffset
        """
        super().__init__(module, **kwargs)
        assert isinstance(frequency, DateOffset)
        self.frequency = frequency
        self.end_date = end_date
        self.order_in_day = order_in_day

    def post_apply_hook(self):
        """Schedule the next occurrence of this event."""
        next_apply_date = self.sim.date + self.frequency
        if not self.end_date or next_apply_date <= self.end_date:
            self.sim.schedule_event(self, next_apply_date, order_in_day=self.order_in_day)


class PopulationScopeEventMixin:
    """Makes an event operate on the entire population.

    This class is designed to be used via multiple inheritance along with one
    of the main event classes. It indicates that when an event happens, it is
    applied to the entire population, rather than a single individual.
    Contrast IndividualScopeEventMixin.

    Subclasses should implement `apply(self, population)` to contain their
    behaviour.
    """

    def __init__(self, *args, **kwargs):
        """Create a new population-scoped event.

        This calls the base class constructor, passing any arguments through,
        and sets the event target as the whole population.
        """
        super().__init__(*args, **kwargs)
        self.target = self.sim.population

    def apply(self, population):
        """Apply this event to the population.

        Must be implemented by subclasses.

        :param population: the current population
        """
        raise NotImplementedError


class IndividualScopeEventMixin:
    """Makes an event operate on a single individual.

    This class is designed to be used via multiple inheritance along with one
    of the main event classes. It indicates that when an event happens, it is
    applied to a single individual, rather than the entire population.
    Contrast PopulationScopeEventMixin.

    Subclasses should implement `apply(self, person)` to contain their
    behaviour.
    """

    def __init__(self, *args, person_id, **kwargs):
        """Create a new individual-scoped event.

        This calls the base class constructor, passing any arguments through,
        and sets the event target as the provided person.

        :param person_id: the id of the person this event applies to
            (must be supplied as a keyword argument)
        """
        super().__init__(*args, **kwargs)
        self.target = person_id

    def apply(self, person_id):
        """Apply this event to the given person.

        Must be implemented by subclasses.

        :param person_id: the person the event happens to
        """
        raise NotImplementedError<|MERGE_RESOLUTION|>--- conflicted
+++ resolved
@@ -55,11 +55,7 @@
 class RegularEvent(Event):
     """An event that automatically reschedules itself at a fixed frequency."""
 
-<<<<<<< HEAD
-    def __init__(self, module, *, frequency, end_date=None, order_in_day=None):
-=======
     def __init__(self, module, *, frequency, end_date=None, **kwargs):
->>>>>>> 04119f85
         """Create a new regular event.
 
         :param module: the module that created this event
@@ -71,13 +67,12 @@
         assert isinstance(frequency, DateOffset)
         self.frequency = frequency
         self.end_date = end_date
-        self.order_in_day = order_in_day
 
     def post_apply_hook(self):
         """Schedule the next occurrence of this event."""
         next_apply_date = self.sim.date + self.frequency
         if not self.end_date or next_apply_date <= self.end_date:
-            self.sim.schedule_event(self, next_apply_date, order_in_day=self.order_in_day)
+            self.sim.schedule_event(self, next_apply_date)
 
 
 class PopulationScopeEventMixin:
