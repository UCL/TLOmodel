"""Support for creating different kinds of events."""
from __future__ import annotations

from enum import Enum
from typing import TYPE_CHECKING

from tlo import DateOffset, logging

if TYPE_CHECKING:
    from tlo import Simulation

import pandas as pd

<<<<<<< HEAD
from tlo.util import FACTOR_POP_DICT
=======
from tlo.util import convert_chain_links_into_EAV
>>>>>>> 2f20cb39

import copy

logger = logging.getLogger(__name__)
logger.setLevel(logging.INFO)

logger_chain = logging.getLogger('tlo.simulation')
logger_chain.setLevel(logging.INFO)

logger_summary = logging.getLogger(f"{__name__}.summary")
logger_summary.setLevel(logging.INFO)

debug_chains = True

class Priority(Enum):
    """Enumeration for the Priority, which is used in sorting the events in the simulation queue."""
    START_OF_DAY = 0
    FIRST_HALF_OF_DAY = 25
    LAST_HALF_OF_DAY = 75
    END_OF_DAY = 100

    def __lt__(self, other):
        if self.__class__ is other.__class__:
            return self.value < other.value
        return NotImplemented


class Event:
    """Base event class, from which all others inherit.

    Concrete subclasses should also inherit from one of the EventMixin classes
    defined below, and implement at least an `apply` method.
    """

    def __init__(self, module, *args, priority=Priority.FIRST_HALF_OF_DAY, **kwargs):
        """Create a new event.

        Note that just creating an event does not schedule it to happen; that
        must be done by calling Simulation.schedule_event.

        :param module: the module that created this event.
            All subclasses of Event take this as the first argument in their
            constructor, but may also take further keyword arguments.
        :param priority: a keyword-argument to set the priority (see Priority enum)
        """
        assert isinstance(priority, Priority), "priority argument should be a value from Priority enum"
        self.module = module
        self.sim = module.sim
        self.priority = priority
        self.target = None
        # This is needed so mixin constructors are called
        super().__init__(*args, **kwargs)

    def post_apply_hook(self):
        """Do any required processing after apply() completes."""

    def apply(self, target):
        """Apply this event to the given target.

        Must be implemented by subclasses.

        :param target: the target of the event
        """
        raise NotImplementedError
        
    def mni_values_differ(self, v1, v2):
    
        if isinstance(v1, list) and isinstance(v2, list):
            return v1 != v2  # simple element-wise comparison

        if pd.isna(v1) and pd.isna(v2):
            return False  # treat both NaT/NaN as equal
        return v1 != v2
        
    def compare_entire_mni_dicts(self,entire_mni_before, entire_mni_after):
        diffs = {}

        all_individuals = set(entire_mni_before.keys()) | set(entire_mni_after.keys())
            
        for person in all_individuals:
            if person not in entire_mni_before: # but is afterward
                for key in entire_mni_after[person]:
                    if self.mni_values_differ(entire_mni_after[person][key],self.sim.modules['PregnancySupervisor'].default_all_mni_values[key]):
                        if person not in diffs:
                            diffs[person] = {}
                        diffs[person][key] = entire_mni_after[person][key]
                    
            elif person not in entire_mni_after: # but is beforehand
                for key in entire_mni_before[person]:
                    if self.mni_values_differ(entire_mni_before[person][key],self.sim.modules['PregnancySupervisor'].default_all_mni_values[key]):
                        if person not in diffs:
                            diffs[person] = {}
                        diffs[person][key] = self.sim.modules['PregnancySupervisor'].default_all_mni_values[key]

            else: # person is in both
                # Compare properties
                for key in entire_mni_before[person]:
                    if self.mni_values_differ(entire_mni_before[person][key],entire_mni_after[person][key]):
                        if person not in diffs:
                            diffs[person] = {}
                        diffs[person][key] = entire_mni_after[person][key]

        return diffs
        
    def compare_population_dataframe_and_mni(self,df_before, df_after, entire_mni_before, entire_mni_after):
        """ This function compares the population dataframe and mni dictionary before/after a population-wide event has occurred.
        It allows us to identify the individuals for which this event led to a significant (i.e. property) change, and to store the properties which have changed as a result of it. """
        
        # Create a mask of where values are different
        diff_mask = (df_before != df_after) & ~(df_before.isna() & df_after.isna())
<<<<<<< HEAD
        diff_mni  = self.compare_entire_mni_dicts(entire_mni_before, entire_mni_after)
=======
        if 'PregnancySupervisor' in self.sim.modules:
            diff_mni = self.compare_entire_mni_dicts(entire_mni_before, entire_mni_after)
        else:
            diff_mni = []
>>>>>>> 2f20cb39
        
        # Create an empty list to store changes for each of the individuals
        chain_links = {}
        len_of_diff = len(diff_mask)

        # Loop through each row of the mask
        persons_changed = []
        
        for idx, row in diff_mask.iterrows():
            changed_cols = row.index[row].tolist()

            if changed_cols:  # Proceed only if there are changes in the row
                persons_changed.append(idx)
                # Create a dictionary for this person
                # First add event info
                link_info = {
<<<<<<< HEAD
                    'person_ID': idx,
                    'event': type(self).__name__,
                    'event_date': self.sim.date,
=======
                    'EventName': type(self).__name__,
>>>>>>> 2f20cb39
                }
                
                # Store the new values from df_after for the changed columns
                for col in changed_cols:
                    link_info[col] = df_after.at[idx, col]
 
                if idx in diff_mni:
                    # This person has also undergone changes in the mni dictionary, so add these here
                    for key in diff_mni[idx]:
                        link_info[col] = diff_mni[idx][key]
 
                # Append the event and changes to the individual key
<<<<<<< HEAD
                chain_links[idx] = str(link_info)
     
        # For individuals which only underwent changes in mni dictionary, save changes here
        if len(diff_mni)>0:
            for key in diff_mni:
                if key not in persons_changed:
                    # If individual hadn't been previously added due to changes in pop df, add it here
                    link_info = {
                        'person_ID': key,
                        'event': type(self).__name__,
                        'event_date': self.sim.date,
                    }
                    
                    for key_prop in diff_mni[key]:
                        link_info[key_prop] = diff_mni[key][key_prop]
                        
                    chain_links[key] = str(link_info)

        # Ensure the partial death events are cleared after event
        #df = self.sim.population.props
        #df.loc[:,'death_weight'] = pd.Series([[] for _ in range(len(df))])
        #df.loc[:,'cause_of_partial_death'] = pd.Series([[] for _ in range(len(df))])
        #df.loc[:,'date_of_partial_death'] = pd.Series([[] for _ in range(len(df))])
=======
                chain_links[idx] = link_info
     
        if 'PregnancySupervisor' in self.sim.modules:
            # For individuals which only underwent changes in mni dictionary, save changes here
            if len(diff_mni)>0:
                for key in diff_mni:
                    if key not in persons_changed:
                        # If individual hadn't been previously added due to changes in pop df, add it here
                        link_info = {
                            'EventName': type(self).__name__,
                        }
                        
                        for key_prop in diff_mni[key]:
                            link_info[key_prop] = diff_mni[key][key_prop]
                            
                        chain_links[key] = link_info
>>>>>>> 2f20cb39

        return chain_links
        
        
    def store_chains_to_do_before_event(self) -> tuple[bool, pd.Series, pd.DataFrame, dict, dict, bool]:
        """ This function checks whether this event should be logged as part of the event chains, and if so stored required information before the event has occurred. """

        # Initialise these variables
        print_chains = False
        df_before = []
        row_before = pd.Series()
        mni_instances_before = False
        mni_row_before = {}
        entire_mni_before = {}
        
        # Only print event if it belongs to modules of interest and if it is not in the list of events to ignore
        if all(sub not in str(self) for sub in self.sim.generate_event_chains_ignore_events):
        
        # Will eventually use this once I can actually GET THE NAME OF THE SELF
        #if not set(self.sim.generate_event_chains_ignore_events).intersection(str(self)):

            print_chains = True
            
            # Target is single individual
            if self.target != self.sim.population:
            
                # Save row for comparison after event has occurred
<<<<<<< HEAD
                row_before = self.sim.population.props.loc[[abs(self.target)], :].copy(deep=True).iloc[0]
                row_before = row_before.fillna(-99999)
                # Recursively deep copy all object columns (like lists, Series, dicts)
                for col in row_before.index:
                    val = row_before[col]
                    if isinstance(val, (list, dict, pd.Series)):
                        row_before[col] = copy.deepcopy(val)

                # Check if individual is already in mni dictionary, if so copy her original status
                mni = self.sim.modules['PregnancySupervisor'].mother_and_newborn_info
                if self.target in mni:
                    mni_instances_before = True
                    mni_row_before = mni[self.target].copy()
=======
                row_before = self.sim.population.props.loc[abs(self.target)].copy().fillna(-99999)
                
                # Check if individual is already in mni dictionary, if so copy her original status
                if 'PregnancySupervisor' in self.sim.modules:
                    mni = self.sim.modules['PregnancySupervisor'].mother_and_newborn_info
                    if self.target in mni:
                        mni_instances_before = True
                        mni_row_before = mni[self.target].copy()
                else:
                    mni_row_before = None
>>>>>>> 2f20cb39
                
            else:

                # This will be a population-wide event. In order to find individuals for which this led to
                # a meaningful change, make a copy of the while pop dataframe/mni before the event has occurred.
                df_before = self.sim.population.props.copy()
<<<<<<< HEAD
                entire_mni_before = copy.deepcopy(self.sim.modules['PregnancySupervisor'].mother_and_newborn_info)
=======
                if 'PregnancySupervisor' in self.sim.modules:
                    entire_mni_before = copy.deepcopy(self.sim.modules['PregnancySupervisor'].mother_and_newborn_info)
                else:
                    entire_mni_before = None
>>>>>>> 2f20cb39
                
        return print_chains, row_before, df_before, mni_row_before, entire_mni_before, mni_instances_before
        
    def store_chains_to_do_after_event(self, row_before, df_before, mni_row_before, entire_mni_before, mni_instances_before) -> dict:
        """ If print_chains=True, this function logs the event and identifies and logs the any property changes that have occured to one or multiple individuals as a result of the event taking place. """
        
        chain_links = {}
    
        # Target is single individual
        if self.target != self.sim.population:
<<<<<<< HEAD

            # Copy full new status for individual
            row_after = self.sim.population.props.loc[abs(self.target)].fillna(-99999)

            # Check if individual is in mni after the event
            mni_instances_after = False
            mni = self.sim.modules['PregnancySupervisor'].mother_and_newborn_info
            if self.target in mni:
                mni_instances_after = True
            
            # Create and store event for this individual, regardless of whether any property change occurred
            link_info = {
                #'person_ID' : self.target,
                'person_ID' : self.target,
                'event' : type(self).__name__,
                'event_date' : self.sim.date,
=======
    
            # Copy full new status for individual
            row_after = self.sim.population.props.loc[abs(self.target)].fillna(-99999)
            
            # Check if individual is in mni after the event
            mni_instances_after = False
            if 'PregnancySupervisor' in self.sim.modules:
                mni = self.sim.modules['PregnancySupervisor'].mother_and_newborn_info
                if self.target in mni:
                    mni_instances_after = True
            else:
                mni_instances_after = None
            
            # Create and store event for this individual, regardless of whether any property change occurred
            link_info = {
                'EventName' : type(self).__name__,
>>>>>>> 2f20cb39
            }
            
            # Store (if any) property changes as a result of the event for this individual
            for key in row_before.index:
                if row_before[key] != row_after[key]: # Note: used fillna previously, so this is safe
                    link_info[key] = row_after[key]
<<<<<<< HEAD
                    
            # Now check and store changes in the mni dictionary, accounting for following cases:
            # Individual is in mni dictionary before and after
            if mni_instances_before and mni_instances_after:
                for key in mni_row_before:
                    if self.mni_values_differ(mni_row_before[key], mni[self.target][key]):
                        link_info[key] = mni[self.target][key]
            # Individual is only in mni dictionary before event
            elif mni_instances_before and not mni_instances_after:
                default = self.sim.modules['PregnancySupervisor'].default_all_mni_values
                for key in mni_row_before:
                    if self.mni_values_differ(mni_row_before[key], default[key]):
                        link_info[key] = default[key]
            # Individual is only in mni dictionary after event
            elif mni_instances_after and not mni_instances_before:
                default = self.sim.modules['PregnancySupervisor'].default_all_mni_values
                for key in default:
                    if self.mni_values_differ(default[key], mni[self.target][key]):
                        link_info[key] = mni[self.target][key]
            # Else, no need to do anything
                    
            # Add individual to the chain links
            chain_links[self.target] = str(link_info)
            
            # Ensure the partial death events are cleared after event
            #df = self.sim.population.props
            #df.at[self.target,'death_weight'] = []
            #df.at[self.target,'cause_of_partial_death'] = []
            #df.at[self.target,'date_of_partial_death'] = []
=======
            
            if 'PregnancySupervisor' in self.sim.modules:
                # Now check and store changes in the mni dictionary, accounting for following cases:
                # Individual is in mni dictionary before and after
                if mni_instances_before and mni_instances_after:
                    for key in mni_row_before:
                        if self.mni_values_differ(mni_row_before[key], mni[self.target][key]):
                            link_info[key] = mni[self.target][key]
                # Individual is only in mni dictionary before event
                elif mni_instances_before and not mni_instances_after:
                    default = self.sim.modules['PregnancySupervisor'].default_all_mni_values
                    for key in mni_row_before:
                        if self.mni_values_differ(mni_row_before[key], default[key]):
                            link_info[key] = default[key]
                # Individual is only in mni dictionary after event
                elif mni_instances_after and not mni_instances_before:
                    default = self.sim.modules['PregnancySupervisor'].default_all_mni_values
                    for key in default:
                        if self.mni_values_differ(default[key], mni[self.target][key]):
                            link_info[key] = mni[self.target][key]
                # Else, no need to do anything
                    
            # Add individual to the chain links
            chain_links[self.target] = link_info
            
>>>>>>> 2f20cb39
        else:
            # Target is entire population. Identify individuals for which properties have changed
            # and store their changes.
            
            # Population frame after event
            df_after = self.sim.population.props
<<<<<<< HEAD
            entire_mni_after = copy.deepcopy(self.sim.modules['PregnancySupervisor'].mother_and_newborn_info)
            
            #  Create and store the event and dictionary of changes for affected individuals
            chain_links = self.compare_population_dataframe_and_mni(df_before, df_after, entire_mni_before, entire_mni_after)

=======
            if 'PregnancySupervisor' in self.sim.modules:
                entire_mni_after = copy.deepcopy(self.sim.modules['PregnancySupervisor'].mother_and_newborn_info)
            else:
                entire_mni_after = None
            
            #  Create and store the event and dictionary of changes for affected individuals
            chain_links = self.compare_population_dataframe_and_mni(df_before, df_after, entire_mni_before, entire_mni_after)
                    
>>>>>>> 2f20cb39
        return chain_links


    def run(self):
        """Make the event happen."""
        
        # Collect relevant information before event takes place
        if self.sim.generate_event_chains:
            print_chains, row_before, df_before, mni_row_before, entire_mni_before, mni_instances_before = self.store_chains_to_do_before_event()
                
        self.apply(self.target)
        self.post_apply_hook()
        
        # Collect event info + meaningful property changes of individuals. Combined, these will constitute a 'link'
        # in the individual's event chain.
        if self.sim.generate_event_chains and print_chains:
            chain_links = self.store_chains_to_do_after_event(row_before, df_before, mni_row_before, entire_mni_before, mni_instances_before)
            
<<<<<<< HEAD
=======
            if chain_links:
                # Convert chain_links into EAV
                ednav = convert_chain_links_into_EAV(chain_links)

                logger_chain.info(key='event_chains',
                      data= ednav.to_dict(),
                      description='Links forming chains of events for simulated individuals')
            """
>>>>>>> 2f20cb39
            # Create empty logger for entire pop
            pop_dict = {i: '' for i in range(FACTOR_POP_DICT)} # Always include all possible individuals
            pop_dict.update(chain_links)

            # Log chain_links here
            if len(chain_links)>0:
<<<<<<< HEAD
                logger_chain.info(key='event_chains',
                                  data= pop_dict,
                                  description='Links forming chains of events for simulated individuals')

=======

                logger_chain.info(key='event_chains',
                                  data= pop_dict,
                                  description='Links forming chains of events for simulated individuals')
            """
>>>>>>> 2f20cb39

class RegularEvent(Event):
    """An event that automatically reschedules itself at a fixed frequency."""

    def __init__(self, module, *, frequency, end_date=None, **kwargs):
        """Create a new regular event.

        :param module: the module that created this event
        :param frequency: the interval from one occurrence to the next
            (must be supplied as a keyword argument)
        :type frequency: pandas.tseries.offsets.DateOffset
        """
        super().__init__(module, **kwargs)
        assert isinstance(frequency, DateOffset)
        self.frequency = frequency
        self.end_date = end_date

    def apply(self, target):
        """Apply this event to the given target.

        This is a no-op; subclasses should override this method.

        :param target: the target of the event
        """

    def post_apply_hook(self):
        """Schedule the next occurrence of this event."""
        next_apply_date = self.sim.date + self.frequency
        if not self.end_date or next_apply_date <= self.end_date:
            self.sim.schedule_event(self, next_apply_date)


class PopulationScopeEventMixin:
    """Makes an event operate on the entire population.

    This class is designed to be used via multiple inheritance along with one
    of the main event classes. It indicates that when an event happens, it is
    applied to the entire population, rather than a single individual.
    Contrast IndividualScopeEventMixin.

    Subclasses should implement `apply(self, population)` to contain their
    behaviour.
    """

    sim: Simulation

    def __init__(self, *args, **kwargs):
        """Create a new population-scoped event.

        This calls the base class constructor, passing any arguments through,
        and sets the event target as the whole population.
        """
        super().__init__(*args, **kwargs)
        self.target = self.sim.population

    def apply(self, population):
        """Apply this event to the population.

        Must be implemented by subclasses.

        :param population: the current population
        """
        raise NotImplementedError


class IndividualScopeEventMixin:
    """Makes an event operate on a single individual.

    This class is designed to be used via multiple inheritance along with one
    of the main event classes. It indicates that when an event happens, it is
    applied to a single individual, rather than the entire population.
    Contrast PopulationScopeEventMixin.

    Subclasses should implement `apply(self, person)` to contain their
    behaviour.
    """

    def __init__(self, *args, person_id, **kwargs):
        """Create a new individual-scoped event.

        This calls the base class constructor, passing any arguments through,
        and sets the event target as the provided person.

        :param person_id: the id of the person this event applies to
            (must be supplied as a keyword argument)
        """
        super().__init__(*args, **kwargs)
        self.target = person_id

    def apply(self, person_id):
        """Apply this event to the given person.

        Must be implemented by subclasses.

        :param person_id: the person the event happens to
        """
        raise NotImplementedError<|MERGE_RESOLUTION|>--- conflicted
+++ resolved
@@ -11,11 +11,7 @@
 
 import pandas as pd
 
-<<<<<<< HEAD
-from tlo.util import FACTOR_POP_DICT
-=======
 from tlo.util import convert_chain_links_into_EAV
->>>>>>> 2f20cb39
 
 import copy
 
@@ -126,14 +122,10 @@
         
         # Create a mask of where values are different
         diff_mask = (df_before != df_after) & ~(df_before.isna() & df_after.isna())
-<<<<<<< HEAD
-        diff_mni  = self.compare_entire_mni_dicts(entire_mni_before, entire_mni_after)
-=======
         if 'PregnancySupervisor' in self.sim.modules:
             diff_mni = self.compare_entire_mni_dicts(entire_mni_before, entire_mni_after)
         else:
             diff_mni = []
->>>>>>> 2f20cb39
         
         # Create an empty list to store changes for each of the individuals
         chain_links = {}
@@ -150,13 +142,7 @@
                 # Create a dictionary for this person
                 # First add event info
                 link_info = {
-<<<<<<< HEAD
-                    'person_ID': idx,
-                    'event': type(self).__name__,
-                    'event_date': self.sim.date,
-=======
                     'EventName': type(self).__name__,
->>>>>>> 2f20cb39
                 }
                 
                 # Store the new values from df_after for the changed columns
@@ -169,31 +155,6 @@
                         link_info[col] = diff_mni[idx][key]
  
                 # Append the event and changes to the individual key
-<<<<<<< HEAD
-                chain_links[idx] = str(link_info)
-     
-        # For individuals which only underwent changes in mni dictionary, save changes here
-        if len(diff_mni)>0:
-            for key in diff_mni:
-                if key not in persons_changed:
-                    # If individual hadn't been previously added due to changes in pop df, add it here
-                    link_info = {
-                        'person_ID': key,
-                        'event': type(self).__name__,
-                        'event_date': self.sim.date,
-                    }
-                    
-                    for key_prop in diff_mni[key]:
-                        link_info[key_prop] = diff_mni[key][key_prop]
-                        
-                    chain_links[key] = str(link_info)
-
-        # Ensure the partial death events are cleared after event
-        #df = self.sim.population.props
-        #df.loc[:,'death_weight'] = pd.Series([[] for _ in range(len(df))])
-        #df.loc[:,'cause_of_partial_death'] = pd.Series([[] for _ in range(len(df))])
-        #df.loc[:,'date_of_partial_death'] = pd.Series([[] for _ in range(len(df))])
-=======
                 chain_links[idx] = link_info
      
         if 'PregnancySupervisor' in self.sim.modules:
@@ -210,7 +171,12 @@
                             link_info[key_prop] = diff_mni[key][key_prop]
                             
                         chain_links[key] = link_info
->>>>>>> 2f20cb39
+
+        # Ensure the partial death events are cleared after event
+        #df = self.sim.population.props
+        #df.loc[:,'death_weight'] = pd.Series([[] for _ in range(len(df))])
+        #df.loc[:,'cause_of_partial_death'] = pd.Series([[] for _ in range(len(df))])
+        #df.loc[:,'date_of_partial_death'] = pd.Series([[] for _ in range(len(df))])
 
         return chain_links
         
@@ -238,7 +204,6 @@
             if self.target != self.sim.population:
             
                 # Save row for comparison after event has occurred
-<<<<<<< HEAD
                 row_before = self.sim.population.props.loc[[abs(self.target)], :].copy(deep=True).iloc[0]
                 row_before = row_before.fillna(-99999)
                 # Recursively deep copy all object columns (like lists, Series, dicts)
@@ -247,14 +212,6 @@
                     if isinstance(val, (list, dict, pd.Series)):
                         row_before[col] = copy.deepcopy(val)
 
-                # Check if individual is already in mni dictionary, if so copy her original status
-                mni = self.sim.modules['PregnancySupervisor'].mother_and_newborn_info
-                if self.target in mni:
-                    mni_instances_before = True
-                    mni_row_before = mni[self.target].copy()
-=======
-                row_before = self.sim.population.props.loc[abs(self.target)].copy().fillna(-99999)
-                
                 # Check if individual is already in mni dictionary, if so copy her original status
                 if 'PregnancySupervisor' in self.sim.modules:
                     mni = self.sim.modules['PregnancySupervisor'].mother_and_newborn_info
@@ -263,21 +220,16 @@
                         mni_row_before = mni[self.target].copy()
                 else:
                     mni_row_before = None
->>>>>>> 2f20cb39
                 
             else:
 
                 # This will be a population-wide event. In order to find individuals for which this led to
                 # a meaningful change, make a copy of the while pop dataframe/mni before the event has occurred.
                 df_before = self.sim.population.props.copy()
-<<<<<<< HEAD
-                entire_mni_before = copy.deepcopy(self.sim.modules['PregnancySupervisor'].mother_and_newborn_info)
-=======
                 if 'PregnancySupervisor' in self.sim.modules:
                     entire_mni_before = copy.deepcopy(self.sim.modules['PregnancySupervisor'].mother_and_newborn_info)
                 else:
                     entire_mni_before = None
->>>>>>> 2f20cb39
                 
         return print_chains, row_before, df_before, mni_row_before, entire_mni_before, mni_instances_before
         
@@ -288,28 +240,10 @@
     
         # Target is single individual
         if self.target != self.sim.population:
-<<<<<<< HEAD
 
             # Copy full new status for individual
             row_after = self.sim.population.props.loc[abs(self.target)].fillna(-99999)
 
-            # Check if individual is in mni after the event
-            mni_instances_after = False
-            mni = self.sim.modules['PregnancySupervisor'].mother_and_newborn_info
-            if self.target in mni:
-                mni_instances_after = True
-            
-            # Create and store event for this individual, regardless of whether any property change occurred
-            link_info = {
-                #'person_ID' : self.target,
-                'person_ID' : self.target,
-                'event' : type(self).__name__,
-                'event_date' : self.sim.date,
-=======
-    
-            # Copy full new status for individual
-            row_after = self.sim.population.props.loc[abs(self.target)].fillna(-99999)
-            
             # Check if individual is in mni after the event
             mni_instances_after = False
             if 'PregnancySupervisor' in self.sim.modules:
@@ -322,44 +256,12 @@
             # Create and store event for this individual, regardless of whether any property change occurred
             link_info = {
                 'EventName' : type(self).__name__,
->>>>>>> 2f20cb39
             }
             
             # Store (if any) property changes as a result of the event for this individual
             for key in row_before.index:
                 if row_before[key] != row_after[key]: # Note: used fillna previously, so this is safe
                     link_info[key] = row_after[key]
-<<<<<<< HEAD
-                    
-            # Now check and store changes in the mni dictionary, accounting for following cases:
-            # Individual is in mni dictionary before and after
-            if mni_instances_before and mni_instances_after:
-                for key in mni_row_before:
-                    if self.mni_values_differ(mni_row_before[key], mni[self.target][key]):
-                        link_info[key] = mni[self.target][key]
-            # Individual is only in mni dictionary before event
-            elif mni_instances_before and not mni_instances_after:
-                default = self.sim.modules['PregnancySupervisor'].default_all_mni_values
-                for key in mni_row_before:
-                    if self.mni_values_differ(mni_row_before[key], default[key]):
-                        link_info[key] = default[key]
-            # Individual is only in mni dictionary after event
-            elif mni_instances_after and not mni_instances_before:
-                default = self.sim.modules['PregnancySupervisor'].default_all_mni_values
-                for key in default:
-                    if self.mni_values_differ(default[key], mni[self.target][key]):
-                        link_info[key] = mni[self.target][key]
-            # Else, no need to do anything
-                    
-            # Add individual to the chain links
-            chain_links[self.target] = str(link_info)
-            
-            # Ensure the partial death events are cleared after event
-            #df = self.sim.population.props
-            #df.at[self.target,'death_weight'] = []
-            #df.at[self.target,'cause_of_partial_death'] = []
-            #df.at[self.target,'date_of_partial_death'] = []
-=======
             
             if 'PregnancySupervisor' in self.sim.modules:
                 # Now check and store changes in the mni dictionary, accounting for following cases:
@@ -385,20 +287,17 @@
             # Add individual to the chain links
             chain_links[self.target] = link_info
             
->>>>>>> 2f20cb39
+            # Ensure the partial death events are cleared after event
+            #df = self.sim.population.props
+            #df.at[self.target,'death_weight'] = []
+            #df.at[self.target,'cause_of_partial_death'] = []
+            #df.at[self.target,'date_of_partial_death'] = []
         else:
             # Target is entire population. Identify individuals for which properties have changed
             # and store their changes.
             
             # Population frame after event
             df_after = self.sim.population.props
-<<<<<<< HEAD
-            entire_mni_after = copy.deepcopy(self.sim.modules['PregnancySupervisor'].mother_and_newborn_info)
-            
-            #  Create and store the event and dictionary of changes for affected individuals
-            chain_links = self.compare_population_dataframe_and_mni(df_before, df_after, entire_mni_before, entire_mni_after)
-
-=======
             if 'PregnancySupervisor' in self.sim.modules:
                 entire_mni_after = copy.deepcopy(self.sim.modules['PregnancySupervisor'].mother_and_newborn_info)
             else:
@@ -406,8 +305,7 @@
             
             #  Create and store the event and dictionary of changes for affected individuals
             chain_links = self.compare_population_dataframe_and_mni(df_before, df_after, entire_mni_before, entire_mni_after)
-                    
->>>>>>> 2f20cb39
+
         return chain_links
 
 
@@ -426,8 +324,6 @@
         if self.sim.generate_event_chains and print_chains:
             chain_links = self.store_chains_to_do_after_event(row_before, df_before, mni_row_before, entire_mni_before, mni_instances_before)
             
-<<<<<<< HEAD
-=======
             if chain_links:
                 # Convert chain_links into EAV
                 ednav = convert_chain_links_into_EAV(chain_links)
@@ -436,25 +332,16 @@
                       data= ednav.to_dict(),
                       description='Links forming chains of events for simulated individuals')
             """
->>>>>>> 2f20cb39
             # Create empty logger for entire pop
             pop_dict = {i: '' for i in range(FACTOR_POP_DICT)} # Always include all possible individuals
             pop_dict.update(chain_links)
 
             # Log chain_links here
             if len(chain_links)>0:
-<<<<<<< HEAD
-                logger_chain.info(key='event_chains',
-                                  data= pop_dict,
-                                  description='Links forming chains of events for simulated individuals')
-
-=======
-
                 logger_chain.info(key='event_chains',
                                   data= pop_dict,
                                   description='Links forming chains of events for simulated individuals')
             """
->>>>>>> 2f20cb39
 
 class RegularEvent(Event):
     """An event that automatically reschedules itself at a fixed frequency."""
