"""Support for creating different kinds of events."""

from tlo import DateOffset


class Event:
    """Base event class, from which all others inherit.

    Concrete subclasses should also inherit from one of the EventMixin classes
    defined below, and implement at least an `apply` method.
    """

    def __init__(self, module, *args, **kwargs):
        """Create a new event.

        Note that just creating an event does not schedule it to happen; that
        must be done by calling Simulation.schedule_event.

        :param module: the module that created this event.
            All subclasses of Event take this as the first argument in their
            constructor, but may also take further keyword arguments.
        """
        self.module = module
        self.sim = module.sim
        # This is needed so mixin constructors are called
        super().__init__(*args, **kwargs)

    def post_apply_hook(self):
        """Do any required processing after apply() completes."""
        pass

    def run(self):
        """Make the event happen."""
        self.apply(self.target)
        self.post_apply_hook()


class RegularEvent(Event):
    """An event that automatically reschedules itself at a fixed frequency."""

<<<<<<< HEAD
    def __init__(self, module, *, frequency, end_date=None, order_in_day=None):
=======
    def __init__(self, module, *, frequency, end_date=None, event_priority=None):
>>>>>>> efa62834
        """Create a new regular event.

        :param module: the module that created this event
        :param frequency: the interval from one occurrence to the next
            (must be supplied as a keyword argument)
        :type frequency: pandas.tseries.offsets.DateOffset
        """
        super().__init__(module)
        assert isinstance(frequency, DateOffset)
        self.frequency = frequency
        self.end_date = end_date
<<<<<<< HEAD
        self.order_in_day = order_in_day
=======
        self._event_priority = event_priority
>>>>>>> efa62834

    def post_apply_hook(self):
        """Schedule the next occurrence of this event."""
        next_apply_date = self.sim.date + self.frequency
        if not self.end_date or next_apply_date <= self.end_date:
<<<<<<< HEAD
            self.sim.schedule_event(self, next_apply_date, order_in_day=self.order_in_day)
=======
            self.sim.schedule_event(self, next_apply_date, event_priority=self._event_priority)
>>>>>>> efa62834


class PopulationScopeEventMixin:
    """Makes an event operate on the entire population.

    This class is designed to be used via multiple inheritance along with one
    of the main event classes. It indicates that when an event happens, it is
    applied to the entire population, rather than a single individual.
    Contrast IndividualScopeEventMixin.

    Subclasses should implement `apply(self, population)` to contain their
    behaviour.
    """

    def __init__(self, *args, **kwargs):
        """Create a new population-scoped event.

        This calls the base class constructor, passing any arguments through,
        and sets the event target as the whole population.
        """
        super().__init__(*args, **kwargs)
        self.target = self.sim.population

    def apply(self, population):
        """Apply this event to the population.

        Must be implemented by subclasses.

        :param population: the current population
        """
        raise NotImplementedError


class IndividualScopeEventMixin:
    """Makes an event operate on a single individual.

    This class is designed to be used via multiple inheritance along with one
    of the main event classes. It indicates that when an event happens, it is
    applied to a single individual, rather than the entire population.
    Contrast PopulationScopeEventMixin.

    Subclasses should implement `apply(self, person)` to contain their
    behaviour.
    """

    def __init__(self, *args, person_id, **kwargs):
        """Create a new individual-scoped event.

        This calls the base class constructor, passing any arguments through,
        and sets the event target as the provided person.

        :param person_id: the id of the person this event applies to
            (must be supplied as a keyword argument)
        """
        super().__init__(*args, **kwargs)
        self.target = person_id

    def apply(self, person_id):
        """Apply this event to the given person.

        Must be implemented by subclasses.

        :param person_id: the person the event happens to
        """
        raise NotImplementedError<|MERGE_RESOLUTION|>--- conflicted
+++ resolved
@@ -38,11 +38,7 @@
 class RegularEvent(Event):
     """An event that automatically reschedules itself at a fixed frequency."""
 
-<<<<<<< HEAD
-    def __init__(self, module, *, frequency, end_date=None, order_in_day=None):
-=======
     def __init__(self, module, *, frequency, end_date=None, event_priority=None):
->>>>>>> efa62834
         """Create a new regular event.
 
         :param module: the module that created this event
@@ -54,21 +50,13 @@
         assert isinstance(frequency, DateOffset)
         self.frequency = frequency
         self.end_date = end_date
-<<<<<<< HEAD
-        self.order_in_day = order_in_day
-=======
         self._event_priority = event_priority
->>>>>>> efa62834
 
     def post_apply_hook(self):
         """Schedule the next occurrence of this event."""
         next_apply_date = self.sim.date + self.frequency
         if not self.end_date or next_apply_date <= self.end_date:
-<<<<<<< HEAD
-            self.sim.schedule_event(self, next_apply_date, order_in_day=self.order_in_day)
-=======
             self.sim.schedule_event(self, next_apply_date, event_priority=self._event_priority)
->>>>>>> efa62834
 
 
 class PopulationScopeEventMixin:
