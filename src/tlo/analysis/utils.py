"""
General utility functions for TLO analysis
"""
import gzip
import json
import os
import pickle
from collections.abc import Mapping
from pathlib import Path
from typing import Callable, Dict, Iterable, List, Optional, TextIO, Union

import git
import matplotlib.colors as mcolors
import numpy as np
import pandas as pd
import squarify

from tlo import logging, util
from tlo.logging.reader import LogData
from tlo.util import create_age_range_lookup

logger = logging.getLogger(__name__)
logger.setLevel(logging.INFO)


def _parse_log_file_inner_loop(filepath, level: int = logging.INFO):
    """Parses the log file and returns dictionary of dataframes"""
    log_data = LogData()
    with open(filepath) as log_file:
        for line in log_file:
            # only parse json entities
            if line.startswith('{'):
                log_data.parse_log_line(line, level)
            else:
                print('FAILURE: found old-style log:')
                print(line)
                raise RuntimeError
    # convert dictionaries to dataframes
    output_logs = {**log_data.get_log_dataframes()}
    return output_logs


def parse_log_file(log_filepath):
    """Parses logged output from a TLO run, split it into smaller logfiles and returns a class containing paths to
    these split logfiles.

    :param log_filepath: file path to log file
    :return: a class containing paths to split logfiles
    """
    print(f'Processing log file {log_filepath}')
    uuid_to_module_name: Dict[str, str] = dict()  # uuid to module name
    module_name_to_filehandle: Dict[str, TextIO] = dict()  # module name to file handle

    log_directory = Path(log_filepath).parent
    print(f'Writing module-specific log files to {log_directory}')

    # iterate over each line in the logfile
    with open(log_filepath) as log_file:
        for line in log_file:
            # only parse lines that are json log lines (old-style logging is not supported)
            if line.startswith('{'):
                log_data_json = json.loads(line)
                uuid = log_data_json['uuid']
                # if this is a header line (only header lines have a `type` key)
                if 'type' in log_data_json:
                    module_name = log_data_json["module"]
                    uuid_to_module_name[uuid] = module_name
                    # we only need to create the file if we don't already have one for this module
                    if module_name not in module_name_to_filehandle:
                        module_name_to_filehandle[module_name] = open(log_directory / f"{module_name}.log", mode="w")
                # copy line from log file to module-specific log file (both headers and non-header lines)
                module_name_to_filehandle[uuid_to_module_name[uuid]].write(line)

    print('Finished writing module-specific log files.')

    # close all module-specific files
    for file_handle in module_name_to_filehandle.values():
        file_handle.close()

    # return an object that accepts as an argument a dictionary containing paths to split logfiles
    return LogsDict({name: handle.name for name, handle in module_name_to_filehandle.items()})


def write_log_to_excel(filename, log_dataframes):
    """Takes the output of parse_log_file() and creates an Excel file from dataframes"""
    metadata = list()
    sheet_count = 0
    for module, dataframes in log_dataframes.items():
        for key, dataframe in dataframes.items():
            if key != '_metadata':
                sheet_count += 1
                metadata.append([module, key, sheet_count, dataframes['_metadata'][module][key]['description']])

    writer = pd.ExcelWriter(filename)
    index = pd.DataFrame(data=metadata, columns=['module', 'key', 'sheet', 'description'])
    index.to_excel(writer, sheet_name='Index')

    sheet_count = 0
    for module, dataframes in log_dataframes.items():
        for key, df in dataframes.items():
            if key != '_metadata':
                sheet_count += 1
                df.to_excel(writer, sheet_name=f'Sheet {sheet_count}')
    writer.save()


def make_calendar_period_lookup():
    """Returns a dictionary mapping calendar year (in years) to five year period
    i.e. { 1950: '1950-1954', 1951: '1950-1954, ...}
    """

    # Recycles the code used to make age-range lookups:
    ranges, lookup = util.create_age_range_lookup(1950, 2100, 5)

    # Removes the '0-1950' category
    ranges.remove('0-1950')

    for year in range(1950):
        lookup.pop(year)

    return ranges, lookup


def make_calendar_period_type():
    """
    Make an ordered categorical type for calendar periods
    Returns CategoricalDType
    """
    keys, _ = make_calendar_period_lookup()
    return pd.CategoricalDtype(categories=keys, ordered=True)


def make_age_grp_lookup():
    """Returns a dictionary mapping age (in years) to five year period
    i.e. { 0: '0-4', 1: '0-4', ..., 119: '100+', 120: '100+' }
    """
    return create_age_range_lookup(min_age=0, max_age=100, range_size=5)


def make_age_grp_types():
    """
    Make an ordered categorical type for age-groups
    Returns CategoricalDType
    """
    keys, _ = create_age_range_lookup(min_age=0, max_age=100, range_size=5)
    return pd.CategoricalDtype(categories=keys, ordered=True)


def to_age_group(_ages: pd.Series):
    """Return a pd.Series with age-group formatted as a categorical type, created from a pd.Series with exact age."""
    _, agegrplookup = make_age_grp_lookup()
    return _ages.map(agegrplookup).astype(make_age_grp_types())


def get_scenario_outputs(scenario_filename: str, outputs_dir: Path) -> list:
    """Returns paths of folders associated with a batch_file, in chronological order."""
    stub = scenario_filename.rstrip('.py')
    f: os.DirEntry
    folders = [Path(f.path) for f in os.scandir(outputs_dir) if f.is_dir() and f.name.startswith(stub)]
    folders.sort()
    return folders


def get_scenario_info(scenario_output_dir: Path) -> dict:
    """Utility function to get the the number draws and the number of runs in a batch set.

    TODO: read the JSON file to get further information
    """
    info = dict()
    f: os.DirEntry
    draw_folders = [f for f in os.scandir(scenario_output_dir) if f.is_dir()]

    info['number_of_draws'] = len(draw_folders)

    run_folders = [f for f in os.scandir(draw_folders[0]) if f.is_dir()]
    info['runs_per_draw'] = len(run_folders)

    return info


def load_pickled_dataframes(results_folder: Path, draw=0, run=0, name=None) -> dict:
    """Utility function to create a dict contaning all the logs from the specified run within a batch set"""
    folder = results_folder / str(draw) / str(run)
    p: os.DirEntry
    pickles = [p for p in os.scandir(folder) if p.name.endswith('.pickle')]
    if name is not None:
        pickles = [p for p in pickles if p.name in f"{name}.pickle"]

    output = dict()
    for p in pickles:
        name = os.path.splitext(p.name)[0]
        with open(p.path, "rb") as f:
            output[name] = pickle.load(f)

    return output


def extract_params(results_folder: Path) -> Optional[pd.DataFrame]:
    """Utility function to get overridden parameters from scenario runs

    Returns dateframe summarizing parameters that change across the draws. It produces a dataframe with index of draw
    and columns of each parameters that is specified to be varied in the batch. NB. This does the extraction from run 0
    in each draw, under the assumption that the over-written parameters are the same in each run.
    """

    try:
        f: os.DirEntry
        # Get the paths for the draws
        draws = [f for f in os.scandir(results_folder) if f.is_dir()]

        list_of_param_changes = list()

        for d in draws:
            p = load_pickled_dataframes(results_folder, d.name, 0, name="tlo.scenario")
            p = p["tlo.scenario"]["override_parameter"]

            p['module_param'] = p['module'] + ':' + p['name']
            p.index = [int(d.name)] * len(p.index)

            list_of_param_changes.append(p[['module_param', 'new_value']])

        params = pd.concat(list_of_param_changes)
        params.index.name = 'draw'
        params = params.rename(columns={'new_value': 'value'})
        params = params.sort_index()
        return params

    except KeyError:
        print("No parameters changed between the runs")
        return None


def extract_results(results_folder: Path,
                    module: str,
                    key: str,
                    column: str = None,
                    index: str = None,
                    custom_generate_series=None,
                    do_scaling: bool = False,
                    ) -> pd.DataFrame:
    """Utility function to unpack results.

    Produces a dataframe from extracting information from a log with the column multi-index for the draw/run.

    If the column to be extracted exists in the log, the name of the `column` is provided as `column`. If the resulting
     dataframe should be based on another column that exists in the log, this can be provided as 'index'.

    If instead, some work must be done to generate a new column from log, then a function can be provided to do this as
     `custom_generate_series`.

    Optionally, with `do_scaling=True`, each element is multiplied by the scaling_factor recorded in the simulation.

    Note that if runs in the batch have failed (such that logs have not been generated), these are dropped silently.
    """

    def get_multiplier(_draw, _run):
        """Helper function to get the multiplier from the simulation, if do_scaling=True.
        Note that if the scaling factor cannot be found a `KeyError` is thrown."""
        if not do_scaling:
            return 1.0
        else:
            return load_pickled_dataframes(results_folder, _draw, _run, 'tlo.methods.population'
                                           )['tlo.methods.population']['scaling_factor']['scaling_factor'].values[0]

    if custom_generate_series is None:
        # If there is no `custom_generate_series` provided, it implies that function required selects a the specified
        # column from the dataframe.
        assert column is not None, "Must specify which column to extract"

        if index is not None:
            _gen_series = lambda _df: _df.set_index(index)[column]  # noqa: 731
        else:
            _gen_series = lambda _df: _df.reset_index(drop=True)[column]  # noqa: 731

    else:
        assert index is None, "Cannot specify an index if using custom_generate_series"
        assert column is None, "Cannot specify a column if using custom_generate_series"
        _gen_series = custom_generate_series

    # get number of draws and numbers of runs
    info = get_scenario_info(results_folder)

    # Collect results from each draw/run
    res = dict()
    for draw in range(info['number_of_draws']):
        for run in range(info['runs_per_draw']):

            draw_run = (draw, run)

            try:
                df: pd.DataFrame = load_pickled_dataframes(results_folder, draw, run, module)[module][key]
                output_from_eval: pd.Series = _gen_series(df)
                assert pd.Series == type(output_from_eval), 'Custom command does not generate a pd.Series'
                res[draw_run] = output_from_eval * get_multiplier(draw, run)

            except KeyError:
                # Some logs could not be found - probably because this run failed.
                res[draw_run] = None

    # Use pd.concat to compile results (skips dict items where the values is None)
    _concat = pd.concat(res, axis=1)
    _concat.columns.names = ['draw', 'run']  # name the levels of the columns multi-index
    return _concat


def summarize(results: pd.DataFrame, only_mean: bool = False, collapse_columns: bool = False) -> pd.DataFrame:
    """Utility function to compute summary statistics

    Finds mean value and 95% interval across the runs for each draw.
    """

    summary = pd.DataFrame(
        columns=pd.MultiIndex.from_product(
            [
                results.columns.unique(level='draw'),
                ["mean", "lower", "upper"]
            ],
            names=['draw', 'stat']),
        index=results.index
    )

    summary.loc[:, (slice(None), "mean")] = results.groupby(axis=1, by='draw').mean().values
    summary.loc[:, (slice(None), "lower")] = results.groupby(axis=1, by='draw').quantile(0.025).values
    summary.loc[:, (slice(None), "upper")] = results.groupby(axis=1, by='draw').quantile(0.975).values

    if only_mean and (not collapse_columns):
        # Remove other metrics and simplify if 'only_mean' across runs for each draw is required:
        om: pd.DataFrame = summary.loc[:, (slice(None), "mean")]
        om.columns = [c[0] for c in om.columns.to_flat_index()]
        return om

    elif collapse_columns and (len(summary.columns.levels[0]) == 1):
        # With 'collapse_columns', if number of draws is 1, then collapse columns multi-index:
        summary_droppedlevel = summary.droplevel('draw', axis=1)
        if only_mean:
            return summary_droppedlevel['mean']
        else:
            return summary_droppedlevel

    else:
        return summary


def get_grid(params: pd.DataFrame, res: pd.Series):
    """Utility function to create the arrays needed to plot a heatmap.

    :param pd.DataFrame params: the dataframe of parameters with index=draw (made using `extract_params()`).
    :param pd.Series res: results of interest with index=draw (can be made using `extract_params()`)
    :returns: grid as dictionary
    """
    res = pd.concat([params.pivot(columns='module_param', values='value'), res], axis=1)
    piv = res.pivot_table(index=res.columns[0], columns=res.columns[1], values=res.columns[2])

    grid = dict()
    grid[res.columns[0]], grid[res.columns[1]] = np.meshgrid(piv.index, piv.columns)
    grid[res.columns[2]] = piv.values

    return grid


def format_gbd(gbd_df: pd.DataFrame):
    """Format GBD data to give standarize categories for age_group and period"""

    # Age-groups:
    gbd_df['Age_Grp'] = gbd_df['Age_Grp'].astype(make_age_grp_types())

    # label periods:
    calperiods, calperiodlookup = make_calendar_period_lookup()
    gbd_df['Period'] = gbd_df['Year'].map(calperiodlookup).astype(make_calendar_period_type())

    return gbd_df


def create_pickles_locally(scenario_output_dir, compressed_file_name_prefix=None):
    """For a run from the Batch system that has not resulted in the creation of the pickles, reconstruct the pickles
     locally."""

    def turn_log_into_pickles(logfile):
        print(f"Opening {logfile}")
        outputs = parse_log_file(logfile)
        for key, output in outputs.items():
            if key.startswith("tlo."):
                print(f" - Writing {key}.pickle")
                with open(logfile.parent / f"{key}.pickle", "wb") as f:
                    pickle.dump(output, f)

    def uncompress_and_save_logfile(compressed_file) -> Path:
        """Uncompress and save a log file and return its path."""
        target = compressed_file.parent / str(compressed_file.name[0:-3])
        with open(target, "wb") as t:
            with gzip.open(compressed_file, 'rb') as s:
                t.write(s.read())
        return target

    f: os.DirEntry
    draw_folders = [f for f in os.scandir(scenario_output_dir) if f.is_dir()]
    for draw_folder in draw_folders:
        run_folders = [f for f in os.scandir(draw_folder) if f.is_dir()]
        for run_folder in run_folders:
            # Find the original log-file written by the simulation
            if compressed_file_name_prefix is None:
                logfile = [x for x in os.listdir(run_folder) if x.endswith('.log')][0]
            else:
                compressed_file_name = [
                    x for x in os.listdir(run_folder) if x.startswith(compressed_file_name_prefix)
                ][0]
                logfile = uncompress_and_save_logfile(Path(run_folder) / compressed_file_name)

            turn_log_into_pickles(logfile)


def compare_number_of_deaths(logfile: Path, resourcefilepath: Path):
    """Helper function to produce tables summarising deaths in the model run (given be a logfile) and the corresponding
    number of deaths in the GBD dataset.
    NB.
    * Requires output from the module `tlo.methods.demography`
    * Will do scaling automatically if the scaling-factor has been computed in the simulation (but not otherwise).
    """
    output = parse_log_file(logfile)

    # 1) Get model outputs:
    # - get scaling factor:
    if 'scaling_factor' in output['tlo.methods.population']:
        sf = output['tlo.methods.population']['scaling_factor']['scaling_factor'].values[0]
    else:
        sf = 1.0

    # - extract number of death by period/sex/age-group
    model = output['tlo.methods.demography']['death'].assign(
        year=lambda x: x['date'].dt.year
    ).groupby(
        ['sex', 'year', 'age', 'label']
    )['person_id'].count().mul(sf)

    # - format categories:
    agegrps, agegrplookup = make_age_grp_lookup()
    calperiods, calperiodlookup = make_calendar_period_lookup()
    model = model.reset_index()
    model['age_grp'] = model['age'].map(agegrplookup).astype(make_age_grp_types())
    model['period'] = model['year'].map(calperiodlookup).astype(make_calendar_period_type())
    model = model.drop(columns=['age', 'year'])

    # - sum over period and divide by five to give yearly averages
    model = model.groupby(['period', 'sex', 'age_grp', 'label']).sum().div(5.0).rename(
        columns={'person_id': 'model'}).replace({0: np.nan})

    # 2) Load comparator GBD datasets
    # - Load data, format and limit to deaths only:
    gbd_dat = format_gbd(pd.read_csv(resourcefilepath / 'gbd' / 'ResourceFile_Deaths_And_DALYS_GBD2019.csv'))
    gbd_dat = gbd_dat.loc[gbd_dat['measure_name'] == 'Deaths']
    gbd_dat = gbd_dat.rename(columns={
        'Sex': 'sex',
        'Age_Grp': 'age_grp',
        'Period': 'period',
        'GBD_Est': 'mean',
        'GBD_Lower': 'lower',
        'GBD_Upper': 'upper'})

    # - Label GBD causes of death by 'label' defined in the simulation
    mapper_from_gbd_causes = pd.Series(
        output['tlo.methods.demography']['mapper_from_gbd_cause_to_common_label'].drop(columns={'date'}).loc[0]
    ).to_dict()
    gbd_dat['label'] = gbd_dat['cause_name'].map(mapper_from_gbd_causes)
    assert not gbd_dat['label'].isna().any()

    # - Create comparable data structure:
    gbd = gbd_dat.groupby(['period', 'sex', 'age_grp', 'label'])[['mean', 'lower', 'upper']].sum().div(5.0)
    gbd = gbd.add_prefix('GBD_')

    # 3) Return summary
    return gbd.merge(model, on=['period', 'sex', 'age_grp', 'label'], how='left')


def flatten_multi_index_series_into_dict_for_logging(ser: pd.Series) -> dict:
    """Helper function that converts a pd.Series with multi-index into a dict format that is suitable for logging.
    It does this by converting the multi-index into keys of type `str` in a format that later be used to reconstruct
    the multi-index (using `unflatten_flattened_multi_index_in_logging`)."""

    assert not ser.index.has_duplicates, "There should not be any duplicates in the multi-index. These will be lost" \
                                         "in the conversion to a dict."

    names_of_multi_index = ser.index.names
    _df = ser.reset_index()
    flat_index = list()
    for _, row in _df.iterrows():
        flat_index.append('|'.join([f"{col}={row[col]}" for col in names_of_multi_index]))
    return dict(zip(flat_index, ser.values))


def unflatten_flattened_multi_index_in_logging(_x: [pd.DataFrame, pd.Index]) -> [pd.DataFrame, pd.Index]:
    """Helper function that recreate the multi-index of logged results from a pd.DataFrame that is generated by
    `parse_log`.

    If a pd.DataFrame created by `parse_log` is the result of repeated logging of a pd.Series with a multi-index that
    was transformed before logging using `flatten_multi_index_series_into_dict_for_logging`, then the pd.DataFrame's
    columns will be those flattened labels. This helper function recreates the original multi-index from which the
    flattened labels were created and applies it to the pd.DataFrame.

    Alternatively, if jus the index of the "flattened" labels is provided, then the equivalent multi-index is returned.
    """

    def gen_mutli_index(_idx: pd.Index):
        """Returns the multi-index represented by the flattened index."""
        index_value_list = list()
        for col in _idx.str.split('|'):
            index_value_list.append(tuple(component.split('=')[1] for component in col))
        index_name_list = tuple(component.split('=')[0] for component in _idx[0].split('|'))
        return pd.MultiIndex.from_tuples(index_value_list, names=index_name_list)

    if isinstance(_x, pd.DataFrame):
        _y = _x.copy()
        _y.columns = gen_mutli_index(_x.columns)
        return _y
    else:
        return gen_mutli_index(_x)


class LogsDict(Mapping):
    """Parses module-specific log files and returns Pandas dataframes.

        The dictionary returned has the format::

            {
                <logger 1 name>: {
                                   <log key 1>: <pandas dataframe>,
                                   <log key 2>: <pandas dataframe>,
                                   <log key 3>: <pandas dataframe>
                                 },

                <logger 2 name>: {
                                   <log key 4>: <pandas dataframe>,
                                   <log key 5>: <pandas dataframe>,
                                   <log key 6>: <pandas dataframe>
                                 },
                ...
            }
    """

    def __init__(self, file_names_and_paths):
        super().__init__()
        # initialise class with module-specific log files paths
        self._logfile_names_and_paths: Dict[str, str] = file_names_and_paths

        # create a dictionary that will contain cached data
        self._results_cache: Dict[str, Dict] = dict()

    def __getitem__(self, key, cache=True):
        # check if the requested key is found in a dictionary containing module name and log file paths. if key
        # is found, return parsed logs else return KeyError
        if key in self._logfile_names_and_paths:
            # check if key is found in cache
            if key not in self._results_cache:
                result_df = _parse_log_file_inner_loop(self._logfile_names_and_paths[key])
                # get metadata for the selected log file and merge it all with the selected key
                result_df[key]['_metadata'] = result_df['_metadata']
                if not cache:  # check if caching is disallowed
                    return result_df[key]
                self._results_cache[key] = result_df[key]    # add key specific parsed results to cache
            return self._results_cache[key]  # return the added results

        else:
            raise KeyError

    def __contains__(self, k):
        # if key k is a valid logfile entry
        return k in self._logfile_names_and_paths

    def items(self):
        # parse module-specific log file and return results as a generator
        for key in self._logfile_names_and_paths.keys():
            module_specific_logs = self.__getitem__(key, cache=False)
            yield key, module_specific_logs

    def __repr__(self):
        return repr(self._logfile_names_and_paths)

    def __len__(self):
        return len(self._logfile_names_and_paths)

    def keys(self):
        # return dictionary keys
        return self._logfile_names_and_paths.keys()

    def values(self):
        # parse module-specific log file and yield the results
        for key in self._logfile_names_and_paths.keys():
            module_specific_logs = self.__getitem__(key, cache=False)
            yield module_specific_logs

    def __iter__(self):
        return iter(self._logfile_names_and_paths)

    def __getstate__(self):
        # Ensure all items cached before pickling
        for key in self.keys():
            self.__getitem__(key, cache=True)
        return self.__dict__


def get_filtered_treatment_ids(depth: Optional[int] = None) -> List[str]:
    """Return a list of treatment_ids that are defined in the model, filtered to a specified depth."""

    def filter_treatments(_treatments: Iterable[str], depth: int = 1) -> List[str]:
        """Reduce an iterable of `TREATMENT_IDs` by ignoring difference beyond a certain depth of specification and
        adding '_*' to the end to serve as a wild-card.
        N.B., The TREATMENT_ID is defined with each increasing level of specification separated by a `_`. """
        return sorted(list(set(
            [
                "".join(f"{x}_" for i, x in enumerate(t.split('_')) if i < depth).rstrip('_') + '_*'
                for t in set(_treatments)
            ]
        )))

    # Get pd.DataFrame with information of all the defined HSI
    # Import within function to avoid circular import error
    from tlo.analysis.hsi_events import get_all_defined_hsi_events_as_dataframe
    hsi_event_details = get_all_defined_hsi_events_as_dataframe()

    # Return list of TREATMENT_IDs and filter to the resolution needed
    return filter_treatments(hsi_event_details['treatment_id'], depth=depth if depth is not None else np.inf)


def colors_in_matplotlib() -> tuple:
    """Return tuple of the strings for all the colours defined in Matplotlib."""
    return tuple(
        set().union(
            mcolors.BASE_COLORS.keys(),
            mcolors.TABLEAU_COLORS.keys(),
            mcolors.CSS4_COLORS.keys(),
        )
    )


def _define_coarse_appts() -> pd.DataFrame:
    """Define which appointment types fall into which 'coarse appointment' category, the order of the categories and the
    colour of the category.
    Names of colors are selected with reference to: https://i.stack.imgur.com/lFZum.png"""
    return pd.DataFrame.from_records(
        [
            {
                'category': 'Outpatient',
                'appt_types': ['Under5OPD', 'Over5OPD'],
                'color': 'magenta'
            },
            {
                'category': 'Con w/ DCSA',
                'appt_types': ['ConWithDCSA'],
                'color': 'crimson'},
            {
                'category': 'A & E',
                'appt_types': ['AccidentsandEmerg'],
                'color': 'forestgreen'},
            {
                'category': 'Inpatient',
                'appt_types': ['InpatientDays', 'IPAdmission'],
                'color': 'mediumorchid'},
            {
                'category': 'RMNCH',
                'appt_types': ['AntenatalFirst', 'ANCSubsequent', 'NormalDelivery', 'CompDelivery', 'Csection', 'EPI',
                               'FamPlan', 'U5Malnutr'],
                'color': 'darkturquoise'},
            {
                'category': 'HIV/AIDS',
                'appt_types': ['VCTNegative', 'VCTPositive', 'MaleCirc', 'NewAdult', 'EstMedCom', 'EstNonCom', 'PMTCT',
                               'Peds'],
                'color': 'gold'},
            {
                'category': 'Tb',
                'appt_types': ['TBNew', 'TBFollowUp'],
                'color': 'y'},
            {
                'category': 'Dental',
                'appt_types': ['DentAccidEmerg', 'DentSurg', 'DentalU5', 'DentalO5'],
                'color': 'red'},
            {
                'category': 'Mental Health',
                'appt_types': ['MentOPD', 'MentClinic'],
                'color': 'orangered'},
            {
                'category': 'Surgery / Radiotherapy',
                'appt_types': ['MajorSurg', 'MinorSurg', 'Radiotherapy'],
                'color': 'orange'},
            {
                'category': 'STI',
                'appt_types': ['STI'],
                'color': 'slateblue'},
            {
                'category': 'Lab / Diagnostics',
                'appt_types': ['LabHaem', 'LabPOC', 'LabParasit', 'LabBiochem', 'LabMicrobio', 'LabMolec', 'LabTBMicro',
                               'LabSero', 'LabCyto', 'LabTrans', 'Ultrasound', 'Mammography', 'MRI', 'Tomography',
                               'DiagRadio'],
                'color': 'dodgerblue'}
        ]
    ).set_index('category')


def get_coarse_appt_type(appt_type: str) -> str:
    """Return the `coarser` categorization of appt_types for a given appt_type. """
    for coarse_appt_types, row in _define_coarse_appts().iterrows():
        if appt_type in row['appt_types']:
            return coarse_appt_types


def order_of_coarse_appt(_coarse_appt: Union[str, pd.Index]) -> Union[int, pd.Index]:
    """Define a standard order for the coarse appointment types."""
    order = _define_coarse_appts().index
    if isinstance(_coarse_appt, str):
        return tuple(order).index(_coarse_appt)
    else:
        return order[order.isin(_coarse_appt)]


def get_color_coarse_appt(coarse_appt_type: str) -> str:
    """Return the colour (as matplotlib string) assigned to this appointment type. Returns `np.nan` if appointment-type
    is not recognised.
    Names of colors are selected with reference to: https://i.stack.imgur.com/lFZum.png"""
    colors = _define_coarse_appts().color
    if coarse_appt_type in colors.index:
        return colors.loc[coarse_appt_type]
    else:
        return np.nan


def _define_short_treatment_ids() -> pd.Series:
    """Define the order of the short treatment_ids and the color for each.
    Names of colors are selected with reference to: https://matplotlib.org/stable/gallery/color/named_colors.html"""
    return pd.Series({
        'FirstAttendance*': 'darkgrey',
        'Inpatient*': 'silver',

        'Contraception*': 'darkseagreen',
        'AntenatalCare*': 'green',
        'DeliveryCare*': 'limegreen',
        'PostnatalCare*': 'springgreen',
        'PostnatalSupervisor*': 'mediumaquamarine',  # todo <-- remove this when it's gone from code.

        'Alri*': 'darkorange',
        'Diarrhoea*': 'tan',
        'Undernutrition*': 'gold',
        'Epi*': 'darkgoldenrod',

        'Hiv*': 'deepskyblue',
        'Malaria*': 'lightsteelblue',
        'Measles*': 'cornflowerblue',
        'Tb*': 'mediumslateblue',
        'Schisto*': 'skyblue',

        'CardioMetabolicDisorders*': 'brown',

        'BladderCancer*': 'orchid',
        'BreastCancer*': 'mediumvioletred',
        'OesophagealCancer*': 'deeppink',
        'ProstateCancer*': 'hotpink',
        'OtherAdultCancer*': 'palevioletred',

        'Depression*': 'indianred',
        'Epilepsy*': 'red',

        'Rti*': 'lightsalmon',
    })


def order_of_short_treatment_ids(_short_treatment_id: Union[str, pd.Index]) -> Union[int, pd.Index]:
    """Define a standard order for short treatment_ids."""
    order = _define_short_treatment_ids().index
    if isinstance(_short_treatment_id, str):
        return tuple(order).index(_short_treatment_id.replace('_*', '*'))
    else:
        return order[order.isin(_short_treatment_id)]


def get_color_short_treatment_id(short_treatment_id: str) -> str:
    """Return the colour (as matplotlib string) assigned to this shorted TREATMENT_ID. Returns `np.nan` if treatment_id
    is not recognised."""
    _short_treatment_id = short_treatment_id.rstrip('*') + '*'  # Ensure that there is a trailing '*'
    colors = _define_short_treatment_ids()
<<<<<<< HEAD
    _short_treatment_ids_with_trailing_asterix = short_treatment_id.replace('_*', '*')
    if _short_treatment_ids_with_trailing_asterix in colors.index:
        return colors.loc[_short_treatment_ids_with_trailing_asterix]
=======
    if _short_treatment_id in colors.index:
        return colors.loc[_short_treatment_id]
>>>>>>> f978357f
    else:
        return np.nan


def _define_cause_of_death_labels() -> pd.Series:
    """Define the order of the cause_of_death_labels and the color for each.
    Names of colors are selected with reference to: https://matplotlib.org/stable/gallery/color/named_colors.html"""
    return pd.Series({
        'Maternal Disorders': 'green',
        'Neonatal Disorders': 'springgreen',
        'Congenital birth defects': 'mediumaquamarine',

        'Lower respiratory infections': 'darkorange',
        'Childhood Diarrhoea': 'tan',

        'AIDS': 'deepskyblue',
        'Malaria': 'lightsteelblue',
        'Measles': 'cornflowerblue',
        'non_AIDS_TB': 'mediumslateblue',

        'Heart Disease': 'sienna',  # brown-ish
        'Kidney Disease': 'chocolate',  # brown-ish
        'Diabetes': 'peru',  # brown-ish
        'Stroke': 'burlywood',  # brown-ish

        'Cancer': 'deeppink',

        'Depression / Self-harm': 'indianred',
        'Epilepsy': 'red',

        'Transport Injuries': 'lightsalmon',

        'Other': 'dimgrey',
    })


def order_of_cause_of_death_label(_cause_of_death_label: Union[str, pd.Index]) -> Union[int, pd.Index]:
    """Define a standard order for Cause-of-Death labels."""
    order = _define_cause_of_death_labels().index
    if isinstance(_cause_of_death_label, str):
        return tuple(order).index(_cause_of_death_label)
    else:
        return order[order.isin(_cause_of_death_label)]


def get_color_cause_of_death_label(cause_of_death_label: str) -> str:
    """Return the colour (as matplotlib string) assigned to this shorted Cause-of-Death Label. Returns `np.nan` if
    label is not recognised."""
    colors = _define_cause_of_death_labels()
    if cause_of_death_label in colors.index:
        return colors.loc[cause_of_death_label]
    else:
        return np.nan


def squarify_neat(sizes: np.array, label: np.array, colormap: Callable, numlabels=5, **kwargs):
    """Pass through to squarify, with some customisation: ...
     * Apply the colormap specified
     * Only give label a selection of the segments
     N.B. The package `squarify` is required.
    """
    # Suppress labels for all but the `numlabels` largest entries.
    to_label = set(pd.Series(index=label, data=sizes).sort_values(ascending=False).iloc[0:numlabels].index)

    squarify.plot(
        sizes=sizes,
        label=[_label if _label in to_label else '' for _label in label],
        color=[colormap(_x) for _x in label],
        **kwargs,
    )


def get_root_path(starter_path: Optional[Path] = None) -> Path:
    """Returns the absolute path of the top level of the repository. `starter_path` optionally gives a reference
    location from which to begin search; if omitted the location of this file is used."""

    def get_git_root(path: Path) -> Path:
        """Return path of git repo. Based on: https://stackoverflow.com/a/41920796"""
        git_repo = git.Repo(path, search_parent_directories=True)
        git_root = git_repo.working_dir
        return Path(git_root)

    if starter_path is None:
        return get_git_root(__file__)
    elif Path(starter_path).exists() and Path(starter_path).is_absolute():
        return get_git_root(starter_path)
    else:
        raise OSError("File Not Found")<|MERGE_RESOLUTION|>--- conflicted
+++ resolved
@@ -774,14 +774,9 @@
     is not recognised."""
     _short_treatment_id = short_treatment_id.rstrip('*') + '*'  # Ensure that there is a trailing '*'
     colors = _define_short_treatment_ids()
-<<<<<<< HEAD
     _short_treatment_ids_with_trailing_asterix = short_treatment_id.replace('_*', '*')
     if _short_treatment_ids_with_trailing_asterix in colors.index:
         return colors.loc[_short_treatment_ids_with_trailing_asterix]
-=======
-    if _short_treatment_id in colors.index:
-        return colors.loc[_short_treatment_id]
->>>>>>> f978357f
     else:
         return np.nan
 
