"""
General utility functions for TLO analysis
"""
import gzip
import json
import os
import pickle
from collections import Counter, defaultdict
from collections.abc import Mapping
from pathlib import Path
from types import MappingProxyType
from typing import Callable, Dict, Iterable, List, Optional, TextIO, Tuple, Union

import git
import matplotlib.colors as mcolors
import matplotlib.pyplot as plt
import numpy as np
import pandas as pd
import squarify

from tlo import Date, logging, util
from tlo.logging.reader import LogData
from tlo.util import create_age_range_lookup

logger = logging.getLogger(__name__)
logger.setLevel(logging.INFO)


def _parse_log_file_inner_loop(filepath, level: int = logging.INFO):
    """Parses the log file and returns dictionary of dataframes"""
    log_data = LogData()
    with open(filepath) as log_file:
        for line in log_file:
            # only parse json entities
            if line.startswith('{'):
                log_data.parse_log_line(line, level)
            else:
                print('FAILURE: found old-style log:')
                print(line)
                raise RuntimeError
    # convert dictionaries to dataframes
    output_logs = {**log_data.get_log_dataframes()}
    return output_logs


def parse_log_file(log_filepath):
    """Parses logged output from a TLO run, split it into smaller logfiles and returns a class containing paths to
    these split logfiles.

    :param log_filepath: file path to log file
    :return: a class containing paths to split logfiles
    """
    print(f'Processing log file {log_filepath}')
    uuid_to_module_name: Dict[str, str] = dict()  # uuid to module name
    module_name_to_filehandle: Dict[str, TextIO] = dict()  # module name to file handle

    log_directory = Path(log_filepath).parent
    print(f'Writing module-specific log files to {log_directory}')

    # iterate over each line in the logfile
    with open(log_filepath) as log_file:
        for line in log_file:
            # only parse lines that are json log lines (old-style logging is not supported)
            if line.startswith('{'):
                log_data_json = json.loads(line)
                uuid = log_data_json['uuid']
                # if this is a header line (only header lines have a `type` key)
                if 'type' in log_data_json:
                    module_name = log_data_json["module"]
                    uuid_to_module_name[uuid] = module_name
                    # we only need to create the file if we don't already have one for this module
                    if module_name not in module_name_to_filehandle:
                        module_name_to_filehandle[module_name] = open(log_directory / f"{module_name}.log", mode="w")
                # copy line from log file to module-specific log file (both headers and non-header lines)
                module_name_to_filehandle[uuid_to_module_name[uuid]].write(line)

    print('Finished writing module-specific log files.')

    # close all module-specific files
    for file_handle in module_name_to_filehandle.values():
        file_handle.close()

    # return an object that accepts as an argument a dictionary containing paths to split logfiles
    return LogsDict({name: handle.name for name, handle in module_name_to_filehandle.items()})


def write_log_to_excel(filename, log_dataframes):
    """Takes the output of parse_log_file() and creates an Excel file from dataframes"""
    metadata = list()
    sheet_count = 0
    for module, dataframes in log_dataframes.items():
        for key, dataframe in dataframes.items():
            if key != '_metadata':
                sheet_count += 1
                metadata.append([module, key, sheet_count, dataframes['_metadata'][module][key]['description']])

    writer = pd.ExcelWriter(filename)
    index = pd.DataFrame(data=metadata, columns=['module', 'key', 'sheet', 'description'])
    index.to_excel(writer, sheet_name='Index')

    sheet_count = 0
    for module, dataframes in log_dataframes.items():
        for key, df in dataframes.items():
            if key != '_metadata':
                sheet_count += 1
                df.to_excel(writer, sheet_name=f'Sheet {sheet_count}')
    writer.save()


def make_calendar_period_lookup():
    """Returns a dictionary mapping calendar year (in years) to five year period
    i.e. { 1950: '1950-1954', 1951: '1950-1954, ...}
    """

    # Recycles the code used to make age-range lookups:
    ranges, lookup = util.create_age_range_lookup(1950, 2100, 5)

    # Removes the '0-1950' category
    ranges.remove('0-1950')

    for year in range(1950):
        lookup.pop(year)

    return ranges, lookup


def make_calendar_period_type():
    """
    Make an ordered categorical type for calendar periods
    Returns CategoricalDType
    """
    keys, _ = make_calendar_period_lookup()
    return pd.CategoricalDtype(categories=keys, ordered=True)


def make_age_grp_lookup():
    """Returns a dictionary mapping age (in years) to five year period
    i.e. { 0: '0-4', 1: '0-4', ..., 119: '100+', 120: '100+' }
    """
    return create_age_range_lookup(min_age=0, max_age=100, range_size=5)


def make_age_grp_types():
    """
    Make an ordered categorical type for age-groups
    Returns CategoricalDType
    """
    keys, _ = create_age_range_lookup(min_age=0, max_age=100, range_size=5)
    return pd.CategoricalDtype(categories=keys, ordered=True)


def to_age_group(_ages: pd.Series):
    """Return a pd.Series with age-group formatted as a categorical type, created from a pd.Series with exact age."""
    _, agegrplookup = make_age_grp_lookup()
    return _ages.map(agegrplookup).astype(make_age_grp_types())


def get_scenario_outputs(scenario_filename: str, outputs_dir: Path) -> list:
    """Returns paths of folders associated with a batch_file, in chronological order."""
    stub = scenario_filename.rstrip('.py')
    f: os.DirEntry
    folders = [Path(f.path) for f in os.scandir(outputs_dir) if f.is_dir() and f.name.startswith(stub)]
    folders.sort()
    return folders


def get_scenario_info(scenario_output_dir: Path) -> dict:
    """Utility function to get the the number draws and the number of runs in a batch set.

    TODO: read the JSON file to get further information
    """
    info = dict()
    f: os.DirEntry
    draw_folders = [f for f in os.scandir(scenario_output_dir) if f.is_dir()]

    info['number_of_draws'] = len(draw_folders)

    run_folders = [f for f in os.scandir(draw_folders[0]) if f.is_dir()]
    info['runs_per_draw'] = len(run_folders)

    return info


def load_pickled_dataframes(results_folder: Path, draw=0, run=0, name=None) -> dict:
    """Utility function to create a dict contaning all the logs from the specified run within a batch set"""
    folder = results_folder / str(draw) / str(run)
    p: os.DirEntry
    pickles = [p for p in os.scandir(folder) if p.name.endswith('.pickle')]
    if name is not None:
        pickles = [p for p in pickles if p.name in f"{name}.pickle"]

    output = dict()
    for p in pickles:
        name = os.path.splitext(p.name)[0]
        with open(p.path, "rb") as f:
            output[name] = pickle.load(f)

    return output


def extract_params(results_folder: Path) -> Optional[pd.DataFrame]:
    """Utility function to get overridden parameters from scenario runs

    Returns dateframe summarizing parameters that change across the draws. It produces a dataframe with index of draw
    and columns of each parameters that is specified to be varied in the batch. NB. This does the extraction from run 0
    in each draw, under the assumption that the over-written parameters are the same in each run.
    """

    try:
        f: os.DirEntry
        # Get the paths for the draws
        draws = [f for f in os.scandir(results_folder) if f.is_dir()]

        list_of_param_changes = list()

        for d in draws:
            p = load_pickled_dataframes(results_folder, d.name, 0, name="tlo.scenario")
            p = p["tlo.scenario"]["override_parameter"]

            p['module_param'] = p['module'] + ':' + p['name']
            p.index = [int(d.name)] * len(p.index)

            list_of_param_changes.append(p[['module_param', 'new_value']])

        params = pd.concat(list_of_param_changes)
        params.index.name = 'draw'
        params = params.rename(columns={'new_value': 'value'})
        params = params.sort_index()
        return params

    except KeyError:
        print("No parameters changed between the runs")
        return None


def extract_results(results_folder: Path,
                    module: str,
                    key: str,
                    column: str = None,
                    index: str = None,
                    custom_generate_series=None,
                    do_scaling: bool = False,
                    ) -> pd.DataFrame:
    """Utility function to unpack results.

    Produces a dataframe from extracting information from a log with the column multi-index for the draw/run.

    If the column to be extracted exists in the log, the name of the `column` is provided as `column`. If the resulting
     dataframe should be based on another column that exists in the log, this can be provided as 'index'.

    If instead, some work must be done to generate a new column from log, then a function can be provided to do this as
     `custom_generate_series`.

    Optionally, with `do_scaling=True`, each element is multiplied by the scaling_factor recorded in the simulation.

    Note that if runs in the batch have failed (such that logs have not been generated), these are dropped silently.
    """

    def get_multiplier(_draw, _run):
        """Helper function to get the multiplier from the simulation, if do_scaling=True.
        Note that if the scaling factor cannot be found a `KeyError` is thrown."""
        if not do_scaling:
            return 1.0
        else:
            return load_pickled_dataframes(results_folder, _draw, _run, 'tlo.methods.population'
                                           )['tlo.methods.population']['scaling_factor']['scaling_factor'].values[0]

    if custom_generate_series is None:
        # If there is no `custom_generate_series` provided, it implies that function required selects a the specified
        # column from the dataframe.
        assert column is not None, "Must specify which column to extract"

        if index is not None:
            _gen_series = lambda _df: _df.set_index(index)[column]  # noqa: 731
        else:
            _gen_series = lambda _df: _df.reset_index(drop=True)[column]  # noqa: 731

    else:
        assert index is None, "Cannot specify an index if using custom_generate_series"
        assert column is None, "Cannot specify a column if using custom_generate_series"
        _gen_series = custom_generate_series

    # get number of draws and numbers of runs
    info = get_scenario_info(results_folder)

    # Collect results from each draw/run
    res = dict()
    for draw in range(info['number_of_draws']):
        for run in range(info['runs_per_draw']):

            draw_run = (draw, run)

            try:
                df: pd.DataFrame = load_pickled_dataframes(results_folder, draw, run, module)[module][key]
                output_from_eval: pd.Series = _gen_series(df)
                assert pd.Series == type(output_from_eval), 'Custom command does not generate a pd.Series'
                res[draw_run] = output_from_eval * get_multiplier(draw, run)

            except KeyError:
                # Some logs could not be found - probably because this run failed.
                res[draw_run] = None

    # Use pd.concat to compile results (skips dict items where the values is None)
    _concat = pd.concat(res, axis=1)
    _concat.columns.names = ['draw', 'run']  # name the levels of the columns multi-index
    return _concat


def summarize(results: pd.DataFrame, only_mean: bool = False, collapse_columns: bool = False) -> pd.DataFrame:
    """Utility function to compute summary statistics

    Finds mean value and 95% interval across the runs for each draw.
    """

    summary = pd.DataFrame(
        columns=pd.MultiIndex.from_product(
            [
                results.columns.unique(level='draw'),
                ["mean", "lower", "upper"]
            ],
            names=['draw', 'stat']),
        index=results.index
    )

    summary.loc[:, (slice(None), "mean")] = results.groupby(axis=1, by='draw').mean().values
    summary.loc[:, (slice(None), "lower")] = results.groupby(axis=1, by='draw').quantile(0.025).values
    summary.loc[:, (slice(None), "upper")] = results.groupby(axis=1, by='draw').quantile(0.975).values

    if only_mean and (not collapse_columns):
        # Remove other metrics and simplify if 'only_mean' across runs for each draw is required:
        om: pd.DataFrame = summary.loc[:, (slice(None), "mean")]
        om.columns = [c[0] for c in om.columns.to_flat_index()]
        return om

    elif collapse_columns and (len(summary.columns.levels[0]) == 1):
        # With 'collapse_columns', if number of draws is 1, then collapse columns multi-index:
        summary_droppedlevel = summary.droplevel('draw', axis=1)
        if only_mean:
            return summary_droppedlevel['mean']
        else:
            return summary_droppedlevel

    else:
        return summary


def get_grid(params: pd.DataFrame, res: pd.Series):
    """Utility function to create the arrays needed to plot a heatmap.

    :param pd.DataFrame params: the dataframe of parameters with index=draw (made using `extract_params()`).
    :param pd.Series res: results of interest with index=draw (can be made using `extract_params()`)
    :returns: grid as dictionary
    """
    res = pd.concat([params.pivot(columns='module_param', values='value'), res], axis=1)
    piv = res.pivot_table(index=res.columns[0], columns=res.columns[1], values=res.columns[2])

    grid = dict()
    grid[res.columns[0]], grid[res.columns[1]] = np.meshgrid(piv.index, piv.columns)
    grid[res.columns[2]] = piv.values

    return grid


def format_gbd(gbd_df: pd.DataFrame):
    """Format GBD data to give standarize categories for age_group and period"""

    # Age-groups:
    gbd_df['Age_Grp'] = gbd_df['Age_Grp'].astype(make_age_grp_types())

    # label periods:
    calperiods, calperiodlookup = make_calendar_period_lookup()
    gbd_df['Period'] = gbd_df['Year'].map(calperiodlookup).astype(make_calendar_period_type())

    return gbd_df


def create_pickles_locally(scenario_output_dir, compressed_file_name_prefix=None):
    """For a run from the Batch system that has not resulted in the creation of the pickles, reconstruct the pickles
     locally."""

    def turn_log_into_pickles(logfile):
        print(f"Opening {logfile}")
        outputs = parse_log_file(logfile)
        for key, output in outputs.items():
            if key.startswith("tlo."):
                print(f" - Writing {key}.pickle")
                with open(logfile.parent / f"{key}.pickle", "wb") as f:
                    pickle.dump(output, f)

    def uncompress_and_save_logfile(compressed_file) -> Path:
        """Uncompress and save a log file and return its path."""
        target = compressed_file.parent / str(compressed_file.name[0:-3])
        with open(target, "wb") as t:
            with gzip.open(compressed_file, 'rb') as s:
                t.write(s.read())
        return target

    f: os.DirEntry
    draw_folders = [f for f in os.scandir(scenario_output_dir) if f.is_dir()]
    for draw_folder in draw_folders:
        run_folders = [f for f in os.scandir(draw_folder) if f.is_dir()]
        for run_folder in run_folders:
            # Find the original log-file written by the simulation
            if compressed_file_name_prefix is None:
                logfile = [x for x in os.listdir(run_folder) if x.endswith('.log')][0]
            else:
                compressed_file_name = [
                    x for x in os.listdir(run_folder) if x.startswith(compressed_file_name_prefix)
                ][0]
                logfile = uncompress_and_save_logfile(Path(run_folder) / compressed_file_name)

            turn_log_into_pickles(logfile)


def compare_number_of_deaths(logfile: Path, resourcefilepath: Path):
    """Helper function to produce tables summarising deaths in the model run (given be a logfile) and the corresponding
    number of deaths in the GBD dataset.
    NB.
    * Requires output from the module `tlo.methods.demography`
    * Will do scaling automatically if the scaling-factor has been computed in the simulation (but not otherwise).
    """
    output = parse_log_file(logfile)

    # 1) Get model outputs:
    # - get scaling factor:
    if 'scaling_factor' in output['tlo.methods.population']:
        sf = output['tlo.methods.population']['scaling_factor']['scaling_factor'].values[0]
    else:
        sf = 1.0

    # - extract number of death by period/sex/age-group
    model = output['tlo.methods.demography']['death'].assign(
        year=lambda x: x['date'].dt.year
    ).groupby(
        ['sex', 'year', 'age', 'label']
    )['person_id'].count().mul(sf)

    # - format categories:
    agegrps, agegrplookup = make_age_grp_lookup()
    calperiods, calperiodlookup = make_calendar_period_lookup()
    model = model.reset_index()
    model['age_grp'] = model['age'].map(agegrplookup).astype(make_age_grp_types())
    model['period'] = model['year'].map(calperiodlookup).astype(make_calendar_period_type())
    model = model.drop(columns=['age', 'year'])

    # - sum over period and divide by five to give yearly averages
    model = model.groupby(['period', 'sex', 'age_grp', 'label']).sum().div(5.0).rename(
        columns={'person_id': 'model'}).replace({0: np.nan})

    # 2) Load comparator GBD datasets
    # - Load data, format and limit to deaths only:
    gbd_dat = format_gbd(pd.read_csv(resourcefilepath / 'gbd' / 'ResourceFile_Deaths_And_DALYS_GBD2019.csv'))
    gbd_dat = gbd_dat.loc[gbd_dat['measure_name'] == 'Deaths']
    gbd_dat = gbd_dat.rename(columns={
        'Sex': 'sex',
        'Age_Grp': 'age_grp',
        'Period': 'period',
        'GBD_Est': 'mean',
        'GBD_Lower': 'lower',
        'GBD_Upper': 'upper'})

    # - Label GBD causes of death by 'label' defined in the simulation
    mapper_from_gbd_causes = pd.Series(
        output['tlo.methods.demography']['mapper_from_gbd_cause_to_common_label'].drop(columns={'date'}).loc[0]
    ).to_dict()
    gbd_dat['label'] = gbd_dat['cause_name'].map(mapper_from_gbd_causes)
    assert not gbd_dat['label'].isna().any()

    # - Create comparable data structure:
    gbd = gbd_dat.groupby(['period', 'sex', 'age_grp', 'label'])[['mean', 'lower', 'upper']].sum().div(5.0)
    gbd = gbd.add_prefix('GBD_')

    # 3) Return summary
    return gbd.merge(model, on=['period', 'sex', 'age_grp', 'label'], how='left')


def flatten_multi_index_series_into_dict_for_logging(ser: pd.Series) -> dict:
    """Helper function that converts a pd.Series with multi-index into a dict format that is suitable for logging.
    It does this by converting the multi-index into keys of type `str` in a format that later be used to reconstruct
    the multi-index (using `unflatten_flattened_multi_index_in_logging`)."""

    assert not ser.index.has_duplicates, "There should not be any duplicates in the multi-index. These will be lost" \
                                         "in the conversion to a dict."

    names_of_multi_index = ser.index.names
    _df = ser.reset_index()
    flat_index = list()
    for _, row in _df.iterrows():
        flat_index.append('|'.join([f"{col}={row[col]}" for col in names_of_multi_index]))
    return dict(zip(flat_index, ser.values))


def unflatten_flattened_multi_index_in_logging(_x: [pd.DataFrame, pd.Index]) -> [pd.DataFrame, pd.Index]:
    """Helper function that recreate the multi-index of logged results from a pd.DataFrame that is generated by
    `parse_log`.

    If a pd.DataFrame created by `parse_log` is the result of repeated logging of a pd.Series with a multi-index that
    was transformed before logging using `flatten_multi_index_series_into_dict_for_logging`, then the pd.DataFrame's
    columns will be those flattened labels. This helper function recreates the original multi-index from which the
    flattened labels were created and applies it to the pd.DataFrame.

    Alternatively, if jus the index of the "flattened" labels is provided, then the equivalent multi-index is returned.
    """

    def gen_mutli_index(_idx: pd.Index):
        """Returns the multi-index represented by the flattened index."""
        index_value_list = list()
        for col in _idx.str.split('|'):
            index_value_list.append(tuple(component.split('=')[1] for component in col))
        index_name_list = tuple(component.split('=')[0] for component in _idx[0].split('|'))
        return pd.MultiIndex.from_tuples(index_value_list, names=index_name_list)

    if isinstance(_x, pd.DataFrame):
        _y = _x.copy()
        _y.columns = gen_mutli_index(_x.columns)
        return _y
    else:
        return gen_mutli_index(_x)


class LogsDict(Mapping):
    """Parses module-specific log files and returns Pandas dataframes.

        The dictionary returned has the format::

            {
                <logger 1 name>: {
                                   <log key 1>: <pandas dataframe>,
                                   <log key 2>: <pandas dataframe>,
                                   <log key 3>: <pandas dataframe>
                                 },

                <logger 2 name>: {
                                   <log key 4>: <pandas dataframe>,
                                   <log key 5>: <pandas dataframe>,
                                   <log key 6>: <pandas dataframe>
                                 },
                ...
            }
    """

    def __init__(self, file_names_and_paths):
        super().__init__()
        # initialise class with module-specific log files paths
        self._logfile_names_and_paths: Dict[str, str] = file_names_and_paths

        # create a dictionary that will contain cached data
        self._results_cache: Dict[str, Dict] = dict()

    def __getitem__(self, key, cache=True):
        # check if the requested key is found in a dictionary containing module name and log file paths. if key
        # is found, return parsed logs else return KeyError
        if key in self._logfile_names_and_paths:
            # check if key is found in cache
            if key not in self._results_cache:
                result_df = _parse_log_file_inner_loop(self._logfile_names_and_paths[key])
                # get metadata for the selected log file and merge it all with the selected key
                result_df[key]['_metadata'] = result_df['_metadata']
                if not cache:  # check if caching is disallowed
                    return result_df[key]
                self._results_cache[key] = result_df[key]    # add key specific parsed results to cache
            return self._results_cache[key]  # return the added results

        else:
            raise KeyError

    def __contains__(self, k):
        # if key k is a valid logfile entry
        return k in self._logfile_names_and_paths

    def items(self):
        # parse module-specific log file and return results as a generator
        for key in self._logfile_names_and_paths.keys():
            module_specific_logs = self.__getitem__(key, cache=False)
            yield key, module_specific_logs

    def __repr__(self):
        return repr(self._logfile_names_and_paths)

    def __len__(self):
        return len(self._logfile_names_and_paths)

    def keys(self):
        # return dictionary keys
        return self._logfile_names_and_paths.keys()

    def values(self):
        # parse module-specific log file and yield the results
        for key in self._logfile_names_and_paths.keys():
            module_specific_logs = self.__getitem__(key, cache=False)
            yield module_specific_logs

    def __iter__(self):
        return iter(self._logfile_names_and_paths)

    def __getstate__(self):
        # Ensure all items cached before pickling
        for key in self.keys():
            self.__getitem__(key, cache=True)
        return self.__dict__


def get_filtered_treatment_ids(depth: Optional[int] = None) -> List[str]:
    """Return a list of treatment_ids that are defined in the model, filtered to a specified depth."""

    def filter_treatments(_treatments: Iterable[str], depth: int = 1) -> List[str]:
        """Reduce an iterable of `TREATMENT_IDs` by ignoring difference beyond a certain depth of specification and
        adding '_*' to the end to serve as a wild-card.
        N.B., The TREATMENT_ID is defined with each increasing level of specification separated by a `_`. """
        return sorted(list(set(
            [
                "".join(f"{x}_" for i, x in enumerate(t.split('_')) if i < depth).rstrip('_') + '_*'
                for t in set(_treatments)
            ]
        )))

    # Get pd.DataFrame with information of all the defined HSI
    # Import within function to avoid circular import error
    from tlo.analysis.hsi_events import get_all_defined_hsi_events_as_dataframe
    hsi_event_details = get_all_defined_hsi_events_as_dataframe()

    # Return list of TREATMENT_IDs and filter to the resolution needed
    return filter_treatments(hsi_event_details['treatment_id'], depth=depth if depth is not None else np.inf)


def colors_in_matplotlib() -> tuple:
    """Return tuple of the strings for all the colours defined in Matplotlib."""
    return tuple(
        set().union(
            mcolors.BASE_COLORS.keys(),
            mcolors.TABLEAU_COLORS.keys(),
            mcolors.CSS4_COLORS.keys(),
        )
    )


APPT_TYPE_TO_COARSE_APPT_TYPE_MAP = MappingProxyType({
    'Under5OPD': 'Outpatient',
    'Over5OPD': 'Outpatient',
    'ConWithDCSA': 'Con w/ DCSA',
    'AccidentsandEmerg': 'A & E',
    'InpatientDays': 'Inpatient',
    'IPAdmission': 'Inpatient',
    'AntenatalFirst': 'RMNCH',
    'ANCSubsequent': 'RMNCH',
    'NormalDelivery': 'RMNCH',
    'CompDelivery': 'RMNCH',
    'Csection': 'RMNCH',
    'EPI': 'RMNCH',
    'FamPlan': 'RMNCH',
    'U5Malnutr': 'RMNCH',
    'VCTNegative': 'HIV/AIDS',
    'VCTPositive': 'HIV/AIDS',
    'MaleCirc': 'HIV/AIDS',
    'NewAdult': 'HIV/AIDS',
    'EstMedCom': 'HIV/AIDS',
    'EstNonCom': 'HIV/AIDS',
    'PMTCT': 'HIV/AIDS',
    'Peds': 'HIV/AIDS',
    'TBNew': 'Tb',
    'TBFollowUp': 'Tb',
    'DentAccidEmerg': 'Dental',
    'DentSurg': 'Dental',
    'DentalU5': 'Dental',
    'DentalO5': 'Dental',
    'MentOPD': 'Mental Health',
    'MentClinic': 'Mental Health',
    'MajorSurg': 'Surgery / Radiotherapy',
    'MinorSurg': 'Surgery / Radiotherapy',
    'Radiotherapy': 'Surgery / Radiotherapy',
    'STI': 'STI',
    'LabHaem': 'Lab / Diagnostics',
    'LabPOC': 'Lab / Diagnostics',
    'LabParasit': 'Lab / Diagnostics',
    'LabBiochem': 'Lab / Diagnostics',
    'LabMicrobio': 'Lab / Diagnostics',
    'LabMolec': 'Lab / Diagnostics',
    'LabTBMicro': 'Lab / Diagnostics',
    'LabSero': 'Lab / Diagnostics',
    'LabCyto': 'Lab / Diagnostics',
    'LabTrans': 'Lab / Diagnostics',
    'Ultrasound': 'Lab / Diagnostics',
    'Mammography': 'Lab / Diagnostics',
    'MRI': 'Lab / Diagnostics',
    'Tomography': 'Lab / Diagnostics',
    'DiagRadio': 'Lab / Diagnostics'
})


COARSE_APPT_TYPE_TO_COLOR_MAP = MappingProxyType({
    'Outpatient': 'magenta',
    'Con w/ DCSA': 'crimson',
    'A & E': 'forestgreen',
    'Inpatient': 'mediumorchid',
    'RMNCH': 'gold',
    'HIV/AIDS': 'darkturquoise',
    'Tb': 'y',
    'Dental': 'rosybrown',
    'Mental Health': 'lightsalmon',
    'Surgery / Radiotherapy': 'orange',
    'STI': 'slateblue',
    'Lab / Diagnostics': 'dodgerblue'
})


def get_coarse_appt_type(appt_type: str) -> str:
    """Return the `coarser` categorization of appt_types for a given appt_type."""
    return APPT_TYPE_TO_COARSE_APPT_TYPE_MAP.get(appt_type, None)


def order_of_coarse_appt(_coarse_appt: Union[str, pd.Index]) -> Union[int, pd.Index]:
    """Define a standard order for the coarse appointment types."""
    ordered_coarse_appts = list(COARSE_APPT_TYPE_TO_COLOR_MAP.keys())
    if isinstance(_coarse_appt, str):
        return ordered_coarse_appts.index(_coarse_appt)
    else:
        return pd.Index(ordered_coarse_appts.index(c) for c in _coarse_appt)


def get_color_coarse_appt(coarse_appt_type: str) -> str:
    """Return the colour (as matplotlib string) assigned to this appointment type.

    Returns `np.nan` if appointment-type is not recognised.

    Names of colors are selected with reference to: https://i.stack.imgur.com/lFZum.png
    """
    return COARSE_APPT_TYPE_TO_COLOR_MAP.get(coarse_appt_type, np.nan)


SHORT_TREATMENT_ID_TO_COLOR_MAP = MappingProxyType({
    'FirstAttendance*': 'darkgrey',
    'Inpatient*': 'silver',

    'Contraception*': 'darkseagreen',
    'AntenatalCare*': 'green',
    'DeliveryCare*': 'limegreen',
    'PostnatalCare*': 'springgreen',

    'Alri*': 'darkorange',
    'Diarrhoea*': 'tan',
    'Undernutrition*': 'gold',
    'Epi*': 'darkgoldenrod',

    'Hiv*': 'deepskyblue',
    'Malaria*': 'lightsteelblue',
    'Measles*': 'cornflowerblue',
    'Tb*': 'mediumslateblue',
    'Schisto*': 'skyblue',

    'CardioMetabolicDisorders*': 'brown',

    'BladderCancer*': 'orchid',
    'BreastCancer*': 'mediumvioletred',
    'OesophagealCancer*': 'deeppink',
    'ProstateCancer*': 'hotpink',
    'OtherAdultCancer*': 'palevioletred',

    'Depression*': 'indianred',
    'Epilepsy*': 'red',

    'Rti*': 'lightsalmon',
})


def _standardize_short_treatment_id(short_treatment_id):
    return short_treatment_id.replace('_*', '*').rstrip('*') + '*'


def order_of_short_treatment_ids(
    short_treatment_id: Union[str, pd.Index]
) -> Union[int, pd.Index]:
    """Define a standard order for short treatment_ids."""
    ordered_short_treatment_ids = list(SHORT_TREATMENT_ID_TO_COLOR_MAP.keys())
    if isinstance(short_treatment_id, str):
        return ordered_short_treatment_ids.index(
            _standardize_short_treatment_id(short_treatment_id)
        )
    else:
        return pd.Index(
            ordered_short_treatment_ids.index(_standardize_short_treatment_id(i))
            for i in short_treatment_id
        )


def get_color_short_treatment_id(short_treatment_id: str) -> str:
    """Return the colour (as matplotlib string) assigned to this shorted TREATMENT_ID.

    Returns `np.nan` if treatment_id is not recognised.
    """
    return SHORT_TREATMENT_ID_TO_COLOR_MAP.get(
        _standardize_short_treatment_id(short_treatment_id), np.nan
    )


CAUSE_OF_DEATH_LABEL_TO_COLOR_MAP = MappingProxyType({
    'Maternal Disorders': 'green',
    'Neonatal Disorders': 'springgreen',
    'Congenital birth defects': 'mediumaquamarine',

    'Lower respiratory infections': 'darkorange',
    'Childhood Diarrhoea': 'tan',

    'AIDS': 'deepskyblue',
    'Malaria': 'lightsteelblue',
    'Measles': 'cornflowerblue',
    'non_AIDS_TB': 'mediumslateblue',

    'Heart Disease': 'sienna',
    'Kidney Disease': 'chocolate',
    'Diabetes': 'peru',
    'Stroke': 'burlywood',

    'Cancer (Bladder)': 'deeppink',
    'Cancer (Breast)': 'darkmagenta',
    'Cancer (Oesophagus)': 'mediumvioletred',
    'Cancer (Other)': 'crimson',
    'Cancer (Prostate)': 'hotpink',

    'Depression / Self-harm': 'goldenrod',
    'Epilepsy': 'gold',

    'Transport Injuries': 'lightsalmon',

    'Other': 'dimgrey',
})


def order_of_cause_of_death_label(
    cause_of_death_label: Union[str, pd.Index]
) -> Union[int, pd.Index]:
    """Define a standard order for Cause-of-Death labels."""
    ordered_cause_of_death_labels = list(CAUSE_OF_DEATH_LABEL_TO_COLOR_MAP.keys())
    if isinstance(cause_of_death_label, str):
        return ordered_cause_of_death_labels.index(cause_of_death_label)
    else:
        return pd.Index(
            ordered_cause_of_death_labels.index(c) for c in cause_of_death_label
        )


def get_color_cause_of_death_label(cause_of_death_label: str) -> str:
    """Return the colour (as matplotlib string) assigned to this Cause-of-Death Label.

    Returns `np.nan` if label is not recognised.
    """
    return CAUSE_OF_DEATH_LABEL_TO_COLOR_MAP.get(cause_of_death_label, np.nan)


def squarify_neat(sizes: np.array, label: np.array, colormap: Callable, numlabels=5, **kwargs):
    """Pass through to squarify, with some customisation: ...
     * Apply the colormap specified
     * Only give label a selection of the segments
     N.B. The package `squarify` is required.
    """
    # Suppress labels for all but the `numlabels` largest entries.
    to_label = set(pd.Series(index=label, data=sizes).sort_values(ascending=False).iloc[0:numlabels].index)

    squarify.plot(
        sizes=sizes,
        label=[_label if _label in to_label else '' for _label in label],
        color=[colormap(_x) for _x in label],
        **kwargs,
    )


def get_root_path(starter_path: Optional[Path] = None) -> Path:
    """Returns the absolute path of the top level of the repository. `starter_path` optionally gives a reference
    location from which to begin search; if omitted the location of this file is used."""

    def get_git_root(path: Path) -> Path:
        """Return path of git repo. Based on: https://stackoverflow.com/a/41920796"""
        git_repo = git.Repo(path, search_parent_directories=True)
        git_root = git_repo.working_dir
        return Path(git_root)

    if starter_path is None:
        return get_git_root(__file__)
    elif Path(starter_path).exists() and Path(starter_path).is_absolute():
        return get_git_root(starter_path)
    else:
        raise OSError("File Not Found")


<<<<<<< HEAD
def bin_hsi_event_details(
    results_folder: Path,
    get_counter_from_event_details: callable,
    start_date: Date,
    end_date: Date,
    do_scaling: bool = False
) -> Dict[Tuple[int, int], Counter]:
    """Bin logged HSI event details into dictionary of counters for each draw and run.

    :param results_folder: Path to folder containing scenario outputs.
    :param get_counter_from_event_details: Callable which when passed and event details
        dictionary and count returns a Counter instance keyed by properties to bin
        over.
    :param start_date: Start date to filter log entries by when accumulating counts.
    :param end_date: End date to filter log entries by when accumulating counts.
    :param do_scaling: Whether to scale counts by population scaling factor value
        recorded in `tlo.methods.population` log.

    :return: Dictionary keyed by `(draw, run)` tuples with corresponding values the
        counters containing the binned event detail property counts for the
        corresponding scenario draw and run.
    """
    scenario_info = get_scenario_info(results_folder)
    binned_counts_by_draw_and_run = {}
    for draw in range(scenario_info["number_of_draws"]):
        for run in range(scenario_info["runs_per_draw"]):
            scaling_factor = 1 if not do_scaling else load_pickled_dataframes(
                results_folder, draw, run, 'tlo.methods.population'
            )['tlo.methods.population']['scaling_factor']['scaling_factor'].values[0]
            hsi_event_counts = load_pickled_dataframes(
                results_folder, draw, run, "tlo.methods.healthsystem.summary"
            )["tlo.methods.healthsystem.summary"]["hsi_event_counts"]
            hsi_event_counts = hsi_event_counts[
                hsi_event_counts['date'].between(start_date, end_date)
            ]
            hsi_event_counts_sum = sum(
                [
                    Counter(d)
                    for d in hsi_event_counts["hsi_event_key_to_counts"].values
                ],
                start=Counter()
            )
            hsi_event_details = load_pickled_dataframes(
                results_folder, draw, run, "tlo.methods.healthsystem.summary"
            )[
                "tlo.methods.healthsystem.summary"
            ]["hsi_event_details"]["hsi_event_key_to_event_details"][0]
            binned_counts_by_draw_and_run[draw, run] = sum(
                (
                    get_counter_from_event_details(
                        hsi_event_details[key], count * scaling_factor
                    )
                    for key, count in hsi_event_counts_sum.items()
                ),
                Counter()
            )
    return binned_counts_by_draw_and_run


def compute_mean_across_runs(
    counters_by_draw_and_run: Dict[Tuple[int, int], Counter]
) -> Dict[int, Counter]:
    """Compute mean across scenario runs of dict of counters keyed by draw and run.

    :param counters_by_draw_and_run: Dictionary keyed by `(draw, run)` tuples with
        counter values.

    :return: Dictionary keyed by `draw` with counter values corresponding to mean
        of counters across all runs for each draw.
    """
    summed_counters_by_draw = defaultdict(Counter)
    num_runs_by_draw = Counter()
    for (draw, _), counter in counters_by_draw_and_run.items():
        summed_counters_by_draw[draw] += counter
        num_runs_by_draw[draw] += 1
    return {
        draw: Counter(
            {key: count / num_runs_by_draw[draw] for key, count in counter.items()}
        )
        for draw, counter in summed_counters_by_draw.items()
    }


def compute_mean_across_runs_where_nonzero(
    counters_by_draw_and_run: Dict[Tuple[int, int], Counter]
) -> Dict[int, Counter]:
    """Compute mean across scenario runs of dict of counters keyed by draw and run.

    Compared to ``compute_mean_across_runs` computes mean across only non-zero values.

    :param counters_by_draw_and_run: Dictionary keyed by `(draw, run)` tuples with
        counter values.

    :return: Dictionary keyed by `draw` with counter values corresponding to mean
        of counters across all runs for each draw, taking mean across only non-zero
        values.
    """
    summed_counters_by_draw = defaultdict(Counter)
    num_runs_by_draw_and_key = Counter()
    for (draw, _), counter in counters_by_draw_and_run.items():
        summed_counters_by_draw[draw] += counter
        for key in counter:
            num_runs_by_draw_and_key[draw, key] += 1
    return {
        draw: Counter(
            {
                key: count / num_runs_by_draw_and_key[draw, key]
                for key, count in counter.items()
            }
        )
        for draw, counter in summed_counters_by_draw.items()
    }


def plot_stacked_bar_chart(
    ax: plt.Axes,
    binned_counts: Counter,
    inner_group_cmap: Optional[Dict] = None,
    bar_width: float = 0.5,
    count_scale: float = 1.
):
    """Plot a stacked bar chart using count data binned over two levels of grouping.

    :param ax: Matplotlib axis to add bar chart to.
    :param binned_counts: Counts keyed by pair of string keys corresponding to inner
        and outer groups binning performed over.
    :param inner_group_cmap: Map from inner group keys to colors to plot corresponding
        bars with. If ``None`` the default color cycle will be used.
    :param bar_width: Width of each bar as a proportion of space between bars.
    :param count_scale: Scaling factor to multiply all counts by.
    """
    outer_groups = sorted(set(outer_group for outer_group, _ in binned_counts))
    if inner_group_cmap is None:
        inner_groups = sorted(set(inner_group for _, inner_group in binned_counts))
    else:
        inner_groups = list(inner_group_cmap.keys())
    cumulative_counts = Counter({outer_group: 0 for outer_group in outer_groups})
    for inner_group in inner_groups:
        counts = Counter(
            {
                outer_group: binned_counts[outer_group, inner_group] * count_scale
                for outer_group in outer_groups
            }
        )
        if sum(counts.values()) > 0:
            ax.bar(
                list(counts.keys()),
                list(counts.values()),
                bottom=list(
                    cumulative_counts[outer_group] for outer_group in outer_groups
                ),
                label=inner_group,
                color=(
                    None if inner_group_cmap is None else inner_group_cmap[inner_group]
                ),
                width=bar_width,
            )
        cumulative_counts += counts
    ax.legend()
=======
def plot_clustered_stacked(dfall, ax, color_for_column_map=None, legends=True, H="/", **kwargs):
    """Given a dict of dataframes, with identical columns and index, create a clustered stacked bar plot.
    * H is the hatch used for identification of the different dataframe.
    * color_for_column_map should return a color for every column in the dataframes
    * legends=False, suppresses generation of the legends
    From: https://stackoverflow.com/questions/22787209/how-to-have-clusters-of-stacked-bars"""

    n_df = len(dfall)
    n_col = len(list(dfall.values())[0].columns)
    n_ind = len(list(dfall.values())[0].index)

    for i, df in enumerate(dfall.values()):  # for each data frame
        ax = df.plot.bar(
            stacked=True,
            ax=ax,
            legend=False,
            color=[color_for_column_map(_label) for _label in df.columns],
            **kwargs
        )

    _handles, _labels = ax.get_legend_handles_labels()  # get the handles we want to modify
    for i in range(0, n_df * n_col, n_col):  # len(h) = n_col * n_df
        for j, pa in enumerate(_handles[i: i+n_col]):
            for rect in pa.patches:  # for each index
                rect.set_x(rect.get_x() + 1 / float(n_df + 1) * i / float(n_col))
                rect.set_hatch(H * int(i / n_col))  # edited part
                rect.set_width(1 / float(n_df + 1))

    ax.set_xticks((np.arange(0, 2 * n_ind, 2) + 1 / float(n_df + 1)) / 2.)
    ax.set_xticklabels(df.index, rotation=0)

    if legends:
        # Add invisible data to add another legend
        n = []
        for i in range(n_df):
            n.append(ax.bar(0, 0, color="gray", hatch=H * i))

        l1 = ax.legend(_handles[:n_col], _labels[:n_col], loc=[1.01, 0.5])
        _ = plt.legend(n, dfall.keys(), loc=[1.01, 0.1])
        ax.add_artist(l1)
>>>>>>> ceb0a4f6
<|MERGE_RESOLUTION|>--- conflicted
+++ resolved
@@ -881,7 +881,6 @@
         raise OSError("File Not Found")
 
 
-<<<<<<< HEAD
 def bin_hsi_event_details(
     results_folder: Path,
     get_counter_from_event_details: callable,
@@ -1041,7 +1040,8 @@
             )
         cumulative_counts += counts
     ax.legend()
-=======
+
+
 def plot_clustered_stacked(dfall, ax, color_for_column_map=None, legends=True, H="/", **kwargs):
     """Given a dict of dataframes, with identical columns and index, create a clustered stacked bar plot.
     * H is the hatch used for identification of the different dataframe.
@@ -1081,5 +1081,4 @@
 
         l1 = ax.legend(_handles[:n_col], _labels[:n_col], loc=[1.01, 0.5])
         _ = plt.legend(n, dfall.keys(), loc=[1.01, 0.1])
-        ax.add_artist(l1)
->>>>>>> ceb0a4f6
+        ax.add_artist(l1)