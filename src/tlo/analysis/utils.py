"""
General utility functions for TLO analysis
"""
import json
import os
import pickle
from pathlib import Path
from typing import Dict, Optional, TextIO

import numpy as np
import pandas as pd

from tlo import logging, util
from tlo.logging.reader import LogData
from tlo.util import create_age_range_lookup

logger = logging.getLogger(__name__)
logger.setLevel(logging.INFO)


def _parse_log_file_inner_loop(filepath, level: int = logging.INFO):
    """Parses the log file and returns dictionary of dataframes"""
    log_data = LogData()
    with open(filepath) as log_file:
        for line in log_file:
            # only parse json entities
            if line.startswith('{'):
                log_data.parse_log_line(line, level)
            else:
                print('FAILURE: found old-style log:')
                print(line)
                raise RuntimeError
    # convert dictionaries to dataframes
    output_logs = {**log_data.get_log_dataframes()}
    return output_logs


def parse_log_file(log_filepath):
    """Parses logged output from a TLO run, split it into smaller logfiles and returns a class containing paths to
    these split logfiles.

    :param log_filepath: file path to log file
    :param level: logging level to be parsed for structured logging
    :return: a class containing paths to split logfiles
    """
    print(f'Processing log file {log_filepath}')
    uuid_to_module_name: Dict[str, str] = dict()  # uuid to module name
    module_name_to_filehandle: Dict[str, TextIO] = dict()  # module name to file handle

    log_directory = Path(log_filepath).parent
    print(f'Writing module-specific log files to {log_directory}')

    # iterate over each line in the logfile
    with open(log_filepath) as log_file:
        for line in log_file:
            # only parse lines that are json log lines (old-style logging is not supported)
            if line.startswith('{'):
                log_data_json = json.loads(line)
                uuid = log_data_json['uuid']
                # if this is a header line (only header lines have a `type` key)
                if 'type' in log_data_json:
                    module_name = log_data_json["module"]
                    uuid_to_module_name[uuid] = module_name
                    # we only need to create the file if we don't already have one for this module
                    if module_name not in module_name_to_filehandle:
                        module_name_to_filehandle[module_name] = open(log_directory / f"{module_name}.log", mode="w")
                # copy line from log file to module-specific log file (both headers and non-header lines)
                module_name_to_filehandle[uuid_to_module_name[uuid]].write(line)

    print('Finished writing module-specific log files.')

    # close all module-specific files
    for file_handle in module_name_to_filehandle.values():
        file_handle.close()

    # return an object that accepts as an argument a dictionary containing paths to split logfiles
    return LogsDict(module_name_to_filehandle)


def write_log_to_excel(filename, log_dataframes):
    """Takes the output of parse_log_file() and creates an Excel file from dataframes"""
    sheets = list()
    sheet_count = 0
    metadata = log_dataframes['_metadata']
    for module, key_df in log_dataframes.items():
        if module != '_metadata':
            for key, df in key_df.items():
                sheet_count += 1
                sheets.append([module, key, sheet_count, metadata[module][key]['description']])

    writer = pd.ExcelWriter(filename)
    index = pd.DataFrame(data=sheets, columns=['module', 'key', 'sheet', 'description'])
    index.to_excel(writer, sheet_name='Index')

    sheet_count = 0
    for module, key_df in log_dataframes.items():
        if module != '_metadata':
            for key, df in key_df.items():
                sheet_count += 1
                df.to_excel(writer, sheet_name=f'Sheet {sheet_count}')
    writer.save()


def make_calendar_period_lookup():
    """Returns a dictionary mapping calendar year (in years) to five year period
    i.e. { 1950: '1950-1954', 1951: '1950-1954, ...}
    """

    # Recycles the code used to make age-range lookups:
    ranges, lookup = util.create_age_range_lookup(1950, 2100, 5)

    # Removes the '0-1950' category
    ranges.remove('0-1950')

    for year in range(1950):
        lookup.pop(year)

    return ranges, lookup


def make_calendar_period_type():
    """
    Make an ordered categorical type for calendar periods
    Returns CategoricalDType
    """
    keys, _ = make_calendar_period_lookup()
    return pd.CategoricalDtype(categories=keys, ordered=True)


def make_age_grp_lookup():
    """Returns a dictionary mapping age (in years) to five year period
    i.e. { 0: '0-4', 1: '0-4', ..., 119: '100+', 120: '100+' }
    """
    return create_age_range_lookup(min_age=0, max_age=100, range_size=5)


def make_age_grp_types():
    """
    Make an ordered categorical type for age-groups
    Returns CategoricalDType
    """
    keys, _ = create_age_range_lookup(min_age=0, max_age=100, range_size=5)
    return pd.CategoricalDtype(categories=keys, ordered=True)


def get_scenario_outputs(scenario_filename: str, outputs_dir: Path) -> list:
    """Returns paths of folders associated with a batch_file, in chronological order."""
    stub = scenario_filename.rstrip('.py')
    f: os.DirEntry
    folders = [Path(f.path) for f in os.scandir(outputs_dir) if f.is_dir() and f.name.startswith(stub)]
    folders.sort()
    return folders


def get_scenario_info(scenario_output_dir: Path) -> dict:
    """Utility function to get the the number draws and the number of runs in a batch set.

    TODO: read the JSON file to get further information
    """
    info = dict()
    f: os.DirEntry
    draw_folders = [f for f in os.scandir(scenario_output_dir) if f.is_dir()]

    info['number_of_draws'] = len(draw_folders)

    run_folders = [f for f in os.scandir(draw_folders[0]) if f.is_dir()]
    info['runs_per_draw'] = len(run_folders)

    return info


def load_pickled_dataframes(results_folder: Path, draw=0, run=0, name=None) -> dict:
    """Utility function to create a dict contaning all the logs from the specified run within a batch set"""
    folder = results_folder / str(draw) / str(run)
    p: os.DirEntry
    pickles = [p for p in os.scandir(folder) if p.name.endswith('.pickle')]
    if name is not None:
        pickles = [p for p in pickles if p.name in f"{name}.pickle"]

    output = dict()
    for p in pickles:
        name = os.path.splitext(p.name)[0]
        with open(p.path, "rb") as f:
            output[name] = pickle.load(f)

    return output


def extract_params(results_folder: Path) -> Optional[pd.DataFrame]:
    """Utility function to get overridden parameters from scenario runs

    Returns dateframe summarizing parameters that change across the draws. It produces a dataframe with index of draw
    and columns of each parameters that is specified to be varied in the batch. NB. This does the extraction from run 0
    in each draw, under the assumption that the over-written parameters are the same in each run.
    """

    try:
        f: os.DirEntry
        # Get the paths for the draws
        draws = [f for f in os.scandir(results_folder) if f.is_dir()]

        list_of_param_changes = list()

        for d in draws:
            p = load_pickled_dataframes(results_folder, d.name, 0, name="tlo.scenario")
            p = p["tlo.scenario"]["override_parameter"]

            p['module_param'] = p['module'] + ':' + p['name']
            p.index = [int(d.name)] * len(p.index)

            list_of_param_changes.append(p[['module_param', 'new_value']])

        params = pd.concat(list_of_param_changes)
        params.index.name = 'draw'
        params = params.rename(columns={'new_value': 'value'})
        params = params.sort_index()
        return params

    except KeyError:
        print("No parameters changed between the runs")
        return None


def extract_results(results_folder: Path,
                    module: str,
                    key: str,
                    column: str = None,
                    index: str = None,
                    custom_generate_series=None,
                    do_scaling: bool = False,
                    ) -> pd.DataFrame:
    """Utility function to unpack results

    Produces a dataframe that summaries one series from the log, with column multi-index for the draw/run. If an 'index'
    component of the log_element is provided, the dataframe uses that index (but note that this will only work if the
    index is the same in each run).
    Optionally, instead of a series that exists in the dataframe already, a function can be provided that, when applied
    to the dataframe indicated, yields a new pd.Series.
    Optionally, with `do_scaling`, each element is multiplied by the the scaling_factor recorded in the simulation
    (if available)
    """

    # get number of draws and numbers of runs
    info = get_scenario_info(results_folder)

    cols = pd.MultiIndex.from_product(
        [range(info['number_of_draws']), range(info['runs_per_draw'])],
        names=["draw", "run"]
    )

    def get_multiplier(_draw, _run):
        """Helper function to get the multiplier from the simulation, if it's specified and do_scaling=True"""
        if not do_scaling:
            return 1.0
        else:
            try:
                return load_pickled_dataframes(results_folder, _draw, _run, 'tlo.methods.demography'
                                               )['tlo.methods.demography']['scaling_factor']['scaling_factor'].values[0]
            except KeyError:
                return 1.0

    if custom_generate_series is None:

        assert column is not None, "Must specify which column to extract"

        results_index = None
        if index is not None:
            # extract the index from the first log, and use this ensure that all other are exactly the same.
            filename = f"{module}.pickle"
            df: pd.DataFrame = load_pickled_dataframes(results_folder, draw=0, run=0, name=filename)[module][key]
            results_index = df[index]

        results = pd.DataFrame(columns=cols)
        for draw in range(info['number_of_draws']):
            for run in range(info['runs_per_draw']):

                try:
                    df: pd.DataFrame = load_pickled_dataframes(results_folder, draw, run, module)[module][key]
                    results[draw, run] = df[column] * get_multiplier(draw, run)

                    if index is not None:
                        idx = df[index]
                        assert idx.equals(results_index), "Indexes are not the same between runs"

                except ValueError:
                    results[draw, run] = np.nan

        # if 'index' is provided, set this to be the index of the results
        if index is not None:
            results.index = results_index

        return results

    else:
        # A custom commaand to generate a series has been provided.
        # No other arguements should be provided.
        assert index is None, "Cannot specify an index if using custom_generate_series"
        assert column is None, "Cannot specify a column if using custom_generate_series"

        # Collect results and then use pd.concat as indicies may be different betweeen runs
        res = dict()
        for draw in range(info['number_of_draws']):
            for run in range(info['runs_per_draw']):
                df: pd.DataFrame = load_pickled_dataframes(results_folder, draw, run, module)[module][key]
                output_from_eval = custom_generate_series(df)
                assert pd.Series == type(output_from_eval), 'Custom command does not generate a pd.Series'
                res[f"{draw}_{run}"] = output_from_eval * get_multiplier(draw, run)
        results = pd.concat(res.values(), axis=1).fillna(0)
        results.columns = cols

        return results


def summarize(results: pd.DataFrame, only_mean: bool = False, collapse_columns: bool = False) -> pd.DataFrame:
    """Utility function to compute summary statistics

    Finds mean value and 95% interval across the runs for each draw.
    """

    summary = pd.DataFrame(
        columns=pd.MultiIndex.from_product(
            [
                results.columns.unique(level='draw'),
                ["mean", "lower", "upper"]
            ],
            names=['draw', 'stat']),
        index=results.index
    )

    summary.loc[:, (slice(None), "mean")] = results.groupby(axis=1, by='draw').mean().values
    summary.loc[:, (slice(None), "lower")] = results.groupby(axis=1, by='draw').quantile(0.025).values
    summary.loc[:, (slice(None), "upper")] = results.groupby(axis=1, by='draw').quantile(0.975).values

    if only_mean and (not collapse_columns):
        # Remove other metrics and simplify if 'only_mean' across runs for each draw is required:
        om: pd.DataFrame = summary.loc[:, (slice(None), "mean")]
        om.columns = [c[0] for c in om.columns.to_flat_index()]
        return om

    elif collapse_columns and (len(summary.columns.levels[0]) == 1):
        # With 'collapse_columns', if number of draws is 1, then collapse columns multi-index:
        summary_droppedlevel = summary.droplevel('draw', axis=1)
        if only_mean:
            return summary_droppedlevel['mean']
        else:
            return summary_droppedlevel

    else:
        return summary


def get_grid(params: pd.DataFrame, res: pd.Series):
    """Utility function to create the arrays needed to plot a heatmap.

    :param pd.DataFrame params: the dataframe of parameters with index=draw (made using `extract_params()`).
    :param pd.Series res: results of interest with index=draw (can be made using `extract_params()`)
    :returns: grid as dictionary
    """
    res = pd.concat([params.pivot(columns='module_param', values='value'), res], axis=1)
    piv = res.pivot_table(index=res.columns[0], columns=res.columns[1], values=res.columns[2])

    grid = dict()
    grid[res.columns[0]], grid[res.columns[1]] = np.meshgrid(piv.index, piv.columns)
    grid[res.columns[2]] = piv.values

    return grid


def format_gbd(gbd_df: pd.DataFrame):
    """Format GBD data to give standarize categories for age_group and period"""

    # Age-groups:
    gbd_df['Age_Grp'] = gbd_df['Age_Grp'].astype(make_age_grp_types())

    # label periods:
    calperiods, calperiodlookup = make_calendar_period_lookup()
    gbd_df['Period'] = gbd_df['Year'].map(calperiodlookup).astype(make_calendar_period_type())

    return gbd_df


def create_pickles_locally(scenario_output_dir):
    """For a run from the Batch system that has not resulted in the creation of the pickles, reconstruct the pickles
     locally."""

    def turn_log_into_pickles(logfile):
        print(f"Opening {logfile}")
        outputs = parse_log_file(logfile)
        for key, output in outputs.items():
            if key.startswith("tlo."):
                print(f" - Writing {key}.pickle")
                with open(logfile.parent / f"{key}.pickle", "wb") as f:
                    pickle.dump(output, f)

    f: os.DirEntry
    draw_folders = [f for f in os.scandir(scenario_output_dir) if f.is_dir()]
    for draw_folder in draw_folders:
        run_folders = [f for f in os.scandir(draw_folder) if f.is_dir()]
        for run_folder in run_folders:
            logfile = [x for x in os.listdir(run_folder) if x.endswith('.log')][0]
            turn_log_into_pickles(Path(run_folder) / logfile)


def compare_number_of_deaths(logfile: Path, resourcefilepath: Path):
    """Helper function to produce tables summarising deaths in the model run (given be a logfile) and the corresponding
    number of deaths in the GBD dataset.
    NB.
    * Requires output from the module `tlo.methods.demography`
    * Will do scaling automatically if the scaling-factor has been computed in the simulation (but not otherwise).
    """
    output = parse_log_file(logfile)

    # 1) Get model outputs:
    # - get scaling factor if it has been computed:
    if 'scaling_factor' in output['tlo.methods.demography']:
        sf = output['tlo.methods.demography']['scaling_factor']['scaling_factor'].values[0]
    else:
        sf = 1.0

    # - extract number of death by period/sex/age-group
    model = output['tlo.methods.demography']['death'].assign(
        year=lambda x: x['date'].dt.year
    ).groupby(
        ['sex', 'year', 'age', 'label']
    )['person_id'].count().mul(sf)

    # - format categories:
    agegrps, agegrplookup = make_age_grp_lookup()
    calperiods, calperiodlookup = make_calendar_period_lookup()
    model = model.reset_index()
    model['age_grp'] = model['age'].map(agegrplookup).astype(make_age_grp_types())
    model['period'] = model['year'].map(calperiodlookup).astype(make_calendar_period_type())
    model = model.drop(columns=['age', 'year'])

    # - sum over period and divide by five to give yearly averages
    model = model.groupby(['period', 'sex', 'age_grp', 'label']).sum().div(5.0).rename(
        columns={'person_id': 'model'}).replace({0: np.nan})

    # 2) Load comparator GBD datasets
    # - Load data, format and limit to deaths only:
    gbd_dat = format_gbd(pd.read_csv(resourcefilepath / 'gbd' / 'ResourceFile_Deaths_And_DALYS_GBD2019.csv'))
    gbd_dat = gbd_dat.loc[gbd_dat['measure_name'] == 'Deaths']
    gbd_dat = gbd_dat.rename(columns={
        'Sex': 'sex',
        'Age_Grp': 'age_grp',
        'Period': 'period',
        'GBD_Est': 'mean',
        'GBD_Lower': 'lower',
        'GBD_Upper': 'upper'})

    # - Label GBD causes of death by 'label' defined in the simulation
    mapper_from_gbd_causes = pd.Series(
        output['tlo.methods.demography']['mapper_from_gbd_cause_to_common_label'].drop(columns={'date'}).loc[0]
    ).to_dict()
    gbd_dat['label'] = gbd_dat['cause_name'].map(mapper_from_gbd_causes)
    assert not gbd_dat['label'].isna().any()

    # - Create comparable data structure:
    gbd = gbd_dat.groupby(['period', 'sex', 'age_grp', 'label'])[['mean', 'lower', 'upper']].sum().div(5.0)
    gbd = gbd.add_prefix('GBD_')

    # 3) Return summary
    return gbd.merge(model, on=['period', 'sex', 'age_grp', 'label'], how='left')


<<<<<<< HEAD
def flatten_multi_index_series_into_dict_for_logging(ser: pd.Series) -> dict:
    """Helper function that converts a pd.Series with multi-index into a dict format that is suitable for logging.
    It does this by converting the multi-index into keys of type `str` in a format that later be used to reconstruct
    the multi-index (using `unflatten_flattened_multi_index_in_logging`)."""

    assert not ser.index.has_duplicates, "There should not be any duplicates in the multi-index. These will be lost" \
                                         "in the conversion to a dict."

    names_of_multi_index = ser.index.names
    _df = ser.reset_index()
    flat_index = list()
    for _, row in _df.iterrows():
        flat_index.append('|'.join([f"{col}={row[col]}" for col in names_of_multi_index]))
    return dict(zip(flat_index, ser.values))


def unflatten_flattened_multi_index_in_logging(_x: pd.DataFrame) -> pd.DataFrame:
    """Helper function that recreate the multi-index of logged results from a pd.DataFrame that is generated by
    `parse_log`.
    If a pd.DataFrame created by `parse_log` is the result of repeated logging of a pd.Series with a multi-index that
    was transformed before logging using `flatten_multi_index_series_into_dict_for_logging`, then the pd.DataFrame's
    columns will be those flattened labels. This helper function recreates the original multi-index from which the
    flattened labels were created and applies it to the pd.DataFrame."""
    cols = _x.columns
    index_value_list = list()
    for col in cols.str.split('|'):
        index_value_list.append(tuple(component.split('=')[1] for component in col))
    index_name_list = tuple(component.split('=')[0] for component in cols[0].split('|'))
    _y = _x.copy()
    _y.columns = pd.MultiIndex.from_tuples(index_value_list, names=index_name_list)
    return _y
=======
class LogsDict(dict):
    """Parses module-specific log files and returns Pandas dataframes.

        The dictionary returned has the format::

            {
                <logger 1 name>: {
                                   <log key 1>: <pandas dataframe>,
                                   <log key 2>: <pandas dataframe>,
                                   <log key 3>: <pandas dataframe>
                                 },

                <logger 2 name>: {
                                   <log key 4>: <pandas dataframe>,
                                   <log key 5>: <pandas dataframe>,
                                   <log key 6>: <pandas dataframe>
                                 },
                ...
            } """

    def __init__(self, file_names_and_paths):
        # initialise class with module-specific log files paths
        self.logfile_names_and_paths: Dict[str, str] = file_names_and_paths

    def __setitem__(self, key, item):
        # restrict resetting of dictionary items
        raise NotImplementedError

    def __getitem__(self, key):
        # check if the requested key is found in a dictionary containing module name and log file paths. if key
        # is found, return parsed logs else return KeyError
        if key in self.logfile_names_and_paths:
            result_df = _parse_log_file_inner_loop(self.logfile_names_and_paths[key].name)
            # get metadata for the selected log file and merge it all with the selected key
            result_df[key]['_metadata'] = result_df['_metadata']
            return result_df[key]

        else:
            return KeyError

    def has_key(self, k):
        # return true if key is found in module specific log files dictionary else return false
        return k in self.logfile_names_and_paths

    def update(self, *args, **kwargs):
        raise NotImplementedError
>>>>>>> 67c04c01
<|MERGE_RESOLUTION|>--- conflicted
+++ resolved
@@ -463,7 +463,6 @@
     return gbd.merge(model, on=['period', 'sex', 'age_grp', 'label'], how='left')
 
 
-<<<<<<< HEAD
 def flatten_multi_index_series_into_dict_for_logging(ser: pd.Series) -> dict:
     """Helper function that converts a pd.Series with multi-index into a dict format that is suitable for logging.
     It does this by converting the multi-index into keys of type `str` in a format that later be used to reconstruct
@@ -495,7 +494,8 @@
     _y = _x.copy()
     _y.columns = pd.MultiIndex.from_tuples(index_value_list, names=index_name_list)
     return _y
-=======
+
+
 class LogsDict(dict):
     """Parses module-specific log files and returns Pandas dataframes.
 
@@ -541,5 +541,4 @@
         return k in self.logfile_names_and_paths
 
     def update(self, *args, **kwargs):
-        raise NotImplementedError
->>>>>>> 67c04c01
+        raise NotImplementedError