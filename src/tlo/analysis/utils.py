"""
General utility functions for TLO analysis
"""
import gzip
import json
import os
import pickle
import warnings
from collections import Counter, defaultdict
from collections.abc import Mapping
from pathlib import Path
from types import MappingProxyType
from typing import Callable, Dict, Iterable, List, Optional, TextIO, Tuple, Union

import git
import matplotlib.colors as mcolors
import matplotlib.pyplot as plt
import numpy as np
import pandas as pd
import squarify

from tlo import Date, Simulation, logging, util
from tlo.logging.reader import LogData
from tlo.util import create_age_range_lookup

logger = logging.getLogger(__name__)
logger.setLevel(logging.INFO)


def _parse_log_file_inner_loop(filepath, level):
    """Parses the log file and returns dictionary of dataframes"""
    log_data = LogData()
    with open(filepath) as log_file:
        for line in log_file:
            # only parse json entities
            if line.startswith('{'):
                log_data.parse_log_line(line, level)
            else:
                print('FAILURE: found old-style log:')
                print(line)
                raise RuntimeError
    # convert dictionaries to dataframes
    output_logs = {**log_data.get_log_dataframes()}
    return output_logs


def parse_log_file(log_filepath, level: int = logging.INFO):
    """Parses logged output from a TLO run, split it into smaller logfiles and returns a class containing paths to
    these split logfiles.

    :param log_filepath: file path to log file
    :param level: parse everything from the given level
    :return: a class containing paths to split logfiles
    """
    print(f'Processing log file {log_filepath}')
    uuid_to_module_name: Dict[str, str] = dict()  # uuid to module name
    module_name_to_filehandle: Dict[str, TextIO] = dict()  # module name to file handle

    log_directory = Path(log_filepath).parent
    print(f'Writing module-specific log files to {log_directory}')

    # iterate over each line in the logfile
    with open(log_filepath) as log_file:
        for line in log_file:
            # only parse lines that are json log lines (old-style logging is not supported)
            if line.startswith('{'):
                log_data_json = json.loads(line)
                uuid = log_data_json['uuid']
                # if this is a header line (only header lines have a `type` key)
                if 'type' in log_data_json:
                    module_name = log_data_json["module"]
                    uuid_to_module_name[uuid] = module_name
                    # we only need to create the file if we don't already have one for this module
                    if module_name not in module_name_to_filehandle:
                        module_name_to_filehandle[module_name] = open(log_directory / f"{module_name}.log", mode="w")
                # copy line from log file to module-specific log file (both headers and non-header lines)
                module_name_to_filehandle[uuid_to_module_name[uuid]].write(line)

    print('Finished writing module-specific log files.')

    # close all module-specific files
    for file_handle in module_name_to_filehandle.values():
        file_handle.close()

    # return an object that accepts as an argument a dictionary containing paths to split logfiles
    return LogsDict({name: handle.name for name, handle in module_name_to_filehandle.items()}, level)


def write_log_to_excel(filename, log_dataframes):
    """Takes the output of parse_log_file() and creates an Excel file from dataframes"""
    metadata = list()
    sheet_count = 0
    for module, dataframes in log_dataframes.items():
        for key, dataframe in dataframes.items():
            if key != '_metadata':
                sheet_count += 1
                metadata.append([module, key, sheet_count, dataframes['_metadata'][module][key]['description']])

<<<<<<< HEAD
    writer = pd.ExcelWriter(filename)
    index = pd.DataFrame(data=metadata, columns=['module', 'key', 'sheet', 'description'])
    index.to_excel(writer, sheet_name='Index')

    sheet_count = 0
    for module, dataframes in log_dataframes.items():
        for key, df in dataframes.items():
            if key != '_metadata':
                sheet_count += 1
                df.to_excel(writer, sheet_name=f'Sheet {sheet_count}')
    writer.close()
=======
    with pd.ExcelWriter(filename) as writer:  # https://github.com/PyCQA/pylint/issues/3060 pylint: disable=E0110
        index = pd.DataFrame(data=metadata, columns=['module', 'key', 'sheet', 'description'])
        index.to_excel(writer, sheet_name='Index')
        sheet_count = 0
        for module, dataframes in log_dataframes.items():
            for key, df in dataframes.items():
                if key != '_metadata':
                    sheet_count += 1
                    df.to_excel(writer, sheet_name=f'Sheet {sheet_count}')
>>>>>>> ebaf215b


def make_calendar_period_lookup():
    """Returns a dictionary mapping calendar year (in years) to five year period
    i.e. { 1950: '1950-1954', 1951: '1950-1954, ...}
    """

    # Recycles the code used to make age-range lookups:
    ranges, lookup = util.create_age_range_lookup(1950, 2100, 5)

    # Removes the '0-1950' category
    ranges.remove('0-1950')

    for year in range(1950):
        lookup.pop(year)

    return ranges, lookup


def make_calendar_period_type():
    """
    Make an ordered categorical type for calendar periods
    Returns CategoricalDType
    """
    keys, _ = make_calendar_period_lookup()
    return pd.CategoricalDtype(categories=keys, ordered=True)


def make_age_grp_lookup():
    """Returns a dictionary mapping age (in years) to five year period
    i.e. { 0: '0-4', 1: '0-4', ..., 119: '100+', 120: '100+' }
    """
    return create_age_range_lookup(min_age=0, max_age=100, range_size=5)


def make_age_grp_types():
    """
    Make an ordered categorical type for age-groups
    Returns CategoricalDType
    """
    keys, _ = create_age_range_lookup(min_age=0, max_age=100, range_size=5)
    return pd.CategoricalDtype(categories=keys, ordered=True)


def to_age_group(_ages: pd.Series):
    """Return a pd.Series with age-group formatted as a categorical type, created from a pd.Series with exact age."""
    _, agegrplookup = make_age_grp_lookup()
    return _ages.map(agegrplookup).astype(make_age_grp_types())


def get_scenario_outputs(scenario_filename: str, outputs_dir: Path) -> list:
    """Returns paths of folders associated with a batch_file, in chronological order."""
    stub = scenario_filename.rstrip('.py')
    folders = [Path(f.path) for f in os.scandir(outputs_dir) if f.is_dir() and f.name.startswith(stub)]
    folders.sort()
    return folders


def get_scenario_info(scenario_output_dir: Path) -> dict:
    """Utility function to get the the number draws and the number of runs in a batch set.

    TODO: read the JSON file to get further information
    """
    info = dict()
    draw_folders = [f for f in os.scandir(scenario_output_dir) if f.is_dir()]

    info['number_of_draws'] = len(draw_folders)

    run_folders = [f for f in os.scandir(draw_folders[0]) if f.is_dir()]
    info['runs_per_draw'] = len(run_folders)

    return info


def load_pickled_dataframes(results_folder: Path, draw=0, run=0, name=None) -> dict:
    """Utility function to create a dict contaning all the logs from the specified run within a batch set"""
    folder = results_folder / str(draw) / str(run)
    p: os.DirEntry
    pickles = [p for p in os.scandir(folder) if p.name.endswith('.pickle')]
    if name is not None:
        pickles = [p for p in pickles if p.name in f"{name}.pickle"]

    output = dict()
    for p in pickles:
        name = os.path.splitext(p.name)[0]
        with open(p.path, "rb") as f:
            output[name] = pickle.load(f)

    return output


def extract_params(results_folder: Path) -> Optional[pd.DataFrame]:
    """Utility function to get overridden parameters from scenario runs

    Returns dateframe summarizing parameters that change across the draws. It produces a dataframe with index of draw
    and columns of each parameters that is specified to be varied in the batch. NB. This does the extraction from run 0
    in each draw, under the assumption that the over-written parameters are the same in each run.
    """

    try:
        # Get the paths for the draws
        draws = [f for f in os.scandir(results_folder) if f.is_dir()]

        list_of_param_changes = list()

        for d in draws:
            p = load_pickled_dataframes(results_folder, d.name, 0, name="tlo.scenario")
            p = p["tlo.scenario"]["override_parameter"]

            p['module_param'] = p['module'] + ':' + p['name']
            p.index = [int(d.name)] * len(p.index)

            list_of_param_changes.append(p[['module_param', 'new_value']])

        params = pd.concat(list_of_param_changes)
        params.index.name = 'draw'
        params = params.rename(columns={'new_value': 'value'})
        params = params.sort_index()
        return params

    except KeyError:
        print("No parameters changed between the runs")
        return None


def extract_results(results_folder: Path,
                    module: str,
                    key: str,
                    column: str = None,
                    index: str = None,
                    custom_generate_series=None,
                    do_scaling: bool = False,
                    ) -> pd.DataFrame:
    """Utility function to unpack results.

    Produces a dataframe from extracting information from a log with the column multi-index for the draw/run.

    If the column to be extracted exists in the log, the name of the `column` is provided as `column`. If the resulting
     dataframe should be based on another column that exists in the log, this can be provided as 'index'.

    If instead, some work must be done to generate a new column from log, then a function can be provided to do this as
     `custom_generate_series`.

    Optionally, with `do_scaling=True`, each element is multiplied by the scaling_factor recorded in the simulation.

    Note that if runs in the batch have failed (such that logs have not been generated), these are dropped silently.
    """

    def get_multiplier(_draw, _run):
        """Helper function to get the multiplier from the simulation, if do_scaling=True.
        Note that if the scaling factor cannot be found a `KeyError` is thrown."""
        if not do_scaling:
            return 1.0
        else:
            return load_pickled_dataframes(results_folder, _draw, _run, 'tlo.methods.population'
                                           )['tlo.methods.population']['scaling_factor']['scaling_factor'].values[0]

    if custom_generate_series is None:
        # If there is no `custom_generate_series` provided, it implies that function required selects the specified
        # column from the dataframe.
        assert column is not None, "Must specify which column to extract"
    else:
        assert index is None, "Cannot specify an index if using custom_generate_series"
        assert column is None, "Cannot specify a column if using custom_generate_series"

    def generate_series(dataframe: pd.DataFrame) -> pd.Series:
        if custom_generate_series is None:
            if index is not None:
                return dataframe.set_index(index)[column]
            else:
                return dataframe.reset_index(drop=True)[column]
        else:
            return custom_generate_series(dataframe)

    # get number of draws and numbers of runs
    info = get_scenario_info(results_folder)

    # Collect results from each draw/run
    res = dict()
    for draw in range(info['number_of_draws']):
        for run in range(info['runs_per_draw']):

            draw_run = (draw, run)

            try:
                df: pd.DataFrame = load_pickled_dataframes(results_folder, draw, run, module)[module][key]
                output_from_eval: pd.Series = generate_series(df)
                assert pd.Series == type(output_from_eval), 'Custom command does not generate a pd.Series'
                res[draw_run] = output_from_eval * get_multiplier(draw, run)

            except KeyError:
                # Some logs could not be found - probably because this run failed.
                res[draw_run] = None

    # Use pd.concat to compile results (skips dict items where the values is None)
    _concat = pd.concat(res, axis=1)
    _concat.columns.names = ['draw', 'run']  # name the levels of the columns multi-index
    return _concat


def summarize(results: pd.DataFrame, only_mean: bool = False, collapse_columns: bool = False) -> pd.DataFrame:
    """Utility function to compute summary statistics

    Finds mean value and 95% interval across the runs for each draw.
    """

    summary = pd.concat(
        {
            'mean': results.groupby(axis=1, by='draw', sort=False).mean(),
            'lower': results.groupby(axis=1, by='draw', sort=False).quantile(0.025),
            'upper': results.groupby(axis=1, by='draw', sort=False).quantile(0.975),
        },
        axis=1
    )
    summary.columns = summary.columns.swaplevel(1, 0)
    summary.columns.names = ['draw', 'stat']
    summary = summary.sort_index(axis=1)

    if only_mean and (not collapse_columns):
        # Remove other metrics and simplify if 'only_mean' across runs for each draw is required:
        om: pd.DataFrame = summary.loc[:, (slice(None), "mean")]
        om.columns = [c[0] for c in om.columns.to_flat_index()]
        om.columns.name = 'draw'
        return om

    elif collapse_columns and (len(summary.columns.levels[0]) == 1):
        # With 'collapse_columns', if number of draws is 1, then collapse columns multi-index:
        summary_droppedlevel = summary.droplevel('draw', axis=1)
        if only_mean:
            return summary_droppedlevel['mean']
        else:
            return summary_droppedlevel

    else:
        return summary


def get_grid(params: pd.DataFrame, res: pd.Series):
    """Utility function to create the arrays needed to plot a heatmap.

    :param pd.DataFrame params: the dataframe of parameters with index=draw (made using `extract_params()`).
    :param pd.Series res: results of interest with index=draw (can be made using `extract_params()`)
    :returns: grid as dictionary
    """
    res = pd.concat([params.pivot(columns='module_param', values='value'), res], axis=1)
    piv = res.pivot_table(index=res.columns[0], columns=res.columns[1], values=res.columns[2])

    grid = dict()
    grid[res.columns[0]], grid[res.columns[1]] = np.meshgrid(piv.index, piv.columns)
    grid[res.columns[2]] = piv.values

    return grid


def format_gbd(gbd_df: pd.DataFrame):
    """Format GBD data to give standarize categories for age_group and period"""

    # Age-groups:
    gbd_df['Age_Grp'] = gbd_df['Age_Grp'].astype(make_age_grp_types())

    # label periods:
    calperiods, calperiodlookup = make_calendar_period_lookup()
    gbd_df['Period'] = gbd_df['Year'].map(calperiodlookup).astype(make_calendar_period_type())

    return gbd_df


def create_pickles_locally(scenario_output_dir, compressed_file_name_prefix=None):
    """For a run from the Batch system that has not resulted in the creation of the pickles, reconstruct the pickles
     locally."""

    def turn_log_into_pickles(logfile):
        print(f"Opening {logfile}")
        outputs = parse_log_file(logfile)
        for key, output in outputs.items():
            if key.startswith("tlo."):
                print(f" - Writing {key}.pickle")
                with open(logfile.parent / f"{key}.pickle", "wb") as f:
                    pickle.dump(output, f)

    def uncompress_and_save_logfile(compressed_file) -> Path:
        """Uncompress and save a log file and return its path."""
        target = compressed_file.parent / str(compressed_file.name[0:-3])
        with open(target, "wb") as t:
            with gzip.open(compressed_file, 'rb') as s:
                t.write(s.read())
        return target

    draw_folders = [f for f in os.scandir(scenario_output_dir) if f.is_dir()]
    for draw_folder in draw_folders:
        run_folders = [f for f in os.scandir(draw_folder) if f.is_dir()]
        for run_folder in run_folders:
            # Find the original log-file written by the simulation
            if compressed_file_name_prefix is None:
                logfile = [x for x in os.listdir(run_folder) if x.endswith('.log')][0]
            else:
                compressed_file_name = [
                    x for x in os.listdir(run_folder) if x.startswith(compressed_file_name_prefix)
                ][0]
                logfile = uncompress_and_save_logfile(Path(run_folder) / compressed_file_name)

            turn_log_into_pickles(logfile)


def compare_number_of_deaths(logfile: Path, resourcefilepath: Path):
    """Helper function to produce tables summarising deaths in the model run (given be a logfile) and the corresponding
    number of deaths in the GBD dataset.
    NB.
    * Requires output from the module `tlo.methods.demography`
    * Will do scaling automatically if the scaling-factor has been computed in the simulation (but not otherwise).
    """
    output = parse_log_file(logfile)

    # 1) Get model outputs:
    # - get scaling factor:
    if 'scaling_factor' in output['tlo.methods.population']:
        sf = output['tlo.methods.population']['scaling_factor']['scaling_factor'].values[0]
    else:
        sf = 1.0

    # - extract number of death by period/sex/age-group
    model = output['tlo.methods.demography']['death'].assign(
        year=lambda x: x['date'].dt.year
    ).groupby(
        ['sex', 'year', 'age', 'label']
    )['person_id'].count().mul(sf)

    # - format categories:
    agegrps, agegrplookup = make_age_grp_lookup()
    calperiods, calperiodlookup = make_calendar_period_lookup()
    model = model.reset_index()
    model['age_grp'] = model['age'].map(agegrplookup).astype(make_age_grp_types())
    model['period'] = model['year'].map(calperiodlookup).astype(make_calendar_period_type())
    model = model.drop(columns=['age', 'year'])

    # - sum over period and divide by five to give yearly averages
    model = model.groupby(['period', 'sex', 'age_grp', 'label']).sum().div(5.0).rename(
        columns={'person_id': 'model'}).replace({0: np.nan})

    # 2) Load comparator GBD datasets
    # - Load data, format and limit to deaths only:
    gbd_dat = format_gbd(pd.read_csv(resourcefilepath / 'gbd' / 'ResourceFile_Deaths_And_DALYS_GBD2019.csv'))
    gbd_dat = gbd_dat.loc[gbd_dat['measure_name'] == 'Deaths']
    gbd_dat = gbd_dat.rename(columns={
        'Sex': 'sex',
        'Age_Grp': 'age_grp',
        'Period': 'period',
        'GBD_Est': 'mean',
        'GBD_Lower': 'lower',
        'GBD_Upper': 'upper'})

    # - Label GBD causes of death by 'label' defined in the simulation
    mapper_from_gbd_causes = pd.Series(
        output['tlo.methods.demography']['mapper_from_gbd_cause_to_common_label'].drop(columns={'date'}).loc[0]
    ).to_dict()
    gbd_dat['label'] = gbd_dat['cause_name'].map(mapper_from_gbd_causes)
    assert not gbd_dat['label'].isna().any()

    # - Create comparable data structure:
    gbd = gbd_dat.groupby(['period', 'sex', 'age_grp', 'label'])[['mean', 'lower', 'upper']].sum().div(5.0)
    gbd = gbd.add_prefix('GBD_')

    # 3) Return summary
    return gbd.merge(model, on=['period', 'sex', 'age_grp', 'label'], how='left')


def flatten_multi_index_series_into_dict_for_logging(ser: pd.Series) -> dict:
    """Helper function that converts a pd.Series with multi-index into a dict format that is suitable for logging.
    It does this by converting the multi-index into keys of type `str` in a format that later be used to reconstruct
    the multi-index (using `unflatten_flattened_multi_index_in_logging`)."""

    assert not ser.index.has_duplicates, "There should not be any duplicates in the multi-index. These will be lost" \
                                         "in the conversion to a dict."

    names_of_multi_index = ser.index.names
    _df = ser.reset_index()
    flat_index = list()
    for _, row in _df.iterrows():
        flat_index.append('|'.join([f"{col}={row[col]}" for col in names_of_multi_index]))
    return dict(zip(flat_index, ser.values))


def unflatten_flattened_multi_index_in_logging(_x: [pd.DataFrame, pd.Index]) -> [pd.DataFrame, pd.Index]:
    """Helper function that recreate the multi-index of logged results from a pd.DataFrame that is generated by
    `parse_log`.

    If a pd.DataFrame created by `parse_log` is the result of repeated logging of a pd.Series with a multi-index that
    was transformed before logging using `flatten_multi_index_series_into_dict_for_logging`, then the pd.DataFrame's
    columns will be those flattened labels. This helper function recreates the original multi-index from which the
    flattened labels were created and applies it to the pd.DataFrame.

    Alternatively, if jus the index of the "flattened" labels is provided, then the equivalent multi-index is returned.
    """

    def gen_mutli_index(_idx: pd.Index):
        """Returns the multi-index represented by the flattened index."""
        index_value_list = list()
        for col in _idx.str.split('|'):
            index_value_list.append(tuple(component.split('=')[1] for component in col))
        index_name_list = tuple(component.split('=')[0] for component in _idx[0].split('|'))
        return pd.MultiIndex.from_tuples(index_value_list, names=index_name_list)

    if isinstance(_x, pd.DataFrame):
        _y = _x.copy()
        _y.columns = gen_mutli_index(_x.columns)
        return _y
    else:
        return gen_mutli_index(_x)


class LogsDict(Mapping):
    """Parses module-specific log files and returns Pandas dataframes.

        The dictionary returned has the format::

            {
                <logger 1 name>: {
                                   <log key 1>: <pandas dataframe>,
                                   <log key 2>: <pandas dataframe>,
                                   <log key 3>: <pandas dataframe>
                                 },

                <logger 2 name>: {
                                   <log key 4>: <pandas dataframe>,
                                   <log key 5>: <pandas dataframe>,
                                   <log key 6>: <pandas dataframe>
                                 },
                ...
            }
    """

    def __init__(self, file_names_and_paths, level):
        super().__init__()
        # initialise class with module-specific log files paths
        self._logfile_names_and_paths: Dict[str, str] = file_names_and_paths

        # create a dictionary that will contain cached data
        self._results_cache: Dict[str, Dict] = dict()

        self._level = level

    def __getitem__(self, key, cache=True):
        # check if the requested key is found in a dictionary containing module name and log file paths. if key
        # is found, return parsed logs else return KeyError
        if key in self._logfile_names_and_paths:
            # check if key is found in cache
            if key not in self._results_cache:
                result_df = _parse_log_file_inner_loop(self._logfile_names_and_paths[key], self._level)
                # get metadata for the selected log file and merge it all with the selected key
                result_df[key]['_metadata'] = result_df['_metadata']
                if not cache:  # check if caching is disallowed
                    return result_df[key]
                self._results_cache[key] = result_df[key]    # add key specific parsed results to cache
            return self._results_cache[key]  # return the added results

        else:
            raise KeyError

    def __contains__(self, k):
        # if key k is a valid logfile entry
        return k in self._logfile_names_and_paths

    def items(self):
        # parse module-specific log file and return results as a generator
        for key in self._logfile_names_and_paths.keys():
            module_specific_logs = self.__getitem__(key, cache=False)
            yield key, module_specific_logs

    def __repr__(self):
        return repr(self._logfile_names_and_paths)

    def __len__(self):
        return len(self._logfile_names_and_paths)

    def keys(self):
        # return dictionary keys
        return self._logfile_names_and_paths.keys()

    def values(self):
        # parse module-specific log file and yield the results
        for key in self._logfile_names_and_paths.keys():
            module_specific_logs = self.__getitem__(key, cache=False)
            yield module_specific_logs

    def __iter__(self):
        return iter(self._logfile_names_and_paths)

    def __getstate__(self):
        # Ensure all items cached before pickling
        for key in self.keys():
            self.__getitem__(key, cache=True)
        return self.__dict__


def get_filtered_treatment_ids(depth: Optional[int] = None) -> List[str]:
    """Return a list of treatment_ids that are defined in the model, filtered to a specified depth."""

    def filter_treatments(_treatments: Iterable[str], depth: int = 1) -> List[str]:
        """Reduce an iterable of `TREATMENT_IDs` by ignoring difference beyond a certain depth of specification and
        adding '_*' to the end to serve as a wild-card.
        N.B., The TREATMENT_ID is defined with each increasing level of specification separated by a `_`. """
        return sorted(list(set(
            [
                "".join(f"{x}_" for i, x in enumerate(t.split('_')) if i < depth).rstrip('_') + '_*'
                for t in set(_treatments)
            ]
        )))

    # Get pd.DataFrame with information of all the defined HSI
    # Import within function to avoid circular import error
    from tlo.analysis.hsi_events import get_all_defined_hsi_events_as_dataframe
    hsi_event_details = get_all_defined_hsi_events_as_dataframe()

    # Return list of TREATMENT_IDs and filter to the resolution needed
    return filter_treatments(hsi_event_details['treatment_id'], depth=depth if depth is not None else np.inf)


def colors_in_matplotlib() -> tuple:
    """Return tuple of the strings for all the colours defined in Matplotlib."""
    return tuple(
        set().union(
            mcolors.BASE_COLORS.keys(),
            mcolors.TABLEAU_COLORS.keys(),
            mcolors.CSS4_COLORS.keys(),
        )
    )


APPT_TYPE_TO_COARSE_APPT_TYPE_MAP = MappingProxyType({
    'Under5OPD': 'Outpatient',
    'Over5OPD': 'Outpatient',
    'ConWithDCSA': 'Con w/ DCSA',
    'AccidentsandEmerg': 'A & E',
    'InpatientDays': 'Inpatient',
    'IPAdmission': 'Inpatient',
    'AntenatalFirst': 'RMNCH',
    'ANCSubsequent': 'RMNCH',
    'NormalDelivery': 'RMNCH',
    'CompDelivery': 'RMNCH',
    'Csection': 'RMNCH',
    'EPI': 'RMNCH',
    'FamPlan': 'RMNCH',
    'U5Malnutr': 'RMNCH',
    'VCTNegative': 'HIV/AIDS',
    'VCTPositive': 'HIV/AIDS',
    'MaleCirc': 'HIV/AIDS',
    'NewAdult': 'HIV/AIDS',
    'EstMedCom': 'HIV/AIDS',
    'EstNonCom': 'HIV/AIDS',
    'PMTCT': 'HIV/AIDS',
    'Peds': 'HIV/AIDS',
    'TBNew': 'Tb',
    'TBFollowUp': 'Tb',
    'DentAccidEmerg': 'Dental',
    'DentSurg': 'Dental',
    'DentalU5': 'Dental',
    'DentalO5': 'Dental',
    'MentOPD': 'Mental Health',
    'MentClinic': 'Mental Health',
    'MajorSurg': 'Surgery / Radiotherapy',
    'MinorSurg': 'Surgery / Radiotherapy',
    'Radiotherapy': 'Surgery / Radiotherapy',
    'STI': 'STI',
    'LabHaem': 'Lab / Diagnostics',
    'LabPOC': 'Lab / Diagnostics',
    'LabParasit': 'Lab / Diagnostics',
    'LabBiochem': 'Lab / Diagnostics',
    'LabMicrobio': 'Lab / Diagnostics',
    'LabMolec': 'Lab / Diagnostics',
    'LabTBMicro': 'Lab / Diagnostics',
    'LabSero': 'Lab / Diagnostics',
    'LabCyto': 'Lab / Diagnostics',
    'LabTrans': 'Lab / Diagnostics',
    'Ultrasound': 'Lab / Diagnostics',
    'Mammography': 'Lab / Diagnostics',
    'MRI': 'Lab / Diagnostics',
    'Tomography': 'Lab / Diagnostics',
    'DiagRadio': 'Lab / Diagnostics',
    'PharmDispensing': 'Pharm Dispensing'
})


COARSE_APPT_TYPE_TO_COLOR_MAP = MappingProxyType({
    'Outpatient': 'magenta',
    'Con w/ DCSA': 'crimson',
    'A & E': 'forestgreen',
    'Inpatient': 'mediumorchid',
    'RMNCH': 'gold',
    'HIV/AIDS': 'darkturquoise',
    'Tb': 'y',
    'Dental': 'rosybrown',
    'Mental Health': 'lightsalmon',
    'Surgery / Radiotherapy': 'orange',
    'STI': 'slateblue',
    'Lab / Diagnostics': 'dodgerblue',
    'Pharm Dispensing': 'springgreen'
})


def get_coarse_appt_type(appt_type: str) -> str:
    """Return the `coarser` categorization of appt_types for a given appt_type."""
    return APPT_TYPE_TO_COARSE_APPT_TYPE_MAP.get(appt_type, None)


def order_of_coarse_appt(_coarse_appt: Union[str, pd.Index]) -> Union[int, pd.Index]:
    """Define a standard order for the coarse appointment types."""
    ordered_coarse_appts = list(COARSE_APPT_TYPE_TO_COLOR_MAP.keys())
    if isinstance(_coarse_appt, str):
        return ordered_coarse_appts.index(_coarse_appt)
    else:
        return pd.Index(ordered_coarse_appts.index(c) for c in _coarse_appt)


def get_color_coarse_appt(coarse_appt_type: str) -> str:
    """Return the colour (as matplotlib string) assigned to this appointment type.

    Returns `np.nan` if appointment-type is not recognised.

    Names of colors are selected with reference to: https://i.stack.imgur.com/lFZum.png
    """
    return COARSE_APPT_TYPE_TO_COLOR_MAP.get(coarse_appt_type, np.nan)


SHORT_TREATMENT_ID_TO_COLOR_MAP = MappingProxyType({

    '*': 'black',

    'FirstAttendance*': 'darkgrey',
    'Inpatient*': 'silver',

    'Contraception*': 'darkseagreen',
    'AntenatalCare*': 'green',
    'DeliveryCare*': 'limegreen',
    'PostnatalCare*': 'springgreen',

    'Alri*': 'darkorange',
    'Diarrhoea*': 'tan',
    'Undernutrition*': 'gold',
    'Epi*': 'darkgoldenrod',

    'Hiv*': 'deepskyblue',
    'Malaria*': 'lightsteelblue',
    'Measles*': 'cornflowerblue',
    'Tb*': 'mediumslateblue',
    'Schisto*': 'skyblue',

    'CardioMetabolicDisorders*': 'brown',

    'BladderCancer*': 'orchid',
    'BreastCancer*': 'mediumvioletred',
    'OesophagealCancer*': 'deeppink',
    'ProstateCancer*': 'hotpink',
    'OtherAdultCancer*': 'palevioletred',

    'Depression*': 'indianred',
    'Epilepsy*': 'red',
    'Copd*': 'lightcoral',

    'Rti*': 'lightsalmon',
})


def _standardize_short_treatment_id(short_treatment_id):
    return short_treatment_id.replace('_*', '*').rstrip('*') + '*'


def order_of_short_treatment_ids(
    short_treatment_id: Union[str, pd.Index]
) -> Union[int, pd.Index]:
    """Define a standard order for short treatment_ids."""
    ordered_short_treatment_ids = list(SHORT_TREATMENT_ID_TO_COLOR_MAP.keys())
    if isinstance(short_treatment_id, str):
        return ordered_short_treatment_ids.index(
            _standardize_short_treatment_id(short_treatment_id)
        )
    else:
        return pd.Index(
            ordered_short_treatment_ids.index(_standardize_short_treatment_id(i))
            for i in short_treatment_id
        )


def get_color_short_treatment_id(short_treatment_id: str) -> str:
    """Return the colour (as matplotlib string) assigned to this shorted TREATMENT_ID.

    Returns `np.nan` if treatment_id is not recognised.
    """
    return SHORT_TREATMENT_ID_TO_COLOR_MAP.get(
        _standardize_short_treatment_id(short_treatment_id), np.nan
    )


CAUSE_OF_DEATH_OR_DALY_LABEL_TO_COLOR_MAP = MappingProxyType({
    'Maternal Disorders': 'green',
    'Neonatal Disorders': 'springgreen',
    'Congenital birth defects': 'mediumaquamarine',

    'Lower respiratory infections': 'darkorange',
    'Childhood Diarrhoea': 'tan',

    'AIDS': 'deepskyblue',
    'Malaria': 'lightsteelblue',
    'Measles': 'cornflowerblue',
    'TB (non-AIDS)': 'mediumslateblue',
    'Schistosomiasis': 'skyblue',

    'Heart Disease': 'sienna',
    'Kidney Disease': 'chocolate',
    'Diabetes': 'peru',
    'Stroke': 'burlywood',

    'Cancer (Bladder)': 'deeppink',
    'Cancer (Breast)': 'darkmagenta',
    'Cancer (Oesophagus)': 'mediumvioletred',
    'Cancer (Other)': 'crimson',
    'Cancer (Prostate)': 'hotpink',

    'Depression / Self-harm': 'goldenrod',
    'Epilepsy': 'gold',
    'COPD': 'khaki',

    'Transport Injuries': 'lightsalmon',

    'Lower Back Pain': 'slategray',

    'Other': 'dimgrey',
})


def order_of_cause_of_death_or_daly_label(
    cause_of_death_label: Union[str, pd.Index]
) -> Union[int, pd.Index]:
    """Define a standard order for Cause-of-Death labels."""
    ordered_cause_of_death_labels = list(CAUSE_OF_DEATH_OR_DALY_LABEL_TO_COLOR_MAP.keys())
    if isinstance(cause_of_death_label, str):
        return ordered_cause_of_death_labels.index(cause_of_death_label)
    else:
        return pd.Index(
            ordered_cause_of_death_labels.index(c) for c in cause_of_death_label
        )


def get_color_cause_of_death_or_daly_label(cause_of_death_label: str) -> str:
    """Return the colour (as matplotlib string) assigned to this Cause-of-Death Label.

    Returns `np.nan` if label is not recognised.
    """
    return CAUSE_OF_DEATH_OR_DALY_LABEL_TO_COLOR_MAP.get(cause_of_death_label, np.nan)


def squarify_neat(sizes: np.array, label: np.array, colormap: Callable = None, numlabels: int = 5, **kwargs):
    """Pass through to squarify, with some customisation: ...
     * Apply the colormap specified
     * Only give label a selection of the segments
     N.B. The package `squarify` is required.
    """
    # Suppress labels for all but the `numlabels` largest entries.
    to_label = set(pd.Series(index=label, data=sizes).sort_values(ascending=False).iloc[0:numlabels].index)

    squarify.plot(
        sizes=sizes,
        label=[_label if _label in to_label else '' for _label in label],
        color=[colormap(_x) for _x in label] if colormap is not None else None,
        **kwargs,
    )


def get_root_path(starter_path: Optional[Path] = None) -> Path:
    """Returns the absolute path of the top level of the repository. `starter_path` optionally gives a reference
    location from which to begin search; if omitted the location of this file is used."""

    def get_git_root(path: Path) -> Path:
        """Return path of git repo. Based on: https://stackoverflow.com/a/41920796"""
        git_repo = git.Repo(path, search_parent_directories=True)
        git_root = git_repo.working_dir
        return Path(git_root)

    if starter_path is None:
        return get_git_root(__file__)
    elif Path(starter_path).exists() and Path(starter_path).is_absolute():
        return get_git_root(starter_path)
    else:
        raise OSError("File Not Found")


def bin_hsi_event_details(
    results_folder: Path,
    get_counter_from_event_details: callable,
    start_date: Date,
    end_date: Date,
    do_scaling: bool = False
) -> Dict[Tuple[int, int], Counter]:
    """Bin logged HSI event details into dictionary of counters for each draw and run.

    :param results_folder: Path to folder containing scenario outputs.
    :param get_counter_from_event_details: Callable which when passed and event details
        dictionary and count returns a Counter instance keyed by properties to bin
        over.
    :param start_date: Start date to filter log entries by when accumulating counts.
    :param end_date: End date to filter log entries by when accumulating counts.
    :param do_scaling: Whether to scale counts by population scaling factor value
        recorded in `tlo.methods.population` log.

    :return: Dictionary keyed by `(draw, run)` tuples with corresponding values the
        counters containing the binned event detail property counts for the
        corresponding scenario draw and run.
    """
    scenario_info = get_scenario_info(results_folder)
    binned_counts_by_draw_and_run = {}
    for draw in range(scenario_info["number_of_draws"]):
        for run in range(scenario_info["runs_per_draw"]):
            scaling_factor = 1 if not do_scaling else load_pickled_dataframes(
                results_folder, draw, run, 'tlo.methods.population'
            )['tlo.methods.population']['scaling_factor']['scaling_factor'].values[0]
            hsi_event_counts = load_pickled_dataframes(
                results_folder, draw, run, "tlo.methods.healthsystem.summary"
            )["tlo.methods.healthsystem.summary"]["hsi_event_counts"]
            hsi_event_counts = hsi_event_counts[
                hsi_event_counts['date'].between(start_date, end_date)
            ]
            hsi_event_counts_sum = sum(
                [
                    Counter(d)
                    for d in hsi_event_counts["hsi_event_key_to_counts"].values
                ],
                start=Counter()
            )
            hsi_event_details = load_pickled_dataframes(
                results_folder, draw, run, "tlo.methods.healthsystem.summary"
            )[
                "tlo.methods.healthsystem.summary"
            ]["hsi_event_details"]["hsi_event_key_to_event_details"][0]
            binned_counts_by_draw_and_run[draw, run] = sum(
                (
                    get_counter_from_event_details(
                        hsi_event_details[key], count * scaling_factor
                    )
                    for key, count in hsi_event_counts_sum.items()
                ),
                Counter()
            )
    return binned_counts_by_draw_and_run


def compute_mean_across_runs(
    counters_by_draw_and_run: Dict[Tuple[int, int], Counter]
) -> Dict[int, Counter]:
    """Compute mean across scenario runs of dict of counters keyed by draw and run.

    :param counters_by_draw_and_run: Dictionary keyed by `(draw, run)` tuples with
        counter values.

    :return: Dictionary keyed by `draw` with counter values corresponding to mean
        of counters across all runs for each draw.
    """
    summed_counters_by_draw = defaultdict(Counter)
    num_runs_by_draw = Counter()
    for (draw, _), counter in counters_by_draw_and_run.items():
        summed_counters_by_draw[draw] += counter
        num_runs_by_draw[draw] += 1
    return {
        draw: Counter(
            {key: count / num_runs_by_draw[draw] for key, count in counter.items()}
        )
        for draw, counter in summed_counters_by_draw.items()
    }


def plot_stacked_bar_chart(
    ax: plt.Axes,
    binned_counts: Counter,
    inner_group_cmap: Optional[Dict] = None,
    bar_width: float = 0.5,
    count_scale: float = 1.
):
    """Plot a stacked bar chart using count data binned over two levels of grouping.

    :param ax: Matplotlib axis to add bar chart to.
    :param binned_counts: Counts keyed by pair of string keys corresponding to inner
        and outer groups binning performed over.
    :param inner_group_cmap: Map from inner group keys to colors to plot corresponding
        bars with. If ``None`` the default color cycle will be used.
    :param bar_width: Width of each bar as a proportion of space between bars.
    :param count_scale: Scaling factor to multiply all counts by.
    """
    outer_groups = sorted(set(outer_group for outer_group, _ in binned_counts))
    if inner_group_cmap is None:
        inner_groups = sorted(set(inner_group for _, inner_group in binned_counts))
    else:
        inner_groups = list(inner_group_cmap.keys())
    cumulative_counts = Counter({outer_group: 0 for outer_group in outer_groups})
    for inner_group in inner_groups:
        counts = Counter(
            {
                outer_group: binned_counts[outer_group, inner_group] * count_scale
                for outer_group in outer_groups
            }
        )
        if sum(counts.values()) > 0:
            ax.bar(
                list(counts.keys()),
                list(counts.values()),
                bottom=list(
                    cumulative_counts[outer_group] for outer_group in outer_groups
                ),
                label=inner_group,
                color=(
                    None if inner_group_cmap is None else inner_group_cmap[inner_group]
                ),
                width=bar_width,
            )
        cumulative_counts += counts
    ax.legend()


def plot_clustered_stacked(dfall, ax, color_for_column_map=None, scaled=False, legends=True, H="/", **kwargs):
    """Given a dict of dataframes, with identical columns and index, create a clustered stacked bar plot.
    * H is the hatch used for identification of the different dataframe.
    * color_for_column_map should return a color for every column in the dataframes
    * legends=False, suppresses generation of the legends
    With `scaled=True`, the height of the stacked-bar is scaled to 1.0.
    From: https://stackoverflow.com/questions/22787209/how-to-have-clusters-of-stacked-bars"""

    n_df = len(dfall)
    n_col = len(list(dfall.values())[0].columns)
    n_ind = len(list(dfall.values())[0].index)

    for i, df in enumerate(dfall.values()):  # for each data frame
        if scaled:
            df = df.apply(lambda row: (row / row.sum()).fillna(0.0), axis=1)

        ax = df.plot.bar(
            stacked=True,
            ax=ax,
            legend=False,
            color=[color_for_column_map(_label) for _label in df.columns],
            **kwargs
        )

    _handles, _labels = ax.get_legend_handles_labels()  # get the handles we want to modify
    for i in range(0, n_df * n_col, n_col):  # len(h) = n_col * n_df
        for j, pa in enumerate(_handles[i: i+n_col]):
            for rect in pa.patches:  # for each index
                rect.set_x(rect.get_x() + 1 / float(n_df + 1) * i / float(n_col))
                rect.set_hatch(H * int(i / n_col))  # edited part
                rect.set_width(1 / float(n_df + 1))

    ax.set_xticks((np.arange(0, 2 * n_ind, 2) + 1 / float(n_df + 1)) / 2.)
    ax.set_xticklabels(df.index, rotation=0)

    if legends:
        # Add invisible data to add another legend
        n = []
        for i in range(n_df):
            n.append(ax.bar(0, 0, color="gray", hatch=H * i))

        l1 = ax.legend(_handles[:n_col], _labels[:n_col], loc=[1.01, 0.5])
        _ = plt.legend(n, dfall.keys(), loc=[1.01, 0.1])
        ax.add_artist(l1)


def get_mappers_in_fullmodel(resourcefilepath: Path, outputpath: Path):
    """Returns the cause-of-death, cause-of-disability and cause-of-DALYS mappers that are created in a run of the
    fullmodel."""

    start_date = Date(2010, 1, 1)
    sim = Simulation(start_date=start_date, seed=0, log_config={'filename': 'test_log', 'directory': outputpath})

    from tlo.methods.fullmodel import fullmodel
    sim.register(*fullmodel(resourcefilepath=resourcefilepath))

    sim.make_initial_population(n=10_000)
    sim.simulate(end_date=start_date)
    demog_log = parse_log_file(sim.log_filepath)['tlo.methods.demography']
    hb_log = parse_log_file(sim.log_filepath)['tlo.methods.healthburden']

    keys = [
        (demog_log, 'mapper_from_tlo_cause_to_common_label'),
        (demog_log, 'mapper_from_gbd_cause_to_common_label'),
        (hb_log, 'disability_mapper_from_tlo_cause_to_common_label'),
        (hb_log, 'disability_mapper_from_gbd_cause_to_common_label'),
        (hb_log, 'daly_mapper_from_gbd_cause_to_common_label'),
        (hb_log, 'daly_mapper_from_tlo_cause_to_common_label'),
    ]

    def extract_mapper(key_tuple):
        return pd.Series(key_tuple[0].get(key_tuple[1]).drop(columns={'date'}).loc[0]).to_dict()

    return {k[1]: extract_mapper(k) for k in keys}


def get_parameters_for_status_quo() -> Dict:
    """
    Returns a dictionary of parameters and their updated values to indicate
    the "Status Quo" scenario. This is the configuration that is the target
    of calibrations.

    The return dict is in the form:
    e.g. {
            'Depression': {
                'pr_assessed_for_depression_for_perinatal_female': 1.0,
                'pr_assessed_for_depression_in_generic_appt_level1': 1.0,
                },
            'Hiv': {
                'prob_start_art_or_vs': 1.0,
                }
         }
    """

    return {
        "SymptomManager": {
            "spurious_symptoms": True,
        },
        "HealthSystem": {
            'Service_Availability': ['*'],
            "use_funded_or_actual_staffing": "actual",
            "mode_appt_constraints": 1,
            "cons_availability": "default",
            "beds_availability": "default",
        },
    }


def get_parameters_for_improved_healthsystem_and_healthcare_seeking(
    resourcefilepath: Path,
    max_healthsystem_function: Optional[bool] = False,
    max_healthcare_seeking: Optional[bool] = False,
) -> Dict:
    """
    Returns a dictionary of parameters and their updated values to indicate
    an ideal healthcare system in terms of maximum health system function, and/or
    maximum healthcare seeking.

    The return dict is in the form:
    e.g. {
            'Depression': {
                'pr_assessed_for_depression_for_perinatal_female': 1.0,
                'pr_assessed_for_depression_in_generic_appt_level1': 1.0
                },
            'Hiv': {
                'prob_start_art_or_vs': <<the dataframe named in the corresponding cell in the ResourceFile>>
                }
         }
    """

    def read_value(_value):
        """Returns the value, or a dataframe if the value point to a different sheet in the workbook, or a series if the
        value points to sheet in the workbook with only two columns (which become the index and the values)."""
        drop_extra_columns = lambda df: df.dropna(how='all', axis=1)  # noqa E731
        squeeze_single_col_df_to_series = lambda df: \
            df.set_index(df[df.columns[0]])[df.columns[1]] if len(df.columns) == 2 else df  # noqa E731

        def construct_multiindex_if_implied(df):
            """Detect if a multi-index is implied (by the first column header having a "/" in it) and construct this."""
            if isinstance(df, pd.DataFrame) and (len(df.columns) > 1) and ('/' in df.columns[0]):
                idx = df[df.columns[0]].str.split('/', expand=True)
                idx.columns = tuple(df.columns[0].split('/'))

                # Make the dtype as `int` if possible
                for col in idx.columns:
                    try:
                        idx[col] = idx[col].astype(int)
                    except ValueError:
                        pass

                df.index = pd.MultiIndex.from_frame(idx)
                return df.drop(columns=df.columns[0])
            else:
                return df

        if isinstance(_value, str) and _value.startswith("#"):
            sheet_name = _value.lstrip("#").split('!')[0]
            return \
                squeeze_single_col_df_to_series(
                    drop_extra_columns(
                        construct_multiindex_if_implied(
                            pd.read_excel(workbook, sheet_name=sheet_name))))

        elif isinstance(_value, str) and _value.startswith("["):
            # this looks like its intended to be a list
            return eval(_value)
        else:
            return _value

    workbook = pd.ExcelFile(
        resourcefilepath / 'ResourceFile_Improved_Healthsystem_And_Healthcare_Seeking.xlsx')

    # Load the ResourceFile for the list of parameters that may change
    mainsheet = pd.read_excel(workbook, 'main').set_index(['Module', 'Parameter'])

    # Select which columns for parameter changes to extract
    cols = []
    if max_healthsystem_function:
        cols.append('max_healthsystem_function')

    if max_healthcare_seeking:
        cols.append('max_healthcare_seeking')

    # Collect parameters that will be changed (collecting the first encountered non-NAN value)
    params_to_change = mainsheet[cols].dropna(axis=0, how='all')\
                                      .apply(lambda row: [v for v in row if not pd.isnull(v)][0], axis=1)

    # Convert to dictionary
    params = defaultdict(lambda: defaultdict(dict))
    for idx, value in params_to_change.items():
        params[idx[0]][idx[1]] = read_value(value)

    return params


def mix_scenarios(*dicts) -> Dict:
    """Helper function to combine a Dicts that show which parameters should be over-written.
     * Warnings are generated if a parameter appears in more than one Dict with a different value;
     * Items under the same top-level key (i.e., for the Module) are merged rather than being over-written."""

    d = defaultdict(lambda: defaultdict(dict))

    for _d in dicts:
        for mod, params_in_mod in _d.items():
            for param, value in params_in_mod.items():
                if param in d[mod]:
                    if d[mod][param] != value:
                        warnings.warn(f'Parameter is being updated more than once: module={mod}, parameter={param}',
                                      UserWarning,)
                d[mod].update({param: value})

    return d<|MERGE_RESOLUTION|>--- conflicted
+++ resolved
@@ -96,19 +96,6 @@
                 sheet_count += 1
                 metadata.append([module, key, sheet_count, dataframes['_metadata'][module][key]['description']])
 
-<<<<<<< HEAD
-    writer = pd.ExcelWriter(filename)
-    index = pd.DataFrame(data=metadata, columns=['module', 'key', 'sheet', 'description'])
-    index.to_excel(writer, sheet_name='Index')
-
-    sheet_count = 0
-    for module, dataframes in log_dataframes.items():
-        for key, df in dataframes.items():
-            if key != '_metadata':
-                sheet_count += 1
-                df.to_excel(writer, sheet_name=f'Sheet {sheet_count}')
-    writer.close()
-=======
     with pd.ExcelWriter(filename) as writer:  # https://github.com/PyCQA/pylint/issues/3060 pylint: disable=E0110
         index = pd.DataFrame(data=metadata, columns=['module', 'key', 'sheet', 'description'])
         index.to_excel(writer, sheet_name='Index')
@@ -118,7 +105,6 @@
                 if key != '_metadata':
                     sheet_count += 1
                     df.to_excel(writer, sheet_name=f'Sheet {sheet_count}')
->>>>>>> ebaf215b
 
 
 def make_calendar_period_lookup():
