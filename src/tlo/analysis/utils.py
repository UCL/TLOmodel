--- conflicted
+++ resolved
@@ -9,6 +9,7 @@
 from pathlib import Path
 from typing import Callable, Dict, Iterable, List, Optional, TextIO, Union
 
+import git
 import numpy as np
 import pandas as pd
 
@@ -608,19 +609,11 @@
         )))
 
     # Get pd.DataFrame with information of all the defined HSI
-<<<<<<< HEAD
     from tlo.analysis.tlo_hsi_events import get_all_hsi_info
     all_hsi_info = get_all_hsi_info()
 
     # Return list of TREATMENT_IDs and filter to the resolution needed
     return filter_treatments(all_hsi_info['treatment_id'], depth=depth if depth is not None else np.inf)
-=======
-    from tlo.analysis.tlo_hsi_events import get_all_treatments_ids
-    all_treatment_ids = get_all_treatments_ids()
-
-    # Return list of TREATMENT_IDs and filter to the resolution needed
-    return filter_treatments(all_treatment_ids['treatment_id'], depth=depth if depth is not None else np.inf)
->>>>>>> 2372fd7a
 
 
 def colors_in_matplotlib() -> tuple:
@@ -639,11 +632,7 @@
     """Define which appointment types fall into which 'coarse appointment' category, the order of the categories and the
     colour of the category.
     Names of colors are selected with reference to: https://i.stack.imgur.com/lFZum.png"""
-<<<<<<< HEAD
-    return pd.DataFrame.from_dict(
-=======
     return pd.DataFrame.from_records(
->>>>>>> 2372fd7a
         [
             {
                 'category': 'Outpatient',
@@ -740,10 +729,6 @@
         'AntenatalCare*': 'green',
         'DeliveryCare*': 'limegreen',
         'PostnatalCare*': 'springgreen',
-<<<<<<< HEAD
-=======
-        'PostnatalSupervisor*': 'mediumaquamarine',  # todo <-- remove this when it's gone from code.
->>>>>>> 2372fd7a
 
         'Alri*': 'darkorange',
         'Diarrhoea*': 'tan',
@@ -861,24 +846,18 @@
 
 
 def get_root_path(starter_path: Optional[Path] = None) -> Path:
-    """Returns the absolute path of the top level of the repository"""
-
-    def find_repo(path):
-        """Find repository root from the path's parents. Based on answer found at:
-        https://matplotlib.org/stable/gallery/color/named_colors.html"""
-
-        def is_root(_p: Path) -> bool:
-            """Tests whether this path is the repository root."""
-            return (_p / ".git").is_dir()  # Check whether "path/.git" exists and is a directory
-
-        places_to_search = (Path(path), *Path(path).parents)  # path and all its parents
-        for _path in places_to_search:
-            if is_root(_path):
-                return _path
+    """Returns the absolute path of the top level of the repository. `starter_path` optionally gives a reference
+    location from which to begin search; if omitted the location of this file is used."""
+
+    def get_git_root(path: Path) -> Path:
+        """Return path of git repo. Based on: https://stackoverflow.com/a/41920796"""
+        git_repo = git.Repo(path, search_parent_directories=True)
+        git_root = git_repo.working_dir
+        return Path(git_root)
 
     if starter_path is None:
-        return find_repo(__file__)
+        return get_git_root(__file__)
     elif Path(starter_path).exists() and Path(starter_path).is_absolute():
-        return find_repo(starter_path)
-    else:
-        return None+        return get_git_root(starter_path)
+    else:
+        raise OSError("File Not Found")