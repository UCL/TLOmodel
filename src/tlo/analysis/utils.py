--- conflicted
+++ resolved
@@ -1096,69 +1096,16 @@
     return {k[1]: extract_mapper(k) for k in keys}
 
 
-<<<<<<< HEAD
-def parameters_for_an_ideal_health_system(
-    resourcefilepath: Path,
-    max_healthsystem_function: Optional[bool] = False,
-    max_healthcare_seeking: Optional[bool] = False,
-) -> Dict:
-    """
-    Returns a dictionary of parameters and their updated values to indicate
-    an ideal healthcare system in terms of maximum health system function, and/or
-    maximum healthcare seeking.
-=======
 def get_parameters_for_status_quo() -> Dict:
     """
     Returns a dictionary of parameters and their updated values to indicate
     the "Status Quo" scenario. This is the configuration that is the target
     of calibrations.
->>>>>>> 878521cd
 
     The return dict is in the form:
     e.g. {
             'Depression': {
                 'pr_assessed_for_depression_for_perinatal_female': 1.0,
-<<<<<<< HEAD
-                'pr_assessed_for_depression_in_generic_appt_level1': 1.0
-                },
-            'Hiv': {
-                'prob_start_art_or_vs': <<the dataframe named in the corresponding cell in the ResourceFile>>
-                }
-         }
-    """
-
-    def read_value(_value):
-        """Returns the value or a dataframe if the value point to a different sheet in the workbook"""
-        if isinstance(_value, str) and _value.startswith("#"):
-            return pd.read_excel(workbook, sheet_name=_value.lstrip("#").split('!')[0])
-        else:
-            return value
-
-    workbook = pd.ExcelFile(
-        resourcefilepath / 'healthsystem' / 'ResourceFile_Ideal_HealthCare_Provision_And_Seeking.xlsx')
-
-    # Load the ResourceFile for the list of parameters that may change
-    mainsheet = pd.read_excel(workbook, 'main').set_index(['Module', 'Parameter'])
-
-    # Select which columns for parameter changes to extract
-    cols = []
-    if max_healthsystem_function:
-        cols.append('max_healthsystem_function')
-
-    if max_healthcare_seeking:
-        cols.append('max_healthcare_seeking')
-
-    # Collect parameters that will be changed (collecting the first encountered non-NAN value)
-    params_to_change = mainsheet[cols].dropna(axis=0, how='all')\
-                                      .apply(lambda row: [v for v in row if not pd.isnull(v)][0], axis=1)
-
-    # Convert to dictionary
-    params = defaultdict(lambda: defaultdict(dict))
-    for idx, value in params_to_change.items():
-        params[idx[0]][idx[1]] = read_value(value)
-
-    return params
-=======
                 'pr_assessed_for_depression_in_generic_appt_level1': 1.0,
                 },
             'Hiv': {
@@ -1178,4 +1125,59 @@
             "beds_availability": "default",
         },
     }
->>>>>>> 878521cd
+
+
+# todo - rename to make the above
+def parameters_for_an_ideal_health_system(
+    resourcefilepath: Path,
+    max_healthsystem_function: Optional[bool] = False,
+    max_healthcare_seeking: Optional[bool] = False,
+) -> Dict:
+    """
+    Returns a dictionary of parameters and their updated values to indicate
+    an ideal healthcare system in terms of maximum health system function, and/or
+    maximum healthcare seeking.
+
+    The return dict is in the form:
+    e.g. {
+            'Depression': {
+                'pr_assessed_for_depression_for_perinatal_female': 1.0,
+                'pr_assessed_for_depression_in_generic_appt_level1': 1.0
+                },
+            'Hiv': {
+                'prob_start_art_or_vs': <<the dataframe named in the corresponding cell in the ResourceFile>>
+                }
+         }
+    """
+
+    def read_value(_value):
+        """Returns the value or a dataframe if the value point to a different sheet in the workbook"""
+        if isinstance(_value, str) and _value.startswith("#"):
+            return pd.read_excel(workbook, sheet_name=_value.lstrip("#").split('!')[0])
+        else:
+            return value
+
+    workbook = pd.ExcelFile(
+        resourcefilepath / 'healthsystem' / 'ResourceFile_Ideal_HealthCare_Provision_And_Seeking.xlsx')
+
+    # Load the ResourceFile for the list of parameters that may change
+    mainsheet = pd.read_excel(workbook, 'main').set_index(['Module', 'Parameter'])
+
+    # Select which columns for parameter changes to extract
+    cols = []
+    if max_healthsystem_function:
+        cols.append('max_healthsystem_function')
+
+    if max_healthcare_seeking:
+        cols.append('max_healthcare_seeking')
+
+    # Collect parameters that will be changed (collecting the first encountered non-NAN value)
+    params_to_change = mainsheet[cols].dropna(axis=0, how='all')\
+                                      .apply(lambda row: [v for v in row if not pd.isnull(v)][0], axis=1)
+
+    # Convert to dictionary
+    params = defaultdict(lambda: defaultdict(dict))
+    for idx, value in params_to_change.items():
+        params[idx[0]][idx[1]] = read_value(value)
+
+    return params