"""
General utility functions for TLO analysis
"""
import gzip
import json
import os
import pickle
from collections.abc import Mapping
from pathlib import Path
from typing import Callable, Dict, Iterable, List, Optional, TextIO, Union

import git
import matplotlib.colors as mcolors
import matplotlib.pyplot as plt
import numpy as np
import pandas as pd
import squarify

from tlo import logging, util
from tlo.logging.reader import LogData
from tlo.util import create_age_range_lookup

logger = logging.getLogger(__name__)
logger.setLevel(logging.INFO)


def _parse_log_file_inner_loop(filepath, level):
    """Parses the log file and returns dictionary of dataframes"""
    log_data = LogData()
    with gzip.open(filepath, 'rt') as log_file:
        for line in log_file:
            # only parse json entities
            if line.startswith('{'):
                log_data.parse_log_line(line, level)
            else:
                print('FAILURE: found old-style log:')
                print(line)
                raise RuntimeError
    # convert dictionaries to dataframes
    output_logs = {**log_data.get_log_dataframes()}
    return output_logs


<<<<<<< HEAD
def parse_log_file(log_filepath, keep_existing=False):
    """Parses logged output from a TLO run, split it into smaller logfiles and returns a dict-like to access those log
    files. Can handle both gzipped and uncompressed log files. Looks for a gzip file first.

    :param log_filepath: file path to log file
    :param keep_existing: keep any existing module-specific log files and pickled dataframes
=======
def parse_log_file(log_filepath, level: int = logging.INFO):
    """Parses logged output from a TLO run, split it into smaller logfiles and returns a class containing paths to
    these split logfiles.

    :param log_filepath: file path to log file
    :param level: parse everything from the given level
>>>>>>> adf490f9
    :return: a class containing paths to split logfiles
    """
    print(f'Processing log file {log_filepath}')
    log_filepath = Path(log_filepath)
    uuid_to_module_name: Dict[str, str] = dict()  # uuid to module name
    module_name_to_filehandle: Dict[str, TextIO] = dict()  # module name to file handle

    log_directory = log_filepath.parent
    print(f'Writing module-specific log files to {log_directory}')

    # We've been given a file path, which may or may not be a path to a gzipped file (scenarios produce gzipped log
    # files). Check for both and open the right sort of file handle.
    zipped_log_filepath = log_directory / (log_filepath.name + '.gz')
    if log_filepath.suffix == '.gz':
        log_file = gzip.open(log_filepath, 'rt')
    elif os.path.exists(zipped_log_filepath):
        log_file = gzip.open(zipped_log_filepath, 'rt')
    else:
        log_file = open(log_filepath, 'r')

    module_name_to_filename = {}

    # iterate over each line in the logfile
    for line in log_file:
        # only parse lines that are json log lines (old-style logging is not supported)
        if line.startswith('{'):
            log_data_json = json.loads(line)
            uuid = log_data_json['uuid']
            # if this is a header line (only header lines have a `type` key)
            if 'type' in log_data_json:
                module_name = log_data_json["module"]
                uuid_to_module_name[uuid] = module_name
                # we only need to create the file if we don't already have one for this module
                # and we only need to write the lines if we haven't already got a pickled version
                pickle_file_name = str(log_directory / f"{module_name}.pickle")
                if keep_existing and os.path.exists(pickle_file_name):
                    module_name_to_filename[module_name] = pickle_file_name
                else:
                    # the pickle file for this module doesn't exist. save the log lines to module-specific log file
                    if module_name not in module_name_to_filehandle:
                        module_name_to_filehandle[module_name] = gzip.open(
                            log_directory / f"{module_name}.log.gz", mode="wt"
                        )
                        module_name_to_filename[module_name] = module_name_to_filehandle[module_name].name
            # if we need to save the output of these log line (i.e. we don't have the pickled file)
            if uuid_to_module_name[uuid] in module_name_to_filehandle:
                # copy line from log file to module-specific log file (both headers and non-header lines)
                module_name_to_filehandle[uuid_to_module_name[uuid]].write(line)

    # close all module-specific files
    for file_handle in module_name_to_filehandle.values():
        file_handle.close()

    log_file.close()

    print('Finished writing module-specific log files.')

    # return an object that accepts as an argument a dictionary containing paths to split logfiles
<<<<<<< HEAD
    return LogsDict(module_name_to_filename)
=======
    return LogsDict({name: handle.name for name, handle in module_name_to_filehandle.items()}, level)
>>>>>>> adf490f9


def write_log_to_excel(filename, log_dataframes):
    """Takes the output of parse_log_file() and creates an Excel file from dataframes"""
    metadata = list()
    sheet_count = 0
    for module, dataframes in log_dataframes.items():
        for key, dataframe in dataframes.items():
            if key != '_metadata':
                sheet_count += 1
                metadata.append([module, key, sheet_count, dataframes['_metadata'][module][key]['description']])

    writer = pd.ExcelWriter(filename)
    index = pd.DataFrame(data=metadata, columns=['module', 'key', 'sheet', 'description'])
    index.to_excel(writer, sheet_name='Index')

    sheet_count = 0
    for module, dataframes in log_dataframes.items():
        for key, df in dataframes.items():
            if key != '_metadata':
                sheet_count += 1
                df.to_excel(writer, sheet_name=f'Sheet {sheet_count}')
    writer.save()


def make_calendar_period_lookup():
    """Returns a dictionary mapping calendar year (in years) to five year period
    i.e. { 1950: '1950-1954', 1951: '1950-1954, ...}
    """

    # Recycles the code used to make age-range lookups:
    ranges, lookup = util.create_age_range_lookup(1950, 2100, 5)

    # Removes the '0-1950' category
    ranges.remove('0-1950')

    for year in range(1950):
        lookup.pop(year)

    return ranges, lookup


def make_calendar_period_type():
    """
    Make an ordered categorical type for calendar periods
    Returns CategoricalDType
    """
    keys, _ = make_calendar_period_lookup()
    return pd.CategoricalDtype(categories=keys, ordered=True)


def make_age_grp_lookup():
    """Returns a dictionary mapping age (in years) to five year period
    i.e. { 0: '0-4', 1: '0-4', ..., 119: '100+', 120: '100+' }
    """
    return create_age_range_lookup(min_age=0, max_age=100, range_size=5)


def make_age_grp_types():
    """
    Make an ordered categorical type for age-groups
    Returns CategoricalDType
    """
    keys, _ = create_age_range_lookup(min_age=0, max_age=100, range_size=5)
    return pd.CategoricalDtype(categories=keys, ordered=True)


def to_age_group(_ages: pd.Series):
    """Return a pd.Series with age-group formatted as a categorical type, created from a pd.Series with exact age."""
    _, agegrplookup = make_age_grp_lookup()
    return _ages.map(agegrplookup).astype(make_age_grp_types())


def get_scenario_outputs(scenario_filename: str, outputs_dir: Path) -> list:
    """Returns paths of folders associated with a batch_file, in chronological order."""
    stub = scenario_filename.rstrip('.py')
    folders = [Path(f.path) for f in os.scandir(outputs_dir) if f.is_dir() and f.name.startswith(stub)]
    folders.sort()
    return folders


def get_scenario_info(scenario_output_dir: Path) -> dict:
    """Utility function to get the the number draws and the number of runs in a batch set.

    TODO: read the JSON file to get further information
    """
    info = dict()
    draw_folders = [f for f in os.scandir(scenario_output_dir) if f.is_dir()]

    info['number_of_draws'] = len(draw_folders)

    run_folders = [f for f in os.scandir(draw_folders[0]) if f.is_dir()]
    info['runs_per_draw'] = len(run_folders)

    return info


def load_pickled_dataframes(results_folder: Path, draw=0, run=0, name=None) -> dict:
    """Utility function to create a dict contaning all the logs from the specified run within a batch set"""
    folder = results_folder / str(draw) / str(run)
    p: os.DirEntry
    pickles = [p for p in os.scandir(folder) if p.name.endswith('.pickle')]
    if name is not None:
        pickles = [p for p in pickles if p.name in f"{name}.pickle"]

    output = dict()
    for p in pickles:
        name = os.path.splitext(p.name)[0]
        with open(p.path, "rb") as f:
            output[name] = pickle.load(f)

    return output


def extract_params(results_folder: Path) -> Optional[pd.DataFrame]:
    """Utility function to get overridden parameters from scenario runs

    Returns dateframe summarizing parameters that change across the draws. It produces a dataframe with index of draw
    and columns of each parameters that is specified to be varied in the batch. NB. This does the extraction from run 0
    in each draw, under the assumption that the over-written parameters are the same in each run.
    """

    try:
        # Get the paths for the draws
        draws = [f for f in os.scandir(results_folder) if f.is_dir()]

        list_of_param_changes = list()

        for d in draws:
            p = load_pickled_dataframes(results_folder, d.name, 0, name="tlo.scenario")
            p = p["tlo.scenario"]["override_parameter"]

            p['module_param'] = p['module'] + ':' + p['name']
            p.index = [int(d.name)] * len(p.index)

            list_of_param_changes.append(p[['module_param', 'new_value']])

        params = pd.concat(list_of_param_changes)
        params.index.name = 'draw'
        params = params.rename(columns={'new_value': 'value'})
        params = params.sort_index()
        return params

    except KeyError:
        print("No parameters changed between the runs")
        return None


def extract_results(results_folder: Path,
                    module: str,
                    key: str,
                    column: str = None,
                    index: str = None,
                    custom_generate_series=None,
                    do_scaling: bool = False,
                    ) -> pd.DataFrame:
    """Utility function to unpack results.

    Produces a dataframe from extracting information from a log with the column multi-index for the draw/run.

    If the column to be extracted exists in the log, the name of the `column` is provided as `column`. If the resulting
     dataframe should be based on another column that exists in the log, this can be provided as 'index'.

    If instead, some work must be done to generate a new column from log, then a function can be provided to do this as
     `custom_generate_series`.

    Optionally, with `do_scaling=True`, each element is multiplied by the scaling_factor recorded in the simulation.

    Note that if runs in the batch have failed (such that logs have not been generated), these are dropped silently.
    """

    def get_multiplier(_draw, _run):
        """Helper function to get the multiplier from the simulation, if do_scaling=True.
        Note that if the scaling factor cannot be found a `KeyError` is thrown."""
        if not do_scaling:
            return 1.0
        else:
            return load_pickled_dataframes(results_folder, _draw, _run, 'tlo.methods.population'
                                           )['tlo.methods.population']['scaling_factor']['scaling_factor'].values[0]

    if custom_generate_series is None:
        # If there is no `custom_generate_series` provided, it implies that function required selects a the specified
        # column from the dataframe.
        assert column is not None, "Must specify which column to extract"

        if index is not None:
            _gen_series = lambda _df: _df.set_index(index)[column]  # noqa: 731
        else:
            _gen_series = lambda _df: _df.reset_index(drop=True)[column]  # noqa: 731

    else:
        assert index is None, "Cannot specify an index if using custom_generate_series"
        assert column is None, "Cannot specify a column if using custom_generate_series"
        _gen_series = custom_generate_series

    # get number of draws and numbers of runs
    info = get_scenario_info(results_folder)

    # Collect results from each draw/run
    res = dict()
    for draw in range(info['number_of_draws']):
        for run in range(info['runs_per_draw']):

            draw_run = (draw, run)

            try:
                df: pd.DataFrame = load_pickled_dataframes(results_folder, draw, run, module)[module][key]
                output_from_eval: pd.Series = _gen_series(df)
                assert pd.Series == type(output_from_eval), 'Custom command does not generate a pd.Series'
                res[draw_run] = output_from_eval * get_multiplier(draw, run)

            except KeyError:
                # Some logs could not be found - probably because this run failed.
                res[draw_run] = None

    # Use pd.concat to compile results (skips dict items where the values is None)
    _concat = pd.concat(res, axis=1)
    _concat.columns.names = ['draw', 'run']  # name the levels of the columns multi-index
    return _concat


def summarize(results: pd.DataFrame, only_mean: bool = False, collapse_columns: bool = False) -> pd.DataFrame:
    """Utility function to compute summary statistics

    Finds mean value and 95% interval across the runs for each draw.
    """

    summary = pd.DataFrame(
        columns=pd.MultiIndex.from_product(
            [
                results.columns.unique(level='draw'),
                ["mean", "lower", "upper"]
            ],
            names=['draw', 'stat']),
        index=results.index
    )

    summary.loc[:, (slice(None), "mean")] = results.groupby(axis=1, by='draw').mean().values
    summary.loc[:, (slice(None), "lower")] = results.groupby(axis=1, by='draw').quantile(0.025).values
    summary.loc[:, (slice(None), "upper")] = results.groupby(axis=1, by='draw').quantile(0.975).values

    if only_mean and (not collapse_columns):
        # Remove other metrics and simplify if 'only_mean' across runs for each draw is required:
        om: pd.DataFrame = summary.loc[:, (slice(None), "mean")]
        om.columns = [c[0] for c in om.columns.to_flat_index()]
        return om

    elif collapse_columns and (len(summary.columns.levels[0]) == 1):
        # With 'collapse_columns', if number of draws is 1, then collapse columns multi-index:
        summary_droppedlevel = summary.droplevel('draw', axis=1)
        if only_mean:
            return summary_droppedlevel['mean']
        else:
            return summary_droppedlevel

    else:
        return summary


def get_grid(params: pd.DataFrame, res: pd.Series):
    """Utility function to create the arrays needed to plot a heatmap.

    :param pd.DataFrame params: the dataframe of parameters with index=draw (made using `extract_params()`).
    :param pd.Series res: results of interest with index=draw (can be made using `extract_params()`)
    :returns: grid as dictionary
    """
    res = pd.concat([params.pivot(columns='module_param', values='value'), res], axis=1)
    piv = res.pivot_table(index=res.columns[0], columns=res.columns[1], values=res.columns[2])

    grid = dict()
    grid[res.columns[0]], grid[res.columns[1]] = np.meshgrid(piv.index, piv.columns)
    grid[res.columns[2]] = piv.values

    return grid


def format_gbd(gbd_df: pd.DataFrame):
    """Format GBD data to give standarize categories for age_group and period"""

    # Age-groups:
    gbd_df['Age_Grp'] = gbd_df['Age_Grp'].astype(make_age_grp_types())

    # label periods:
    calperiods, calperiodlookup = make_calendar_period_lookup()
    gbd_df['Period'] = gbd_df['Year'].map(calperiodlookup).astype(make_calendar_period_type())

    return gbd_df


def create_pickles_locally(scenario_output_dir, compressed_file_name_prefix=None):
    """For a run from the Batch system that has not resulted in the creation of the pickles, reconstruct the pickles
     locally."""

    def turn_log_into_pickles(logfile):
        print(f"Opening {logfile}")
        outputs = parse_log_file(logfile)
        for key, output in outputs.items():
            if key.startswith("tlo."):
                print(f" - Writing {key}.pickle")
                with open(logfile.parent / f"{key}.pickle", "wb") as f:
                    pickle.dump(output, f)

    def uncompress_and_save_logfile(compressed_file) -> Path:
        """Uncompress and save a log file and return its path."""
        target = compressed_file.parent / str(compressed_file.name[0:-3])
        with open(target, "wb") as t:
            with gzip.open(compressed_file, 'rb') as s:
                t.write(s.read())
        return target

    draw_folders = [f for f in os.scandir(scenario_output_dir) if f.is_dir()]
    for draw_folder in draw_folders:
        run_folders = [f for f in os.scandir(draw_folder) if f.is_dir()]
        for run_folder in run_folders:
            # Find the original log-file written by the simulation
            if compressed_file_name_prefix is None:
                logfile = [x for x in os.listdir(run_folder) if x.endswith('.log')][0]
            else:
                compressed_file_name = [
                    x for x in os.listdir(run_folder) if x.startswith(compressed_file_name_prefix)
                ][0]
                logfile = uncompress_and_save_logfile(Path(run_folder) / compressed_file_name)

            turn_log_into_pickles(logfile)


def compare_number_of_deaths(logfile: Path, resourcefilepath: Path):
    """Helper function to produce tables summarising deaths in the model run (given be a logfile) and the corresponding
    number of deaths in the GBD dataset.
    NB.
    * Requires output from the module `tlo.methods.demography`
    * Will do scaling automatically if the scaling-factor has been computed in the simulation (but not otherwise).
    """
    output = parse_log_file(logfile)

    # 1) Get model outputs:
    # - get scaling factor:
    if 'scaling_factor' in output['tlo.methods.population']:
        sf = output['tlo.methods.population']['scaling_factor']['scaling_factor'].values[0]
    else:
        sf = 1.0

    # - extract number of death by period/sex/age-group
    model = output['tlo.methods.demography']['death'].assign(
        year=lambda x: x['date'].dt.year
    ).groupby(
        ['sex', 'year', 'age', 'label']
    )['person_id'].count().mul(sf)

    # - format categories:
    agegrps, agegrplookup = make_age_grp_lookup()
    calperiods, calperiodlookup = make_calendar_period_lookup()
    model = model.reset_index()
    model['age_grp'] = model['age'].map(agegrplookup).astype(make_age_grp_types())
    model['period'] = model['year'].map(calperiodlookup).astype(make_calendar_period_type())
    model = model.drop(columns=['age', 'year'])

    # - sum over period and divide by five to give yearly averages
    model = model.groupby(['period', 'sex', 'age_grp', 'label']).sum().div(5.0).rename(
        columns={'person_id': 'model'}).replace({0: np.nan})

    # 2) Load comparator GBD datasets
    # - Load data, format and limit to deaths only:
    gbd_dat = format_gbd(pd.read_csv(resourcefilepath / 'gbd' / 'ResourceFile_Deaths_And_DALYS_GBD2019.csv'))
    gbd_dat = gbd_dat.loc[gbd_dat['measure_name'] == 'Deaths']
    gbd_dat = gbd_dat.rename(columns={
        'Sex': 'sex',
        'Age_Grp': 'age_grp',
        'Period': 'period',
        'GBD_Est': 'mean',
        'GBD_Lower': 'lower',
        'GBD_Upper': 'upper'})

    # - Label GBD causes of death by 'label' defined in the simulation
    mapper_from_gbd_causes = pd.Series(
        output['tlo.methods.demography']['mapper_from_gbd_cause_to_common_label'].drop(columns={'date'}).loc[0]
    ).to_dict()
    gbd_dat['label'] = gbd_dat['cause_name'].map(mapper_from_gbd_causes)
    assert not gbd_dat['label'].isna().any()

    # - Create comparable data structure:
    gbd = gbd_dat.groupby(['period', 'sex', 'age_grp', 'label'])[['mean', 'lower', 'upper']].sum().div(5.0)
    gbd = gbd.add_prefix('GBD_')

    # 3) Return summary
    return gbd.merge(model, on=['period', 'sex', 'age_grp', 'label'], how='left')


def flatten_multi_index_series_into_dict_for_logging(ser: pd.Series) -> dict:
    """Helper function that converts a pd.Series with multi-index into a dict format that is suitable for logging.
    It does this by converting the multi-index into keys of type `str` in a format that later be used to reconstruct
    the multi-index (using `unflatten_flattened_multi_index_in_logging`)."""

    assert not ser.index.has_duplicates, "There should not be any duplicates in the multi-index. These will be lost" \
                                         "in the conversion to a dict."

    names_of_multi_index = ser.index.names
    _df = ser.reset_index()
    flat_index = list()
    for _, row in _df.iterrows():
        flat_index.append('|'.join([f"{col}={row[col]}" for col in names_of_multi_index]))
    return dict(zip(flat_index, ser.values))


def unflatten_flattened_multi_index_in_logging(_x: [pd.DataFrame, pd.Index]) -> [pd.DataFrame, pd.Index]:
    """Helper function that recreate the multi-index of logged results from a pd.DataFrame that is generated by
    `parse_log`.

    If a pd.DataFrame created by `parse_log` is the result of repeated logging of a pd.Series with a multi-index that
    was transformed before logging using `flatten_multi_index_series_into_dict_for_logging`, then the pd.DataFrame's
    columns will be those flattened labels. This helper function recreates the original multi-index from which the
    flattened labels were created and applies it to the pd.DataFrame.

    Alternatively, if jus the index of the "flattened" labels is provided, then the equivalent multi-index is returned.
    """

    def gen_mutli_index(_idx: pd.Index):
        """Returns the multi-index represented by the flattened index."""
        index_value_list = list()
        for col in _idx.str.split('|'):
            index_value_list.append(tuple(component.split('=')[1] for component in col))
        index_name_list = tuple(component.split('=')[0] for component in _idx[0].split('|'))
        return pd.MultiIndex.from_tuples(index_value_list, names=index_name_list)

    if isinstance(_x, pd.DataFrame):
        _y = _x.copy()
        _y.columns = gen_mutli_index(_x.columns)
        return _y
    else:
        return gen_mutli_index(_x)


class LogsDict(Mapping):
    """Parses module-specific log files and returns Pandas dataframes.

        The dictionary returned has the format::

            {
                <logger 1 name>: {
                                   <log key 1>: <pandas dataframe>,
                                   <log key 2>: <pandas dataframe>,
                                   <log key 3>: <pandas dataframe>
                                 },

                <logger 2 name>: {
                                   <log key 4>: <pandas dataframe>,
                                   <log key 5>: <pandas dataframe>,
                                   <log key 6>: <pandas dataframe>
                                 },
                ...
            }
    """

    def __init__(self, file_names_and_paths, level):
        super().__init__()
        # initialise class with module-specific log files paths
        self._logfile_names_and_paths: Dict[str, str] = file_names_and_paths

        # create a dictionary that will contain cached data
        self._results_cache: Dict[str, Dict] = dict()

        self._level = level

    def __getitem__(self, key, cache=True):
        # check if the requested key is found in a dictionary containing module name and log file paths. if key
        # is found, return parsed logs else return KeyError
        if key in self._logfile_names_and_paths:
            # check if key is found in cache
            if key not in self._results_cache:
<<<<<<< HEAD
                if self._logfile_names_and_paths[key].endswith('.pickle'):
                    # return the already pickled file
                    result_df = pickle.load(open(self._logfile_names_and_paths[key], 'rb'))
                else:
                    # if the pickled result doesn't exist, we need to create it
                    result_df = _parse_log_file_inner_loop(self._logfile_names_and_paths[key])
                    # get metadata for the selected log file and merge it all with the selected key
                    result_df[key]['_metadata'] = result_df['_metadata']
                    pickle_filename = str((Path(self._logfile_names_and_paths[key])).parent / (key + '.pickle'))
                    pickle.dump(result_df, open(pickle_filename, 'wb'))
                    self._logfile_names_and_paths[key] = pickle_filename

=======
                result_df = _parse_log_file_inner_loop(self._logfile_names_and_paths[key], self._level)
                # get metadata for the selected log file and merge it all with the selected key
                result_df[key]['_metadata'] = result_df['_metadata']
>>>>>>> adf490f9
                if not cache:  # check if caching is disallowed
                    return result_df[key]
                self._results_cache[key] = result_df[key]    # add key specific parsed results to cache
            return self._results_cache[key]  # return the added results

        else:
            raise KeyError

    def __contains__(self, k):
        # if key k is a valid logfile entry
        return k in self._logfile_names_and_paths

    def items(self):
        # parse module-specific log file and return results as a generator
        for key in self._logfile_names_and_paths.keys():
            module_specific_logs = self.__getitem__(key, cache=False)
            yield key, module_specific_logs

    def __repr__(self):
        return repr(self._logfile_names_and_paths)

    def __len__(self):
        return len(self._logfile_names_and_paths)

    def keys(self):
        # return dictionary keys
        return self._logfile_names_and_paths.keys()

    def values(self):
        # parse module-specific log file and yield the results
        for key in self._logfile_names_and_paths.keys():
            module_specific_logs = self.__getitem__(key, cache=False)
            yield module_specific_logs

    def __iter__(self):
        return iter(self._logfile_names_and_paths)

    def __getstate__(self):
        # Ensure all items cached before pickling
        for key in self.keys():
            self.__getitem__(key, cache=True)
        return self.__dict__


def get_filtered_treatment_ids(depth: Optional[int] = None) -> List[str]:
    """Return a list of treatment_ids that are defined in the model, filtered to a specified depth."""

    def filter_treatments(_treatments: Iterable[str], depth: int = 1) -> List[str]:
        """Reduce an iterable of `TREATMENT_IDs` by ignoring difference beyond a certain depth of specification and
        adding '_*' to the end to serve as a wild-card.
        N.B., The TREATMENT_ID is defined with each increasing level of specification separated by a `_`. """
        return sorted(list(set(
            [
                "".join(f"{x}_" for i, x in enumerate(t.split('_')) if i < depth).rstrip('_') + '_*'
                for t in set(_treatments)
            ]
        )))

    # Get pd.DataFrame with information of all the defined HSI
    # Import within function to avoid circular import error
    from tlo.analysis.hsi_events import get_all_defined_hsi_events_as_dataframe
    hsi_event_details = get_all_defined_hsi_events_as_dataframe()

    # Return list of TREATMENT_IDs and filter to the resolution needed
    return filter_treatments(hsi_event_details['treatment_id'], depth=depth if depth is not None else np.inf)


def colors_in_matplotlib() -> tuple:
    """Return tuple of the strings for all the colours defined in Matplotlib."""
    return tuple(
        set().union(
            mcolors.BASE_COLORS.keys(),
            mcolors.TABLEAU_COLORS.keys(),
            mcolors.CSS4_COLORS.keys(),
        )
    )


def _define_coarse_appts() -> pd.DataFrame:
    """Define which appointment types fall into which 'coarse appointment' category, the order of the categories and the
    colour of the category.
    Names of colors are selected with reference to: https://i.stack.imgur.com/lFZum.png"""
    return pd.DataFrame.from_records(
        [
            {
                'category': 'Outpatient',
                'appt_types': ['Under5OPD', 'Over5OPD'],
                'color': 'magenta'
            },
            {
                'category': 'Con w/ DCSA',
                'appt_types': ['ConWithDCSA'],
                'color': 'crimson'},
            {
                'category': 'A & E',
                'appt_types': ['AccidentsandEmerg'],
                'color': 'forestgreen'},
            {
                'category': 'Inpatient',
                'appt_types': ['InpatientDays', 'IPAdmission'],
                'color': 'mediumorchid'},
            {
                'category': 'RMNCH',
                'appt_types': ['AntenatalFirst', 'ANCSubsequent', 'NormalDelivery', 'CompDelivery', 'Csection', 'EPI',
                               'FamPlan', 'U5Malnutr'],
                'color': 'gold'},
            {
                'category': 'HIV/AIDS',
                'appt_types': ['VCTNegative', 'VCTPositive', 'MaleCirc', 'NewAdult', 'EstMedCom', 'EstNonCom', 'PMTCT',
                               'Peds'],
                'color': 'darkturquoise'},
            {
                'category': 'Tb',
                'appt_types': ['TBNew', 'TBFollowUp'],
                'color': 'y'},
            {
                'category': 'Dental',
                'appt_types': ['DentAccidEmerg', 'DentSurg', 'DentalU5', 'DentalO5'],
                'color': 'rosybrown'},
            {
                'category': 'Mental Health',
                'appt_types': ['MentOPD', 'MentClinic'],
                'color': 'lightsalmon'},
            {
                'category': 'Surgery / Radiotherapy',
                'appt_types': ['MajorSurg', 'MinorSurg', 'Radiotherapy'],
                'color': 'orange'},
            {
                'category': 'STI',
                'appt_types': ['STI'],
                'color': 'slateblue'},
            {
                'category': 'Lab / Diagnostics',
                'appt_types': ['LabHaem', 'LabPOC', 'LabParasit', 'LabBiochem', 'LabMicrobio', 'LabMolec', 'LabTBMicro',
                               'LabSero', 'LabCyto', 'LabTrans', 'Ultrasound', 'Mammography', 'MRI', 'Tomography',
                               'DiagRadio'],
                'color': 'dodgerblue'}
        ]
    ).set_index('category')


def get_coarse_appt_type(appt_type: str) -> str:
    """Return the `coarser` categorization of appt_types for a given appt_type. """
    for coarse_appt_types, row in _define_coarse_appts().iterrows():
        if appt_type in row['appt_types']:
            return coarse_appt_types


def order_of_coarse_appt(_coarse_appt: Union[str, pd.Index]) -> Union[int, pd.Index]:
    """Define a standard order for the coarse appointment types."""
    order = _define_coarse_appts().index
    if isinstance(_coarse_appt, str):
        return tuple(order).index(_coarse_appt)
    else:
        return order[order.isin(_coarse_appt)]


def get_color_coarse_appt(coarse_appt_type: str) -> str:
    """Return the colour (as matplotlib string) assigned to this appointment type. Returns `np.nan` if appointment-type
    is not recognised.
    Names of colors are selected with reference to: https://i.stack.imgur.com/lFZum.png"""
    colors = _define_coarse_appts().color
    if coarse_appt_type in colors.index:
        return colors.loc[coarse_appt_type]
    else:
        return np.nan


def _define_short_treatment_ids() -> pd.Series:
    """Define the order of the short treatment_ids and the color for each.
    Names of colors are selected with reference to: https://matplotlib.org/stable/gallery/color/named_colors.html"""
    return pd.Series({
        'FirstAttendance*': 'darkgrey',
        'Inpatient*': 'silver',

        'Contraception*': 'darkseagreen',
        'AntenatalCare*': 'green',
        'DeliveryCare*': 'limegreen',
        'PostnatalCare*': 'springgreen',

        'Alri*': 'darkorange',
        'Diarrhoea*': 'tan',
        'Undernutrition*': 'gold',
        'Epi*': 'darkgoldenrod',

        'Hiv*': 'deepskyblue',
        'Malaria*': 'lightsteelblue',
        'Measles*': 'cornflowerblue',
        'Tb*': 'mediumslateblue',
        'Schisto*': 'skyblue',

        'CardioMetabolicDisorders*': 'brown',

        'BladderCancer*': 'orchid',
        'BreastCancer*': 'mediumvioletred',
        'OesophagealCancer*': 'deeppink',
        'ProstateCancer*': 'hotpink',
        'OtherAdultCancer*': 'palevioletred',

        'Depression*': 'indianred',
        'Epilepsy*': 'red',

        'Rti*': 'lightsalmon',
    })


def order_of_short_treatment_ids(_short_treatment_id: Union[str, pd.Index]) -> Union[int, pd.Index]:
    """Define a standard order for short treatment_ids."""
    order = _define_short_treatment_ids().index
    if isinstance(_short_treatment_id, str):
        return tuple(order).index(_short_treatment_id.replace('_*', '*'))
    else:
        return order[order.isin(_short_treatment_id)]


def get_color_short_treatment_id(short_treatment_id: str) -> str:
    """Return the colour (as matplotlib string) assigned to this shorted TREATMENT_ID. Returns `np.nan` if treatment_id
    is not recognised."""
    colors = _define_short_treatment_ids()
    _short_treatment_ids_with_trailing_asterix = short_treatment_id.replace('_*', '*').rstrip('*') + '*'
    if _short_treatment_ids_with_trailing_asterix in colors.index:
        return colors.loc[_short_treatment_ids_with_trailing_asterix]
    else:
        return np.nan


def _define_cause_of_death_labels() -> pd.Series:
    """Define the order of the cause_of_death_labels and the color for each.
    Names of colors are selected with reference to: https://matplotlib.org/stable/gallery/color/named_colors.html"""
    return pd.Series({
        'Maternal Disorders': 'green',
        'Neonatal Disorders': 'springgreen',
        'Congenital birth defects': 'mediumaquamarine',

        'Lower respiratory infections': 'darkorange',
        'Childhood Diarrhoea': 'tan',

        'AIDS': 'deepskyblue',
        'Malaria': 'lightsteelblue',
        'Measles': 'cornflowerblue',
        'non_AIDS_TB': 'mediumslateblue',

        'Heart Disease': 'sienna',
        'Kidney Disease': 'chocolate',
        'Diabetes': 'peru',
        'Stroke': 'burlywood',

        'Cancer (Bladder)': 'deeppink',
        'Cancer (Breast)': 'darkmagenta',
        'Cancer (Oesophagus)': 'mediumvioletred',
        'Cancer (Other)': 'crimson',
        'Cancer (Prostate)': 'hotpink',

        'Depression / Self-harm': 'goldenrod',
        'Epilepsy': 'gold',

        'Transport Injuries': 'lightsalmon',

        'Other': 'dimgrey',
    })


def order_of_cause_of_death_label(_cause_of_death_label: Union[str, pd.Index]) -> Union[int, pd.Index]:
    """Define a standard order for Cause-of-Death labels."""
    order = _define_cause_of_death_labels().index
    if isinstance(_cause_of_death_label, str):
        return tuple(order).index(_cause_of_death_label)
    else:
        return pd.Index(sorted(_cause_of_death_label, key=order_of_cause_of_death_label))


def get_color_cause_of_death_label(cause_of_death_label: str) -> str:
    """Return the colour (as matplotlib string) assigned to this shorted Cause-of-Death Label. Returns `np.nan` if
    label is not recognised."""
    colors = _define_cause_of_death_labels()
    if cause_of_death_label in colors.index:
        return colors.loc[cause_of_death_label]
    else:
        return np.nan


def squarify_neat(sizes: np.array, label: np.array, colormap: Callable, numlabels=5, **kwargs):
    """Pass through to squarify, with some customisation: ...
     * Apply the colormap specified
     * Only give label a selection of the segments
     N.B. The package `squarify` is required.
    """
    # Suppress labels for all but the `numlabels` largest entries.
    to_label = set(pd.Series(index=label, data=sizes).sort_values(ascending=False).iloc[0:numlabels].index)

    squarify.plot(
        sizes=sizes,
        label=[_label if _label in to_label else '' for _label in label],
        color=[colormap(_x) for _x in label],
        **kwargs,
    )


def get_root_path(starter_path: Optional[Path] = None) -> Path:
    """Returns the absolute path of the top level of the repository. `starter_path` optionally gives a reference
    location from which to begin search; if omitted the location of this file is used."""

    def get_git_root(path: Path) -> Path:
        """Return path of git repo. Based on: https://stackoverflow.com/a/41920796"""
        git_repo = git.Repo(path, search_parent_directories=True)
        git_root = git_repo.working_dir
        return Path(git_root)

    if starter_path is None:
        return get_git_root(__file__)
    elif Path(starter_path).exists() and Path(starter_path).is_absolute():
        return get_git_root(starter_path)
    else:
        raise OSError("File Not Found")


def plot_clustered_stacked(dfall, ax, color_for_column_map=None, legends=True, H="/", **kwargs):
    """Given a dict of dataframes, with identical columns and index, create a clustered stacked bar plot.
    * H is the hatch used for identification of the different dataframe.
    * color_for_column_map should return a color for every column in the dataframes
    * legends=False, suppresses generation of the legends
    From: https://stackoverflow.com/questions/22787209/how-to-have-clusters-of-stacked-bars"""

    n_df = len(dfall)
    n_col = len(list(dfall.values())[0].columns)
    n_ind = len(list(dfall.values())[0].index)

    for i, df in enumerate(dfall.values()):  # for each data frame
        ax = df.plot.bar(
            stacked=True,
            ax=ax,
            legend=False,
            color=[color_for_column_map(_label) for _label in df.columns],
            **kwargs
        )

    _handles, _labels = ax.get_legend_handles_labels()  # get the handles we want to modify
    for i in range(0, n_df * n_col, n_col):  # len(h) = n_col * n_df
        for j, pa in enumerate(_handles[i: i+n_col]):
            for rect in pa.patches:  # for each index
                rect.set_x(rect.get_x() + 1 / float(n_df + 1) * i / float(n_col))
                rect.set_hatch(H * int(i / n_col))  # edited part
                rect.set_width(1 / float(n_df + 1))

    ax.set_xticks((np.arange(0, 2 * n_ind, 2) + 1 / float(n_df + 1)) / 2.)
    ax.set_xticklabels(df.index, rotation=0)

    if legends:
        # Add invisible data to add another legend
        n = []
        for i in range(n_df):
            n.append(ax.bar(0, 0, color="gray", hatch=H * i))

        l1 = ax.legend(_handles[:n_col], _labels[:n_col], loc=[1.01, 0.5])
        _ = plt.legend(n, dfall.keys(), loc=[1.01, 0.1])
        ax.add_artist(l1)<|MERGE_RESOLUTION|>--- conflicted
+++ resolved
@@ -41,21 +41,13 @@
     return output_logs
 
 
-<<<<<<< HEAD
-def parse_log_file(log_filepath, keep_existing=False):
-    """Parses logged output from a TLO run, split it into smaller logfiles and returns a dict-like to access those log
-    files. Can handle both gzipped and uncompressed log files. Looks for a gzip file first.
-
-    :param log_filepath: file path to log file
-    :param keep_existing: keep any existing module-specific log files and pickled dataframes
-=======
-def parse_log_file(log_filepath, level: int = logging.INFO):
+def parse_log_file(log_filepath, level: int = logging.INFO, keep_existing=False):
     """Parses logged output from a TLO run, split it into smaller logfiles and returns a class containing paths to
     these split logfiles.
 
     :param log_filepath: file path to log file
     :param level: parse everything from the given level
->>>>>>> adf490f9
+    :param keep_existing: keep any existing module-specific log files and pickled dataframes
     :return: a class containing paths to split logfiles
     """
     print(f'Processing log file {log_filepath}')
@@ -114,11 +106,7 @@
     print('Finished writing module-specific log files.')
 
     # return an object that accepts as an argument a dictionary containing paths to split logfiles
-<<<<<<< HEAD
-    return LogsDict(module_name_to_filename)
-=======
-    return LogsDict({name: handle.name for name, handle in module_name_to_filehandle.items()}, level)
->>>>>>> adf490f9
+    return LogsDict(module_name_to_filename, level)
 
 
 def write_log_to_excel(filename, log_dataframes):
@@ -588,24 +576,18 @@
         if key in self._logfile_names_and_paths:
             # check if key is found in cache
             if key not in self._results_cache:
-<<<<<<< HEAD
                 if self._logfile_names_and_paths[key].endswith('.pickle'):
                     # return the already pickled file
                     result_df = pickle.load(open(self._logfile_names_and_paths[key], 'rb'))
                 else:
                     # if the pickled result doesn't exist, we need to create it
-                    result_df = _parse_log_file_inner_loop(self._logfile_names_and_paths[key])
+                    result_df = _parse_log_file_inner_loop(self._logfile_names_and_paths[key], self._level)
                     # get metadata for the selected log file and merge it all with the selected key
                     result_df[key]['_metadata'] = result_df['_metadata']
                     pickle_filename = str((Path(self._logfile_names_and_paths[key])).parent / (key + '.pickle'))
                     pickle.dump(result_df, open(pickle_filename, 'wb'))
                     self._logfile_names_and_paths[key] = pickle_filename
 
-=======
-                result_df = _parse_log_file_inner_loop(self._logfile_names_and_paths[key], self._level)
-                # get metadata for the selected log file and merge it all with the selected key
-                result_df[key]['_metadata'] = result_df['_metadata']
->>>>>>> adf490f9
                 if not cache:  # check if caching is disallowed
                     return result_df[key]
                 self._results_cache[key] = result_df[key]    # add key specific parsed results to cache
