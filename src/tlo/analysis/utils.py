"""
General utility functions for TLO analysis
"""
import gzip
import json
import os
import pickle
import warnings
from collections import Counter, defaultdict
from collections.abc import Mapping
from pathlib import Path
from types import MappingProxyType
from typing import Callable, Dict, Iterable, List, Optional, TextIO, Tuple, Union

import git
import matplotlib.colors as mcolors
import matplotlib.pyplot as plt
import numpy as np
import pandas as pd
import squarify
from pandas.api.types import is_numeric_dtype

from tlo import Date, Simulation, logging, util
from tlo.logging.reader import LogData
from tlo.util import create_age_range_lookup

logger = logging.getLogger(__name__)
logger.setLevel(logging.INFO)


def _parse_log_file_inner_loop(filepath, level):
    """Parses the log file and returns dictionary of dataframes"""
    log_data = LogData()
    with open(filepath) as log_file:
        for line in log_file:
            # only parse json entities
            if line.startswith('{'):
                log_data.parse_log_line(line, level)
            else:
                print('FAILURE: found old-style log:')
                print(line)
                raise RuntimeError
    # convert dictionaries to dataframes
    output_logs = {**log_data.get_log_dataframes()}
    return output_logs


def parse_log_file(log_filepath, level: int = logging.INFO):
    """Parses logged output from a TLO run, split it into smaller logfiles and returns a class containing paths to
    these split logfiles.

    :param log_filepath: file path to log file
    :param level: parse everything from the given level
    :return: a class containing paths to split logfiles
    """
    print(f'Processing log file {log_filepath}')
    uuid_to_module_name: Dict[str, str] = dict()  # uuid to module name
    module_name_to_filehandle: Dict[str, TextIO] = dict()  # module name to file handle

    log_directory = Path(log_filepath).parent
    print(f'Writing module-specific log files to {log_directory}')

    # iterate over each line in the logfile
    with open(log_filepath) as log_file:
        for line in log_file:
            # only parse lines that are json log lines (old-style logging is not supported)
            if line.startswith('{'):
                log_data_json = json.loads(line)
                uuid = log_data_json['uuid']
                # if this is a header line (only header lines have a `type` key)
                if 'type' in log_data_json:
                    module_name = log_data_json["module"]
                    uuid_to_module_name[uuid] = module_name
                    # we only need to create the file if we don't already have one for this module
                    if module_name not in module_name_to_filehandle:
                        module_name_to_filehandle[module_name] = open(log_directory / f"{module_name}.log", mode="w")
                # copy line from log file to module-specific log file (both headers and non-header lines)
                module_name_to_filehandle[uuid_to_module_name[uuid]].write(line)

    print('Finished writing module-specific log files.')

    # close all module-specific files
    for file_handle in module_name_to_filehandle.values():
        file_handle.close()

    # return an object that accepts as an argument a dictionary containing paths to split logfiles
    return LogsDict({name: handle.name for name, handle in module_name_to_filehandle.items()}, level)


def write_log_to_excel(filename, log_dataframes):
    """Takes the output of parse_log_file() and creates an Excel file from dataframes"""
    metadata = list()
    sheet_count = 0
    for module, dataframes in log_dataframes.items():
        for key, dataframe in dataframes.items():
            if key != '_metadata':
                sheet_count += 1
                metadata.append([module, key, sheet_count, dataframes['_metadata'][module][key]['description']])

    with pd.ExcelWriter(filename) as writer:  # https://github.com/PyCQA/pylint/issues/3060 pylint: disable=E0110
        index = pd.DataFrame(data=metadata, columns=['module', 'key', 'sheet', 'description'])
        index.to_excel(writer, sheet_name='Index')
        sheet_count = 0
        for module, dataframes in log_dataframes.items():
            for key, df in dataframes.items():
                if key != '_metadata':
                    sheet_count += 1
                    df.to_excel(writer, sheet_name=f'Sheet {sheet_count}')


def make_calendar_period_lookup():
    """Returns a dictionary mapping calendar year (in years) to five year period
    i.e. { 1950: '1950-1954', 1951: '1950-1954, ...}
    """

    # Recycles the code used to make age-range lookups:
    ranges, lookup = util.create_age_range_lookup(1950, 2100, 5)

    # Removes the '0-1950' category
    ranges.remove('0-1950')

    for year in range(1950):
        lookup.pop(year)

    return ranges, lookup


def make_calendar_period_type():
    """
    Make an ordered categorical type for calendar periods
    Returns CategoricalDType
    """
    keys, _ = make_calendar_period_lookup()
    return pd.CategoricalDtype(categories=keys, ordered=True)


def make_age_grp_lookup():
    """Returns a dictionary mapping age (in years) to five year period
    i.e. { 0: '0-4', 1: '0-4', ..., 119: '100+', 120: '100+' }
    """
    return create_age_range_lookup(min_age=0, max_age=100, range_size=5)


def make_age_grp_types():
    """
    Make an ordered categorical type for age-groups
    Returns CategoricalDType
    """
    keys, _ = create_age_range_lookup(min_age=0, max_age=100, range_size=5)
    return pd.CategoricalDtype(categories=keys, ordered=True)


def to_age_group(_ages: pd.Series):
    """Return a pd.Series with age-group formatted as a categorical type, created from a pd.Series with exact age."""
    _, agegrplookup = make_age_grp_lookup()
    return _ages.map(agegrplookup).astype(make_age_grp_types())


def get_scenario_outputs(scenario_filename: str, outputs_dir: Path) -> list:
    """Returns paths of folders associated with a batch_file, in chronological order."""
    stub = scenario_filename.rstrip('.py')
    folders = [Path(f.path) for f in os.scandir(outputs_dir) if f.is_dir() and f.name.startswith(stub)]
    folders.sort()
    return folders


def get_scenario_info(scenario_output_dir: Path) -> dict:
    """Utility function to get the the number draws and the number of runs in a batch set.

    TODO: read the JSON file to get further information
    """
    info = dict()
    draw_folders = [f for f in os.scandir(scenario_output_dir) if f.is_dir()]

    info['number_of_draws'] = len(draw_folders)

    run_folders = [f for f in os.scandir(draw_folders[0]) if f.is_dir()]
    info['runs_per_draw'] = len(run_folders)

    return info


def load_pickled_dataframes(results_folder: Path, draw=0, run=0, name=None) -> dict:
    """Utility function to create a dict contaning all the logs from the specified run within a batch set"""
    folder = results_folder / str(draw) / str(run)
    p: os.DirEntry
    pickles = [p for p in os.scandir(folder) if p.name.endswith('.pickle')]
    if name is not None:
        pickles = [p for p in pickles if p.name in f"{name}.pickle"]

    output = dict()
    for p in pickles:
        name = os.path.splitext(p.name)[0]
        with open(p.path, "rb") as f:
            output[name] = pickle.load(f)

    return output


def extract_params(results_folder: Path) -> Optional[pd.DataFrame]:
    """Utility function to get overridden parameters from scenario runs

    Returns dateframe summarizing parameters that change across the draws. It produces a dataframe with index of draw
    and columns of each parameters that is specified to be varied in the batch. NB. This does the extraction from run 0
    in each draw, under the assumption that the over-written parameters are the same in each run.
    """

    try:
        # Get the paths for the draws
        draws = [f for f in os.scandir(results_folder) if f.is_dir()]

        list_of_param_changes = list()

        for d in draws:
            p = load_pickled_dataframes(results_folder, d.name, 0, name="tlo.scenario")
            p = p["tlo.scenario"]["override_parameter"]

            p['module_param'] = p['module'] + ':' + p['name']
            p.index = [int(d.name)] * len(p.index)

            list_of_param_changes.append(p[['module_param', 'new_value']])

        params = pd.concat(list_of_param_changes)
        params.index.name = 'draw'
        params = params.rename(columns={'new_value': 'value'})
        params = params.sort_index()
        return params

    except KeyError:
        print("No parameters changed between the runs")
        return None


def extract_results(results_folder: Path,
                    module: str,
                    key: str,
                    column: str = None,
                    index: str = None,
                    custom_generate_series=None,
                    do_scaling: bool = False,
                    ) -> pd.DataFrame:
    """Utility function to unpack results.

    Produces a dataframe from extracting information from a log with the column multi-index for the draw/run.

    If the column to be extracted exists in the log, the name of the `column` is provided as `column`. If the resulting
     dataframe should be based on another column that exists in the log, this can be provided as 'index'.

    If instead, some work must be done to generate a new column from log, then a function can be provided to do this as
     `custom_generate_series`.

    Optionally, with `do_scaling=True`, each element is multiplied by the scaling_factor recorded in the simulation.

    Note that if runs in the batch have failed (such that logs have not been generated), these are dropped silently.
    """

    def get_multiplier(_draw, _run):
        """Helper function to get the multiplier from the simulation, if do_scaling=True.
        Note that if the scaling factor cannot be found a `KeyError` is thrown."""
        if not do_scaling:
            return 1.0
        else:
            return load_pickled_dataframes(results_folder, _draw, _run, 'tlo.methods.population'
                                           )['tlo.methods.population']['scaling_factor']['scaling_factor'].values[0]

    if custom_generate_series is None:
        # If there is no `custom_generate_series` provided, it implies that function required selects the specified
        # column from the dataframe.
        assert column is not None, "Must specify which column to extract"
    else:
        assert index is None, "Cannot specify an index if using custom_generate_series"
        assert column is None, "Cannot specify a column if using custom_generate_series"

    def generate_series(dataframe: pd.DataFrame) -> pd.Series:
        if custom_generate_series is None:
            if index is not None:
                return dataframe.set_index(index)[column]
            else:
                return dataframe.reset_index(drop=True)[column]
        else:
            return custom_generate_series(dataframe)

    # get number of draws and numbers of runs
    info = get_scenario_info(results_folder)

    def is_number(element):
        return isinstance(element, (int, float))

    # Collect results from each draw/run
    res = dict()
    for draw in range(info['number_of_draws']):
        for run in range(info['runs_per_draw']):

            draw_run = (draw, run)

            try:
                df: pd.DataFrame = load_pickled_dataframes(results_folder, draw, run, module)[module][key]
                output_from_eval: pd.Series = generate_series(df)
                assert pd.Series == type(output_from_eval), 'Custom command does not generate a pd.Series'
<<<<<<< HEAD
                if output_from_eval.apply(is_number).all():
=======
                if is_numeric_dtype(output_from_eval):
>>>>>>> d1c75236
                    res[draw_run] = output_from_eval * get_multiplier(draw, run)
                else:
                    res[draw_run] = output_from_eval

            except KeyError:
                # Some logs could not be found - probably because this run failed.
                res[draw_run] = None

    # Use pd.concat to compile results (skips dict items where the values is None)
    _concat = pd.concat(res, axis=1)
    _concat.columns.names = ['draw', 'run']  # name the levels of the columns multi-index
    return _concat


def summarize(results: pd.DataFrame, only_mean: bool = False, collapse_columns: bool = False) -> pd.DataFrame:
    """Utility function to compute summary statistics

    Finds mean value and 95% interval across the runs for each draw.
    """

    summary = pd.concat(
        {
            'mean': results.groupby(axis=1, by='draw', sort=False).mean(),
            'lower': results.groupby(axis=1, by='draw', sort=False).quantile(0.025),
            'upper': results.groupby(axis=1, by='draw', sort=False).quantile(0.975),
        },
        axis=1
    )
    summary.columns = summary.columns.swaplevel(1, 0)
    summary.columns.names = ['draw', 'stat']
    summary = summary.sort_index(axis=1)

    if only_mean and (not collapse_columns):
        # Remove other metrics and simplify if 'only_mean' across runs for each draw is required:
        om: pd.DataFrame = summary.loc[:, (slice(None), "mean")]
        om.columns = [c[0] for c in om.columns.to_flat_index()]
        om.columns.name = 'draw'
        return om

    elif collapse_columns and (len(summary.columns.levels[0]) == 1):
        # With 'collapse_columns', if number of draws is 1, then collapse columns multi-index:
        summary_droppedlevel = summary.droplevel('draw', axis=1)
        if only_mean:
            return summary_droppedlevel['mean']
        else:
            return summary_droppedlevel

    else:
        return summary


def get_grid(params: pd.DataFrame, res: pd.Series):
    """Utility function to create the arrays needed to plot a heatmap.

    :param pd.DataFrame params: the dataframe of parameters with index=draw (made using `extract_params()`).
    :param pd.Series res: results of interest with index=draw (can be made using `extract_params()`)
    :returns: grid as dictionary
    """
    res = pd.concat([params.pivot(columns='module_param', values='value'), res], axis=1)
    piv = res.pivot_table(index=res.columns[0], columns=res.columns[1], values=res.columns[2])

    grid = dict()
    grid[res.columns[0]], grid[res.columns[1]] = np.meshgrid(piv.index, piv.columns)
    grid[res.columns[2]] = piv.values

    return grid


def format_gbd(gbd_df: pd.DataFrame):
    """Format GBD data to give standarize categories for age_group and period"""

    # Age-groups:
    gbd_df['Age_Grp'] = gbd_df['Age_Grp'].astype(make_age_grp_types())

    # label periods:
    calperiods, calperiodlookup = make_calendar_period_lookup()
    gbd_df['Period'] = gbd_df['Year'].map(calperiodlookup).astype(make_calendar_period_type())

    return gbd_df


def create_pickles_locally(scenario_output_dir, compressed_file_name_prefix=None):
    """For a run from the Batch system that has not resulted in the creation of the pickles, reconstruct the pickles
     locally."""

    def turn_log_into_pickles(logfile):
        print(f"Opening {logfile}")
        outputs = parse_log_file(logfile)
        for key, output in outputs.items():
            if key.startswith("tlo."):
                print(f" - Writing {key}.pickle")
                with open(logfile.parent / f"{key}.pickle", "wb") as f:
                    pickle.dump(output, f)

    def uncompress_and_save_logfile(compressed_file) -> Path:
        """Uncompress and save a log file and return its path."""
        target = compressed_file.parent / str(compressed_file.name[0:-3])
        with open(target, "wb") as t:
            with gzip.open(compressed_file, 'rb') as s:
                t.write(s.read())
        return target

    draw_folders = [f for f in os.scandir(scenario_output_dir) if f.is_dir()]
    for draw_folder in draw_folders:
        run_folders = [f for f in os.scandir(draw_folder) if f.is_dir()]
        for run_folder in run_folders:
            # Find the original log-file written by the simulation
            if compressed_file_name_prefix is None:
                logfile = [x for x in os.listdir(run_folder) if x.endswith('.log')][0]
            else:
                compressed_file_name = [
                    x for x in os.listdir(run_folder) if x.startswith(compressed_file_name_prefix)
                ][0]
                logfile = uncompress_and_save_logfile(Path(run_folder) / compressed_file_name)

            turn_log_into_pickles(logfile)


def compare_number_of_deaths(logfile: Path, resourcefilepath: Path):
    """Helper function to produce tables summarising deaths in the model run (given be a logfile) and the corresponding
    number of deaths in the GBD dataset.
    NB.
    * Requires output from the module `tlo.methods.demography`
    * Will do scaling automatically if the scaling-factor has been computed in the simulation (but not otherwise).
    """
    output = parse_log_file(logfile)

    # 1) Get model outputs:
    # - get scaling factor:
    if 'scaling_factor' in output['tlo.methods.population']:
        sf = output['tlo.methods.population']['scaling_factor']['scaling_factor'].values[0]
    else:
        sf = 1.0

    # - extract number of death by period/sex/age-group
    model = output['tlo.methods.demography']['death'].assign(
        year=lambda x: x['date'].dt.year
    ).groupby(
        ['sex', 'year', 'age', 'label']
    )['person_id'].count().mul(sf)

    # - format categories:
    agegrps, agegrplookup = make_age_grp_lookup()
    calperiods, calperiodlookup = make_calendar_period_lookup()
    model = model.reset_index()
    model['age_grp'] = model['age'].map(agegrplookup).astype(make_age_grp_types())
    model['period'] = model['year'].map(calperiodlookup).astype(make_calendar_period_type())
    model = model.drop(columns=['age', 'year'])

    # - sum over period and divide by five to give yearly averages
    model = model.groupby(['period', 'sex', 'age_grp', 'label']).sum().div(5.0).rename(
        columns={'person_id': 'model'}).replace({0: np.nan})

    # 2) Load comparator GBD datasets
    # - Load data, format and limit to deaths only:
    gbd_dat = format_gbd(pd.read_csv(resourcefilepath / 'gbd' / 'ResourceFile_Deaths_And_DALYS_GBD2019.csv'))
    gbd_dat = gbd_dat.loc[gbd_dat['measure_name'] == 'Deaths']
    gbd_dat = gbd_dat.rename(columns={
        'Sex': 'sex',
        'Age_Grp': 'age_grp',
        'Period': 'period',
        'GBD_Est': 'mean',
        'GBD_Lower': 'lower',
        'GBD_Upper': 'upper'})

    # - Label GBD causes of death by 'label' defined in the simulation
    mapper_from_gbd_causes = pd.Series(
        output['tlo.methods.demography']['mapper_from_gbd_cause_to_common_label'].drop(columns={'date'}).loc[0]
    ).to_dict()
    gbd_dat['label'] = gbd_dat['cause_name'].map(mapper_from_gbd_causes)
    assert not gbd_dat['label'].isna().any()

    # - Create comparable data structure:
    gbd = gbd_dat.groupby(['period', 'sex', 'age_grp', 'label'])[['mean', 'lower', 'upper']].sum().div(5.0)
    gbd = gbd.add_prefix('GBD_')

    # 3) Return summary
    return gbd.merge(model, on=['period', 'sex', 'age_grp', 'label'], how='left')


def flatten_multi_index_series_into_dict_for_logging(ser: pd.Series) -> dict:
    """Helper function that converts a pd.Series with multi-index into a dict format that is suitable for logging.
    It does this by converting the multi-index into keys of type `str` in a format that later be used to reconstruct
    the multi-index (using `unflatten_flattened_multi_index_in_logging`)."""

    assert not ser.index.has_duplicates, "There should not be any duplicates in the multi-index. These will be lost" \
                                         "in the conversion to a dict."

    names_of_multi_index = ser.index.names
    _df = ser.reset_index()
    flat_index = list()
    for _, row in _df.iterrows():
        flat_index.append('|'.join([f"{col}={row[col]}" for col in names_of_multi_index]))
    return dict(zip(flat_index, ser.values))


def unflatten_flattened_multi_index_in_logging(_x: [pd.DataFrame, pd.Index]) -> [pd.DataFrame, pd.Index]:
    """Helper function that recreate the multi-index of logged results from a pd.DataFrame that is generated by
    `parse_log`.

    If a pd.DataFrame created by `parse_log` is the result of repeated logging of a pd.Series with a multi-index that
    was transformed before logging using `flatten_multi_index_series_into_dict_for_logging`, then the pd.DataFrame's
    columns will be those flattened labels. This helper function recreates the original multi-index from which the
    flattened labels were created and applies it to the pd.DataFrame.

    Alternatively, if jus the index of the "flattened" labels is provided, then the equivalent multi-index is returned.
    """

    def gen_mutli_index(_idx: pd.Index):
        """Returns the multi-index represented by the flattened index."""
        index_value_list = list()
        for col in _idx.str.split('|'):
            index_value_list.append(tuple(component.split('=')[1] for component in col))
        index_name_list = tuple(component.split('=')[0] for component in _idx[0].split('|'))
        return pd.MultiIndex.from_tuples(index_value_list, names=index_name_list)

    if isinstance(_x, pd.DataFrame):
        _y = _x.copy()
        _y.columns = gen_mutli_index(_x.columns)
        return _y
    else:
        return gen_mutli_index(_x)


class LogsDict(Mapping):
    """Parses module-specific log files and returns Pandas dataframes.

        The dictionary returned has the format::

            {
                <logger 1 name>: {
                                   <log key 1>: <pandas dataframe>,
                                   <log key 2>: <pandas dataframe>,
                                   <log key 3>: <pandas dataframe>
                                 },

                <logger 2 name>: {
                                   <log key 4>: <pandas dataframe>,
                                   <log key 5>: <pandas dataframe>,
                                   <log key 6>: <pandas dataframe>
                                 },
                ...
            }
    """

    def __init__(self, file_names_and_paths, level):
        super().__init__()
        # initialise class with module-specific log files paths
        self._logfile_names_and_paths: Dict[str, str] = file_names_and_paths

        # create a dictionary that will contain cached data
        self._results_cache: Dict[str, Dict] = dict()

        self._level = level

    def __getitem__(self, key, cache=True):
        # check if the requested key is found in a dictionary containing module name and log file paths. if key
        # is found, return parsed logs else return KeyError
        if key in self._logfile_names_and_paths:
            # check if key is found in cache
            if key not in self._results_cache:
                result_df = _parse_log_file_inner_loop(self._logfile_names_and_paths[key], self._level)
                # get metadata for the selected log file and merge it all with the selected key
                result_df[key]['_metadata'] = result_df['_metadata']
                if not cache:  # check if caching is disallowed
                    return result_df[key]
                self._results_cache[key] = result_df[key]    # add key specific parsed results to cache
            return self._results_cache[key]  # return the added results

        else:
            raise KeyError

    def __contains__(self, k):
        # if key k is a valid logfile entry
        return k in self._logfile_names_and_paths

    def items(self):
        # parse module-specific log file and return results as a generator
        for key in self._logfile_names_and_paths.keys():
            module_specific_logs = self.__getitem__(key, cache=False)
            yield key, module_specific_logs

    def __repr__(self):
        return repr(self._logfile_names_and_paths)

    def __len__(self):
        return len(self._logfile_names_and_paths)

    def keys(self):
        # return dictionary keys
        return self._logfile_names_and_paths.keys()

    def values(self):
        # parse module-specific log file and yield the results
        for key in self._logfile_names_and_paths.keys():
            module_specific_logs = self.__getitem__(key, cache=False)
            yield module_specific_logs

    def __iter__(self):
        return iter(self._logfile_names_and_paths)

    def __getstate__(self):
        # Ensure all items cached before pickling
        for key in self.keys():
            self.__getitem__(key, cache=True)
        return self.__dict__


def get_filtered_treatment_ids(depth: Optional[int] = None) -> List[str]:
    """Return a list of treatment_ids that are defined in the model, filtered to a specified depth."""

    def filter_treatments(_treatments: Iterable[str], depth: int = 1) -> List[str]:
        """Reduce an iterable of `TREATMENT_IDs` by ignoring difference beyond a certain depth of specification and
        adding '_*' to the end to serve as a wild-card.
        N.B., The TREATMENT_ID is defined with each increasing level of specification separated by a `_`. """
        return sorted(list(set(
            [
                "".join(f"{x}_" for i, x in enumerate(t.split('_')) if i < depth).rstrip('_') + '_*'
                for t in set(_treatments)
            ]
        )))

    # Get pd.DataFrame with information of all the defined HSI
    # Import within function to avoid circular import error
    from tlo.analysis.hsi_events import get_all_defined_hsi_events_as_dataframe
    hsi_event_details = get_all_defined_hsi_events_as_dataframe()

    # Return list of TREATMENT_IDs and filter to the resolution needed
    return filter_treatments(hsi_event_details['treatment_id'], depth=depth if depth is not None else np.inf)


def colors_in_matplotlib() -> tuple:
    """Return tuple of the strings for all the colours defined in Matplotlib."""
    return tuple(
        set().union(
            mcolors.BASE_COLORS.keys(),
            mcolors.TABLEAU_COLORS.keys(),
            mcolors.CSS4_COLORS.keys(),
        )
    )


APPT_TYPE_TO_COARSE_APPT_TYPE_MAP = MappingProxyType({
    'Under5OPD': 'Outpatient',
    'Over5OPD': 'Outpatient',
    'ConWithDCSA': 'Con w/ DCSA',
    'AccidentsandEmerg': 'A & E',
    'InpatientDays': 'Inpatient',
    'IPAdmission': 'Inpatient',
    'AntenatalFirst': 'RMNCH',
    'ANCSubsequent': 'RMNCH',
    'NormalDelivery': 'RMNCH',
    'CompDelivery': 'RMNCH',
    'Csection': 'RMNCH',
    'EPI': 'RMNCH',
    'FamPlan': 'RMNCH',
    'U5Malnutr': 'RMNCH',
    'VCTNegative': 'HIV/AIDS',
    'VCTPositive': 'HIV/AIDS',
    'MaleCirc': 'HIV/AIDS',
    'NewAdult': 'HIV/AIDS',
    'EstMedCom': 'HIV/AIDS',
    'EstNonCom': 'HIV/AIDS',
    'PMTCT': 'HIV/AIDS',
    'Peds': 'HIV/AIDS',
    'TBNew': 'Tb',
    'TBFollowUp': 'Tb',
    'DentAccidEmerg': 'Dental',
    'DentSurg': 'Dental',
    'DentalU5': 'Dental',
    'DentalO5': 'Dental',
    'MentOPD': 'Mental Health',
    'MentClinic': 'Mental Health',
    'MajorSurg': 'Surgery / Radiotherapy',
    'MinorSurg': 'Surgery / Radiotherapy',
    'Radiotherapy': 'Surgery / Radiotherapy',
    'STI': 'STI',
    'LabHaem': 'Lab / Diagnostics',
    'LabPOC': 'Lab / Diagnostics',
    'LabParasit': 'Lab / Diagnostics',
    'LabBiochem': 'Lab / Diagnostics',
    'LabMicrobio': 'Lab / Diagnostics',
    'LabMolec': 'Lab / Diagnostics',
    'LabTBMicro': 'Lab / Diagnostics',
    'LabSero': 'Lab / Diagnostics',
    'LabCyto': 'Lab / Diagnostics',
    'LabTrans': 'Lab / Diagnostics',
    'Ultrasound': 'Lab / Diagnostics',
    'Mammography': 'Lab / Diagnostics',
    'MRI': 'Lab / Diagnostics',
    'Tomography': 'Lab / Diagnostics',
    'DiagRadio': 'Lab / Diagnostics',
    'PharmDispensing': 'Pharm Dispensing'
})


COARSE_APPT_TYPE_TO_COLOR_MAP = MappingProxyType({
    'Outpatient': 'magenta',
    'Con w/ DCSA': 'crimson',
    'A & E': 'forestgreen',
    'Inpatient': 'mediumorchid',
    'RMNCH': 'gold',
    'HIV/AIDS': 'darkturquoise',
    'Tb': 'y',
    'Dental': 'rosybrown',
    'Mental Health': 'lightsalmon',
    'Surgery / Radiotherapy': 'orange',
    'STI': 'slateblue',
    'Lab / Diagnostics': 'dodgerblue',
    'Pharm Dispensing': 'springgreen'
})


def get_coarse_appt_type(appt_type: str) -> str:
    """Return the `coarser` categorization of appt_types for a given appt_type."""
    return APPT_TYPE_TO_COARSE_APPT_TYPE_MAP.get(appt_type, None)


def order_of_coarse_appt(_coarse_appt: Union[str, pd.Index]) -> Union[int, pd.Index]:
    """Define a standard order for the coarse appointment types."""
    ordered_coarse_appts = list(COARSE_APPT_TYPE_TO_COLOR_MAP.keys())
    if isinstance(_coarse_appt, str):
        return ordered_coarse_appts.index(_coarse_appt)
    else:
        return pd.Index(ordered_coarse_appts.index(c) for c in _coarse_appt)


def get_color_coarse_appt(coarse_appt_type: str) -> str:
    """Return the colour (as matplotlib string) assigned to this appointment type.

    Returns `np.nan` if appointment-type is not recognised.

    Names of colors are selected with reference to: https://i.stack.imgur.com/lFZum.png
    """
    return COARSE_APPT_TYPE_TO_COLOR_MAP.get(coarse_appt_type, np.nan)


SHORT_TREATMENT_ID_TO_COLOR_MAP = MappingProxyType({

    '*': 'black',

    'FirstAttendance*': 'darkgrey',
    'Inpatient*': 'silver',

    'Contraception*': 'darkseagreen',
    'AntenatalCare*': 'green',
    'DeliveryCare*': 'limegreen',
    'PostnatalCare*': 'springgreen',

    'Alri*': 'darkorange',
    'Diarrhoea*': 'tan',
    'Undernutrition*': 'gold',
    'Epi*': 'darkgoldenrod',

    'Hiv*': 'deepskyblue',
    'Malaria*': 'lightsteelblue',
    'Measles*': 'cornflowerblue',
    'Tb*': 'mediumslateblue',
    'Schisto*': 'skyblue',

    'CardioMetabolicDisorders*': 'brown',

    'BladderCancer*': 'orchid',
    'BreastCancer*': 'mediumvioletred',
    'OesophagealCancer*': 'deeppink',
    'ProstateCancer*': 'hotpink',
    'OtherAdultCancer*': 'palevioletred',

    'Depression*': 'indianred',
    'Epilepsy*': 'red',
    'Copd*': 'lightcoral',

    'Rti*': 'lightsalmon',
})


def _standardize_short_treatment_id(short_treatment_id):
    return short_treatment_id.replace('_*', '*').rstrip('*') + '*'


def order_of_short_treatment_ids(
    short_treatment_id: Union[str, pd.Index]
) -> Union[int, pd.Index]:
    """Define a standard order for short treatment_ids."""
    ordered_short_treatment_ids = list(SHORT_TREATMENT_ID_TO_COLOR_MAP.keys())
    if isinstance(short_treatment_id, str):
        return ordered_short_treatment_ids.index(
            _standardize_short_treatment_id(short_treatment_id)
        )
    else:
        return pd.Index(
            ordered_short_treatment_ids.index(_standardize_short_treatment_id(i))
            for i in short_treatment_id
        )


def get_color_short_treatment_id(short_treatment_id: str) -> str:
    """Return the colour (as matplotlib string) assigned to this shorted TREATMENT_ID.

    Returns `np.nan` if treatment_id is not recognised.
    """
    return SHORT_TREATMENT_ID_TO_COLOR_MAP.get(
        _standardize_short_treatment_id(short_treatment_id), np.nan
    )


CAUSE_OF_DEATH_OR_DALY_LABEL_TO_COLOR_MAP = MappingProxyType({
    'Maternal Disorders': 'green',
    'Neonatal Disorders': 'springgreen',
    'Congenital birth defects': 'mediumaquamarine',

    'Lower respiratory infections': 'darkorange',
    'Childhood Diarrhoea': 'tan',

    'AIDS': 'deepskyblue',
    'Malaria': 'lightsteelblue',
    'Measles': 'cornflowerblue',
    'TB (non-AIDS)': 'mediumslateblue',
    'Schistosomiasis': 'skyblue',

    'Heart Disease': 'sienna',
    'Kidney Disease': 'chocolate',
    'Diabetes': 'peru',
    'Stroke': 'burlywood',

    'Cancer (Bladder)': 'deeppink',
    'Cancer (Breast)': 'darkmagenta',
    'Cancer (Oesophagus)': 'mediumvioletred',
    'Cancer (Other)': 'crimson',
    'Cancer (Prostate)': 'hotpink',

    'Depression / Self-harm': 'goldenrod',
    'Epilepsy': 'gold',
    'COPD': 'khaki',

    'Transport Injuries': 'lightsalmon',

    'Lower Back Pain': 'slategray',

    'Other': 'dimgrey',
})


def order_of_cause_of_death_or_daly_label(
    cause_of_death_label: Union[str, pd.Index]
) -> Union[int, pd.Index]:
    """Define a standard order for Cause-of-Death labels."""
    ordered_cause_of_death_labels = list(CAUSE_OF_DEATH_OR_DALY_LABEL_TO_COLOR_MAP.keys())
    if isinstance(cause_of_death_label, str):
        return ordered_cause_of_death_labels.index(cause_of_death_label)
    else:
        return pd.Index(
            ordered_cause_of_death_labels.index(c) for c in cause_of_death_label
        )


def get_color_cause_of_death_or_daly_label(cause_of_death_label: str) -> str:
    """Return the colour (as matplotlib string) assigned to this Cause-of-Death Label.

    Returns `np.nan` if label is not recognised.
    """
    return CAUSE_OF_DEATH_OR_DALY_LABEL_TO_COLOR_MAP.get(cause_of_death_label, np.nan)


def squarify_neat(sizes: np.array, label: np.array, colormap: Callable = None, numlabels: int = 5, **kwargs):
    """Pass through to squarify, with some customisation: ...
     * Apply the colormap specified
     * Only give label a selection of the segments
     N.B. The package `squarify` is required.
    """
    # Suppress labels for all but the `numlabels` largest entries.
    to_label = set(pd.Series(index=label, data=sizes).sort_values(ascending=False).iloc[0:numlabels].index)

    squarify.plot(
        sizes=sizes,
        label=[_label if _label in to_label else '' for _label in label],
        color=[colormap(_x) for _x in label] if colormap is not None else None,
        **kwargs,
    )


def get_root_path(starter_path: Optional[Path] = None) -> Path:
    """Returns the absolute path of the top level of the repository. `starter_path` optionally gives a reference
    location from which to begin search; if omitted the location of this file is used."""

    def get_git_root(path: Path) -> Path:
        """Return path of git repo. Based on: https://stackoverflow.com/a/41920796"""
        git_repo = git.Repo(path, search_parent_directories=True)
        git_root = git_repo.working_dir
        return Path(git_root)

    if starter_path is None:
        return get_git_root(__file__)
    elif Path(starter_path).exists() and Path(starter_path).is_absolute():
        return get_git_root(starter_path)
    else:
        raise OSError("File Not Found")


def bin_hsi_event_details(
    results_folder: Path,
    get_counter_from_event_details: callable,
    start_date: Date,
    end_date: Date,
    do_scaling: bool = False
) -> Dict[Tuple[int, int], Counter]:
    """Bin logged HSI event details into dictionary of counters for each draw and run.

    :param results_folder: Path to folder containing scenario outputs.
    :param get_counter_from_event_details: Callable which when passed and event details
        dictionary and count returns a Counter instance keyed by properties to bin
        over.
    :param start_date: Start date to filter log entries by when accumulating counts.
    :param end_date: End date to filter log entries by when accumulating counts.
    :param do_scaling: Whether to scale counts by population scaling factor value
        recorded in `tlo.methods.population` log.

    :return: Dictionary keyed by `(draw, run)` tuples with corresponding values the
        counters containing the binned event detail property counts for the
        corresponding scenario draw and run.
    """
    scenario_info = get_scenario_info(results_folder)
    binned_counts_by_draw_and_run = {}
    for draw in range(scenario_info["number_of_draws"]):
        for run in range(scenario_info["runs_per_draw"]):
            scaling_factor = 1 if not do_scaling else load_pickled_dataframes(
                results_folder, draw, run, 'tlo.methods.population'
            )['tlo.methods.population']['scaling_factor']['scaling_factor'].values[0]
            hsi_event_counts = load_pickled_dataframes(
                results_folder, draw, run, "tlo.methods.healthsystem.summary"
            )["tlo.methods.healthsystem.summary"]["hsi_event_counts"]
            hsi_event_counts = hsi_event_counts[
                hsi_event_counts['date'].between(start_date, end_date)
            ]
            hsi_event_counts_sum = sum(
                [
                    Counter(d)
                    for d in hsi_event_counts["hsi_event_key_to_counts"].values
                ],
                start=Counter()
            )
            hsi_event_details = load_pickled_dataframes(
                results_folder, draw, run, "tlo.methods.healthsystem.summary"
            )[
                "tlo.methods.healthsystem.summary"
            ]["hsi_event_details"]["hsi_event_key_to_event_details"][0]
            binned_counts_by_draw_and_run[draw, run] = sum(
                (
                    get_counter_from_event_details(
                        hsi_event_details[key], count * scaling_factor
                    )
                    for key, count in hsi_event_counts_sum.items()
                ),
                Counter()
            )
    return binned_counts_by_draw_and_run


def compute_mean_across_runs(
    counters_by_draw_and_run: Dict[Tuple[int, int], Counter]
) -> Dict[int, Counter]:
    """Compute mean across scenario runs of dict of counters keyed by draw and run.

    :param counters_by_draw_and_run: Dictionary keyed by `(draw, run)` tuples with
        counter values.

    :return: Dictionary keyed by `draw` with counter values corresponding to mean
        of counters across all runs for each draw.
    """
    summed_counters_by_draw = defaultdict(Counter)
    num_runs_by_draw = Counter()
    for (draw, _), counter in counters_by_draw_and_run.items():
        summed_counters_by_draw[draw] += counter
        num_runs_by_draw[draw] += 1
    return {
        draw: Counter(
            {key: count / num_runs_by_draw[draw] for key, count in counter.items()}
        )
        for draw, counter in summed_counters_by_draw.items()
    }


def plot_stacked_bar_chart(
    ax: plt.Axes,
    binned_counts: Counter,
    inner_group_cmap: Optional[Dict] = None,
    bar_width: float = 0.5,
    count_scale: float = 1.
):
    """Plot a stacked bar chart using count data binned over two levels of grouping.

    :param ax: Matplotlib axis to add bar chart to.
    :param binned_counts: Counts keyed by pair of string keys corresponding to inner
        and outer groups binning performed over.
    :param inner_group_cmap: Map from inner group keys to colors to plot corresponding
        bars with. If ``None`` the default color cycle will be used.
    :param bar_width: Width of each bar as a proportion of space between bars.
    :param count_scale: Scaling factor to multiply all counts by.
    """
    outer_groups = sorted(set(outer_group for outer_group, _ in binned_counts))
    if inner_group_cmap is None:
        inner_groups = sorted(set(inner_group for _, inner_group in binned_counts))
    else:
        inner_groups = list(inner_group_cmap.keys())
    cumulative_counts = Counter({outer_group: 0 for outer_group in outer_groups})
    for inner_group in inner_groups:
        counts = Counter(
            {
                outer_group: binned_counts[outer_group, inner_group] * count_scale
                for outer_group in outer_groups
            }
        )
        if sum(counts.values()) > 0:
            ax.bar(
                list(counts.keys()),
                list(counts.values()),
                bottom=list(
                    cumulative_counts[outer_group] for outer_group in outer_groups
                ),
                label=inner_group,
                color=(
                    None if inner_group_cmap is None else inner_group_cmap[inner_group]
                ),
                width=bar_width,
            )
        cumulative_counts += counts
    ax.legend()


def plot_clustered_stacked(dfall, ax, color_for_column_map=None, scaled=False, legends=True, H="/", **kwargs):
    """Given a dict of dataframes, with identical columns and index, create a clustered stacked bar plot.
    * H is the hatch used for identification of the different dataframe.
    * color_for_column_map should return a color for every column in the dataframes
    * legends=False, suppresses generation of the legends
    With `scaled=True`, the height of the stacked-bar is scaled to 1.0.
    From: https://stackoverflow.com/questions/22787209/how-to-have-clusters-of-stacked-bars"""

    n_df = len(dfall)
    n_col = len(list(dfall.values())[0].columns)
    n_ind = len(list(dfall.values())[0].index)

    for i, df in enumerate(dfall.values()):  # for each data frame
        if scaled:
            df = df.apply(lambda row: (row / row.sum()).fillna(0.0), axis=1)

        ax = df.plot.bar(
            stacked=True,
            ax=ax,
            legend=False,
            color=[color_for_column_map(_label) for _label in df.columns],
            **kwargs
        )

    _handles, _labels = ax.get_legend_handles_labels()  # get the handles we want to modify
    for i in range(0, n_df * n_col, n_col):  # len(h) = n_col * n_df
        for j, pa in enumerate(_handles[i: i+n_col]):
            for rect in pa.patches:  # for each index
                rect.set_x(rect.get_x() + 1 / float(n_df + 1) * i / float(n_col))
                rect.set_hatch(H * int(i / n_col))  # edited part
                rect.set_width(1 / float(n_df + 1))

    ax.set_xticks((np.arange(0, 2 * n_ind, 2) + 1 / float(n_df + 1)) / 2.)
    ax.set_xticklabels(df.index, rotation=0)

    if legends:
        # Add invisible data to add another legend
        n = []
        for i in range(n_df):
            n.append(ax.bar(0, 0, color="gray", hatch=H * i))

        l1 = ax.legend(_handles[:n_col], _labels[:n_col], loc=[1.01, 0.5])
        _ = plt.legend(n, dfall.keys(), loc=[1.01, 0.1])
        ax.add_artist(l1)


def get_mappers_in_fullmodel(resourcefilepath: Path, outputpath: Path):
    """Returns the cause-of-death, cause-of-disability and cause-of-DALYS mappers that are created in a run of the
    fullmodel."""

    start_date = Date(2010, 1, 1)
    sim = Simulation(start_date=start_date, seed=0, log_config={'filename': 'test_log', 'directory': outputpath})

    from tlo.methods.fullmodel import fullmodel
    sim.register(*fullmodel(resourcefilepath=resourcefilepath))

    sim.make_initial_population(n=10_000)
    sim.simulate(end_date=start_date)
    demog_log = parse_log_file(sim.log_filepath)['tlo.methods.demography']
    hb_log = parse_log_file(sim.log_filepath)['tlo.methods.healthburden']

    keys = [
        (demog_log, 'mapper_from_tlo_cause_to_common_label'),
        (demog_log, 'mapper_from_gbd_cause_to_common_label'),
        (hb_log, 'disability_mapper_from_tlo_cause_to_common_label'),
        (hb_log, 'disability_mapper_from_gbd_cause_to_common_label'),
        (hb_log, 'daly_mapper_from_gbd_cause_to_common_label'),
        (hb_log, 'daly_mapper_from_tlo_cause_to_common_label'),
    ]

    def extract_mapper(key_tuple):
        return pd.Series(key_tuple[0].get(key_tuple[1]).drop(columns={'date'}).loc[0]).to_dict()

    return {k[1]: extract_mapper(k) for k in keys}


def get_parameters_for_status_quo() -> Dict:
    """
    Returns a dictionary of parameters and their updated values to indicate
    the "Status Quo" scenario. This is the configuration that is the target
    of calibrations.

    The return dict is in the form:
    e.g. {
            'Depression': {
                'pr_assessed_for_depression_for_perinatal_female': 1.0,
                'pr_assessed_for_depression_in_generic_appt_level1': 1.0,
                },
            'Hiv': {
                'prob_start_art_or_vs': 1.0,
                }
         }
    """

    return {
        "SymptomManager": {
            "spurious_symptoms": True,
        },
        "HealthSystem": {
            'Service_Availability': ['*'],
            "use_funded_or_actual_staffing": "actual",
            "mode_appt_constraints": 1,
            "cons_availability": "default",
            "beds_availability": "default",
        },
    }


def get_parameters_for_improved_healthsystem_and_healthcare_seeking(
    resourcefilepath: Path,
    max_healthsystem_function: Optional[bool] = False,
    max_healthcare_seeking: Optional[bool] = False,
) -> Dict:
    """
    Returns a dictionary of parameters and their updated values to indicate
    an ideal healthcare system in terms of maximum health system function, and/or
    maximum healthcare seeking.

    The return dict is in the form:
    e.g. {
            'Depression': {
                'pr_assessed_for_depression_for_perinatal_female': 1.0,
                'pr_assessed_for_depression_in_generic_appt_level1': 1.0
                },
            'Hiv': {
                'prob_start_art_or_vs': <<the dataframe named in the corresponding cell in the ResourceFile>>
                }
         }
    """

    def read_value(_value):
        """Returns the value, or a dataframe if the value point to a different sheet in the workbook, or a series if the
        value points to sheet in the workbook with only two columns (which become the index and the values)."""
        drop_extra_columns = lambda df: df.dropna(how='all', axis=1)  # noqa E731
        squeeze_single_col_df_to_series = lambda df: \
            df.set_index(df[df.columns[0]])[df.columns[1]] if len(df.columns) == 2 else df  # noqa E731

        def construct_multiindex_if_implied(df):
            """Detect if a multi-index is implied (by the first column header having a "/" in it) and construct this."""
            if isinstance(df, pd.DataFrame) and (len(df.columns) > 1) and ('/' in df.columns[0]):
                idx = df[df.columns[0]].str.split('/', expand=True)
                idx.columns = tuple(df.columns[0].split('/'))

                # Make the dtype as `int` if possible
                for col in idx.columns:
                    try:
                        idx[col] = idx[col].astype(int)
                    except ValueError:
                        pass

                df.index = pd.MultiIndex.from_frame(idx)
                return df.drop(columns=df.columns[0])
            else:
                return df

        if isinstance(_value, str) and _value.startswith("#"):
            sheet_name = _value.lstrip("#").split('!')[0]
            return \
                squeeze_single_col_df_to_series(
                    drop_extra_columns(
                        construct_multiindex_if_implied(
                            pd.read_excel(workbook, sheet_name=sheet_name))))

        elif isinstance(_value, str) and _value.startswith("["):
            # this looks like its intended to be a list
            return eval(_value)
        else:
            return _value

    workbook = pd.ExcelFile(
        resourcefilepath / 'ResourceFile_Improved_Healthsystem_And_Healthcare_Seeking.xlsx')

    # Load the ResourceFile for the list of parameters that may change
    mainsheet = pd.read_excel(workbook, 'main').set_index(['Module', 'Parameter'])

    # Select which columns for parameter changes to extract
    cols = []
    if max_healthsystem_function:
        cols.append('max_healthsystem_function')

    if max_healthcare_seeking:
        cols.append('max_healthcare_seeking')

    # Collect parameters that will be changed (collecting the first encountered non-NAN value)
    params_to_change = mainsheet[cols].dropna(axis=0, how='all')\
                                      .apply(lambda row: [v for v in row if not pd.isnull(v)][0], axis=1)

    # Convert to dictionary
    params = defaultdict(lambda: defaultdict(dict))
    for idx, value in params_to_change.items():
        params[idx[0]][idx[1]] = read_value(value)

    return params


def mix_scenarios(*dicts) -> Dict:
    """Helper function to combine a Dicts that show which parameters should be over-written.
     * Warnings are generated if a parameter appears in more than one Dict with a different value;
     * Items under the same top-level key (i.e., for the Module) are merged rather than being over-written."""

    d = defaultdict(lambda: defaultdict(dict))

    for _d in dicts:
        for mod, params_in_mod in _d.items():
            for param, value in params_in_mod.items():
                if param in d[mod]:
                    if d[mod][param] != value:
                        warnings.warn(f'Parameter is being updated more than once: module={mod}, parameter={param}',
                                      UserWarning,)
                d[mod].update({param: value})

    return d<|MERGE_RESOLUTION|>--- conflicted
+++ resolved
@@ -283,9 +283,6 @@
     # get number of draws and numbers of runs
     info = get_scenario_info(results_folder)
 
-    def is_number(element):
-        return isinstance(element, (int, float))
-
     # Collect results from each draw/run
     res = dict()
     for draw in range(info['number_of_draws']):
@@ -297,11 +294,7 @@
                 df: pd.DataFrame = load_pickled_dataframes(results_folder, draw, run, module)[module][key]
                 output_from_eval: pd.Series = generate_series(df)
                 assert pd.Series == type(output_from_eval), 'Custom command does not generate a pd.Series'
-<<<<<<< HEAD
-                if output_from_eval.apply(is_number).all():
-=======
                 if is_numeric_dtype(output_from_eval):
->>>>>>> d1c75236
                     res[draw_run] = output_from_eval * get_multiplier(draw, run)
                 else:
                     res[draw_run] = output_from_eval
