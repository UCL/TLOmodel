"""
General utility functions for TLO analysis
"""
import fileinput
import gzip
import json
import os
import pickle
import warnings
from collections import Counter, defaultdict
from collections.abc import Mapping
from pathlib import Path
from types import MappingProxyType
from typing import Callable, Dict, Iterable, List, Literal, Optional, TextIO, Tuple, Union

import git
import matplotlib.colors as mcolors
import matplotlib.pyplot as plt
import numpy as np
import pandas as pd
import scipy.stats as st
import squarify

from tlo import Date, Simulation, logging, util
from tlo.logging.reader import LogData
from tlo.util import create_age_range_lookup

logger = logging.getLogger(__name__)
logger.setLevel(logging.INFO)


def _parse_log_file_inner_loop(filepath, level):
    """Parses the log file and returns dictionary of dataframes"""
    log_data = LogData()
    with open(filepath) as log_file:
        for line in log_file:
            # only parse json entities
            if line.startswith('{'):
                log_data.parse_log_line(line, level)
            else:
                print('FAILURE: found old-style log:')
                print(line)
                raise RuntimeError
    # convert dictionaries to dataframes
    output_logs = {**log_data.get_log_dataframes()}
    return output_logs


def parse_log_file(log_filepath, level: int = logging.INFO):
    """Parses logged output from a TLO run, split it into smaller logfiles and returns a class containing paths to
    these split logfiles.

    :param log_filepath: file path to log file
    :param level: parse everything from the given level
    :return: a class containing paths to split logfiles
    """
    print(f'Processing log file {log_filepath}')
    uuid_to_module_name: Dict[str, str] = dict()  # uuid to module name
    module_name_to_filehandle: Dict[str, TextIO] = dict()  # module name to file handle

    log_directory = Path(log_filepath).parent
    print(f'Writing module-specific log files to {log_directory}')

    # iterate over each line in the logfile
    with open(log_filepath) as log_file:
        for line in log_file:
            # only parse lines that are json log lines (old-style logging is not supported)
            if line.startswith('{'):
                log_data_json = json.loads(line)
                uuid = log_data_json['uuid']
                # if this is a header line (only header lines have a `type` key)
                if 'type' in log_data_json:
                    module_name = log_data_json["module"]
                    uuid_to_module_name[uuid] = module_name
                    # we only need to create the file if we don't already have one for this module
                    if module_name not in module_name_to_filehandle:
                        module_name_to_filehandle[module_name] = open(log_directory / f"{module_name}.log", mode="w")
                # copy line from log file to module-specific log file (both headers and non-header lines)
                module_name_to_filehandle[uuid_to_module_name[uuid]].write(line)

    print('Finished writing module-specific log files.')

    # close all module-specific files
    for file_handle in module_name_to_filehandle.values():
        file_handle.close()

    # return an object that accepts as an argument a dictionary containing paths to split logfiles
    return LogsDict({name: handle.name for name, handle in module_name_to_filehandle.items()}, level)


def merge_log_files(log_path_1: Path, log_path_2: Path, output_path: Path) -> None:
    """Merge two log files, skipping any repeated header lines.

    :param log_path_1: Path to first log file to merge. Records from this log file will
        appear first in merged log file.
    :param log_path_2: Path to second log file to merge. Records from this log file will
        appear after those in log file at `log_path_1` and any header lines in this file
        which are also present in log file at `log_path_1` will be skipped.
    :param output_path: Path to write merged log file to. Must not be one of `log_path_1`
        or `log_path_2` as data is read from files while writing to this path.
    """
    if output_path == log_path_1 or output_path == log_path_2:
        msg = "output_path must not be equal to log_path_1 or log_path_2"
        raise ValueError(msg)
    with fileinput.input(files=(log_path_1, log_path_2), mode="r") as log_lines:
        with output_path.open("w") as output_file:
            written_header_lines = {}
            for log_line in log_lines:
                log_data = json.loads(log_line)
                if "type" in log_data and log_data["type"] == "header":
                    if log_data["uuid"] in written_header_lines:
                        previous_header_line = written_header_lines[log_data["uuid"]]
                        if  previous_header_line == log_line:
                            continue
                        else:
                            msg = (
                                "Inconsistent header lines with matching UUIDs found when merging logs:\n"
                                f"{previous_header_line}\n{log_line}\n"
                            )
                            raise RuntimeError(msg)
                    written_header_lines[log_data["uuid"]] = log_line
                output_file.write(log_line)


def write_log_to_excel(filename, log_dataframes):
    """Takes the output of parse_log_file() and creates an Excel file from dataframes"""
    metadata = list()
    sheet_count = 0
    for module, dataframes in log_dataframes.items():
        for key, dataframe in dataframes.items():
            if key != '_metadata':
                sheet_count += 1
                metadata.append([module, key, sheet_count, dataframes['_metadata'][module][key]['description']])

    with pd.ExcelWriter(filename) as writer:  # https://github.com/PyCQA/pylint/issues/3060 pylint: disable=E0110
        index = pd.DataFrame(data=metadata, columns=['module', 'key', 'sheet', 'description'])
        index.to_excel(writer, sheet_name='Index')
        sheet_count = 0
        for module, dataframes in log_dataframes.items():
            for key, df in dataframes.items():
                if key != '_metadata':
                    sheet_count += 1
                    df.to_excel(writer, sheet_name=f'Sheet {sheet_count}')


def make_calendar_period_lookup():
    """Returns a dictionary mapping calendar year (in years) to five year period
    i.e. { 1950: '1950-1954', 1951: '1950-1954, ...}
    """

    # Recycles the code used to make age-range lookups:
    ranges, lookup = util.create_age_range_lookup(1950, 2100, 5)

    # Removes the '0-1950' category
    ranges.remove('0-1950')

    for year in range(1950):
        lookup.pop(year)

    return ranges, lookup


def make_calendar_period_type():
    """
    Make an ordered categorical type for calendar periods
    Returns CategoricalDType
    """
    keys, _ = make_calendar_period_lookup()
    return pd.CategoricalDtype(categories=keys, ordered=True)


def make_age_grp_lookup():
    """Returns a dictionary mapping age (in years) to five year period
    i.e. { 0: '0-4', 1: '0-4', ..., 119: '100+', 120: '100+' }
    """
    return create_age_range_lookup(min_age=0, max_age=100, range_size=5)


def make_age_grp_types():
    """
    Make an ordered categorical type for age-groups
    Returns CategoricalDType
    """
    keys, _ = create_age_range_lookup(min_age=0, max_age=100, range_size=5)
    return pd.CategoricalDtype(categories=keys, ordered=True)


def to_age_group(_ages: pd.Series):
    """Return a pd.Series with age-group formatted as a categorical type, created from a pd.Series with exact age."""
    _, agegrplookup = make_age_grp_lookup()
    return _ages.map(agegrplookup).astype(make_age_grp_types())


def get_scenario_outputs(scenario_filename: str, outputs_dir: Path) -> list:
    """Returns paths of folders associated with a batch_file, in chronological order."""
    stub = scenario_filename.rstrip('.py')
    folders = [Path(f.path) for f in os.scandir(outputs_dir) if f.is_dir() and f.name.startswith(stub)]
    folders.sort()
    return folders


def get_scenario_info(scenario_output_dir: Path) -> dict:
    """Utility function to get the the number draws and the number of runs in a batch set.

    TODO: read the JSON file to get further information
    """
    info = dict()
    draw_folders = [f for f in os.scandir(scenario_output_dir) if f.is_dir()]

    info['number_of_draws'] = len(draw_folders)

    run_folders = [f for f in os.scandir(draw_folders[0]) if f.is_dir()]
    info['runs_per_draw'] = len(run_folders)

    return info


def load_pickled_dataframes(results_folder: Path, draw=0, run=0, name=None) -> dict:
    """Utility function to create a dict contaning all the logs from the specified run within a batch set"""
    folder = results_folder / str(draw) / str(run)
    p: os.DirEntry
    pickles = [p for p in os.scandir(folder) if p.name.endswith('.pickle')]
    if name is not None:
        pickles = [p for p in pickles if p.name in f"{name}.pickle"]

    output = dict()
    for p in pickles:
        name = os.path.splitext(p.name)[0]
        with open(p.path, "rb") as f:
            output[name] = pickle.load(f)

    return output

def extract_draw_names(results_folder: Path) -> dict[int, str]:
    """Returns dict keyed by the draw-number giving the 'draw-name' declared for that draw in the Scenario at
    draw_names()."""
    draws = [f for f in os.scandir(results_folder) if f.is_dir()]
    return {
        int(d.name):
            load_pickled_dataframes(results_folder, d.name, 0, name="tlo.scenario")["tlo.scenario"]["draw_name"]["draw_name"].values[0]
        for d in draws
    }


def extract_params(results_folder: Path, use_draw_names: bool = False) -> Optional[pd.DataFrame]:
    """Utility function to get overridden parameters from scenario runs

    Returns dateframe summarizing parameters that change across the draws. It produces a dataframe with index of draw
    and columns of each parameters that is specified to be varied in the batch. NB. This does the extraction from run 0
    in each draw, under the assumption that the over-written parameters are the same in each run.
    """

    try:
        # Get the paths for the draws
        draws = [f for f in os.scandir(results_folder) if f.is_dir()]

        list_of_param_changes = list()

        for d in draws:
            p = load_pickled_dataframes(results_folder, d.name, 0, name="tlo.scenario")
            p = p["tlo.scenario"]["override_parameter"]

            p['module_param'] = p['module'] + ':' + p['name']
            p.index = [int(d.name)] * len(p.index)

            list_of_param_changes.append(p[['module_param', 'new_value']])

        params = pd.concat(list_of_param_changes)
        params.index.name = 'draw'
        params = params.rename(columns={'new_value': 'value'})
        params = params.sort_index()

        if use_draw_names:
            # use draw_names instead of draw_number in the index
            draw_names = extract_draw_names(results_folder)
            params.index = params.index.map(draw_names)
        return params

    except KeyError:
        print("No parameters changed between the runs")
        return None


def extract_results(results_folder: Path,
                    module: str,
                    key: str,
                    column: str = None,
                    index: str = None,
                    custom_generate_series=None,
                    do_scaling: bool = False,
                    ) -> pd.DataFrame:
    """Utility function to unpack results.

    Produces a dataframe from extracting information from a log with the column multi-index for the draw/run.

    If the column to be extracted exists in the log, the name of the `column` is provided as `column`. If the resulting
     dataframe should be based on another column that exists in the log, this can be provided as 'index'.

    If instead, some work must be done to generate a new column from log, then a function can be provided to do this as
     `custom_generate_series`.

    Optionally, with `do_scaling=True`, each element is multiplied by the scaling_factor recorded in the simulation.

    Note that if runs in the batch have failed (such that logs have not been generated), these are dropped silently.
    """

    def get_multiplier(_draw, _run):
        """Helper function to get the multiplier from the simulation.
        Note that if the scaling factor cannot be found a `KeyError` is thrown."""
        return load_pickled_dataframes(
            results_folder, _draw, _run, 'tlo.methods.population'
        )['tlo.methods.population']['scaling_factor']['scaling_factor'].values[0]

    if custom_generate_series is None:
        # If there is no `custom_generate_series` provided, it implies that function required selects the specified
        # column from the dataframe.
        assert column is not None, "Must specify which column to extract"
    else:
        assert index is None, "Cannot specify an index if using custom_generate_series"
        assert column is None, "Cannot specify a column if using custom_generate_series"

    def generate_series(dataframe: pd.DataFrame) -> pd.Series:
        if custom_generate_series is None:
            if index is not None:
                return dataframe.set_index(index)[column]
            else:
                return dataframe.reset_index(drop=True)[column]
        else:
            return custom_generate_series(dataframe)

    # get number of draws and numbers of runs
    info = get_scenario_info(results_folder)

    # Collect results from each draw/run
    res = dict()
    for draw in range(info['number_of_draws']):
        for run in range(info['runs_per_draw']):

            draw_run = (draw, run)

            try:
                df: pd.DataFrame = load_pickled_dataframes(results_folder, draw, run, module)[module][key]
                output_from_eval: pd.Series = generate_series(df)
                assert isinstance(output_from_eval, pd.Series), (
                    'Custom command does not generate a pd.Series'
                )
                if do_scaling:
                    res[draw_run] = output_from_eval * get_multiplier(draw, run)
                else:
                    res[draw_run] = output_from_eval

            except KeyError:
                # Some logs could not be found - probably because this run failed.
                res[draw_run] = None

    # Use pd.concat to compile results (skips dict items where the values is None)
    _concat = pd.concat(res, axis=1)
    _concat.columns.names = ['draw', 'run']  # name the levels of the columns multi-index
    return _concat


def compute_summary_statistics(
    results: pd.DataFrame,
    central_measure: Union[Literal["mean", "median"], None] = None,
    width_of_range: float = 0.95,
    use_standard_error: bool = False,
    only_central: bool = False,
    collapse_columns: bool = False,
    use_standard_error: bool = False,
) -> pd.DataFrame:
    """Utility function to compute summary statistics

    Finds a central value and a specified interval across the runs for each draw. By default, this uses a central
     measure of the median and a 95% interval range.

    :param results: The dataframe of results to compute summary statistics of.
    :param central_measure: The name of the central measure to use - either 'mean' or 'median' (defaults to 'median')
    :param width_of_range: The width of the range to compute the statistics (e.g. 0.95 for the 95% interval).
    :param use_standard_error: Whether the range should represent the standard error; otherwise it is just a
     description of the variation of runs. If selected, then the central measure is always the mean.
    :param collapse_columns: Whether to simplify the columnar index if there is only one run (cannot be done otherwise).
    :param only_central: Whether to only report the central value (dropping the range).
    :return: A dataframe with computed summary statistics.
    """

    if use_standard_error:
        if not central_measure == 'mean':
            warnings.warn("When using 'standard-error' the central measure in the summary statistics is always the mean.")
            central_measure = 'mean'
    elif central_measure is None:
        # If no argument is provided for 'central_measure' (and not using standard-error), default to using 'median'
        central_measure = 'median'

    stats = dict()
    grouped_results = results.groupby(axis=1, by='draw', sort=False)

    if central_measure == 'mean':
        stats['central'] = grouped_results.mean()
    elif central_measure == 'median':
        stats['central'] = grouped_results.median()
    else:
        raise ValueError(f"Unknown stat: {central_measure}")

    if not use_standard_error:
        lower_quantile = (1. - width_of_range) / 2.
        stats["lower"] = grouped_results.quantile(lower_quantile)
        stats["upper"] = grouped_results.quantile(1 - lower_quantile)
    else:
<<<<<<< HEAD
        std_deviation = grouped_results.std()
        std_error = std_deviation / np.sqrt(len(grouped_results))
        z_value = st.norm.ppf(1 - (1. - width_of_range) / 2.)  # (import scipy.stats as st)
=======
        #  Use standard error concept whereby we're using the intervals to express a 95% CI on the value of the mean.
        #  This will make width of uncertainty become narrower with more runs.
        std_deviation = grouped_results.std()
        num_runs_per_draw = grouped_results.size().T
        std_error = std_deviation.div(np.sqrt(num_runs_per_draw))
        z_value = st.norm.ppf(1 - (1. - width_of_range) / 2.)
>>>>>>> f0d351b8
        stats["lower"] = stats['central'] - z_value * std_error
        stats["upper"] = stats['central'] + z_value * std_error

    summary = pd.concat(stats, axis=1)
    summary.columns = summary.columns.swaplevel(1, 0)
    summary.columns.names = ['draw', 'stat']
    summary = summary.sort_index(axis=1).reindex(columns=['lower', 'central', 'upper'], level=1)

    if only_central and (not collapse_columns):
        # Remove other metrics and simplify if 'only_central' across runs for each draw is required:
        oc: pd.DataFrame = summary.loc[:, (slice(None), "central")]
        oc.columns = [c[0] for c in oc.columns.to_flat_index()]
        oc.columns.name = 'draw'
        return oc

    elif collapse_columns and (len(summary.columns.levels[0]) == 1):
        # With 'collapse_columns', if number of draws is 1, then collapse columns multi-index:
        summary_droppedlevel = summary.droplevel('draw', axis=1)
        if only_central:
            return summary_droppedlevel['central']
        else:
            return summary_droppedlevel

    else:
        return summary


def summarize(
    results: pd.DataFrame,
    only_mean: bool = False,
    collapse_columns: bool = False,
    use_standard_error: bool = True,
):
    """Utility function to compute summary statistics

    Finds mean value and 95% interval across the runs for each draw.

    NOTE: This provides the legacy functionality of `summarize` that is hard-wired to use `means` (the kwarg is
     `only_mean` and the name of the column in the output is `mean`). Please move to using the new and more flexible
     version of `summarize` that allows the use of medians and is flexible to allow other forms of summary measure in
     the future.
    """
    warnings.warn(
        "This function uses MEAN as the central measure. We now recommend using MEDIAN instead. "
        "This can be done by using the function `compute_summary_statistics`."
        ""
    )
    output = compute_summary_statistics(
        results=results,
        central_measure='mean',
        only_central=only_mean,
        collapse_columns=collapse_columns,
        use_standard_error=use_standard_error,
    )
    # rename 'central' to 'mean' if needed
    if isinstance(output, pd.DataFrame):
        output = output.rename(columns={'central': 'mean'},
                               level=0 if output.columns.nlevels == 1 else 1)
    return output


def get_grid(params: pd.DataFrame, res: pd.Series):
    """Utility function to create the arrays needed to plot a heatmap.

    :param pd.DataFrame params: the dataframe of parameters with index=draw (made using `extract_params()`).
    :param pd.Series res: results of interest with index=draw (can be made using `extract_params()`)
    :returns: grid as dictionary
    """
    res = pd.concat([params.pivot(columns='module_param', values='value'), res], axis=1)
    piv = res.pivot_table(index=res.columns[0], columns=res.columns[1], values=res.columns[2])

    grid = dict()
    grid[res.columns[0]], grid[res.columns[1]] = np.meshgrid(piv.index, piv.columns)
    grid[res.columns[2]] = piv.values

    return grid


def format_gbd(gbd_df: pd.DataFrame):
    """Format GBD data to give standarize categories for age_group and period"""

    # Age-groups:
    gbd_df['Age_Grp'] = gbd_df['Age_Grp'].astype(make_age_grp_types())

    # label periods:
    calperiods, calperiodlookup = make_calendar_period_lookup()
    gbd_df['Period'] = gbd_df['Year'].map(calperiodlookup).astype(make_calendar_period_type())

    return gbd_df


def create_pickles_locally(scenario_output_dir, compressed_file_name_prefix=None):
    """For a run from the Batch system that has not resulted in the creation of the pickles, reconstruct the pickles
     locally."""

    def turn_log_into_pickles(logfile):
        print(f"Opening {logfile}")
        outputs = parse_log_file(logfile)
        for key, output in outputs.items():
            if key.startswith("tlo."):
                print(f" - Writing {key}.pickle")
                with open(logfile.parent / f"{key}.pickle", "wb") as f:
                    pickle.dump(output, f)

    def uncompress_and_save_logfile(compressed_file) -> Path:
        """Uncompress and save a log file and return its path."""
        target = compressed_file.parent / str(compressed_file.name[0:-3])
        with open(target, "wb") as t:
            with gzip.open(compressed_file, 'rb') as s:
                t.write(s.read())
        return target

    draw_folders = [f for f in os.scandir(scenario_output_dir) if f.is_dir()]
    for draw_folder in draw_folders:
        run_folders = [f for f in os.scandir(draw_folder) if f.is_dir()]
        for run_folder in run_folders:
            # Find the original log-file written by the simulation
            if compressed_file_name_prefix is None:
                logfile = [x for x in os.listdir(run_folder) if x.endswith('.log')][0]
            else:
                compressed_file_name = [
                    x for x in os.listdir(run_folder) if x.startswith(compressed_file_name_prefix)
                ][0]
                logfile = uncompress_and_save_logfile(Path(run_folder) / compressed_file_name)

            turn_log_into_pickles(logfile)


def compare_number_of_deaths(logfile: Path, resourcefilepath: Path):
    """Helper function to produce tables summarising deaths in the model run (given be a logfile) and the corresponding
    number of deaths in the GBD dataset.
    NB.
    * Requires output from the module `tlo.methods.demography`
    * Will do scaling automatically if the scaling-factor has been computed in the simulation (but not otherwise).
    """
    output = parse_log_file(logfile)

    # 1) Get model outputs:
    # - get scaling factor:
    if 'scaling_factor' in output['tlo.methods.population']:
        sf = output['tlo.methods.population']['scaling_factor']['scaling_factor'].values[0]
    else:
        sf = 1.0

    # - extract number of death by period/sex/age-group
    model = output['tlo.methods.demography']['death'].assign(
        year=lambda x: x['date'].dt.year
    ).groupby(
        ['sex', 'year', 'age', 'label']
    )['person_id'].count().mul(sf)

    # - format categories:
    agegrps, agegrplookup = make_age_grp_lookup()
    calperiods, calperiodlookup = make_calendar_period_lookup()
    model = model.reset_index()
    model['age_grp'] = model['age'].map(agegrplookup).astype(make_age_grp_types())
    model['period'] = model['year'].map(calperiodlookup).astype(make_calendar_period_type())
    model = model.drop(columns=['age', 'year'])

    # - sum over period and divide by five to give yearly averages
    model = model.groupby(['period', 'sex', 'age_grp', 'label']).sum().div(5.0).rename(
        columns={'person_id': 'model'}).replace({0: np.nan})

    # 2) Load comparator GBD datasets
    # - Load data, format and limit to deaths only:
    gbd_dat = format_gbd(pd.read_csv(resourcefilepath / 'gbd' / 'ResourceFile_Deaths_And_DALYS_GBD2019.csv'))
    gbd_dat = gbd_dat.loc[gbd_dat['measure_name'] == 'Deaths']
    gbd_dat = gbd_dat.rename(columns={
        'Sex': 'sex',
        'Age_Grp': 'age_grp',
        'Period': 'period',
        'GBD_Est': 'mean',
        'GBD_Lower': 'lower',
        'GBD_Upper': 'upper'})

    # - Label GBD causes of death by 'label' defined in the simulation
    mapper_from_gbd_causes = pd.Series(
        output['tlo.methods.demography']['mapper_from_gbd_cause_to_common_label'].drop(columns={'date'}).loc[0]
    ).to_dict()
    gbd_dat['label'] = gbd_dat['cause_name'].map(mapper_from_gbd_causes)
    assert not gbd_dat['label'].isna().any()

    # - Create comparable data structure:
    gbd = gbd_dat.groupby(['period', 'sex', 'age_grp', 'label'])[['mean', 'lower', 'upper']].sum().div(5.0)
    gbd = gbd.add_prefix('GBD_')

    # 3) Return summary
    return gbd.merge(model, on=['period', 'sex', 'age_grp', 'label'], how='left')


def flatten_multi_index_series_into_dict_for_logging(ser: pd.Series) -> dict:
    """Helper function that converts a pd.Series with multi-index into a dict format that is suitable for logging.
    It does this by converting the multi-index into keys of type `str` in a format that later be used to reconstruct
    the multi-index (using `unflatten_flattened_multi_index_in_logging`)."""

    assert not ser.index.has_duplicates, "There should not be any duplicates in the multi-index. These will be lost" \
                                         "in the conversion to a dict."

    names_of_multi_index = ser.index.names
    _df = ser.reset_index()
    flat_index = list()
    for _, row in _df.iterrows():
        flat_index.append('|'.join([f"{col}={row[col]}" for col in names_of_multi_index]))
    return dict(zip(flat_index, ser.values))


def unflatten_flattened_multi_index_in_logging(_x: [pd.DataFrame, pd.Index]) -> [pd.DataFrame, pd.Index]:
    """Helper function that recreate the multi-index of logged results from a pd.DataFrame that is generated by
    `parse_log`.

    If a pd.DataFrame created by `parse_log` is the result of repeated logging of a pd.Series with a multi-index that
    was transformed before logging using `flatten_multi_index_series_into_dict_for_logging`, then the pd.DataFrame's
    columns will be those flattened labels. This helper function recreates the original multi-index from which the
    flattened labels were created and applies it to the pd.DataFrame.

    Alternatively, if jus the index of the "flattened" labels is provided, then the equivalent multi-index is returned.
    """

    def gen_mutli_index(_idx: pd.Index):
        """Returns the multi-index represented by the flattened index."""
        index_value_list = list()
        for col in _idx.str.split('|'):
            index_value_list.append(tuple(component.split('=')[1] for component in col))
        index_name_list = tuple(component.split('=')[0] for component in _idx[0].split('|'))
        return pd.MultiIndex.from_tuples(index_value_list, names=index_name_list)

    if isinstance(_x, pd.DataFrame):
        _y = _x.copy()
        _y.columns = gen_mutli_index(_x.columns)
        return _y
    else:
        return gen_mutli_index(_x)


class LogsDict(Mapping):
    """Parses module-specific log files and returns Pandas dataframes.

        The dictionary returned has the format::

            {
                <logger 1 name>: {
                                   <log key 1>: <pandas dataframe>,
                                   <log key 2>: <pandas dataframe>,
                                   <log key 3>: <pandas dataframe>
                                 },

                <logger 2 name>: {
                                   <log key 4>: <pandas dataframe>,
                                   <log key 5>: <pandas dataframe>,
                                   <log key 6>: <pandas dataframe>
                                 },
                ...
            }
    """

    def __init__(self, file_names_and_paths, level):
        super().__init__()
        # initialise class with module-specific log files paths
        self._logfile_names_and_paths: Dict[str, str] = file_names_and_paths

        # create a dictionary that will contain cached data
        self._results_cache: Dict[str, Dict] = dict()

        self._level = level

    def __getitem__(self, key, cache=True):
        # check if the requested key is found in a dictionary containing module name and log file paths. if key
        # is found, return parsed logs else return KeyError
        if key in self._logfile_names_and_paths:
            # check if key is found in cache
            if key not in self._results_cache:
                result_df = _parse_log_file_inner_loop(self._logfile_names_and_paths[key], self._level)
                # get metadata for the selected log file and merge it all with the selected key
                result_df[key]['_metadata'] = result_df['_metadata']
                if not cache:  # check if caching is disallowed
                    return result_df[key]
                self._results_cache[key] = result_df[key]    # add key specific parsed results to cache
            return self._results_cache[key]  # return the added results

        else:
            raise KeyError

    def __contains__(self, k):
        # if key k is a valid logfile entry
        return k in self._logfile_names_and_paths

    def items(self):
        # parse module-specific log file and return results as a generator
        for key in self._logfile_names_and_paths.keys():
            module_specific_logs = self.__getitem__(key, cache=False)
            yield key, module_specific_logs

    def __repr__(self):
        return repr(self._logfile_names_and_paths)

    def __len__(self):
        return len(self._logfile_names_and_paths)

    def keys(self):
        # return dictionary keys
        return self._logfile_names_and_paths.keys()

    def values(self):
        # parse module-specific log file and yield the results
        for key in self._logfile_names_and_paths.keys():
            module_specific_logs = self.__getitem__(key, cache=False)
            yield module_specific_logs

    def __iter__(self):
        return iter(self._logfile_names_and_paths)

    def __getstate__(self):
        # Ensure all items cached before pickling
        for key in self.keys():
            self.__getitem__(key, cache=True)
        return self.__dict__


def get_filtered_treatment_ids(depth: Optional[int] = None) -> List[str]:
    """Return a list of treatment_ids that are defined in the model, filtered to a specified depth."""

    def filter_treatments(_treatments: Iterable[str], depth: int = 1) -> List[str]:
        """Reduce an iterable of `TREATMENT_IDs` by ignoring difference beyond a certain depth of specification and
        adding '_*' to the end to serve as a wild-card.
        N.B., The TREATMENT_ID is defined with each increasing level of specification separated by a `_`. """
        return sorted(list(set(
            [
                "".join(f"{x}_" for i, x in enumerate(t.split('_')) if i < depth).rstrip('_') + '_*'
                for t in set(_treatments)
                if t # In the event an abstract base class is detected, that does not set TREATMENT_ID by default
            ]
        )))

    # Get pd.DataFrame with information of all the defined HSI
    # Import within function to avoid circular import error
    from tlo.analysis.hsi_events import get_all_defined_hsi_events_as_dataframe
    hsi_event_details = get_all_defined_hsi_events_as_dataframe()

    # Return list of TREATMENT_IDs and filter to the resolution needed
    return filter_treatments(hsi_event_details['treatment_id'], depth=depth if depth is not None else np.inf)


def colors_in_matplotlib() -> tuple:
    """Return tuple of the strings for all the colours defined in Matplotlib."""
    return tuple(
        set().union(
            mcolors.BASE_COLORS.keys(),
            mcolors.TABLEAU_COLORS.keys(),
            mcolors.CSS4_COLORS.keys(),
        )
    )


APPT_TYPE_TO_COARSE_APPT_TYPE_MAP = MappingProxyType({
    'Under5OPD': 'Outpatient',
    'Over5OPD': 'Outpatient',
    'ConWithDCSA': 'Con w/ DCSA',
    'AccidentsandEmerg': 'A & E',
    'InpatientDays': 'Inpatient',
    'IPAdmission': 'Inpatient',
    'AntenatalFirst': 'RMNCH',
    'ANCSubsequent': 'RMNCH',
    'NormalDelivery': 'RMNCH',
    'CompDelivery': 'RMNCH',
    'Csection': 'RMNCH',
    'EPI': 'RMNCH',
    'FamPlan': 'RMNCH',
    'U5Malnutr': 'RMNCH',
    'VCTNegative': 'HIV/AIDS',
    'VCTPositive': 'HIV/AIDS',
    'MaleCirc': 'HIV/AIDS',
    'NewAdult': 'HIV/AIDS',
    'EstMedCom': 'HIV/AIDS',
    'EstNonCom': 'HIV/AIDS',
    'PMTCT': 'HIV/AIDS',
    'Peds': 'HIV/AIDS',
    'TBNew': 'Tb',
    'TBFollowUp': 'Tb',
    'DentAccidEmerg': 'Dental',
    'DentSurg': 'Dental',
    'DentalU5': 'Dental',
    'DentalO5': 'Dental',
    'MentOPD': 'Mental Health',
    'MentClinic': 'Mental Health',
    'MajorSurg': 'Surgery / Radiotherapy',
    'MinorSurg': 'Surgery / Radiotherapy',
    'Radiotherapy': 'Surgery / Radiotherapy',
    'STI': 'STI',
    'LabHaem': 'Lab / Diagnostics',
    'LabPOC': 'Lab / Diagnostics',
    'LabParasit': 'Lab / Diagnostics',
    'LabBiochem': 'Lab / Diagnostics',
    'LabMicrobio': 'Lab / Diagnostics',
    'LabMolec': 'Lab / Diagnostics',
    'LabTBMicro': 'Lab / Diagnostics',
    'LabSero': 'Lab / Diagnostics',
    'LabCyto': 'Lab / Diagnostics',
    'LabTrans': 'Lab / Diagnostics',
    'Ultrasound': 'Lab / Diagnostics',
    'Mammography': 'Lab / Diagnostics',
    'MRI': 'Lab / Diagnostics',
    'Tomography': 'Lab / Diagnostics',
    'DiagRadio': 'Lab / Diagnostics',
    'PharmDispensing': 'Pharm Dispensing'
})


COARSE_APPT_TYPE_TO_COLOR_MAP = MappingProxyType({
    'Outpatient': 'magenta',
    'Con w/ DCSA': 'crimson',
    'A & E': 'forestgreen',
    'Inpatient': 'mediumorchid',
    'RMNCH': 'gold',
    'HIV/AIDS': 'darkturquoise',
    'Tb': 'y',
    'Dental': 'rosybrown',
    'Mental Health': 'lightsalmon',
    'Surgery / Radiotherapy': 'orange',
    'STI': 'slateblue',
    'Lab / Diagnostics': 'dodgerblue',
    'Pharm Dispensing': 'springgreen'
})


def get_coarse_appt_type(appt_type: str) -> str:
    """Return the `coarser` categorization of appt_types for a given appt_type."""
    return APPT_TYPE_TO_COARSE_APPT_TYPE_MAP.get(appt_type, None)


def order_of_coarse_appt(_coarse_appt: Union[str, pd.Index]) -> Union[int, pd.Index]:
    """Define a standard order for the coarse appointment types."""
    ordered_coarse_appts = list(COARSE_APPT_TYPE_TO_COLOR_MAP.keys())
    if isinstance(_coarse_appt, str):
        return ordered_coarse_appts.index(_coarse_appt)
    else:
        return pd.Index(ordered_coarse_appts.index(c) for c in _coarse_appt)


def get_color_coarse_appt(coarse_appt_type: str) -> str:
    """Return the colour (as matplotlib string) assigned to this appointment type.

    Returns `np.nan` if appointment-type is not recognised.

    Names of colors are selected with reference to: https://i.stack.imgur.com/lFZum.png
    """
    return COARSE_APPT_TYPE_TO_COLOR_MAP.get(coarse_appt_type, np.nan)


SHORT_TREATMENT_ID_TO_COLOR_MAP = MappingProxyType({

    '*': 'black',

    'FirstAttendance*': 'darkgrey',
    'Inpatient*': 'silver',

    'Contraception*': 'darkseagreen',
    'AntenatalCare*': 'green',
    'DeliveryCare*': 'limegreen',
    'PostnatalCare*': 'springgreen',

    'Alri*': 'darkorange',
    'Diarrhoea*': 'tan',
    'Undernutrition*': 'gold',
    'Epi*': 'darkgoldenrod',

    'Hiv*': 'deepskyblue',
    'Malaria*': 'lightsteelblue',
    'Measles*': 'cornflowerblue',
    'Tb*': 'mediumslateblue',
    'Schisto*': 'skyblue',

    'CardioMetabolicDisorders*': 'brown',

    'BladderCancer*': 'orchid',
    'BreastCancer*': 'mediumvioletred',
    'OesophagealCancer*': 'deeppink',
    'ProstateCancer*': 'hotpink',
    'OtherAdultCancer*': 'palevioletred',

    'Depression*': 'indianred',
    'Epilepsy*': 'red',
    'Copd*': 'lightcoral',

    'Rti*': 'lightsalmon',
})


def _standardize_short_treatment_id(short_treatment_id):
    return short_treatment_id.replace('_*', '*').rstrip('*') + '*'


def order_of_short_treatment_ids(
    short_treatment_id: Union[str, pd.Index]
) -> Union[int, pd.Index]:
    """Define a standard order for short treatment_ids."""
    ordered_short_treatment_ids = list(SHORT_TREATMENT_ID_TO_COLOR_MAP.keys())
    if isinstance(short_treatment_id, str):
        return ordered_short_treatment_ids.index(
            _standardize_short_treatment_id(short_treatment_id)
        )
    else:
        return pd.Index(
            ordered_short_treatment_ids.index(_standardize_short_treatment_id(i))
            for i in short_treatment_id
        )


def get_color_short_treatment_id(short_treatment_id: str) -> str:
    """Return the colour (as matplotlib string) assigned to this shorted TREATMENT_ID.

    Returns `np.nan` if treatment_id is not recognised.
    """
    return SHORT_TREATMENT_ID_TO_COLOR_MAP.get(
        _standardize_short_treatment_id(short_treatment_id), np.nan
    )


CAUSE_OF_DEATH_OR_DALY_LABEL_TO_COLOR_MAP = MappingProxyType({
    'Maternal Disorders': 'green',
    'Neonatal Disorders': 'springgreen',
    'Congenital birth defects': 'mediumaquamarine',

    'Lower respiratory infections': 'darkorange',
    'Childhood Diarrhoea': 'tan',

    'AIDS': 'deepskyblue',
    'Malaria': 'lightsteelblue',
    'Measles': 'cornflowerblue',
    'TB (non-AIDS)': 'mediumslateblue',
    'Schistosomiasis': 'skyblue',

    'Heart Disease': 'sienna',
    'Kidney Disease': 'chocolate',
    'Diabetes': 'peru',
    'Stroke': 'burlywood',

    'Cancer (Bladder)': 'deeppink',
    'Cancer (Breast)': 'darkmagenta',
    'Cancer (Oesophagus)': 'mediumvioletred',
    'Cancer (Other)': 'crimson',
    'Cancer (Prostate)': 'hotpink',

    'Depression / Self-harm': 'goldenrod',
    'Epilepsy': 'gold',
    'COPD': 'khaki',

    'Transport Injuries': 'lightsalmon',

    'Lower Back Pain': 'slategray',

    'Other': 'dimgrey',
})


def order_of_cause_of_death_or_daly_label(
    cause_of_death_label: Union[str, pd.Index]
) -> Union[int, pd.Index]:
    """Define a standard order for Cause-of-Death labels."""
    ordered_cause_of_death_labels = list(CAUSE_OF_DEATH_OR_DALY_LABEL_TO_COLOR_MAP.keys())
    if isinstance(cause_of_death_label, str):
        return ordered_cause_of_death_labels.index(cause_of_death_label)
    else:
        return pd.Index(
            ordered_cause_of_death_labels.index(c) for c in cause_of_death_label
        )


def get_color_cause_of_death_or_daly_label(cause_of_death_label: str) -> str:
    """Return the colour (as matplotlib string) assigned to this Cause-of-Death Label.

    Returns `np.nan` if label is not recognised.
    """
    return CAUSE_OF_DEATH_OR_DALY_LABEL_TO_COLOR_MAP.get(cause_of_death_label, np.nan)


def squarify_neat(sizes: np.array, label: np.array, colormap: Callable = None, numlabels: int = 5, **kwargs):
    """Pass through to squarify, with some customisation: ...
     * Apply the colormap specified
     * Only give label a selection of the segments
     N.B. The package `squarify` is required.
    """
    # Suppress labels for all but the `numlabels` largest entries.
    to_label = set(pd.Series(index=label, data=sizes).sort_values(ascending=False).iloc[0:numlabels].index)

    squarify.plot(
        sizes=sizes,
        label=[_label if _label in to_label else '' for _label in label],
        color=[colormap(_x) for _x in label] if colormap is not None else None,
        **kwargs,
    )


def get_root_path(starter_path: Optional[Path] = None) -> Path:
    """Returns the absolute path of the top level of the repository. `starter_path` optionally gives a reference
    location from which to begin search; if omitted the location of this file is used."""

    def get_git_root(path: Path) -> Path:
        """Return path of git repo. Based on: https://stackoverflow.com/a/41920796"""
        git_repo = git.Repo(path, search_parent_directories=True)
        git_root = git_repo.working_dir
        return Path(git_root)

    if starter_path is None:
        return get_git_root(__file__)
    elif Path(starter_path).exists() and Path(starter_path).is_absolute():
        return get_git_root(starter_path)
    else:
        raise OSError("File Not Found")


def bin_hsi_event_details(
    results_folder: Path,
    get_counter_from_event_details: callable,
    start_date: Date,
    end_date: Date,
    do_scaling: bool = False
) -> Dict[Tuple[int, int], Counter]:
    """Bin logged HSI event details into dictionary of counters for each draw and run.

    :param results_folder: Path to folder containing scenario outputs.
    :param get_counter_from_event_details: Callable which when passed and event details
        dictionary and count returns a Counter instance keyed by properties to bin
        over.
    :param start_date: Start date to filter log entries by when accumulating counts.
    :param end_date: End date to filter log entries by when accumulating counts.
    :param do_scaling: Whether to scale counts by population scaling factor value
        recorded in `tlo.methods.population` log.

    :return: Dictionary keyed by `(draw, run)` tuples with corresponding values the
        counters containing the binned event detail property counts for the
        corresponding scenario draw and run.
    """
    scenario_info = get_scenario_info(results_folder)
    binned_counts_by_draw_and_run = {}
    for draw in range(scenario_info["number_of_draws"]):
        for run in range(scenario_info["runs_per_draw"]):
            scaling_factor = 1 if not do_scaling else load_pickled_dataframes(
                results_folder, draw, run, 'tlo.methods.population'
            )['tlo.methods.population']['scaling_factor']['scaling_factor'].values[0]
            hsi_event_counts = load_pickled_dataframes(
                results_folder, draw, run, "tlo.methods.healthsystem.summary"
            )["tlo.methods.healthsystem.summary"]["hsi_event_counts"]
            hsi_event_counts = hsi_event_counts[
                hsi_event_counts['date'].between(start_date, end_date)
            ]
            hsi_event_counts_sum = sum(
                [
                    Counter(d)
                    for d in hsi_event_counts["hsi_event_key_to_counts"].values
                ],
                start=Counter()
            )
            hsi_event_details = load_pickled_dataframes(
                results_folder, draw, run, "tlo.methods.healthsystem.summary"
            )[
                "tlo.methods.healthsystem.summary"
            ]["hsi_event_details"]["hsi_event_key_to_event_details"][0]
            binned_counts_by_draw_and_run[draw, run] = sum(
                (
                    get_counter_from_event_details(
                        hsi_event_details[key], count * scaling_factor
                    )
                    for key, count in hsi_event_counts_sum.items()
                ),
                Counter()
            )
    return binned_counts_by_draw_and_run


def compute_mean_across_runs(
    counters_by_draw_and_run: Dict[Tuple[int, int], Counter]
) -> Dict[int, Counter]:
    """Compute mean across scenario runs of dict of counters keyed by draw and run.

    :param counters_by_draw_and_run: Dictionary keyed by `(draw, run)` tuples with
        counter values.

    :return: Dictionary keyed by `draw` with counter values corresponding to mean
        of counters across all runs for each draw.
    """
    summed_counters_by_draw = defaultdict(Counter)
    num_runs_by_draw = Counter()
    for (draw, _), counter in counters_by_draw_and_run.items():
        summed_counters_by_draw[draw] += counter
        num_runs_by_draw[draw] += 1
    return {
        draw: Counter(
            {key: count / num_runs_by_draw[draw] for key, count in counter.items()}
        )
        for draw, counter in summed_counters_by_draw.items()
    }


def plot_stacked_bar_chart(
    ax: plt.Axes,
    binned_counts: Counter,
    inner_group_cmap: Optional[Dict] = None,
    bar_width: float = 0.5,
    count_scale: float = 1.
):
    """Plot a stacked bar chart using count data binned over two levels of grouping.

    :param ax: Matplotlib axis to add bar chart to.
    :param binned_counts: Counts keyed by pair of string keys corresponding to inner
        and outer groups binning performed over.
    :param inner_group_cmap: Map from inner group keys to colors to plot corresponding
        bars with. If ``None`` the default color cycle will be used.
    :param bar_width: Width of each bar as a proportion of space between bars.
    :param count_scale: Scaling factor to multiply all counts by.
    """
    outer_groups = sorted(set(outer_group for outer_group, _ in binned_counts))
    if inner_group_cmap is None:
        inner_groups = sorted(set(inner_group for _, inner_group in binned_counts))
    else:
        inner_groups = list(inner_group_cmap.keys())
    cumulative_counts = Counter({outer_group: 0 for outer_group in outer_groups})
    for inner_group in inner_groups:
        counts = Counter(
            {
                outer_group: binned_counts[outer_group, inner_group] * count_scale
                for outer_group in outer_groups
            }
        )
        if sum(counts.values()) > 0:
            ax.bar(
                list(counts.keys()),
                list(counts.values()),
                bottom=list(
                    cumulative_counts[outer_group] for outer_group in outer_groups
                ),
                label=inner_group,
                color=(
                    None if inner_group_cmap is None else inner_group_cmap[inner_group]
                ),
                width=bar_width,
            )
        cumulative_counts += counts
    ax.legend()


def plot_clustered_stacked(dfall, ax, color_for_column_map=None, scaled=False, legends=True, H="/", **kwargs):
    """Given a dict of dataframes, with identical columns and index, create a clustered stacked bar plot.
    * H is the hatch used for identification of the different dataframe.
    * color_for_column_map should return a color for every column in the dataframes
    * legends=False, suppresses generation of the legends
    With `scaled=True`, the height of the stacked-bar is scaled to 1.0.
    From: https://stackoverflow.com/questions/22787209/how-to-have-clusters-of-stacked-bars"""

    n_df = len(dfall)
    n_col = len(list(dfall.values())[0].columns)
    n_ind = len(list(dfall.values())[0].index)

    for i, df in enumerate(dfall.values()):  # for each data frame
        if scaled:
            df = df.apply(lambda row: (row / row.sum()).fillna(0.0), axis=1)

        ax = df.plot.bar(
            stacked=True,
            ax=ax,
            legend=False,
            color=[color_for_column_map(_label) for _label in df.columns],
            **kwargs
        )

    _handles, _labels = ax.get_legend_handles_labels()  # get the handles we want to modify
    for i in range(0, n_df * n_col, n_col):  # len(h) = n_col * n_df
        for j, pa in enumerate(_handles[i: i+n_col]):
            for rect in pa.patches:  # for each index
                rect.set_x(rect.get_x() + 1 / float(n_df + 1) * i / float(n_col))
                rect.set_hatch(H * int(i / n_col))  # edited part
                rect.set_width(1 / float(n_df + 1))

    ax.set_xticks((np.arange(0, 2 * n_ind, 2) + 1 / float(n_df + 1)) / 2.)
    ax.set_xticklabels(df.index, rotation=0)

    if legends:
        # Add invisible data to add another legend
        n = []
        for i in range(n_df):
            n.append(ax.bar(0, 0, color="gray", hatch=H * i))

        l1 = ax.legend(_handles[:n_col], _labels[:n_col], loc=[1.01, 0.5])
        _ = plt.legend(n, dfall.keys(), loc=[1.01, 0.1])
        ax.add_artist(l1)


def get_mappers_in_fullmodel(resourcefilepath: Path, outputpath: Path):
    """Returns the cause-of-death, cause-of-disability and cause-of-DALYS mappers that are created in a run of the
    fullmodel."""

    start_date = Date(2010, 1, 1)
    sim = Simulation(start_date=start_date, seed=0, log_config={'filename': 'test_log', 'directory': outputpath})

    from tlo.methods.fullmodel import fullmodel
    sim.register(*fullmodel(resourcefilepath=resourcefilepath))

    sim.make_initial_population(n=10_000)
    sim.simulate(end_date=start_date)
    demog_log = parse_log_file(sim.log_filepath)['tlo.methods.demography']
    hb_log = parse_log_file(sim.log_filepath)['tlo.methods.healthburden']

    keys = [
        (demog_log, 'mapper_from_tlo_cause_to_common_label'),
        (demog_log, 'mapper_from_gbd_cause_to_common_label'),
        (hb_log, 'disability_mapper_from_tlo_cause_to_common_label'),
        (hb_log, 'disability_mapper_from_gbd_cause_to_common_label'),
        (hb_log, 'daly_mapper_from_gbd_cause_to_common_label'),
        (hb_log, 'daly_mapper_from_tlo_cause_to_common_label'),
    ]

    def extract_mapper(key_tuple):
        return pd.Series(key_tuple[0].get(key_tuple[1]).drop(columns={'date'}).loc[0]).to_dict()

    return {k[1]: extract_mapper(k) for k in keys}


def get_parameters_for_status_quo() -> Dict:
    """
    Returns a dictionary of parameters and their updated values to indicate
    the "Status Quo" scenario. This is the configuration that is the target
    of calibrations.

    The return dict is in the form:
    e.g. {
            'Depression': {
                'pr_assessed_for_depression_for_perinatal_female': 1.0,
                'pr_assessed_for_depression_in_generic_appt_level1': 1.0,
                },
            'Hiv': {
                'prob_start_art_or_vs': 1.0,
                }
         }
    """

    return {
        "SymptomManager": {
            "spurious_symptoms": True,
        },
        "HealthSystem": {
            'Service_Availability': ['*'],
            "use_funded_or_actual_staffing": "actual",
            "mode_appt_constraints": 1,
            "cons_availability": "default",
            "beds_availability": "default",
            "equip_availability": "all",  # <--- NB. Existing calibration is assuming all equipment is available
        },
    }

def get_parameters_for_standard_mode2_runs() -> Dict:
    """
    Returns a dictionary of parameters and their updated values to indicate
    the "standard mode 2" scenario.

    The return dict is in the form:
    e.g. {
            'Depression': {
                'pr_assessed_for_depression_for_perinatal_female': 1.0,
                'pr_assessed_for_depression_in_generic_appt_level1': 1.0,
                },
            'Hiv': {
                'prob_start_art_or_vs': 1.0,
                }
         }
    """

    return {
        "SymptomManager": {
            "spurious_symptoms": True,
        },
        "HealthSystem": {
            'Service_Availability': ['*'],
            "use_funded_or_actual_staffing": "actual",
            "mode_appt_constraints": 1,
            "mode_appt_constraints_postSwitch": 2, # <-- Include a transition to mode 2, to pick up any issues with this
            "year_mode_switch": 2012, # <-- Could make this quite soon, but I'd say >1 year
            "tclose_overwrite": 1, # <-- In most of our runs in mode 2, we chose to overwrite tclose
            "tclose_days_offset_overwrite": 7, # <-- and usually set it to 7.
            "cons_availability": "default",
            "beds_availability": "default",
            "equip_availability": "all",  # <--- NB. Existing calibration is assuming all equipment is available
        },
    }


def get_parameters_for_hrh_historical_scaling_and_rescaling_for_mode2() -> Dict:
    """
    Returns a dictionary of parameters and their updated values to indicate
    scenario runs that involve:
    mode switch from 1 to 2 in 2020,
    rescaling hrh capabilities to effective capabilities in the end of 2019 (the previous year of mode switch),
    hrh historical scaling from 2020 to 2024.

    The return dict is in the form:
    e.g. {
            'Depression': {
                'pr_assessed_for_depression_for_perinatal_female': 1.0,
                'pr_assessed_for_depression_in_generic_appt_level1': 1.0,
                },
            'Hiv': {
                'prob_start_art_or_vs': 1.0,
                }
         }
    """

    return {
        "SymptomManager": {
            "spurious_symptoms": True,
        },
        "HealthSystem": {
            'Service_Availability': ['*'],
            "use_funded_or_actual_staffing": "actual",
            "mode_appt_constraints": 1,
            "mode_appt_constraints_postSwitch": 2,
            "year_mode_switch": 2020,  # <-- Given that the data in HRH capabilities resource file are for year 2019
            # and that the model has been calibrated to data by 2019, we want the rescaling to effective capabilities
            # to happen in the end of year 2019, which should be the previous year of mode switch to mode 2.
            "scale_to_effective_capabilities": True,
            'yearly_HR_scaling_mode': 'historical_scaling',  # <-- for 5 years of 2020-2024; the yearly historical
            # scaling factor are stored in the sheet "historical_scaling" in ResourceFile_dynamic_HR_scaling.
            "tclose_overwrite": 1,  # <-- In most of our runs in mode 2, we chose to overwrite tclose
            "tclose_days_offset_overwrite": 7,  # <-- and usually set it to 7.
            "cons_availability": "default",
            "beds_availability": "default",
            "equip_availability": "all",  # <--- NB. Existing calibration is assuming all equipment is available
            "policy_name": 'Naive',
        },
    }


def get_parameters_for_improved_healthsystem_and_healthcare_seeking(
    resourcefilepath: Path,
    max_healthsystem_function: Optional[bool] = False,
    max_healthcare_seeking: Optional[bool] = False,
) -> Dict:
    """
    Returns a dictionary of parameters and their updated values to indicate
    an ideal healthcare system in terms of maximum health system function, and/or
    maximum healthcare seeking.

    The return dict is in the form:
    e.g. {
            'Depression': {
                'pr_assessed_for_depression_for_perinatal_female': 1.0,
                'pr_assessed_for_depression_in_generic_appt_level1': 1.0
                },
            'Hiv': {
                'prob_start_art_or_vs': <<the dataframe named in the corresponding cell in the ResourceFile>>
                }
         }
    """

    def read_value(_value):
        """Returns the value, or a dataframe if the value point to a different sheet in the workbook, or a series if the
        value points to sheet in the workbook with only two columns (which become the index and the values)."""
        drop_extra_columns = lambda df: df.dropna(how='all', axis=1)  # noqa E731
        squeeze_single_col_df_to_series = lambda df: \
            df.set_index(df[df.columns[0]])[df.columns[1]] if len(df.columns) == 2 else df  # noqa E731

        def construct_multiindex_if_implied(df):
            """Detect if a multi-index is implied (by the first column header having a "/" in it) and construct this."""
            if isinstance(df, pd.DataFrame) and (len(df.columns) > 1) and ('/' in df.columns[0]):
                idx = df[df.columns[0]].str.split('/', expand=True)
                idx.columns = tuple(df.columns[0].split('/'))

                # Make the dtype as `int` if possible
                for col in idx.columns:
                    try:
                        idx[col] = idx[col].astype(int)
                    except ValueError:
                        pass

                df.index = pd.MultiIndex.from_frame(idx)
                return df.drop(columns=df.columns[0])
            else:
                return df

        if isinstance(_value, str) and _value.startswith("#"):
            sheet_name = _value.lstrip("#").split('!')[0]
            return \
                squeeze_single_col_df_to_series(
                    drop_extra_columns(
                        construct_multiindex_if_implied(
                            pd.read_excel(workbook, sheet_name=sheet_name))))

        elif isinstance(_value, str) and _value.startswith("["):
            # this looks like its intended to be a list
            return eval(_value)
        else:
            return _value

    workbook = pd.ExcelFile(
        resourcefilepath / 'ResourceFile_Improved_Healthsystem_And_Healthcare_Seeking.xlsx')

    # Load the ResourceFile for the list of parameters that may change
    mainsheet = pd.read_excel(workbook, 'main').set_index(['Module', 'Parameter'])

    # Select which columns for parameter changes to extract
    cols = []
    if max_healthsystem_function:
        cols.append('max_healthsystem_function')

    if max_healthcare_seeking:
        cols.append('max_healthcare_seeking')

    # Collect parameters that will be changed (collecting the first encountered non-NAN value)
    params_to_change = mainsheet[cols].dropna(axis=0, how='all')\
                                      .apply(lambda row: [v for v in row if not pd.isnull(v)][0], axis=1)

    # Convert to dictionary
    params = defaultdict(lambda: defaultdict(dict))
    for idx, value in params_to_change.items():
        params[idx[0]][idx[1]] = read_value(value)

    return params


def mix_scenarios(*dicts) -> Dict:
    """Helper function to combine a Dicts that show which parameters should be over-written.
     * If a parameter appears in more than one Dict, the value in the last-added dict is taken, and a UserWarning
      is raised;
     * Items under the same top-level key (i.e., for the Module) are merged rather than being over-written."""

    d = defaultdict(lambda: defaultdict(dict))

    for _d in dicts:
        for mod, params_in_mod in _d.items():
            for param, value in params_in_mod.items():
                if param in d[mod]:
                    if d[mod][param] != value:
                        warnings.warn(f'Parameter is being updated more than once: module={mod}, parameter={param}',
                                      UserWarning,)
                d[mod].update({param: value})

    return d<|MERGE_RESOLUTION|>--- conflicted
+++ resolved
@@ -366,7 +366,6 @@
     use_standard_error: bool = False,
     only_central: bool = False,
     collapse_columns: bool = False,
-    use_standard_error: bool = False,
 ) -> pd.DataFrame:
     """Utility function to compute summary statistics
 
@@ -406,18 +405,12 @@
         stats["lower"] = grouped_results.quantile(lower_quantile)
         stats["upper"] = grouped_results.quantile(1 - lower_quantile)
     else:
-<<<<<<< HEAD
-        std_deviation = grouped_results.std()
-        std_error = std_deviation / np.sqrt(len(grouped_results))
-        z_value = st.norm.ppf(1 - (1. - width_of_range) / 2.)  # (import scipy.stats as st)
-=======
         #  Use standard error concept whereby we're using the intervals to express a 95% CI on the value of the mean.
         #  This will make width of uncertainty become narrower with more runs.
         std_deviation = grouped_results.std()
         num_runs_per_draw = grouped_results.size().T
         std_error = std_deviation.div(np.sqrt(num_runs_per_draw))
         z_value = st.norm.ppf(1 - (1. - width_of_range) / 2.)
->>>>>>> f0d351b8
         stats["lower"] = stats['central'] - z_value * std_error
         stats["upper"] = stats['central'] + z_value * std_error
 
@@ -448,8 +441,7 @@
 def summarize(
     results: pd.DataFrame,
     only_mean: bool = False,
-    collapse_columns: bool = False,
-    use_standard_error: bool = True,
+    collapse_columns: bool = False
 ):
     """Utility function to compute summary statistics
 
@@ -470,7 +462,6 @@
         central_measure='mean',
         only_central=only_mean,
         collapse_columns=collapse_columns,
-        use_standard_error=use_standard_error,
     )
     # rename 'central' to 'mean' if needed
     if isinstance(output, pd.DataFrame):
