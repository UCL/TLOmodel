--- conflicted
+++ resolved
@@ -317,13 +317,9 @@
             try:
                 df: pd.DataFrame = load_pickled_dataframes(results_folder, draw, run, module)[module][key]
                 output_from_eval: pd.Series = generate_series(df)
-<<<<<<< HEAD
-                assert isinstance(output_from_eval, pd.Series), 'Custom command does not generate a pd.Series'
-=======
                 assert isinstance(output_from_eval, pd.Series), (
                     'Custom command does not generate a pd.Series'
                 )
->>>>>>> 9101befe
                 if do_scaling:
                     res[draw_run] = output_from_eval * get_multiplier(draw, run)
                 else:
