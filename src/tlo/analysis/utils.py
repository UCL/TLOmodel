"""
General utility functions for TLO analysis
"""
import fileinput
import gzip
import json
import os
import pickle
import warnings
from collections import Counter, defaultdict
from collections.abc import Mapping
from pathlib import Path
from types import MappingProxyType
from typing import Callable, Dict, Iterable, List, Literal, Optional, TextIO, Tuple, Union

import git
import matplotlib.colors as mcolors
import matplotlib.pyplot as plt
import numpy as np
import pandas as pd
import scipy.stats as st
import squarify

from tlo import Date, Simulation, logging, util
from tlo.logging.reader import LogData
from tlo.util import create_age_range_lookup

logger = logging.getLogger(__name__)
logger.setLevel(logging.INFO)


def _parse_log_file_inner_loop(filepath, level):
    """Parses the log file and returns dictionary of dataframes"""
    log_data = LogData()
    with open(filepath) as log_file:
        for line in log_file:
            # only parse json entities
            if line.startswith('{'):
                log_data.parse_log_line(line, level)
            else:
                print('FAILURE: found old-style log:')
                print(line)
                raise RuntimeError
    # convert dictionaries to dataframes
    output_logs = {**log_data.get_log_dataframes()}
    return output_logs


def parse_log_file(log_filepath, level: int = logging.INFO):
    """Parses logged output from a TLO run, split it into smaller logfiles and returns a class containing paths to
    these split logfiles.

    :param log_filepath: file path to log file
    :param level: parse everything from the given level
    :return: a class containing paths to split logfiles
    """
    print(f'Processing log file {log_filepath}')
    uuid_to_module_name: Dict[str, str] = dict()  # uuid to module name
    module_name_to_filehandle: Dict[str, TextIO] = dict()  # module name to file handle

    log_directory = Path(log_filepath).parent
    print(f'Writing module-specific log files to {log_directory}')

    # iterate over each line in the logfile
    with open(log_filepath) as log_file:
        for line in log_file:
            # only parse lines that are json log lines (old-style logging is not supported)
            if line.startswith('{'):
                log_data_json = json.loads(line)
                uuid = log_data_json['uuid']
                # if this is a header line (only header lines have a `type` key)
                if 'type' in log_data_json:
                    module_name = log_data_json["module"]
                    uuid_to_module_name[uuid] = module_name
                    # we only need to create the file if we don't already have one for this module
                    if module_name not in module_name_to_filehandle:
                        module_name_to_filehandle[module_name] = open(log_directory / f"{module_name}.log", mode="w")
                # copy line from log file to module-specific log file (both headers and non-header lines)
                module_name_to_filehandle[uuid_to_module_name[uuid]].write(line)

    print('Finished writing module-specific log files.')

    # close all module-specific files
    for file_handle in module_name_to_filehandle.values():
        file_handle.close()

    # return an object that accepts as an argument a dictionary containing paths to split logfiles
    return LogsDict({name: handle.name for name, handle in module_name_to_filehandle.items()}, level)


def merge_log_files(log_path_1: Path, log_path_2: Path, output_path: Path) -> None:
    """Merge two log files, skipping any repeated header lines.

    :param log_path_1: Path to first log file to merge. Records from this log file will
        appear first in merged log file.
    :param log_path_2: Path to second log file to merge. Records from this log file will
        appear after those in log file at `log_path_1` and any header lines in this file
        which are also present in log file at `log_path_1` will be skipped.
    :param output_path: Path to write merged log file to. Must not be one of `log_path_1`
        or `log_path_2` as data is read from files while writing to this path.
    """
    if output_path == log_path_1 or output_path == log_path_2:
        msg = "output_path must not be equal to log_path_1 or log_path_2"
        raise ValueError(msg)
    with fileinput.input(files=(log_path_1, log_path_2), mode="r") as log_lines:
        with output_path.open("w") as output_file:
            written_header_lines = {}
            for log_line in log_lines:
                log_data = json.loads(log_line)
                if "type" in log_data and log_data["type"] == "header":
                    if log_data["uuid"] in written_header_lines:
                        previous_header_line = written_header_lines[log_data["uuid"]]
                        if  previous_header_line == log_line:
                            continue
                        else:
                            msg = (
                                "Inconsistent header lines with matching UUIDs found when merging logs:\n"
                                f"{previous_header_line}\n{log_line}\n"
                            )
                            raise RuntimeError(msg)
                    written_header_lines[log_data["uuid"]] = log_line
                output_file.write(log_line)


def write_log_to_excel(filename, log_dataframes):
    """Takes the output of parse_log_file() and creates an Excel file from dataframes"""
    metadata = list()
    sheet_count = 0
    for module, dataframes in log_dataframes.items():
        for key, dataframe in dataframes.items():
            if key != '_metadata':
                sheet_count += 1
                metadata.append([module, key, sheet_count, dataframes['_metadata'][module][key]['description']])

    with pd.ExcelWriter(filename) as writer:  # https://github.com/PyCQA/pylint/issues/3060 pylint: disable=E0110
        index = pd.DataFrame(data=metadata, columns=['module', 'key', 'sheet', 'description'])
        index.to_excel(writer, sheet_name='Index')
        sheet_count = 0
        for module, dataframes in log_dataframes.items():
            for key, df in dataframes.items():
                if key != '_metadata':
                    sheet_count += 1
                    df.to_excel(writer, sheet_name=f'Sheet {sheet_count}')


def make_calendar_period_lookup():
    """Returns a dictionary mapping calendar year (in years) to five year period
    i.e. { 1950: '1950-1954', 1951: '1950-1954, ...}
    """

    # Recycles the code used to make age-range lookups:
    ranges, lookup = util.create_age_range_lookup(1950, 2100, 5)

    # Removes the '0-1950' category
    ranges.remove('0-1950')

    for year in range(1950):
        lookup.pop(year)

    return ranges, lookup


def make_calendar_period_type():
    """
    Make an ordered categorical type for calendar periods
    Returns CategoricalDType
    """
    keys, _ = make_calendar_period_lookup()
    return pd.CategoricalDtype(categories=keys, ordered=True)


def make_age_grp_lookup():
    """Returns a dictionary mapping age (in years) to five year period
    i.e. { 0: '0-4', 1: '0-4', ..., 119: '100+', 120: '100+' }
    """
    return create_age_range_lookup(min_age=0, max_age=100, range_size=5)


def make_age_grp_types():
    """
    Make an ordered categorical type for age-groups
    Returns CategoricalDType
    """
    keys, _ = create_age_range_lookup(min_age=0, max_age=100, range_size=5)
    return pd.CategoricalDtype(categories=keys, ordered=True)


def to_age_group(_ages: pd.Series):
    """Return a pd.Series with age-group formatted as a categorical type, created from a pd.Series with exact age."""
    _, agegrplookup = make_age_grp_lookup()
    return _ages.map(agegrplookup).astype(make_age_grp_types())


def get_scenario_outputs(scenario_filename: str, outputs_dir: Path) -> list:
    """Returns paths of folders associated with a batch_file, in chronological order."""
    stub = scenario_filename.rstrip('.py')
    folders = [Path(f.path) for f in os.scandir(outputs_dir) if f.is_dir() and f.name.startswith(stub)]
    folders.sort()
    return folders


def get_scenario_info(scenario_output_dir: Path) -> dict:
    """Utility function to get the the number draws and the number of runs in a batch set.

    TODO: read the JSON file to get further information
    """
    info = dict()
    draw_folders = [f for f in os.scandir(scenario_output_dir) if f.is_dir()]

    info['number_of_draws'] = len(draw_folders)

    run_folders = [f for f in os.scandir(draw_folders[0]) if f.is_dir()]
    info['runs_per_draw'] = len(run_folders)

    return info


def load_pickled_dataframes(results_folder: Path, draw=0, run=0, name=None) -> dict:
    """Utility function to create a dict containing all the logs from the specified run within a batch set"""
    folder = results_folder / str(draw) / str(run)
    p: os.DirEntry
    pickles = [p for p in os.scandir(folder) if p.name.endswith('.pickle')]
    if name is not None:
        pickles = [p for p in pickles if p.name in f"{name}.pickle"]

    output = dict()
    for p in pickles:
        name = os.path.splitext(p.name)[0]
        with open(p.path, "rb") as f:
            output[name] = pickle.load(f)

    return output

def extract_draw_names(results_folder: Path) -> dict[int, str]:
    """Returns dict keyed by the draw-number giving the 'draw-name' declared for that draw in the Scenario at
    draw_names()."""
    draws = [f for f in os.scandir(results_folder) if f.is_dir()]
    return {
        int(d.name):
            load_pickled_dataframes(results_folder, d.name, 0, name="tlo.scenario")["tlo.scenario"]["draw_name"]["draw_name"].values[0]
        for d in draws
    }


def extract_params(results_folder: Path, use_draw_names: bool = False) -> Optional[pd.DataFrame]:
    """Utility function to get overridden parameters from scenario runs

    Returns dateframe summarizing parameters that change across the draws. It produces a dataframe with index of draw
    and columns of each parameters that is specified to be varied in the batch. NB. This does the extraction from run 0
    in each draw, under the assumption that the over-written parameters are the same in each run.
    """

    try:
        # Get the paths for the draws
        draws = [f for f in os.scandir(results_folder) if f.is_dir()]

        list_of_param_changes = list()

        for d in draws:
            p = load_pickled_dataframes(results_folder, d.name, 0, name="tlo.scenario")
            p = p["tlo.scenario"]["override_parameter"]

            p['module_param'] = p['module'] + ':' + p['name']
            p.index = [int(d.name)] * len(p.index)

            list_of_param_changes.append(p[['module_param', 'new_value']])

        params = pd.concat(list_of_param_changes)
        params.index.name = 'draw'
        params = params.rename(columns={'new_value': 'value'})
        params = params.sort_index()

        if use_draw_names:
            # use draw_names instead of draw_number in the index
            draw_names = extract_draw_names(results_folder)
            params.index = params.index.map(draw_names)
        return params

    except KeyError:
        print("No parameters changed between the runs")
        return None


def extract_results(results_folder: Path,
                    module: str,
                    key: str,
                    column: str = None,
                    index: str = None,
                    custom_generate_series=None,
                    do_scaling: bool = False,
                    ) -> pd.DataFrame:
    """Utility function to unpack results.

    Produces a dataframe from extracting information from a log with the column multi-index for the draw/run.

    If the column to be extracted exists in the log, the name of the `column` is provided as `column`. If the resulting
     dataframe should be based on another column that exists in the log, this can be provided as 'index'.

    If instead, some work must be done to generate a new column from log, then a function can be provided to do this as
     `custom_generate_series`.

    Optionally, with `do_scaling=True`, each element is multiplied by the scaling_factor recorded in the simulation.

    Note that if runs in the batch have failed (such that logs have not been generated), these are dropped silently.
    """

    def get_multiplier(_draw, _run):
        """Helper function to get the multiplier from the simulation.
        Note that if the scaling factor cannot be found a `KeyError` is thrown."""
        return load_pickled_dataframes(
            results_folder, _draw, _run, 'tlo.methods.population'
        )['tlo.methods.population']['scaling_factor']['scaling_factor'].values[0]

    if custom_generate_series is None:
        # If there is no `custom_generate_series` provided, it implies that function required selects the specified
        # column from the dataframe.
        assert column is not None, "Must specify which column to extract"
    else:
        assert index is None, "Cannot specify an index if using custom_generate_series"
        assert column is None, "Cannot specify a column if using custom_generate_series"

    def generate_series(dataframe: pd.DataFrame) -> pd.Series:
        if custom_generate_series is None:
            if index is not None:
                return dataframe.set_index(index)[column]
            else:
                return dataframe.reset_index(drop=True)[column]
        else:
            return custom_generate_series(dataframe)

    # get number of draws and numbers of runs
    info = get_scenario_info(results_folder)

    # Collect results from each draw/run
    res = dict()
    for draw in range(info['number_of_draws']):
        for run in range(info['runs_per_draw']):

            draw_run = (draw, run)

            try:
                df: pd.DataFrame = load_pickled_dataframes(results_folder, draw, run, module)[module][key]
                output_from_eval: pd.Series = generate_series(df)
                assert isinstance(output_from_eval, pd.Series), (
                    'Custom command does not generate a pd.Series'
                )
                if do_scaling:
                    res[draw_run] = output_from_eval * get_multiplier(draw, run)
                else:
                    res[draw_run] = output_from_eval

            except KeyError:
                # Some logs could not be found - probably because this run failed.
                res[draw_run] = None

    # Use pd.concat to compile results (skips dict items where the values is None)
    _concat = pd.concat(res, axis=1)
    _concat.columns.names = ['draw', 'run']  # name the levels of the columns multi-index
    return _concat


<<<<<<< HEAD
def summarize(results: pd.DataFrame, only_median: bool = False, collapse_columns: bool = False) -> pd.DataFrame:
=======
def compute_summary_statistics(
    results: pd.DataFrame,
    central_measure: Union[Literal["mean", "median"], None] = None,
    width_of_range: float = 0.95,
    use_standard_error: bool = False,
    only_central: bool = False,
    collapse_columns: bool = False,
) -> pd.DataFrame:
>>>>>>> f0d351b8
    """Utility function to compute summary statistics

    Finds a central value and a specified interval across the runs for each draw. By default, this uses a central
     measure of the median and a 95% interval range.

    :param results: The dataframe of results to compute summary statistics of.
    :param central_measure: The name of the central measure to use - either 'mean' or 'median' (defaults to 'median')
    :param width_of_range: The width of the range to compute the statistics (e.g. 0.95 for the 95% interval).
    :param use_standard_error: Whether the range should represent the standard error; otherwise it is just a
     description of the variation of runs. If selected, then the central measure is always the mean.
    :param collapse_columns: Whether to simplify the columnar index if there is only one run (cannot be done otherwise).
    :param only_central: Whether to only report the central value (dropping the range).
    :return: A dataframe with computed summary statistics.
    """

<<<<<<< HEAD
    summary = pd.concat(
        {
            'median': results.groupby(axis=1, by='draw', sort=False).quantile(0.5),
            'lower': results.groupby(axis=1, by='draw', sort=False).quantile(0.025),
            'upper': results.groupby(axis=1, by='draw', sort=False).quantile(0.975),
        },
        axis=1
    )
=======
    if use_standard_error:
        if not central_measure == 'mean':
            warnings.warn("When using 'standard-error' the central measure in the summary statistics is always the mean.")
            central_measure = 'mean'
    elif central_measure is None:
        # If no argument is provided for 'central_measure' (and not using standard-error), default to using 'median'
        central_measure = 'median'

    stats = dict()
    grouped_results = results.groupby(axis=1, by='draw', sort=False)

    if central_measure == 'mean':
        stats['central'] = grouped_results.mean()
    elif central_measure == 'median':
        stats['central'] = grouped_results.median()
    else:
        raise ValueError(f"Unknown stat: {central_measure}")

    if not use_standard_error:
        lower_quantile = (1. - width_of_range) / 2.
        stats["lower"] = grouped_results.quantile(lower_quantile)
        stats["upper"] = grouped_results.quantile(1 - lower_quantile)
    else:
        #  Use standard error concept whereby we're using the intervals to express a 95% CI on the value of the mean.
        #  This will make width of uncertainty become narrower with more runs.
        std_deviation = grouped_results.std()
        num_runs_per_draw = grouped_results.size().T
        std_error = std_deviation.div(np.sqrt(num_runs_per_draw))
        z_value = st.norm.ppf(1 - (1. - width_of_range) / 2.)
        stats["lower"] = stats['central'] - z_value * std_error
        stats["upper"] = stats['central'] + z_value * std_error

    summary = pd.concat(stats, axis=1)
>>>>>>> f0d351b8
    summary.columns = summary.columns.swaplevel(1, 0)
    summary.columns.names = ['draw', 'stat']
    summary = summary.sort_index(axis=1).reindex(columns=['lower', 'central', 'upper'], level=1)

<<<<<<< HEAD
    if only_median and (not collapse_columns):
        # Remove other metrics and simplify if 'only_mean' across runs for each draw is required:
        om: pd.DataFrame = summary.loc[:, (slice(None), "median")]
        om.columns = [c[0] for c in om.columns.to_flat_index()]
        om.columns.name = 'draw'
        return om
=======
    if only_central and (not collapse_columns):
        # Remove other metrics and simplify if 'only_central' across runs for each draw is required:
        oc: pd.DataFrame = summary.loc[:, (slice(None), "central")]
        oc.columns = [c[0] for c in oc.columns.to_flat_index()]
        oc.columns.name = 'draw'
        return oc
>>>>>>> f0d351b8

    elif collapse_columns and (len(summary.columns.levels[0]) == 1):
        # With 'collapse_columns', if number of draws is 1, then collapse columns multi-index:
        summary_droppedlevel = summary.droplevel('draw', axis=1)
<<<<<<< HEAD
        if only_median:
            return summary_droppedlevel['median']
=======
        if only_central:
            return summary_droppedlevel['central']
>>>>>>> f0d351b8
        else:
            return summary_droppedlevel

    else:
        return summary


def summarize(
    results: pd.DataFrame,
    only_mean: bool = False,
    collapse_columns: bool = False
):
    """Utility function to compute summary statistics

    Finds mean value and 95% interval across the runs for each draw.

    NOTE: This provides the legacy functionality of `summarize` that is hard-wired to use `means` (the kwarg is
     `only_mean` and the name of the column in the output is `mean`). Please move to using the new and more flexible
     version of `summarize` that allows the use of medians and is flexible to allow other forms of summary measure in
     the future.
    """
    warnings.warn(
        "This function uses MEAN as the central measure. We now recommend using MEDIAN instead. "
        "This can be done by using the function `compute_summary_statistics`."
        ""
    )
    output = compute_summary_statistics(
        results=results,
        central_measure='mean',
        only_central=only_mean,
        collapse_columns=collapse_columns,
    )
    # rename 'central' to 'mean' if needed
    if isinstance(output, pd.DataFrame):
        output = output.rename(columns={'central': 'mean'},
                               level=0 if output.columns.nlevels == 1 else 1)
    return output


def get_grid(params: pd.DataFrame, res: pd.Series):
    """Utility function to create the arrays needed to plot a heatmap.

    :param pd.DataFrame params: the dataframe of parameters with index=draw (made using `extract_params()`).
    :param pd.Series res: results of interest with index=draw (can be made using `extract_params()`)
    :returns: grid as dictionary
    """
    res = pd.concat([params.pivot(columns='module_param', values='value'), res], axis=1)
    piv = res.pivot_table(index=res.columns[0], columns=res.columns[1], values=res.columns[2])

    grid = dict()
    grid[res.columns[0]], grid[res.columns[1]] = np.meshgrid(piv.index, piv.columns)
    grid[res.columns[2]] = piv.values

    return grid


def format_gbd(gbd_df: pd.DataFrame):
    """Format GBD data to give standarize categories for age_group and period"""

    # Age-groups:
    gbd_df['Age_Grp'] = gbd_df['Age_Grp'].astype(make_age_grp_types())

    # label periods:
    calperiods, calperiodlookup = make_calendar_period_lookup()
    gbd_df['Period'] = gbd_df['Year'].map(calperiodlookup).astype(make_calendar_period_type())

    return gbd_df


def create_pickles_locally(scenario_output_dir, compressed_file_name_prefix=None):
    """For a run from the Batch system that has not resulted in the creation of the pickles, reconstruct the pickles
     locally."""

    def turn_log_into_pickles(logfile):
        print(f"Opening {logfile}")
        outputs = parse_log_file(logfile)
        for key, output in outputs.items():
            if key.startswith("tlo."):
                print(f" - Writing {key}.pickle")
                with open(logfile.parent / f"{key}.pickle", "wb") as f:
                    pickle.dump(output, f)

    def uncompress_and_save_logfile(compressed_file) -> Path:
        """Uncompress and save a log file and return its path."""
        target = compressed_file.parent / str(compressed_file.name[0:-3])
        with open(target, "wb") as t:
            with gzip.open(compressed_file, 'rb') as s:
                t.write(s.read())
        return target

    draw_folders = [f for f in os.scandir(scenario_output_dir) if f.is_dir()]
    for draw_folder in draw_folders:
        run_folders = [f for f in os.scandir(draw_folder) if f.is_dir()]
        for run_folder in run_folders:
            # Find the original log-file written by the simulation
            if compressed_file_name_prefix is None:
                logfile = [x for x in os.listdir(run_folder) if x.endswith('.log')][0]
            else:
                compressed_file_name = [
                    x for x in os.listdir(run_folder) if x.startswith(compressed_file_name_prefix)
                ][0]
                logfile = uncompress_and_save_logfile(Path(run_folder) / compressed_file_name)

            turn_log_into_pickles(logfile)


def compare_number_of_deaths(logfile: Path, resourcefilepath: Path):
    """Helper function to produce tables summarising deaths in the model run (given be a logfile) and the corresponding
    number of deaths in the GBD dataset.
    NB.
    * Requires output from the module `tlo.methods.demography`
    * Will do scaling automatically if the scaling-factor has been computed in the simulation (but not otherwise).
    """
    output = parse_log_file(logfile)

    # 1) Get model outputs:
    # - get scaling factor:
    if 'scaling_factor' in output['tlo.methods.population']:
        sf = output['tlo.methods.population']['scaling_factor']['scaling_factor'].values[0]
    else:
        sf = 1.0

    # - extract number of death by period/sex/age-group
    model = output['tlo.methods.demography']['death'].assign(
        year=lambda x: x['date'].dt.year
    ).groupby(
        ['sex', 'year', 'age', 'label']
    )['person_id'].count().mul(sf)

    # - format categories:
    agegrps, agegrplookup = make_age_grp_lookup()
    calperiods, calperiodlookup = make_calendar_period_lookup()
    model = model.reset_index()
    model['age_grp'] = model['age'].map(agegrplookup).astype(make_age_grp_types())
    model['period'] = model['year'].map(calperiodlookup).astype(make_calendar_period_type())
    model = model.drop(columns=['age', 'year'])

    # - sum over period and divide by five to give yearly averages
    model = model.groupby(['period', 'sex', 'age_grp', 'label']).sum().div(5.0).rename(
        columns={'person_id': 'model'}).replace({0: np.nan})

    # 2) Load comparator GBD datasets
    # - Load data, format and limit to deaths only:
    gbd_dat = format_gbd(pd.read_csv(resourcefilepath / 'gbd' / 'ResourceFile_Deaths_And_DALYS_GBD2019.csv'))
    gbd_dat = gbd_dat.loc[gbd_dat['measure_name'] == 'Deaths']
    gbd_dat = gbd_dat.rename(columns={
        'Sex': 'sex',
        'Age_Grp': 'age_grp',
        'Period': 'period',
        'GBD_Est': 'mean',
        'GBD_Lower': 'lower',
        'GBD_Upper': 'upper'})

    # - Label GBD causes of death by 'label' defined in the simulation
    mapper_from_gbd_causes = pd.Series(
        output['tlo.methods.demography']['mapper_from_gbd_cause_to_common_label'].drop(columns={'date'}).loc[0]
    ).to_dict()
    gbd_dat['label'] = gbd_dat['cause_name'].map(mapper_from_gbd_causes)
    assert not gbd_dat['label'].isna().any()

    # - Create comparable data structure:
    gbd = gbd_dat.groupby(['period', 'sex', 'age_grp', 'label'])[['mean', 'lower', 'upper']].sum().div(5.0)
    gbd = gbd.add_prefix('GBD_')

    # 3) Return summary
    return gbd.merge(model, on=['period', 'sex', 'age_grp', 'label'], how='left')


def flatten_multi_index_series_into_dict_for_logging(ser: pd.Series) -> dict:
    """Helper function that converts a pd.Series with multi-index into a dict format that is suitable for logging.
    It does this by converting the multi-index into keys of type `str` in a format that later be used to reconstruct
    the multi-index (using `unflatten_flattened_multi_index_in_logging`)."""

    assert not ser.index.has_duplicates, "There should not be any duplicates in the multi-index. These will be lost" \
                                         "in the conversion to a dict."

    names_of_multi_index = ser.index.names
    _df = ser.reset_index()
    flat_index = list()
    for _, row in _df.iterrows():
        flat_index.append('|'.join([f"{col}={row[col]}" for col in names_of_multi_index]))
    return dict(zip(flat_index, ser.values))


def unflatten_flattened_multi_index_in_logging(_x: [pd.DataFrame, pd.Index]) -> [pd.DataFrame, pd.Index]:
    """Helper function that recreate the multi-index of logged results from a pd.DataFrame that is generated by
    `parse_log`.

    If a pd.DataFrame created by `parse_log` is the result of repeated logging of a pd.Series with a multi-index that
    was transformed before logging using `flatten_multi_index_series_into_dict_for_logging`, then the pd.DataFrame's
    columns will be those flattened labels. This helper function recreates the original multi-index from which the
    flattened labels were created and applies it to the pd.DataFrame.

    Alternatively, if jus the index of the "flattened" labels is provided, then the equivalent multi-index is returned.
    """

    def gen_mutli_index(_idx: pd.Index):
        """Returns the multi-index represented by the flattened index."""
        index_value_list = list()
        for col in _idx.str.split('|'):
            index_value_list.append(tuple(component.split('=')[1] for component in col))
        index_name_list = tuple(component.split('=')[0] for component in _idx[0].split('|'))
        return pd.MultiIndex.from_tuples(index_value_list, names=index_name_list)

    if isinstance(_x, pd.DataFrame):
        _y = _x.copy()
        _y.columns = gen_mutli_index(_x.columns)
        return _y
    else:
        return gen_mutli_index(_x)


class LogsDict(Mapping):
    """Parses module-specific log files and returns Pandas dataframes.

        The dictionary returned has the format::

            {
                <logger 1 name>: {
                                   <log key 1>: <pandas dataframe>,
                                   <log key 2>: <pandas dataframe>,
                                   <log key 3>: <pandas dataframe>
                                 },

                <logger 2 name>: {
                                   <log key 4>: <pandas dataframe>,
                                   <log key 5>: <pandas dataframe>,
                                   <log key 6>: <pandas dataframe>
                                 },
                ...
            }
    """

    def __init__(self, file_names_and_paths, level):
        super().__init__()
        # initialise class with module-specific log files paths
        self._logfile_names_and_paths: Dict[str, str] = file_names_and_paths

        # create a dictionary that will contain cached data
        self._results_cache: Dict[str, Dict] = dict()

        self._level = level

    def __getitem__(self, key, cache=True):
        # check if the requested key is found in a dictionary containing module name and log file paths. if key
        # is found, return parsed logs else return KeyError
        if key in self._logfile_names_and_paths:
            # check if key is found in cache
            if key not in self._results_cache:
                result_df = _parse_log_file_inner_loop(self._logfile_names_and_paths[key], self._level)
                # get metadata for the selected log file and merge it all with the selected key
                result_df[key]['_metadata'] = result_df['_metadata']
                if not cache:  # check if caching is disallowed
                    return result_df[key]
                self._results_cache[key] = result_df[key]    # add key specific parsed results to cache
            return self._results_cache[key]  # return the added results

        else:
            raise KeyError

    def __contains__(self, k):
        # if key k is a valid logfile entry
        return k in self._logfile_names_and_paths

    def items(self):
        # parse module-specific log file and return results as a generator
        for key in self._logfile_names_and_paths.keys():
            module_specific_logs = self.__getitem__(key, cache=False)
            yield key, module_specific_logs

    def __repr__(self):
        return repr(self._logfile_names_and_paths)

    def __len__(self):
        return len(self._logfile_names_and_paths)

    def keys(self):
        # return dictionary keys
        return self._logfile_names_and_paths.keys()

    def values(self):
        # parse module-specific log file and yield the results
        for key in self._logfile_names_and_paths.keys():
            module_specific_logs = self.__getitem__(key, cache=False)
            yield module_specific_logs

    def __iter__(self):
        return iter(self._logfile_names_and_paths)

    def __getstate__(self):
        # Ensure all items cached before pickling
        for key in self.keys():
            self.__getitem__(key, cache=True)
        return self.__dict__


def get_filtered_treatment_ids(depth: Optional[int] = None) -> List[str]:
    """Return a list of treatment_ids that are defined in the model, filtered to a specified depth."""

    def filter_treatments(_treatments: Iterable[str], depth: int = 1) -> List[str]:
        """Reduce an iterable of `TREATMENT_IDs` by ignoring difference beyond a certain depth of specification and
        adding '_*' to the end to serve as a wild-card.
        N.B., The TREATMENT_ID is defined with each increasing level of specification separated by a `_`. """
        return sorted(list(set(
            [
                "".join(f"{x}_" for i, x in enumerate(t.split('_')) if i < depth).rstrip('_') + '_*'
                for t in set(_treatments)
                if t # In the event an abstract base class is detected, that does not set TREATMENT_ID by default
            ]
        )))

    # Get pd.DataFrame with information of all the defined HSI
    # Import within function to avoid circular import error
    from tlo.analysis.hsi_events import get_all_defined_hsi_events_as_dataframe
    hsi_event_details = get_all_defined_hsi_events_as_dataframe()

    # Return list of TREATMENT_IDs and filter to the resolution needed
    return filter_treatments(hsi_event_details['treatment_id'], depth=depth if depth is not None else np.inf)


def colors_in_matplotlib() -> tuple:
    """Return tuple of the strings for all the colours defined in Matplotlib."""
    return tuple(
        set().union(
            mcolors.BASE_COLORS.keys(),
            mcolors.TABLEAU_COLORS.keys(),
            mcolors.CSS4_COLORS.keys(),
        )
    )


APPT_TYPE_TO_COARSE_APPT_TYPE_MAP = MappingProxyType({
    'Under5OPD': 'Outpatient',
    'Over5OPD': 'Outpatient',
    'ConWithDCSA': 'Con w/ DCSA',
    'AccidentsandEmerg': 'A & E',
    'InpatientDays': 'Inpatient',
    'IPAdmission': 'Inpatient',
    'AntenatalFirst': 'RMNCH',
    'ANCSubsequent': 'RMNCH',
    'NormalDelivery': 'RMNCH',
    'CompDelivery': 'RMNCH',
    'Csection': 'RMNCH',
    'EPI': 'RMNCH',
    'FamPlan': 'RMNCH',
    'U5Malnutr': 'RMNCH',
    'VCTNegative': 'HIV/AIDS',
    'VCTPositive': 'HIV/AIDS',
    'MaleCirc': 'HIV/AIDS',
    'NewAdult': 'HIV/AIDS',
    'EstMedCom': 'HIV/AIDS',
    'EstNonCom': 'HIV/AIDS',
    'PMTCT': 'HIV/AIDS',
    'Peds': 'HIV/AIDS',
    'TBNew': 'Tb',
    'TBFollowUp': 'Tb',
    'DentAccidEmerg': 'Dental',
    'DentSurg': 'Dental',
    'DentalU5': 'Dental',
    'DentalO5': 'Dental',
    'MentOPD': 'Mental Health',
    'MentClinic': 'Mental Health',
    'MajorSurg': 'Surgery / Radiotherapy',
    'MinorSurg': 'Surgery / Radiotherapy',
    'Radiotherapy': 'Surgery / Radiotherapy',
    'STI': 'STI',
    'LabHaem': 'Lab / Diagnostics',
    'LabPOC': 'Lab / Diagnostics',
    'LabParasit': 'Lab / Diagnostics',
    'LabBiochem': 'Lab / Diagnostics',
    'LabMicrobio': 'Lab / Diagnostics',
    'LabMolec': 'Lab / Diagnostics',
    'LabTBMicro': 'Lab / Diagnostics',
    'LabSero': 'Lab / Diagnostics',
    'LabCyto': 'Lab / Diagnostics',
    'LabTrans': 'Lab / Diagnostics',
    'Ultrasound': 'Lab / Diagnostics',
    'Mammography': 'Lab / Diagnostics',
    'MRI': 'Lab / Diagnostics',
    'Tomography': 'Lab / Diagnostics',
    'DiagRadio': 'Lab / Diagnostics',
    'PharmDispensing': 'Pharm Dispensing'
})


COARSE_APPT_TYPE_TO_COLOR_MAP = MappingProxyType({
    'Outpatient': 'magenta',
    'Con w/ DCSA': 'crimson',
    'A & E': 'forestgreen',
    'Inpatient': 'mediumorchid',
    'RMNCH': 'gold',
    'HIV/AIDS': 'darkturquoise',
    'Tb': 'y',
    'Dental': 'rosybrown',
    'Mental Health': 'lightsalmon',
    'Surgery / Radiotherapy': 'orange',
    'STI': 'slateblue',
    'Lab / Diagnostics': 'dodgerblue',
    'Pharm Dispensing': 'springgreen'
})


def get_coarse_appt_type(appt_type: str) -> str:
    """Return the `coarser` categorization of appt_types for a given appt_type."""
    return APPT_TYPE_TO_COARSE_APPT_TYPE_MAP.get(appt_type, None)


def order_of_coarse_appt(_coarse_appt: Union[str, pd.Index]) -> Union[int, pd.Index]:
    """Define a standard order for the coarse appointment types."""
    ordered_coarse_appts = list(COARSE_APPT_TYPE_TO_COLOR_MAP.keys())
    if isinstance(_coarse_appt, str):
        return ordered_coarse_appts.index(_coarse_appt)
    else:
        return pd.Index(ordered_coarse_appts.index(c) for c in _coarse_appt)


def get_color_coarse_appt(coarse_appt_type: str) -> str:
    """Return the colour (as matplotlib string) assigned to this appointment type.

    Returns `np.nan` if appointment-type is not recognised.

    Names of colors are selected with reference to: https://i.stack.imgur.com/lFZum.png
    """
    return COARSE_APPT_TYPE_TO_COLOR_MAP.get(coarse_appt_type, np.nan)


SHORT_TREATMENT_ID_TO_COLOR_MAP = MappingProxyType({

    '*': 'black',

    'FirstAttendance*': 'darkgrey',
    'Inpatient*': 'silver',

    'Contraception*': 'darkseagreen',
    'AntenatalCare*': 'green',
    'DeliveryCare*': 'limegreen',
    'PostnatalCare*': 'springgreen',

    'Alri*': 'darkorange',
    'Diarrhoea*': 'tan',
    'Undernutrition*': 'gold',
    'Epi*': 'darkgoldenrod',

    'Hiv*': 'deepskyblue',
    'Malaria*': 'lightsteelblue',
    'Measles*': 'cornflowerblue',
    'Tb*': 'mediumslateblue',
    'Schisto*': 'skyblue',

    'CardioMetabolicDisorders*': 'brown',

    'BladderCancer*': 'orchid',
    'BreastCancer*': 'mediumvioletred',
    'OesophagealCancer*': 'deeppink',
    'ProstateCancer*': 'hotpink',
    'OtherAdultCancer*': 'palevioletred',

    'Depression*': 'indianred',
    'Epilepsy*': 'red',
    'Copd*': 'lightcoral',

    'Rti*': 'lightsalmon',
})


def _standardize_short_treatment_id(short_treatment_id):
    return short_treatment_id.replace('_*', '*').rstrip('*') + '*'


def order_of_short_treatment_ids(
    short_treatment_id: Union[str, pd.Index]
) -> Union[int, pd.Index]:
    """Define a standard order for short treatment_ids."""
    ordered_short_treatment_ids = list(SHORT_TREATMENT_ID_TO_COLOR_MAP.keys())
    if isinstance(short_treatment_id, str):
        return ordered_short_treatment_ids.index(
            _standardize_short_treatment_id(short_treatment_id)
        )
    else:
        return pd.Index(
            ordered_short_treatment_ids.index(_standardize_short_treatment_id(i))
            for i in short_treatment_id
        )


def get_color_short_treatment_id(short_treatment_id: str) -> str:
    """Return the colour (as matplotlib string) assigned to this shorted TREATMENT_ID.

    Returns `np.nan` if treatment_id is not recognised.
    """
    return SHORT_TREATMENT_ID_TO_COLOR_MAP.get(
        _standardize_short_treatment_id(short_treatment_id), np.nan
    )


CAUSE_OF_DEATH_OR_DALY_LABEL_TO_COLOR_MAP = MappingProxyType({
    'Maternal Disorders': 'green',
    'Neonatal Disorders': 'springgreen',
    'Congenital birth defects': 'mediumaquamarine',

    'Lower respiratory infections': 'darkorange',
    'Childhood Diarrhoea': 'tan',

    'AIDS': 'deepskyblue',
    'Malaria': 'lightsteelblue',
    'Measles': 'cornflowerblue',
    'TB (non-AIDS)': 'mediumslateblue',
    'Schistosomiasis': 'skyblue',

    'Heart Disease': 'sienna',
    'Kidney Disease': 'chocolate',
    'Diabetes': 'peru',
    'Stroke': 'burlywood',

    'Cancer (Bladder)': 'deeppink',
    'Cancer (Breast)': 'darkmagenta',
    'Cancer (Oesophagus)': 'mediumvioletred',
    'Cancer (Other)': 'crimson',
    'Cancer (Prostate)': 'hotpink',

    'Depression / Self-harm': 'goldenrod',
    'Epilepsy': 'gold',
    'COPD': 'khaki',

    'Transport Injuries': 'lightsalmon',

    'Lower Back Pain': 'slategray',

    'Other': 'dimgrey',
})


def order_of_cause_of_death_or_daly_label(
    cause_of_death_label: Union[str, pd.Index]
) -> Union[int, pd.Index]:
    """Define a standard order for Cause-of-Death labels."""
    ordered_cause_of_death_labels = list(CAUSE_OF_DEATH_OR_DALY_LABEL_TO_COLOR_MAP.keys())
    if isinstance(cause_of_death_label, str):
        return ordered_cause_of_death_labels.index(cause_of_death_label)
    else:
        return pd.Index(
            ordered_cause_of_death_labels.index(c) for c in cause_of_death_label
        )


def get_color_cause_of_death_or_daly_label(cause_of_death_label: str) -> str:
    """Return the colour (as matplotlib string) assigned to this Cause-of-Death Label.

    Returns `np.nan` if label is not recognised.
    """
    return CAUSE_OF_DEATH_OR_DALY_LABEL_TO_COLOR_MAP.get(cause_of_death_label, np.nan)


def squarify_neat(sizes: np.array, label: np.array, colormap: Callable = None, numlabels: int = 5, **kwargs):
    """Pass through to squarify, with some customisation: ...
     * Apply the colormap specified
     * Only give label a selection of the segments
     N.B. The package `squarify` is required.
    """
    # Suppress labels for all but the `numlabels` largest entries.
    to_label = set(pd.Series(index=label, data=sizes).sort_values(ascending=False).iloc[0:numlabels].index)

    squarify.plot(
        sizes=sizes,
        label=[_label if _label in to_label else '' for _label in label],
        color=[colormap(_x) for _x in label] if colormap is not None else None,
        **kwargs,
    )


def get_root_path(starter_path: Optional[Path] = None) -> Path:
    """Returns the absolute path of the top level of the repository. `starter_path` optionally gives a reference
    location from which to begin search; if omitted the location of this file is used."""

    def get_git_root(path: Path) -> Path:
        """Return path of git repo. Based on: https://stackoverflow.com/a/41920796"""
        git_repo = git.Repo(path, search_parent_directories=True)
        git_root = git_repo.working_dir
        return Path(git_root)

    if starter_path is None:
        return get_git_root(__file__)
    elif Path(starter_path).exists() and Path(starter_path).is_absolute():
        return get_git_root(starter_path)
    else:
        raise OSError("File Not Found")


def bin_hsi_event_details(
    results_folder: Path,
    get_counter_from_event_details: callable,
    start_date: Date,
    end_date: Date,
    do_scaling: bool = False
) -> Dict[Tuple[int, int], Counter]:
    """Bin logged HSI event details into dictionary of counters for each draw and run.

    :param results_folder: Path to folder containing scenario outputs.
    :param get_counter_from_event_details: Callable which when passed and event details
        dictionary and count returns a Counter instance keyed by properties to bin
        over.
    :param start_date: Start date to filter log entries by when accumulating counts.
    :param end_date: End date to filter log entries by when accumulating counts.
    :param do_scaling: Whether to scale counts by population scaling factor value
        recorded in `tlo.methods.population` log.

    :return: Dictionary keyed by `(draw, run)` tuples with corresponding values the
        counters containing the binned event detail property counts for the
        corresponding scenario draw and run.
    """
    scenario_info = get_scenario_info(results_folder)
    binned_counts_by_draw_and_run = {}
    for draw in range(scenario_info["number_of_draws"]):
        for run in range(scenario_info["runs_per_draw"]):
            scaling_factor = 1 if not do_scaling else load_pickled_dataframes(
                results_folder, draw, run, 'tlo.methods.population'
            )['tlo.methods.population']['scaling_factor']['scaling_factor'].values[0]
            hsi_event_counts = load_pickled_dataframes(
                results_folder, draw, run, "tlo.methods.healthsystem.summary"
            )["tlo.methods.healthsystem.summary"]["hsi_event_counts"]
            hsi_event_counts = hsi_event_counts[
                hsi_event_counts['date'].between(start_date, end_date)
            ]
            hsi_event_counts_sum = sum(
                [
                    Counter(d)
                    for d in hsi_event_counts["hsi_event_key_to_counts"].values
                ],
                start=Counter()
            )
            hsi_event_details = load_pickled_dataframes(
                results_folder, draw, run, "tlo.methods.healthsystem.summary"
            )[
                "tlo.methods.healthsystem.summary"
            ]["hsi_event_details"]["hsi_event_key_to_event_details"][0]
            binned_counts_by_draw_and_run[draw, run] = sum(
                (
                    get_counter_from_event_details(
                        hsi_event_details[key], count * scaling_factor
                    )
                    for key, count in hsi_event_counts_sum.items()
                ),
                Counter()
            )
    return binned_counts_by_draw_and_run


def compute_mean_across_runs(
    counters_by_draw_and_run: Dict[Tuple[int, int], Counter]
) -> Dict[int, Counter]:
    """Compute mean across scenario runs of dict of counters keyed by draw and run.

    :param counters_by_draw_and_run: Dictionary keyed by `(draw, run)` tuples with
        counter values.

    :return: Dictionary keyed by `draw` with counter values corresponding to mean
        of counters across all runs for each draw.
    """
    summed_counters_by_draw = defaultdict(Counter)
    num_runs_by_draw = Counter()
    for (draw, _), counter in counters_by_draw_and_run.items():
        summed_counters_by_draw[draw] += counter
        num_runs_by_draw[draw] += 1
    return {
        draw: Counter(
            {key: count / num_runs_by_draw[draw] for key, count in counter.items()}
        )
        for draw, counter in summed_counters_by_draw.items()
    }


def plot_stacked_bar_chart(
    ax: plt.Axes,
    binned_counts: Counter,
    inner_group_cmap: Optional[Dict] = None,
    bar_width: float = 0.5,
    count_scale: float = 1.
):
    """Plot a stacked bar chart using count data binned over two levels of grouping.

    :param ax: Matplotlib axis to add bar chart to.
    :param binned_counts: Counts keyed by pair of string keys corresponding to inner
        and outer groups binning performed over.
    :param inner_group_cmap: Map from inner group keys to colors to plot corresponding
        bars with. If ``None`` the default color cycle will be used.
    :param bar_width: Width of each bar as a proportion of space between bars.
    :param count_scale: Scaling factor to multiply all counts by.
    """
    outer_groups = sorted(set(outer_group for outer_group, _ in binned_counts))
    if inner_group_cmap is None:
        inner_groups = sorted(set(inner_group for _, inner_group in binned_counts))
    else:
        inner_groups = list(inner_group_cmap.keys())
    cumulative_counts = Counter({outer_group: 0 for outer_group in outer_groups})
    for inner_group in inner_groups:
        counts = Counter(
            {
                outer_group: binned_counts[outer_group, inner_group] * count_scale
                for outer_group in outer_groups
            }
        )
        if sum(counts.values()) > 0:
            ax.bar(
                list(counts.keys()),
                list(counts.values()),
                bottom=list(
                    cumulative_counts[outer_group] for outer_group in outer_groups
                ),
                label=inner_group,
                color=(
                    None if inner_group_cmap is None else inner_group_cmap[inner_group]
                ),
                width=bar_width,
            )
        cumulative_counts += counts
    ax.legend()


def plot_clustered_stacked(dfall, ax, color_for_column_map=None, scaled=False, legends=True, H="/", **kwargs):
    """Given a dict of dataframes, with identical columns and index, create a clustered stacked bar plot.
    * H is the hatch used for identification of the different dataframe.
    * color_for_column_map should return a color for every column in the dataframes
    * legends=False, suppresses generation of the legends
    With `scaled=True`, the height of the stacked-bar is scaled to 1.0.
    From: https://stackoverflow.com/questions/22787209/how-to-have-clusters-of-stacked-bars"""

    n_df = len(dfall)
    n_col = len(list(dfall.values())[0].columns)
    n_ind = len(list(dfall.values())[0].index)

    for i, df in enumerate(dfall.values()):  # for each data frame
        if scaled:
            df = df.apply(lambda row: (row / row.sum()).fillna(0.0), axis=1)

        ax = df.plot.bar(
            stacked=True,
            ax=ax,
            legend=False,
            color=[color_for_column_map(_label) for _label in df.columns],
            **kwargs
        )

    _handles, _labels = ax.get_legend_handles_labels()  # get the handles we want to modify
    for i in range(0, n_df * n_col, n_col):  # len(h) = n_col * n_df
        for j, pa in enumerate(_handles[i: i+n_col]):
            for rect in pa.patches:  # for each index
                rect.set_x(rect.get_x() + 1 / float(n_df + 1) * i / float(n_col))
                rect.set_hatch(H * int(i / n_col))  # edited part
                rect.set_width(1 / float(n_df + 1))

    ax.set_xticks((np.arange(0, 2 * n_ind, 2) + 1 / float(n_df + 1)) / 2.)
    ax.set_xticklabels(df.index, rotation=0)

    if legends:
        # Add invisible data to add another legend
        n = []
        for i in range(n_df):
            n.append(ax.bar(0, 0, color="gray", hatch=H * i))

        l1 = ax.legend(_handles[:n_col], _labels[:n_col], loc=[1.01, 0.5])
        _ = plt.legend(n, dfall.keys(), loc=[1.01, 0.1])
        ax.add_artist(l1)


def get_mappers_in_fullmodel(resourcefilepath: Path, outputpath: Path):
    """Returns the cause-of-death, cause-of-disability and cause-of-DALYS mappers that are created in a run of the
    fullmodel."""

    start_date = Date(2010, 1, 1)
    sim = Simulation(start_date=start_date, seed=0, log_config={'filename': 'test_log', 'directory': outputpath})

    from tlo.methods.fullmodel import fullmodel
    sim.register(*fullmodel(resourcefilepath=resourcefilepath))

    sim.make_initial_population(n=10_000)
    sim.simulate(end_date=start_date)
    demog_log = parse_log_file(sim.log_filepath)['tlo.methods.demography']
    hb_log = parse_log_file(sim.log_filepath)['tlo.methods.healthburden']

    keys = [
        (demog_log, 'mapper_from_tlo_cause_to_common_label'),
        (demog_log, 'mapper_from_gbd_cause_to_common_label'),
        (hb_log, 'disability_mapper_from_tlo_cause_to_common_label'),
        (hb_log, 'disability_mapper_from_gbd_cause_to_common_label'),
        (hb_log, 'daly_mapper_from_gbd_cause_to_common_label'),
        (hb_log, 'daly_mapper_from_tlo_cause_to_common_label'),
    ]

    def extract_mapper(key_tuple):
        return pd.Series(key_tuple[0].get(key_tuple[1]).drop(columns={'date'}).loc[0]).to_dict()

    return {k[1]: extract_mapper(k) for k in keys}


def get_parameters_for_status_quo() -> Dict:
    """
    Returns a dictionary of parameters and their updated values to indicate
    the "Status Quo" scenario. This is the configuration that is the target
    of calibrations.

    The return dict is in the form:
    e.g. {
            'Depression': {
                'pr_assessed_for_depression_for_perinatal_female': 1.0,
                'pr_assessed_for_depression_in_generic_appt_level1': 1.0,
                },
            'Hiv': {
                'prob_start_art_or_vs': 1.0,
                }
         }
    """

    return {
        "SymptomManager": {
            "spurious_symptoms": True,
        },
        "HealthSystem": {
            'Service_Availability': ['*'],
            "use_funded_or_actual_staffing": "actual",
            "mode_appt_constraints": 1,
            "cons_availability": "default",
            "beds_availability": "default",
            "equip_availability": "all",  # <--- NB. Existing calibration is assuming all equipment is available
        },
    }

def get_parameters_for_standard_mode2_runs() -> Dict:
    """
    Returns a dictionary of parameters and their updated values to indicate
    the "standard mode 2" scenario.

    The return dict is in the form:
    e.g. {
            'Depression': {
                'pr_assessed_for_depression_for_perinatal_female': 1.0,
                'pr_assessed_for_depression_in_generic_appt_level1': 1.0,
                },
            'Hiv': {
                'prob_start_art_or_vs': 1.0,
                }
         }
    """

    return {
        "SymptomManager": {
            "spurious_symptoms": True,
        },
        "HealthSystem": {
            'Service_Availability': ['*'],
            "use_funded_or_actual_staffing": "actual",
            "mode_appt_constraints": 1,
            "mode_appt_constraints_postSwitch": 2, # <-- Include a transition to mode 2, to pick up any issues with this
            "year_mode_switch": 2012, # <-- Could make this quite soon, but I'd say >1 year
            "tclose_overwrite": 1, # <-- In most of our runs in mode 2, we chose to overwrite tclose
            "tclose_days_offset_overwrite": 7, # <-- and usually set it to 7.
            "cons_availability": "default",
            "beds_availability": "default",
            "equip_availability": "all",  # <--- NB. Existing calibration is assuming all equipment is available
        },
    }


def get_parameters_for_hrh_historical_scaling_and_rescaling_for_mode2() -> Dict:
    """
    Returns a dictionary of parameters and their updated values to indicate
    scenario runs that involve:
    mode switch from 1 to 2 in 2020,
    rescaling hrh capabilities to effective capabilities in the end of 2019 (the previous year of mode switch),
    hrh historical scaling from 2020 to 2024.

    The return dict is in the form:
    e.g. {
            'Depression': {
                'pr_assessed_for_depression_for_perinatal_female': 1.0,
                'pr_assessed_for_depression_in_generic_appt_level1': 1.0,
                },
            'Hiv': {
                'prob_start_art_or_vs': 1.0,
                }
         }
    """

    return {
        "SymptomManager": {
            "spurious_symptoms": True,
        },
        "HealthSystem": {
            'Service_Availability': ['*'],
            "use_funded_or_actual_staffing": "actual",
            "mode_appt_constraints": 1,
            "mode_appt_constraints_postSwitch": 2,
            "year_mode_switch": 2020,  # <-- Given that the data in HRH capabilities resource file are for year 2019
            # and that the model has been calibrated to data by 2019, we want the rescaling to effective capabilities
            # to happen in the end of year 2019, which should be the previous year of mode switch to mode 2.
            "scale_to_effective_capabilities": True,
            'yearly_HR_scaling_mode': 'historical_scaling',  # <-- for 5 years of 2020-2024; the yearly historical
            # scaling factor are stored in the sheet "historical_scaling" in ResourceFile_dynamic_HR_scaling.
            "tclose_overwrite": 1,  # <-- In most of our runs in mode 2, we chose to overwrite tclose
            "tclose_days_offset_overwrite": 7,  # <-- and usually set it to 7.
            "cons_availability": "default",
            "beds_availability": "default",
            "equip_availability": "all",  # <--- NB. Existing calibration is assuming all equipment is available
            "policy_name": 'Naive',
        },
    }


def get_parameters_for_improved_healthsystem_and_healthcare_seeking(
    resourcefilepath: Path,
    max_healthsystem_function: Optional[bool] = False,
    max_healthcare_seeking: Optional[bool] = False,
) -> Dict:
    """
    Returns a dictionary of parameters and their updated values to indicate
    an ideal healthcare system in terms of maximum health system function, and/or
    maximum healthcare seeking.

    The return dict is in the form:
    e.g. {
            'Depression': {
                'pr_assessed_for_depression_for_perinatal_female': 1.0,
                'pr_assessed_for_depression_in_generic_appt_level1': 1.0
                },
            'Hiv': {
                'prob_start_art_or_vs': <<the dataframe named in the corresponding cell in the ResourceFile>>
                }
         }
    """

    def read_value(_value):
        """Returns the value, or a dataframe if the value point to a different sheet in the workbook, or a series if the
        value points to sheet in the workbook with only two columns (which become the index and the values)."""
        drop_extra_columns = lambda df: df.dropna(how='all', axis=1)  # noqa E731
        squeeze_single_col_df_to_series = lambda df: \
            df.set_index(df[df.columns[0]])[df.columns[1]] if len(df.columns) == 2 else df  # noqa E731

        def construct_multiindex_if_implied(df):
            """Detect if a multi-index is implied (by the first column header having a "/" in it) and construct this."""
            if isinstance(df, pd.DataFrame) and (len(df.columns) > 1) and ('/' in df.columns[0]):
                idx = df[df.columns[0]].str.split('/', expand=True)
                idx.columns = tuple(df.columns[0].split('/'))

                # Make the dtype as `int` if possible
                for col in idx.columns:
                    try:
                        idx[col] = idx[col].astype(int)
                    except ValueError:
                        pass

                df.index = pd.MultiIndex.from_frame(idx)
                return df.drop(columns=df.columns[0])
            else:
                return df

        if isinstance(_value, str) and _value.startswith("#"):
            sheet_name = _value.lstrip("#").split('!')[0]
            return \
                squeeze_single_col_df_to_series(
                    drop_extra_columns(
                        construct_multiindex_if_implied(
                            pd.read_excel(workbook, sheet_name=sheet_name))))

        elif isinstance(_value, str) and _value.startswith("["):
            # this looks like its intended to be a list
            return eval(_value)
        else:
            return _value

    workbook = pd.ExcelFile(
        resourcefilepath / 'ResourceFile_Improved_Healthsystem_And_Healthcare_Seeking.xlsx')

    # Load the ResourceFile for the list of parameters that may change
    mainsheet = pd.read_excel(workbook, 'main').set_index(['Module', 'Parameter'])

    # Select which columns for parameter changes to extract
    cols = []
    if max_healthsystem_function:
        cols.append('max_healthsystem_function')

    if max_healthcare_seeking:
        cols.append('max_healthcare_seeking')

    # Collect parameters that will be changed (collecting the first encountered non-NAN value)
    params_to_change = mainsheet[cols].dropna(axis=0, how='all')\
                                      .apply(lambda row: [v for v in row if not pd.isnull(v)][0], axis=1)

    # Convert to dictionary
    params = defaultdict(lambda: defaultdict(dict))
    for idx, value in params_to_change.items():
        params[idx[0]][idx[1]] = read_value(value)

    return params


def mix_scenarios(*dicts) -> Dict:
    """Helper function to combine a Dicts that show which parameters should be over-written.
     * If a parameter appears in more than one Dict, the value in the last-added dict is taken, and a UserWarning
      is raised;
     * Items under the same top-level key (i.e., for the Module) are merged rather than being over-written."""

    d = defaultdict(lambda: defaultdict(dict))

    for _d in dicts:
        for mod, params_in_mod in _d.items():
            for param, value in params_in_mod.items():
                if param in d[mod]:
                    if d[mod][param] != value:
                        warnings.warn(f'Parameter is being updated more than once: module={mod}, parameter={param}',
                                      UserWarning,)
                d[mod].update({param: value})

    return d<|MERGE_RESOLUTION|>--- conflicted
+++ resolved
@@ -359,9 +359,6 @@
     return _concat
 
 
-<<<<<<< HEAD
-def summarize(results: pd.DataFrame, only_median: bool = False, collapse_columns: bool = False) -> pd.DataFrame:
-=======
 def compute_summary_statistics(
     results: pd.DataFrame,
     central_measure: Union[Literal["mean", "median"], None] = None,
@@ -370,7 +367,6 @@
     only_central: bool = False,
     collapse_columns: bool = False,
 ) -> pd.DataFrame:
->>>>>>> f0d351b8
     """Utility function to compute summary statistics
 
     Finds a central value and a specified interval across the runs for each draw. By default, this uses a central
@@ -386,16 +382,6 @@
     :return: A dataframe with computed summary statistics.
     """
 
-<<<<<<< HEAD
-    summary = pd.concat(
-        {
-            'median': results.groupby(axis=1, by='draw', sort=False).quantile(0.5),
-            'lower': results.groupby(axis=1, by='draw', sort=False).quantile(0.025),
-            'upper': results.groupby(axis=1, by='draw', sort=False).quantile(0.975),
-        },
-        axis=1
-    )
-=======
     if use_standard_error:
         if not central_measure == 'mean':
             warnings.warn("When using 'standard-error' the central measure in the summary statistics is always the mean.")
@@ -429,37 +415,22 @@
         stats["upper"] = stats['central'] + z_value * std_error
 
     summary = pd.concat(stats, axis=1)
->>>>>>> f0d351b8
     summary.columns = summary.columns.swaplevel(1, 0)
     summary.columns.names = ['draw', 'stat']
     summary = summary.sort_index(axis=1).reindex(columns=['lower', 'central', 'upper'], level=1)
 
-<<<<<<< HEAD
-    if only_median and (not collapse_columns):
-        # Remove other metrics and simplify if 'only_mean' across runs for each draw is required:
-        om: pd.DataFrame = summary.loc[:, (slice(None), "median")]
-        om.columns = [c[0] for c in om.columns.to_flat_index()]
-        om.columns.name = 'draw'
-        return om
-=======
     if only_central and (not collapse_columns):
         # Remove other metrics and simplify if 'only_central' across runs for each draw is required:
         oc: pd.DataFrame = summary.loc[:, (slice(None), "central")]
         oc.columns = [c[0] for c in oc.columns.to_flat_index()]
         oc.columns.name = 'draw'
         return oc
->>>>>>> f0d351b8
 
     elif collapse_columns and (len(summary.columns.levels[0]) == 1):
         # With 'collapse_columns', if number of draws is 1, then collapse columns multi-index:
         summary_droppedlevel = summary.droplevel('draw', axis=1)
-<<<<<<< HEAD
-        if only_median:
-            return summary_droppedlevel['median']
-=======
         if only_central:
             return summary_droppedlevel['central']
->>>>>>> f0d351b8
         else:
             return summary_droppedlevel
 
