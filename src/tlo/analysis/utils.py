"""
General utility functions for TLO analysis
"""
import gzip
import json
import os
import pickle
from collections.abc import Mapping
from pathlib import Path
from typing import Dict, Optional, TextIO

import numpy as np
import pandas as pd

from tlo import logging, util
from tlo.logging.reader import LogData
from tlo.util import create_age_range_lookup

logger = logging.getLogger(__name__)
logger.setLevel(logging.INFO)


def _parse_log_file_inner_loop(filepath, level: int = logging.INFO):
    """Parses the log file and returns dictionary of dataframes"""
    log_data = LogData()
    with open(filepath) as log_file:
        for line in log_file:
            # only parse json entities
            if line.startswith('{'):
                log_data.parse_log_line(line, level)
            else:
                print('FAILURE: found old-style log:')
                print(line)
                raise RuntimeError
    # convert dictionaries to dataframes
    output_logs = {**log_data.get_log_dataframes()}
    return output_logs


def parse_log_file(log_filepath):
    """Parses logged output from a TLO run, split it into smaller logfiles and returns a class containing paths to
    these split logfiles.

    :param log_filepath: file path to log file
    :return: a class containing paths to split logfiles
    """
    print(f'Processing log file {log_filepath}')
    uuid_to_module_name: Dict[str, str] = dict()  # uuid to module name
    module_name_to_filehandle: Dict[str, TextIO] = dict()  # module name to file handle

    log_directory = Path(log_filepath).parent
    print(f'Writing module-specific log files to {log_directory}')

    # iterate over each line in the logfile
    with open(log_filepath) as log_file:
        for line in log_file:
            # only parse lines that are json log lines (old-style logging is not supported)
            if line.startswith('{'):
                log_data_json = json.loads(line)
                uuid = log_data_json['uuid']
                # if this is a header line (only header lines have a `type` key)
                if 'type' in log_data_json:
                    module_name = log_data_json["module"]
                    uuid_to_module_name[uuid] = module_name
                    # we only need to create the file if we don't already have one for this module
                    if module_name not in module_name_to_filehandle:
                        module_name_to_filehandle[module_name] = open(log_directory / f"{module_name}.log", mode="w")
                # copy line from log file to module-specific log file (both headers and non-header lines)
                module_name_to_filehandle[uuid_to_module_name[uuid]].write(line)

    print('Finished writing module-specific log files.')

    # close all module-specific files
    for file_handle in module_name_to_filehandle.values():
        file_handle.close()

    # return an object that accepts as an argument a dictionary containing paths to split logfiles
    return LogsDict({name: handle.name for name, handle in module_name_to_filehandle.items()})


def write_log_to_excel(filename, log_dataframes):
    """Takes the output of parse_log_file() and creates an Excel file from dataframes"""
    metadata = list()
    sheet_count = 0
    for module, dataframes in log_dataframes.items():
        for key, dataframe in dataframes.items():
            if key != '_metadata':
                sheet_count += 1
                metadata.append([module, key, sheet_count, dataframes['_metadata'][module][key]['description']])

    writer = pd.ExcelWriter(filename)
    index = pd.DataFrame(data=metadata, columns=['module', 'key', 'sheet', 'description'])
    index.to_excel(writer, sheet_name='Index')

    sheet_count = 0
    for module, dataframes in log_dataframes.items():
        for key, df in dataframes.items():
            if key != '_metadata':
                sheet_count += 1
                df.to_excel(writer, sheet_name=f'Sheet {sheet_count}')
    writer.save()


def make_calendar_period_lookup():
    """Returns a dictionary mapping calendar year (in years) to five year period
    i.e. { 1950: '1950-1954', 1951: '1950-1954, ...}
    """

    # Recycles the code used to make age-range lookups:
    ranges, lookup = util.create_age_range_lookup(1950, 2100, 5)

    # Removes the '0-1950' category
    ranges.remove('0-1950')

    for year in range(1950):
        lookup.pop(year)

    return ranges, lookup


def make_calendar_period_type():
    """
    Make an ordered categorical type for calendar periods
    Returns CategoricalDType
    """
    keys, _ = make_calendar_period_lookup()
    return pd.CategoricalDtype(categories=keys, ordered=True)


def make_age_grp_lookup():
    """Returns a dictionary mapping age (in years) to five year period
    i.e. { 0: '0-4', 1: '0-4', ..., 119: '100+', 120: '100+' }
    """
    return create_age_range_lookup(min_age=0, max_age=100, range_size=5)


def make_age_grp_types():
    """
    Make an ordered categorical type for age-groups
    Returns CategoricalDType
    """
    keys, _ = create_age_range_lookup(min_age=0, max_age=100, range_size=5)
    return pd.CategoricalDtype(categories=keys, ordered=True)


def get_scenario_outputs(scenario_filename: str, outputs_dir: Path) -> list:
    """Returns paths of folders associated with a batch_file, in chronological order."""
    stub = scenario_filename.rstrip('.py')
    f: os.DirEntry
    folders = [Path(f.path) for f in os.scandir(outputs_dir) if f.is_dir() and f.name.startswith(stub)]
    folders.sort()
    return folders


def get_scenario_info(scenario_output_dir: Path) -> dict:
    """Utility function to get the the number draws and the number of runs in a batch set.

    TODO: read the JSON file to get further information
    """
    info = dict()
    f: os.DirEntry
    draw_folders = [f for f in os.scandir(scenario_output_dir) if f.is_dir()]

    info['number_of_draws'] = len(draw_folders)

    run_folders = [f for f in os.scandir(draw_folders[0]) if f.is_dir()]
    info['runs_per_draw'] = len(run_folders)

    return info


def load_pickled_dataframes(results_folder: Path, draw=0, run=0, name=None) -> dict:
    """Utility function to create a dict contaning all the logs from the specified run within a batch set"""
    folder = results_folder / str(draw) / str(run)
    p: os.DirEntry
    pickles = [p for p in os.scandir(folder) if p.name.endswith('.pickle')]
    if name is not None:
        pickles = [p for p in pickles if p.name in f"{name}.pickle"]

    output = dict()
    for p in pickles:
        name = os.path.splitext(p.name)[0]
        with open(p.path, "rb") as f:
            output[name] = pickle.load(f)

    return output


def extract_params(results_folder: Path) -> Optional[pd.DataFrame]:
    """Utility function to get overridden parameters from scenario runs

    Returns dateframe summarizing parameters that change across the draws. It produces a dataframe with index of draw
    and columns of each parameters that is specified to be varied in the batch. NB. This does the extraction from run 0
    in each draw, under the assumption that the over-written parameters are the same in each run.
    """

    try:
        f: os.DirEntry
        # Get the paths for the draws
        draws = [f for f in os.scandir(results_folder) if f.is_dir()]

        list_of_param_changes = list()

        for d in draws:
            p = load_pickled_dataframes(results_folder, d.name, 0, name="tlo.scenario")
            p = p["tlo.scenario"]["override_parameter"]

            p['module_param'] = p['module'] + ':' + p['name']
            p.index = [int(d.name)] * len(p.index)

            list_of_param_changes.append(p[['module_param', 'new_value']])

        params = pd.concat(list_of_param_changes)
        params.index.name = 'draw'
        params = params.rename(columns={'new_value': 'value'})
        params = params.sort_index()
        return params

    except KeyError:
        print("No parameters changed between the runs")
        return None


def extract_results(results_folder: Path,
                    module: str,
                    key: str,
                    column: str = None,
                    index: str = None,
                    custom_generate_series=None,
                    do_scaling: bool = False,
                    ) -> pd.DataFrame:
    """Utility function to unpack results.

    Produces a dataframe from extracting information from a log with the column multi-index for the draw/run.

    If the column to be extracted exists in the log, the name of the `column` is provided as `column`. If the resulting
     dataframe should be based on another column that exists in the log, this can be provided as 'index'.

    If instead, some work must be done to generate a new column from log, then a function can be provided to do this as
     `custom_generate_series`.

    Optionally, with `do_scaling=True`, each element is multiplied by the scaling_factor recorded in the simulation.

    Note that if runs in the batch have failed (such that logs have not been generated), these are dropped silently.
    """

    def get_multiplier(_draw, _run):
        """Helper function to get the multiplier from the simulation, if do_scaling=True.
        Note that if the scaling factor cannot be found a `KeyError` is thrown."""
        if not do_scaling:
            return 1.0
        else:
            return load_pickled_dataframes(results_folder, _draw, _run, 'tlo.methods.population'
                                           )['tlo.methods.population']['scaling_factor']['scaling_factor'].values[0]

    if custom_generate_series is None:
        # If there is no `custom_generate_series` provided, it implies that function required selects a the specified
        # column from the dataframe.
        assert column is not None, "Must specify which column to extract"

        if index is not None:
            _gen_series = lambda _df: _df.set_index(index)[column]  # noqa: 731
        else:
            _gen_series = lambda _df: _df.reset_index(drop=True)[column]  # noqa: 731

    else:
        assert index is None, "Cannot specify an index if using custom_generate_series"
        assert column is None, "Cannot specify a column if using custom_generate_series"
        _gen_series = custom_generate_series

    # get number of draws and numbers of runs
    info = get_scenario_info(results_folder)

    # Collect results from each draw/run
    res = dict()
    for draw in range(info['number_of_draws']):
        for run in range(info['runs_per_draw']):

            draw_run = (draw, run)

            try:
                df: pd.DataFrame = load_pickled_dataframes(results_folder, draw, run, module)[module][key]
                output_from_eval: pd.Series = _gen_series(df)
                assert pd.Series == type(output_from_eval), 'Custom command does not generate a pd.Series'
                res[draw_run] = output_from_eval * get_multiplier(draw, run)

            except KeyError:
                # Some logs could not be found - probably because this run failed.
                res[draw_run] = None

    # Use pd.concat to compile results (skips dict items where the values is None)
    _concat = pd.concat(res, axis=1)
    _concat.columns.names = ['draw', 'run']  # name the levels of the columns multi-index
    return _concat


def summarize(results: pd.DataFrame, only_mean: bool = False, collapse_columns: bool = False) -> pd.DataFrame:
    """Utility function to compute summary statistics

    Finds mean value and 95% interval across the runs for each draw.
    """

    summary = pd.DataFrame(
        columns=pd.MultiIndex.from_product(
            [
                results.columns.unique(level='draw'),
                ["mean", "lower", "upper"]
            ],
            names=['draw', 'stat']),
        index=results.index
    )

    summary.loc[:, (slice(None), "mean")] = results.groupby(axis=1, by='draw').mean().values
    summary.loc[:, (slice(None), "lower")] = results.groupby(axis=1, by='draw').quantile(0.025).values
    summary.loc[:, (slice(None), "upper")] = results.groupby(axis=1, by='draw').quantile(0.975).values

    if only_mean and (not collapse_columns):
        # Remove other metrics and simplify if 'only_mean' across runs for each draw is required:
        om: pd.DataFrame = summary.loc[:, (slice(None), "mean")]
        om.columns = [c[0] for c in om.columns.to_flat_index()]
        return om

    elif collapse_columns and (len(summary.columns.levels[0]) == 1):
        # With 'collapse_columns', if number of draws is 1, then collapse columns multi-index:
        summary_droppedlevel = summary.droplevel('draw', axis=1)
        if only_mean:
            return summary_droppedlevel['mean']
        else:
            return summary_droppedlevel

    else:
        return summary


def get_grid(params: pd.DataFrame, res: pd.Series):
    """Utility function to create the arrays needed to plot a heatmap.

    :param pd.DataFrame params: the dataframe of parameters with index=draw (made using `extract_params()`).
    :param pd.Series res: results of interest with index=draw (can be made using `extract_params()`)
    :returns: grid as dictionary
    """
    res = pd.concat([params.pivot(columns='module_param', values='value'), res], axis=1)
    piv = res.pivot_table(index=res.columns[0], columns=res.columns[1], values=res.columns[2])

    grid = dict()
    grid[res.columns[0]], grid[res.columns[1]] = np.meshgrid(piv.index, piv.columns)
    grid[res.columns[2]] = piv.values

    return grid


def format_gbd(gbd_df: pd.DataFrame):
    """Format GBD data to give standarize categories for age_group and period"""

    # Age-groups:
    gbd_df['Age_Grp'] = gbd_df['Age_Grp'].astype(make_age_grp_types())

    # label periods:
    calperiods, calperiodlookup = make_calendar_period_lookup()
    gbd_df['Period'] = gbd_df['Year'].map(calperiodlookup).astype(make_calendar_period_type())

    return gbd_df


def create_pickles_locally(scenario_output_dir, compressed_file_name_prefix=None):
    """For a run from the Batch system that has not resulted in the creation of the pickles, reconstruct the pickles
     locally."""

    def turn_log_into_pickles(logfile):
        print(f"Opening {logfile}")
        outputs = parse_log_file(logfile)
        for key, output in outputs.items():
            if key.startswith("tlo."):
                print(f" - Writing {key}.pickle")
                with open(logfile.parent / f"{key}.pickle", "wb") as f:
                    pickle.dump(output, f)

    def uncompress_and_save_logfile(compressed_file) -> Path:
        """Uncompress and save a log file and return its path."""
        target = compressed_file.parent / str(compressed_file.name[0:-3])
<<<<<<< HEAD

        with open(target, "wb") as t:
            with gzip.open(compressed_file, 'rb') as s:
                t.write(s.read())

=======
        with open(target, "wb") as t:
            with gzip.open(compressed_file, 'rb') as s:
                t.write(s.read())
>>>>>>> ba27159f
        return target

    f: os.DirEntry
    draw_folders = [f for f in os.scandir(scenario_output_dir) if f.is_dir()]
    for draw_folder in draw_folders:
        run_folders = [f for f in os.scandir(draw_folder) if f.is_dir()]
        for run_folder in run_folders:
            # Find the original log-file written by the simulation
            if compressed_file_name_prefix is None:
                logfile = [x for x in os.listdir(run_folder) if x.endswith('.log')][0]
            else:
                compressed_file_name = [
                    x for x in os.listdir(run_folder) if x.startswith(compressed_file_name_prefix)
                ][0]
                logfile = uncompress_and_save_logfile(Path(run_folder) / compressed_file_name)

            turn_log_into_pickles(logfile)


def compare_number_of_deaths(logfile: Path, resourcefilepath: Path):
    """Helper function to produce tables summarising deaths in the model run (given be a logfile) and the corresponding
    number of deaths in the GBD dataset.
    NB.
    * Requires output from the module `tlo.methods.demography`
    * Will do scaling automatically if the scaling-factor has been computed in the simulation (but not otherwise).
    """
    output = parse_log_file(logfile)

    # 1) Get model outputs:
    # - get scaling factor:
    if 'scaling_factor' in output['tlo.methods.population']:
        sf = output['tlo.methods.population']['scaling_factor']['scaling_factor'].values[0]
    else:
        sf = 1.0

    # - extract number of death by period/sex/age-group
    model = output['tlo.methods.demography']['death'].assign(
        year=lambda x: x['date'].dt.year
    ).groupby(
        ['sex', 'year', 'age', 'label']
    )['person_id'].count().mul(sf)

    # - format categories:
    agegrps, agegrplookup = make_age_grp_lookup()
    calperiods, calperiodlookup = make_calendar_period_lookup()
    model = model.reset_index()
    model['age_grp'] = model['age'].map(agegrplookup).astype(make_age_grp_types())
    model['period'] = model['year'].map(calperiodlookup).astype(make_calendar_period_type())
    model = model.drop(columns=['age', 'year'])

    # - sum over period and divide by five to give yearly averages
    model = model.groupby(['period', 'sex', 'age_grp', 'label']).sum().div(5.0).rename(
        columns={'person_id': 'model'}).replace({0: np.nan})

    # 2) Load comparator GBD datasets
    # - Load data, format and limit to deaths only:
    gbd_dat = format_gbd(pd.read_csv(resourcefilepath / 'gbd' / 'ResourceFile_Deaths_And_DALYS_GBD2019.csv'))
    gbd_dat = gbd_dat.loc[gbd_dat['measure_name'] == 'Deaths']
    gbd_dat = gbd_dat.rename(columns={
        'Sex': 'sex',
        'Age_Grp': 'age_grp',
        'Period': 'period',
        'GBD_Est': 'mean',
        'GBD_Lower': 'lower',
        'GBD_Upper': 'upper'})

    # - Label GBD causes of death by 'label' defined in the simulation
    mapper_from_gbd_causes = pd.Series(
        output['tlo.methods.demography']['mapper_from_gbd_cause_to_common_label'].drop(columns={'date'}).loc[0]
    ).to_dict()
    gbd_dat['label'] = gbd_dat['cause_name'].map(mapper_from_gbd_causes)
    assert not gbd_dat['label'].isna().any()

    # - Create comparable data structure:
    gbd = gbd_dat.groupby(['period', 'sex', 'age_grp', 'label'])[['mean', 'lower', 'upper']].sum().div(5.0)
    gbd = gbd.add_prefix('GBD_')

    # 3) Return summary
    return gbd.merge(model, on=['period', 'sex', 'age_grp', 'label'], how='left')


def flatten_multi_index_series_into_dict_for_logging(ser: pd.Series) -> dict:
    """Helper function that converts a pd.Series with multi-index into a dict format that is suitable for logging.
    It does this by converting the multi-index into keys of type `str` in a format that later be used to reconstruct
    the multi-index (using `unflatten_flattened_multi_index_in_logging`)."""

    assert not ser.index.has_duplicates, "There should not be any duplicates in the multi-index. These will be lost" \
                                         "in the conversion to a dict."

    names_of_multi_index = ser.index.names
    _df = ser.reset_index()
    flat_index = list()
    for _, row in _df.iterrows():
        flat_index.append('|'.join([f"{col}={row[col]}" for col in names_of_multi_index]))
    return dict(zip(flat_index, ser.values))


def unflatten_flattened_multi_index_in_logging(_x: [pd.DataFrame, pd.Index]) -> [pd.DataFrame, pd.Index]:
    """Helper function that recreate the multi-index of logged results from a pd.DataFrame that is generated by
    `parse_log`.

    If a pd.DataFrame created by `parse_log` is the result of repeated logging of a pd.Series with a multi-index that
    was transformed before logging using `flatten_multi_index_series_into_dict_for_logging`, then the pd.DataFrame's
    columns will be those flattened labels. This helper function recreates the original multi-index from which the
    flattened labels were created and applies it to the pd.DataFrame.

    Alternatively, if jus the index of the "flattened" labels is provided, then the equivalent multi-index is returned.
    """

    def gen_mutli_index(_idx: pd.Index):
        """Returns the multi-index represented by the flattened index."""
        index_value_list = list()
        for col in _idx.str.split('|'):
            index_value_list.append(tuple(component.split('=')[1] for component in col))
        index_name_list = tuple(component.split('=')[0] for component in _idx[0].split('|'))
        return pd.MultiIndex.from_tuples(index_value_list, names=index_name_list)

    if isinstance(_x, pd.DataFrame):
        _y = _x.copy()
        _y.columns = gen_mutli_index(_x.columns)
        return _y
    else:
        return gen_mutli_index(_x)


class LogsDict(Mapping):
    """Parses module-specific log files and returns Pandas dataframes.

        The dictionary returned has the format::

            {
                <logger 1 name>: {
                                   <log key 1>: <pandas dataframe>,
                                   <log key 2>: <pandas dataframe>,
                                   <log key 3>: <pandas dataframe>
                                 },

                <logger 2 name>: {
                                   <log key 4>: <pandas dataframe>,
                                   <log key 5>: <pandas dataframe>,
                                   <log key 6>: <pandas dataframe>
                                 },
                ...
            }
    """

    def __init__(self, file_names_and_paths):
        super().__init__()
        # initialise class with module-specific log files paths
        self._logfile_names_and_paths: Dict[str, str] = file_names_and_paths

        # create a dictionary that will contain cached data
        self._results_cache: Dict[str, Dict] = dict()

    def __getitem__(self, key, cache=True):
        # check if the requested key is found in a dictionary containing module name and log file paths. if key
        # is found, return parsed logs else return KeyError
        if key in self._logfile_names_and_paths:
            # check if key is found in cache
            if key not in self._results_cache:
                result_df = _parse_log_file_inner_loop(self._logfile_names_and_paths[key])
                # get metadata for the selected log file and merge it all with the selected key
                result_df[key]['_metadata'] = result_df['_metadata']
                if not cache:  # check if caching is disallowed
                    return result_df[key]
                self._results_cache[key] = result_df[key]    # add key specific parsed results to cache
            return self._results_cache[key]  # return the added results

        else:
            raise KeyError

    def __contains__(self, k):
        # if key k is a valid logfile entry
        return k in self._logfile_names_and_paths

    def items(self):
        # parse module-specific log file and return results as a generator
        for key in self._logfile_names_and_paths.keys():
            module_specific_logs = self.__getitem__(key, cache=False)
            yield key, module_specific_logs

    def __repr__(self):
        return repr(self._logfile_names_and_paths)

    def __len__(self):
        return len(self._logfile_names_and_paths)

    def keys(self):
        # return dictionary keys
        return self._logfile_names_and_paths.keys()

    def values(self):
        # parse module-specific log file and yield the results
        for key in self._logfile_names_and_paths.keys():
            module_specific_logs = self.__getitem__(key, cache=False)
            yield module_specific_logs

    def __iter__(self):
        return iter(self._logfile_names_and_paths)

    def __getstate__(self):
        # Ensure all items cached before pickling
        for key in self.keys():
            self.__getitem__(key, cache=True)
        return self.__dict__<|MERGE_RESOLUTION|>--- conflicted
+++ resolved
@@ -378,17 +378,9 @@
     def uncompress_and_save_logfile(compressed_file) -> Path:
         """Uncompress and save a log file and return its path."""
         target = compressed_file.parent / str(compressed_file.name[0:-3])
-<<<<<<< HEAD
-
         with open(target, "wb") as t:
             with gzip.open(compressed_file, 'rb') as s:
                 t.write(s.read())
-
-=======
-        with open(target, "wb") as t:
-            with gzip.open(compressed_file, 'rb') as s:
-                t.write(s.read())
->>>>>>> ba27159f
         return target
 
     f: os.DirEntry
