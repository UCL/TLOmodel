import numbers
from enum import Enum, auto
from typing import Any, Callable, Union

import numpy as np
import pandas as pd

from tlo import logging

logger = logging.getLogger(__name__)
logger.setLevel(logging.INFO)


class Predictor(object):
    def __init__(self, property_name: str = None, external: bool = False):
        """A Predictor variable for the regression model. The property_name is a property of the
         population dataframe e.g. age, sex, etc."""
        self.property_name = property_name

        # If this is a property that is not part of the population dataframe
        if external:
            assert property_name is not None, "Can't have an unnamed external predictor"
            # It will be an private column appended to the dataframe
            self.property_name = f"__{self.property_name}__"

        self.conditions = list()
        self.callback = None
        self.has_otherwise = False

    def when(self, condition: Union[str, float, bool], value: float) -> "Predictor":
        assert self.callback is None, "Can't use `when` on Predictor with function"
        return self._coeff(condition=condition, coefficient=value)

    def otherwise(self, value: float) -> "Predictor":
        assert (
            self.property_name is not None
        ), "Can't use `otherwise` condition on unnamed Predictor"
        assert self.callback is None, "Can't use `otherwise` on Predictor with function"
        return self._coeff(coefficient=value)

    def apply(self, callback: Callable[[Any], float]) -> "Predictor":
        assert self.property_name is not None, "Can't use `apply` on unnamed Predictor"
        assert (
            len(self.conditions) == 0
        ), "Can't specify `apply` on Predictor with when/otherwise conditions"
        assert (
            self.callback is None
        ), "Can't specify more than one callback for a Predictor"
        self.callback = callback
        return self

    def _coeff(self, *, coefficient, condition=None) -> "Predictor":
        """Adds the coefficient for the Predictor. The arguments can be two:
                `coeff(condition, value)` where the condition evaluates the property value to true/false
                `coeff(value)` where the value is given to all unconditioned values of the property
        The second style (unconditioned value) only makes sense after one or more conditioned values
        """
        # If there isn't a property name
        if self.property_name is None:
            # We use the supplied condition literally
            self.conditions.append((condition, coefficient))
            return self

        # Otherwise, the condition is applied on a specific property
        if isinstance(condition, str):
            # Handle either a complex condition (begins with an operator) or implicit equality
            if condition[0] in ["!", "=", "<", ">", "~", "(", "."]:
                parsed_condition = f"({self.property_name}{condition})"
            else:
                # numeric values don't need to be quoted
                if condition.isnumeric():
                    parsed_condition = f"({self.property_name} == {condition})"
                else:
                    parsed_condition = f'({self.property_name} == "{condition}")'
        elif isinstance(condition, bool):
            if condition:
                parsed_condition = f"({self.property_name} == True)"
            else:
                parsed_condition = f"({self.property_name} == False)"
        elif isinstance(condition, numbers.Number):
            parsed_condition = f"({self.property_name} == {condition})"
        elif condition is None:
            assert (
                not self.has_otherwise
            ), "You can only give one unconditioned value to predictor"
            self.has_otherwise = True
            parsed_condition = None
        else:
            raise RuntimeError(f"Unhandled condition: {condition}")

        self.conditions.append((parsed_condition, coefficient))
        return self

    def predict(self, df: pd.DataFrame) -> pd.Series:
        """Will add the value(s) of this predictor to the output series, checking values in the supplied
        dataframe"""

        # We want to "short-circuit" values i.e. if an individual in a population matches a certain
        # condition, we don't want that individual to be matched in any subsequent conditions

        # result of assigning coefficients on this predictor
        output = pd.Series(data=np.nan, index=df.index)

        # if this predictor's coefficient is calculated by callback, run it and return
        if self.callback:
            # note that callback only works on single column
            output = df[self.property_name].apply(self.callback)
            logger.debug(
                "predictor: %s; function: %s; matched: %d",
                self.property_name,
                self.callback,
                len(df),
            )
            return output

        # keep a record of all rows matched by this predictor's conditions
        matched = pd.Series(False, index=df.index)

        for condition, value in self.conditions:
            # don't include rows that were matched by a previous condition
            if condition:
                unmatched_condition = f"{condition} & (~@matched)"
            else:
                unmatched_condition = "~@matched"

            # rows matching the current conditional
            mask = df.eval(unmatched_condition)

            # test if mask includes rows that were already matched by a previous condition
            assert not (
                matched & mask
            ).any(), f'condition "{unmatched_condition}" matches rows already matched'

            # update elements in the output series with the corresponding value for the condition
            output[mask] = value

            logger.debug(
                "predictor: %s; condition: %s; value: %s; matched rows: %d/%d",
                self.property_name,
                condition,
                value,
                mask.sum(),
                len(mask),
            )

            # add this condition's matching rows to the list of matched rows
            matched = matched | mask
        return output

    def __str__(self):
        if self.property_name and self.property_name.startswith('__'):
            name = f'{self.property_name.strip("__")} (external)'
        else:
            name = self.property_name
        if self.callback:
            return f"{name} -> callback({self.callback})"
        out = []
        previous_condition = None
        for condition, value in self.conditions:
            if condition is None:
                out.append(f'{" " * len(previous_condition)} -> {value} (otherwise)')
            else:
                out.append(f"{condition} -> {value}")
                previous_condition = condition
        return "\n  ".join(out)


class LinearModelType(Enum):
    """
    The type of model specifies how the results from the predictor are combined:
    'additive' -> adds the effect_sizes from the predictors
    'logisitc' -> multiples the effect_sizes from the predictors and applies the transform x/(1+x)
    [Thus, the intercept can be taken to be an Odds and effect_sizes Odds Ratios,
    and the prediction is a probability.]
    'multiplicative' -> multiplies the effect_sizes from the predictors
    """

    ADDITIVE = auto()
    LOGISTIC = auto()
    MULTIPLICATIVE = auto()


class LinearModel(object):
    def __init__(self, lm_type: LinearModelType, intercept: float, *args: Predictor):
        """
        A linear model has an intercept and zero or more Predictor variables.
        """
        assert (
            lm_type in LinearModelType
        ), "Model should be one of the prescribed LinearModelTypes"
        self.lm_type = lm_type

        assert isinstance(
            intercept, (float, int)
        ), "Intercept is not specified or wrong type."
        self.intercept = intercept

        self.predictors = list()
        for predictor in args:
            assert isinstance(predictor, Predictor)
            self.predictors.append(predictor)

    def predict(self, df: pd.DataFrame, rng: np.random.RandomState = None, **kwargs) -> pd.Series:
        """Will call each Predictor's `predict` methods passing the supplied dataframe"""

        # addition external variables used in the model but not part of the population dataframe
        if kwargs:
            new_columns = {}
            for column_name, value in kwargs.items():
                new_columns[f"__{column_name}__"] = kwargs[column_name]
            df = df.assign(**new_columns)

        indicator_property_names_not_in_df = [
            p.property_name
            for p in self.predictors
            if (p.property_name is not None) and (p.property_name not in df.columns)
        ]

        assert (
            not indicator_property_names_not_in_df
        ), f"Predictor variables not in df: {indicator_property_names_not_in_df}"

        assert all(
            [
                p.property_name in df.columns
                for p in self.predictors
                if p.property_name is not None
            ]
        ), f"Predictor variables not in df"

        # Store the result of the calculated values of Predictors
        res_by_predictor = pd.DataFrame(index=df.index)
        res_by_predictor[f"__intercept{id(self)}__"] = self.intercept

        for predictor in self.predictors:
            res_by_predictor[predictor] = predictor.predict(df)

        # Do appropriate transformation on output
        if self.lm_type is LinearModelType.ADDITIVE:
            # print("Linear Model: Prediction will be sum of each effect size.")
            res_by_predictor = res_by_predictor.sum(axis=1, skipna=True)

        elif self.lm_type is LinearModelType.LOGISTIC:
            # print("Logistic Regression Model: Prediction will be transform to probabilities. " \
            #       "Intercept assumed to be Odds and effect sizes assumed to be Odds Ratios.")
            odds = res_by_predictor.prod(axis=1, skipna=True)
            res_by_predictor = odds / (1 + odds)

        elif self.lm_type is LinearModelType.MULTIPLICATIVE:
            # print("Multiplicative Model: Prediction will be multiplication of each effect size.")
            res_by_predictor = res_by_predictor.prod(axis=1, skipna=True)

<<<<<<< HEAD
        raise ValueError(f"Unhandled linear model type: {self.lm_type}")
=======
        else:
            raise ValueError(f'Unhandled linear model type: {self.lm_type}')

        # if the user supplied a random number generator then they want outcomes, not probabilities
        if rng:
            outcome = rng.random_sample(len(res_by_predictor)) < res_by_predictor
            # pop the boolean out of the series if we have a single row, otherwise return the series
            if len(outcome) == 1:
                return outcome.iloc[0]
            else:
                return outcome

        # return the raw result from the model
        return res_by_predictor

    @staticmethod
    def multiplicative(*predictors: Predictor):
        """Returns a multplicative LinearModel with intercept=1.0

        :param predictors: One or more Predictor objects defining the model
        """
        return LinearModel(LinearModelType.MULTIPLICATIVE, 1.0, *predictors)

    def __str__(self):
        out = "LinearModel(\n"\
              f"  {self.lm_type},\n"\
              f"  intercept = {self.intercept},\n"
        for predictor in self.predictors:
            out += f'  {predictor}\n'
        out += ")"
        return out
>>>>>>> 62e69118
<|MERGE_RESOLUTION|>--- conflicted
+++ resolved
@@ -21,35 +21,29 @@
         if external:
             assert property_name is not None, "Can't have an unnamed external predictor"
             # It will be an private column appended to the dataframe
-            self.property_name = f"__{self.property_name}__"
+            self.property_name = f'__{self.property_name}__'
 
         self.conditions = list()
         self.callback = None
         self.has_otherwise = False
 
-    def when(self, condition: Union[str, float, bool], value: float) -> "Predictor":
+    def when(self, condition: Union[str, float, bool], value: float) -> 'Predictor':
         assert self.callback is None, "Can't use `when` on Predictor with function"
         return self._coeff(condition=condition, coefficient=value)
 
-    def otherwise(self, value: float) -> "Predictor":
-        assert (
-            self.property_name is not None
-        ), "Can't use `otherwise` condition on unnamed Predictor"
+    def otherwise(self, value: float) -> 'Predictor':
+        assert self.property_name is not None, "Can't use `otherwise` condition on unnamed Predictor"
         assert self.callback is None, "Can't use `otherwise` on Predictor with function"
         return self._coeff(coefficient=value)
 
-    def apply(self, callback: Callable[[Any], float]) -> "Predictor":
+    def apply(self, callback: Callable[[Any], float]) -> 'Predictor':
         assert self.property_name is not None, "Can't use `apply` on unnamed Predictor"
-        assert (
-            len(self.conditions) == 0
-        ), "Can't specify `apply` on Predictor with when/otherwise conditions"
-        assert (
-            self.callback is None
-        ), "Can't specify more than one callback for a Predictor"
+        assert len(self.conditions) == 0, "Can't specify `apply` on Predictor with when/otherwise conditions"
+        assert self.callback is None, "Can't specify more than one callback for a Predictor"
         self.callback = callback
         return self
 
-    def _coeff(self, *, coefficient, condition=None) -> "Predictor":
+    def _coeff(self, *, coefficient, condition=None) -> 'Predictor':
         """Adds the coefficient for the Predictor. The arguments can be two:
                 `coeff(condition, value)` where the condition evaluates the property value to true/false
                 `coeff(value)` where the value is given to all unconditioned values of the property
@@ -64,25 +58,23 @@
         # Otherwise, the condition is applied on a specific property
         if isinstance(condition, str):
             # Handle either a complex condition (begins with an operator) or implicit equality
-            if condition[0] in ["!", "=", "<", ">", "~", "(", "."]:
-                parsed_condition = f"({self.property_name}{condition})"
+            if condition[0] in ['!', '=', '<', '>', '~', '(', '.']:
+                parsed_condition = f'({self.property_name}{condition})'
             else:
                 # numeric values don't need to be quoted
                 if condition.isnumeric():
-                    parsed_condition = f"({self.property_name} == {condition})"
+                    parsed_condition = f'({self.property_name} == {condition})'
                 else:
                     parsed_condition = f'({self.property_name} == "{condition}")'
         elif isinstance(condition, bool):
             if condition:
-                parsed_condition = f"({self.property_name} == True)"
-            else:
-                parsed_condition = f"({self.property_name} == False)"
+                parsed_condition = f'({self.property_name} == True)'
+            else:
+                parsed_condition = f'({self.property_name} == False)'
         elif isinstance(condition, numbers.Number):
-            parsed_condition = f"({self.property_name} == {condition})"
+            parsed_condition = f'({self.property_name} == {condition})'
         elif condition is None:
-            assert (
-                not self.has_otherwise
-            ), "You can only give one unconditioned value to predictor"
+            assert not self.has_otherwise, "You can only give one unconditioned value to predictor"
             self.has_otherwise = True
             parsed_condition = None
         else:
@@ -105,12 +97,7 @@
         if self.callback:
             # note that callback only works on single column
             output = df[self.property_name].apply(self.callback)
-            logger.debug(
-                "predictor: %s; function: %s; matched: %d",
-                self.property_name,
-                self.callback,
-                len(df),
-            )
+            logger.debug('predictor: %s; function: %s; matched: %d', self.property_name, self.callback, len(df))
             return output
 
         # keep a record of all rows matched by this predictor's conditions
@@ -119,32 +106,24 @@
         for condition, value in self.conditions:
             # don't include rows that were matched by a previous condition
             if condition:
-                unmatched_condition = f"{condition} & (~@matched)"
-            else:
-                unmatched_condition = "~@matched"
+                unmatched_condition = f'{condition} & (~@matched)'
+            else:
+                unmatched_condition = '~@matched'
 
             # rows matching the current conditional
             mask = df.eval(unmatched_condition)
 
             # test if mask includes rows that were already matched by a previous condition
-            assert not (
-                matched & mask
-            ).any(), f'condition "{unmatched_condition}" matches rows already matched'
+            assert not (matched & mask).any(), f'condition "{unmatched_condition}" matches rows already matched'
 
             # update elements in the output series with the corresponding value for the condition
             output[mask] = value
 
-            logger.debug(
-                "predictor: %s; condition: %s; value: %s; matched rows: %d/%d",
-                self.property_name,
-                condition,
-                value,
-                mask.sum(),
-                len(mask),
-            )
+            logger.debug('predictor: %s; condition: %s; value: %s; matched rows: %d/%d',
+                         self.property_name, condition, value, mask.sum(), len(mask))
 
             # add this condition's matching rows to the list of matched rows
-            matched = matched | mask
+            matched = (matched | mask)
         return output
 
     def __str__(self):
@@ -174,7 +153,6 @@
     and the prediction is a probability.]
     'multiplicative' -> multiplies the effect_sizes from the predictors
     """
-
     ADDITIVE = auto()
     LOGISTIC = auto()
     MULTIPLICATIVE = auto()
@@ -185,14 +163,10 @@
         """
         A linear model has an intercept and zero or more Predictor variables.
         """
-        assert (
-            lm_type in LinearModelType
-        ), "Model should be one of the prescribed LinearModelTypes"
+        assert lm_type in LinearModelType, 'Model should be one of the prescribed LinearModelTypes'
         self.lm_type = lm_type
 
-        assert isinstance(
-            intercept, (float, int)
-        ), "Intercept is not specified or wrong type."
+        assert isinstance(intercept, (float, int)), "Intercept is not specified or wrong type."
         self.intercept = intercept
 
         self.predictors = list()
@@ -207,30 +181,23 @@
         if kwargs:
             new_columns = {}
             for column_name, value in kwargs.items():
-                new_columns[f"__{column_name}__"] = kwargs[column_name]
+                new_columns[f'__{column_name}__'] = kwargs[column_name]
             df = df.assign(**new_columns)
 
-        indicator_property_names_not_in_df = [
-            p.property_name
-            for p in self.predictors
-            if (p.property_name is not None) and (p.property_name not in df.columns)
-        ]
-
-        assert (
-            not indicator_property_names_not_in_df
-        ), f"Predictor variables not in df: {indicator_property_names_not_in_df}"
-
-        assert all(
-            [
-                p.property_name in df.columns
-                for p in self.predictors
-                if p.property_name is not None
-            ]
-        ), f"Predictor variables not in df"
+        indicator_property_names_not_in_df = [p.property_name for p in self.predictors
+                                              if (p.property_name is not None)
+                                              and (p.property_name not in df.columns)]
+
+        assert not indicator_property_names_not_in_df,\
+            f"Predictor variables not in df: {indicator_property_names_not_in_df}"
+
+        assert all([p.property_name in df.columns
+                    for p in self.predictors
+                    if p.property_name is not None]), f"Predictor variables not in df"
 
         # Store the result of the calculated values of Predictors
         res_by_predictor = pd.DataFrame(index=df.index)
-        res_by_predictor[f"__intercept{id(self)}__"] = self.intercept
+        res_by_predictor[f'__intercept{id(self)}__'] = self.intercept
 
         for predictor in self.predictors:
             res_by_predictor[predictor] = predictor.predict(df)
@@ -250,9 +217,6 @@
             # print("Multiplicative Model: Prediction will be multiplication of each effect size.")
             res_by_predictor = res_by_predictor.prod(axis=1, skipna=True)
 
-<<<<<<< HEAD
-        raise ValueError(f"Unhandled linear model type: {self.lm_type}")
-=======
         else:
             raise ValueError(f'Unhandled linear model type: {self.lm_type}')
 
@@ -283,5 +247,4 @@
         for predictor in self.predictors:
             out += f'  {predictor}\n'
         out += ")"
-        return out
->>>>>>> 62e69118
+        return out