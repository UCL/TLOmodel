"""
A simple test module for demonstration purposes.

It polls the population each month, randomly making non-pregnant people pregnant with
a fixed probability, set as a module parameter. Nine months after becoming pregnant
(assuming the mother does not die) a new person is born.

This is not intended to be realistic - there are no sexes, and newborn infants may
become pregnant!
"""

import pandas as pd

from tlo import DateOffset, Module, Parameter, Property, Types
from tlo.events import Event, IndividualScopeEventMixin, PopulationScopeEventMixin, RegularEvent


class RandomBirth(Module):
    """Randomly become pregnant with fixed probability.

    All disease modules need to be implemented as a class inheriting from Module.
    They need to provide several methods which will be called by the simulation
    framework:
    * `read_parameters(data_folder)`
    * `initialise_population(population)`
    * `initialise_simulation(sim)`
    * `on_birth(mother, child)`
    """

    # Here we declare parameters for this module. Each parameter has a name, data type,
    # and longer description.
    PARAMETERS = {
        'pregnancy_probability': Parameter(
            Types.REAL, 'Fixed probability of pregnancy each month (if not already pregnant)'),
    }

    # Next we declare the properties of individuals that this module provides.
    # Again each has a name, type and description. In addition, properties may be marked
    # as optional if they can be undefined for a given individual.
    PROPERTIES = {
        'is_pregnant': Property(Types.BOOL, 'Whether this individual is currently pregnant'),
        'date_of_birth': Property(
            Types.DATE, 'When the individual was born'),
        'children': Property(Types.LIST, 'The children born to this individual, in birth order'),
    }

    def read_parameters(self, data_folder):
        """Read parameter values from file, if required.

        Here we do nothing.

        :param data_folder: path of a folder supplied to the Simulation containing data files.
          Typically modules would read a particular file within here.
        """
        pass

    def initialise_population(self, population):
        """Set our property values for the initial population.

        This method is called by the simulation when creating the initial population, and is
        responsible for assigning initial values, for every individual, of those properties
        'owned' by this module, i.e. those declared in the PROPERTIES dictionary above.

        :param population: the population of individuals
        """
        df = population.props
        # Everyone starts off not pregnant
        # We use 'broadcasting' to set the same value for every individual
        df.is_pregnant = False
        # We randomly sample birth dates for the initial population during the preceding decade
        start_date = population.sim.date
        dates = pd.date_range(start_date - DateOffset(years=10), start_date, freq='M')
        df.date_of_birth = self.rng.choice(dates, size=len(df))
        # No children have yet been born. We iterate over the population to ensure each
        # person gets a distinct list.
        for index, row in df.iterrows():
            df.at[index, 'children'] = []

    def initialise_simulation(self, sim):
        """Get ready for simulation start.

        This method is called just before the main simulation loop begins, and after all
        modules have read their parameters and the initial population has been created.
        It is a good place to add initial events to the event queue.

        Here we add our monthly event to poll the population for deaths.
        """
        pregnancy_poll = RandomPregnancyEvent(self, self.pregnancy_probability)
        sim.schedule_event(pregnancy_poll, sim.date + DateOffset(months=1))

    def on_birth(self, mother_id, child_id):
        """Initialise our properties for a newborn individual.

        This is called by the simulation whenever a new person is born.

        :param mother_id: the mother for this child
        :param child_id: the new child
        """
        df = self.sim.population.props

        df.at[child_id, 'date_of_birth'] = self.sim.date
        df.at[child_id, 'is_pregnant'] = False
        df.at[child_id, 'children'] = []
        df.at[mother_id, 'children'].append(child_id)
        df.at[mother_id, 'is_pregnant'] = False


class RandomPregnancyEvent(RegularEvent, PopulationScopeEventMixin):
    """The regular event that actually makes people pregnant.

    Regular events automatically reschedule themselves at a fixed frequency,
    and thus implement discrete timestep type behaviour. The frequency is
    specified when calling the base class constructor in our __init__ method.
    """

    def __init__(self, module, pregnancy_probability):
        """Create a new random pregnancy event.

        We need to pass the frequency at which we want to occur to the base class
        constructor using super(). We also pass the module that created this event,
        so that random number generators can be scoped per-module.

        :param module: the module that created this event
        :param pregnancy_probability: the per-person probability of pregnancy each month
        """
        self.pregnancy_probability = pregnancy_probability
        super().__init__(module, frequency=DateOffset(months=1))

    def apply(self, population):
        """Apply this event to the population.

        For efficiency, we use pandas operations to scan the entire population
        and initiate pregnancies at random.

        :param population: the current population
        """
        df = population.props
        # Find live and non-pregnant individuals
        candidates = df[df.is_alive & ~df.is_pregnant]
        # OR: candidates = population.props.query('is_alive & ~is_pregnant')
        # Throw a die for each
        rng = self.module.rng
        birth_date = self.sim.date + DateOffset(months=9)
        for person_index in candidates.index:
            if rng.rand() < self.pregnancy_probability:
                # Schedule a birth event for this person
                birth = DelayedBirthEvent(self.module, person_index)
                self.sim.schedule_event(birth, birth_date)
                df.loc[person_index, 'is_pregnant'] = True


class DelayedBirthEvent(Event, IndividualScopeEventMixin):
    """A one-off event in which a pregnant mother gives birth.

    For an individual-scoped event we need to specify the person it applies to in
    the constructor.
    """

    def __init__(self, module, mother_id):
        """Create a new birth event.

        We need to pass the person this event happens to to the base class constructor
        using super(). We also pass the module that created this event, so that random
        number generators can be scoped per-module.

        :param module: the module that created this event
        :param mother_id: the person giving birth
        """
        super().__init__(module, person_id=mother_id)

    def apply(self, mother_id):
        """Apply this event to the given person.

        Assuming the person is still alive, we ask the simulation to create a new offspring.

        :param mother_id: the person the event happens to, i.e. the mother giving birth
        """
<<<<<<< HEAD
        if mother.is_alive:
            self.sim.do_birth
=======
        df = self.sim.population.props
        if df.at[mother_id, 'is_alive']:
            self.sim.do_birth(mother_id)
>>>>>>> 2db837a7
<|MERGE_RESOLUTION|>--- conflicted
+++ resolved
@@ -175,11 +175,6 @@
 
         :param mother_id: the person the event happens to, i.e. the mother giving birth
         """
-<<<<<<< HEAD
-        if mother.is_alive:
-            self.sim.do_birth
-=======
         df = self.sim.population.props
         if df.at[mother_id, 'is_alive']:
-            self.sim.do_birth(mother_id)
->>>>>>> 2db837a7
+            self.sim.do_birth(mother_id)