--- conflicted
+++ resolved
@@ -131,17 +131,10 @@
         :param mother_id: the maternal parent
         :return: the new child
         """
-<<<<<<< HEAD
-
-        print("We are now in simulation.do_birth()")
-        child = self.population.do_birth
-=======
         child_id = self.population.do_birth()
->>>>>>> 8fa58063
         for module in self.modules.values():
             module.on_birth(mother_id, child_id)
         return child_id
-
 
 
 class EventQueue:
