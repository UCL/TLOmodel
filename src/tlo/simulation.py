--- conflicted
+++ resolved
@@ -5,9 +5,8 @@
 import itertools
 import time
 from collections import OrderedDict
-from enum import Enum
 from pathlib import Path
-from typing import Dict, Optional, Union
+from typing import Dict, Union
 
 import numpy as np
 
@@ -18,19 +17,6 @@
 
 logger = logging.getLogger(__name__)
 logger.setLevel(logging.INFO)
-
-
-class EventPriority(Enum):
-    """Enumeration for the EventPriority, which is used in sorting the events in the simulation queue."""
-    START_OF_DAY = 0
-    FIRST_HALF_OF_DAY = 25
-    LAST_HALF_OF_DAY = 75
-    END_OF_DAY = 100
-
-    def __lt__(self, other):
-        if self.__class__ is other.__class__:
-            return self.value < other.value
-        return NotImplemented
 
 
 class Simulation:
@@ -263,16 +249,11 @@
 
         logger.info(key='info', data=f'simulate() {time.time() - start} s')
 
-    def schedule_event(self, event, date, event_priority: Optional[EventPriority] = None):
+    def schedule_event(self, event, date):
         """Schedule an event to happen on the given future date.
 
         :param event: the Event to schedule
         :param date: when the event should happen
-<<<<<<< HEAD
-        :param event_priority: controls when during the day the event occurs
-        None (--> in-between first and second-to-last)]
-=======
->>>>>>> 579d87ce
         """
         assert date >= self.date, 'Cannot schedule events in the past'
 
@@ -282,16 +263,7 @@
             'This looks like an HSI event. It should be handed to the healthsystem scheduler'
         assert isinstance(event, Event)
 
-<<<<<<< HEAD
-        self.event_queue.schedule(event=event,
-                                  date=date,
-                                  event_priority=(event_priority
-                                                  if event_priority is not None else EventPriority.FIRST_HALF_OF_DAY
-                                                  )
-                                  )
-=======
         self.event_queue.schedule(event=event, date=date)
->>>>>>> 579d87ce
 
     def fire_single_event(self, event, date):
         """Fires the event once for the given date
@@ -345,19 +317,13 @@
         self.counter = itertools.count()
         self.queue = []
 
-    def schedule(self, event, date, event_priority):
+    def schedule(self, event, date):
         """Schedule a new event.
 
         :param event: the event to schedule
         :param date: when it should happen
-        :param order_in_day_int: integer indicating when in the same the event should happen (0, 1, 2)
-        """
-<<<<<<< HEAD
-
-        entry = (date, event_priority, next(self.counter), event)
-=======
+        """
         entry = (date, event.priority, next(self.counter), event)
->>>>>>> 579d87ce
         heapq.heappush(self.queue, entry)
 
     def next_event(self):
