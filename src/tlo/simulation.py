--- conflicted
+++ resolved
@@ -123,17 +123,10 @@
         # clear logging environment
         # if using progress bar we do not print log messages to stdout to avoid
         # clashes between progress bar and log output
-<<<<<<< HEAD
-        logging.init_logging(
-            add_stdout_handler=not (self.show_progress_bar or suppress_stdout)
-        )
-        logging.set_simulation(self)
-=======
         logging.initialise(
             add_stdout_handler=not (self.show_progress_bar or suppress_stdout),
             simulation_date_getter=lambda: self.date.isoformat(),
         )
->>>>>>> 625b4d91
 
         if custom_levels:
             # if modules have already been registered
@@ -147,12 +140,7 @@
             timestamp = datetime.datetime.now().strftime("%Y-%m-%dT%H%M%S")
             log_path = Path(directory) / f"{filename}__{timestamp}.log"
             self.output_file = logging.set_output_file(log_path)
-<<<<<<< HEAD
-            logger.info(key="info", data=f"Log output: {log_path}")
-            self._log_filepath = log_path
-=======
             logger.info(key='info', data=f'Log output: {log_path}')
->>>>>>> 625b4d91
             return log_path
 
         return None
