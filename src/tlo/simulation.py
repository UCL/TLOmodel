"""The main simulation controller."""

import datetime
import heapq
import itertools
import time
from collections import OrderedDict
from pathlib import Path
from typing import Dict, Optional, Union

import numpy as np

from tlo import Date, Population, logging
from tlo.dependencies import check_dependencies_present, topologically_sort_modules
from tlo.events import Event, IndividualScopeEventMixin
from tlo.progressbar import ProgressBar

logger = logging.getLogger(__name__)
logger.setLevel(logging.CRITICAL)


class Simulation:
    """The main control centre for a simulation.

    This class contains the core simulation logic and event queue, and holds
    references to all the information required to run a complete simulation:
    the population, disease modules, etc.

    Key attributes include:

    `date`
        The current simulation date.

    `modules`
        A list of the disease modules contributing to this simulation.

    `population`
        The Population being simulated.

    `rng`
        The simulation-level random number generator.
        Note that individual modules also have their own random number generator
        with independent state.
    """

    def __init__(self, *, start_date: Date, seed: int = None, log_config: dict = None,
                 show_progress_bar=False):
        """Create a new simulation.

        :param start_date: the date the simulation begins; must be given as
            a keyword parameter for clarity
        :param seed: the seed for random number generator. class will create one if not supplied
        :param log_config: sets up the logging configuration for this simulation
        :param show_progress_bar: whether to show a progress bar instead of the logger
            output during the simulation
        """
        # simulation
        self.date = self.start_date = start_date
        self.modules = OrderedDict()
        self.event_queue = EventQueue()
        self.end_date = None
        self.output_file = None
        self.population: Optional[Population] = None

        self.show_progress_bar = show_progress_bar

        # logging
        if log_config is None:
            log_config = {}
        self._custom_log_levels = None
        self._log_filepath = None
        self._configure_logging(**log_config)

        # random number generator
        seed_from = 'auto' if seed is None else 'user'
        self._seed = seed
        self._seed_seq = np.random.SeedSequence(seed)
        logger.info(
            key='info',
            data=f'Simulation RNG {seed_from} entropy = {self._seed_seq.entropy}'
        )
        self.rng = np.random.RandomState(np.random.MT19937(self._seed_seq))

<<<<<<< HEAD
    def configure_logging(self, filename: str = None, directory: Union[Path, str] = "./outputs",
                          custom_levels: Dict[str, int] = None, suppress_stdout: bool = True):
=======
    def _configure_logging(self, filename: str = None, directory: Union[Path, str] = "./outputs",
                           custom_levels: Dict[str, int] = None, suppress_stdout: bool = False):
>>>>>>> 802c3641
        """Configure logging, can write logging to a logfile in addition the default of stdout.

        Minimum custom levels for each logger can be specified for filtering out messages

        :param filename: Prefix for logfile name, final logfile will have a datetime appended
        :param directory: Path to output directory, default value is the outputs folder.
        :param custom_levels: dictionary to set logging levels, '*' can be used as a key for all registered modules.
                              This is likely to be used to disable all disease modules, and then enable one of interest
                              e.g. ``{'*': logging.CRITICAL 'tlo.methods.hiv': logging.INFO}``
        :param suppress_stdout: If True, suppresses logging to standard output stream (default is False)

        :return: Path of the log file if a filename has been given.
        """
        # clear logging environment
        # if using progress bar we do not print log messages to stdout to avoid
        # clashes between progress bar and log output
        logging.init_logging(add_stdout_handler=not (self.show_progress_bar or suppress_stdout))
        logging.set_simulation(self)

        if custom_levels:
            # if modules have already been registered
            if self.modules:
                logging.set_logging_levels(custom_levels)
            else:
                # save the configuration and apply in the `register` phase
                self._custom_log_levels = custom_levels

        if filename and directory:
            timestamp = datetime.datetime.now().strftime('%Y-%m-%dT%H%M%S')
            log_path = Path(directory) / f"{filename}__{timestamp}.log"
            self.output_file = logging.set_output_file(log_path)
            logger.info(key='info', data=f'Log output: {log_path}')
            self._log_filepath = log_path
            return log_path

        return None

    @property
    def log_filepath(self):
        """The path to the log file, if one has been set."""
        return self._log_filepath

    def register(self, *modules, sort_modules=True, check_all_dependencies=True):
        """Register one or more disease modules with the simulation.

        :param modules: the disease module(s) to use as part of this simulation.
            Multiple modules may be given as separate arguments to one call.
        :param sort_modules: Whether to topologically sort the modules so that any
            initialisation dependencies (specified by the ``INIT_DEPENDENCIES``
            attribute) of a module are initialised before the module itself is. A
            ``ModuleDependencyError`` exception will be raised if there are missing
            initialisation dependencies or circular initialisation dependencies between
            modules that cannot be resolved. If this flag is set to ``True`` there is
            also a requirement that at most one instance of each module is registered
            and ``MultipleModuleInstanceError`` will be raised if this is not the case.
        :param check_all_dependencies: Whether to check if all of each module's declared
            dependencies (that is, the union of the ``INIT_DEPENDENCIES`` and
            ``ADDITIONAL_DEPENDENCIES`` attributes) have been included in the set of
            modules to be registered. A ``ModuleDependencyError`` exception will
            be raised if there are missing dependencies.
        """
        if sort_modules:
            modules = list(topologically_sort_modules(modules))
        if check_all_dependencies:
            check_dependencies_present(modules)
        # Iterate over modules and per-module seed sequences spawned from simulation
        # level seed sequence
        for module, seed_seq in zip(modules, self._seed_seq.spawn(len(modules))):
            assert module.name not in self.modules, f'A module named {module.name} has already been registered'

            # Seed the RNG for the registered module using spawned seed sequence
            logger.info(
                key='info',
                data=(
                    f'{module.name} RNG auto (entropy, spawn key) = '
                    f'({seed_seq.entropy}, {seed_seq.spawn_key[0]})'
                )
            )
            module.rng = np.random.RandomState(np.random.MT19937(seed_seq))

            self.modules[module.name] = module
            module.sim = self
            module.read_parameters('')

        if self._custom_log_levels:
            logging.set_logging_levels(self._custom_log_levels)

    def make_initial_population(self, *, n):
        """Create the initial population to simulate.

        :param n: the number of individuals to create; must be given as
            a keyword parameter for clarity
        """
        start = time.time()

        # Collect information from all modules, that is required the population dataframe
        for module in self.modules.values():
            module.pre_initialise_population()

        # Make the initial population
        properties = {
            name: prop
            for module in self.modules.values()
            for name, prop in module.PROPERTIES.items()
        }
        self.population = Population(properties, n)
        for module in self.modules.values():
            start1 = time.time()
            module.initialise_population(self.population)
            logger.debug(key='debug', data=f'{module.name}.initialise_population() {time.time() - start1} s')

        end = time.time()
        logger.info(key='info', data=f'make_initial_population() {end - start} s')

    def simulate(self, *, end_date):
        """Simulation until the given end date

        :param end_date: when to stop simulating. Only events strictly before this
            date will be allowed to occur.
            Must be given as a keyword parameter for clarity.
        """
        start = time.time()
        self.end_date = end_date  # store the end_date so that others can reference it

        for module in self.modules.values():
            module.initialise_simulation(self)

        progress_bar = None
        if self.show_progress_bar:
            num_simulated_days = (end_date - self.start_date).days
            progress_bar = ProgressBar(
                num_simulated_days, "Simulation progress", unit="day")
            progress_bar.start()

        while self.event_queue:
            event, date = self.event_queue.next_event()

            if self.show_progress_bar:
                simulation_day = (date - self.start_date).days
                stats_dict = {
                    "date": str(date.date()),
                    "dataframe size": str(len(self.population.props)),
                    "queued events": str(len(self.event_queue)),
                }
                if "HealthSystem" in self.modules:
                    stats_dict["queued HSI events"] = str(
                        len(self.modules["HealthSystem"].HSI_EVENT_QUEUE)
                    )
                progress_bar.update(simulation_day, stats_dict=stats_dict)

#           print(stats_dict)

            if date >= end_date:
                self.date = end_date
                break
            self.fire_single_event(event, date)

        # The simulation has ended.
        if self.show_progress_bar:
            progress_bar.stop()

        for module in self.modules.values():
            module.on_simulation_end()

        logger.info(key='info', data=f'simulate() {time.time() - start} s')

        # From Python logging.shutdown
        if self.output_file:
            try:
                self.output_file.acquire()
                self.output_file.flush()
                self.output_file.close()
            except (OSError, ValueError):
                pass
            finally:
                self.output_file.release()

    def schedule_event(self, event, date):
        """Schedule an event to happen on the given future date.

        :param event: the Event to schedule
        :param date: when the event should happen
        """
        assert date >= self.date, 'Cannot schedule events in the past'

        assert 'TREATMENT_ID' not in dir(event), \
            'This looks like an HSI event. It should be handed to the healthsystem scheduler'
        assert (event.__str__().find('HSI_') < 0), \
            'This looks like an HSI event. It should be handed to the healthsystem scheduler'
        assert isinstance(event, Event)

        self.event_queue.schedule(event=event, date=date)

    def fire_single_event(self, event, date):
        """Fires the event once for the given date

        :param event: :py:class:`Event` to fire
        :param date: the date of the event
        """
        self.date = date
        event.run()

    def do_birth(self, mother_id):
        """Create a new child person.

        We create a new person in the population and then call the `on_birth` method in
        all modules to initialise the child's properties.

        :param mother_id: the maternal parent
        :return: the new child
        """
        child_id = self.population.do_birth()
        for module in self.modules.values():
            module.on_birth(mother_id, child_id)
        return child_id

    def find_events_for_person(self, person_id: int):
        """Find the events in the queue for a particular person.
        :param person_id: the person_id of interest
        :returns list of tuples (date_of_event, event) for that person_id in the queue.

        NB. This is for debugging and testing only - not for use in real simulations as it is slow
        """
        person_events = []

        for date, _, _, event in self.event_queue.queue:
            if isinstance(event, IndividualScopeEventMixin):
                if event.target == person_id:
                    person_events.append((date, event))

        return person_events


class EventQueue:
    """A simple priority queue for events.

    This doesn't really care what events and dates are, provided dates are comparable.
    """

    def __init__(self):
        """Create an empty event queue."""
        self.counter = itertools.count()
        self.queue = []

    def schedule(self, event, date):
        """Schedule a new event.

        :param event: the event to schedule
        :param date: when it should happen
        """
        entry = (date, event.priority, next(self.counter), event)
        heapq.heappush(self.queue, entry)

    def next_event(self):
        """Get the earliest event in the queue.

        :returns: an (event, date) pair
        """
        date, _, _, event = heapq.heappop(self.queue)
        return event, date

    def __len__(self):
        """:return: the length of the queue"""
        return len(self.queue)<|MERGE_RESOLUTION|>--- conflicted
+++ resolved
@@ -16,7 +16,7 @@
 from tlo.progressbar import ProgressBar
 
 logger = logging.getLogger(__name__)
-logger.setLevel(logging.CRITICAL)
+logger.setLevel(logging.INFO)
 
 
 class Simulation:
@@ -81,13 +81,8 @@
         )
         self.rng = np.random.RandomState(np.random.MT19937(self._seed_seq))
 
-<<<<<<< HEAD
-    def configure_logging(self, filename: str = None, directory: Union[Path, str] = "./outputs",
-                          custom_levels: Dict[str, int] = None, suppress_stdout: bool = True):
-=======
     def _configure_logging(self, filename: str = None, directory: Union[Path, str] = "./outputs",
                            custom_levels: Dict[str, int] = None, suppress_stdout: bool = False):
->>>>>>> 802c3641
         """Configure logging, can write logging to a logfile in addition the default of stdout.
 
         Minimum custom levels for each logger can be specified for filtering out messages
@@ -238,8 +233,6 @@
                     )
                 progress_bar.update(simulation_day, stats_dict=stats_dict)
 
-#           print(stats_dict)
-
             if date >= end_date:
                 self.date = end_date
                 break
