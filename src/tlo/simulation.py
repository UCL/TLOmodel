"""The main simulation controller."""

from __future__ import annotations

import datetime
import heapq
import itertools
import time
from collections import OrderedDict
from pathlib import Path
from typing import TYPE_CHECKING, Optional

import numpy as np

try:
    import dill

    DILL_AVAILABLE = True
except ImportError:
    DILL_AVAILABLE = False

from tlo import Date, Population, logging
from tlo.dependencies import (
    check_dependencies_present,
    initialise_missing_dependencies,
    topologically_sort_modules,
)
from tlo.events import Event, IndividualScopeEventMixin
from tlo.progressbar import ProgressBar

if TYPE_CHECKING:
    from tlo.core import Module
    from tlo.logging.core import LogLevel

logger = logging.getLogger(__name__)
logger.setLevel(logging.INFO)


class SimulationPreviouslyInitialisedError(Exception):
    """Exception raised when trying to initialise an already initialised simulation."""


class SimulationNotInitialisedError(Exception):
    """Exception raised when trying to run simulation before initialising."""


class Simulation:
    """The main control centre for a simulation.

    This class contains the core simulation logic and event queue, and holds references
    to all the information required to run a complete simulation: the population,
    disease modules, etc.

    Key attributes include:

    :ivar date: The current simulation date.
    :ivar modules: A dictionary of the disease modules used in this simulation, keyed
       by the module name.
    :ivar population: The population being simulated.
    :ivar rng: The simulation-level random number generator. 
    
    .. note::
       Individual modules also have their own random number generator with independent
       state.
    """

<<<<<<< HEAD
    def __init__(
        self,
        *,
        start_date: Date,
        seed: Optional[int] = None,
        log_config: Optional[dict] = None,
        show_progress_bar: bool = False,
    ):
        """Create a new simulation.

        :param start_date: The date the simulation begins; must be given as
            a keyword parameter for clarity.
        :param seed: The seed for random number generator. class will create one if not
            supplied
        :param log_config: Dictionary specifying logging configuration for this
            simulation. Can have entries: `filename` - prefix for log file name, final 
            file name will have a date time appended, if not present default is to not
            output log to a file; `directory` - path to output directory to write log
            file to, default if not specified is to output to the `outputs` folder;
            `custom_levels` - dictionary to set logging levels, '*' can be used as a key
            for all registered modules; `suppress_stdout` -  if `True`, suppresses
            logging to standard output stream (default is `False`).
        :param show_progress_bar: Whether to show a progress bar instead of the logger
            output during the simulation.
            
        .. note::
           The `custom_levels` entry in `log_config` argument can be used to disable
           logging on all disease modules by setting a high level to `*`, and then
           enabling logging on one module of interest by setting a low level, for
           example ``{'*': logging.CRITICAL 'tlo.methods.hiv': logging.INFO}``.
=======
    def __init__(self, *, start_date: Date, seed: int = None, log_config: dict = None,
                 show_progress_bar=False, resourcefilepath: Optional[Path] = None):
        """Create a new simulation.

        :param start_date: the date the simulation begins; must be given as
            a keyword parameter for clarity
        :param seed: the seed for random number generator. class will create one if not supplied
        :param log_config: sets up the logging configuration for this simulation
        :param show_progress_bar: whether to show a progress bar instead of the logger
            output during the simulation
        :param resourcefilepath: Path to resource files folder. Assign ``None` if no path is provided.
>>>>>>> 9101befe
        """
        # simulation
        self.date = self.start_date = start_date
        self.modules = OrderedDict()
        self.event_queue = EventQueue()
        self.end_date = None
        self.output_file = None
        self.population: Optional[Population] = None

        self.show_progress_bar = show_progress_bar
        self.resourcefilepath = resourcefilepath

        # logging
        if log_config is None:
            log_config = {}
        self._custom_log_levels = None
        self._log_filepath = self._configure_logging(**log_config)
        

        # random number generator
        seed_from = "auto" if seed is None else "user"
        self._seed = seed
        self._seed_seq = np.random.SeedSequence(seed)
        logger.info(
            key="info",
            data=f"Simulation RNG {seed_from} entropy = {self._seed_seq.entropy}",
        )
        self.rng = np.random.RandomState(np.random.MT19937(self._seed_seq))

        # Whether simulation has been initialised
        self._initialised = False

    def _configure_logging(
        self,
        filename: Optional[str] = None, 
        directory: Path | str = "./outputs",
        custom_levels: Optional[dict[str, LogLevel]] = None,
        suppress_stdout: bool = False
    ):
        """Configure logging of simulation outputs.
         
        Can write log output to a file in addition the default of `stdout`. Mnimum
        custom levels for each logger can be specified for filtering out messages.

        :param filename: Prefix for log file name, final file name will have a date time
            appended.
        :param directory: Path to output directory, default value is the outputs folder.
        :param custom_levels: Dictionary to set logging levels, '*' can be used as a key
            for all registered modules. This is likely to be used to disable logging on
            all disease modules by setting a high level, and then enable one of interest
            by setting a low level, for example
            ``{'*': logging.CRITICAL 'tlo.methods.hiv': logging.INFO}``.
        :param suppress_stdout: If `True`, suppresses logging to standard output stream
            (default is `False`).

        :return: Path of the log file if a filename has been given.
        """
        # clear logging environment
        # if using progress bar we do not print log messages to stdout to avoid
        # clashes between progress bar and log output
        logging.initialise(
            add_stdout_handler=not (self.show_progress_bar or suppress_stdout),
            simulation_date_getter=lambda: self.date.isoformat(),
        )

        if custom_levels:
            # if modules have already been registered
            if self.modules:
                logging.set_logging_levels(custom_levels)
            else:
                # save the configuration and apply in the `register` phase
                self._custom_log_levels = custom_levels

        if filename and directory:
            timestamp = datetime.datetime.now().strftime("%Y-%m-%dT%H%M%S")
            log_path = Path(directory) / f"{filename}__{timestamp}.log"
            self.output_file = logging.set_output_file(log_path)
            logger.info(key='info', data=f'Log output: {log_path}')
            return log_path

        return None

    @property
    def log_filepath(self) -> Path:
        """The path to the log file, if one has been set."""
        return self._log_filepath

<<<<<<< HEAD
    def register(
        self,
        *modules: Module,
        sort_modules: bool = True,
        check_all_dependencies: bool = True
    ) -> None:
=======
    def register(self, *modules, sort_modules=True, check_all_dependencies=True, auto_register_dependencies: bool = False):
>>>>>>> 9101befe
        """Register one or more disease modules with the simulation.

        :param modules: The disease module(s) to use as part of this simulation.
            Multiple modules may be given as separate arguments to one call.
        :param sort_modules: Whether to topologically sort the modules so that any
            initialisation dependencies (specified by the ``INIT_DEPENDENCIES``
            attribute) of a module are initialised before the module itself is. A
            :py:exc:`.ModuleDependencyError` exception will be raised if there are
            missing initialisation dependencies or circular initialisation dependencies
            between modules that cannot be resolved. If this flag is set to ``True``
            there is also a requirement that at most one instance of each module is
            registered and :py:exc:`.MultipleModuleInstanceError` will be raised if this
            is not the case.
        :param check_all_dependencies: Whether to check if all of each module's declared
            dependencies (that is, the union of the ``INIT_DEPENDENCIES`` and
            ``ADDITIONAL_DEPENDENCIES`` attributes) have been included in the set of
            modules to be registered. A :py:exc:`.ModuleDependencyError` exception will
            be raised if there are missing dependencies.
        :param auto_register_dependencies: Whether to register missing module dependencies or not. If this argument is
         set to True, all module dependencies will be automatically registered.
        """
        if auto_register_dependencies:
            modules = [
                *modules,
                *initialise_missing_dependencies(modules, resourcefilepath=self.resourcefilepath)
            ]

        if sort_modules:
            modules = list(topologically_sort_modules(modules))
        if check_all_dependencies:
            check_dependencies_present(modules)
        # Iterate over modules and per-module seed sequences spawned from simulation
        # level seed sequence
        for module, seed_seq in zip(modules, self._seed_seq.spawn(len(modules))):
            assert (
                module.name not in self.modules
            ), f"A module named {module.name} has already been registered"

            # Seed the RNG for the registered module using spawned seed sequence
            logger.info(
                key="info",
                data=(
                    f"{module.name} RNG auto (entropy, spawn key) = "
                    f"({seed_seq.entropy}, {seed_seq.spawn_key[0]})"
                ),
            )
            module.rng = np.random.RandomState(np.random.MT19937(seed_seq))

            self.modules[module.name] = module
            module.sim = self
            module.read_parameters("")

        if self._custom_log_levels:
            logging.set_logging_levels(self._custom_log_levels)

    def make_initial_population(self, *, n: int) -> None:
        """Create the initial population to simulate.

        :param n: The number of individuals to create; must be given as
            a keyword parameter for clarity.
        """
        start = time.time()

        # Collect information from all modules, that is required the population dataframe
        for module in self.modules.values():
            module.pre_initialise_population()

        # Make the initial population
        properties = {
            name: prop
            for module in self.modules.values()
            for name, prop in module.PROPERTIES.items()
        }
        self.population = Population(properties, n)
        for module in self.modules.values():
            start1 = time.time()
            module.initialise_population(self.population)
            logger.debug(
                key="debug",
                data=f"{module.name}.initialise_population() {time.time() - start1} s",
            )

        end = time.time()
        logger.info(key="info", data=f"make_initial_population() {end - start} s")

    def initialise(self, *, end_date: Date) -> None:
        """Initialise all modules in simulation.

        :param end_date: Date to end simulation on - accessible to modules to allow
            initialising data structures which may depend (in size for example) on the
            date range being simulated.
        """
        if self._initialised:
            msg = "initialise method should only be called once"
            raise SimulationPreviouslyInitialisedError(msg)
        self.date = self.start_date
        self.end_date = end_date  # store the end_date so that others can reference it
        for module in self.modules.values():
            module.initialise_simulation(self)
        self._initialised = True

    def finalise(self, wall_clock_time: Optional[float] = None) -> None:
        """Finalise all modules in simulation and close logging file if open.

        :param wall_clock_time: Optional argument specifying total time taken to
            simulate, to be written out to log before closing.
        """
        for module in self.modules.values():
            module.on_simulation_end()
        if wall_clock_time is not None:
            logger.info(key="info", data=f"simulate() {wall_clock_time} s")
        self.close_output_file()

    def close_output_file(self) -> None:
        """Close logging file if open."""
        if self.output_file:
            # From Python logging.shutdown
            try:
                self.output_file.acquire()
                self.output_file.flush()
                self.output_file.close()
            except (OSError, ValueError):
                pass
            finally:
                self.output_file.release()
                self.output_file = None

    def _initialise_progress_bar(self, end_date: Date) -> ProgressBar:
        num_simulated_days = (end_date - self.date).days
        progress_bar = ProgressBar(
            num_simulated_days, "Simulation progress", unit="day"
        )
        progress_bar.start()
        return progress_bar

    def _update_progress_bar(self, progress_bar: ProgressBar, date: Date) -> None:
        simulation_day = (date - self.start_date).days
        stats_dict = {
            "date": str(date.date()),
            "dataframe size": str(len(self.population.props)),
            "queued events": str(len(self.event_queue)),
        }
        if "HealthSystem" in self.modules:
            stats_dict["queued HSI events"] = str(
                len(self.modules["HealthSystem"].HSI_EVENT_QUEUE)
            )
        progress_bar.update(simulation_day, stats_dict=stats_dict)

    def run_simulation_to(self, *, to_date: Date) -> None:
        """Run simulation up to a specified date.

        Unlike :py:meth:`simulate` this method does not initialise or finalise
        simulation and the date simulated to can be any date before or equal to
        simulation end date.

        :param to_date: Date to simulate up to but not including - must be before or
            equal to simulation end date specified in call to :py:meth:`initialise`.
        """
        if not self._initialised:
            msg = "Simulation must be initialised before calling run_simulation_to"
            raise SimulationNotInitialisedError(msg)
        if to_date > self.end_date:
            msg = f"to_date {to_date} after simulation end date {self.end_date}"
            raise ValueError(msg)
        if self.show_progress_bar:
            progress_bar = self._initialise_progress_bar(to_date)
        while (
            len(self.event_queue) > 0 and self.event_queue.date_of_next_event < to_date
        ):
            event, date = self.event_queue.pop_next_event_and_date()
            if self.show_progress_bar:
                self._update_progress_bar(progress_bar, date)
            self.fire_single_event(event, date)
        self.date = to_date
        if self.show_progress_bar:
            progress_bar.stop()

    def simulate(self, *, end_date: Date) -> None:
        """Simulate until the given end date

        :param end_date: When to stop simulating. Only events strictly before this
            date will be allowed to occur. Must be given as a keyword parameter for
            clarity.
        """
        start = time.time()
        self.initialise(end_date=end_date)
        self.run_simulation_to(to_date=end_date)
        self.finalise(time.time() - start)

    def schedule_event(self, event: Event, date: Date) -> None:
        """Schedule an event to happen on the given future date.

        :param event: The event to schedule.
        :param date: wWen the event should happen.
        """
        assert date >= self.date, "Cannot schedule events in the past"

        assert "TREATMENT_ID" not in dir(
            event
        ), "This looks like an HSI event. It should be handed to the healthsystem scheduler"
        assert (
            event.__str__().find("HSI_") < 0
        ), "This looks like an HSI event. It should be handed to the healthsystem scheduler"
        assert isinstance(event, Event)

        self.event_queue.schedule(event=event, date=date)

    def fire_single_event(self, event: Event, date: Date) -> None:
        """Fires the event once for the given date

        :param event: :py:class:`Event` to fire.
        :param date: The date of the event.
        """
        self.date = date
        event.run()

    def do_birth(self, mother_id: int) -> int:
        """Create a new child person.

        We create a new person in the population and then call the `on_birth` method in
        all modules to initialise the child's properties.

        :param mother_id: Row index label of the maternal parent.
        :return: Row index label of the new child.
        """
        child_id = self.population.do_birth()
        for module in self.modules.values():
            module.on_birth(mother_id, child_id)
        return child_id

    def find_events_for_person(self, person_id: int) -> list[tuple[Date, Event]]:
        """Find the events in the queue for a particular person.
    
        :param person_id: The row index of the person of interest.
        :return: List of tuples `(date_of_event, event)` for that `person_id` in the
            queue.

        .. note::
           This is for debugging and testing only. Not for use in real simulations as it
           is slow.
        """
        person_events = []

        for date, _, _, event in self.event_queue.queue:
            if isinstance(event, IndividualScopeEventMixin):
                if event.target == person_id:
                    person_events.append((date, event))

        return person_events

    def save_to_pickle(self, pickle_path: Path) -> None:
        """Save simulation state to a pickle file using :py:mod:`dill`.

        Requires :py:mod:`dill` to be importable.

        :param pickle_path: File path to save simulation state to.
        """
        if not DILL_AVAILABLE:
            raise RuntimeError("Cannot save to pickle as dill is not installed")
        with open(pickle_path, "wb") as pickle_file:
            dill.dump(self, pickle_file)

    @staticmethod
    def load_from_pickle(
        pickle_path: Path, log_config: Optional[dict] = None
    ) -> Simulation:
        """Load simulation state from a pickle file using :py:mod:`dill`.

        Requires :py:mod:`dill` to be importable.

        :param pickle_path: File path to load simulation state from.
        :param log_config: New log configuration to override previous configuration. If
            `None` previous configuration (including output file) will be retained. 

        :returns: Loaded :py:class:`Simulation` object.
        """
        if not DILL_AVAILABLE:
            raise RuntimeError("Cannot load from pickle as dill is not installed")
        with open(pickle_path, "rb") as pickle_file:
            simulation = dill.load(pickle_file)
        if log_config is not None:
            simulation._log_filepath = simulation._configure_logging(**log_config)
        return simulation


class EventQueue:
    """A simple priority queue for events.

    This doesn't really care what events and dates are, provided dates are comparable.
    """

    def __init__(self):
        """Create an empty event queue."""
        self.counter = itertools.count()
        self.queue = []

    def schedule(self, event: Event, date: Date) -> None:
        """Schedule a new event.

        :param event: The event to schedule.
        :param date: When it should happen.
        """
        entry = (date, event.priority, next(self.counter), event)
        heapq.heappush(self.queue, entry)

    def pop_next_event_and_date(self) -> tuple[Event, Date]:
        """Get and remove the earliest event and corresponding date in the queue.

        :returns: An `(event, date)` pair.
        """
        date, _, _, event = heapq.heappop(self.queue)
        return event, date

    @property
    def date_of_next_event(self) -> Date:
        """Get the date of the earliest event in queue without removing from queue.

        :returns: Date of next event in queue.
        """
        date, *_ = self.queue[0]
        return date

    def __len__(self) -> int:
        """:return: The length of the queue."""
        return len(self.queue)<|MERGE_RESOLUTION|>--- conflicted
+++ resolved
@@ -64,7 +64,6 @@
        state.
     """
 
-<<<<<<< HEAD
     def __init__(
         self,
         *,
@@ -72,6 +71,7 @@
         seed: Optional[int] = None,
         log_config: Optional[dict] = None,
         show_progress_bar: bool = False,
+        resourcefilepath: Optional[Path] = None,
     ):
         """Create a new simulation.
 
@@ -89,25 +89,14 @@
             logging to standard output stream (default is `False`).
         :param show_progress_bar: Whether to show a progress bar instead of the logger
             output during the simulation.
+        :param resourcefilepath: Path to resource files folder. Assign ``None` if no 
+            path is provided.
             
         .. note::
            The `custom_levels` entry in `log_config` argument can be used to disable
            logging on all disease modules by setting a high level to `*`, and then
            enabling logging on one module of interest by setting a low level, for
            example ``{'*': logging.CRITICAL 'tlo.methods.hiv': logging.INFO}``.
-=======
-    def __init__(self, *, start_date: Date, seed: int = None, log_config: dict = None,
-                 show_progress_bar=False, resourcefilepath: Optional[Path] = None):
-        """Create a new simulation.
-
-        :param start_date: the date the simulation begins; must be given as
-            a keyword parameter for clarity
-        :param seed: the seed for random number generator. class will create one if not supplied
-        :param log_config: sets up the logging configuration for this simulation
-        :param show_progress_bar: whether to show a progress bar instead of the logger
-            output during the simulation
-        :param resourcefilepath: Path to resource files folder. Assign ``None` if no path is provided.
->>>>>>> 9101befe
         """
         # simulation
         self.date = self.start_date = start_date
@@ -195,16 +184,13 @@
         """The path to the log file, if one has been set."""
         return self._log_filepath
 
-<<<<<<< HEAD
     def register(
         self,
         *modules: Module,
         sort_modules: bool = True,
-        check_all_dependencies: bool = True
+        check_all_dependencies: bool = True,
+        auto_register_dependencies: bool = False,
     ) -> None:
-=======
-    def register(self, *modules, sort_modules=True, check_all_dependencies=True, auto_register_dependencies: bool = False):
->>>>>>> 9101befe
         """Register one or more disease modules with the simulation.
 
         :param modules: The disease module(s) to use as part of this simulation.
@@ -223,8 +209,9 @@
             ``ADDITIONAL_DEPENDENCIES`` attributes) have been included in the set of
             modules to be registered. A :py:exc:`.ModuleDependencyError` exception will
             be raised if there are missing dependencies.
-        :param auto_register_dependencies: Whether to register missing module dependencies or not. If this argument is
-         set to True, all module dependencies will be automatically registered.
+        :param auto_register_dependencies: Whether to register missing module dependencies
+            or not. If this argument is set to True, all module dependencies will be 
+            automatically registered.
         """
         if auto_register_dependencies:
             modules = [
