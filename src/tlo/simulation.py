--- conflicted
+++ resolved
@@ -126,17 +126,6 @@
         )
         self.rng = np.random.RandomState(np.random.MT19937(self._seed_seq))
 
-<<<<<<< HEAD
-    def _configure_logging(self, filename: str = None, directory: Union[Path, str] = "./outputs",
-                           custom_levels: Dict[str, int] = None, suppress_stdout: bool = True):
-        """Configure logging, can write logging to a logfile in addition the default of stdout.
-
-        Minimum custom levels for each logger can be specified for filtering out messages
-
-        :param filename: Prefix for logfile name, final logfile will have a datetime appended
-=======
-        # Whether simulation has been initialised
-        self._initialised = False
 
     def _configure_logging(
         self,
@@ -152,7 +141,6 @@
 
         :param filename: Prefix for log file name, final file name will have a date time
             appended.
->>>>>>> 8f22e783
         :param directory: Path to output directory, default value is the outputs folder.
         :param custom_levels: Dictionary to set logging levels, '*' can be used as a key
             for all registered modules. This is likely to be used to disable logging on
