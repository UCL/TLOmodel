--- conflicted
+++ resolved
@@ -116,10 +116,7 @@
             log_config = {}
         self._custom_log_levels = None
         self._log_filepath = self._configure_logging(**log_config)
-<<<<<<< HEAD
-
-=======
->>>>>>> 15d23ca4
+
 
         # random number generator
         seed_from = "auto" if seed is None else "user"
@@ -331,7 +328,6 @@
             logger.info(key="info", data=f"simulate() {wall_clock_time} s")
         self.close_output_file()
 
-
     def close_output_file(self) -> None:
         """Close logging file if open."""
         if self.output_file:
