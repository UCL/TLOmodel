--- conflicted
+++ resolved
@@ -255,16 +255,11 @@
 
         logger.info(key='info', data=f'simulate() {time.time() - start} s')
 
-    def schedule_event(self, event, date, order_in_day=None):
+    def schedule_event(self, event, date):
         """Schedule an event to happen on the given future date.
 
         :param event: the Event to schedule
         :param date: when the event should happen
-<<<<<<< HEAD
-        :param order_in_day: controls when during the day the event occurs ["first", "last", "second-to-last",
-        None (--> in-between first and second-to-last)]
-=======
->>>>>>> 35a389f9
         """
         assert date >= self.date, 'Cannot schedule events in the past'
 
@@ -274,12 +269,7 @@
             'This looks like an HSI event. It should be handed to the healthsystem scheduler'
         assert isinstance(event, Event)
 
-<<<<<<< HEAD
-        order_in_day_int = {'first': 0, 'second_to_last': 8, 'last': 9}.get(order_in_day, 1)
-        self.event_queue.schedule(event, date, order_in_day_int)
-=======
         self.event_queue.schedule(event=event, date=date)
->>>>>>> 35a389f9
 
     def fire_single_event(self, event, date):
         """Fires the event once for the given date
@@ -333,19 +323,13 @@
         self.counter = itertools.count()
         self.queue = []
 
-    def schedule(self, event, date, order_in_day_int):
+    def schedule(self, event, date):
         """Schedule a new event.
 
         :param event: the event to schedule
         :param date: when it should happen
-        :param order_in_day_int: integer indicating when in the same the event should happen (0, 1, 2)
-        """
-<<<<<<< HEAD
-
-        entry = (date, order_in_day_int, next(self.counter), event)
-=======
+        """
         entry = (date, event.priority, next(self.counter), event)
->>>>>>> 35a389f9
         heapq.heappush(self.queue, entry)
 
     def next_event(self):
