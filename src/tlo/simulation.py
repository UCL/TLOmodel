"""The main simulation controller."""

import datetime
import heapq
import itertools
import time
from collections import OrderedDict
from pathlib import Path
from typing import Dict, Union

import numpy as np

from tlo import Date, Population, logging
from tlo.events import IndividualScopeEventMixin
from tlo.progressbar import ProgressBar

logger = logging.getLogger(__name__)
logger.setLevel(logging.INFO)


class ModuleDependencyError(Exception):
    """Raised when a module dependency is missing or there are circular dependencies."""


class MultipleModuleInstanceError(Exception):
    """Raised when multiple instances of the same module are registered."""


def _topological_sort(
    module_instances, get_dependencies=lambda module: module.INIT_DEPENDENCIES,
):
    """Generator which yields topological sort of modules based on their dependencies.

    A topological sort of a dependency graph is ordered such that any dependencies of a
    node in the graph are guaranteed to be yielded before the node itself. This
    implementation uses a depth-first search algorithm
    (https://en.wikipedia.org/wiki/Topological_sorting#Depth-first_search).

    :param module_instances: The set of module instances to topologically sort. The
        yielded module instances will consist of all nodes in this set which must
        include instances of their (recursive) dependencies.
    :param get_dependencies: Function which given a module gets the set of module
        dependencies. Defaults to returing the ``Module.INIT_DEPENDENCIES`` class
        attribute.
    """
    module_instances = list(module_instances)
    module_instance_map = {type(module).__name__: module for module in module_instances}
    if len(module_instance_map) != len(module_instances):
        raise MultipleModuleInstanceError(
            'Multiple instances of one or more `Module` subclasses were passed to the '
            'Simulation.register method. If you are sure this is correct, you can '
            'disable this check (and the automatic dependency sorting) by setting '
            'check_and_sort_modules=False in Simulation.register.'
        )
    visited, currently_processing = set(), set()

    def depth_first_search(module):
        if module not in visited:
            if module in currently_processing:
                raise ModuleDependencyError(
                    f'Module {module} has circular dependencies.'
                )
            currently_processing.add(module)
            for dependency in sorted(get_dependencies(module_instance_map[module])):
                if dependency not in module_instance_map:
                    alternatives_with_instances = [
                        name for name, instance in module_instance_map.items()
                        if dependency in instance.ALTERNATIVE_TO
                    ]
                    if len(alternatives_with_instances) != 1:
                        message = (
                            f'Module {module} depends on {dependency} which is '
                            'missing from modules to register'
                        )
                        if len(alternatives_with_instances) == 0:
                            message += ' as are any alternatives to {dependency}.'
                        else:
                            message += (
                                'and there are multiple alternatives '
                                f'({alternatives_with_instances}) so which '
                                'to use to resolve dependency is ambiguous.'
                            )
                        raise ModuleDependencyError(message)

                    else:
                        yield from depth_first_search(alternatives_with_instances[0])

                else:
                    yield from depth_first_search(dependency)
            currently_processing.remove(module)
            visited.add(module)
            yield module_instance_map[module]

    for module_instance in module_instances:
        yield from depth_first_search(type(module_instance).__name__)


class Simulation:
    """The main control centre for a simulation.

    This class contains the core simulation logic and event queue, and holds
    references to all the information required to run a complete simulation:
    the population, disease modules, etc.

    Key attributes include:

    `date`
        The current simulation date.

    `modules`
        A list of the disease modules contributing to this simulation.

    `population`
        The Population being simulated.

    `rng`
        The simulation-level random number generator.
        Note that individual modules also have their own random number generator
        with independent state.
    """

    def __init__(self, *, start_date: Date, seed: int = None, log_config: dict = None,
                 show_progress_bar=False):
        """Create a new simulation.

        :param start_date: the date the simulation begins; must be given as
            a keyword parameter for clarity
        :param seed: the seed for random number generator. class will create one if not supplied
        :param log_config: sets up the logging configuration for this simulation
        :param show_progress_bar: whether to show a progress bar instead of the logger
            output during the simulation
        """
        # simulation
        self.date = self.start_date = start_date
        self.modules = OrderedDict()
        self.event_queue = EventQueue()
        self.end_date = None
        self.output_file = None

        self.show_progress_bar = show_progress_bar

        # logging
        if log_config is None:
            log_config = dict()
        self._custom_log_levels = None
        self._log_filepath = None
        self.configure_logging(**log_config)

        # random number generator
        seed_from = 'auto' if seed is None else 'user'
        self._seed = seed
        self._seed_seq = np.random.SeedSequence(seed)
        logger.info(key='info', data=f'Simulation RNG {seed_from} seed: {self._seed}')
        self.rng = np.random.RandomState(np.random.MT19937(self._seed_seq))

    def configure_logging(self, filename: str = None, directory: Union[Path, str] = "./outputs",
                          custom_levels: Dict[str, int] = None):
        """Configure logging, can write logging to a logfile in addition the default of stdout.

        Minimum custom levels for each loggers can be specified for filtering out messages.

        :param filename: Prefix for logfile name, final logfile will have a datetime appended
        :param directory: Path to output directory, default value is the outputs folder.
        :param custom_levels: dictionary to set logging levels, '*' can be used as a key for all registered modules.
                              This is likely to be used to disable all disease modules, and then enable one of interest
                              e.g. ``{'*': logging.CRITICAL 'tlo.methods.hiv': logging.INFO}``

        :return: Path of the log file if a filename has been given.
        """
        # clear logging environment
        # if using progress bar we do not print log messages to stdout to avoid
        # clashes between progress bar and log output
        logging.init_logging(add_stdout_handler=not self.show_progress_bar)
        logging.set_simulation(self)

        if custom_levels:
            # if modules have already been registered
            if self.modules:
                module_paths = (module.__module__ for module in self.modules.values())
                logging.set_logging_levels(custom_levels, module_paths)
            else:
                # save the configuration and apply in the `register` phase
                self._custom_log_levels = custom_levels

        if filename:
            timestamp = datetime.datetime.now().strftime('%Y-%m-%dT%H%M%S')
            log_path = Path(directory) / f"{filename}__{timestamp}.log"
            self.output_file = logging.set_output_file(log_path)
            logger.info(key='info', data=f'Log output: {log_path}')
            self._log_filepath = log_path
            return log_path

    @property
    def log_filepath(self):
        return self._log_filepath

    def _set_module_log_level(self, module_path, level):
        logging.set_logging_levels({module_path: level}, [module_path])

    def register(self, *modules, check_and_sort_modules=True):
        """Register one or more disease modules with the simulation.

        :param modules: the disease module(s) to use as part of this simulation.
            Multiple modules may be given as separate arguments to one call.
        :param check_and_sort_modules: Whether to check if all of each modules declared
            dependencies have been included in the set of modules to be registered, and
            to automatically sort the modules so that any dependencies of a module are
            initialised before the module. An ``ModuleDependencyError`` exception will
            be raised if there are missing dependencies or circular dependencies between
            modules that cannot be resolved. If this flag is set to `True` there is also
            a requirement that at most one instance of each module is registered and
            ``MultipleModuleInstanceError`` will be raised if this is not the case.
        """
<<<<<<< HEAD
        if check_and_sort_modules:
            modules = _topological_sort(modules)
        for module in modules:
=======
        # Iterate over modules and per-module seed sequences spawned from simulation
        # level seed sequence
        for module, seed_seq in zip(modules, self._seed_seq.spawn(len(modules))):
>>>>>>> a691b72c
            assert module.name not in self.modules, (
                'A module named {} has already been registered'.format(module.name))

            # Seed the RNG for the registered module using spawned seed sequence
            logger.info(
                key='info', data=f'{module.name} RNG auto seed: {seed_seq.entropy}'
            )
            module.rng = np.random.RandomState(np.random.MT19937(seed_seq))

            # if user provided custom log levels
            if self._custom_log_levels is not None:
                # get the log level of this module
                path = module.__module__
                if path in self._custom_log_levels:
                    self._set_module_log_level(path, self._custom_log_levels[path])
                elif '*' in self._custom_log_levels:
                    self._set_module_log_level(path, self._custom_log_levels['*'])

            self.modules[module.name] = module
            module.sim = self
            module.read_parameters('')

    def make_initial_population(self, *, n):
        """Create the initial population to simulate.

        :param n: the number of individuals to create; must be given as
            a keyword parameter for clarity
        """
        start = time.time()

        # Collect information from all modules, that is required the population dataframe
        for module in self.modules.values():
            module.pre_initialise_population()

        # Make the initial population
        self.population = Population(self, n)
        for module in self.modules.values():
            start1 = time.time()
            module.initialise_population(self.population)
            logger.debug(key='debug', data=f'{module.name}.initialise_population() {time.time() - start1} s')

        end = time.time()
        logger.info(key='info', data=f'make_initial_population() {end - start} s')

    def simulate(self, *, end_date):
        """Simulation until the given end date

        :param end_date: when to stop simulating. Only events strictly before this
            date will be allowed to occur.
            Must be given as a keyword parameter for clarity.
        """
        start = time.time()
        self.end_date = end_date  # store the end_date so that others can reference it

        for module in self.modules.values():
            module.initialise_simulation(self)

        if self.show_progress_bar:
            start_date = self.date
            num_simulated_days = (end_date - start_date).days
            progress_bar = ProgressBar(
                num_simulated_days, "Simulation progress", unit="day")
            progress_bar.start()

        while self.event_queue:
            event, date = self.event_queue.next_event()

            if self.show_progress_bar:
                simulation_day = (date - start_date).days
                progress_bar.update(
                    simulation_day,
                    stats_dict={"date": str(date.date())}
                )

            if date >= end_date:
                self.date = end_date
                break
            self.fire_single_event(event, date)

        # The simulation has ended. Call 'on_simulation_end' method at the end of simulation
        if self.show_progress_bar:
            progress_bar.stop()

        # The simulation has ended. Call 'on_simulation_end' method at the end of simulation (if a module has it)
        for module in self.modules.values():
            module.on_simulation_end()

        # complete logging
        if self.output_file:
            self.output_file.flush()
            self.output_file.close()

        logger.info(key='info', data=f'simulate() {time.time() - start} s')

    def schedule_event(self, event, date):
        """Schedule an event to happen on the given future date.

        :param event: the Event to schedule
        :param date: when the event should happen
        :param force_over_from_healthsystem: allows an HSI event to enter the scheduler
        """
        assert date >= self.date, 'Cannot schedule events in the past'

        assert 'TREATMENT_ID' not in dir(event), \
            'This looks like an HSI event. It should be handed to the healthsystem scheduler'
        assert (event.__str__().find('HSI_') < 0), \
            'This looks like an HSI event. It should be handed to the healthsystem scheduler'

        self.event_queue.schedule(event, date)

    def fire_single_event(self, event, date):
        """Fires the event once for the given date

        :param event: :py:class:`Event` to fire
        :param date: the date of the event
        """
        self.date = date
        event.run()

    def do_birth(self, mother_id):
        """Create a new child person.

        We create a new person in the population and then call the `on_birth` method in
        all modules to initialise the child's properties.

        :param mother_id: the maternal parent
        :return: the new child
        """
        child_id = self.population.do_birth()
        for module in self.modules.values():
            module.on_birth(mother_id, child_id)
        return child_id

    def find_events_for_person(self, person_id: int):
        """Find the events in the queue for a particular person.
        :param person_id: the person_id of interest
        :returns list of tuples (date_of_event, event) for that person_id in the queue.

        NB. This is for debugging and testing only - not for use in real simulations as it is slow
        """
        person_events = list()

        for date, counter, event in self.event_queue.queue:
            if isinstance(event, IndividualScopeEventMixin):
                if event.target == person_id:
                    person_events.append((date, event))

        return person_events


class EventQueue:
    """A simple priority queue for events.

    This doesn't really care what events and dates are, provided dates are comparable
    so we can tell which is least, i.e. earliest.
    """

    def __init__(self):
        """Create an empty event queue."""
        self.counter = itertools.count()
        self.queue = []

    def schedule(self, event, date):
        """Schedule a new event.

        :param event: the event to schedule
        :param date: when it should happen
        """

        entry = (date, next(self.counter), event)
        heapq.heappush(self.queue, entry)

    def next_event(self):
        """Get the earliest event in the queue.

        :returns: an (event, date) pair
        """
        date, count, event = heapq.heappop(self.queue)
        return event, date

    def __len__(self):
        """:return: the length of the queue"""
        return len(self.queue)<|MERGE_RESOLUTION|>--- conflicted
+++ resolved
@@ -211,15 +211,11 @@
             a requirement that at most one instance of each module is registered and
             ``MultipleModuleInstanceError`` will be raised if this is not the case.
         """
-<<<<<<< HEAD
         if check_and_sort_modules:
             modules = _topological_sort(modules)
-        for module in modules:
-=======
         # Iterate over modules and per-module seed sequences spawned from simulation
         # level seed sequence
         for module, seed_seq in zip(modules, self._seed_seq.spawn(len(modules))):
->>>>>>> a691b72c
             assert module.name not in self.modules, (
                 'A module named {} has already been registered'.format(module.name))
 
