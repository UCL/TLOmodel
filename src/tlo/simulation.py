"""The main simulation controller."""

from __future__ import annotations

import datetime
import heapq
import itertools
import time
from collections import OrderedDict
from pathlib import Path
<<<<<<< HEAD
from typing import Dict, Optional, Union
import pandas as pd
=======
from typing import TYPE_CHECKING, Optional

>>>>>>> a23e57d3
import numpy as np

try:
    import dill

    DILL_AVAILABLE = True
except ImportError:
    DILL_AVAILABLE = False

from tlo import Date, Population, logging
from tlo.dependencies import (
    check_dependencies_present,
    initialise_missing_dependencies,
    topologically_sort_modules,
)
from tlo.events import Event, IndividualScopeEventMixin
from tlo.progressbar import ProgressBar

if TYPE_CHECKING:
    from tlo.core import Module
    from tlo.logging.core import LogLevel

logger = logging.getLogger(__name__)
logger.setLevel(logging.INFO)


class SimulationPreviouslyInitialisedError(Exception):
    """Exception raised when trying to initialise an already initialised simulation."""


class SimulationNotInitialisedError(Exception):
    """Exception raised when trying to run simulation before initialising."""


class Simulation:
    """The main control centre for a simulation.

    This class contains the core simulation logic and event queue, and holds references
    to all the information required to run a complete simulation: the population,
    disease modules, etc.

    Key attributes include:

    :ivar date: The current simulation date.
    :ivar modules: A dictionary of the disease modules used in this simulation, keyed
       by the module name.
    :ivar population: The population being simulated.
    :ivar rng: The simulation-level random number generator. 
    
    .. note::
       Individual modules also have their own random number generator with independent
       state.
    """

    def __init__(
        self,
        *,
        start_date: Date,
        seed: Optional[int] = None,
        log_config: Optional[dict] = None,
        show_progress_bar: bool = False,
        resourcefilepath: Optional[Path] = None,
    ):
        """Create a new simulation.

        :param start_date: The date the simulation begins; must be given as
            a keyword parameter for clarity.
        :param seed: The seed for random number generator. class will create one if not
            supplied
        :param log_config: Dictionary specifying logging configuration for this
            simulation. Can have entries: `filename` - prefix for log file name, final 
            file name will have a date time appended, if not present default is to not
            output log to a file; `directory` - path to output directory to write log
            file to, default if not specified is to output to the `outputs` folder;
            `custom_levels` - dictionary to set logging levels, '*' can be used as a key
            for all registered modules; `suppress_stdout` -  if `True`, suppresses
            logging to standard output stream (default is `False`).
        :param show_progress_bar: Whether to show a progress bar instead of the logger
            output during the simulation.
        :param resourcefilepath: Path to resource files folder. Assign ``None` if no 
            path is provided.
            
        .. note::
           The `custom_levels` entry in `log_config` argument can be used to disable
           logging on all disease modules by setting a high level to `*`, and then
           enabling logging on one module of interest by setting a low level, for
           example ``{'*': logging.CRITICAL 'tlo.methods.hiv': logging.INFO}``.
        """
        # simulation
        self.date = self.start_date = start_date
        self.modules = OrderedDict()
        self.event_queue = EventQueue()
        self.generate_event_chains = None
        self.generate_event_chains_modules_of_interest = []
        self.generate_event_chains_ignore_events = []
        self.end_date = None
        self.output_file = None
        self.population: Optional[Population] = None
        self.event_chains: Optinoal[Population] = None

        self.show_progress_bar = show_progress_bar
        self.resourcefilepath = resourcefilepath

        # logging
        if log_config is None:
            log_config = {}
        self._custom_log_levels = None
        self._log_filepath = self._configure_logging(**log_config)
        

        # random number generator
        seed_from = "auto" if seed is None else "user"
        self._seed = seed
        self._seed_seq = np.random.SeedSequence(seed)
        logger.info(
            key="info",
            data=f"Simulation RNG {seed_from} entropy = {self._seed_seq.entropy}",
        )
        self.rng = np.random.RandomState(np.random.MT19937(self._seed_seq))

        # Whether simulation has been initialised
        self._initialised = False

    def _configure_logging(
        self,
        filename: Optional[str] = None, 
        directory: Path | str = "./outputs",
        custom_levels: Optional[dict[str, LogLevel]] = None,
        suppress_stdout: bool = False
    ):
        """Configure logging of simulation outputs.
         
        Can write log output to a file in addition the default of `stdout`. Mnimum
        custom levels for each logger can be specified for filtering out messages.

        :param filename: Prefix for log file name, final file name will have a date time
            appended.
        :param directory: Path to output directory, default value is the outputs folder.
        :param custom_levels: Dictionary to set logging levels, '*' can be used as a key
            for all registered modules. This is likely to be used to disable logging on
            all disease modules by setting a high level, and then enable one of interest
            by setting a low level, for example
            ``{'*': logging.CRITICAL 'tlo.methods.hiv': logging.INFO}``.
        :param suppress_stdout: If `True`, suppresses logging to standard output stream
            (default is `False`).

        :return: Path of the log file if a filename has been given.
        """
        # clear logging environment
        # if using progress bar we do not print log messages to stdout to avoid
        # clashes between progress bar and log output
        logging.initialise(
            add_stdout_handler=not (self.show_progress_bar or suppress_stdout),
            simulation_date_getter=lambda: self.date.isoformat(),
        )

        if custom_levels:
            # if modules have already been registered
            if self.modules:
                logging.set_logging_levels(custom_levels)
            else:
                # save the configuration and apply in the `register` phase
                self._custom_log_levels = custom_levels

        if filename and directory:
            timestamp = datetime.datetime.now().strftime("%Y-%m-%dT%H%M%S")
            log_path = Path(directory) / f"{filename}__{timestamp}.log"
            self.output_file = logging.set_output_file(log_path)
            logger.info(key='info', data=f'Log output: {log_path}')
            return log_path

        return None

    @property
    def log_filepath(self) -> Path:
        """The path to the log file, if one has been set."""
        return self._log_filepath

    def register(
        self,
        *modules: Module,
        sort_modules: bool = True,
        check_all_dependencies: bool = True,
        auto_register_dependencies: bool = False,
    ) -> None:
        """Register one or more disease modules with the simulation.

        :param modules: The disease module(s) to use as part of this simulation.
            Multiple modules may be given as separate arguments to one call.
        :param sort_modules: Whether to topologically sort the modules so that any
            initialisation dependencies (specified by the ``INIT_DEPENDENCIES``
            attribute) of a module are initialised before the module itself is. A
            :py:exc:`.ModuleDependencyError` exception will be raised if there are
            missing initialisation dependencies or circular initialisation dependencies
            between modules that cannot be resolved. If this flag is set to ``True``
            there is also a requirement that at most one instance of each module is
            registered and :py:exc:`.MultipleModuleInstanceError` will be raised if this
            is not the case.
        :param check_all_dependencies: Whether to check if all of each module's declared
            dependencies (that is, the union of the ``INIT_DEPENDENCIES`` and
            ``ADDITIONAL_DEPENDENCIES`` attributes) have been included in the set of
            modules to be registered. A :py:exc:`.ModuleDependencyError` exception will
            be raised if there are missing dependencies.
        :param auto_register_dependencies: Whether to register missing module dependencies
            or not. If this argument is set to True, all module dependencies will be 
            automatically registered.
        """
        if auto_register_dependencies:
            modules = [
                *modules,
                *initialise_missing_dependencies(modules, resourcefilepath=self.resourcefilepath)
            ]

        if sort_modules:
            modules = list(topologically_sort_modules(modules))
        if check_all_dependencies:
            check_dependencies_present(modules)
        # Iterate over modules and per-module seed sequences spawned from simulation
        # level seed sequence
        for module, seed_seq in zip(modules, self._seed_seq.spawn(len(modules))):
            assert (
                module.name not in self.modules
            ), f"A module named {module.name} has already been registered"

            # Seed the RNG for the registered module using spawned seed sequence
            logger.info(
                key="info",
                data=(
                    f"{module.name} RNG auto (entropy, spawn key) = "
                    f"({seed_seq.entropy}, {seed_seq.spawn_key[0]})"
                ),
            )
            module.rng = np.random.RandomState(np.random.MT19937(seed_seq))

            self.modules[module.name] = module
            module.sim = self
            module.read_parameters("")

        if self._custom_log_levels:
            logging.set_logging_levels(self._custom_log_levels)

    def make_initial_population(self, *, n: int) -> None:
        """Create the initial population to simulate.

        :param n: The number of individuals to create; must be given as
            a keyword parameter for clarity.
        """
        start = time.time()

        # Collect information from all modules, that is required the population dataframe
        for module in self.modules.values():
            module.pre_initialise_population()

        # Make the initial population
        properties = {
            name: prop
            for module in self.modules.values()
            for name, prop in module.PROPERTIES.items()
        }
        self.population = Population(properties, n)
        for module in self.modules.values():
            start1 = time.time()
            module.initialise_population(self.population)
            logger.debug(
                key="debug",
                data=f"{module.name}.initialise_population() {time.time() - start1} s",
            )

        self.event_chains = pd.DataFrame(columns= list(self.population.props.columns)+['person_ID'] + ['event'] + ['event_date'] + ['when'])

        end = time.time()
        logger.info(key="info", data=f"make_initial_population() {end - start} s")

<<<<<<< HEAD
    def simulate(self, *, end_date, generate_event_chains = False):
        """Simulation until the given end date
=======
    def initialise(self, *, end_date: Date) -> None:
        """Initialise all modules in simulation.
>>>>>>> a23e57d3

        :param end_date: Date to end simulation on - accessible to modules to allow
            initialising data structures which may depend (in size for example) on the
            date range being simulated.
        """
        if self._initialised:
            msg = "initialise method should only be called once"
            raise SimulationPreviouslyInitialisedError(msg)
        self.date = self.start_date
        self.end_date = end_date  # store the end_date so that others can reference it
<<<<<<< HEAD
        self.generate_event_chains = generate_event_chains # for now ensure we're always aiming to print data
        if self.generate_event_chains:
            # For now keep these fixed, eventually they will be input from user
            self.generate_event_chains_modules_of_interest = [self.modules['Tb'], self.modules['Hiv'], self.modules['CardioMetabolicDisorders']]
            self.generate_event_chains_ignore_events = ['TbActiveCasePollGenerateData','HivPollingEventForDataGeneration','SimplifiedBirthsPoll', 'AgeUpdateEvent', 'HealthSystemScheduler']

        f = open('output.txt', mode='a')
        #df_event_chains = pd.DataFrame(columns= list(self.population.props.columns)+['person_ID'] + ['event'] + ['event_date'] + ['when'])

        # Reorder columns to place the new columns at the front
        pd.set_option('display.max_columns', None)
        print(self.event_chains.columns)
=======
>>>>>>> a23e57d3
        for module in self.modules.values():
            module.initialise_simulation(self)
        self._initialised = True

<<<<<<< HEAD
        progress_bar = None
        if self.show_progress_bar:
            num_simulated_days = (end_date - self.start_date).days
            progress_bar = ProgressBar(
                num_simulated_days, "Simulation progress", unit="day")
            progress_bar.start()

        while self.event_queue:
            event, date = self.event_queue.next_event()

            if self.show_progress_bar:
                simulation_day = (date - self.start_date).days
                stats_dict = {
                    "date": str(date.date()),
                    "dataframe size": str(len(self.population.props)),
                    "queued events": str(len(self.event_queue)),
                }
                if "HealthSystem" in self.modules:
                    stats_dict["queued HSI events"] = str(
                        len(self.modules["HealthSystem"].HSI_EVENT_QUEUE)
                    )
                progress_bar.update(simulation_day, stats_dict=stats_dict)

            if date >= end_date:
                self.date = end_date
                self.event_chains.to_csv('output.csv', index=False)
                break


            print_chains = False
            df_before = []
            
            if self.generate_event_chains:
                # Only print event if it belongs to modules of interest and if it is not in the list of events to ignore
                if (event.module in self.generate_event_chains_modules_of_interest) and all(sub not in str(event) for sub in self.generate_event_chains_ignore_events):
                    print_chains = True
                    if event.target != self.population:
                        row = self.population.props.iloc[[event.target]]
                        row['person_ID'] = event.target
                        row['event'] = event
                        row['event_date'] = date
                        row['when'] = 'Before'
                        self.event_chains = pd.concat([self.event_chains, row], ignore_index=True)
                    else:
                        df_before = self.population.props.copy()
                    
            self.fire_single_event(event, date)
            
            if print_chains:
                if event.target != self.population:
                    row = self.population.props.iloc[[event.target]]
                    row['person_ID'] = event.target
                    row['event'] = event
                    row['event_date'] = date
                    row['when'] = 'After'
                    self.event_chains = pd.concat([self.event_chains, row], ignore_index=True)
                else:
                    df_after = self.population.props.copy()
                    change = df_before.compare(df_after)
                    if ~change.empty:
                        indices = change.index
                        new_rows_before = df_before.loc[indices]
                        new_rows_before['person_ID'] = new_rows_before.index
                        new_rows_before['event'] = event
                        new_rows_before['event_date'] = date
                        new_rows_before['when'] = 'Before'
                        new_rows_after = df_after.loc[indices]
                        new_rows_after['person_ID'] = new_rows_after.index
                        new_rows_after['event'] = event
                        new_rows_after['event_date'] = date
                        new_rows_after['when'] = 'After'

                        self.event_chains = pd.concat([self.event_chains,new_rows_before], ignore_index=True)
                        self.event_chains = pd.concat([self.event_chains,new_rows_after], ignore_index=True)

        # The simulation has ended.
        if self.show_progress_bar:
            progress_bar.stop()
=======
    def finalise(self, wall_clock_time: Optional[float] = None) -> None:
        """Finalise all modules in simulation and close logging file if open.
>>>>>>> a23e57d3

        :param wall_clock_time: Optional argument specifying total time taken to
            simulate, to be written out to log before closing.
        """
        for module in self.modules.values():
            module.on_simulation_end()
        if wall_clock_time is not None:
            logger.info(key="info", data=f"simulate() {wall_clock_time} s")
        self.close_output_file()

    def close_output_file(self) -> None:
        """Close logging file if open."""
        if self.output_file:
            # From Python logging.shutdown
            try:
                self.output_file.acquire()
                self.output_file.flush()
                self.output_file.close()
            except (OSError, ValueError):
                pass
            finally:
                self.output_file.release()
                self.output_file = None

    def _initialise_progress_bar(self, end_date: Date) -> ProgressBar:
        num_simulated_days = (end_date - self.date).days
        progress_bar = ProgressBar(
            num_simulated_days, "Simulation progress", unit="day"
        )
        progress_bar.start()
        return progress_bar

    def _update_progress_bar(self, progress_bar: ProgressBar, date: Date) -> None:
        simulation_day = (date - self.start_date).days
        stats_dict = {
            "date": str(date.date()),
            "dataframe size": str(len(self.population.props)),
            "queued events": str(len(self.event_queue)),
        }
        if "HealthSystem" in self.modules:
            stats_dict["queued HSI events"] = str(
                len(self.modules["HealthSystem"].HSI_EVENT_QUEUE)
            )
        progress_bar.update(simulation_day, stats_dict=stats_dict)

    def run_simulation_to(self, *, to_date: Date) -> None:
        """Run simulation up to a specified date.

        Unlike :py:meth:`simulate` this method does not initialise or finalise
        simulation and the date simulated to can be any date before or equal to
        simulation end date.

        :param to_date: Date to simulate up to but not including - must be before or
            equal to simulation end date specified in call to :py:meth:`initialise`.
        """
        if not self._initialised:
            msg = "Simulation must be initialised before calling run_simulation_to"
            raise SimulationNotInitialisedError(msg)
        if to_date > self.end_date:
            msg = f"to_date {to_date} after simulation end date {self.end_date}"
            raise ValueError(msg)
        if self.show_progress_bar:
            progress_bar = self._initialise_progress_bar(to_date)
        while (
            len(self.event_queue) > 0 and self.event_queue.date_of_next_event < to_date
        ):
            event, date = self.event_queue.pop_next_event_and_date()
            if self.show_progress_bar:
                self._update_progress_bar(progress_bar, date)
            self.fire_single_event(event, date)
        self.date = to_date
        if self.show_progress_bar:
            progress_bar.stop()

    def simulate(self, *, end_date: Date) -> None:
        """Simulate until the given end date

        :param end_date: When to stop simulating. Only events strictly before this
            date will be allowed to occur. Must be given as a keyword parameter for
            clarity.
        """
        start = time.time()
        self.initialise(end_date=end_date)
        self.run_simulation_to(to_date=end_date)
        self.finalise(time.time() - start)

    def schedule_event(self, event: Event, date: Date) -> None:
        """Schedule an event to happen on the given future date.

        :param event: The event to schedule.
        :param date: wWen the event should happen.
        """
        assert date >= self.date, "Cannot schedule events in the past"

        assert "TREATMENT_ID" not in dir(
            event
        ), "This looks like an HSI event. It should be handed to the healthsystem scheduler"
        assert (
            event.__str__().find("HSI_") < 0
        ), "This looks like an HSI event. It should be handed to the healthsystem scheduler"
        assert isinstance(event, Event)

        self.event_queue.schedule(event=event, date=date)

    def fire_single_event(self, event: Event, date: Date) -> None:
        """Fires the event once for the given date

        :param event: :py:class:`Event` to fire.
        :param date: The date of the event.
        """
        self.date = date
        event.run()

    def do_birth(self, mother_id: int) -> int:
        """Create a new child person.

        We create a new person in the population and then call the `on_birth` method in
        all modules to initialise the child's properties.

        :param mother_id: Row index label of the maternal parent.
        :return: Row index label of the new child.
        """
        child_id = self.population.do_birth()
        for module in self.modules.values():
            module.on_birth(mother_id, child_id)
        if self.generate_event_chains:
            row = self.population.props.iloc[[child_id]]
            row['person_ID'] = child_id
            row['event'] = 'Birth'
            row['event_date'] = self.date
            row['when'] = 'After'
            self.event_chains = pd.concat([self.event_chains, row], ignore_index=True)
        return child_id

    def find_events_for_person(self, person_id: int) -> list[tuple[Date, Event]]:
        """Find the events in the queue for a particular person.
    
        :param person_id: The row index of the person of interest.
        :return: List of tuples `(date_of_event, event)` for that `person_id` in the
            queue.

        .. note::
           This is for debugging and testing only. Not for use in real simulations as it
           is slow.
        """
        person_events = []

        for date, _, _, event in self.event_queue.queue:
            if isinstance(event, IndividualScopeEventMixin):
                if event.target == person_id:
                    person_events.append((date, event))

        return person_events

    def save_to_pickle(self, pickle_path: Path) -> None:
        """Save simulation state to a pickle file using :py:mod:`dill`.

        Requires :py:mod:`dill` to be importable.

        :param pickle_path: File path to save simulation state to.
        """
        if not DILL_AVAILABLE:
            raise RuntimeError("Cannot save to pickle as dill is not installed")
        with open(pickle_path, "wb") as pickle_file:
            dill.dump(self, pickle_file)

    @staticmethod
    def load_from_pickle(
        pickle_path: Path, log_config: Optional[dict] = None
    ) -> Simulation:
        """Load simulation state from a pickle file using :py:mod:`dill`.

        Requires :py:mod:`dill` to be importable.

        :param pickle_path: File path to load simulation state from.
        :param log_config: New log configuration to override previous configuration. If
            `None` previous configuration (including output file) will be retained. 

        :returns: Loaded :py:class:`Simulation` object.
        """
        if not DILL_AVAILABLE:
            raise RuntimeError("Cannot load from pickle as dill is not installed")
        with open(pickle_path, "rb") as pickle_file:
            simulation = dill.load(pickle_file)
        if log_config is not None:
            simulation._log_filepath = simulation._configure_logging(**log_config)
        return simulation


class EventQueue:
    """A simple priority queue for events.

    This doesn't really care what events and dates are, provided dates are comparable.
    """

    def __init__(self):
        """Create an empty event queue."""
        self.counter = itertools.count()
        self.queue = []

    def schedule(self, event: Event, date: Date) -> None:
        """Schedule a new event.

        :param event: The event to schedule.
        :param date: When it should happen.
        """
        entry = (date, event.priority, next(self.counter), event)
        heapq.heappush(self.queue, entry)

    def pop_next_event_and_date(self) -> tuple[Event, Date]:
        """Get and remove the earliest event and corresponding date in the queue.

        :returns: An `(event, date)` pair.
        """
        date, _, _, event = heapq.heappop(self.queue)
        return event, date

    @property
    def date_of_next_event(self) -> Date:
        """Get the date of the earliest event in queue without removing from queue.

        :returns: Date of next event in queue.
        """
        date, *_ = self.queue[0]
        return date

    def __len__(self) -> int:
        """:return: The length of the queue."""
        return len(self.queue)<|MERGE_RESOLUTION|>--- conflicted
+++ resolved
@@ -8,13 +8,10 @@
 import time
 from collections import OrderedDict
 from pathlib import Path
-<<<<<<< HEAD
 from typing import Dict, Optional, Union
+from typing import TYPE_CHECKING, Optional
 import pandas as pd
-=======
-from typing import TYPE_CHECKING, Optional
-
->>>>>>> a23e57d3
+
 import numpy as np
 
 try:
@@ -288,14 +285,8 @@
         end = time.time()
         logger.info(key="info", data=f"make_initial_population() {end - start} s")
 
-<<<<<<< HEAD
-    def simulate(self, *, end_date, generate_event_chains = False):
-        """Simulation until the given end date
-=======
-    def initialise(self, *, end_date: Date) -> None:
+    def initialise(self, *, end_date: Date, generate_event_chains) -> None:
         """Initialise all modules in simulation.
->>>>>>> a23e57d3
-
         :param end_date: Date to end simulation on - accessible to modules to allow
             initialising data structures which may depend (in size for example) on the
             date range being simulated.
@@ -305,108 +296,24 @@
             raise SimulationPreviouslyInitialisedError(msg)
         self.date = self.start_date
         self.end_date = end_date  # store the end_date so that others can reference it
-<<<<<<< HEAD
+
         self.generate_event_chains = generate_event_chains # for now ensure we're always aiming to print data
         if self.generate_event_chains:
             # For now keep these fixed, eventually they will be input from user
             self.generate_event_chains_modules_of_interest = [self.modules['Tb'], self.modules['Hiv'], self.modules['CardioMetabolicDisorders']]
             self.generate_event_chains_ignore_events = ['TbActiveCasePollGenerateData','HivPollingEventForDataGeneration','SimplifiedBirthsPoll', 'AgeUpdateEvent', 'HealthSystemScheduler']
 
-        f = open('output.txt', mode='a')
         #df_event_chains = pd.DataFrame(columns= list(self.population.props.columns)+['person_ID'] + ['event'] + ['event_date'] + ['when'])
 
         # Reorder columns to place the new columns at the front
         pd.set_option('display.max_columns', None)
-        print(self.event_chains.columns)
-=======
->>>>>>> a23e57d3
+
         for module in self.modules.values():
             module.initialise_simulation(self)
         self._initialised = True
 
-<<<<<<< HEAD
-        progress_bar = None
-        if self.show_progress_bar:
-            num_simulated_days = (end_date - self.start_date).days
-            progress_bar = ProgressBar(
-                num_simulated_days, "Simulation progress", unit="day")
-            progress_bar.start()
-
-        while self.event_queue:
-            event, date = self.event_queue.next_event()
-
-            if self.show_progress_bar:
-                simulation_day = (date - self.start_date).days
-                stats_dict = {
-                    "date": str(date.date()),
-                    "dataframe size": str(len(self.population.props)),
-                    "queued events": str(len(self.event_queue)),
-                }
-                if "HealthSystem" in self.modules:
-                    stats_dict["queued HSI events"] = str(
-                        len(self.modules["HealthSystem"].HSI_EVENT_QUEUE)
-                    )
-                progress_bar.update(simulation_day, stats_dict=stats_dict)
-
-            if date >= end_date:
-                self.date = end_date
-                self.event_chains.to_csv('output.csv', index=False)
-                break
-
-
-            print_chains = False
-            df_before = []
-            
-            if self.generate_event_chains:
-                # Only print event if it belongs to modules of interest and if it is not in the list of events to ignore
-                if (event.module in self.generate_event_chains_modules_of_interest) and all(sub not in str(event) for sub in self.generate_event_chains_ignore_events):
-                    print_chains = True
-                    if event.target != self.population:
-                        row = self.population.props.iloc[[event.target]]
-                        row['person_ID'] = event.target
-                        row['event'] = event
-                        row['event_date'] = date
-                        row['when'] = 'Before'
-                        self.event_chains = pd.concat([self.event_chains, row], ignore_index=True)
-                    else:
-                        df_before = self.population.props.copy()
-                    
-            self.fire_single_event(event, date)
-            
-            if print_chains:
-                if event.target != self.population:
-                    row = self.population.props.iloc[[event.target]]
-                    row['person_ID'] = event.target
-                    row['event'] = event
-                    row['event_date'] = date
-                    row['when'] = 'After'
-                    self.event_chains = pd.concat([self.event_chains, row], ignore_index=True)
-                else:
-                    df_after = self.population.props.copy()
-                    change = df_before.compare(df_after)
-                    if ~change.empty:
-                        indices = change.index
-                        new_rows_before = df_before.loc[indices]
-                        new_rows_before['person_ID'] = new_rows_before.index
-                        new_rows_before['event'] = event
-                        new_rows_before['event_date'] = date
-                        new_rows_before['when'] = 'Before'
-                        new_rows_after = df_after.loc[indices]
-                        new_rows_after['person_ID'] = new_rows_after.index
-                        new_rows_after['event'] = event
-                        new_rows_after['event_date'] = date
-                        new_rows_after['when'] = 'After'
-
-                        self.event_chains = pd.concat([self.event_chains,new_rows_before], ignore_index=True)
-                        self.event_chains = pd.concat([self.event_chains,new_rows_after], ignore_index=True)
-
-        # The simulation has ended.
-        if self.show_progress_bar:
-            progress_bar.stop()
-=======
     def finalise(self, wall_clock_time: Optional[float] = None) -> None:
         """Finalise all modules in simulation and close logging file if open.
->>>>>>> a23e57d3
 
         :param wall_clock_time: Optional argument specifying total time taken to
             simulate, to be written out to log before closing.
@@ -462,6 +369,8 @@
         :param to_date: Date to simulate up to but not including - must be before or
             equal to simulation end date specified in call to :py:meth:`initialise`.
         """
+        f = open('output.txt', mode='a')
+
         if not self._initialised:
             msg = "Simulation must be initialised before calling run_simulation_to"
             raise SimulationNotInitialisedError(msg)
@@ -478,10 +387,12 @@
                 self._update_progress_bar(progress_bar, date)
             self.fire_single_event(event, date)
         self.date = to_date
+        self.event_chains.to_csv('output.csv', index=False)
+
         if self.show_progress_bar:
             progress_bar.stop()
 
-    def simulate(self, *, end_date: Date) -> None:
+    def simulate(self, *, end_date: Date, generate_event_chains=False) -> None:
         """Simulate until the given end date
 
         :param end_date: When to stop simulating. Only events strictly before this
@@ -489,7 +400,7 @@
             clarity.
         """
         start = time.time()
-        self.initialise(end_date=end_date)
+        self.initialise(end_date=end_date, generate_event_chains=generate_event_chains)
         self.run_simulation_to(to_date=end_date)
         self.finalise(time.time() - start)
 
@@ -519,6 +430,7 @@
         """
         self.date = date
         event.run()
+        
 
     def do_birth(self, mother_id: int) -> int:
         """Create a new child person.
