--- conflicted
+++ resolved
@@ -63,7 +63,6 @@
        Individual modules also have their own random number generator with independent
        state.
     """
-
 
     def __init__(
         self,
@@ -116,10 +115,6 @@
             log_config = {}
         self._custom_log_levels = None
         self._log_filepath = self._configure_logging(**log_config)
-<<<<<<< HEAD
-=======
-
->>>>>>> 50aad404
 
         # random number generator
         seed_from = "auto" if seed is None else "user"
@@ -454,7 +449,6 @@
 
         return person_events
 
-
     def save_to_pickle(self, pickle_path: Path) -> None:
         """Save simulation state to a pickle file using :py:mod:`dill`.
 
@@ -490,7 +484,6 @@
         return simulation
 
 
-
 class EventQueue:
     """A simple priority queue for events.
 
