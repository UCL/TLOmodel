"""This file contains helpful utility functions."""
from collections import defaultdict
from typing import Dict, List, Union

import numpy as np
import pandas as pd

from tlo import Population


def create_age_range_lookup(min_age: int, max_age: int, range_size: int = 5) -> (list, Dict[int, str]):
    """Create age-range categories and a dictionary that will map all whole years to age-range categories

    If the minimum age is not zero then a below minimum age category will be made,
    then age ranges until maximum age will be made by the range size,
    all other ages will map to the greater than maximum age category.

    :param min_age: Minimum age for categories,
    :param max_age: Maximum age for categories, a greater than maximum age category will be made
    :param range_size: Size of each category between minimum and maximum ages
    :returns:
        age_categories: ordered list of age categories available
        lookup: Default dict of integers to maximum age mapping to the age categories
    """

    def chunks(items, n):
        """Takes a list and divides it into parts of size n"""
        for index in range(0, len(items), n):
            yield items[index:index + n]

    # split all the ages from min to limit
    parts = chunks(range(min_age, max_age), range_size)

    default_category = f'{max_age}+'
    lookup = defaultdict(lambda: default_category)
    age_categories = []

    # create category for minimum age
    if min_age > 0:
        under_min_age_category = f'0-{min_age}'
        age_categories.append(under_min_age_category)
        for i in range(0, min_age):
            lookup[i] = under_min_age_category

    # loop over each range and map all ages falling within the range to the range
    for part in parts:
        start = part.start
        end = part.stop - 1
        value = f'{start}-{end}'
        age_categories.append(value)
        for i in range(start, part.stop):
            lookup[i] = value

    age_categories.append(default_category)

    return age_categories, lookup


def show_changes(sim, initial_state, final_state):
    """Visually highlight changes in population properties over time.

    This is intended for interactive testing on small populations. It uses
    pandas' styling support to colour changed property values red. Within
    a Jupyter notebook, just calling this function at the end of a cell will
    display colourful output.

    :param Simulation sim: the simulation these states came from
    :param DataFrame initial_state: the initial population properties
    :param DataFrame final_state: the final population properties
    :return: a styled DataFrame
    """
    # Make both DataFrames the same size
    len1, len2 = len(initial_state), len(final_state)
    assert len1 <= len2
    if len1 < len2:
        initial_state = initial_state.append(
            sim.population._create_props(len2 - len1),
            ignore_index=True, sort=False)
    # Figure out which cells changed
    changed = ~(initial_state == final_state)
    changed[pd.isnull(initial_state) & pd.isnull(final_state)] = False
    # Apply styling
    style = changed.applymap(lambda v: 'color: red' if v else 'color: black')
    return final_state.style.apply(lambda df: style, axis=None).applymap(
        lambda cell: 'background-color: yellow',
        subset=pd.IndexSlice[len1:])


def transition_states(initial_series: pd.Series, prob_matrix: pd.DataFrame, rng: np.random.RandomState) -> pd.Series:
    """Transition a series of states based on probability matrix

    This should carry out all state transitions for a Series (i.e. column in DataFrame)
    based on the probability of state-transition matrix.

    Timing values for 1M rows per state, 4 states, 100 times:
    - Looping through groups: [59.5, 58.7, 59.5]
    - Using apply: [84.2, 83.3, 84.4]
    Because of this, looping through the groups was chosen

    :param Series initial_series: the initial state series
    :param DataFrame prob_matrix: DataFrame of state-transition probabilities
        columns are the original state, rows are the new state. values are the probabilities
    :param RandomState rng: RandomState from the disease module
    :return: Series with states changed according to probabilities
    """
    # Create final_series with index so that we are sure it's the same size as the original
    final_states = pd.Series(None, index=initial_series.index, dtype=initial_series.dtype)

    # for each state, get the random choice states and add to the final_states Series
    state_indexes = initial_series.groupby(initial_series).groups
    all_states = prob_matrix.index.tolist()
    for state, state_index in state_indexes.items():
        if not state_index.empty:
            new_states = rng.choice(all_states, len(state_index), p=prob_matrix[state])
            final_states[state_index] = new_states
    return final_states

<<<<<<< HEAD
def choose_outcome_from_a_dict(dict_of_probs: dict, rng: np.random.RandomState) -> str:
    """
    This is a helper function that will chose an outcome from a dict that is organsised as {outcome : p_outcome}

    :param dict_of_probs:
    :param rng:
    :return:
    """

    outcomes = np.array(list(dict_of_probs.keys()))
    probs = np.array(list(dict_of_probs.values()))

    return str(rng.choice(outcomes, p=probs))
=======

class BitsetHandler:
    def __init__(self, population: Population, column: str, elements: List[str]):
        """Provides functions to operate on an int column in the population dataframe as a bitset

        :param population: The TLO Population object (not the props dataframe)
        :param column: The integer property column that will be used as a bitset
        :param elements: A list of strings specifying the elements of the bitset
        :returns: instance of BitsetHandler for supplied arguments
        """
        assert isinstance(population, Population), 'First argument is the population object (not the `props` dataframe)'
        assert column in population.props.columns, 'Column not found in population dataframe'
        self._population = population
        self._column: str = column
        self._elements: List[str] = elements
        self._lookup = {k: 2 ** i for i, k in enumerate(elements)}
        self._lookup.update(dict((v, k) for k, v in self._lookup.items()))

    @property
    def df(self) -> pd.DataFrame:
        return self._population.props

    def element_repr(self, element: str) -> str:
        """Returns integer representation of the specified element"""
        return self._lookup[element]

    def set(self, where, *elements: str) -> None:
        """For individuals matching `where` argument, set the bit (i.e. set to True) the given elements

        The where argument is used verbatim as the first item in a `df.loc[x, y]` call. It can be index
        items, a boolean logical condition, or list of row indices e.g. "[0]"

        The elements are one of more valid items from the list of elements for this bitset

        :param where: condition to filter rows that will be set
        :param elements: one or more elements to set to True"""
        value = sum([self._lookup[x] for x in elements])
        self.df.loc[where, self._column] = np.bitwise_or(self.df.loc[where, self._column], value)

    def unset(self, where, *elements: str) -> None:
        """For individuals matching `where` argument, unset the bit (i.e. set to False) the given elements

        The where argument is used verbatim as the first item in a `df.loc[x, y]` call. It can be index
        items, a boolean logical condition, or list of row indices e.g. "[0]"

        The elements are one of more valid items from the list of elements for this bitset

        :param where: condition to filter rows that will be unset
        :param elements: one or more elements to set to False"""
        value = sum([self._lookup[x] for x in elements])
        value = np.invert(np.array(value, np.int64))
        self.df.loc[where, self._column] = np.bitwise_and(self.df.loc[where, self._column], value)

    def has_all(self, where, *elements: str, first=False) -> Union[pd.Series, bool]:
        """Check whether individual(s) have all the elements given set to True

        The where argument is used verbatim as the first item in a `df.loc[x, y]` call. It can be index
        items, a boolean logical condition, or list of row indices e.g. "[0]"

        The elements are one of more valid items from the list of elements for this bitset

        If a single individual is supplied as the where clause, returns a bool, otherwise a Series of bool

        :param where: condition to filter rows that will checked
        :param elements: one or more elements to set to True
        :param first: a keyword argument to return first item in Series instead of Series"""
        value = sum([self._lookup[x] for x in elements])
        matched = np.bitwise_and(self.df.loc[where, self._column], value) == value
        if first:
            return matched.iloc[0]
        return matched

    def has_any(self, where, *elements: str, first=False):
        """Sister method to `has_all` but instead checks whether matching rows have any of the elements
        set to True"""
        matched = pd.Series(False, index=self.df.index[where])
        for element in elements:
            matched = matched.where(matched, self.has_all(where, element))
        if first:
            return matched.iloc[0]
        return matched

    def get(self, where, first=False):
        """Returns a Series with set of string of elements where bit is True

        The where argument is used verbatim as the first item in a `df.loc[x, y]` call. It can be index
        items, a boolean logical condition, or list of row indices e.g. "[0]"

        The elements are one of more valid items from the list of elements for this bitset

        :param where: condition to filter rows that will returned
        :param first: return the first entry of the resulting series
        """
        def int_to_set(integer):
            bin_repr = format(integer, 'b')
            return {self._lookup[2 ** k] for k, v in enumerate(reversed(list(bin_repr))) if v == '1'}
        sets = self.df.loc[where, self._column].apply(int_to_set)
        if first:
            return sets.iloc[0]
        return sets

    def compress(self, uncompressed: pd.DataFrame) -> None:
        def convert(column):
            value_of_column = self._lookup[column.name]
            return column.replace({True: value_of_column, False: 0})
        collapsed = uncompressed.apply(convert).sum(axis=1).astype('int64')
        self.df.loc[uncompressed.index, self._column] = collapsed

    def uncompress(self, where=None) -> pd.DataFrame:
        """Returns an exploded representation of the bitset

        Each element bit becomes a column and each column is a bool indicating whether the bit is
        set for the element
        """
        if where is None:
            where = self.df.index
        collect = dict()
        for element in self._elements:
            collect[element] = self.has_all(where, element)
        return pd.DataFrame(collect)

    def not_empty(self, where, first=False) -> Union[pd.Series, bool]:
        """Returns Series of bool indicating whether the BitSet entry is not empty. True is set is not empty, False
        otherwise"""
        return ~self.is_empty(where, first=first)

    def is_empty(self, where, first=False) -> Union[pd.Series, bool]:
        """Returns Series of bool indicating whether the BitSet entry is empty. True if the set is empty,
        False otherwise"""
        empty = self.df.loc[where, self._column] == 0
        if first:
            return empty.iloc[0]
        return empty

    def clear(self, where) -> None:
        """Clears all the bits for the specified rows"""
        self.df.loc[where, self._column] = 0
>>>>>>> 113b6f95
<|MERGE_RESOLUTION|>--- conflicted
+++ resolved
@@ -115,21 +115,6 @@
             final_states[state_index] = new_states
     return final_states
 
-<<<<<<< HEAD
-def choose_outcome_from_a_dict(dict_of_probs: dict, rng: np.random.RandomState) -> str:
-    """
-    This is a helper function that will chose an outcome from a dict that is organsised as {outcome : p_outcome}
-
-    :param dict_of_probs:
-    :param rng:
-    :return:
-    """
-
-    outcomes = np.array(list(dict_of_probs.keys()))
-    probs = np.array(list(dict_of_probs.values()))
-
-    return str(rng.choice(outcomes, p=probs))
-=======
 
 class BitsetHandler:
     def __init__(self, population: Population, column: str, elements: List[str]):
@@ -266,5 +251,4 @@
 
     def clear(self, where) -> None:
         """Clears all the bits for the specified rows"""
-        self.df.loc[where, self._column] = 0
->>>>>>> 113b6f95
+        self.df.loc[where, self._column] = 0