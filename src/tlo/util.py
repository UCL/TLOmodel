"""This file contains helpful utility functions."""
from collections import defaultdict
from typing import Dict, List, Union

import numpy as np
import pandas
import pandas as pd
from pandas import DateOffset

from tlo import Population


def create_age_range_lookup(min_age: int, max_age: int, range_size: int = 5) -> (list, Dict[int, str]):
    """Create age-range categories and a dictionary that will map all whole years to age-range categories

    If the minimum age is not zero then a below minimum age category will be made,
    then age ranges until maximum age will be made by the range size,
    all other ages will map to the greater than maximum age category.

    :param min_age: Minimum age for categories,
    :param max_age: Maximum age for categories, a greater than maximum age category will be made
    :param range_size: Size of each category between minimum and maximum ages
    :returns:
        age_categories: ordered list of age categories available
        lookup: Default dict of integers to maximum age mapping to the age categories
    """

    def chunks(items, n):
        """Takes a list and divides it into parts of size n"""
        for index in range(0, len(items), n):
            yield items[index:index + n]

    # split all the ages from min to limit
    parts = chunks(range(min_age, max_age), range_size)

    default_category = f'{max_age}+'
    lookup = defaultdict(lambda: default_category)
    age_categories = []

    # create category for minimum age
    if min_age > 0:
        under_min_age_category = f'0-{min_age}'
        age_categories.append(under_min_age_category)
        for i in range(0, min_age):
            lookup[i] = under_min_age_category

    # loop over each range and map all ages falling within the range to the range
    for part in parts:
        start = part.start
        end = part.stop - 1
        value = f'{start}-{end}'
        age_categories.append(value)
        for i in range(start, part.stop):
            lookup[i] = value

    age_categories.append(default_category)

    return age_categories, lookup


def transition_states(initial_series: pd.Series, prob_matrix: pd.DataFrame, rng: np.random.RandomState) -> pd.Series:
    """Transition a series of states based on probability matrix

    This should carry out all state transitions for a Series (i.e. column in DataFrame)
    based on the probability of state-transition matrix.

    Timing values for 1M rows per state, 4 states, 100 times:
    - Looping through groups: [59.5, 58.7, 59.5]
    - Using apply: [84.2, 83.3, 84.4]
    Because of this, looping through the groups was chosen

    :param Series initial_series: the initial state series
    :param DataFrame prob_matrix: DataFrame of state-transition probabilities
        columns are the original state, rows are the new state. values are the probabilities
    :param RandomState rng: RandomState from the disease module
    :return: Series with states changed according to probabilities
    """
    # Create final_series with index so that we are sure it's the same size as the original
    final_states = pd.Series(None, index=initial_series.index, dtype=initial_series.dtype)

    # for each state, get the random choice states and add to the final_states Series
    state_indexes = initial_series.groupby(initial_series).groups
    all_states = prob_matrix.index.tolist()
    for state, state_index in state_indexes.items():
        if not state_index.empty:
            new_states = rng.choice(all_states, len(state_index), p=prob_matrix[state])
            final_states[state_index] = new_states
    return final_states


def sample_outcome(probs: pd.DataFrame, rng: np.random.RandomState):
    """ Helper function to randomly sample an outcome for each individual in a population from a set of probabilities
    that are specific to each individual.
<<<<<<< HEAD

=======
>>>>>>> 52065b36
    :param probs: Each row of this dataframe represents the person and the columns are the possible outcomes. The
    values are the probability of that outcome for that individual. For each individual, the probabilities of each
    outcome are assumed to be independent and mutually exclusive (but not necessarily exhaustive). If they sum to more
    than 1.0, then they are (silently) scaled so that they do sum to 1.0.
    :param rng: Random Number state to use for the generation of random numbers.
    :return: A dict of the form {<index>:<outcome>} where an outcome is selected.
    """

    # Scaling to ensure that the sum in each row not exceed 1.0
    probs = probs.apply(lambda row: (row / row.sum() if row.sum() >= 1.0 else row), axis=1)
    assert (probs.sum(axis=1) < (1.0 + 1e-6)).all(), "Probabilities across columns cannot sum to more than 1.0"

    # Compare uniform deviate to cumulative sum across columns, after including a "null" column (for no event).
    _probs = probs.copy()
    _probs['_'] = 1.0 - _probs.sum(axis=1)  # add implied "none of these events" category
    cumsum = _probs.cumsum(axis=1)
    draws = pd.Series(rng.rand(len(cumsum)), index=cumsum.index)
    y = cumsum.gt(draws, axis=0)
    outcome = y.idxmax(axis=1)

    # return as a dict of form {person_id: outcome} only in those cases where the outcome is one of the events.
    return outcome.loc[outcome != '_'].to_dict()


class BitsetHandler:
    def __init__(self, population: Population, column: str, elements: List[str]):
        """Provides functions to operate on an int column in the population dataframe as a bitset

        :param population: The TLO Population object (not the props dataframe)
        :param column: The integer property column that will be used as a bitset
        :param elements: A list of strings specifying the elements of the bitset
        :returns: instance of BitsetHandler for supplied arguments
        """
        assert isinstance(population, Population), 'First argument is the population object (not the `props` dataframe)'
        assert column in population.props.columns, 'Column not found in population dataframe'
        self._population = population
        self._column: str = column
        self._elements: List[str] = elements
        self._lookup = {k: 2 ** i for i, k in enumerate(elements)}
        self._lookup.update(dict((v, k) for k, v in self._lookup.items()))

    @property
    def df(self) -> pd.DataFrame:
        return self._population.props

    def element_repr(self, element: str) -> str:
        """Returns integer representation of the specified element"""
        return self._lookup[element]

    def set(self, where, *elements: str) -> None:
        """For individuals matching `where` argument, set the bit (i.e. set to True) the given elements

        The where argument is used verbatim as the first item in a `df.loc[x, y]` call. It can be index
        items, a boolean logical condition, or list of row indices e.g. "[0]"

        The elements are one of more valid items from the list of elements for this bitset

        :param where: condition to filter rows that will be set
        :param elements: one or more elements to set to True"""
        value = sum([self._lookup[x] for x in elements])
        self.df.loc[where, self._column] = np.bitwise_or(self.df.loc[where, self._column], value)

    def unset(self, where, *elements: str) -> None:
        """For individuals matching `where` argument, unset the bit (i.e. set to False) the given elements

        The where argument is used verbatim as the first item in a `df.loc[x, y]` call. It can be index
        items, a boolean logical condition, or list of row indices e.g. "[0]"

        The elements are one of more valid items from the list of elements for this bitset

        :param where: condition to filter rows that will be unset
        :param elements: one or more elements to set to False"""
        value = sum([self._lookup[x] for x in elements])
        value = np.invert(np.array(value, np.int64))
        self.df.loc[where, self._column] = np.bitwise_and(self.df.loc[where, self._column], value)

    def has_all(self, where, *elements: str, first=False) -> Union[pd.Series, bool]:
        """Check whether individual(s) have all the elements given set to True

        The where argument is used verbatim as the first item in a `df.loc[x, y]` call. It can be index
        items, a boolean logical condition, or list of row indices e.g. "[0]"

        The elements are one of more valid items from the list of elements for this bitset

        If a single individual is supplied as the where clause, returns a bool, otherwise a Series of bool

        :param where: condition to filter rows that will checked
        :param elements: one or more elements to set to True
        :param first: a keyword argument to return first item in Series instead of Series"""
        value = sum([self._lookup[x] for x in elements])
        matched = np.bitwise_and(self.df.loc[where, self._column], value) == value
        if first:
            return matched.iloc[0]
        return matched

    def has_any(self, where, *elements: str, first=False):
        """Sister method to `has_all` but instead checks whether matching rows have any of the elements
        set to True"""
        matched = pd.Series(False, index=self.df.index[where])
        for element in elements:
            matched = matched.where(matched, self.has_all(where, element))
        if first:
            return matched.iloc[0]
        return matched

    def get(self, where, first=False):
        """Returns a Series with set of string of elements where bit is True

        The where argument is used verbatim as the first item in a `df.loc[x, y]` call. It can be index
        items, a boolean logical condition, or list of row indices e.g. "[0]"

        The elements are one of more valid items from the list of elements for this bitset

        :param where: condition to filter rows that will returned
        :param first: return the first entry of the resulting series
        """
        def int_to_set(integer):
            bin_repr = format(integer, 'b')
            return {self._lookup[2 ** k] for k, v in enumerate(reversed(list(bin_repr))) if v == '1'}
        sets = self.df.loc[where, self._column].apply(int_to_set)
        if first:
            return sets.iloc[0]
        return sets

    def to_strings(self, integer):
        """Given an integer value, returns the corresponding string. For fast lookup

        :param integer: the integer value for the bitset
        """
        bin_repr = format(integer, 'b')
        return {self._lookup[2 ** k] for k, v in enumerate(reversed(list(bin_repr))) if v == '1'}

    def compress(self, uncompressed: pd.DataFrame) -> None:
        def convert(column):
            value_of_column = self._lookup[column.name]
            return column.replace({True: value_of_column, False: 0})
        collapsed = uncompressed.apply(convert).sum(axis=1).astype('int64')
        self.df.loc[uncompressed.index, self._column] = collapsed

    def uncompress(self, where=None) -> pd.DataFrame:
        """Returns an exploded representation of the bitset

        Each element bit becomes a column and each column is a bool indicating whether the bit is
        set for the element
        """
        if where is None:
            where = self.df.index
        collect = dict()
        for element in self._elements:
            collect[element] = self.has_all(where, element)
        return pd.DataFrame(collect)

    def not_empty(self, where, first=False) -> Union[pd.Series, bool]:
        """Returns Series of bool indicating whether the BitSet entry is not empty. True is set is not empty, False
        otherwise"""
        return ~self.is_empty(where, first=first)

    def is_empty(self, where, first=False) -> Union[pd.Series, bool]:
        """Returns Series of bool indicating whether the BitSet entry is empty. True if the set is empty,
        False otherwise"""
        empty = self.df.loc[where, self._column] == 0
        if first:
            return empty.iloc[0]
        return empty

    def clear(self, where) -> None:
        """Clears all the bits for the specified rows"""
        self.df.loc[where, self._column] = 0


def random_date(start, end, rng):
    """Generate a randomly-chosen day between `start` (inclusive) `end` (exclusive)"""
    return start + DateOffset(days=rng.randint(0, (end - start).days))<|MERGE_RESOLUTION|>--- conflicted
+++ resolved
@@ -91,10 +91,6 @@
 def sample_outcome(probs: pd.DataFrame, rng: np.random.RandomState):
     """ Helper function to randomly sample an outcome for each individual in a population from a set of probabilities
     that are specific to each individual.
-<<<<<<< HEAD
-
-=======
->>>>>>> 52065b36
     :param probs: Each row of this dataframe represents the person and the columns are the possible outcomes. The
     values are the probability of that outcome for that individual. For each individual, the probabilities of each
     outcome are assumed to be independent and mutually exclusive (but not necessarily exhaustive). If they sum to more
