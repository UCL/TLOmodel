"""This file contains helpful utility functions."""
import ast
import hashlib
from collections import defaultdict
from typing import Dict, List, Optional, Set, Union

import numpy as np
import pandas as pd
<<<<<<< HEAD
from pandas import DateOffset
=======
from pandas import DataFrame, DateOffset
from pandas._typing import DtypeArg
>>>>>>> a928bff2

from tlo import Population, Property, Types

# Default mother_id value, assigned to individuals initialised as adults at the start of the simulation.
DEFAULT_MOTHER_ID = -1e7


def create_age_range_lookup(min_age: int, max_age: int, range_size: int = 5) -> (list, Dict[int, str]):
    """Create age-range categories and a dictionary that will map all whole years to age-range categories

    If the minimum age is not zero then a below minimum age category will be made,
    then age ranges until maximum age will be made by the range size,
    all other ages will map to the greater than maximum age category.

    :param min_age: Minimum age for categories,
    :param max_age: Maximum age for categories, a greater than maximum age category will be made
    :param range_size: Size of each category between minimum and maximum ages
    :returns:
        age_categories: ordered list of age categories available
        lookup: Default dict of integers to maximum age mapping to the age categories
    """

    def chunks(items, n):
        """Takes a list and divides it into parts of size n"""
        for index in range(0, len(items), n):
            yield items[index:index + n]

    # split all the ages from min to limit
    parts = chunks(range(min_age, max_age), range_size)

    default_category = f'{max_age}+'
    lookup = defaultdict(lambda: default_category)
    age_categories = []

    # create category for minimum age
    if min_age > 0:
        under_min_age_category = f'0-{min_age}'
        age_categories.append(under_min_age_category)
        for i in range(0, min_age):
            lookup[i] = under_min_age_category

    # loop over each range and map all ages falling within the range to the range
    for part in parts:
        start = part.start
        end = part.stop - 1
        value = f'{start}-{end}'
        age_categories.append(value)
        for i in range(start, part.stop):
            lookup[i] = value

    age_categories.append(default_category)

    return age_categories, lookup


def transition_states(initial_series: pd.Series, prob_matrix: pd.DataFrame, rng: np.random.RandomState) -> pd.Series:
    """Transition a series of states based on probability matrix

    This should carry out all state transitions for a Series (i.e. column in DataFrame)
    based on the probability of state-transition matrix.

    Timing values for 1M rows per state, 4 states, 100 times:
    - Looping through groups: [59.5, 58.7, 59.5]
    - Using apply: [84.2, 83.3, 84.4]
    Because of this, looping through the groups was chosen

    :param Series initial_series: the initial state series
    :param DataFrame prob_matrix: DataFrame of state-transition probabilities
        columns are the original state, rows are the new state. values are the probabilities
    :param RandomState rng: RandomState from the disease module
    :return: Series with states changed according to probabilities
    """
    # Create final_series with index so that we are sure it's the same size as the original
    final_states = pd.Series(None, index=initial_series.index, dtype=initial_series.dtype)

    # for each state, get the random choice states and add to the final_states Series
    state_indexes = initial_series.groupby(initial_series).groups
    all_states = prob_matrix.index.tolist()
    for state, state_index in state_indexes.items():
        if not state_index.empty:
            new_states = rng.choice(all_states, len(state_index), p=prob_matrix[state])
            final_states[state_index] = new_states
    return final_states


def sample_outcome(probs: pd.DataFrame, rng: np.random.RandomState):
    """ Helper function to randomly sample an outcome for each individual in a population from a set of probabilities
    that are specific to each individual.
    :param probs: Each row of this dataframe represents the person and the columns are the possible outcomes. The
    values are the probability of that outcome for that individual. For each individual, the probabilities of each
    outcome are assumed to be independent and mutually exclusive (but not necessarily exhaustive). If they sum to more
    than 1.0, then they are (silently) scaled so that they do sum to 1.0.
    :param rng: Random Number state to use for the generation of random numbers.
    :return: A dict of the form {<index>:<outcome>} where an outcome is selected.
    """

    # Scaling to ensure that the sum in each row not exceed 1.0
    probs = probs.apply(lambda row: (row / row.sum() if row.sum() >= 1.0 else row), axis=1)
    assert (probs.sum(axis=1) < (1.0 + 1e-6)).all(), "Probabilities across columns cannot sum to more than 1.0"

    # Compare uniform deviate to cumulative sum across columns, after including a "null" column (for no event).
    _probs = probs.copy()
    _probs['_'] = 1.0 - _probs.sum(axis=1)  # add implied "none of these events" category
    cumsum = _probs.cumsum(axis=1)
    draws = pd.Series(rng.rand(len(cumsum)), index=cumsum.index)
    y = cumsum.gt(draws, axis=0)
    outcome = y.idxmax(axis=1)

    # return as a dict of form {person_id: outcome} only in those cases where the outcome is one of the events.
    return outcome.loc[outcome != '_'].to_dict()


BitsetDType = Property.PANDAS_TYPE_MAP[Types.BITSET]


class BitsetHandler:
    """Provides methods to operate on int column(s) in the population dataframe as a bitset"""

    def __init__(self, population: Population, column: Optional[str], elements: List[str]):
        """
        :param population: The TLO Population object (not the props dataframe).
        :param column: The integer property column that will be used as a bitset. If
            set to ``None`` then the optional `columns` argument to methods which act
            on the population dataframe __must__ be specified.
        :param elements: A list of strings specifying the elements of the bitset.
        :returns: Instance of BitsetHandler for supplied arguments.
        """
        assert isinstance(population, Population), (
            'First argument is the population object (not the `props` dataframe)'
        )
        dtype_bitwidth = BitsetDType(0).nbytes * 8
        assert len(elements) <= dtype_bitwidth, (
            f"A maximum of {dtype_bitwidth} elements are supported"
        )
        self._elements = elements
        self._element_to_int_map = {el: 2 ** i for i, el in enumerate(elements)}
        self._population = population
        if column is not None:
            assert column in population.props.columns, (
                'Column not found in population dataframe'
            )
            assert population.props[column].dtype == BitsetDType, (
                f'Column must be of {BitsetDType} type'
            )
        self._column = column

    @property
    def df(self) -> pd.DataFrame:
        return self._population.props

    def element_repr(self, *elements: str) -> BitsetDType:
        """Returns integer representation of the specified element(s)"""
        return BitsetDType(sum(self._element_to_int_map[el] for el in elements))

    def to_strings(self, integer: BitsetDType) -> Set[str]:
        """Given an integer value, returns the corresponding set of strings.

        :param integer: The integer value for the bitset.
        :return: Set of strings corresponding to integer value.
        """
        bin_repr = format(integer, 'b')
        return {
            self._elements[index]
            for index, bit in enumerate(reversed(bin_repr)) if bit == '1'
        }

    def _get_columns(self, columns):
        if columns is None and self._column is None:
            raise ValueError(
                'columns argument must be specified as not set when constructing handler'
            )
        return self._column if columns is None else columns

    def set(self, where, *elements: str, columns: Optional[Union[str, List[str]]] = None):
        """Set (i.e. set to True) the bits corersponding to the specified elements.

        The where argument is used verbatim as the first item in a `df.loc[x, y]` call.
        It can be index  items, a boolean logical condition, or list of row indices e.g. "[0]".

        The elements are one of more valid items from the list of elements for this bitset.

        :param where: Condition to filter rows that will be set.
        :param elements: One or more elements to set to True.
        :param columns: Optional argument specifying column(s) containing bitsets to
            update. If set to ``None`` (the default) a ``column`` argument must have
            been specified when constructing the ``BitsetHandler`` object.
        """
        self.df.loc[where, self._get_columns(columns)] |= self.element_repr(*elements)

    def unset(self, where, *elements: str, columns: Optional[Union[str, List[str]]] = None):
        """Unset (i.e. set to False) the bits corresponding the specified elements.

        The where argument is used verbatim as the first item in a `df.loc[x, y]` call.
        It can be index items, a boolean logical condition, or list of row indices e.g. "[0]".

        The elements are one of more valid items from the list of elements for this bitset.

        :param where: Condition to filter rows that will be unset.
        :param elements: one or more elements to set to False.
        :param columns: Optional argument specifying column(s) containing bitsets to
            update. If set to ``None`` (the default) a ``column`` argument must have
            been specified when constructing the ``BitsetHandler`` object.
        """
        self.df.loc[where, self._get_columns(columns)] &= ~self.element_repr(*elements)  # pylint: disable=E1130

    def clear(self, where, columns: Optional[Union[str, List[str]]] = None):
        """Clears all the bits for the specified rows.

        :param where: Condition to filter rows that will cleared.
        :param columns: Optional argument specifying column(s) containing bitsets to
            clear. If set to ``None`` (the default) a ``column`` argument must have
            been specified when constructing the ``BitsetHandler`` object.
        """
        self.df.loc[where, self._get_columns(columns)] = 0

    def has(
        self,
        where,
        element: str,
        first: bool = False,
        columns: Optional[Union[str, List[str]]] = None
    ) -> Union[pd.DataFrame, pd.Series, bool]:
        """Test whether bit(s) for a specified element are set.

        :param where: Condition to filter rows that will checked.
       :param element: Element string to test if bit is set for.
        :param first: Boolean keyword argument specifying whether to return only the
            first item / row in the computed column / dataframe.
        :param columns: Optional argument specifying column(s) containing bitsets to
            update. If set to ``None`` (the default) a ``column`` argument must have
            been specified when constructing the ``BitsetHandler`` object.
        :return: Boolean value(s) indicating whether element bit(s) are set.
        """
        int_repr = self._element_to_int_map[element]
        matched = (self.df.loc[where, self._get_columns(columns)] & int_repr) != 0
        return matched.iloc[0] if first else matched

    def has_all(
        self,
        where,
        *elements: str,
        first: bool = False,
        columns: Optional[Union[str, List[str]]] = None
    ) -> Union[pd.DataFrame, pd.Series, bool]:
        """Check whether individual(s) have all the elements given set to True.

        The where argument is used verbatim as the first item in a `df.loc[x, y]` call.
        It can be index  items, a boolean logical condition, or list of row indices e.g. "[0]"

        The elements are one of more valid items from the list of elements for this bitset.

        :param where: Condition to filter rows that will checked.
        :param elements: One or more elements to set to True.
        :param first: Boolean keyword argument specifying whether to return only the
            first item / row in the computed column / dataframe.
        :param columns: Optional argument specifying column(s) containing bitsets to
            update. If set to ``None`` (the default) a ``column`` argument must have
            been specified when constructing the ``BitsetHandler`` object.
        :return: Boolean value(s) indicating whether all element bit(s) are set.
        """
        int_repr = self.element_repr(*elements)
        matched = (self.df.loc[where, self._get_columns(columns)] & int_repr) == int_repr
        return matched.iloc[0] if first else matched

    def has_any(
        self,
        where,
        *elements: str,
        first: bool = False,
        columns: Optional[Union[str, List[str]]] = None
    ) -> Union[pd.DataFrame, pd.Series, bool]:
        """Check whether individual(s) have any of the elements given set to True.

        The where argument is used verbatim as the first item in a `df.loc[x, y]` call.
        It can be index items, a boolean logical condition, or list of row indices e.g. "[0]"

        The elements are one of more valid items from the list of elements for this bitset.

        :param where: Condition to filter rows that will checked.
        :param elements: One or more elements to set to True.
        :param first: Boolean keyword argument specifying whether to return only the
            first item / row in the computed column / dataframe.
        :param columns: Optional argument specifying column(s) containing bitsets to
            update. If set to ``None`` (the default) a ``column`` argument must have
            been specified when constructing the ``BitsetHandler`` object.
        :return: Boolean value(s) indicating whether any element bit(s) are set.
        """
        int_repr = self.element_repr(*elements)
        matched = (self.df.loc[where, self._get_columns(columns)] & int_repr) != 0
        return matched.iloc[0] if first else matched

    def get(
        self,
        where,
        first: bool = False,
        columns: Optional[Union[str, List[str]]] = None
    ) -> Union[pd.DataFrame, pd.Series, Set[str]]:
        """Returns a series or dataframe with set of string elements where bit is True.

        The where argument is used verbatim as the first item in a `df.loc[x, y]` call.
        It can be index items, a boolean logical condition, or list of row indices e.g. "[0]"

        The elements are one of more valid items from the list of elements for this bitset

        :param where: Condition to filter rows that will returned.
        :param first: Boolean keyword argument specifying whether to return only the
            first item / row in the computed column / dataframe.
        :param columns: Optional argument specifying column(s) containing bitsets to
            update. If set to ``None`` (the default) a ``column`` argument must have
            been specified when constructing the ``BitsetHandler`` object.
        :return: Set(s) of strings corresponding to elements with bits set to True.
        """
        columns = self._get_columns(columns)
        if isinstance(columns, str):
            sets = self.df.loc[where, columns].apply(self.to_strings)
        else:
            sets = self.df.loc[where, columns].applymap(self.to_strings)
        return sets.iloc[0] if first else sets

    def uncompress(
        self,
        where=None,
        columns: Optional[Union[str, List[str]]] = None
    ) -> Union[pd.DataFrame, Dict[str, pd.DataFrame]]:
        """Returns an exploded representation of the bitset(s).

        Each element bit becomes a column and each column is a bool indicating whether
        the bit is set for the element.

        :param where: Condition to filter rows that an exploded representation will be
            returned for.
        :param columns: Optional argument specifying column(s) containing bitsets to
            return exploded representation for. If set to ``None`` (the default) a
            ``column`` argument must have been specified when constructing the
            ``BitsetHandler`` object.
        :return: If ``columns`` is not set or is set to a single string, then a
            dataframe is returned with a column for each element in set and boolean
            values indicating whether the corresponding bit is set; if ``columns`` is
            specified as a list of multiple column names a dictionary keyed by column
            name and with the corresponding value a dataframe corresponding to the
            exploded representation of the column bitset is returned.
        """
        if where is None:
            where = self.df.index
        columns = self._get_columns(columns)
        uncompressed = {}
        for column in [columns] if isinstance(columns, str) else columns:
            collect = dict()
            for element in self._elements:
                collect[element] = self.has(where, element, columns=column)
            uncompressed[column] = pd.DataFrame(collect)
        return uncompressed[columns] if isinstance(columns, str) else uncompressed

    def not_empty(
        self,
        where,
        first=False,
        columns: Optional[Union[str, List[str]]] = None
    ) -> Union[pd.DataFrame, pd.Series, bool]:
        """Returns Series of bool indicating whether the BitSet entry is not empty.

        True is set is not empty, False otherwise.

        :param where: Condition to filter rows that will checked.
        :param first: Boolean keyword argument specifying whether to return only the
            first item / row in the computed column / dataframe.
        :param columns: Optional argument specifying column(s) containing bitsets to
            update. If set to ``None`` (the default) a ``column`` argument must have
            been specified when constructing the ``BitsetHandler`` object.
        :return: Boolean value(s) indicating whether any elements bits are set.
        """
        return ~self.is_empty(where, first=first, columns=columns)

    def is_empty(
        self,
        where,
        first=False,
        columns: Optional[Union[str, List[str]]] = None
    ) -> Union[pd.DataFrame, pd.Series, bool]:
        """Returns Series of bool indicating whether the BitSet entry is empty.

        True if the set is empty, False otherwise.

        :param where: Condition to filter rows that will checked.
        :param first: Boolean keyword argument specifying whether to return only the
            first item / row in the computed column / dataframe.
        :param columns: Optional argument specifying column(s) containing bitsets to
            update. If set to ``None`` (the default) a ``column`` argument must have
            been specified when constructing the ``BitsetHandler`` object.
        :return: Boolean value(s) indicating whether all elements bits are not set.
        """
        empty = self.df.loc[where, self._get_columns(columns)] == 0
        return empty.iloc[0] if first else empty


def random_date(start, end, rng):
    if start >= end:
        raise ValueError("End date equal to or earlier than start date")
    return start + DateOffset(days=rng.randint(0, (end - start).days))


def str_to_pandas_date(date_string):
    """Convert a string with the format YYYY-MM-DD to a pandas Timestamp (aka TLO Date) object."""
    return pd.to_datetime(date_string, format="%Y-%m-%d")


def hash_dataframe(dataframe: pd.DataFrame):
    def coerce_lists_to_tuples(df: pd.DataFrame) -> pd.DataFrame:
        """Coerce columns in a pd.DataFrame that are lists to tuples. This step is needed before hashing a pd.DataFrame
        as list are not hashable."""
        return df.applymap(lambda x: tuple(x) if isinstance(x, list) else x)

    return hashlib.sha1(pd.util.hash_pandas_object(coerce_lists_to_tuples(dataframe)).values).hexdigest()


def get_person_id_to_inherit_from(child_id, mother_id, population_dataframe, rng):
    """Get index of person to inherit properties from.
    """

    if mother_id == DEFAULT_MOTHER_ID:
        # Get indices of alive persons and try to drop child_id from these indices if
        # present, ignoring any errors if child_id not currently in population dataframe
        alive_persons_not_including_child = population_dataframe.index[
            population_dataframe.is_alive
        ].drop(child_id, errors="ignore")
        return rng.choice(alive_persons_not_including_child)
    elif 0 > mother_id > DEFAULT_MOTHER_ID:
        return abs(mother_id)
    elif mother_id >= 0:
<<<<<<< HEAD
        return mother_id
=======
        return mother_id


def convert_excel_files_to_csv(folder: Path, files: Optional[list[str]] = None, *, delete_excel_files: bool = False) -> None:
    """ convert Excel files to csv files.

    :param folder: Folder containing Excel files.
    :param files: List of Excel file names to convert to csv files. When `None`, all Excel files in the folder and
                  subsequent folders within this folder will be converted to csv files with Excel file name becoming
                  folder name and sheet names becoming csv file names.
    :param delete_excel_files: When true, the Excel file we are generating csv files from will get deleted.
    """
    # get path to Excel files
    if files is None:
        excel_file_paths = sorted(folder.rglob("*.xlsx"))
    else:
        excel_file_paths = [folder / file for file in files]
    # exit function if no Excel file is given or found within the path
    if excel_file_paths is None:
        return

    for excel_file_path in excel_file_paths:
        sheet_dataframes: dict[Any, DataFrame] = pd.read_excel(excel_file_path, sheet_name=None)
        excel_file_directory: Path = excel_file_path.with_suffix("")
        # Create a container directory for per sheet CSVs
        if excel_file_directory.exists():
            print(f"Directory {excel_file_directory} already exists")
        else:
            excel_file_directory.mkdir()
        # Write a CSV for each worksheet
        for sheet_name, dataframe in sheet_dataframes.items():
            dataframe.to_csv(f'{excel_file_directory / sheet_name}.csv', index=False)

        if delete_excel_files:
            # Remove no longer needed Excel file
            Path(folder/excel_file_path).unlink()


def read_csv_files(folder: Path,
                   dtype: DtypeArg | dict[str, DtypeArg] | None = None,
                   files: str | int | list[str] | None = 0) -> DataFrame | dict[str, DataFrame]:
    """
    A function to read CSV files in a similar way pandas reads Excel files (:py:func:`pandas.read_excel`).

    NB: Converting Excel files to csv files caused all columns that had no relevant data to simulation (i.e.
    parameter descriptions or data references) to be named `Unnamed1, Unnamed2, ....., UnnamedN` in the csv files.
    We are therefore using :py:func:`pandas.filter` to track all unnamed columns and silently drop them using
    :py:func:`pandas.drop`.

    :param folder: Path to folder containing CSV files to read.
    :param dtype: allows passing in a dictionary of datatypes in cases where you want different datatypes per column
    :param files: preferred csv file name(s). This is the same as sheet names in Excel file. Note that if None(no files
                  selected) then all csv files in the containing folder will be read

                  Please take note of the following behaviours:
                  -----------------------------------------------
                   - if files argument is initialised to zero(default) and the folder contains one or multiple files,
                     this method will return a dataframe. If the folder contain multiple files, it is good to
                     specify file names or initialise files argument with None to ensure correct files are selected
                   - if files argument is initialised to None and the folder contains one or multiple files, this method
                     will return a dataframe dictionary
                   - if the folder contains multiple files and files argument is initialised with one file name this
                     method will return a dataframe. it will return a dataframe dictionary when files argument is
                     initialised with a list of multiple file names

    """
    all_data: dict[str, DataFrame] = {}  # dataframes dictionary

    def clean_dataframe(dataframes_dict: dict[str, DataFrame]) -> None:
        """ silently drop all columns that have no relevant data to simulation (all columns with a name starting with
        Unnamed
        :param dataframes_dict: Dictionary of dataframes to clean
        """
        for _key, dataframe in dataframes_dict.items():
            all_data[_key] = dataframe.drop(dataframe.filter(like='Unnamed'), axis=1)  # filter and drop Unnamed columns

    return_dict = False # a flag that will determine whether the output should be a dictionary or a DatFrame
    if isinstance(files, list):
        return_dict = True
    elif isinstance(files, int) or files is None:
        return_dict = files is None
        files = [f_name.stem for f_name in folder.glob("*.csv")]
    elif isinstance(files, str):
        files = [files]
    else:
        raise TypeError(f"Value passed for files argument {files} is not one of expected types.")

    for f_name in files:
        all_data[f_name] = pd.read_csv((folder / f_name).with_suffix(".csv"), dtype=dtype)
    # clean and return the dataframe dictionary
    clean_dataframe(all_data)
    # return a dictionary if return_dict flag is set to True else return a dataframe
    return all_data if return_dict else next(iter(all_data.values()))


def parse_csv_values_for_columns_with_mixed_datatypes(value: Any):
    """ Pandas :py:func:`pandas.read_csv` function handles columns with mixed data types by defaulting to the object
    data type, which often results in values being interpreted as strings. The most common place for this in TLO is
    when we are reading parameters. This is not a problem when the parameters are read in read parameters method
    using load_parameters_from_dataframe method as parameter values are mapped to their defined datatypes.

    Problems arise when you're trying to directly use the output from the csv files like it is within some few files
    in TLO. This method tries to provide a fix by parsing the parameter values in those few places to their best
    possible data types

    :param value: mixed datatype column value
    """
    # if value is not a string then return value
    if not isinstance(value, str):
        return value

    value = value.strip()  # Remove leading/trailing whitespace
    # It is important to catch booleans early to avoid int(value) which will convert them into an interger value
    # 0(False) or 1(True)
    if value.lower() in ['true', 'false']:
        return value.lower() == 'true'

    try:
        return int(value) # try converting the value to an interger, throw excepetion otherwise
    except ValueError:
        try:
            return float(value) # try converting the value to a float, throw excepetion otherwise
        except ValueError:
            # Check if it's a list using `ast.literal_eval`
            try:
                parsed = ast.literal_eval(value)
                if isinstance(parsed, list):
                    return parsed
            except (ValueError, SyntaxError):
                pass
            return value  # Return as a string if no other type fits
>>>>>>> a928bff2
<|MERGE_RESOLUTION|>--- conflicted
+++ resolved
@@ -2,16 +2,13 @@
 import ast
 import hashlib
 from collections import defaultdict
-from typing import Dict, List, Optional, Set, Union
+from pathlib import Path
+from typing import Any, Dict, List, Optional, Set, Union
 
 import numpy as np
 import pandas as pd
-<<<<<<< HEAD
-from pandas import DateOffset
-=======
 from pandas import DataFrame, DateOffset
 from pandas._typing import DtypeArg
->>>>>>> a928bff2
 
 from tlo import Population, Property, Types
 
@@ -441,9 +438,6 @@
     elif 0 > mother_id > DEFAULT_MOTHER_ID:
         return abs(mother_id)
     elif mother_id >= 0:
-<<<<<<< HEAD
-        return mother_id
-=======
         return mother_id
 
 
@@ -574,5 +568,4 @@
                     return parsed
             except (ValueError, SyntaxError):
                 pass
-            return value  # Return as a string if no other type fits
->>>>>>> a928bff2
+            return value  # Return as a string if no other type fits