graft docs
graft src
graft tests
graft requirements

include README.rst
include .bumpversion.cfg
include .coveragerc
include tox.ini .travis.yml

exclude .editorconfig
<<<<<<< HEAD
recursive-exclude notebooks *
=======
>>>>>>> 0a17e0fe
recursive-exclude .ci *
recursive-exclude outputs *
recursive-exclude resources *

# some files inside of docs are generated
recursive-exclude docs/reference tlo.*.rst
exclude docs/reference/tlo.rst
exclude docs/reference/modules.rst

global-exclude *.py[cod] __pycache__ *.so *.dylib .ipynb_checkpoints/** *~<|MERGE_RESOLUTION|>--- conflicted
+++ resolved
@@ -9,10 +9,6 @@
 include tox.ini .travis.yml
 
 exclude .editorconfig
-<<<<<<< HEAD
-recursive-exclude notebooks *
-=======
->>>>>>> 0a17e0fe
 recursive-exclude .ci *
 recursive-exclude outputs *
 recursive-exclude resources *
