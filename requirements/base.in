# Base requirements file - common packages we use directly

GitPython
click
numpy
pandas
scipy
<<<<<<< HEAD
xlrd

jinja2  # Needed for pandas.Styler

# To submit jobs to Azure Batch
azure-batch
azure-storage-file-share
=======
openpyxl
>>>>>>> 0a17e0fe
<|MERGE_RESOLUTION|>--- conflicted
+++ resolved
@@ -5,14 +5,8 @@
 numpy
 pandas
 scipy
-<<<<<<< HEAD
-xlrd
-
-jinja2  # Needed for pandas.Styler
+openpyxl
 
 # To submit jobs to Azure Batch
 azure-batch
-azure-storage-file-share
-=======
-openpyxl
->>>>>>> 0a17e0fe
+azure-storage-file-share