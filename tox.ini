--- conflicted
+++ resolved
@@ -54,13 +54,8 @@
     ; Generate data sources page
     python docs/tlo_data_sources.py
     ; Generate HSI events listing
-<<<<<<< HEAD
-    python src/tlo/analysis/tlo_hsi_events.py --output-file docs/_hsi_events.rst --output-format rst-list
-    python src/tlo/analysis/tlo_hsi_events.py --output-file docs/hsi_events.csv --output-format csv
-=======
     python src/tlo/analysis/hsi_events.py --output-file docs/_hsi_events.rst --output-format rst-list
     python src/tlo/analysis/hsi_events.py --output-file docs/hsi_events.csv --output-format csv
->>>>>>> 35a389f9
     sphinx-build {posargs:-E} -b html docs dist/docs
     -sphinx-build -b linkcheck docs dist/docs
 
