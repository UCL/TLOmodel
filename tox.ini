; a generative tox configuration, see: https://testrun.org/tox/latest/config.html#generative-envlist
; {toxinidir} is the directory where tox.ini is located

[tox]
envlist =
    clean,
    check,
    py38,
    report,
    docs,
    profile
    py{38,39,310,311}-pandas{12,15,20}

[testenv]
basepython =
    {py38,docs,profile}: {env:TOXPYTHON:python3.8}
    {clean,check,report,codecov,spell}: {env:TOXPYTHON:python3}
    py39: {env:TOXPYTHON:python3.9}
    py310: {env:TOXPYTHON:python3.10}
    py311: {env:TOXPYTHON:python3.11}
setenv =
    PYTHONPATH={toxinidir}/tests
    PYTHONUNBUFFERED=yes
passenv =
    *
usedevelop = false
deps =
    -r{toxinidir}/requirements/base.txt
    pytest
    pytest-cov
commands =
    {posargs:pytest --cov --cov-report=term-missing -vv tests}

[testenv:py{38,39,310,311}-pandas{12,15,20}]
deps =
    pandas12: pandas==1.2.2
    pandas15: pandas==1.5.3
<<<<<<< HEAD
    pandas20: pandas~=2.0.0rc1
=======
    pandas20: pandas==2.0.0
>>>>>>> 52bc4cf1
    # Use base.in rather than base.txt here to get only direct + unpinned requirements
    -r{toxinidir}/requirements/base.in
    pytest
    pytest-cov

[testenv:spell]
setenv =
    SPELLCHECK=1
commands =
    sphinx-build -b spelling docs dist/docs
skip_install = true
deps =
    -r{toxinidir}/docs/requirements.txt
    sphinxcontrib-spelling
    pyenchant

[testenv:docs]
deps =
    -r{toxinidir}/requirements/base.txt
    -r{toxinidir}/docs/requirements.txt
commands =
    sphinx-apidoc -e -f -o {toxinidir}/docs/reference {toxinidir}/src/tlo
    ; Generate API documentation for TLO methods
    python docs/tlo_methods_rst.py
    ; Generate data sources page
    python docs/tlo_data_sources.py
    ; Generate HSI events listing
    python src/tlo/analysis/hsi_events.py --output-file docs/_hsi_events.rst --output-format rst-list
    python src/tlo/analysis/hsi_events.py --output-file docs/hsi_events.csv --output-format csv
    sphinx-build {posargs:-E} -b html docs dist/docs
    -sphinx-build -b linkcheck docs dist/docs

[testenv:check]
deps =
    docutils
    check-manifest
    flake8
    pygments
    isort
    twine
skip_install = true
commands =
    python setup.py sdist --formats=gztar
    twine check dist/*.tar.gz
    check-manifest {toxinidir}
    flake8 src tests setup.py
    isort --check-only --diff src tests setup.py

[testenv:codecov]
deps =
    codecov
skip_install = true
commands =
    coverage xml --ignore-errors
    codecov []

[testenv:report]
deps = coverage
skip_install = true
commands =
    coverage report
    coverage html

[testenv:profile]
deps =
    -r{toxinidir}/requirements/base.txt
    pyinstrument>=4.3
commands =
    pyinstrument --show='*/tlo/*' --interval=0.1 \
      src/scripts/profiling/scale_run.py --years 5 --show-progress-bar

[testenv:clean]
commands = coverage erase
skip_install = true
deps = coverage<|MERGE_RESOLUTION|>--- conflicted
+++ resolved
@@ -35,11 +35,7 @@
 deps =
     pandas12: pandas==1.2.2
     pandas15: pandas==1.5.3
-<<<<<<< HEAD
-    pandas20: pandas~=2.0.0rc1
-=======
     pandas20: pandas==2.0.0
->>>>>>> 52bc4cf1
     # Use base.in rather than base.txt here to get only direct + unpinned requirements
     -r{toxinidir}/requirements/base.in
     pytest
